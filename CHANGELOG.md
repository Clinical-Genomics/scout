# Change Log
All notable changes to this project will be documented in this file.
This project adheres to [Semantic Versioning](http://semver.org/).

About changelog [here](https://keepachangelog.com/en/1.0.0/)

## [unreleased]
### Added
- Pydantic validation of image paths provided in case load config file
<<<<<<< HEAD
- Case status labels can be added, giving more finegrained details on a solved status (provisional, diagnostic, carrier, UPD, SMN, ...)
=======
- Info on the user which created a ClinVar submission, when available
>>>>>>> 93b6bba5
### Changed
- Revel score, Revel rank score and SpliceAI values are also displayed in Causatives and Validated variants tables
- Remove unused functions and tests
- Analysis type and direct link from cases list for OGM cases
- Removed unused `case_obj` parameter from server/blueprints/variant/controllers/observations function
- Possibility to reset ClinVar submission ID
- Allow any user with ClinVar submission clearance to submit variants, even if no ClinVar submission API key is saved in the institute settings
- Ordered event verbs alphabetically and created ClinVar-related user events
### Fixed
- All disease_terms have gene HGNC ids as integers when added to the scout database
- Disease_term identifiers are now prefixed with the name of the coding system
- Command line crashing with error when updating a user that doesn't exist
- Thaw coloredlogs - 15.0.1 restores errorhandler issue
- Thaw crypography - current base image and library version allow Docker builds
- Missing delete icons on phenomodels page
- Missing cryptography lib error while running Scout container on an ARM processor
- Round CADD values with many decimals on causatives and validated variants pages
- Dark-mode visibility of some fields on causatives and validated variants pages
- Clinvar submitters would be cleared when unprivileged users saved institute settings page
- Added a default empty string in cases search form to avoid None default value
- Page crashing when user tries to remove the same variant from a ClinVar submission in different browser tabs
- Update more GnomAD links to GnomAD v4 (v38 SNVs, MT vars, STRs)
- Empty cells for RNA fusion variants in Causatives and Verified variants page
- Submenu icons missing from collapsible actionbar
- The collapsible actionbar had some non-collapsing overly long entries
- Cancer observations for SVs not appearing in the variant details view
- Archived local observations not visible on cancer variantS page
- Empty Population Frequency column in the Cancer SV Variants view

## [4.75]
### Added
- Hovertip to gene panel names with associated genes in variant view, when variant covers more than one gene
- Tests for panel to genes
- Download of Orphadata en_product6 and en_product4 from CLI
- Parse and save `database_found` key/values for RNA fusion variants
- Added fusion_score, ffpm, split_reads, junction_reads and fusion_caller to the list of filters on RNA fusion variants page
- Renamed the function `get_mei_info` to `set_mei_info` to be consistent with the other functions
- Fixed removing None key/values from parsed variants
- Orphacodes are included in the database disease_terms
### Changed
- Allow use of projections when retrieving gene panels
- Do not save custom images as binary data into case and variant database documents
- Retrieve and display case and variant custom images using image's saved path
- Cases are activated by viewing FSHD and SMA reports
- Split multi-gene SNV variants into single genes when submitting to Matchmaker Exchange
- Alamut links also on the gene level, using transcript and HGVS: better for indels. Keep variant link for missing HGVS
- Thaw WTForms - explicitly coerce form decimal field entries when filters fetched from db
### Fixed
- Removed some extra characters from top of general report left over from FontAwsome fix
- Do not save fusion variants-specific key/values in other types of variants
- Alamut link for MT variants in build 38
- Convert RNA fusions variants `tool_hits` and `fusion_score` keys from string to numbers
- Fix genotype reference and alternative sequencing depths defaulting to -1 when values are 0
- DecimalFields were limited to two decimal places for several forms - lifting restrictions on AF, CADD etc.

## [4.74.1]
### Changed
- Parse and save into database also OMIM terms not associated to genes
### Fixed
- BioNano API FSHD report requests are GET in Access 1.8, were POST in 1.7
- Update more FontAwesome icons to avoid Pro icons
- Test if files still exist before attempting to load research variants
- Parsing of genotypes error, resulting in -1 values when alt or ref read depths are 0

## [4.74]
### Added
- SNVs and Indels, MEI and str variants genes have links to Decipher
- An `owner + case display name` index for cases database collection
- Test and fixtures for RNA fusion case page
- Load and display fusion variants from VCF files as the other variant types
- Option to update case document with path to mei variants (clinical and research)
### Changed
- Details on variant type and category for audit filters on case general report
- Enable Gens CN profile button also in somatic case view
- Fix case of analysis type check for Gens analysis button - only show for WGS
### Fixed
- loqusdb table no longer has empty row below each loqusid
- MatchMaker submission details page crashing because of change in date format returned by PatientMatcher
- Variant external links buttons style does not change color when visited
- Hide compounds with compounds follow filter for region or function would fail for variants in multiple genes
- Updated FontAwesome version to fix missing icons

## [4.73]
### Added
- Shortcut button for HPO panel MEI variants from case page
- Export managed variants from CLI
### Changed
- STRs visualization on case panel to emphasize abnormal repeat count and associated condition
- Removed cytoband column from STRs variant view on case report
- More long integers formatted with thin spaces, and copy to clipboard buttons added
### Fixed
- OMIM table is scrollable if higher than 700px on SV page
- Pinned variants validation badge is now red for false positives.
- Case display name defaulting to case ID when `family_name` or `display_name` are missing from case upload config file
- Expanded menu visible at screen sizes below 1000px now has background color
- The image in ClinVar howto-modal is now responsive
- Clicking on a case in case groups when case was already removed from group in another browser tab
- Page crashing when saving filters for mei variants
- Link visited color of images

## [4.72.4]
### Changed
- Automatic test mongod version increased to v7
### Fixed
- GnomAD now defaults to hg38 - change build 37 links accordingly

## [4.72.3]
### Fixed
- Somatic general case report small variant table can crash with unclassified variants

## [4.72.2]
### Changed
- A gunicorn maxrequests parameter for Docker server image - default to 1200
- STR export limit increased to 500, as for other variants
- Prevent long number wrapping and use thin spaces for separation, as per standards from SI, NIST, IUPAC, BIPM.
- Speed up case retrieval and lower memory use by projecting case queries
- Make relatedness check fails stand out a little more to new users
- Speed up case retrieval and lower memory use by projecting case queries
- Speed up variant pages by projecting only the necessary keys in disease collection query
### Fixed
- Huge memory use caused by cases and variants pages pulling complete disease documents from DB
- Do not include genes fetched from HPO terms when loading diseases
- Consider the renamed fields `Approved Symbol` -> `Approved Gene Symbol` and `Gene Symbols` -> `Gene/Locus And Other Related Symbols` when parsing OMIM terms from genemap2.txt file

## [4.72.1]
### Fixed
- Jinja filter that renders long integers
- Case cache when looking for causatives in other cases causing the server to hang

## [4.72]
### Added
- A GitHub action that checks for broken internal links in docs pages
- Link validation settings in mkdocs.yml file
- Load and display full RNA alignments on alignment viewer
- Genome build check when loading a case
- Extend event index to previous causative variants and always load them
### Fixed
- Documentation nav links for a few documents
- Slightly extended the BioNano Genomics Access integration docs
- Loading of SVs when VCF is missing the INFO.END field but has INFO.SVLEN field
- Escape protein sequence name (if available) in case general report to render special characters correctly
- CaseS HPO term searches for multiple terms works independent of order
- CaseS search regexp should not allow backslash
- CaseS cohort tags can contain whitespace and still match
- Remove diagnoses from cases even if OMIM term is not found in the database
- Parsing of disease-associated genes
- Removed an annoying warning while updating database's disease terms
- Displaying custom case images loaded with scout version <= 4.71
- Use pydantic version >=2 in requirements.txt file
### Changed
- Column width adjustment on caseS page
- Use Python 3.11 in tests
- Update some github actions
- Upgraded Pydantic to version 2
- Case validation fails on loading when associated files (alignments, VCFs and reports) are not present on disk
- Case validation fails on loading when custom images have format different then ["gif", "svg", "png", "jpg", "jpeg"]
- Custom images keys `case` and `str` in case config yaml file are renamed to `case_images` and `str_variants_images`
- Simplify and speed up case general report code
- Speed up case retrieval in case_matching_causatives
- Upgrade pymongo to version 4
- When updating disease terms, check that all terms are consistent with a DiseaseTerm model before dropping the old collection
- Better separation between modules loading HPO terms and diseases
- Deleted unused scout.build.phenotype module
- Stricter validation of mandatory genome build key when loading a case. Allowed values are ['37','38',37,38]
- Improved readability of variants length and coordinates on variantS pages

## [4.71]
### Added
- Added Balsamic keys for SweGen and loqusdb local archive frequecies, SNV and SV
- New filter option for Cancer variantS: local archive RD loqusdb
- Show annotated observations on SV variantS view, also for cancer somatic SVs
- Revel filter for variantS
- Show case default panel on caseS page
- CADD filter for Cancer Somatic SNV variantS - show score
- SpliceAI-lookup link (BROAD, shows SpliceAI and Pangolin) from variant page
- BioNano Access server API - check projects, samples and fetch FSHD reports
### Fixed
- Name of reference genome build for RNA for compatibility with IGV locus search change
- Howto to run the Docker image on Mac computers in `admin-guide/containers/container-deploy.md`
- Link to Weasyprint installation howto in README file
- Avoid filling up disk by creating a reduced VCF file for every variant that is visualized
- Remove legacy incorrectly formatted CODEOWNERS file
- Restrain variant_type requests to variantS views to "clinical" or "research"
- Visualization of cancer variants where cancer case has no affected individual
- ProteinPaint gene link (small StJude API change)
- Causative MEI variant link on causatives page
- Bionano access api settings commented out by default in Scout demo config file.
- Do not show FSHD button on freshly loaded cases without bionano_access individuals
- Truncate long variants' HGVS on causative/Clinically significant and pinned variants case panels
### Changed
- Remove function call that tracks users' browser version
- Include three more splice variant SO terms in clinical filter severe SO terms
- Drop old HPO term collection only after parsing and validation of new terms completes
- Move score to own column on Cancer Somatic SNV variantS page
- Refactored a few complex case operations, breaking out sub functionalities

## [4.70]
### Added
- Download a list of Gene Variants (max 500) resulting from SNVs and Indels search
- Variant PubMed link to search for gene symbol and any aliases
### Changed
- Clearer gnomAD values in Variants page
### Fixed
- CaseS page uniform column widths
- Include ClinVar variants into a scrollable div element on Case page
- `canonical_transcript` variable not initialized in get_hgvs function (server.blueprints.institutes.controllers.py)
- Catch and display any error while importing Phenopacket info
- Modified Docker files to use python:3.8-slim-bullseye to prevent gunicorn workers booting error

## [4.69]
### Added
- ClinVar submission howto available also on Case page
- Somatic score and filtering for somatic SV callers, if available
- Show caller as a tooltip on variantS list
### Fixed
- Crash when attempting to export phenotype from a case that had never had phenotypes
- Aesthetic fix to Causative and Pinned Variants on Case page
- Structural inconsistency for ClinVar Blueprint templates
- Updated igv.js to 2.15.8 to fix track default color bug
- Fixed release versions for actions.
- Freeze tornado below 6.3.0 for compatibility with livereload 2.6.3
- Force update variants count on case re-upload
- IGV locus search not working - add genome reference id
- Pin links to MEI variants should end up on MEI not SV variant view
- Load also matching MEI variants on forced region load
- Allow excluding MEI from case variant deletion
- Fixed the name of the assigned user when the internal user ID is different from the user email address
- Gene variantS should display gene function, region and full hgvs
### Changed
- FontAwesome integrity check fail (updated resource)
- Removed ClinVar API validation buttons in favour of direct API submission
- Improved layout of Institute settings page
- ClinVar API key and allowed submitters are set in the Institute settings page


## [4.68]
### Added
- Rare Disease Mobile Element Insertion variants view
### Changed
- Updated igv.js to 2.15.6
### Fixed
- Docker stage build pycairo.
- Restore SNV and SV rank models versions on Causatives and Verified pages
- Saving `REVEL_RANKSCORE` value in a field named `revel` in variants database documents

## [4.67]
### Added
- Prepare to filter local SV frequency
### Changed
- Speed up instituteS page loading by refactoring cases/institutes query
- Clinical Filter for SVs includes `splice_polypyrimidine_tract_variant` as a severe consequence
- Clinical Filter for SVs includes local variant frequency freeze ("old") for filtering, starting at 30 counts
- Speed up caseS page loading by adding status to index and refactoring totals count
- HPO file parsing is updated to reflect that HPO have changed a few downloadable file formats with their 230405 release.
### Fixed
- Page crashing when a user tries to edit a comment that was removed
- Warning instead of crashed page when attempting to retrieve a non-existent Phenopacket
- Fixed StJude ProteinPaint gene link (URL change)
- Freeze of werkzeug library to version<2.3 to avoid problems resulting from the consequential upgrade of the Flask lib
- Huge list of genes in case report for megabases-long structural variants.
- Fix displaying institutes without associated cases on institutes page
- Fix default panel selection on SVs in cancer case report

## [4.66]
### Changed
- Moved Phenomodels code under a dedicated blueprint
- Updated the instructions to load custom case report under admin guide
- Keep variants filter window collapsed except when user expands it to filter
### Added
- A summary table of pinned variants on the cancer case general report
- New openable matching causatives and managed variants lists for default gene panels only for convenience
### Fixed
- Gens structural variant page link individual id typo

## [4.65.2]
### Fixed
- Generating general case report with str variants containing comments

## [4.65.1]
### Fixed
- Visibility of `Gene(s)` badges on SV VariantS page
- Hide dismiss bar on SV page not working well
- Delivery report PDF download
- Saving Pipeline version file when loading a case
- Backport compatible import of importlib metadata for old python versions (<3.8)

## [4.65]
### Added
- Option to mark a ClinVar submission as submitted
- Docs on how to create/update the PanelApp green genes as a system admin
- `individual_id`-parameter to both Gens links
- Download a gene panel in TXT format from gene panel page
- Panel gene comments on variant page: genes in panels can have comments that describe the gene in a panel context
### Changed
- Always show each case category on caseS page, even if 0 cases in total or after current query
- Improved sorting of ClinVar submissions
- Pre-populate SV type select in ClinVar submission form, when possible
- Show comment badges in related comments tables on general report
- Updated version of several GitHub actions
- Migrate from deprecated `pkg_resources` lib to `importlib_resources`
- Dismiss bar on variantS pages is thinner.
- Dismiss bar on variantS pages can be toggled open or closed for the duration of a login session.
### Fixed
- Fixed Sanger order / Cancel order modal close buttons
- Visibility of SV type in ClinVar submission form
- Fixed a couple of creations where now was called twice, so updated_at and created_at could differ
- Deprecated Ubuntu version 18.04 in one GitHub action
- Panels that have been removed (hidden) should not be visible in views where overlapping gene panels for genes are shown
- Gene panel test pointing to the right function

## [4.64]
### Added
- Create/Update a gene panel containing all PanelApp green genes (`scout update panelapp-green -i <cust_id>`)
- Links for ACMG pathogenicity impact modification on the ACMG classification page
### Changed
- Open local observation matching cases in new windows
### Fixed
- Matching manual ranked variants are now shown also on the somatic variant page
- VarSome links to hg19/GRCh37
- Managed variants filter settings lost when navigating to additional pages
- Collect the right variant category after submitting filter form from research variantS page
- Beacon links are templated and support variants in genome build 38

## [4.63]
### Added
- Display data sharing info for ClinVar, Matchmaker Exchange and Beacon in a dedicated column on Cases page
- Test for `commands.download.omim.print_omim`
- Display dismissed variants comments on general case report
- Modify ACMG pathogenicity impact (most commonly PVS1, PS3) based on strength of evidence with lab director's professional judgement
- REViewer button on STR variant page
- Alamut institution parameter in institute settings for Alamut Visual Plus software
- Added Manual Ranks Risk Factor, Likely Risk Factor and Uncertain Risk Factor
- Display matching manual ranks from previous cases the user has access to on VariantS and Variant pages
- Link to gnomAD gene SVs v2.1 for SV variants with gnomAD frequency
- Support for nf-core/rnafusion reports
### Changed
- Display chrY for sex unknown
- Deprecate legacy scout_load() method API call.
- Message shown when variant tag is updated for a variant
- When all ACMG classifications are deleted from a variant, the current variant classification status is also reset.
- Refactored the functions that collect causative variants
- Removed `scripts/generate_test_data.py`
### Fixed
- Default IGV tracks (genes, ClinVar, ClinVar CNVs) showing even if user unselects them all
- Freeze Flask-Babel below v3.0 due to issue with a locale decorator
- Thaw Flask-Babel and fix according to v3 standard. Thank you @TkTech!
- Show matching causatives on somatic structural variant page
- Visibility of gene names and functional annotations on Causatives/Verified pages
- Panel version can be manually set to floating point numbers, when modified
- Causatives page showing also non-causative variants matching causatives in other cases
- ClinVar form submission for variants with no selected transcript and HGVS
- Validating and submitting ClinVar objects not containing both Variant and Casedata info

## [4.62.1]
### Fixed
- Case page crashing when adding a case to a group without providing a valid case name

## [4.62]
### Added
- Validate ClinVar submission objects using the ClinVar API
- Wrote tests for case and variant API endpoints
- Create ClinVar submissions from Scout using the ClinVar API
- Export Phenopacket for affected individual
- Import Phenopacket from JSON file or Phenopacket API backend server
- Use the new case name option for GENS requests
- Pre-validate refseq:HGVS items using VariantValidator in ClinVar submission form
### Fixed
- Fallback for empty alignment index for REViewer service
- Source link out for MIP 11.1 reference STR annotation
- Avoid duplicate causatives and pinned variants
- ClinVar clinical significance displays only the ACMG terms when user selects ACMG 2015 as assertion criteria
- Spacing between icon and text on Beacon and MatchMaker links on case page sidebar
- Truncate IDs and HGVS representations in ClinVar pages if longer than 25 characters
- Update ClinVar submission ID form
- Handle connection timeout when sending requests requests to external web services
- Validate any ClinVar submission regardless of its status
- Empty Phenopackets import crashes
- Stop Spinner on Phenopacket JSON download
### Changed
- Updated ClinVar submission instructions

## [4.61.1]
### Fixed
- Added `UMLS` as an option of `Condition ID type` in ClinVar Variant downloaded files
- Missing value for `Condition ID type` in ClinVar Variant downloaded files
- Possibility to open, close or delete a ClinVar submission even if it doesn't have an associated name
- Save SV type, ref and alt n. copies to exported ClinVar files
- Inner and outer start and stop SV coordinates not exported in ClinVar files
- ClinVar submissions page crashing when SV files don't contain breakpoint exact coordinates
- Align OMIM diagnoses with delete diagnosis button on case page
- In ClinVar form, reset condition list and customize help when condition ID changes

## [4.61]
### Added
- Filter case list by cases with variants in ClinVar submission
- Filter case list by cases containing RNA-seq data - gene_fusion_reports and sample-level tracks (splice junctions and RNA coverage)
- Additional case category `Ignored`, to be used for cases that don't fall in the existing 'inactive', 'archived', 'solved', 'prioritized' categories
- Display number of cases shown / total number of cases available for each category on Cases page
- Moved buttons to modify case status from sidebar to main case page
- Link to Mutalyzer Normalizer tool on variant's transcripts overview to retrieve official HVGS descriptions
- Option to manually load RNA MULTIQC report using the command `scout load report -t multiqc_rna`
- Load RNA MULTIQC automatically for a case if config file contains the `multiqc_rna` key/value
- Instructions in admin-guide on how to load case reports via the command line
- Possibility to filter RD variants by a specific genotype call
- Distinct colors for different inheritance models on RD Variant page
- Gene panels PDF export with case variants hits by variant type
- A couple of additional README badges for GitHub stats
- Upload and display of pipeline reference info and executable version yaml files as custom reports
- Testing CLI on hasta in PR template
### Changed
- Instructions on how to call dibs on scout-stage server in pull request template
- Deprecated CLI commands `scout load <delivery_report, gene_fusion_report, coverage_qc_report, cnv_report>` to replace them with command `scout load report -t <report type>`
- Refactored code to display and download custom case reports
- Do not export `Assertion method` and `Assertion method citation` to ClinVar submission files according to changes to ClinVar's submission spreadsheet templates.
- Simplified code to create and download ClinVar CSV files
- Colorize inheritance models badges by category on VariantS page
- `Safe variants matching` badge more visible on case page
### Fixed
- Non-admin users saving institute settings would clear loqusdb instance selection
- Layout of variant position, cytoband and type in SV variant summary
- Broken `Build Status - GitHub badge` on GitHub README page
- Visibility of text on grey badges in gene panels PDF exports
- Labels for dashboard search controls
- Dark mode visibility for ClinVar submission
- Whitespaces on outdated panel in extent report

## [4.60]
### Added
- Mitochondrial deletion signatures (mitosign) can be uploaded and shown with mtDNA report
- A `Type of analysis` column on Causatives and Validated variants pages
- List of "safe" gene panels available for matching causatives and managed variants in institute settings, to avoid secondary findings
- `svdb_origin` as a synonym for `FOUND_IN` to complement `set` for variants found by all callers
### Changed
- Hide removed gene panels by default in panels page
- Removed option for filtering cancer SVs by Tumor and Normal alt AF
- Hide links to coverage report from case dynamic HPO panel if cancer analysis
- Remove rerun emails and redirect users to the analysis order portal instead
- Updated clinical SVs igv.js track (dbVar) and added example of external track from `https://trackhubregistry.org/`
- Rewrote the ClinVar export module to simplify and add one variant at the time
- ClinVar submissions with phenotype conditions from: [OMIM, MedGen, Orphanet, MeSH, HP, MONDO]
### Fixed
- If trying to load a badly formatted .tsv file an error message is displayed.
- Avoid showing case as rerun when first attempt at case upload failed
- Dynamic autocomplete search not working on phenomodels page
- Callers added to variant when loading case
- Now possible to update managed variant from file without deleting it first
- Missing preselected chromosome when editing a managed variant
- Preselected variant type and subtype when editing a managed variant
- Typo in dbVar ClinVar track, hg19


## [4.59]
### Added
- Button to go directly to HPO SV filter variantS page from case
- `Scout-REViewer-Service` integration - show `REViewer` picture if available
- Link to HPO panel coverage overview on Case page
- Specify a confidence threshold (green|amber|red) when loading PanelApp panels
- Functional annotations in variants lists exports (all variants)
- Cancer/Normal VAFs and COSMIC ids in in variants lists exports (cancer variants)
### Changed
- Better visualization of regional annotation for long lists of genes in large SVs in Variants tables
- Order of cells in variants tables
- More evident links to gene coverage from Variant page
- Gene panels sorted by display name in the entire Case page
- Round CADD and GnomAD values in variants export files
### Fixed
- HPO filter button on SV variantS page
- Spacing between region|function cells in SVs lists
- Labels on gene panel Chanjo report
- Fixed ambiguous duplicated response headers when requesting a BAM file from /static
- Visited color link on gene coverage button (Variant page)

## [4.58.1]
### Fixed
- Case search with search strings that contain characters that can be escaped

## [4.58]
### Added
- Documentation on how to create/update PanelApp panels
- Add filter by local observations (archive) to structural variants filters
- Add more splicing consequences to SO term definitions
- Search for a specific gene in all gene panels
- Institute settings option to force show all variants on VariantS page for all cases of an institute
- Filter cases by validation pending status
- Link to The Clinical Knowledgebase (CKB) (https://ckb.jax.org/) in cancer variant's page
### Fixed
- Added a not-authorized `auto-login` fixture according to changes in Flask-Login 0.6.2
- Renamed `cache_timeout` param name of flask.send_file function to `max_age` (Flask 2.2 compliant)
- Replaced deprecated `app.config["JSON_SORT_KEYS"]` with app.json.sort_keys in app settings
- Bug in gene variants page (All SNVs and INDELs) when variant gene doesn't have a hgnc id that is found in the database
- Broken export of causatives table
- Query for genes in build 38 on `Search SNVs and INDELs` page
- Prevent typing special characters `^<>?!=\/` in case search form
- Search matching causatives also among research variants in other cases
- Links to variants in Verified variants page
- Broken filter institute cases by pinned gene
- Better visualization of long lists of genes in large SVs on Causative and Verified Variants page
- Reintroduced missing button to export Causative variants
- Better linking and display of matching causatives and managed variants
- Reduced code complexity in `scout/parse/variant/variant.py`
- Reduced complexity of code in `scout/build/variant/variant.py`

### Changed
- State that loqusdb observation is in current case if observations count is one and no cases are shown
- Better pagination and number of variants returned by queries in `Search SNVs and INDELs` page
- Refactored and simplified code used for collecting gene variants for `Search SNVs and INDELs` page
- Fix sidebar panel icons in Case view
- Fix panel spacing in Case view
- Removed unused database `sanger_ordered` and `case_id,category,rank_score` indexes (variant collection)
- Verified variants displayed in a dedicated page reachable from institute sidebar
- Unified stats in dashboard page
- Improved gene info for large SVs and cancer SVs
- Remove the unused `variant.str_variant` endpoint from variant views
- Easier editing of HPO gene panel on case page
- Assign phenotype panel less cramped on Case page
- Causatives and Verified variants pages to use the same template macro
- Allow hyphens in panel names
- Reduce resolution of example images
- Remove some animations in web gui which where rendered slow


## [4.57.4]
### Fixed
- Parsing of variant.FORMAT "DR" key in parse variant file

## [4.57.3]
### Fixed
- Export of STR verified variants
- Do not download as verified variants first verified and then reset to not validated
- Avoid duplicated lines in downloaded verified variants reflecting changes in variant validation status

## [4.57.2]
### Fixed
- Export of verified variants when variant gene has no transcripts
- HTTP 500 when visiting a the details page for a cancer variant that had been ranked with genmod

## [4.57.1]
### Fixed
- Updating/replacing a gene panel from file with a corrupted or malformed file

## [4.57]
### Added
- Display last 50 or 500 events for a user in a timeline
- Show dismiss count from other cases on matching variantS
- Save Beacon-related events in events collection
- Institute settings allow saving multiple loqusdb instances for one institute
- Display stats from multiple instances of loqusdb on variant page
- Display date and frequency of obs derived from count of local archive observations from MIP11 (requires fix in MIP)
### Changed
- Prior ACMG classifications view is no longer limited by pathogenicity
### Fixed
- Visibility of Sanger ordered badge on case page, light mode
- Some of the DataTables tables (Phenotypes and Diagnoses pages) got a bit dark in dark mode
- Remove all redundancies when displaying timeline events (some events are saved both as case-related and variant-related)
- Missing link in saved MatchMaker-related events
- Genes with mixed case gene symbols missing in PanelApp panels
- Alignment of elements on the Beacon submission modal window
- Locus info links from STR variantS page open in new browser tabs

## [4.56]
### Added
- Test for PanelApp panels loading
- `panel-umi` tag option when loading cancer analyses
### Changed
- Black text to make comments more visible in dark mode
- Loading PanelApp panels replaces pre-existing panels with same version
- Removed sidebar from Causatives page - navigation is available on the top bar for now
- Create ClinVar submissions from pinned variants list in case page
- Select which pinned variants will be included in ClinVar submission documents
### Fixed
- Remove a:visited css style from all buttons
- Update of HPO terms via command line
- Background color of `MIXED` and `PANEL-UMI` sequencing types on cases page
- Fixed regex error when searching for cases with query ending with `\ `
- Gene symbols on Causatives page lighter in dark mode
- SpliceAI tooltip of multigene variants

## [4.55]
### Changed
- Represent different tumor samples as vials in cases page
- Option to force-update the OMIM panel
### Fixed
- Low tumor purity badge alignment in cancer samples table on cancer case view
- VariantS comment popovers reactivate on hover
- Updating database genes in build 37
- ACMG classification summary hidden by sticky navbar
- Logo backgrounds fixed to white on welcome page
- Visited links turn purple again
- Style of link buttons and dropdown menus
- Update KUH and GMS logos
- Link color for Managed variants

## [4.54]
### Added
- Dark mode, using browser/OS media preference
- Allow marking case as solved without defining causative variants
- Admin users can create missing beacon datasets from the institute's settings page
- GenCC links on gene and variant pages
- Deprecation warnings when launching the app using a .yaml config file or loading cases using .ped files
### Changed
- Improved HTML syntax in case report template
- Modified message displayed when variant rank stats could not be calculated
- Expanded instructions on how to test on CG development server (cg-vm1)
- Added more somatic variant callers (Balsamic v9 SNV, develop SV)
### Fixed
- Remove load demo case command from docker-compose.yml
- Text elements being split across pages in PDF reports
- Made login password field of type `password` in LDAP login form
- Gene panels HTML select in institute's settings page
- Bootstrap upgraded to version 5
- Fix some Sourcery and SonarCloud suggestions
- Escape special characters in case search on institute and dashboard pages
- Broken case PDF reports when no Madeline pedigree image can be created
- Removed text-white links style that were invisible in new pages style
- Variants pagination after pressing "Filter variants" or "Clinical filter"
- Layout of buttons Matchmaker submission panel (case page)
- Removing cases from Matchmaker (simplified code and fixed functionality)
- Reintroduce check for missing alignment files purged from server

## [4.53]
### Added
### Changed
- Point Alamut API key docs link to new API version
- Parse dbSNP id from ID only if it says "rs", else use VEP CSQ fields
- Removed MarkupSafe from the dependencies
### Fixed
- Reintroduced loading of SVs for demo case 643595
- Successful parse of FOUND_IN should avoid GATK caller default
- All vulnerabilities flagged by SonarCloud

## [4.52]
### Added
- Demo cancer case gets loaded together with demo RD case in demo instance
- Parse REVEL_score alongside REVEL_rankscore from csq field and display it on SNV variant page
- Rank score results now show the ranking range
- cDNA and protein changes displayed on institute causatives pages
- Optional SESSION_TIMEOUT_MINUTES configuration in app config files
- Script to convert old OMIM case format (list of integers) to new format (list of dictionaries)
- Additional check for user logged in status before serving alignment files
- Download .cgh files from cancer samples table on cancer case page
- Number of documents and date of last update on genes page
### Changed
- Verify user before redirecting to IGV alignments and sashimi plots
- Build case IGV tracks starting from case and variant objects instead of passing all params in a form
- Unfreeze Werkzeug lib since Flask_login v.0.6 with bugfix has been released
- Sort gene panels by name (panelS and variant page)
- Removed unused `server.blueprints.alignviewers.unindexed_remote_static` endpoint
- User sessions to check files served by `server.blueprints.alignviewers.remote_static` endpoint
- Moved Beacon-related functions to a dedicated app extension
- Audit Filter now also loads filter displaying the variants for it
### Fixed
- Handle `attachment_filename` parameter renamed to `download_name` when Flask 2.2 will be released
- Removed cursor timeout param in cases find adapter function to avoid many code warnings
- Removed stream argument deprecation warning in tests
- Handle `no intervals found` warning in load_region test
- Beacon remove variants
- Protect remote_cors function in alignviewers view from Server-Side Request Forgery (SSRF)
- Check creation date of last document in gene collection to display when genes collection was updated last

## [4.51]
### Added
- Config file containing codecov settings for pull requests
- Add an IGV.js direct link button from case page
- Security policy file
- Hide/shade compound variants based on rank score on variantS from filter
- Chromograph legend documentation direct link
### Changed
- Updated deprecated Codecov GitHub action to v.2
- Simplified code of scout/adapter/mongo/variant
- Update IGV.js to v2.11.2
- Show summary number of variant gene panels on general report if more than 3
### Fixed
- Marrvel link for variants in genome build 38 (using liftover to build 37)
- Remove flags from codecov config file
- Fixed filter bug with high negative SPIDEX scores
- Renamed IARC TP53 button to to `TP53 Database`, modified also link since IARC has been moved to the US NCI: `https://tp53.isb-cgc.org/`
- Parsing new format of OMIM case info when exporting patients to Matchmaker
- Remove flask-debugtoolbar lib dependency that is using deprecated code and causes app to crash after new release of Jinja2 (3.1)
- Variant page crashing for cases with old OMIM terms structure (a list of integers instead of dictionary)
- Variant page crashing when creating MARRVEL link for cases with no genome build
- SpliceAI documentation link
- Fix deprecated `safe_str_cmp` import from `werkzeug.security` by freezing Werkzeug lib to v2.0 until Flask_login v.0.6 with bugfix is released
- List gene names densely in general report for SVs that contain more than 3 genes
- Show transcript ids on refseq genes on hg19 in IGV.js, using refgene source
- Display correct number of genes in general report for SVs that contain more than 32 genes
- Broken Google login after new major release of `lepture/authlib`
- Fix frequency and callers display on case general report

## [4.50.1]
### Fixed
- Show matching causative STR_repid for legacy str variants (pre Stranger hgnc_id)

## [4.50]
### Added
- Individual-specific OMIM terms
- OMIM disease descriptions in ClinVar submission form
- Add a toggle for melter rerun monitoring of cases
- Add a config option to show the rerun monitoring toggle
- Add a cli option to export cases with rerun monitoring enabled
- Add a link to STRipy for STR variants; shallow for ARX and HOXA13
- Hide by default variants only present in unaffected individuals in variants filters
- OMIM terms in general case report
- Individual-level info on OMIM and HPO terms in general case report
- PanelApp gene link among the external links on variant page
- Dashboard case filters fields help
- Filter cases by OMIM terms in cases and dashboard pages
### Fixed
- A malformed panel id request would crash with exception: now gives user warning flash with redirect
- Link to HPO resource file hosted on `http://purl.obolibrary.org`
- Gene search form when gene exists only in build 38
- Fixed odd redirect error and poor error message on missing column for gene panel csv upload
- Typo in parse variant transcripts function
- Modified keys name used to parse local observations (archived) frequencies to reflect change in MIP keys naming
- Better error handling for partly broken/timed out chanjo reports
- Broken javascript code when case Chromograph data is malformed
- Broader space for case synopsis in general report
- Show partial causatives on causatives and matching causatives panels
- Partial causative assignment in cases with no OMIM or HPO terms
- Partial causative OMIM select options in variant page
### Changed
- Slightly smaller and improved layout of content in case PDF report
- Relabel more cancer variant pages somatic for navigation
- Unify caseS nav links
- Removed unused `add_compounds` param from variant controllers function
- Changed default hg19 genome for IGV.js to legacy hg19_1kg_decoy to fix a few problematic loci
- Reduce code complexity (parse/ensembl.py)
- Silence certain fields in ClinVar export if prioritised ones exist (chrom-start-end if hgvs exist)
- Made phenotype non-mandatory when marking a variant as partial causative
- Only one phenotype condition type (OMIM or HPO) per variant is used in ClinVar submissions
- ClinVar submission variant condition prefers OMIM over HPO if available
- Use lighter version of gene objects in Omim MongoDB adapter, panels controllers, panels views and institute controllers
- Gene-variants table size is now adaptive
- Remove unused file upload on gene-variants page

## [4.49]
### Fixed
- Pydantic model types for genome_build, madeline_info, peddy_ped_check and peddy_sex_check, rank_model_version and sv_rank_model_version
- Replace `MatchMaker` with `Matchmaker` in all places visible by a user
- Save diagnosis labels along with OMIM terms in Matchmaker Exchange submission objects
- `libegl-mesa0_21.0.3-0ubuntu0.3~20.04.5_amd64.deb` lib not found by GitHub actions Docker build
- Remove unused `chromograph_image_files` and `chromograph_prefixes` keys saved when creating or updating an RD case
- Search managed variants by description and with ignore case
### Changed
- Introduced page margins on exported PDF reports
- Smaller gene fonts in downloaded HPO genes PDF reports
- Reintroduced gene coverage data in the PDF-exported general report of rare-disease cases
- Check for existence of case report files before creating sidebar links
- Better description of HPO and OMIM terms for patients submitted to Matchmaker Exchange
- Remove null non-mandatory key/values when updating a case
- Freeze WTForms<3 due to several form input rendering changes

## [4.48.1]
### Fixed
- General case PDF report for recent cases with no pedigree

## [4.48]
### Added
- Option to cancel a request for research variants in case page
### Changed
- Update igv.js to v2.10.5
- Updated example of a case delivery report
- Unfreeze cyvcf2
- Builder images used in Scout Dockerfiles
- Crash report email subject gives host name
- Export general case report to PDF using PDFKit instead of WeasyPrint
- Do not include coverage report in PDF case report since they might have different orientation
- Export cancer cases's "Coverage and QC report" to PDF using PDFKit instead of Weasyprint
- Updated cancer "Coverage and QC report" example
- Keep portrait orientation in PDF delivery report
- Export delivery report to PDF using PDFKit instead of Weasyprint
- PDF export of clinical and research HPO panels using PDFKit instead of Weasyprint
- Export gene panel report to PDF using PDFKit
- Removed WeasyPrint lib dependency

### Fixed
- Reintroduced missing links to Swegen and Beacon and dbSNP in RD variant page, summary section
- Demo delivery report orientation to fit new columns
- Missing delivery report in demo case
- Cast MNVs to SNV for test
- Export verified variants from all institutes when user is admin
- Cancer coverage and QC report not found for demo cancer case
- Pull request template instructions on how to deploy to test server
- PDF Delivery report not showing Swedac logo
- Fix code typos
- Disable codefactor raised by ESLint for javascript functions located on another file
- Loading spinner stuck after downloading a PDF gene panel report
- IGV browser crashing when file system with alignment files is not mounted

## [4.47]
### Added
- Added CADD, GnomAD and genotype calls to variantS export
### Changed
- Pull request template, to illustrate how to deploy pull request branches on cg-vm1 stage server
### Fixed
- Compiled Docker image contains a patched version (v4.9) of chanjo-report

## [4.46.1]
### Fixed
- Downloading of files generated within the app container (MT-report, verified variants, pedigrees, ..)

## [4.46]
### Added
- Created a Dockefile to be used to serve the dockerized app in production
- Modified the code to collect database params specified as env vars
- Created a GitHub action that pushes the Dockerfile-server image to Docker Hub (scout-server-stage) every time a PR is opened
- Created a GitHub action that pushes the Dockerfile-server image to Docker Hub (scout-server) every time a new release is created
- Reassign MatchMaker Exchange submission to another user when a Scout user is deleted
- Expose public API JSON gene panels endpoint, primarily to enable automated rerun checking for updates
- Add utils for dictionary type
- Filter institute cases using multiple HPO terms
- Vulture GitHub action to identify and remove unused variables and imports
### Changed
- Updated the python config file documentation in admin guide
- Case configuration parsing now uses Pydantic for improved typechecking and config handling
- Removed test matrices to speed up automatic testing of PRs
- Switch from Coveralls to Codecov to handle CI test coverage
- Speed-up CI tests by caching installation of libs and splitting tests into randomized groups using pytest-test-groups
- Improved LDAP login documentation
- Use lib flask-ldapconn instead of flask_ldap3_login> to handle ldap authentication
- Updated Managed variant documentation in user guide
- Fix and simplify creating and editing of gene panels
- Simplified gene variants search code
- Increased the height of the genes track in the IGV viewer
### Fixed
- Validate uploaded managed variant file lines, warning the user.
- Exporting validated variants with missing "genes" database key
- No results returned when searching for gene variants using a phenotype term
- Variants filtering by gene symbols file
- Make gene HGNC symbols field mandatory in gene variants page and run search only on form submit
- Make sure collaborator gene variants are still visible, even if HPO filter is used

## [4.45]
### Added
### Changed
- Start Scout also when loqusdbapi is not reachable
- Clearer definition of manual standard and custom inheritance models in gene panels
- Allow searching multiple chromosomes in filters
### Fixed
- Gene panel crashing on edit action

## [4.44]
### Added
### Changed
- Display Gene track beneath each sample track when displaying splice junctions in igv browser
- Check outdated gene symbols and update with aliases for both RD and cancer variantS
### Fixed
- Added query input check and fixed the Genes API endpoint to return a json formatted error when request is malformed
- Typo in ACMG BP6 tooltip

## [4.43.1]
### Added
- Added database index for OMIM disease term genes
### Changed
### Fixed
- Do not drop HPO terms collection when updating HPO terms via the command line
- Do not drop disease (OMIM) terms collection when updating diseases via the command line

## [4.43]
### Added
- Specify which collection(s) update/build indexes for
### Fixed
- Do not drop genes and transcripts collections when updating genes via the command line

## [4.42.1]
### Added
### Changed
### Fixed
- Freeze PyMongo lib to version<4.0 to keep supporting previous MongoDB versions
- Speed up gene panels creation and update by collecting only light gene info from database
- Avoid case page crash on Phenomizer queries timeout

## [4.42]
### Added
- Choose custom pinned variants to submit to MatchMaker Exchange
- Submit structural variant as genes to the MatchMaker Exchange
- Added function for maintainers and admins to remove gene panels
- Admins can restore deleted gene panels
- A development docker-compose file illustrating the scout/chanjo-report integration
- Show AD on variants view for cancer SV (tumor and normal)
- Cancer SV variants filter AD, AF (tumor and normal)
- Hiding the variants score column also from cancer SVs, as for the SNVs
### Changed
- Enforce same case _id and display_name when updating a case
- Enforce same individual ids, display names and affected status when updating a case
- Improved documentation for connecting to loqusdb instances (including loqusdbapi)
- Display and download HPO gene panels' gene symbols in italics
- A faster-built and lighter Docker image
- Reduce complexity of `panels` endpoint moving some code to the panels controllers
- Update requirements to use flask-ldap3-login>=0.9.17 instead of freezing WTForm
### Fixed
- Use of deprecated TextField after the upgrade of WTF to v3.0
- Freeze to WTForms to version < 3
- Remove the extra files (bed files and madeline.svg) introduced by mistake
- Cli command loading demo data in docker-compose when case custom images exist and is None
- Increased MongoDB connection serverSelectionTimeoutMS parameter to 30K (default value according to MongoDB documentation)
- Better differentiate old obs counts 0 vs N/A
- Broken cancer variants page when default gene panel was deleted
- Typo in tx_overview function in variant controllers file
- Fixed loqusdbapi SV search URL
- SV variants filtering using Decipher criterion
- Removing old gene panels that don't contain the `maintainer` key.

## [4.41.1]
### Fixed
- General reports crash for variant annotations with same variant on other cases

## [4.41]
### Added
- Extended the instructions for running the Scout Docker image (web app and cli).
- Enabled inclusion of custom images to STR variant view
### Fixed
- General case report sorting comments for variants with None genetic models
- Do not crash but redirect to variants page with error when a variant is not found for a case
- UCSC links coordinates for SV variants with start chromosome different than end chromosome
- Human readable variants name in case page for variants having start chromosome different from end chromosome
- Avoid always loading all transcripts when checking gene symbol: introduce gene captions
- Slow queries for evaluated variants on e.g. case page - use events instead
### Changed
- Rearrange variant page again, moving severity predictions down.
- More reactive layout width steps on variant page

## [4.40.1]
### Added
### Fixed
- Variants dismissed with inconsistent inheritance pattern can again be shown in general case report
- General report page for variants with genes=None
- General report crashing when variants have no panels
- Added other missing keys to case and variant dictionaries passed to general report
### Changed

## [4.40]
### Added
- A .cff citation file
- Phenotype search API endpoint
- Added pagination to phenotype API
- Extend case search to include internal MongoDB id
- Support for connecting to a MongoDB replica set (.py config files)
- Support for connecting to a MongoDB replica set (.yaml config files)
### Fixed
- Command to load the OMIM gene panel (`scout load panel --omim`)
- Unify style of pinned and causative variants' badges on case page
- Removed automatic spaces after punctuation in comments
- Remove the hardcoded number of total individuals from the variant's old observations panel
- Send delete requests to a connected Beacon using the DELETE method
- Layout of the SNV and SV variant page - move frequency up
### Changed
- Stop updating database indexes after loading exons via command line
- Display validation status badge also for not Sanger-sequenced variants
- Moved Frequencies, Severity and Local observations panels up in RD variants page
- Enabled Flask CORS to communicate CORS status to js apps
- Moved the code preparing the transcripts overview to the backend
- Refactored and filtered json data used in general case report
- Changed the database used in docker-compose file to use the official MongoDB v4.4 image
- Modified the Python (3.6, 3.8) and MongoDB (3.2, 4.4, 5.0) versions used in testing matrices (GitHub actions)
- Capitalize case search terms on institute and dashboard pages


## [4.39]
### Added
- COSMIC IDs collected from CSQ field named `COSMIC`
### Fixed
- Link to other causative variants on variant page
- Allow multiple COSMIC links for a cancer variant
- Fix floating text in severity box #2808
- Fixed MitoMap and HmtVar links for hg38 cases
- Do not open new browser tabs when downloading files
- Selectable IGV tracks on variant page
- Missing splice junctions button on variant page
- Refactor variantS representative gene selection, and use it also for cancer variant summary
### Changed
- Improve Javascript performance for displaying Chromograph images
- Make ClinVar classification more evident in cancer variant page

## [4.38]
### Added
- Option to hide Alamut button in the app config file
### Fixed
- Library deprecation warning fixed (insert is deprecated. Use insert_one or insert_many instead)
- Update genes command will not trigger an update of database indices any more
- Missing resources in temporary downloading directory when updating genes using the command line
- Restore previous variant ACMG classification in a scrollable div
- Loading spinner not stopping after downloading PDF case reports and variant list export
- Add extra Alamut links higher up on variant pages
- Improve UX for phenotypes in case page
- Filter and export of STR variants
- Update look of variants page navigation buttons
### Changed

## [4.37]
### Added
- Highlight and show version number for RefSeq MANE transcripts.
- Added integration to a rerunner service for toggling reanalysis with updated pedigree information
- SpliceAI display and parsing from VEP CSQ
- Display matching tiered variants for cancer variants
- Display a loading icon (spinner) until the page loads completely
- Display filter badges in cancer variants list
- Update genes from pre-downloaded file resources
- On login, OS, browser version and screen size are saved anonymously to understand how users are using Scout
- API returning institutes data for a given user: `/api/v1/institutes`
- API returning case data for a given institute: `/api/v1/institutes/<institute_id>/cases`
- Added GMS and Lund university hospital logos to login page
- Made display of Swedac logo configurable
- Support for displaying custom images in case view
- Individual-specific HPO terms
- Optional alamut_key in institute settings for Alamut Plus software
- Case report API endpoint
- Tooltip in case explaining that genes with genome build different than case genome build will not be added to dynamic HPO panel.
- Add DeepVariant as a caller
### Fixed
- Updated IGV to v2.8.5 to solve missing gene labels on some zoom levels
- Demo cancer case config file to load somatic SNVs and SVs only.
- Expand list of refseq trancripts in ClinVar submission form
- Renamed `All SNVs and INDELs` institute sidebar element to `Search SNVs and INDELs` and fixed its style.
- Add missing parameters to case load-config documentation
- Allow creating/editing gene panels and dynamic gene panels with genes present in genome build 38
- Bugfix broken Pytests
- Bulk dismissing variants error due to key conversion from string to integer
- Fix typo in index documentation
- Fixed crash in institute settings page if "collaborators" key is not set in database
- Don't stop Scout execution if LoqusDB call fails and print stacktrace to log
- Bug when case contains custom images with value `None`
- Bug introduced when fixing another bug in Scout-LoqusDB interaction
- Loading of OMIM diagnoses in Scout demo instance
- Remove the docker-compose with chanjo integration because it doesn't work yet.
- Fixed standard docker-compose with scout demo data and database
- Clinical variant assessments not present for pinned and causative variants on case page.
- MatchMaker matching one node at the time only
- Remove link from previously tiered variants badge in cancer variants page
- Typo in gene cell on cancer variants page
- Managed variants filter form
### Changed
- Better naming for variants buttons on cancer track (somatic, germline). Also show cancer research button if available.
- Load case with missing panels in config files, but show warning.
- Changing the (Female, Male) symbols to (F/M) letters in individuals_table and case-sma.
- Print stacktrace if case load command fails
- Added sort icon and a pointer to the cursor to all tables with sortable fields
- Moved variant, gene and panel info from the basic pane to summary panel for all variants.
- Renamed `Basics` panel to `Classify` on variant page.
- Revamped `Basics` panel to a panel dedicated to classify variants
- Revamped the summary panel to be more compact.
- Added dedicated template for cancer variants
- Removed Gene models, Gene annotations and Conservation panels for cancer variants
- Reorganized the orders of panels for variant and cancer variant views
- Added dedicated variant quality panel and removed relevant panes
- A more compact case page
- Removed OMIM genes panel
- Make genes panel, pinned variants panel, causative variants panel and ClinVar panel scrollable on case page
- Update to Scilifelab's 2020 logo
- Update Gens URL to support Gens v2.0 format
- Refactor tests for parsing case configurations
- Updated links to HPO downloadable resources
- Managed variants filtering defaults to all variant categories
- Changing the (Kind) drop-down according to (Category) drop-down in Managed variant add variant
- Moved Gens button to individuals table
- Check resource files availability before starting updating OMIM diagnoses
- Fix typo in `SHOW_OBSERVED_VARIANT_ARCHIVE` config param

## [4.36]
### Added
- Parse and save splice junction tracks from case config file
- Tooltip in observations panel, explaining that case variants with no link might be old variants, not uploaded after a case rerun
### Fixed
- Warning on overwriting variants with same position was no longer shown
- Increase the height of the dropdowns to 425px
- More indices for the case table as it grows, specifically for causatives queries
- Splice junction tracks not centered over variant genes
- Total number of research variants count
- Update variants stats in case documents every time new variants are loaded
- Bug in flashing warning messages when filtering variants
### Changed
- Clearer warning messages for genes and gene/gene-panels searches in variants filters

## [4.35]
### Added
- A new index for hgnc_symbol in the hgnc_gene collection
- A Pedigree panel in STR page
- Display Tier I and II variants in case view causatives card for cancer cases
### Fixed
- Send partial file data to igv.js when visualizing sashimi plots with splice junction tracks
- Research variants filtering by gene
- Do not attempt to populate annotations for not loaded pinned/causatives
- Add max-height to all dropdowns in filters
### Changed
- Switch off non-clinical gene warnings when filtering research variants
- Don't display OMIM disease card in case view for cancer cases
- Refactored Individuals and Causative card in case view for cancer cases
- Update and style STR case report

## [4.34]
### Added
- Saved filter lock and unlock
- Filters can optionally be marked audited, logging the filter name, user and date on the case events and general report.
- Added `ClinVar hits` and `Cosmic hits` in cancer SNVs filters
- Added `ClinVar hits` to variants filter (rare disease track)
- Load cancer demo case in docker-compose files (default and demo file)
- Inclusive-language check using [woke](https://github.com/get-woke/woke) github action
- Add link to HmtVar for mitochondrial variants (if VCF is annotated with HmtNote)
- Grey background for dismissed compounds in variants list and variant page
- Pin badge for pinned compounds in variants list and variant page
- Support LoqusDB REST API queries
- Add a docker-compose-matchmaker under scout/containers/development to test matchmaker locally
- Script to investigate consequences of symbol search bug
- Added GATK to list of SV and cancer SV callers
### Fixed
- Make MitoMap link work for hg38 again
- Export Variants feature crashing when one of the variants has no primary transcripts
- Redirect to last visited variantS page when dismissing variants from variants list
- Improved matching of SVs Loqus occurrences in other cases
- Remove padding from the list inside (Matching causatives from other cases) panel
- Pass None to get_app function in CLI base since passing script_info to app factory functions was deprecated in Flask 2.0
- Fixed failing tests due to Flask update to version 2.0
- Speed up user events view
- Causative view sort out of memory error
- Use hgnc_id for gene filter query
- Typo in case controllers displaying an error every time a patient is matched against external MatchMaker nodes
- Do not crash while attempting an update for variant documents that are too big (> 16 MB)
- Old STR causatives (and other variants) may not have HGNC symbols - fix sort lambda
- Check if gene_obj has primary_transcript before trying to access it
- Warn if a gene manually searched is in a clinical panel with an outdated name when filtering variants
- ChrPos split js not needed on STR page yet
### Changed
- Remove parsing of case `genome_version`, since it's not used anywhere downstream
- Introduce deprecation warning for Loqus configs that are not dictionaries
- SV clinical filter no longer filters out sub 100 nt variants
- Count cases in LoqusDB by variant type
- Commit pulse repo badge temporarily set to weekly
- Sort ClinVar submissions objects by ascending "Last evaluated" date
- Refactored the MatchMaker integration as an extension
- Replaced some sensitive words as suggested by woke linter
- Documentation for load-configuration rewritten.
- Add styles to MatchMaker matches table
- More detailed info on the data shared in MatchMaker submission form

## [4.33.1]
### Fixed
- Include markdown for release autodeploy docs
- Use standard inheritance model in ClinVar (https://ftp.ncbi.nlm.nih.gov/pub/GTR/standard_terms/Mode_of_inheritance.txt)
- Fix issue crash with variants that have been unflagged causative not being available in other causatives
### Added
### Changed

## [4.33]
### Fixed
- Command line crashing when updating an individual not found in database
- Dashboard page crashing when filters return no data
- Cancer variants filter by chromosome
- /api/v1/genes now searches for genes in all genome builds by default
- Upgraded igv.js to version 2.8.1 (Fixed Unparsable bed record error)
### Added
- Autodeploy docs on release
- Documentation for updating case individuals tracks
- Filter cases and dashboard stats by analysis track
### Changed
- Changed from deprecated db update method
- Pre-selected fields to run queries with in dashboard page
- Do not filter by any institute when first accessing the dashboard
- Removed OMIM panel in case view for cancer cases
- Display Tier I and II variants in case view causatives panel for cancer cases
- Refactored Individuals and Causative panels in case view for cancer cases

## [4.32.1]
### Fixed
- iSort lint check only
### Changed
- Institute cases page crashing when a case has track:Null
### Added

## [4.32]
### Added
- Load and show MITOMAP associated diseases from VCF (INFO field: MitomapAssociatedDiseases, via HmtNote)
- Show variant allele frequencies for mitochondrial variants (GRCh38 cases)
- Extend "public" json API with diseases (OMIM) and phenotypes (HPO)
- HPO gene list download now has option for clinical and non-clinical genes
- Display gene splice junctions data in sashimi plots
- Update case individuals with splice junctions tracks
- Simple Docker compose for development with local build
- Make Phenomodels subpanels collapsible
- User side documentation of cytogenomics features (Gens, Chromograph, vcf2cytosure, rhocall)
- iSort GitHub Action
- Support LoqusDB REST API queries
### Fixed
- Show other causative once, even if several events point to it
- Filtering variants by mitochondrial chromosome for cases with genome build=38
- HPO gene search button triggers any warnings for clinical / non-existing genes also on first search
- Fixed a bug in variants pages caused by MT variants without alt_frequency
- Tests for CADD score parsing function
- Fixed the look of IGV settings on SNV variant page
- Cases analyzed once shown as `rerun`
- Missing case track on case re-upload
- Fixed severity rank for SO term "regulatory region ablation"
### Changed
- Refactor according to CodeFactor - mostly reuse of duplicated code
- Phenomodels language adjustment
- Open variants in a new window (from variants page)
- Open overlapping and compound variants in a new window (from variant page)
- gnomAD link points to gnomAD v.3 (build GRCh38) for mitochondrial variants.
- Display only number of affected genes for dismissed SVs in general report
- Chromosome build check when populating the variants filter chromosome selection
- Display mitochondrial and rare diseases coverage report in cases with missing 'rare' track

## [4.31.1]
### Added
### Changed
- Remove mitochondrial and coverage report from cancer cases sidebar
### Fixed
- ClinVar page when dbSNP id is None

## [4.31]
### Added
- gnomAD annotation field in admin guide
- Export also dynamic panel genes not associated to an HPO term when downloading the HPO panel
- Primary HGNC transcript info in variant export files
- Show variant quality (QUAL field from vcf) in the variant summary
- Load/update PDF gene fusion reports (clinical and research) generated with Arriba
- Support new MANE annotations from VEP (both MANE Select and MANE Plus Clinical)
- Display on case activity the event of a user resetting all dismissed variants
- Support gnomAD population frequencies for mitochondrial variants
- Anchor links in Casedata ClinVar panels to redirect after renaming individuals
### Fixed
- Replace old docs link www.clinicalgenomics.se/scout with new https://clinical-genomics.github.io/scout
- Page formatting issues whenever case and variant comments contain extremely long strings with no spaces
- Chromograph images can be one column and have scrollbar. Removed legacy code.
- Column labels for ClinVar case submission
- Page crashing looking for LoqusDB observation when variant doesn't exist
- Missing inheritance models and custom inheritance models on newly created gene panels
- Accept only numbers in managed variants filter as position and end coordinates
- SNP id format and links in Variant page, ClinVar submission form and general report
- Case groups tooltip triggered only when mouse is on the panel header
### Changed
- A more compact case groups panel
- Added landscape orientation CSS style to cancer coverage and QC demo report
- Improve user documentation to create and save new gene panels
- Removed option to use space as separator when uploading gene panels
- Separating the columns of standard and custom inheritance models in gene panels
- Improved ClinVar instructions for users using non-English Excel

## [4.30.2]
### Added
### Fixed
- Use VEP RefSeq ID if RefSeq list is empty in RefSeq transcripts overview
- Bug creating variant links for variants with no end_chrom
### Changed

## [4.30.1]
### Added
### Fixed
- Cryptography dependency fixed to use version < 3.4
### Changed

## [4.30]
### Added
- Introduced a `reset dismiss variant` verb
- Button to reset all dismissed variants for a case
- Add black border to Chromograph ideograms
- Show ClinVar annotations on variantS page
- Added integration with GENS, copy number visualization tool
- Added a VUS label to the manual classification variant tags
- Add additional information to SNV verification emails
- Tooltips documenting manual annotations from default panels
- Case groups now show bam files from all cases on align view
### Fixed
- Center initial igv view on variant start with SNV/indels
- Don't set initial igv view to negative coordinates
- Display of GQ for SV and STR
- Parsing of AD and related info for STRs
- LoqusDB field in institute settings accepts only existing Loqus instances
- Fix DECIPHER link to work after DECIPHER migrated to GRCh38
- Removed visibility window param from igv.js genes track
- Updated HPO download URL
- Patch HPO download test correctly
- Reference size on STR hover not needed (also wrong)
- Introduced genome build check (allowed values: 37, 38, "37", "38") on case load
- Improve case searching by assignee full name
- Populating the LoqusDB select in institute settings
### Changed
- Cancer variants table header (pop freq etc)
- Only admin users can modify LoqusDB instance in Institute settings
- Style of case synopsis, variants and case comments
- Switched to igv.js 2.7.5
- Do not choke if case is missing research variants when research requested
- Count cases in LoqusDB by variant type
- Introduce deprecation warning for Loqus configs that are not dictionaries
- Improve create new gene panel form validation
- Make XM- transcripts less visible if they don't overlap with transcript refseq_id in variant page
- Color of gene panels and comments panels on cases and variant pages
- Do not choke if case is missing research variants when reserch requested

## [4.29.1]
### Added
### Fixed
- Always load STR variants regardless of RankScore threshold (hotfix)
### Changed

## [4.29]
### Added
- Added a page about migrating potentially breaking changes to the documentation
- markdown_include in development requirements file
- STR variants filter
- Display source, Z-score, inheritance pattern for STR annotations from Stranger (>0.6.1) if available
- Coverage and quality report to cancer view
### Fixed
- ACMG classification page crashing when trying to visualize a classification that was removed
- Pretty print HGVS on gene variants (URL-decode VEP)
- Broken or missing link in the documentation
- Multiple gene names in ClinVar submission form
- Inheritance model select field in ClinVar submission
- IGV.js >2.7.0 has an issue with the gene track zoom levels - temp freeze at 2.7.0
- Revert CORS-anywhere and introduce a local http proxy for cloud tracks
### Changed

## [4.28]
### Added
- Chromograph integration for displaying PNGs in case-page
- Add VAF to cancer case general report, and remove some of its unused fields
- Variants filter compatible with genome browser location strings
- Support for custom public igv tracks stored on the cloud
- Add tests to increase testing coverage
- Update case variants count after deleting variants
- Update IGV.js to latest (v2.7.4)
- Bypass igv.js CORS check using `https://github.com/Rob--W/cors-anywhere`
- Documentation on default and custom IGV.js tracks (admin docs)
- Lock phenomodels so they're editable by admins only
- Small case group assessment sharing
- Tutorial and files for deploying app on containers (Kubernetes pods)
- Canonical transcript and protein change of canonical transcript in exported variants excel sheet
- Support for Font Awesome version 6
- Submit to Beacon from case page sidebar
- Hide dismissed variants in variants pages and variants export function
- Systemd service files and instruction to deploy Scout using podman
### Fixed
- Bugfix: unused `chromgraph_prefix |tojson` removed
- Freeze coloredlogs temporarily
- Marrvel link
- Don't show TP53 link for silent or synonymous changes
- OMIM gene field accepts any custom number as OMIM gene
- Fix Pytest single quote vs double quote string
- Bug in gene variants search by similar cases and no similar case is found
- Delete unused file `userpanel.py`
- Primary transcripts in variant overview and general report
- Google OAuth2 login setup in README file
- Redirect to 'missing file'-icon if configured Chromograph file is missing
- Javascript error in case page
- Fix compound matching during variant loading for hg38
- Cancer variants view containing variants dismissed with cancer-specific reasons
- Zoom to SV variant length was missing IGV contig select
- Tooltips on case page when case has no default gene panels
### Changed
- Save case variants count in case document and not in sessions
- Style of gene panels multiselect on case page
- Collapse/expand main HPO checkboxes in phenomodel preview
- Replaced GQ (Genotype quality) with VAF (Variant allele frequency) in cancer variants GT table
- Allow loading of cancer cases with no tumor_purity field
- Truncate cDNA and protein changes in case report if longer than 20 characters


## [4.27]
### Added
- Exclude one or more variant categories when running variants delete command
### Fixed
### Changed

## [4.26.1]
### Added
### Fixed
- Links with 1-letter aa codes crash on frameshift etc
### Changed

## [4.26]
### Added
- Extend the delete variants command to print analysis date, track, institute, status and research status
- Delete variants by type of analysis (wgs|wes|panel)
- Links to cBioPortal, MutanTP53, IARC TP53, OncoKB, MyCancerGenome, CIViC
### Fixed
- Deleted variants count
### Changed
- Print output of variants delete command as a tab separated table

## [4.25]
### Added
- Command line function to remove variants from one or all cases
### Fixed
- Parse SMN None calls to None rather than False

## [4.24.1]
### Fixed
- Install requirements.txt via setup file

## [4.24]
### Added
- Institute-level phenotype models with sub-panels containing HPO and OMIM terms
- Runnable Docker demo
- Docker image build and push github action
- Makefile with shortcuts to docker commands
- Parse and save synopsis, phenotype and cohort terms from config files upon case upload
### Fixed
- Update dismissed variant status when variant dismissed key is missing
- Breakpoint two IGV button now shows correct chromosome when different from bp1
- Missing font lib in Docker image causing the PDF report download page to crash
- Sentieon Manta calls lack Somaticscore - load anyway
- ClinVar submissions crashing due to pinned variants that are not loaded
- Point ExAC pLI score to new gnomad server address
- Bug uploading cases missing phenotype terms in config file
- STRs loaded but not shown on browser page
- Bug when using adapter.variant.get_causatives with case_id without causatives
- Problem with fetching "solved" from scout export cases cli
- Better serialising of datetime and bson.ObjectId
- Added `volumes` folder to .gitignore
### Changed
- Make matching causative and managed variants foldable on case page
- Remove calls to PyMongo functions marked as deprecated in backend and frontend(as of version 3.7).
- Improved `scout update individual` command
- Export dynamic phenotypes with ordered gene lists as PDF


## [4.23]
### Added
- Save custom IGV track settings
- Show a flash message with clear info about non-valid genes when gene panel creation fails
- CNV report link in cancer case side navigation
- Return to comment section after editing, deleting or submitting a comment
- Managed variants
- MT vs 14 chromosome mean coverage stats if Scout is connected to Chanjo
### Fixed
- missing `vcf_cancer_sv` and `vcf_cancer_sv_research` to manual.
- Split ClinVar multiple clnsig values (slash-separated) and strip them of underscore for annotations without accession number
- Timeout of `All SNVs and INDELs` page when no valid gene is provided in the search
- Round CADD (MIPv9)
- Missing default panel value
- Invisible other causatives lines when other causatives lack gene symbols
### Changed
- Do not freeze mkdocs-material to version 4.6.1
- Remove pre-commit dependency

## [4.22]
### Added
- Editable cases comments
- Editable variants comments
### Fixed
- Empty variant activity panel
- STRs variants popover
- Split new ClinVar multiple significance terms for a variant
- Edit the selected comment, not the latest
### Changed
- Updated RELEASE docs.
- Pinned variants card style on the case page
- Merged `scout export exons` and `scout view exons` commands


## [4.21.2]
### Added
### Fixed
- Do not pre-filter research variants by (case-default) gene panels
- Show OMIM disease tooltip reliably
### Changed

## [4.21.1]
### Added
### Fixed
- Small change to Pop Freq column in variants ang gene panels to avoid strange text shrinking on small screens
- Direct use of HPO list for Clinical HPO SNV (and cancer SNV) filtering
- PDF coverage report redirecting to login page
### Changed
- Remove the option to dismiss single variants from all variants pages
- Bulk dismiss SNVs, SVs and cancer SNVs from variants pages

## [4.21]
### Added
- Support to configure LoqusDB per institute
- Highlight causative variants in the variants list
- Add tests. Mostly regarding building internal datatypes.
- Remove leading and trailing whitespaces from panel_name and display_name when panel is created
- Mark MANE transcript in list of transcripts in "Transcript overview" on variant page
- Show default panel name in case sidebar
- Previous buttons for variants pagination
- Adds a gh action that checks that the changelog is updated
- Adds a gh action that deploys new releases automatically to pypi
- Warn users if case default panels are outdated
- Define institute-specific gene panels for filtering in institute settings
- Use institute-specific gene panels in variants filtering
- Show somatic VAF for pinned and causative variants on case page

### Fixed
- Report pages redirect to login instead of crashing when session expires
- Variants filter loading in cancer variants page
- User, Causative and Cases tables not scaling to full page
- Improved docs for an initial production setup
- Compatibility with latest version of Black
- Fixed tests for Click>7
- Clinical filter required an extra click to Filter to return variants
- Restore pagination and shrink badges in the variants page tables
- Removing a user from the command line now inactivates the case only if user is last assignee and case is active
- Bugfix, LoqusDB per institute feature crashed when institute id was empty string
- Bugfix, LoqusDB calls where missing case count
- filter removal and upload for filters deleted from another page/other user
- Visualize outdated gene panels info in a popover instead of a tooltip in case page side panel

### Changed
- Highlight color on normal STRs in the variants table from green to blue
- Display breakpoints coordinates in verification emails only for structural variants


## [4.20]
### Added
- Display number of filtered variants vs number of total variants in variants page
- Search case by HPO terms
- Dismiss variant column in the variants tables
- Black and pre-commit packages to dev requirements

### Fixed
- Bug occurring when rerun is requested twice
- Peddy info fields in the demo config file
- Added load config safety check for multiple alignment files for one individual
- Formatting of cancer variants table
- Missing Score in SV variants table

### Changed
- Updated the documentation on how to create a new software release
- Genome build-aware cytobands coordinates
- Styling update of the Matchmaker card
- Select search type in case search form


## [4.19]

### Added
- Show internal ID for case
- Add internal ID for downloaded CGH files
- Export dynamic HPO gene list from case page
- Remove users as case assignees when their account is deleted
- Keep variants filters panel expanded when filters have been used

### Fixed
- Handle the ProxyFix ModuleNotFoundError when Werkzeug installed version is >1.0
- General report formatting issues whenever case and variant comments contain extremely long strings with no spaces

### Changed
- Created an institute wrapper page that contains list of cases, causatives, SNVs & Indels, user list, shared data and institute settings
- Display case name instead of case ID on clinVar submissions
- Changed icon of sample update in clinVar submissions


## [4.18]

### Added
- Filter cancer variants on cytoband coordinates
- Show dismiss reasons in a badge with hover for clinical variants
- Show an ellipsis if 10 cases or more to display with loqusdb matches
- A new blog post for version 4.17
- Tooltip to better describe Tumor and Normal columns in cancer variants
- Filter cancer SNVs and SVs by chromosome coordinates
- Default export of `Assertion method citation` to clinVar variants submission file
- Button to export up to 500 cancer variants, filtered or not
- Rename samples of a clinVar submission file

### Fixed
- Apply default gene panel on return to cancer variantS from variant view
- Revert to certificate checking when asking for Chanjo reports
- `scout download everything` command failing while downloading HPO terms

### Changed
- Turn tumor and normal allelic fraction to decimal numbers in tumor variants page
- Moved clinVar submissions code to the institutes blueprints
- Changed name of clinVar export files to FILENAME.Variant.csv and FILENAME.CaseData.csv
- Switched Google login libraries from Flask-OAuthlib to Authlib


## [4.17.1]

### Fixed
- Load cytobands for cases with chromosome build not "37" or "38"


## [4.17]

### Added
- COSMIC badge shown in cancer variants
- Default gene-panel in non-cancer structural view in url
- Filter SNVs and SVs by cytoband coordinates
- Filter cancer SNV variants by alt allele frequency in tumor
- Correct genome build in UCSC link from structural variant page



### Fixed
- Bug in clinVar form when variant has no gene
- Bug when sharing cases with the same institute twice
- Page crashing when removing causative variant tag
- Do not default to GATK caller when no caller info is provided for cancer SNVs


## [4.16.1]

### Fixed
- Fix the fix for handling of delivery reports for rerun cases

## [4.16]

### Added
- Adds possibility to add "lims_id" to cases. Currently only stored in database, not shown anywhere
- Adds verification comment box to SVs (previously only available for small variants)
- Scrollable pedigree panel

### Fixed
- Error caused by changes in WTForm (new release 2.3.x)
- Bug in OMIM case page form, causing the page to crash when a string was provided instead of a numerical OMIM id
- Fix Alamut link to work properly on hg38
- Better handling of delivery reports for rerun cases
- Small CodeFactor style issues: matchmaker results counting, a couple of incomplete tests and safer external xml
- Fix an issue with Phenomizer introduced by CodeFactor style changes

### Changed
- Updated the version of igv.js to 2.5.4

## [4.15.1]

### Added
- Display gene names in ClinVar submissions page
- Links to Varsome in variant transcripts table

### Fixed
- Small fixes to ClinVar submission form
- Gene panel page crash when old panel has no maintainers

## [4.15]

### Added
- Clinvar CNVs IGV track
- Gene panels can have maintainers
- Keep variant actions (dismissed, manual rank, mosaic, acmg, comments) upon variant re-upload
- Keep variant actions also on full case re-upload

### Fixed
- Fix the link to Ensembl for SV variants when genome build 38.
- Arrange information in columns on variant page
- Fix so that new cosmic identifier (COSV) is also acceptable #1304
- Fixed COSMIC tag in INFO (outside of CSQ) to be parses as well with `&` splitter.
- COSMIC stub URL changed to https://cancer.sanger.ac.uk/cosmic/search?q= instead.
- Updated to a version of IGV where bigBed tracks are visualized correctly
- Clinvar submission files are named according to the content (variant_data and case_data)
- Always show causatives from other cases in case overview
- Correct disease associations for gene symbol aliases that exist as separate genes
- Re-add "custom annotations" for SV variants
- The override ClinVar P/LP add-in in the Clinical Filter failed for new CSQ strings

### Changed
- Runs all CI checks in github actions

## [4.14.1]

### Fixed
- Error when variant found in loqusdb is not loaded for other case

## [4.14]

### Added
- Use github actions to run tests
- Adds CLI command to update individual alignments path
- Update HPO terms using downloaded definitions files
- Option to use alternative flask config when running `scout serve`
- Requirement to use loqusdb >= 2.5 if integrated

### Fixed
- Do not display Pedigree panel in cancer view
- Do not rely on internet connection and services available when running CI tests
- Variant loading assumes GATK if no caller set given and GATK filter status is seen in FILTER
- Pass genome build param all the way in order to get the right gene mappings for cases with build 38
- Parse correctly variants with zero frequency values
- Continue even if there are problems to create a region vcf
- STR and cancer variant navigation back to variants pages could fail

### Changed
- Improved code that sends requests to the external APIs
- Updates ranges for user ranks to fit todays usage
- Run coveralls on github actions instead of travis
- Run pip checks on github actions instead of coveralls
- For hg38 cases, change gnomAD link to point to version 3.0 (which is hg38 based)
- Show pinned or causative STR variants a bit more human readable

## [4.13.1]

### Added
### Fixed
- Typo that caused not all clinvar conflicting interpretations to be loaded no matter what
- Parse and retrieve clinvar annotations from VEP-annotated (VEP 97+) CSQ VCF field
- Variant clinvar significance shown as `not provided` whenever is `Uncertain significance`
- Phenomizer query crashing when case has no HPO terms assigned
- Fixed a bug affecting `All SNVs and INDELs` page when variants don't have canonical transcript
- Add gene name or id in cancer variant view

### Changed
- Cancer Variant view changed "Variant:Transcript:Exon:HGVS" to "Gene:Transcript:Exon:HGVS"

## [4.13]

### Added
- ClinVar SNVs track in IGV
- Add SMA view with SMN Copy Number data
- Easier to assign OMIM diagnoses from case page
- OMIM terms and specific OMIM term page

### Fixed
- Bug when adding a new gene to a panel
- Restored missing recent delivery reports
- Fixed style and links to other reports in case side panel
- Deleting cases using display_name and institute not deleting its variants
- Fixed bug that caused coordinates filter to override other filters
- Fixed a problem with finding some INS in loqusdb
- Layout on SV page when local observations without cases are present
- Make scout compatible with the new HPO definition files from `http://compbio.charite.de/jenkins/`
- General report visualization error when SNVs display names are very long


### Changed


## [4.12.4]

### Fixed
- Layout on SV page when local observations without cases are present

## [4.12.3]

### Fixed
- Case report when causative or pinned SVs have non null allele frequencies

## [4.12.2]

### Fixed
- SV variant links now take you to the SV variant page again
- Cancer variant view has cleaner table data entries for "N/A" data
- Pinned variant case level display hotfix for cancer and str - more on this later
- Cancer variants show correct alt/ref reads mirroring alt frequency now
- Always load all clinical STR variants even if a region load is attempted - index may be missing
- Same case repetition in variant local observations

## [4.12.1]

### Fixed
- Bug in variant.gene when gene has no HGVS description


## [4.12]

### Added
- Accepts `alignment_path` in load config to pass bam/cram files
- Display all phenotypes on variant page
- Display hgvs coordinates on pinned and causatives
- Clear panel pending changes
- Adds option to setup the database with static files
- Adds cli command to download the resources from CLI that scout needs
- Adds test files for merged somatic SV and CNV; as well as merged SNV, and INDEL part of #1279
- Allows for upload of OMIM-AUTO gene panel from static files without api-key

### Fixed
- Cancer case HPO panel variants link
- Fix so that some drop downs have correct size
- First IGV button in str variants page
- Cancer case activates on SNV variants
- Cases activate when STR variants are viewed
- Always calculate code coverage
- Pinned/Classification/comments in all types of variants pages
- Null values for panel's custom_inheritance_models
- Discrepancy between the manual disease transcripts and those in database in gene-edit page
- ACMG classification not showing for some causatives
- Fix bug which caused IGV.js to use hg19 reference files for hg38 data
- Bug when multiple bam files sources with non-null values are available


### Changed
- Renamed `requests` file to `scout_requests`
- Cancer variant view shows two, instead of four, decimals for allele and normal


## [4.11.1]

### Fixed
- Institute settings page
- Link institute settings to sharing institutes choices

## [4.11.0]

### Added
- Display locus name on STR variant page
- Alternative key `GNOMADAF_popmax` for Gnomad popmax allele frequency
- Automatic suggestions on how to improve the code on Pull Requests
- Parse GERP, phastCons and phyloP annotations from vep annotated CSQ fields
- Avoid flickering comment popovers in variant list
- Parse REVEL score from vep annotated CSQ fields
- Allow users to modify general institute settings
- Optionally format code automatically on commit
- Adds command to backup vital parts `scout export database`
- Parsing and displaying cancer SV variants from Manta annotated VCF files
- Dismiss cancer snv variants with cancer-specific options
- Add IGV.js UPD, RHO and TIDDIT coverage wig tracks.


### Fixed
- Slightly darker page background
- Fixed an issued with parsed conservation values from CSQ
- Clinvar submissions accessible to all users of an institute
- Header toolbar when on Clinvar page now shows institute name correctly
- Case should not always inactivate upon update
- Show dismissed snv cancer variants as grey on the cancer variants page
- Improved style of mappability link and local observations on variant page
- Convert all the GET requests to the igv view to POST request
- Error when updating gene panels using a file containing BOM chars
- Add/replace gene radio button not working in gene panels


## [4.10.1]

### Fixed
- Fixed issue with opening research variants
- Problem with coveralls not called by Travis CI
- Handle Biomart service down in tests


## [4.10.0]

### Added
- Rank score model in causatives page
- Exportable HPO terms from phenotypes page
- AMP guideline tiers for cancer variants
- Adds scroll for the transcript tab
- Added CLI option to query cases on time since case event was added
- Shadow clinical assessments also on research variants display
- Support for CRAM alignment files
- Improved str variants view : sorting by locus, grouped by allele.
- Delivery report PDF export
- New mosaicism tag option
- Add or modify individuals' age or tissue type from case page
- Display GC and allele depth in causatives table.
- Included primary reference transcript in general report
- Included partial causative variants in general report
- Remove dependency of loqusdb by utilising the CLI

### Fixed
- Fixed update OMIM command bug due to change in the header of the genemap2 file
- Removed Mosaic Tag from Cancer variants
- Fixes issue with unaligned table headers that comes with hidden Datatables
- Layout in general report PDF export
- Fixed issue on the case statistics view. The validation bars didn't show up when all institutes were selected. Now they do.
- Fixed missing path import by importing pathlib.Path
- Handle index inconsistencies in the update index functions
- Fixed layout problems


## [4.9.0]

### Added
- Improved MatchMaker pages, including visible patient contacts email address
- New badges for the github repo
- Links to [GENEMANIA](genemania.org)
- Sort gene panel list on case view.
- More automatic tests
- Allow loading of custom annotations in VCF using the SCOUT_CUSTOM info tag.

### Fixed
- Fix error when a gene is added to an empty dynamic gene panel
- Fix crash when attempting to add genes on incorrect format to dynamic gene panel
- Manual rank variant tags could be saved in a "Select a tag"-state, a problem in the variants view.
- Same case evaluations are no longer shown as gray previous evaluations on the variants page
- Stay on research pages, even if reset, next first buttons are pressed..
- Overlapping variants will now be visible on variant page again
- Fix missing classification comments and links in evaluations page
- All prioritized cases are shown on cases page


## [4.8.3]

### Added

### Fixed
- Bug when ordering sanger
- Improved scrolling over long list of genes/transcripts


## [4.8.2]

### Added

### Fixed
- Avoid opening extra tab for coverage report
- Fixed a problem when rank model version was saved as floats and not strings
- Fixed a problem with displaying dismiss variant reasons on the general report
- Disable load and delete filter buttons if there are no saved filters
- Fix problem with missing verifications
- Remove duplicate users and merge their data and activity


## [4.8.1]

### Added

### Fixed
- Prevent login fail for users with id defined by ObjectId and not email
- Prevent the app from crashing with `AttributeError: 'NoneType' object has no attribute 'message'`


## [4.8.0]

### Added
- Updated Scout to use Bootstrap 4.3
- New looks for Scout
- Improved dashboard using Chart.js
- Ask before inactivating a case where last assigned user leaves it
- Genes can be manually added to the dynamic gene list directly on the case page
- Dynamic gene panels can optionally be used with clinical filter, instead of default gene panel
- Dynamic gene panels get link out to chanjo-report for coverage report
- Load all clinvar variants with clinvar Pathogenic, Likely Pathogenic and Conflicting pathogenic
- Show transcripts with exon numbers for structural variants
- Case sort order can now be toggled between ascending and descending.
- Variants can be marked as partial causative if phenotype is available for case.
- Show a frequency tooltip hover for SV-variants.
- Added support for LDAP login system
- Search snv and structural variants by chromosomal coordinates
- Structural variants can be marked as partial causative if phenotype is available for case.
- Show normal and pathologic limits for STRs in the STR variants view.
- Institute level persistent variant filter settings that can be retrieved and used.
- export causative variants to Excel
- Add support for ROH, WIG and chromosome PNGs in case-view

### Fixed
- Fixed missing import for variants with comments
- Instructions on how to build docs
- Keep sanger order + verification when updating/reloading variants
- Fixed and moved broken filter actions (HPO gene panel and reset filter)
- Fixed string conversion to number
- UCSC links for structural variants are now separated per breakpoint (and whole variant where applicable)
- Reintroduced missing coverage report
- Fixed a bug preventing loading samples using the command line
- Better inheritance models customization for genes in gene panels
- STR variant page back to list button now does its one job.
- Allows to setup scout without a omim api key
- Fixed error causing "favicon not found" flash messages
- Removed flask --version from base cli
- Request rerun no longer changes case status. Active or archived cases inactivate on upload.
- Fixed missing tooltip on the cancer variants page
- Fixed weird Rank cell in variants page
- Next and first buttons order swap
- Added pagination (and POST capability) to cancer variants.
- Improves loading speed for variant page
- Problem with updating variant rank when no variants
- Improved Clinvar submission form
- General report crashing when dismissed variant has no valid dismiss code
- Also show collaborative case variants on the All variants view.
- Improved phenotype search using dataTables.js on phenotypes page
- Search and delete users with `email` instead of `_id`
- Fixed css styles so that multiselect options will all fit one column


## [4.7.3]

### Added
- RankScore can be used with VCFs for vcf_cancer files

### Fixed
- Fix issue with STR view next page button not doing its one job.

### Deleted
- Removed pileup as a bam viewing option. This is replaced by IGV


## [4.7.2]

### Added
- Show earlier ACMG classification in the variant list

### Fixed
- Fixed igv search not working due to igv.js dist 2.2.17
- Fixed searches for cases with a gene with variants pinned or marked causative.
- Load variant pages faster after fixing other causatives query
- Fixed mitochondrial report bug for variants without genes

## [4.7.1]

### Added

### Fixed
- Fixed bug on genes page


## [4.7.0]

### Added
- Export genes and gene panels in build GRCh38
- Search for cases with variants pinned or marked causative in a given gene.
- Search for cases phenotypically similar to a case also from WUI.
- Case variant searches can be limited to similar cases, matching HPO-terms,
  phenogroups and cohorts.
- De-archive reruns and flag them as 'inactive' if archived
- Sort cases by analysis_date, track or status
- Display cases in the following order: prioritized, active, inactive, archived, solved
- Assign case to user when user activates it or asks for rerun
- Case becomes inactive when it has no assignees
- Fetch refseq version from entrez and use it in clinvar form
- Load and export of exons for all genes, independent on refseq
- Documentation for loading/updating exons
- Showing SV variant annotations: SV cgh frequencies, gnomad-SV, local SV frequencies
- Showing transcripts mapping score in segmental duplications
- Handle requests to Ensembl Rest API
- Handle requests to Ensembl Rest Biomart
- STR variants view now displays GT and IGV link.
- Description field for gene panels
- Export exons in build 37 and 38 using the command line

### Fixed
- Fixes of and induced by build tests
- Fixed bug affecting variant observations in other cases
- Fixed a bug that showed wrong gene coverage in general panel PDF export
- MT report only shows variants occurring in the specific individual of the excel sheet
- Disable SSL certifcate verification in requests to chanjo
- Updates how intervaltree and pymongo is used to void deprecated functions
- Increased size of IGV sample tracks
- Optimized tests


## [4.6.1]

### Added

### Fixed
- Missing 'father' and 'mother' keys when parsing single individual cases


## [4.6.0]

### Added
- Description of Scout branching model in CONTRIBUTING doc
- Causatives in alphabetical order, display ACMG classification and filter by gene.
- Added 'external' to the list of analysis type options
- Adds functionality to display "Tissue type". Passed via load config.
- Update to IGV 2.

### Fixed
- Fixed alignment visualization and vcf2cytosure availability for demo case samples
- Fixed 3 bugs affecting SV pages visualization
- Reintroduced the --version cli option
- Fixed variants query by panel (hpo panel + gene panel).
- Downloaded MT report contains excel files with individuals' display name
- Refactored code in parsing of config files.


## [4.5.1]

### Added

### Fixed
- update requirement to use PyYaml version >= 5.1
- Safer code when loading config params in cli base


## [4.5.0]

### Added
- Search for similar cases from scout view CLI
- Scout cli is now invoked from the app object and works under the app context

### Fixed
- PyYaml dependency fixed to use version >= 5.1


## [4.4.1]

### Added
- Display SV rank model version when available

### Fixed
- Fixed upload of delivery report via API


## [4.4.0]

### Added
- Displaying more info on the Causatives page and hiding those not causative at the case level
- Add a comment text field to Sanger order request form, allowing a message to be included in the email
- MatchMaker Exchange integration
- List cases with empty synopsis, missing HPO terms and phenotype groups.
- Search for cases with open research list, or a given case status (active, inactive, archived)

### Fixed
- Variant query builder split into several functions
- Fixed delivery report load bug


## [4.3.3]

### Added
- Different individual table for cancer cases

### Fixed
- Dashboard collects validated variants from verification events instead of using 'sanger' field
- Cases shared with collaborators are visible again in cases page
- Force users to select a real institute to share cases with (actionbar select fix)


## [4.3.2]

### Added
- Dashboard data can be filtered using filters available in cases page
- Causatives for each institute are displayed on a dedicated page
- SNVs and and SVs are searchable across cases by gene and rank score
- A more complete report with validated variants is downloadable from dashboard

### Fixed
- Clinsig filter is fixed so clinsig numerical values are returned
- Split multi clinsig string values in different elements of clinsig array
- Regex to search in multi clinsig string values or multi revstat string values
- It works to upload vcf files with no variants now
- Combined Pileup and IGV alignments for SVs having variant start and stop on the same chromosome


## [4.3.1]

### Added
- Show calls from all callers even if call is not available
- Instructions to install cairo and pango libs from WeasyPrint page
- Display cases with number of variants from CLI
- Only display cases with number of variants above certain treshold. (Also CLI)
- Export of verified variants by CLI or from the dashboard
- Extend case level queries with default panels, cohorts and phenotype groups.
- Slice dashboard statistics display using case level queries
- Add a view where all variants for an institute can be searched across cases, filtering on gene and rank score. Allows searching research variants for cases that have research open.

### Fixed
- Fixed code to extract variant conservation (gerp, phyloP, phastCons)
- Visualization of PDF-exported gene panels
- Reintroduced the exon/intron number in variant verification email
- Sex and affected status is correctly displayed on general report
- Force number validation in SV filter by size
- Display ensembl transcripts when no refseq exists


## [4.3.0]

### Added
- Mosaicism tag on variants
- Show and filter on SweGen frequency for SVs
- Show annotations for STR variants
- Show all transcripts in verification email
- Added mitochondrial export
- Adds alternative to search for SVs shorter that the given length
- Look for 'bcftools' in the `set` field of VCFs
- Display digenic inheritance from OMIM
- Displays what refseq transcript that is primary in hgnc

### Fixed

- Archived panels displays the correct date (not retroactive change)
- Fixed problem with waiting times in gene panel exports
- Clinvar fiter not working with human readable clinsig values

## [4.2.2]

### Fixed
- Fixed gene panel create/modify from CSV file utf-8 decoding error
- Updating genes in gene panels now supports edit comments and entry version
- Gene panel export timeout error

## [4.2.1]

### Fixed
- Re-introduced gene name(s) in verification email subject
- Better PDF rendering for excluded variants in report
- Problem to access old case when `is_default` did not exist on a panel


## [4.2.0]

### Added
- New index on variant_id for events
- Display overlapping compounds on variants view

### Fixed
- Fixed broken clinical filter


## [4.1.4]

### Added
- Download of filtered SVs

### Fixed
- Fixed broken download of filtered variants
- Fixed visualization issue in gene panel PDF export
- Fixed bug when updating gene names in variant controller


## [4.1.3]

### Fixed
- Displays all primary transcripts


## [4.1.2]

### Added
- Option add/replace when updating a panel via CSV file
- More flexible versioning of the gene panels
- Printing coverage report on the bottom of the pdf case report
- Variant verification option for SVs
- Logs uri without pwd when connecting
- Disease-causing transcripts in case report
- Thicker lines in case report
- Supports HPO search for cases, both terms or if described in synopsis
- Adds sanger information to dashboard

### Fixed
- Use db name instead of **auth** as default for authentication
- Fixes so that reports can be generated even with many variants
- Fixed sanger validation popup to show individual variants queried by user and institute.
- Fixed problem with setting up scout
- Fixes problem when exac file is not available through broad ftp
- Fetch transcripts for correct build in `adapter.hgnc_gene`

## [4.1.1]
- Fix problem with institute authentication flash message in utils
- Fix problem with comments
- Fix problem with ensembl link


## [4.1.0]

### Added
- OMIM phenotypes to case report
- Command to download all panel app gene panels `scout load panel --panel-app`
- Links to genenames.org and omim on gene page
- Popup on gene at variants page with gene information
- reset sanger status to "Not validated" for pinned variants
- highlight cases with variants to be evaluated by Sanger on the cases page
- option to point to local reference files to the genome viewer pileup.js. Documented in `docs.admin-guide.server`
- option to export single variants in `scout export variants`
- option to load a multiqc report together with a case(add line in load config)
- added a view for searching HPO terms. It is accessed from the top left corner menu
- Updates the variants view for cancer variants. Adds a small cancer specific filter for known variants
- Adds hgvs information on cancer variants page
- Adds option to update phenotype groups from CLI

### Fixed
- Improved Clinvar to submit variants from different cases. Fixed HPO terms in casedata according to feedback
- Fixed broken link to case page from Sanger modal in cases view
- Now only cases with non empty lists of causative variants are returned in `adapter.case(has_causatives=True)`
- Can handle Tumor only samples
- Long lists of HGNC symbols are now possible. This was previously difficult with manual, uploaded or by HPO search when changing filter settings due to GET request limitations. Relevant pages now use POST requests. Adds the dynamic HPO panel as a selection on the gene panel dropdown.
- Variant filter defaults to default panels also on SV and Cancer variants pages.

## [4.0.0]

### WARNING ###

This is a major version update and will require that the backend of pre releases is updated.
Run commands:

```
$scout update genes
$scout update hpo
```

- Created a Clinvar submission tool, to speed up Clinvar submission of SNVs and SVs
- Added an analysis report page (html and PDF format) containing phenotype, gene panels and variants that are relevant to solve a case.

### Fixed
- Optimized evaluated variants to speed up creation of case report
- Moved igv and pileup viewer under a common folder
- Fixed MT alignment view pileup.js
- Fixed coordinates for SVs with start chromosome different from end chromosome
- Global comments shown across cases and institutes. Case-specific variant comments are shown only for that specific case.
- Links to clinvar submitted variants at the cases level
- Adapts clinvar parsing to new format
- Fixed problem in `scout update user` when the user object had no roles
- Makes pileup.js use online genome resources when viewing alignments. Now any instance of Scout can make use of this functionality.
- Fix ensembl link for structural variants
- Works even when cases does not have `'madeline_info'`
- Parses Polyphen in correct way again
- Fix problem with parsing gnomad from VEP

### Added
- Added a PDF export function for gene panels
- Added a "Filter and export" button to export custom-filtered SNVs to CSV file
- Dismiss SVs
- Added IGV alignments viewer
- Read delivery report path from case config or CLI command
- Filter for spidex scores
- All HPO terms are now added and fetched from the correct source (https://github.com/obophenotype/human-phenotype-ontology/blob/master/hp.obo)
- New command `scout update hpo`
- New command `scout update genes` will fetch all the latest information about genes and update them
- Load **all** variants found on chromosome **MT**
- Adds choice in cases overview do show as many cases as user like

### Removed
- pileup.min.js and pileup css are imported from a remote web location now
- All source files for HPO information, this is instead fetched directly from source
- All source files for gene information, this is instead fetched directly from source

## [3.0.0]
### Fixed
- hide pedigree panel unless it exists

## [1.5.1] - 2016-07-27
### Fixed
- look for both ".bam.bai" and ".bai" extensions

## [1.4.0] - 2016-03-22
### Added
- support for local frequency through loqusdb
- bunch of other stuff

## [1.3.0] - 2016-02-19
### Fixed
- Update query-phenomizer and add username/password

### Changed
- Update the way a case is checked for rerun-status

### Added
- Add new button to mark a case as "checked"
- Link to clinical variants _without_ 1000G annotation

## [1.2.2] - 2016-02-18
### Fixed
- avoid filtering out variants lacking ExAC and 1000G annotations

## [1.1.3] - 2015-10-01
### Fixed
- persist (clinical) filter when clicking load more
- fix #154 by robustly setting clinical filter func. terms

## [1.1.2] - 2015-09-07
### Fixed
- avoid replacing coverage report with none
- update SO terms, refactored

## [1.1.1] - 2015-08-20
### Fixed
- fetch case based on collaborator status (not owner)

## [1.1.0] - 2015-05-29
### Added
- link(s) to SNPedia based on RS-numbers
- new Jinja filter to "humanize" decimal numbers
- show gene panels in variant view
- new Jinja filter for decoding URL encoding
- add indicator to variants in list that have comments
- add variant number threshold and rank score threshold to load function
- add event methods to mongo adapter
- add tests for models
- show badge "old" if comment was written for a previous analysis

### Changed
- show cDNA change in transcript summary unless variant is exonic
- moved compounds table further up the page
- show dates for case uploads in ISO format
- moved variant comments higher up on page
- updated documentation for pages
- read in coverage report as blob in database and serve directly
- change ``OmimPhenotype`` to ``PhenotypeTerm``
- reorganize models sub-package
- move events (and comments) to separate collection
- only display prev/next links for the research list
- include variant type in breadcrumbs e.g. "Clinical variants"

### Removed
- drop dependency on moment.js

### Fixed
- show the same level of detail for all frequencies on all pages
- properly decode URL encoded symbols in amino acid/cDNA change strings
- fixed issue with wipe permissions in MongoDB
- include default gene lists in "variants" link in breadcrumbs

## [1.0.2] - 2015-05-20
### Changed
- update case fetching function

### Fixed
- handle multiple cases with same id

## [1.0.1] - 2015-04-28
### Fixed
- Fix building URL parameters in cases list Vue component

## [1.0.0] - 2015-04-12
Codename: Sara Lund

![Release 1.0](artwork/releases/release-1-0.jpg)

### Added
- Add email logging for unexpected errors
- New command line tool for deleting case

### Changed
- Much improved logging overall
- Updated documentation/usage guide
- Removed non-working IGV link

### Fixed
- Show sample display name in GT call
- Various small bug fixes
- Make it easier to hover over popups

## [0.0.2-rc1] - 2015-03-04
### Added
- add protein table for each variant
- add many more external links
- add coverage reports as PDFs

### Changed
- incorporate user feedback updates
- big refactor of load scripts

## [0.0.2-rc2] - 2015-03-04
### Changes
- add gene table with gene description
- reorganize inheritance models box

### Fixed
- avoid overwriting gene list on "research" load
- fix various bugs in external links

## [0.0.2-rc3] - 2015-03-05
### Added
- Activity log feed to variant view
- Adds protein change strings to ODM and Sanger email

### Changed
- Extract activity log component to macro

### Fixes
- Make Ensembl transcript links use archive website<|MERGE_RESOLUTION|>--- conflicted
+++ resolved
@@ -7,11 +7,8 @@
 ## [unreleased]
 ### Added
 - Pydantic validation of image paths provided in case load config file
-<<<<<<< HEAD
+- Info on the user which created a ClinVar submission, when available
 - Case status labels can be added, giving more finegrained details on a solved status (provisional, diagnostic, carrier, UPD, SMN, ...)
-=======
-- Info on the user which created a ClinVar submission, when available
->>>>>>> 93b6bba5
 ### Changed
 - Revel score, Revel rank score and SpliceAI values are also displayed in Causatives and Validated variants tables
 - Remove unused functions and tests
