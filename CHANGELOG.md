--- conflicted
+++ resolved
@@ -4,13 +4,10 @@
 
 About changelog [here](https://keepachangelog.com/en/1.0.0/)
 
-<<<<<<< HEAD
+
 ## [4.80.1]
-=======
-## [unreleased]
 ### Added
 - Tag for somatic SV IGH-DUX4 detection samtools script
->>>>>>> 3db1b984
 ### Fixed
 - Buttons layout in HPO genes panel on case page
 - Added back old variant rankscore index with different key order to help loading on demo instance
