# Change Log
All notable changes to this project will be documented in this file.
This project adheres to [Semantic Versioning](http://semver.org/).

About changelog [here](https://keepachangelog.com/en/1.0.0/)

## [unreleased]
### Added
- Added tags for Sniffles and CNVpytor, two LRS SV callers
### Changed
- In the diagnoses page genes associated with a disease are displayed using hgnc symbol instead of hgnc id
<<<<<<< HEAD
- Stop parsing MANE and MANE Plus Clinical transcripts info from VEP annotations and instead collect it from Transcripts database collection
=======
- Refactor view route to allow navigation directly to unique variant document id, improve permissions check
>>>>>>> 7b82e9ec
### Fixed
- Refactored code in cases blueprints and variant_events adapter (set diseases for partial causative variants) to use "disease" instead of "omim" to encompass also ORPHA terms
- Refactored code in `scout/parse/omim.py` and `scout/parse/disease_terms.py` to use "disease" instead of "phenotype" to differentiate from HPO terms
- Be more careful about checking access to variant on API access

## [4.78]
### Added
- Case status labels can be added, giving more finegrained details on a solved status (provisional, diagnostic, carrier, UPD, SMN, ...)
- New SO terms: `sequence_variant` and `coding_transcript_variant`
- More MEI specific annotation is shown on the variant page
- Parse and save MANE transcripts info when updating genes in build 38
- `Mane Select` and `Mane Plus Clinical` badges on Gene page, when available
- ClinVar submission can now be downloaded as a json file
- API endpoint to pin variant
- Display common/uncommon/rare on summary of mei variant page
### Changed
- In the ClinVar form, database and id of assertion criteria citation are now separate inputs
- Customise institute settings to be able to display all cases with a certain status on cases page (admin users)
- Renamed `Clinical Significance` to `Germline Classification` on multistep ClinVar form
- Changed the "x" in cases.utils.remove_form button text to red for better visibility in dark mode
- Update GitHub actions
- Default loglevel up to INFO, making logs with default start easier to read
- Add XTR region to PAR region definition
- Diagnoses can be searched on diagnoses page without waiting for load first
### Fixed
- Removed log info showing hgnc IDs used in variantS search
- Maintain Matchmaker Exchange and Beacon submission status when a case is re-uploaded
- Inheritance mode from ORPHA should not be confounded with the OMIM inheritance model
- Decipher link URL changes
- Refactored code in cases blueprints to use "disease" instead of "omim" to encompass also ORPHA terms

## [4.77]
### Added
- Orpha disease terms now include information on inheritance
- Case loading via .yaml config file accepts subject_id and phenotype_groups (if previously defined as constant default or added per institute)
- Possibility to submit variants associated with Orphanet conditions to ClinVar
- Option update path to .d4 files path for individuals of an existing case using the command line
- More constraint information is displayed per gene in addition to pLi: missense and LoF OE, CI (inluding LOEUF) and Z-score.
### Changed
- Introduce validation in the ClinVar multistep form to make sure users provide at least one variant-associated condition
- CLI scout update individual accepts subject_id
- Update ClinVar inheritance models to reflect changes in ClinVar submission API
- Handle variant-associated condition ID format in background when creating ClinVar submissions
- Replace the code that downloads Ensembl genes, transcripts and exons with the Schug web app
- Add more info to error log when transcript variant frequency parsing fails.
- GnomAD v4 constraint information replaces ExAC constraints (pLi).
### Fixed
- Text input of associated condition in ClinVar form now aligns to the left
- Alignment of contents in the case report has been updated
- Missing number of phenotypes and genes from case diagnoses
- Associate OMIM and/or ORPHA diagnoses with partial causatives
- Visualization of partial causatives' diagnoses on case page: style and links
- Revert style of pinned variants window on the case page
- Rename `Clinical significanc` to `Germline classification` in ClinVar submissions exported files
- Rename `Clinical significance citations` to `Classification citations` in ClinVar submissions exported files
- Rename `Comment on clinical significance` to `Comment on classification` in ClinVar submissions exported files
- Show matching partial causatives on variant page
- Matching causatives shown on case page consisting only of variant matching the default panels of the case - bug introduced since scout v4.72 (Oct 18, 2023)
- Missing somatic variant read depth leading to report division by zero

## [4.76]
### Added
- Orphacodes are visible in phenotype tables
- Pydantic validation of image paths provided in case load config file
- Info on the user which created a ClinVar submission, when available
- Associate .d4 files to case individuals when loading a case via config file
### Changed
- In diagnoses page the load of diseases are initiated by clicking a button
- Revel score, Revel rank score and SpliceAI values are also displayed in Causatives and Validated variants tables
- Remove unused functions and tests
- Analysis type and direct link from cases list for OGM cases
- Removed unused `case_obj` parameter from server/blueprints/variant/controllers/observations function
- Possibility to reset ClinVar submission ID
- Allow ClinVar submissions with custom API key for users registered as ClinVar submitters or when institute doesn't have a preset list of ClinVar submitters
- Ordered event verbs alphabetically and created ClinVar-related user events
- Removed the unused "no-variants" option from the load case command line
### Fixed
- All disease_terms have gene HGNC ids as integers when added to the scout database
- Disease_term identifiers are now prefixed with the name of the coding system
- Command line crashing with error when updating a user that doesn't exist
- Thaw coloredlogs - 15.0.1 restores errorhandler issue
- Thaw crypography - current base image and library version allow Docker builds
- Missing delete icons on phenomodels page
- Missing cryptography lib error while running Scout container on an ARM processor
- Round CADD values with many decimals on causatives and validated variants pages
- Dark-mode visibility of some fields on causatives and validated variants pages
- Clinvar submitters would be cleared when unprivileged users saved institute settings page
- Added a default empty string in cases search form to avoid None default value
- Page crashing when user tries to remove the same variant from a ClinVar submission in different browser tabs
- Update more GnomAD links to GnomAD v4 (v38 SNVs, MT vars, STRs)
- Empty cells for RNA fusion variants in Causatives and Verified variants page
- Submenu icons missing from collapsible actionbar
- The collapsible actionbar had some non-collapsing overly long entries
- Cancer observations for SVs not appearing in the variant details view
- Archived local observations not visible on cancer variantS page
- Empty Population Frequency column in the Cancer SV Variants view
- Capital letters in ClinVar events description shown on case page

## [4.75]
### Added
- Hovertip to gene panel names with associated genes in variant view, when variant covers more than one gene
- Tests for panel to genes
- Download of Orphadata en_product6 and en_product4 from CLI
- Parse and save `database_found` key/values for RNA fusion variants
- Added fusion_score, ffpm, split_reads, junction_reads and fusion_caller to the list of filters on RNA fusion variants page
- Renamed the function `get_mei_info` to `set_mei_info` to be consistent with the other functions
- Fixed removing None key/values from parsed variants
- Orphacodes are included in the database disease_terms
### Changed
- Allow use of projections when retrieving gene panels
- Do not save custom images as binary data into case and variant database documents
- Retrieve and display case and variant custom images using image's saved path
- Cases are activated by viewing FSHD and SMA reports
- Split multi-gene SNV variants into single genes when submitting to Matchmaker Exchange
- Alamut links also on the gene level, using transcript and HGVS: better for indels. Keep variant link for missing HGVS
- Thaw WTForms - explicitly coerce form decimal field entries when filters fetched from db
### Fixed
- Removed some extra characters from top of general report left over from FontAwsome fix
- Do not save fusion variants-specific key/values in other types of variants
- Alamut link for MT variants in build 38
- Convert RNA fusions variants `tool_hits` and `fusion_score` keys from string to numbers
- Fix genotype reference and alternative sequencing depths defaulting to -1 when values are 0
- DecimalFields were limited to two decimal places for several forms - lifting restrictions on AF, CADD etc.

## [4.74.1]
### Changed
- Parse and save into database also OMIM terms not associated to genes
### Fixed
- BioNano API FSHD report requests are GET in Access 1.8, were POST in 1.7
- Update more FontAwesome icons to avoid Pro icons
- Test if files still exist before attempting to load research variants
- Parsing of genotypes error, resulting in -1 values when alt or ref read depths are 0

## [4.74]
### Added
- SNVs and Indels, MEI and str variants genes have links to Decipher
- An `owner + case display name` index for cases database collection
- Test and fixtures for RNA fusion case page
- Load and display fusion variants from VCF files as the other variant types
- Option to update case document with path to mei variants (clinical and research)
### Changed
- Details on variant type and category for audit filters on case general report
- Enable Gens CN profile button also in somatic case view
- Fix case of analysis type check for Gens analysis button - only show for WGS
### Fixed
- loqusdb table no longer has empty row below each loqusid
- MatchMaker submission details page crashing because of change in date format returned by PatientMatcher
- Variant external links buttons style does not change color when visited
- Hide compounds with compounds follow filter for region or function would fail for variants in multiple genes
- Updated FontAwesome version to fix missing icons

## [4.73]
### Added
- Shortcut button for HPO panel MEI variants from case page
- Export managed variants from CLI
### Changed
- STRs visualization on case panel to emphasize abnormal repeat count and associated condition
- Removed cytoband column from STRs variant view on case report
- More long integers formatted with thin spaces, and copy to clipboard buttons added
### Fixed
- OMIM table is scrollable if higher than 700px on SV page
- Pinned variants validation badge is now red for false positives.
- Case display name defaulting to case ID when `family_name` or `display_name` are missing from case upload config file
- Expanded menu visible at screen sizes below 1000px now has background color
- The image in ClinVar howto-modal is now responsive
- Clicking on a case in case groups when case was already removed from group in another browser tab
- Page crashing when saving filters for mei variants
- Link visited color of images

## [4.72.4]
### Changed
- Automatic test mongod version increased to v7
### Fixed
- GnomAD now defaults to hg38 - change build 37 links accordingly

## [4.72.3]
### Fixed
- Somatic general case report small variant table can crash with unclassified variants

## [4.72.2]
### Changed
- A gunicorn maxrequests parameter for Docker server image - default to 1200
- STR export limit increased to 500, as for other variants
- Prevent long number wrapping and use thin spaces for separation, as per standards from SI, NIST, IUPAC, BIPM.
- Speed up case retrieval and lower memory use by projecting case queries
- Make relatedness check fails stand out a little more to new users
- Speed up case retrieval and lower memory use by projecting case queries
- Speed up variant pages by projecting only the necessary keys in disease collection query
### Fixed
- Huge memory use caused by cases and variants pages pulling complete disease documents from DB
- Do not include genes fetched from HPO terms when loading diseases
- Consider the renamed fields `Approved Symbol` -> `Approved Gene Symbol` and `Gene Symbols` -> `Gene/Locus And Other Related Symbols` when parsing OMIM terms from genemap2.txt file

## [4.72.1]
### Fixed
- Jinja filter that renders long integers
- Case cache when looking for causatives in other cases causing the server to hang

## [4.72]
### Added
- A GitHub action that checks for broken internal links in docs pages
- Link validation settings in mkdocs.yml file
- Load and display full RNA alignments on alignment viewer
- Genome build check when loading a case
- Extend event index to previous causative variants and always load them
### Fixed
- Documentation nav links for a few documents
- Slightly extended the BioNano Genomics Access integration docs
- Loading of SVs when VCF is missing the INFO.END field but has INFO.SVLEN field
- Escape protein sequence name (if available) in case general report to render special characters correctly
- CaseS HPO term searches for multiple terms works independent of order
- CaseS search regexp should not allow backslash
- CaseS cohort tags can contain whitespace and still match
- Remove diagnoses from cases even if OMIM term is not found in the database
- Parsing of disease-associated genes
- Removed an annoying warning while updating database's disease terms
- Displaying custom case images loaded with scout version <= 4.71
- Use pydantic version >=2 in requirements.txt file
### Changed
- Column width adjustment on caseS page
- Use Python 3.11 in tests
- Update some github actions
- Upgraded Pydantic to version 2
- Case validation fails on loading when associated files (alignments, VCFs and reports) are not present on disk
- Case validation fails on loading when custom images have format different then ["gif", "svg", "png", "jpg", "jpeg"]
- Custom images keys `case` and `str` in case config yaml file are renamed to `case_images` and `str_variants_images`
- Simplify and speed up case general report code
- Speed up case retrieval in case_matching_causatives
- Upgrade pymongo to version 4
- When updating disease terms, check that all terms are consistent with a DiseaseTerm model before dropping the old collection
- Better separation between modules loading HPO terms and diseases
- Deleted unused scout.build.phenotype module
- Stricter validation of mandatory genome build key when loading a case. Allowed values are ['37','38',37,38]
- Improved readability of variants length and coordinates on variantS pages

## [4.71]
### Added
- Added Balsamic keys for SweGen and loqusdb local archive frequecies, SNV and SV
- New filter option for Cancer variantS: local archive RD loqusdb
- Show annotated observations on SV variantS view, also for cancer somatic SVs
- Revel filter for variantS
- Show case default panel on caseS page
- CADD filter for Cancer Somatic SNV variantS - show score
- SpliceAI-lookup link (BROAD, shows SpliceAI and Pangolin) from variant page
- BioNano Access server API - check projects, samples and fetch FSHD reports
### Fixed
- Name of reference genome build for RNA for compatibility with IGV locus search change
- Howto to run the Docker image on Mac computers in `admin-guide/containers/container-deploy.md`
- Link to Weasyprint installation howto in README file
- Avoid filling up disk by creating a reduced VCF file for every variant that is visualized
- Remove legacy incorrectly formatted CODEOWNERS file
- Restrain variant_type requests to variantS views to "clinical" or "research"
- Visualization of cancer variants where cancer case has no affected individual
- ProteinPaint gene link (small StJude API change)
- Causative MEI variant link on causatives page
- Bionano access api settings commented out by default in Scout demo config file.
- Do not show FSHD button on freshly loaded cases without bionano_access individuals
- Truncate long variants' HGVS on causative/Clinically significant and pinned variants case panels
### Changed
- Remove function call that tracks users' browser version
- Include three more splice variant SO terms in clinical filter severe SO terms
- Drop old HPO term collection only after parsing and validation of new terms completes
- Move score to own column on Cancer Somatic SNV variantS page
- Refactored a few complex case operations, breaking out sub functionalities

## [4.70]
### Added
- Download a list of Gene Variants (max 500) resulting from SNVs and Indels search
- Variant PubMed link to search for gene symbol and any aliases
### Changed
- Clearer gnomAD values in Variants page
### Fixed
- CaseS page uniform column widths
- Include ClinVar variants into a scrollable div element on Case page
- `canonical_transcript` variable not initialized in get_hgvs function (server.blueprints.institutes.controllers.py)
- Catch and display any error while importing Phenopacket info
- Modified Docker files to use python:3.8-slim-bullseye to prevent gunicorn workers booting error

## [4.69]
### Added
- ClinVar submission howto available also on Case page
- Somatic score and filtering for somatic SV callers, if available
- Show caller as a tooltip on variantS list
### Fixed
- Crash when attempting to export phenotype from a case that had never had phenotypes
- Aesthetic fix to Causative and Pinned Variants on Case page
- Structural inconsistency for ClinVar Blueprint templates
- Updated igv.js to 2.15.8 to fix track default color bug
- Fixed release versions for actions.
- Freeze tornado below 6.3.0 for compatibility with livereload 2.6.3
- Force update variants count on case re-upload
- IGV locus search not working - add genome reference id
- Pin links to MEI variants should end up on MEI not SV variant view
- Load also matching MEI variants on forced region load
- Allow excluding MEI from case variant deletion
- Fixed the name of the assigned user when the internal user ID is different from the user email address
- Gene variantS should display gene function, region and full hgvs
### Changed
- FontAwesome integrity check fail (updated resource)
- Removed ClinVar API validation buttons in favour of direct API submission
- Improved layout of Institute settings page
- ClinVar API key and allowed submitters are set in the Institute settings page


## [4.68]
### Added
- Rare Disease Mobile Element Insertion variants view
### Changed
- Updated igv.js to 2.15.6
### Fixed
- Docker stage build pycairo.
- Restore SNV and SV rank models versions on Causatives and Verified pages
- Saving `REVEL_RANKSCORE` value in a field named `revel` in variants database documents

## [4.67]
### Added
- Prepare to filter local SV frequency
### Changed
- Speed up instituteS page loading by refactoring cases/institutes query
- Clinical Filter for SVs includes `splice_polypyrimidine_tract_variant` as a severe consequence
- Clinical Filter for SVs includes local variant frequency freeze ("old") for filtering, starting at 30 counts
- Speed up caseS page loading by adding status to index and refactoring totals count
- HPO file parsing is updated to reflect that HPO have changed a few downloadable file formats with their 230405 release.
### Fixed
- Page crashing when a user tries to edit a comment that was removed
- Warning instead of crashed page when attempting to retrieve a non-existent Phenopacket
- Fixed StJude ProteinPaint gene link (URL change)
- Freeze of werkzeug library to version<2.3 to avoid problems resulting from the consequential upgrade of the Flask lib
- Huge list of genes in case report for megabases-long structural variants.
- Fix displaying institutes without associated cases on institutes page
- Fix default panel selection on SVs in cancer case report

## [4.66]
### Changed
- Moved Phenomodels code under a dedicated blueprint
- Updated the instructions to load custom case report under admin guide
- Keep variants filter window collapsed except when user expands it to filter
### Added
- A summary table of pinned variants on the cancer case general report
- New openable matching causatives and managed variants lists for default gene panels only for convenience
### Fixed
- Gens structural variant page link individual id typo

## [4.65.2]
### Fixed
- Generating general case report with str variants containing comments

## [4.65.1]
### Fixed
- Visibility of `Gene(s)` badges on SV VariantS page
- Hide dismiss bar on SV page not working well
- Delivery report PDF download
- Saving Pipeline version file when loading a case
- Backport compatible import of importlib metadata for old python versions (<3.8)

## [4.65]
### Added
- Option to mark a ClinVar submission as submitted
- Docs on how to create/update the PanelApp green genes as a system admin
- `individual_id`-parameter to both Gens links
- Download a gene panel in TXT format from gene panel page
- Panel gene comments on variant page: genes in panels can have comments that describe the gene in a panel context
### Changed
- Always show each case category on caseS page, even if 0 cases in total or after current query
- Improved sorting of ClinVar submissions
- Pre-populate SV type select in ClinVar submission form, when possible
- Show comment badges in related comments tables on general report
- Updated version of several GitHub actions
- Migrate from deprecated `pkg_resources` lib to `importlib_resources`
- Dismiss bar on variantS pages is thinner.
- Dismiss bar on variantS pages can be toggled open or closed for the duration of a login session.
### Fixed
- Fixed Sanger order / Cancel order modal close buttons
- Visibility of SV type in ClinVar submission form
- Fixed a couple of creations where now was called twice, so updated_at and created_at could differ
- Deprecated Ubuntu version 18.04 in one GitHub action
- Panels that have been removed (hidden) should not be visible in views where overlapping gene panels for genes are shown
- Gene panel test pointing to the right function

## [4.64]
### Added
- Create/Update a gene panel containing all PanelApp green genes (`scout update panelapp-green -i <cust_id>`)
- Links for ACMG pathogenicity impact modification on the ACMG classification page
### Changed
- Open local observation matching cases in new windows
### Fixed
- Matching manual ranked variants are now shown also on the somatic variant page
- VarSome links to hg19/GRCh37
- Managed variants filter settings lost when navigating to additional pages
- Collect the right variant category after submitting filter form from research variantS page
- Beacon links are templated and support variants in genome build 38

## [4.63]
### Added
- Display data sharing info for ClinVar, Matchmaker Exchange and Beacon in a dedicated column on Cases page
- Test for `commands.download.omim.print_omim`
- Display dismissed variants comments on general case report
- Modify ACMG pathogenicity impact (most commonly PVS1, PS3) based on strength of evidence with lab director's professional judgement
- REViewer button on STR variant page
- Alamut institution parameter in institute settings for Alamut Visual Plus software
- Added Manual Ranks Risk Factor, Likely Risk Factor and Uncertain Risk Factor
- Display matching manual ranks from previous cases the user has access to on VariantS and Variant pages
- Link to gnomAD gene SVs v2.1 for SV variants with gnomAD frequency
- Support for nf-core/rnafusion reports
### Changed
- Display chrY for sex unknown
- Deprecate legacy scout_load() method API call.
- Message shown when variant tag is updated for a variant
- When all ACMG classifications are deleted from a variant, the current variant classification status is also reset.
- Refactored the functions that collect causative variants
- Removed `scripts/generate_test_data.py`
### Fixed
- Default IGV tracks (genes, ClinVar, ClinVar CNVs) showing even if user unselects them all
- Freeze Flask-Babel below v3.0 due to issue with a locale decorator
- Thaw Flask-Babel and fix according to v3 standard. Thank you @TkTech!
- Show matching causatives on somatic structural variant page
- Visibility of gene names and functional annotations on Causatives/Verified pages
- Panel version can be manually set to floating point numbers, when modified
- Causatives page showing also non-causative variants matching causatives in other cases
- ClinVar form submission for variants with no selected transcript and HGVS
- Validating and submitting ClinVar objects not containing both Variant and Casedata info

## [4.62.1]
### Fixed
- Case page crashing when adding a case to a group without providing a valid case name

## [4.62]
### Added
- Validate ClinVar submission objects using the ClinVar API
- Wrote tests for case and variant API endpoints
- Create ClinVar submissions from Scout using the ClinVar API
- Export Phenopacket for affected individual
- Import Phenopacket from JSON file or Phenopacket API backend server
- Use the new case name option for GENS requests
- Pre-validate refseq:HGVS items using VariantValidator in ClinVar submission form
### Fixed
- Fallback for empty alignment index for REViewer service
- Source link out for MIP 11.1 reference STR annotation
- Avoid duplicate causatives and pinned variants
- ClinVar clinical significance displays only the ACMG terms when user selects ACMG 2015 as assertion criteria
- Spacing between icon and text on Beacon and MatchMaker links on case page sidebar
- Truncate IDs and HGVS representations in ClinVar pages if longer than 25 characters
- Update ClinVar submission ID form
- Handle connection timeout when sending requests requests to external web services
- Validate any ClinVar submission regardless of its status
- Empty Phenopackets import crashes
- Stop Spinner on Phenopacket JSON download
### Changed
- Updated ClinVar submission instructions

## [4.61.1]
### Fixed
- Added `UMLS` as an option of `Condition ID type` in ClinVar Variant downloaded files
- Missing value for `Condition ID type` in ClinVar Variant downloaded files
- Possibility to open, close or delete a ClinVar submission even if it doesn't have an associated name
- Save SV type, ref and alt n. copies to exported ClinVar files
- Inner and outer start and stop SV coordinates not exported in ClinVar files
- ClinVar submissions page crashing when SV files don't contain breakpoint exact coordinates
- Align OMIM diagnoses with delete diagnosis button on case page
- In ClinVar form, reset condition list and customize help when condition ID changes

## [4.61]
### Added
- Filter case list by cases with variants in ClinVar submission
- Filter case list by cases containing RNA-seq data - gene_fusion_reports and sample-level tracks (splice junctions and RNA coverage)
- Additional case category `Ignored`, to be used for cases that don't fall in the existing 'inactive', 'archived', 'solved', 'prioritized' categories
- Display number of cases shown / total number of cases available for each category on Cases page
- Moved buttons to modify case status from sidebar to main case page
- Link to Mutalyzer Normalizer tool on variant's transcripts overview to retrieve official HVGS descriptions
- Option to manually load RNA MULTIQC report using the command `scout load report -t multiqc_rna`
- Load RNA MULTIQC automatically for a case if config file contains the `multiqc_rna` key/value
- Instructions in admin-guide on how to load case reports via the command line
- Possibility to filter RD variants by a specific genotype call
- Distinct colors for different inheritance models on RD Variant page
- Gene panels PDF export with case variants hits by variant type
- A couple of additional README badges for GitHub stats
- Upload and display of pipeline reference info and executable version yaml files as custom reports
- Testing CLI on hasta in PR template
### Changed
- Instructions on how to call dibs on scout-stage server in pull request template
- Deprecated CLI commands `scout load <delivery_report, gene_fusion_report, coverage_qc_report, cnv_report>` to replace them with command `scout load report -t <report type>`
- Refactored code to display and download custom case reports
- Do not export `Assertion method` and `Assertion method citation` to ClinVar submission files according to changes to ClinVar's submission spreadsheet templates.
- Simplified code to create and download ClinVar CSV files
- Colorize inheritance models badges by category on VariantS page
- `Safe variants matching` badge more visible on case page
### Fixed
- Non-admin users saving institute settings would clear loqusdb instance selection
- Layout of variant position, cytoband and type in SV variant summary
- Broken `Build Status - GitHub badge` on GitHub README page
- Visibility of text on grey badges in gene panels PDF exports
- Labels for dashboard search controls
- Dark mode visibility for ClinVar submission
- Whitespaces on outdated panel in extent report

## [4.60]
### Added
- Mitochondrial deletion signatures (mitosign) can be uploaded and shown with mtDNA report
- A `Type of analysis` column on Causatives and Validated variants pages
- List of "safe" gene panels available for matching causatives and managed variants in institute settings, to avoid secondary findings
- `svdb_origin` as a synonym for `FOUND_IN` to complement `set` for variants found by all callers
### Changed
- Hide removed gene panels by default in panels page
- Removed option for filtering cancer SVs by Tumor and Normal alt AF
- Hide links to coverage report from case dynamic HPO panel if cancer analysis
- Remove rerun emails and redirect users to the analysis order portal instead
- Updated clinical SVs igv.js track (dbVar) and added example of external track from `https://trackhubregistry.org/`
- Rewrote the ClinVar export module to simplify and add one variant at the time
- ClinVar submissions with phenotype conditions from: [OMIM, MedGen, Orphanet, MeSH, HP, MONDO]
### Fixed
- If trying to load a badly formatted .tsv file an error message is displayed.
- Avoid showing case as rerun when first attempt at case upload failed
- Dynamic autocomplete search not working on phenomodels page
- Callers added to variant when loading case
- Now possible to update managed variant from file without deleting it first
- Missing preselected chromosome when editing a managed variant
- Preselected variant type and subtype when editing a managed variant
- Typo in dbVar ClinVar track, hg19


## [4.59]
### Added
- Button to go directly to HPO SV filter variantS page from case
- `Scout-REViewer-Service` integration - show `REViewer` picture if available
- Link to HPO panel coverage overview on Case page
- Specify a confidence threshold (green|amber|red) when loading PanelApp panels
- Functional annotations in variants lists exports (all variants)
- Cancer/Normal VAFs and COSMIC ids in in variants lists exports (cancer variants)
### Changed
- Better visualization of regional annotation for long lists of genes in large SVs in Variants tables
- Order of cells in variants tables
- More evident links to gene coverage from Variant page
- Gene panels sorted by display name in the entire Case page
- Round CADD and GnomAD values in variants export files
### Fixed
- HPO filter button on SV variantS page
- Spacing between region|function cells in SVs lists
- Labels on gene panel Chanjo report
- Fixed ambiguous duplicated response headers when requesting a BAM file from /static
- Visited color link on gene coverage button (Variant page)

## [4.58.1]
### Fixed
- Case search with search strings that contain characters that can be escaped

## [4.58]
### Added
- Documentation on how to create/update PanelApp panels
- Add filter by local observations (archive) to structural variants filters
- Add more splicing consequences to SO term definitions
- Search for a specific gene in all gene panels
- Institute settings option to force show all variants on VariantS page for all cases of an institute
- Filter cases by validation pending status
- Link to The Clinical Knowledgebase (CKB) (https://ckb.jax.org/) in cancer variant's page
### Fixed
- Added a not-authorized `auto-login` fixture according to changes in Flask-Login 0.6.2
- Renamed `cache_timeout` param name of flask.send_file function to `max_age` (Flask 2.2 compliant)
- Replaced deprecated `app.config["JSON_SORT_KEYS"]` with app.json.sort_keys in app settings
- Bug in gene variants page (All SNVs and INDELs) when variant gene doesn't have a hgnc id that is found in the database
- Broken export of causatives table
- Query for genes in build 38 on `Search SNVs and INDELs` page
- Prevent typing special characters `^<>?!=\/` in case search form
- Search matching causatives also among research variants in other cases
- Links to variants in Verified variants page
- Broken filter institute cases by pinned gene
- Better visualization of long lists of genes in large SVs on Causative and Verified Variants page
- Reintroduced missing button to export Causative variants
- Better linking and display of matching causatives and managed variants
- Reduced code complexity in `scout/parse/variant/variant.py`
- Reduced complexity of code in `scout/build/variant/variant.py`

### Changed
- State that loqusdb observation is in current case if observations count is one and no cases are shown
- Better pagination and number of variants returned by queries in `Search SNVs and INDELs` page
- Refactored and simplified code used for collecting gene variants for `Search SNVs and INDELs` page
- Fix sidebar panel icons in Case view
- Fix panel spacing in Case view
- Removed unused database `sanger_ordered` and `case_id,category,rank_score` indexes (variant collection)
- Verified variants displayed in a dedicated page reachable from institute sidebar
- Unified stats in dashboard page
- Improved gene info for large SVs and cancer SVs
- Remove the unused `variant.str_variant` endpoint from variant views
- Easier editing of HPO gene panel on case page
- Assign phenotype panel less cramped on Case page
- Causatives and Verified variants pages to use the same template macro
- Allow hyphens in panel names
- Reduce resolution of example images
- Remove some animations in web gui which where rendered slow


## [4.57.4]
### Fixed
- Parsing of variant.FORMAT "DR" key in parse variant file

## [4.57.3]
### Fixed
- Export of STR verified variants
- Do not download as verified variants first verified and then reset to not validated
- Avoid duplicated lines in downloaded verified variants reflecting changes in variant validation status

## [4.57.2]
### Fixed
- Export of verified variants when variant gene has no transcripts
- HTTP 500 when visiting a the details page for a cancer variant that had been ranked with genmod

## [4.57.1]
### Fixed
- Updating/replacing a gene panel from file with a corrupted or malformed file

## [4.57]
### Added
- Display last 50 or 500 events for a user in a timeline
- Show dismiss count from other cases on matching variantS
- Save Beacon-related events in events collection
- Institute settings allow saving multiple loqusdb instances for one institute
- Display stats from multiple instances of loqusdb on variant page
- Display date and frequency of obs derived from count of local archive observations from MIP11 (requires fix in MIP)
### Changed
- Prior ACMG classifications view is no longer limited by pathogenicity
### Fixed
- Visibility of Sanger ordered badge on case page, light mode
- Some of the DataTables tables (Phenotypes and Diagnoses pages) got a bit dark in dark mode
- Remove all redundancies when displaying timeline events (some events are saved both as case-related and variant-related)
- Missing link in saved MatchMaker-related events
- Genes with mixed case gene symbols missing in PanelApp panels
- Alignment of elements on the Beacon submission modal window
- Locus info links from STR variantS page open in new browser tabs

## [4.56]
### Added
- Test for PanelApp panels loading
- `panel-umi` tag option when loading cancer analyses
### Changed
- Black text to make comments more visible in dark mode
- Loading PanelApp panels replaces pre-existing panels with same version
- Removed sidebar from Causatives page - navigation is available on the top bar for now
- Create ClinVar submissions from pinned variants list in case page
- Select which pinned variants will be included in ClinVar submission documents
### Fixed
- Remove a:visited css style from all buttons
- Update of HPO terms via command line
- Background color of `MIXED` and `PANEL-UMI` sequencing types on cases page
- Fixed regex error when searching for cases with query ending with `\ `
- Gene symbols on Causatives page lighter in dark mode
- SpliceAI tooltip of multigene variants

## [4.55]
### Changed
- Represent different tumor samples as vials in cases page
- Option to force-update the OMIM panel
### Fixed
- Low tumor purity badge alignment in cancer samples table on cancer case view
- VariantS comment popovers reactivate on hover
- Updating database genes in build 37
- ACMG classification summary hidden by sticky navbar
- Logo backgrounds fixed to white on welcome page
- Visited links turn purple again
- Style of link buttons and dropdown menus
- Update KUH and GMS logos
- Link color for Managed variants

## [4.54]
### Added
- Dark mode, using browser/OS media preference
- Allow marking case as solved without defining causative variants
- Admin users can create missing beacon datasets from the institute's settings page
- GenCC links on gene and variant pages
- Deprecation warnings when launching the app using a .yaml config file or loading cases using .ped files
### Changed
- Improved HTML syntax in case report template
- Modified message displayed when variant rank stats could not be calculated
- Expanded instructions on how to test on CG development server (cg-vm1)
- Added more somatic variant callers (Balsamic v9 SNV, develop SV)
### Fixed
- Remove load demo case command from docker-compose.yml
- Text elements being split across pages in PDF reports
- Made login password field of type `password` in LDAP login form
- Gene panels HTML select in institute's settings page
- Bootstrap upgraded to version 5
- Fix some Sourcery and SonarCloud suggestions
- Escape special characters in case search on institute and dashboard pages
- Broken case PDF reports when no Madeline pedigree image can be created
- Removed text-white links style that were invisible in new pages style
- Variants pagination after pressing "Filter variants" or "Clinical filter"
- Layout of buttons Matchmaker submission panel (case page)
- Removing cases from Matchmaker (simplified code and fixed functionality)
- Reintroduce check for missing alignment files purged from server

## [4.53]
### Added
### Changed
- Point Alamut API key docs link to new API version
- Parse dbSNP id from ID only if it says "rs", else use VEP CSQ fields
- Removed MarkupSafe from the dependencies
### Fixed
- Reintroduced loading of SVs for demo case 643595
- Successful parse of FOUND_IN should avoid GATK caller default
- All vulnerabilities flagged by SonarCloud

## [4.52]
### Added
- Demo cancer case gets loaded together with demo RD case in demo instance
- Parse REVEL_score alongside REVEL_rankscore from csq field and display it on SNV variant page
- Rank score results now show the ranking range
- cDNA and protein changes displayed on institute causatives pages
- Optional SESSION_TIMEOUT_MINUTES configuration in app config files
- Script to convert old OMIM case format (list of integers) to new format (list of dictionaries)
- Additional check for user logged in status before serving alignment files
- Download .cgh files from cancer samples table on cancer case page
- Number of documents and date of last update on genes page
### Changed
- Verify user before redirecting to IGV alignments and sashimi plots
- Build case IGV tracks starting from case and variant objects instead of passing all params in a form
- Unfreeze Werkzeug lib since Flask_login v.0.6 with bugfix has been released
- Sort gene panels by name (panelS and variant page)
- Removed unused `server.blueprints.alignviewers.unindexed_remote_static` endpoint
- User sessions to check files served by `server.blueprints.alignviewers.remote_static` endpoint
- Moved Beacon-related functions to a dedicated app extension
- Audit Filter now also loads filter displaying the variants for it
### Fixed
- Handle `attachment_filename` parameter renamed to `download_name` when Flask 2.2 will be released
- Removed cursor timeout param in cases find adapter function to avoid many code warnings
- Removed stream argument deprecation warning in tests
- Handle `no intervals found` warning in load_region test
- Beacon remove variants
- Protect remote_cors function in alignviewers view from Server-Side Request Forgery (SSRF)
- Check creation date of last document in gene collection to display when genes collection was updated last

## [4.51]
### Added
- Config file containing codecov settings for pull requests
- Add an IGV.js direct link button from case page
- Security policy file
- Hide/shade compound variants based on rank score on variantS from filter
- Chromograph legend documentation direct link
### Changed
- Updated deprecated Codecov GitHub action to v.2
- Simplified code of scout/adapter/mongo/variant
- Update IGV.js to v2.11.2
- Show summary number of variant gene panels on general report if more than 3
### Fixed
- Marrvel link for variants in genome build 38 (using liftover to build 37)
- Remove flags from codecov config file
- Fixed filter bug with high negative SPIDEX scores
- Renamed IARC TP53 button to to `TP53 Database`, modified also link since IARC has been moved to the US NCI: `https://tp53.isb-cgc.org/`
- Parsing new format of OMIM case info when exporting patients to Matchmaker
- Remove flask-debugtoolbar lib dependency that is using deprecated code and causes app to crash after new release of Jinja2 (3.1)
- Variant page crashing for cases with old OMIM terms structure (a list of integers instead of dictionary)
- Variant page crashing when creating MARRVEL link for cases with no genome build
- SpliceAI documentation link
- Fix deprecated `safe_str_cmp` import from `werkzeug.security` by freezing Werkzeug lib to v2.0 until Flask_login v.0.6 with bugfix is released
- List gene names densely in general report for SVs that contain more than 3 genes
- Show transcript ids on refseq genes on hg19 in IGV.js, using refgene source
- Display correct number of genes in general report for SVs that contain more than 32 genes
- Broken Google login after new major release of `lepture/authlib`
- Fix frequency and callers display on case general report

## [4.50.1]
### Fixed
- Show matching causative STR_repid for legacy str variants (pre Stranger hgnc_id)

## [4.50]
### Added
- Individual-specific OMIM terms
- OMIM disease descriptions in ClinVar submission form
- Add a toggle for melter rerun monitoring of cases
- Add a config option to show the rerun monitoring toggle
- Add a cli option to export cases with rerun monitoring enabled
- Add a link to STRipy for STR variants; shallow for ARX and HOXA13
- Hide by default variants only present in unaffected individuals in variants filters
- OMIM terms in general case report
- Individual-level info on OMIM and HPO terms in general case report
- PanelApp gene link among the external links on variant page
- Dashboard case filters fields help
- Filter cases by OMIM terms in cases and dashboard pages
### Fixed
- A malformed panel id request would crash with exception: now gives user warning flash with redirect
- Link to HPO resource file hosted on `http://purl.obolibrary.org`
- Gene search form when gene exists only in build 38
- Fixed odd redirect error and poor error message on missing column for gene panel csv upload
- Typo in parse variant transcripts function
- Modified keys name used to parse local observations (archived) frequencies to reflect change in MIP keys naming
- Better error handling for partly broken/timed out chanjo reports
- Broken javascript code when case Chromograph data is malformed
- Broader space for case synopsis in general report
- Show partial causatives on causatives and matching causatives panels
- Partial causative assignment in cases with no OMIM or HPO terms
- Partial causative OMIM select options in variant page
### Changed
- Slightly smaller and improved layout of content in case PDF report
- Relabel more cancer variant pages somatic for navigation
- Unify caseS nav links
- Removed unused `add_compounds` param from variant controllers function
- Changed default hg19 genome for IGV.js to legacy hg19_1kg_decoy to fix a few problematic loci
- Reduce code complexity (parse/ensembl.py)
- Silence certain fields in ClinVar export if prioritised ones exist (chrom-start-end if hgvs exist)
- Made phenotype non-mandatory when marking a variant as partial causative
- Only one phenotype condition type (OMIM or HPO) per variant is used in ClinVar submissions
- ClinVar submission variant condition prefers OMIM over HPO if available
- Use lighter version of gene objects in Omim MongoDB adapter, panels controllers, panels views and institute controllers
- Gene-variants table size is now adaptive
- Remove unused file upload on gene-variants page

## [4.49]
### Fixed
- Pydantic model types for genome_build, madeline_info, peddy_ped_check and peddy_sex_check, rank_model_version and sv_rank_model_version
- Replace `MatchMaker` with `Matchmaker` in all places visible by a user
- Save diagnosis labels along with OMIM terms in Matchmaker Exchange submission objects
- `libegl-mesa0_21.0.3-0ubuntu0.3~20.04.5_amd64.deb` lib not found by GitHub actions Docker build
- Remove unused `chromograph_image_files` and `chromograph_prefixes` keys saved when creating or updating an RD case
- Search managed variants by description and with ignore case
### Changed
- Introduced page margins on exported PDF reports
- Smaller gene fonts in downloaded HPO genes PDF reports
- Reintroduced gene coverage data in the PDF-exported general report of rare-disease cases
- Check for existence of case report files before creating sidebar links
- Better description of HPO and OMIM terms for patients submitted to Matchmaker Exchange
- Remove null non-mandatory key/values when updating a case
- Freeze WTForms<3 due to several form input rendering changes

## [4.48.1]
### Fixed
- General case PDF report for recent cases with no pedigree

## [4.48]
### Added
- Option to cancel a request for research variants in case page
### Changed
- Update igv.js to v2.10.5
- Updated example of a case delivery report
- Unfreeze cyvcf2
- Builder images used in Scout Dockerfiles
- Crash report email subject gives host name
- Export general case report to PDF using PDFKit instead of WeasyPrint
- Do not include coverage report in PDF case report since they might have different orientation
- Export cancer cases's "Coverage and QC report" to PDF using PDFKit instead of Weasyprint
- Updated cancer "Coverage and QC report" example
- Keep portrait orientation in PDF delivery report
- Export delivery report to PDF using PDFKit instead of Weasyprint
- PDF export of clinical and research HPO panels using PDFKit instead of Weasyprint
- Export gene panel report to PDF using PDFKit
- Removed WeasyPrint lib dependency

### Fixed
- Reintroduced missing links to Swegen and Beacon and dbSNP in RD variant page, summary section
- Demo delivery report orientation to fit new columns
- Missing delivery report in demo case
- Cast MNVs to SNV for test
- Export verified variants from all institutes when user is admin
- Cancer coverage and QC report not found for demo cancer case
- Pull request template instructions on how to deploy to test server
- PDF Delivery report not showing Swedac logo
- Fix code typos
- Disable codefactor raised by ESLint for javascript functions located on another file
- Loading spinner stuck after downloading a PDF gene panel report
- IGV browser crashing when file system with alignment files is not mounted

## [4.47]
### Added
- Added CADD, GnomAD and genotype calls to variantS export
### Changed
- Pull request template, to illustrate how to deploy pull request branches on cg-vm1 stage server
### Fixed
- Compiled Docker image contains a patched version (v4.9) of chanjo-report

## [4.46.1]
### Fixed
- Downloading of files generated within the app container (MT-report, verified variants, pedigrees, ..)

## [4.46]
### Added
- Created a Dockefile to be used to serve the dockerized app in production
- Modified the code to collect database params specified as env vars
- Created a GitHub action that pushes the Dockerfile-server image to Docker Hub (scout-server-stage) every time a PR is opened
- Created a GitHub action that pushes the Dockerfile-server image to Docker Hub (scout-server) every time a new release is created
- Reassign MatchMaker Exchange submission to another user when a Scout user is deleted
- Expose public API JSON gene panels endpoint, primarily to enable automated rerun checking for updates
- Add utils for dictionary type
- Filter institute cases using multiple HPO terms
- Vulture GitHub action to identify and remove unused variables and imports
### Changed
- Updated the python config file documentation in admin guide
- Case configuration parsing now uses Pydantic for improved typechecking and config handling
- Removed test matrices to speed up automatic testing of PRs
- Switch from Coveralls to Codecov to handle CI test coverage
- Speed-up CI tests by caching installation of libs and splitting tests into randomized groups using pytest-test-groups
- Improved LDAP login documentation
- Use lib flask-ldapconn instead of flask_ldap3_login> to handle ldap authentication
- Updated Managed variant documentation in user guide
- Fix and simplify creating and editing of gene panels
- Simplified gene variants search code
- Increased the height of the genes track in the IGV viewer
### Fixed
- Validate uploaded managed variant file lines, warning the user.
- Exporting validated variants with missing "genes" database key
- No results returned when searching for gene variants using a phenotype term
- Variants filtering by gene symbols file
- Make gene HGNC symbols field mandatory in gene variants page and run search only on form submit
- Make sure collaborator gene variants are still visible, even if HPO filter is used

## [4.45]
### Added
### Changed
- Start Scout also when loqusdbapi is not reachable
- Clearer definition of manual standard and custom inheritance models in gene panels
- Allow searching multiple chromosomes in filters
### Fixed
- Gene panel crashing on edit action

## [4.44]
### Added
### Changed
- Display Gene track beneath each sample track when displaying splice junctions in igv browser
- Check outdated gene symbols and update with aliases for both RD and cancer variantS
### Fixed
- Added query input check and fixed the Genes API endpoint to return a json formatted error when request is malformed
- Typo in ACMG BP6 tooltip

## [4.43.1]
### Added
- Added database index for OMIM disease term genes
### Changed
### Fixed
- Do not drop HPO terms collection when updating HPO terms via the command line
- Do not drop disease (OMIM) terms collection when updating diseases via the command line

## [4.43]
### Added
- Specify which collection(s) update/build indexes for
### Fixed
- Do not drop genes and transcripts collections when updating genes via the command line

## [4.42.1]
### Added
### Changed
### Fixed
- Freeze PyMongo lib to version<4.0 to keep supporting previous MongoDB versions
- Speed up gene panels creation and update by collecting only light gene info from database
- Avoid case page crash on Phenomizer queries timeout

## [4.42]
### Added
- Choose custom pinned variants to submit to MatchMaker Exchange
- Submit structural variant as genes to the MatchMaker Exchange
- Added function for maintainers and admins to remove gene panels
- Admins can restore deleted gene panels
- A development docker-compose file illustrating the scout/chanjo-report integration
- Show AD on variants view for cancer SV (tumor and normal)
- Cancer SV variants filter AD, AF (tumor and normal)
- Hiding the variants score column also from cancer SVs, as for the SNVs
### Changed
- Enforce same case _id and display_name when updating a case
- Enforce same individual ids, display names and affected status when updating a case
- Improved documentation for connecting to loqusdb instances (including loqusdbapi)
- Display and download HPO gene panels' gene symbols in italics
- A faster-built and lighter Docker image
- Reduce complexity of `panels` endpoint moving some code to the panels controllers
- Update requirements to use flask-ldap3-login>=0.9.17 instead of freezing WTForm
### Fixed
- Use of deprecated TextField after the upgrade of WTF to v3.0
- Freeze to WTForms to version < 3
- Remove the extra files (bed files and madeline.svg) introduced by mistake
- Cli command loading demo data in docker-compose when case custom images exist and is None
- Increased MongoDB connection serverSelectionTimeoutMS parameter to 30K (default value according to MongoDB documentation)
- Better differentiate old obs counts 0 vs N/A
- Broken cancer variants page when default gene panel was deleted
- Typo in tx_overview function in variant controllers file
- Fixed loqusdbapi SV search URL
- SV variants filtering using Decipher criterion
- Removing old gene panels that don't contain the `maintainer` key.

## [4.41.1]
### Fixed
- General reports crash for variant annotations with same variant on other cases

## [4.41]
### Added
- Extended the instructions for running the Scout Docker image (web app and cli).
- Enabled inclusion of custom images to STR variant view
### Fixed
- General case report sorting comments for variants with None genetic models
- Do not crash but redirect to variants page with error when a variant is not found for a case
- UCSC links coordinates for SV variants with start chromosome different than end chromosome
- Human readable variants name in case page for variants having start chromosome different from end chromosome
- Avoid always loading all transcripts when checking gene symbol: introduce gene captions
- Slow queries for evaluated variants on e.g. case page - use events instead
### Changed
- Rearrange variant page again, moving severity predictions down.
- More reactive layout width steps on variant page

## [4.40.1]
### Added
### Fixed
- Variants dismissed with inconsistent inheritance pattern can again be shown in general case report
- General report page for variants with genes=None
- General report crashing when variants have no panels
- Added other missing keys to case and variant dictionaries passed to general report
### Changed

## [4.40]
### Added
- A .cff citation file
- Phenotype search API endpoint
- Added pagination to phenotype API
- Extend case search to include internal MongoDB id
- Support for connecting to a MongoDB replica set (.py config files)
- Support for connecting to a MongoDB replica set (.yaml config files)
### Fixed
- Command to load the OMIM gene panel (`scout load panel --omim`)
- Unify style of pinned and causative variants' badges on case page
- Removed automatic spaces after punctuation in comments
- Remove the hardcoded number of total individuals from the variant's old observations panel
- Send delete requests to a connected Beacon using the DELETE method
- Layout of the SNV and SV variant page - move frequency up
### Changed
- Stop updating database indexes after loading exons via command line
- Display validation status badge also for not Sanger-sequenced variants
- Moved Frequencies, Severity and Local observations panels up in RD variants page
- Enabled Flask CORS to communicate CORS status to js apps
- Moved the code preparing the transcripts overview to the backend
- Refactored and filtered json data used in general case report
- Changed the database used in docker-compose file to use the official MongoDB v4.4 image
- Modified the Python (3.6, 3.8) and MongoDB (3.2, 4.4, 5.0) versions used in testing matrices (GitHub actions)
- Capitalize case search terms on institute and dashboard pages


## [4.39]
### Added
- COSMIC IDs collected from CSQ field named `COSMIC`
### Fixed
- Link to other causative variants on variant page
- Allow multiple COSMIC links for a cancer variant
- Fix floating text in severity box #2808
- Fixed MitoMap and HmtVar links for hg38 cases
- Do not open new browser tabs when downloading files
- Selectable IGV tracks on variant page
- Missing splice junctions button on variant page
- Refactor variantS representative gene selection, and use it also for cancer variant summary
### Changed
- Improve Javascript performance for displaying Chromograph images
- Make ClinVar classification more evident in cancer variant page

## [4.38]
### Added
- Option to hide Alamut button in the app config file
### Fixed
- Library deprecation warning fixed (insert is deprecated. Use insert_one or insert_many instead)
- Update genes command will not trigger an update of database indices any more
- Missing resources in temporary downloading directory when updating genes using the command line
- Restore previous variant ACMG classification in a scrollable div
- Loading spinner not stopping after downloading PDF case reports and variant list export
- Add extra Alamut links higher up on variant pages
- Improve UX for phenotypes in case page
- Filter and export of STR variants
- Update look of variants page navigation buttons
### Changed

## [4.37]
### Added
- Highlight and show version number for RefSeq MANE transcripts.
- Added integration to a rerunner service for toggling reanalysis with updated pedigree information
- SpliceAI display and parsing from VEP CSQ
- Display matching tiered variants for cancer variants
- Display a loading icon (spinner) until the page loads completely
- Display filter badges in cancer variants list
- Update genes from pre-downloaded file resources
- On login, OS, browser version and screen size are saved anonymously to understand how users are using Scout
- API returning institutes data for a given user: `/api/v1/institutes`
- API returning case data for a given institute: `/api/v1/institutes/<institute_id>/cases`
- Added GMS and Lund university hospital logos to login page
- Made display of Swedac logo configurable
- Support for displaying custom images in case view
- Individual-specific HPO terms
- Optional alamut_key in institute settings for Alamut Plus software
- Case report API endpoint
- Tooltip in case explaining that genes with genome build different than case genome build will not be added to dynamic HPO panel.
- Add DeepVariant as a caller
### Fixed
- Updated IGV to v2.8.5 to solve missing gene labels on some zoom levels
- Demo cancer case config file to load somatic SNVs and SVs only.
- Expand list of refseq trancripts in ClinVar submission form
- Renamed `All SNVs and INDELs` institute sidebar element to `Search SNVs and INDELs` and fixed its style.
- Add missing parameters to case load-config documentation
- Allow creating/editing gene panels and dynamic gene panels with genes present in genome build 38
- Bugfix broken Pytests
- Bulk dismissing variants error due to key conversion from string to integer
- Fix typo in index documentation
- Fixed crash in institute settings page if "collaborators" key is not set in database
- Don't stop Scout execution if LoqusDB call fails and print stacktrace to log
- Bug when case contains custom images with value `None`
- Bug introduced when fixing another bug in Scout-LoqusDB interaction
- Loading of OMIM diagnoses in Scout demo instance
- Remove the docker-compose with chanjo integration because it doesn't work yet.
- Fixed standard docker-compose with scout demo data and database
- Clinical variant assessments not present for pinned and causative variants on case page.
- MatchMaker matching one node at the time only
- Remove link from previously tiered variants badge in cancer variants page
- Typo in gene cell on cancer variants page
- Managed variants filter form
### Changed
- Better naming for variants buttons on cancer track (somatic, germline). Also show cancer research button if available.
- Load case with missing panels in config files, but show warning.
- Changing the (Female, Male) symbols to (F/M) letters in individuals_table and case-sma.
- Print stacktrace if case load command fails
- Added sort icon and a pointer to the cursor to all tables with sortable fields
- Moved variant, gene and panel info from the basic pane to summary panel for all variants.
- Renamed `Basics` panel to `Classify` on variant page.
- Revamped `Basics` panel to a panel dedicated to classify variants
- Revamped the summary panel to be more compact.
- Added dedicated template for cancer variants
- Removed Gene models, Gene annotations and Conservation panels for cancer variants
- Reorganized the orders of panels for variant and cancer variant views
- Added dedicated variant quality panel and removed relevant panes
- A more compact case page
- Removed OMIM genes panel
- Make genes panel, pinned variants panel, causative variants panel and ClinVar panel scrollable on case page
- Update to Scilifelab's 2020 logo
- Update Gens URL to support Gens v2.0 format
- Refactor tests for parsing case configurations
- Updated links to HPO downloadable resources
- Managed variants filtering defaults to all variant categories
- Changing the (Kind) drop-down according to (Category) drop-down in Managed variant add variant
- Moved Gens button to individuals table
- Check resource files availability before starting updating OMIM diagnoses
- Fix typo in `SHOW_OBSERVED_VARIANT_ARCHIVE` config param

## [4.36]
### Added
- Parse and save splice junction tracks from case config file
- Tooltip in observations panel, explaining that case variants with no link might be old variants, not uploaded after a case rerun
### Fixed
- Warning on overwriting variants with same position was no longer shown
- Increase the height of the dropdowns to 425px
- More indices for the case table as it grows, specifically for causatives queries
- Splice junction tracks not centered over variant genes
- Total number of research variants count
- Update variants stats in case documents every time new variants are loaded
- Bug in flashing warning messages when filtering variants
### Changed
- Clearer warning messages for genes and gene/gene-panels searches in variants filters

## [4.35]
### Added
- A new index for hgnc_symbol in the hgnc_gene collection
- A Pedigree panel in STR page
- Display Tier I and II variants in case view causatives card for cancer cases
### Fixed
- Send partial file data to igv.js when visualizing sashimi plots with splice junction tracks
- Research variants filtering by gene
- Do not attempt to populate annotations for not loaded pinned/causatives
- Add max-height to all dropdowns in filters
### Changed
- Switch off non-clinical gene warnings when filtering research variants
- Don't display OMIM disease card in case view for cancer cases
- Refactored Individuals and Causative card in case view for cancer cases
- Update and style STR case report

## [4.34]
### Added
- Saved filter lock and unlock
- Filters can optionally be marked audited, logging the filter name, user and date on the case events and general report.
- Added `ClinVar hits` and `Cosmic hits` in cancer SNVs filters
- Added `ClinVar hits` to variants filter (rare disease track)
- Load cancer demo case in docker-compose files (default and demo file)
- Inclusive-language check using [woke](https://github.com/get-woke/woke) github action
- Add link to HmtVar for mitochondrial variants (if VCF is annotated with HmtNote)
- Grey background for dismissed compounds in variants list and variant page
- Pin badge for pinned compounds in variants list and variant page
- Support LoqusDB REST API queries
- Add a docker-compose-matchmaker under scout/containers/development to test matchmaker locally
- Script to investigate consequences of symbol search bug
- Added GATK to list of SV and cancer SV callers
### Fixed
- Make MitoMap link work for hg38 again
- Export Variants feature crashing when one of the variants has no primary transcripts
- Redirect to last visited variantS page when dismissing variants from variants list
- Improved matching of SVs Loqus occurrences in other cases
- Remove padding from the list inside (Matching causatives from other cases) panel
- Pass None to get_app function in CLI base since passing script_info to app factory functions was deprecated in Flask 2.0
- Fixed failing tests due to Flask update to version 2.0
- Speed up user events view
- Causative view sort out of memory error
- Use hgnc_id for gene filter query
- Typo in case controllers displaying an error every time a patient is matched against external MatchMaker nodes
- Do not crash while attempting an update for variant documents that are too big (> 16 MB)
- Old STR causatives (and other variants) may not have HGNC symbols - fix sort lambda
- Check if gene_obj has primary_transcript before trying to access it
- Warn if a gene manually searched is in a clinical panel with an outdated name when filtering variants
- ChrPos split js not needed on STR page yet
### Changed
- Remove parsing of case `genome_version`, since it's not used anywhere downstream
- Introduce deprecation warning for Loqus configs that are not dictionaries
- SV clinical filter no longer filters out sub 100 nt variants
- Count cases in LoqusDB by variant type
- Commit pulse repo badge temporarily set to weekly
- Sort ClinVar submissions objects by ascending "Last evaluated" date
- Refactored the MatchMaker integration as an extension
- Replaced some sensitive words as suggested by woke linter
- Documentation for load-configuration rewritten.
- Add styles to MatchMaker matches table
- More detailed info on the data shared in MatchMaker submission form

## [4.33.1]
### Fixed
- Include markdown for release autodeploy docs
- Use standard inheritance model in ClinVar (https://ftp.ncbi.nlm.nih.gov/pub/GTR/standard_terms/Mode_of_inheritance.txt)
- Fix issue crash with variants that have been unflagged causative not being available in other causatives
### Added
### Changed

## [4.33]
### Fixed
- Command line crashing when updating an individual not found in database
- Dashboard page crashing when filters return no data
- Cancer variants filter by chromosome
- /api/v1/genes now searches for genes in all genome builds by default
- Upgraded igv.js to version 2.8.1 (Fixed Unparsable bed record error)
### Added
- Autodeploy docs on release
- Documentation for updating case individuals tracks
- Filter cases and dashboard stats by analysis track
### Changed
- Changed from deprecated db update method
- Pre-selected fields to run queries with in dashboard page
- Do not filter by any institute when first accessing the dashboard
- Removed OMIM panel in case view for cancer cases
- Display Tier I and II variants in case view causatives panel for cancer cases
- Refactored Individuals and Causative panels in case view for cancer cases

## [4.32.1]
### Fixed
- iSort lint check only
### Changed
- Institute cases page crashing when a case has track:Null
### Added

## [4.32]
### Added
- Load and show MITOMAP associated diseases from VCF (INFO field: MitomapAssociatedDiseases, via HmtNote)
- Show variant allele frequencies for mitochondrial variants (GRCh38 cases)
- Extend "public" json API with diseases (OMIM) and phenotypes (HPO)
- HPO gene list download now has option for clinical and non-clinical genes
- Display gene splice junctions data in sashimi plots
- Update case individuals with splice junctions tracks
- Simple Docker compose for development with local build
- Make Phenomodels subpanels collapsible
- User side documentation of cytogenomics features (Gens, Chromograph, vcf2cytosure, rhocall)
- iSort GitHub Action
- Support LoqusDB REST API queries
### Fixed
- Show other causative once, even if several events point to it
- Filtering variants by mitochondrial chromosome for cases with genome build=38
- HPO gene search button triggers any warnings for clinical / non-existing genes also on first search
- Fixed a bug in variants pages caused by MT variants without alt_frequency
- Tests for CADD score parsing function
- Fixed the look of IGV settings on SNV variant page
- Cases analyzed once shown as `rerun`
- Missing case track on case re-upload
- Fixed severity rank for SO term "regulatory region ablation"
### Changed
- Refactor according to CodeFactor - mostly reuse of duplicated code
- Phenomodels language adjustment
- Open variants in a new window (from variants page)
- Open overlapping and compound variants in a new window (from variant page)
- gnomAD link points to gnomAD v.3 (build GRCh38) for mitochondrial variants.
- Display only number of affected genes for dismissed SVs in general report
- Chromosome build check when populating the variants filter chromosome selection
- Display mitochondrial and rare diseases coverage report in cases with missing 'rare' track

## [4.31.1]
### Added
### Changed
- Remove mitochondrial and coverage report from cancer cases sidebar
### Fixed
- ClinVar page when dbSNP id is None

## [4.31]
### Added
- gnomAD annotation field in admin guide
- Export also dynamic panel genes not associated to an HPO term when downloading the HPO panel
- Primary HGNC transcript info in variant export files
- Show variant quality (QUAL field from vcf) in the variant summary
- Load/update PDF gene fusion reports (clinical and research) generated with Arriba
- Support new MANE annotations from VEP (both MANE Select and MANE Plus Clinical)
- Display on case activity the event of a user resetting all dismissed variants
- Support gnomAD population frequencies for mitochondrial variants
- Anchor links in Casedata ClinVar panels to redirect after renaming individuals
### Fixed
- Replace old docs link www.clinicalgenomics.se/scout with new https://clinical-genomics.github.io/scout
- Page formatting issues whenever case and variant comments contain extremely long strings with no spaces
- Chromograph images can be one column and have scrollbar. Removed legacy code.
- Column labels for ClinVar case submission
- Page crashing looking for LoqusDB observation when variant doesn't exist
- Missing inheritance models and custom inheritance models on newly created gene panels
- Accept only numbers in managed variants filter as position and end coordinates
- SNP id format and links in Variant page, ClinVar submission form and general report
- Case groups tooltip triggered only when mouse is on the panel header
### Changed
- A more compact case groups panel
- Added landscape orientation CSS style to cancer coverage and QC demo report
- Improve user documentation to create and save new gene panels
- Removed option to use space as separator when uploading gene panels
- Separating the columns of standard and custom inheritance models in gene panels
- Improved ClinVar instructions for users using non-English Excel

## [4.30.2]
### Added
### Fixed
- Use VEP RefSeq ID if RefSeq list is empty in RefSeq transcripts overview
- Bug creating variant links for variants with no end_chrom
### Changed

## [4.30.1]
### Added
### Fixed
- Cryptography dependency fixed to use version < 3.4
### Changed

## [4.30]
### Added
- Introduced a `reset dismiss variant` verb
- Button to reset all dismissed variants for a case
- Add black border to Chromograph ideograms
- Show ClinVar annotations on variantS page
- Added integration with GENS, copy number visualization tool
- Added a VUS label to the manual classification variant tags
- Add additional information to SNV verification emails
- Tooltips documenting manual annotations from default panels
- Case groups now show bam files from all cases on align view
### Fixed
- Center initial igv view on variant start with SNV/indels
- Don't set initial igv view to negative coordinates
- Display of GQ for SV and STR
- Parsing of AD and related info for STRs
- LoqusDB field in institute settings accepts only existing Loqus instances
- Fix DECIPHER link to work after DECIPHER migrated to GRCh38
- Removed visibility window param from igv.js genes track
- Updated HPO download URL
- Patch HPO download test correctly
- Reference size on STR hover not needed (also wrong)
- Introduced genome build check (allowed values: 37, 38, "37", "38") on case load
- Improve case searching by assignee full name
- Populating the LoqusDB select in institute settings
### Changed
- Cancer variants table header (pop freq etc)
- Only admin users can modify LoqusDB instance in Institute settings
- Style of case synopsis, variants and case comments
- Switched to igv.js 2.7.5
- Do not choke if case is missing research variants when research requested
- Count cases in LoqusDB by variant type
- Introduce deprecation warning for Loqus configs that are not dictionaries
- Improve create new gene panel form validation
- Make XM- transcripts less visible if they don't overlap with transcript refseq_id in variant page
- Color of gene panels and comments panels on cases and variant pages
- Do not choke if case is missing research variants when reserch requested

## [4.29.1]
### Added
### Fixed
- Always load STR variants regardless of RankScore threshold (hotfix)
### Changed

## [4.29]
### Added
- Added a page about migrating potentially breaking changes to the documentation
- markdown_include in development requirements file
- STR variants filter
- Display source, Z-score, inheritance pattern for STR annotations from Stranger (>0.6.1) if available
- Coverage and quality report to cancer view
### Fixed
- ACMG classification page crashing when trying to visualize a classification that was removed
- Pretty print HGVS on gene variants (URL-decode VEP)
- Broken or missing link in the documentation
- Multiple gene names in ClinVar submission form
- Inheritance model select field in ClinVar submission
- IGV.js >2.7.0 has an issue with the gene track zoom levels - temp freeze at 2.7.0
- Revert CORS-anywhere and introduce a local http proxy for cloud tracks
### Changed

## [4.28]
### Added
- Chromograph integration for displaying PNGs in case-page
- Add VAF to cancer case general report, and remove some of its unused fields
- Variants filter compatible with genome browser location strings
- Support for custom public igv tracks stored on the cloud
- Add tests to increase testing coverage
- Update case variants count after deleting variants
- Update IGV.js to latest (v2.7.4)
- Bypass igv.js CORS check using `https://github.com/Rob--W/cors-anywhere`
- Documentation on default and custom IGV.js tracks (admin docs)
- Lock phenomodels so they're editable by admins only
- Small case group assessment sharing
- Tutorial and files for deploying app on containers (Kubernetes pods)
- Canonical transcript and protein change of canonical transcript in exported variants excel sheet
- Support for Font Awesome version 6
- Submit to Beacon from case page sidebar
- Hide dismissed variants in variants pages and variants export function
- Systemd service files and instruction to deploy Scout using podman
### Fixed
- Bugfix: unused `chromgraph_prefix |tojson` removed
- Freeze coloredlogs temporarily
- Marrvel link
- Don't show TP53 link for silent or synonymous changes
- OMIM gene field accepts any custom number as OMIM gene
- Fix Pytest single quote vs double quote string
- Bug in gene variants search by similar cases and no similar case is found
- Delete unused file `userpanel.py`
- Primary transcripts in variant overview and general report
- Google OAuth2 login setup in README file
- Redirect to 'missing file'-icon if configured Chromograph file is missing
- Javascript error in case page
- Fix compound matching during variant loading for hg38
- Cancer variants view containing variants dismissed with cancer-specific reasons
- Zoom to SV variant length was missing IGV contig select
- Tooltips on case page when case has no default gene panels
### Changed
- Save case variants count in case document and not in sessions
- Style of gene panels multiselect on case page
- Collapse/expand main HPO checkboxes in phenomodel preview
- Replaced GQ (Genotype quality) with VAF (Variant allele frequency) in cancer variants GT table
- Allow loading of cancer cases with no tumor_purity field
- Truncate cDNA and protein changes in case report if longer than 20 characters


## [4.27]
### Added
- Exclude one or more variant categories when running variants delete command
### Fixed
### Changed

## [4.26.1]
### Added
### Fixed
- Links with 1-letter aa codes crash on frameshift etc
### Changed

## [4.26]
### Added
- Extend the delete variants command to print analysis date, track, institute, status and research status
- Delete variants by type of analysis (wgs|wes|panel)
- Links to cBioPortal, MutanTP53, IARC TP53, OncoKB, MyCancerGenome, CIViC
### Fixed
- Deleted variants count
### Changed
- Print output of variants delete command as a tab separated table

## [4.25]
### Added
- Command line function to remove variants from one or all cases
### Fixed
- Parse SMN None calls to None rather than False

## [4.24.1]
### Fixed
- Install requirements.txt via setup file

## [4.24]
### Added
- Institute-level phenotype models with sub-panels containing HPO and OMIM terms
- Runnable Docker demo
- Docker image build and push github action
- Makefile with shortcuts to docker commands
- Parse and save synopsis, phenotype and cohort terms from config files upon case upload
### Fixed
- Update dismissed variant status when variant dismissed key is missing
- Breakpoint two IGV button now shows correct chromosome when different from bp1
- Missing font lib in Docker image causing the PDF report download page to crash
- Sentieon Manta calls lack Somaticscore - load anyway
- ClinVar submissions crashing due to pinned variants that are not loaded
- Point ExAC pLI score to new gnomad server address
- Bug uploading cases missing phenotype terms in config file
- STRs loaded but not shown on browser page
- Bug when using adapter.variant.get_causatives with case_id without causatives
- Problem with fetching "solved" from scout export cases cli
- Better serialising of datetime and bson.ObjectId
- Added `volumes` folder to .gitignore
### Changed
- Make matching causative and managed variants foldable on case page
- Remove calls to PyMongo functions marked as deprecated in backend and frontend(as of version 3.7).
- Improved `scout update individual` command
- Export dynamic phenotypes with ordered gene lists as PDF


## [4.23]
### Added
- Save custom IGV track settings
- Show a flash message with clear info about non-valid genes when gene panel creation fails
- CNV report link in cancer case side navigation
- Return to comment section after editing, deleting or submitting a comment
- Managed variants
- MT vs 14 chromosome mean coverage stats if Scout is connected to Chanjo
### Fixed
- missing `vcf_cancer_sv` and `vcf_cancer_sv_research` to manual.
- Split ClinVar multiple clnsig values (slash-separated) and strip them of underscore for annotations without accession number
- Timeout of `All SNVs and INDELs` page when no valid gene is provided in the search
- Round CADD (MIPv9)
- Missing default panel value
- Invisible other causatives lines when other causatives lack gene symbols
### Changed
- Do not freeze mkdocs-material to version 4.6.1
- Remove pre-commit dependency

## [4.22]
### Added
- Editable cases comments
- Editable variants comments
### Fixed
- Empty variant activity panel
- STRs variants popover
- Split new ClinVar multiple significance terms for a variant
- Edit the selected comment, not the latest
### Changed
- Updated RELEASE docs.
- Pinned variants card style on the case page
- Merged `scout export exons` and `scout view exons` commands


## [4.21.2]
### Added
### Fixed
- Do not pre-filter research variants by (case-default) gene panels
- Show OMIM disease tooltip reliably
### Changed

## [4.21.1]
### Added
### Fixed
- Small change to Pop Freq column in variants ang gene panels to avoid strange text shrinking on small screens
- Direct use of HPO list for Clinical HPO SNV (and cancer SNV) filtering
- PDF coverage report redirecting to login page
### Changed
- Remove the option to dismiss single variants from all variants pages
- Bulk dismiss SNVs, SVs and cancer SNVs from variants pages

## [4.21]
### Added
- Support to configure LoqusDB per institute
- Highlight causative variants in the variants list
- Add tests. Mostly regarding building internal datatypes.
- Remove leading and trailing whitespaces from panel_name and display_name when panel is created
- Mark MANE transcript in list of transcripts in "Transcript overview" on variant page
- Show default panel name in case sidebar
- Previous buttons for variants pagination
- Adds a gh action that checks that the changelog is updated
- Adds a gh action that deploys new releases automatically to pypi
- Warn users if case default panels are outdated
- Define institute-specific gene panels for filtering in institute settings
- Use institute-specific gene panels in variants filtering
- Show somatic VAF for pinned and causative variants on case page

### Fixed
- Report pages redirect to login instead of crashing when session expires
- Variants filter loading in cancer variants page
- User, Causative and Cases tables not scaling to full page
- Improved docs for an initial production setup
- Compatibility with latest version of Black
- Fixed tests for Click>7
- Clinical filter required an extra click to Filter to return variants
- Restore pagination and shrink badges in the variants page tables
- Removing a user from the command line now inactivates the case only if user is last assignee and case is active
- Bugfix, LoqusDB per institute feature crashed when institute id was empty string
- Bugfix, LoqusDB calls where missing case count
- filter removal and upload for filters deleted from another page/other user
- Visualize outdated gene panels info in a popover instead of a tooltip in case page side panel

### Changed
- Highlight color on normal STRs in the variants table from green to blue
- Display breakpoints coordinates in verification emails only for structural variants


## [4.20]
### Added
- Display number of filtered variants vs number of total variants in variants page
- Search case by HPO terms
- Dismiss variant column in the variants tables
- Black and pre-commit packages to dev requirements

### Fixed
- Bug occurring when rerun is requested twice
- Peddy info fields in the demo config file
- Added load config safety check for multiple alignment files for one individual
- Formatting of cancer variants table
- Missing Score in SV variants table

### Changed
- Updated the documentation on how to create a new software release
- Genome build-aware cytobands coordinates
- Styling update of the Matchmaker card
- Select search type in case search form


## [4.19]

### Added
- Show internal ID for case
- Add internal ID for downloaded CGH files
- Export dynamic HPO gene list from case page
- Remove users as case assignees when their account is deleted
- Keep variants filters panel expanded when filters have been used

### Fixed
- Handle the ProxyFix ModuleNotFoundError when Werkzeug installed version is >1.0
- General report formatting issues whenever case and variant comments contain extremely long strings with no spaces

### Changed
- Created an institute wrapper page that contains list of cases, causatives, SNVs & Indels, user list, shared data and institute settings
- Display case name instead of case ID on clinVar submissions
- Changed icon of sample update in clinVar submissions


## [4.18]

### Added
- Filter cancer variants on cytoband coordinates
- Show dismiss reasons in a badge with hover for clinical variants
- Show an ellipsis if 10 cases or more to display with loqusdb matches
- A new blog post for version 4.17
- Tooltip to better describe Tumor and Normal columns in cancer variants
- Filter cancer SNVs and SVs by chromosome coordinates
- Default export of `Assertion method citation` to clinVar variants submission file
- Button to export up to 500 cancer variants, filtered or not
- Rename samples of a clinVar submission file

### Fixed
- Apply default gene panel on return to cancer variantS from variant view
- Revert to certificate checking when asking for Chanjo reports
- `scout download everything` command failing while downloading HPO terms

### Changed
- Turn tumor and normal allelic fraction to decimal numbers in tumor variants page
- Moved clinVar submissions code to the institutes blueprints
- Changed name of clinVar export files to FILENAME.Variant.csv and FILENAME.CaseData.csv
- Switched Google login libraries from Flask-OAuthlib to Authlib


## [4.17.1]

### Fixed
- Load cytobands for cases with chromosome build not "37" or "38"


## [4.17]

### Added
- COSMIC badge shown in cancer variants
- Default gene-panel in non-cancer structural view in url
- Filter SNVs and SVs by cytoband coordinates
- Filter cancer SNV variants by alt allele frequency in tumor
- Correct genome build in UCSC link from structural variant page



### Fixed
- Bug in clinVar form when variant has no gene
- Bug when sharing cases with the same institute twice
- Page crashing when removing causative variant tag
- Do not default to GATK caller when no caller info is provided for cancer SNVs


## [4.16.1]

### Fixed
- Fix the fix for handling of delivery reports for rerun cases

## [4.16]

### Added
- Adds possibility to add "lims_id" to cases. Currently only stored in database, not shown anywhere
- Adds verification comment box to SVs (previously only available for small variants)
- Scrollable pedigree panel

### Fixed
- Error caused by changes in WTForm (new release 2.3.x)
- Bug in OMIM case page form, causing the page to crash when a string was provided instead of a numerical OMIM id
- Fix Alamut link to work properly on hg38
- Better handling of delivery reports for rerun cases
- Small CodeFactor style issues: matchmaker results counting, a couple of incomplete tests and safer external xml
- Fix an issue with Phenomizer introduced by CodeFactor style changes

### Changed
- Updated the version of igv.js to 2.5.4

## [4.15.1]

### Added
- Display gene names in ClinVar submissions page
- Links to Varsome in variant transcripts table

### Fixed
- Small fixes to ClinVar submission form
- Gene panel page crash when old panel has no maintainers

## [4.15]

### Added
- Clinvar CNVs IGV track
- Gene panels can have maintainers
- Keep variant actions (dismissed, manual rank, mosaic, acmg, comments) upon variant re-upload
- Keep variant actions also on full case re-upload

### Fixed
- Fix the link to Ensembl for SV variants when genome build 38.
- Arrange information in columns on variant page
- Fix so that new cosmic identifier (COSV) is also acceptable #1304
- Fixed COSMIC tag in INFO (outside of CSQ) to be parses as well with `&` splitter.
- COSMIC stub URL changed to https://cancer.sanger.ac.uk/cosmic/search?q= instead.
- Updated to a version of IGV where bigBed tracks are visualized correctly
- Clinvar submission files are named according to the content (variant_data and case_data)
- Always show causatives from other cases in case overview
- Correct disease associations for gene symbol aliases that exist as separate genes
- Re-add "custom annotations" for SV variants
- The override ClinVar P/LP add-in in the Clinical Filter failed for new CSQ strings

### Changed
- Runs all CI checks in github actions

## [4.14.1]

### Fixed
- Error when variant found in loqusdb is not loaded for other case

## [4.14]

### Added
- Use github actions to run tests
- Adds CLI command to update individual alignments path
- Update HPO terms using downloaded definitions files
- Option to use alternative flask config when running `scout serve`
- Requirement to use loqusdb >= 2.5 if integrated

### Fixed
- Do not display Pedigree panel in cancer view
- Do not rely on internet connection and services available when running CI tests
- Variant loading assumes GATK if no caller set given and GATK filter status is seen in FILTER
- Pass genome build param all the way in order to get the right gene mappings for cases with build 38
- Parse correctly variants with zero frequency values
- Continue even if there are problems to create a region vcf
- STR and cancer variant navigation back to variants pages could fail

### Changed
- Improved code that sends requests to the external APIs
- Updates ranges for user ranks to fit todays usage
- Run coveralls on github actions instead of travis
- Run pip checks on github actions instead of coveralls
- For hg38 cases, change gnomAD link to point to version 3.0 (which is hg38 based)
- Show pinned or causative STR variants a bit more human readable

## [4.13.1]

### Added
### Fixed
- Typo that caused not all clinvar conflicting interpretations to be loaded no matter what
- Parse and retrieve clinvar annotations from VEP-annotated (VEP 97+) CSQ VCF field
- Variant clinvar significance shown as `not provided` whenever is `Uncertain significance`
- Phenomizer query crashing when case has no HPO terms assigned
- Fixed a bug affecting `All SNVs and INDELs` page when variants don't have canonical transcript
- Add gene name or id in cancer variant view

### Changed
- Cancer Variant view changed "Variant:Transcript:Exon:HGVS" to "Gene:Transcript:Exon:HGVS"

## [4.13]

### Added
- ClinVar SNVs track in IGV
- Add SMA view with SMN Copy Number data
- Easier to assign OMIM diagnoses from case page
- OMIM terms and specific OMIM term page

### Fixed
- Bug when adding a new gene to a panel
- Restored missing recent delivery reports
- Fixed style and links to other reports in case side panel
- Deleting cases using display_name and institute not deleting its variants
- Fixed bug that caused coordinates filter to override other filters
- Fixed a problem with finding some INS in loqusdb
- Layout on SV page when local observations without cases are present
- Make scout compatible with the new HPO definition files from `http://compbio.charite.de/jenkins/`
- General report visualization error when SNVs display names are very long


### Changed


## [4.12.4]

### Fixed
- Layout on SV page when local observations without cases are present

## [4.12.3]

### Fixed
- Case report when causative or pinned SVs have non null allele frequencies

## [4.12.2]

### Fixed
- SV variant links now take you to the SV variant page again
- Cancer variant view has cleaner table data entries for "N/A" data
- Pinned variant case level display hotfix for cancer and str - more on this later
- Cancer variants show correct alt/ref reads mirroring alt frequency now
- Always load all clinical STR variants even if a region load is attempted - index may be missing
- Same case repetition in variant local observations

## [4.12.1]

### Fixed
- Bug in variant.gene when gene has no HGVS description


## [4.12]

### Added
- Accepts `alignment_path` in load config to pass bam/cram files
- Display all phenotypes on variant page
- Display hgvs coordinates on pinned and causatives
- Clear panel pending changes
- Adds option to setup the database with static files
- Adds cli command to download the resources from CLI that scout needs
- Adds test files for merged somatic SV and CNV; as well as merged SNV, and INDEL part of #1279
- Allows for upload of OMIM-AUTO gene panel from static files without api-key

### Fixed
- Cancer case HPO panel variants link
- Fix so that some drop downs have correct size
- First IGV button in str variants page
- Cancer case activates on SNV variants
- Cases activate when STR variants are viewed
- Always calculate code coverage
- Pinned/Classification/comments in all types of variants pages
- Null values for panel's custom_inheritance_models
- Discrepancy between the manual disease transcripts and those in database in gene-edit page
- ACMG classification not showing for some causatives
- Fix bug which caused IGV.js to use hg19 reference files for hg38 data
- Bug when multiple bam files sources with non-null values are available


### Changed
- Renamed `requests` file to `scout_requests`
- Cancer variant view shows two, instead of four, decimals for allele and normal


## [4.11.1]

### Fixed
- Institute settings page
- Link institute settings to sharing institutes choices

## [4.11.0]

### Added
- Display locus name on STR variant page
- Alternative key `GNOMADAF_popmax` for Gnomad popmax allele frequency
- Automatic suggestions on how to improve the code on Pull Requests
- Parse GERP, phastCons and phyloP annotations from vep annotated CSQ fields
- Avoid flickering comment popovers in variant list
- Parse REVEL score from vep annotated CSQ fields
- Allow users to modify general institute settings
- Optionally format code automatically on commit
- Adds command to backup vital parts `scout export database`
- Parsing and displaying cancer SV variants from Manta annotated VCF files
- Dismiss cancer snv variants with cancer-specific options
- Add IGV.js UPD, RHO and TIDDIT coverage wig tracks.


### Fixed
- Slightly darker page background
- Fixed an issued with parsed conservation values from CSQ
- Clinvar submissions accessible to all users of an institute
- Header toolbar when on Clinvar page now shows institute name correctly
- Case should not always inactivate upon update
- Show dismissed snv cancer variants as grey on the cancer variants page
- Improved style of mappability link and local observations on variant page
- Convert all the GET requests to the igv view to POST request
- Error when updating gene panels using a file containing BOM chars
- Add/replace gene radio button not working in gene panels


## [4.10.1]

### Fixed
- Fixed issue with opening research variants
- Problem with coveralls not called by Travis CI
- Handle Biomart service down in tests


## [4.10.0]

### Added
- Rank score model in causatives page
- Exportable HPO terms from phenotypes page
- AMP guideline tiers for cancer variants
- Adds scroll for the transcript tab
- Added CLI option to query cases on time since case event was added
- Shadow clinical assessments also on research variants display
- Support for CRAM alignment files
- Improved str variants view : sorting by locus, grouped by allele.
- Delivery report PDF export
- New mosaicism tag option
- Add or modify individuals' age or tissue type from case page
- Display GC and allele depth in causatives table.
- Included primary reference transcript in general report
- Included partial causative variants in general report
- Remove dependency of loqusdb by utilising the CLI

### Fixed
- Fixed update OMIM command bug due to change in the header of the genemap2 file
- Removed Mosaic Tag from Cancer variants
- Fixes issue with unaligned table headers that comes with hidden Datatables
- Layout in general report PDF export
- Fixed issue on the case statistics view. The validation bars didn't show up when all institutes were selected. Now they do.
- Fixed missing path import by importing pathlib.Path
- Handle index inconsistencies in the update index functions
- Fixed layout problems


## [4.9.0]

### Added
- Improved MatchMaker pages, including visible patient contacts email address
- New badges for the github repo
- Links to [GENEMANIA](genemania.org)
- Sort gene panel list on case view.
- More automatic tests
- Allow loading of custom annotations in VCF using the SCOUT_CUSTOM info tag.

### Fixed
- Fix error when a gene is added to an empty dynamic gene panel
- Fix crash when attempting to add genes on incorrect format to dynamic gene panel
- Manual rank variant tags could be saved in a "Select a tag"-state, a problem in the variants view.
- Same case evaluations are no longer shown as gray previous evaluations on the variants page
- Stay on research pages, even if reset, next first buttons are pressed..
- Overlapping variants will now be visible on variant page again
- Fix missing classification comments and links in evaluations page
- All prioritized cases are shown on cases page


## [4.8.3]

### Added

### Fixed
- Bug when ordering sanger
- Improved scrolling over long list of genes/transcripts


## [4.8.2]

### Added

### Fixed
- Avoid opening extra tab for coverage report
- Fixed a problem when rank model version was saved as floats and not strings
- Fixed a problem with displaying dismiss variant reasons on the general report
- Disable load and delete filter buttons if there are no saved filters
- Fix problem with missing verifications
- Remove duplicate users and merge their data and activity


## [4.8.1]

### Added

### Fixed
- Prevent login fail for users with id defined by ObjectId and not email
- Prevent the app from crashing with `AttributeError: 'NoneType' object has no attribute 'message'`


## [4.8.0]

### Added
- Updated Scout to use Bootstrap 4.3
- New looks for Scout
- Improved dashboard using Chart.js
- Ask before inactivating a case where last assigned user leaves it
- Genes can be manually added to the dynamic gene list directly on the case page
- Dynamic gene panels can optionally be used with clinical filter, instead of default gene panel
- Dynamic gene panels get link out to chanjo-report for coverage report
- Load all clinvar variants with clinvar Pathogenic, Likely Pathogenic and Conflicting pathogenic
- Show transcripts with exon numbers for structural variants
- Case sort order can now be toggled between ascending and descending.
- Variants can be marked as partial causative if phenotype is available for case.
- Show a frequency tooltip hover for SV-variants.
- Added support for LDAP login system
- Search snv and structural variants by chromosomal coordinates
- Structural variants can be marked as partial causative if phenotype is available for case.
- Show normal and pathologic limits for STRs in the STR variants view.
- Institute level persistent variant filter settings that can be retrieved and used.
- export causative variants to Excel
- Add support for ROH, WIG and chromosome PNGs in case-view

### Fixed
- Fixed missing import for variants with comments
- Instructions on how to build docs
- Keep sanger order + verification when updating/reloading variants
- Fixed and moved broken filter actions (HPO gene panel and reset filter)
- Fixed string conversion to number
- UCSC links for structural variants are now separated per breakpoint (and whole variant where applicable)
- Reintroduced missing coverage report
- Fixed a bug preventing loading samples using the command line
- Better inheritance models customization for genes in gene panels
- STR variant page back to list button now does its one job.
- Allows to setup scout without a omim api key
- Fixed error causing "favicon not found" flash messages
- Removed flask --version from base cli
- Request rerun no longer changes case status. Active or archived cases inactivate on upload.
- Fixed missing tooltip on the cancer variants page
- Fixed weird Rank cell in variants page
- Next and first buttons order swap
- Added pagination (and POST capability) to cancer variants.
- Improves loading speed for variant page
- Problem with updating variant rank when no variants
- Improved Clinvar submission form
- General report crashing when dismissed variant has no valid dismiss code
- Also show collaborative case variants on the All variants view.
- Improved phenotype search using dataTables.js on phenotypes page
- Search and delete users with `email` instead of `_id`
- Fixed css styles so that multiselect options will all fit one column


## [4.7.3]

### Added
- RankScore can be used with VCFs for vcf_cancer files

### Fixed
- Fix issue with STR view next page button not doing its one job.

### Deleted
- Removed pileup as a bam viewing option. This is replaced by IGV


## [4.7.2]

### Added
- Show earlier ACMG classification in the variant list

### Fixed
- Fixed igv search not working due to igv.js dist 2.2.17
- Fixed searches for cases with a gene with variants pinned or marked causative.
- Load variant pages faster after fixing other causatives query
- Fixed mitochondrial report bug for variants without genes

## [4.7.1]

### Added

### Fixed
- Fixed bug on genes page


## [4.7.0]

### Added
- Export genes and gene panels in build GRCh38
- Search for cases with variants pinned or marked causative in a given gene.
- Search for cases phenotypically similar to a case also from WUI.
- Case variant searches can be limited to similar cases, matching HPO-terms,
  phenogroups and cohorts.
- De-archive reruns and flag them as 'inactive' if archived
- Sort cases by analysis_date, track or status
- Display cases in the following order: prioritized, active, inactive, archived, solved
- Assign case to user when user activates it or asks for rerun
- Case becomes inactive when it has no assignees
- Fetch refseq version from entrez and use it in clinvar form
- Load and export of exons for all genes, independent on refseq
- Documentation for loading/updating exons
- Showing SV variant annotations: SV cgh frequencies, gnomad-SV, local SV frequencies
- Showing transcripts mapping score in segmental duplications
- Handle requests to Ensembl Rest API
- Handle requests to Ensembl Rest Biomart
- STR variants view now displays GT and IGV link.
- Description field for gene panels
- Export exons in build 37 and 38 using the command line

### Fixed
- Fixes of and induced by build tests
- Fixed bug affecting variant observations in other cases
- Fixed a bug that showed wrong gene coverage in general panel PDF export
- MT report only shows variants occurring in the specific individual of the excel sheet
- Disable SSL certifcate verification in requests to chanjo
- Updates how intervaltree and pymongo is used to void deprecated functions
- Increased size of IGV sample tracks
- Optimized tests


## [4.6.1]

### Added

### Fixed
- Missing 'father' and 'mother' keys when parsing single individual cases


## [4.6.0]

### Added
- Description of Scout branching model in CONTRIBUTING doc
- Causatives in alphabetical order, display ACMG classification and filter by gene.
- Added 'external' to the list of analysis type options
- Adds functionality to display "Tissue type". Passed via load config.
- Update to IGV 2.

### Fixed
- Fixed alignment visualization and vcf2cytosure availability for demo case samples
- Fixed 3 bugs affecting SV pages visualization
- Reintroduced the --version cli option
- Fixed variants query by panel (hpo panel + gene panel).
- Downloaded MT report contains excel files with individuals' display name
- Refactored code in parsing of config files.


## [4.5.1]

### Added

### Fixed
- update requirement to use PyYaml version >= 5.1
- Safer code when loading config params in cli base


## [4.5.0]

### Added
- Search for similar cases from scout view CLI
- Scout cli is now invoked from the app object and works under the app context

### Fixed
- PyYaml dependency fixed to use version >= 5.1


## [4.4.1]

### Added
- Display SV rank model version when available

### Fixed
- Fixed upload of delivery report via API


## [4.4.0]

### Added
- Displaying more info on the Causatives page and hiding those not causative at the case level
- Add a comment text field to Sanger order request form, allowing a message to be included in the email
- MatchMaker Exchange integration
- List cases with empty synopsis, missing HPO terms and phenotype groups.
- Search for cases with open research list, or a given case status (active, inactive, archived)

### Fixed
- Variant query builder split into several functions
- Fixed delivery report load bug


## [4.3.3]

### Added
- Different individual table for cancer cases

### Fixed
- Dashboard collects validated variants from verification events instead of using 'sanger' field
- Cases shared with collaborators are visible again in cases page
- Force users to select a real institute to share cases with (actionbar select fix)


## [4.3.2]

### Added
- Dashboard data can be filtered using filters available in cases page
- Causatives for each institute are displayed on a dedicated page
- SNVs and and SVs are searchable across cases by gene and rank score
- A more complete report with validated variants is downloadable from dashboard

### Fixed
- Clinsig filter is fixed so clinsig numerical values are returned
- Split multi clinsig string values in different elements of clinsig array
- Regex to search in multi clinsig string values or multi revstat string values
- It works to upload vcf files with no variants now
- Combined Pileup and IGV alignments for SVs having variant start and stop on the same chromosome


## [4.3.1]

### Added
- Show calls from all callers even if call is not available
- Instructions to install cairo and pango libs from WeasyPrint page
- Display cases with number of variants from CLI
- Only display cases with number of variants above certain treshold. (Also CLI)
- Export of verified variants by CLI or from the dashboard
- Extend case level queries with default panels, cohorts and phenotype groups.
- Slice dashboard statistics display using case level queries
- Add a view where all variants for an institute can be searched across cases, filtering on gene and rank score. Allows searching research variants for cases that have research open.

### Fixed
- Fixed code to extract variant conservation (gerp, phyloP, phastCons)
- Visualization of PDF-exported gene panels
- Reintroduced the exon/intron number in variant verification email
- Sex and affected status is correctly displayed on general report
- Force number validation in SV filter by size
- Display ensembl transcripts when no refseq exists


## [4.3.0]

### Added
- Mosaicism tag on variants
- Show and filter on SweGen frequency for SVs
- Show annotations for STR variants
- Show all transcripts in verification email
- Added mitochondrial export
- Adds alternative to search for SVs shorter that the given length
- Look for 'bcftools' in the `set` field of VCFs
- Display digenic inheritance from OMIM
- Displays what refseq transcript that is primary in hgnc

### Fixed

- Archived panels displays the correct date (not retroactive change)
- Fixed problem with waiting times in gene panel exports
- Clinvar fiter not working with human readable clinsig values

## [4.2.2]

### Fixed
- Fixed gene panel create/modify from CSV file utf-8 decoding error
- Updating genes in gene panels now supports edit comments and entry version
- Gene panel export timeout error

## [4.2.1]

### Fixed
- Re-introduced gene name(s) in verification email subject
- Better PDF rendering for excluded variants in report
- Problem to access old case when `is_default` did not exist on a panel


## [4.2.0]

### Added
- New index on variant_id for events
- Display overlapping compounds on variants view

### Fixed
- Fixed broken clinical filter


## [4.1.4]

### Added
- Download of filtered SVs

### Fixed
- Fixed broken download of filtered variants
- Fixed visualization issue in gene panel PDF export
- Fixed bug when updating gene names in variant controller


## [4.1.3]

### Fixed
- Displays all primary transcripts


## [4.1.2]

### Added
- Option add/replace when updating a panel via CSV file
- More flexible versioning of the gene panels
- Printing coverage report on the bottom of the pdf case report
- Variant verification option for SVs
- Logs uri without pwd when connecting
- Disease-causing transcripts in case report
- Thicker lines in case report
- Supports HPO search for cases, both terms or if described in synopsis
- Adds sanger information to dashboard

### Fixed
- Use db name instead of **auth** as default for authentication
- Fixes so that reports can be generated even with many variants
- Fixed sanger validation popup to show individual variants queried by user and institute.
- Fixed problem with setting up scout
- Fixes problem when exac file is not available through broad ftp
- Fetch transcripts for correct build in `adapter.hgnc_gene`

## [4.1.1]
- Fix problem with institute authentication flash message in utils
- Fix problem with comments
- Fix problem with ensembl link


## [4.1.0]

### Added
- OMIM phenotypes to case report
- Command to download all panel app gene panels `scout load panel --panel-app`
- Links to genenames.org and omim on gene page
- Popup on gene at variants page with gene information
- reset sanger status to "Not validated" for pinned variants
- highlight cases with variants to be evaluated by Sanger on the cases page
- option to point to local reference files to the genome viewer pileup.js. Documented in `docs.admin-guide.server`
- option to export single variants in `scout export variants`
- option to load a multiqc report together with a case(add line in load config)
- added a view for searching HPO terms. It is accessed from the top left corner menu
- Updates the variants view for cancer variants. Adds a small cancer specific filter for known variants
- Adds hgvs information on cancer variants page
- Adds option to update phenotype groups from CLI

### Fixed
- Improved Clinvar to submit variants from different cases. Fixed HPO terms in casedata according to feedback
- Fixed broken link to case page from Sanger modal in cases view
- Now only cases with non empty lists of causative variants are returned in `adapter.case(has_causatives=True)`
- Can handle Tumor only samples
- Long lists of HGNC symbols are now possible. This was previously difficult with manual, uploaded or by HPO search when changing filter settings due to GET request limitations. Relevant pages now use POST requests. Adds the dynamic HPO panel as a selection on the gene panel dropdown.
- Variant filter defaults to default panels also on SV and Cancer variants pages.

## [4.0.0]

### WARNING ###

This is a major version update and will require that the backend of pre releases is updated.
Run commands:

```
$scout update genes
$scout update hpo
```

- Created a Clinvar submission tool, to speed up Clinvar submission of SNVs and SVs
- Added an analysis report page (html and PDF format) containing phenotype, gene panels and variants that are relevant to solve a case.

### Fixed
- Optimized evaluated variants to speed up creation of case report
- Moved igv and pileup viewer under a common folder
- Fixed MT alignment view pileup.js
- Fixed coordinates for SVs with start chromosome different from end chromosome
- Global comments shown across cases and institutes. Case-specific variant comments are shown only for that specific case.
- Links to clinvar submitted variants at the cases level
- Adapts clinvar parsing to new format
- Fixed problem in `scout update user` when the user object had no roles
- Makes pileup.js use online genome resources when viewing alignments. Now any instance of Scout can make use of this functionality.
- Fix ensembl link for structural variants
- Works even when cases does not have `'madeline_info'`
- Parses Polyphen in correct way again
- Fix problem with parsing gnomad from VEP

### Added
- Added a PDF export function for gene panels
- Added a "Filter and export" button to export custom-filtered SNVs to CSV file
- Dismiss SVs
- Added IGV alignments viewer
- Read delivery report path from case config or CLI command
- Filter for spidex scores
- All HPO terms are now added and fetched from the correct source (https://github.com/obophenotype/human-phenotype-ontology/blob/master/hp.obo)
- New command `scout update hpo`
- New command `scout update genes` will fetch all the latest information about genes and update them
- Load **all** variants found on chromosome **MT**
- Adds choice in cases overview do show as many cases as user like

### Removed
- pileup.min.js and pileup css are imported from a remote web location now
- All source files for HPO information, this is instead fetched directly from source
- All source files for gene information, this is instead fetched directly from source

## [3.0.0]
### Fixed
- hide pedigree panel unless it exists

## [1.5.1] - 2016-07-27
### Fixed
- look for both ".bam.bai" and ".bai" extensions

## [1.4.0] - 2016-03-22
### Added
- support for local frequency through loqusdb
- bunch of other stuff

## [1.3.0] - 2016-02-19
### Fixed
- Update query-phenomizer and add username/password

### Changed
- Update the way a case is checked for rerun-status

### Added
- Add new button to mark a case as "checked"
- Link to clinical variants _without_ 1000G annotation

## [1.2.2] - 2016-02-18
### Fixed
- avoid filtering out variants lacking ExAC and 1000G annotations

## [1.1.3] - 2015-10-01
### Fixed
- persist (clinical) filter when clicking load more
- fix #154 by robustly setting clinical filter func. terms

## [1.1.2] - 2015-09-07
### Fixed
- avoid replacing coverage report with none
- update SO terms, refactored

## [1.1.1] - 2015-08-20
### Fixed
- fetch case based on collaborator status (not owner)

## [1.1.0] - 2015-05-29
### Added
- link(s) to SNPedia based on RS-numbers
- new Jinja filter to "humanize" decimal numbers
- show gene panels in variant view
- new Jinja filter for decoding URL encoding
- add indicator to variants in list that have comments
- add variant number threshold and rank score threshold to load function
- add event methods to mongo adapter
- add tests for models
- show badge "old" if comment was written for a previous analysis

### Changed
- show cDNA change in transcript summary unless variant is exonic
- moved compounds table further up the page
- show dates for case uploads in ISO format
- moved variant comments higher up on page
- updated documentation for pages
- read in coverage report as blob in database and serve directly
- change ``OmimPhenotype`` to ``PhenotypeTerm``
- reorganize models sub-package
- move events (and comments) to separate collection
- only display prev/next links for the research list
- include variant type in breadcrumbs e.g. "Clinical variants"

### Removed
- drop dependency on moment.js

### Fixed
- show the same level of detail for all frequencies on all pages
- properly decode URL encoded symbols in amino acid/cDNA change strings
- fixed issue with wipe permissions in MongoDB
- include default gene lists in "variants" link in breadcrumbs

## [1.0.2] - 2015-05-20
### Changed
- update case fetching function

### Fixed
- handle multiple cases with same id

## [1.0.1] - 2015-04-28
### Fixed
- Fix building URL parameters in cases list Vue component

## [1.0.0] - 2015-04-12
Codename: Sara Lund

![Release 1.0](artwork/releases/release-1-0.jpg)

### Added
- Add email logging for unexpected errors
- New command line tool for deleting case

### Changed
- Much improved logging overall
- Updated documentation/usage guide
- Removed non-working IGV link

### Fixed
- Show sample display name in GT call
- Various small bug fixes
- Make it easier to hover over popups

## [0.0.2-rc1] - 2015-03-04
### Added
- add protein table for each variant
- add many more external links
- add coverage reports as PDFs

### Changed
- incorporate user feedback updates
- big refactor of load scripts

## [0.0.2-rc2] - 2015-03-04
### Changes
- add gene table with gene description
- reorganize inheritance models box

### Fixed
- avoid overwriting gene list on "research" load
- fix various bugs in external links

## [0.0.2-rc3] - 2015-03-05
### Added
- Activity log feed to variant view
- Adds protein change strings to ODM and Sanger email

### Changed
- Extract activity log component to macro

### Fixes
- Make Ensembl transcript links use archive website<|MERGE_RESOLUTION|>--- conflicted
+++ resolved
@@ -9,11 +9,8 @@
 - Added tags for Sniffles and CNVpytor, two LRS SV callers
 ### Changed
 - In the diagnoses page genes associated with a disease are displayed using hgnc symbol instead of hgnc id
-<<<<<<< HEAD
+- Refactor view route to allow navigation directly to unique variant document id, improve permissions check
 - Stop parsing MANE and MANE Plus Clinical transcripts info from VEP annotations and instead collect it from Transcripts database collection
-=======
-- Refactor view route to allow navigation directly to unique variant document id, improve permissions check
->>>>>>> 7b82e9ec
 ### Fixed
 - Refactored code in cases blueprints and variant_events adapter (set diseases for partial causative variants) to use "disease" instead of "omim" to encompass also ORPHA terms
 - Refactored code in `scout/parse/omim.py` and `scout/parse/disease_terms.py` to use "disease" instead of "phenotype" to differentiate from HPO terms
