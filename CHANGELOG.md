# Change Log
All notable changes to this project will be documented in this file.
This project adheres to [Semantic Versioning](http://semver.org/).

About changelog [here](https://keepachangelog.com/en/1.0.0/)

## [x.x.x]
### Added
- Highlight and show version number for RefSeq MANE transcripts.
- Added integration to a rerunner service for toggling reanalysis with updated pedigree information
- SpliceAI display and parsing from VEP CSQ
- Display matching tiered variants for cancer variants
- Display a loading icon (spinner) until the page loads completely
- Display filter badges in cancer variants list
- Update genes from pre-downloaded file resources
- On login, OS, browser version and screen size are saved anonymously to understand how users are using Scout
- API returning institutes data for a given user: `/api/v1/institutes`
- API returning case data for a given institute: `/api/v1/institutes/<institute_id>/cases`
- Added GMS and Lund university hospital logos to login page
- Made display of Swedac logo configurable
- Support for displaying custom images in case view
- Individual-specific HPO terms
- Optional alamut_key in institute settings for Alamut Plus software
- Case report API endpoint
- Tooltip in case explaining that genes with genome build different than case genome build will not be added to dynamic HPO panel.
### Fixed
- Updated IGV to v2.8.5 to solve missing gene labels on some zoom levels
- Demo cancer case config file to load somatic SNVs and SVs only.
- Expand list of refseq trancripts in ClinVar submission form
- Renamed `All SNVs and INDELs` institute sidebar element to `Search SNVs and INDELs` and fixed its style.
- Add missing parameters to case load-config documentation
- Allow creating/editing gene panels and dynamic gene panels with genes present in genome build 38
- Bugfix broken Pytests
- Bulk dismissing variants error due to key conversion from string to integer
- Fix typo in index documentation
- Fixed crash in institute settings page if "collaborators" key is not set in database
- Don't stop Scout execution if LoqusDB call fails and print stacktrace to log
- Bug when case contains custom images with value `None`
- Bug introduced when fixing another bug in Scout-LoqusDB interaction
- Loading of OMIM diagnoses in Scout demo instance
- Remove the docker-compose with chanjo integration because it doesn't work yet.
- Fixed standard docker-compose with scout demo data and database
- Clinical variant assessments not present for pinned and causative variants on case page.
- MatchMaker matching one node at the time only
<<<<<<< HEAD
- Do not read params from the demo config file when a custom config file is provided when launching the app
=======
- Remove link from previously tiered variants badge in cancer variants page
>>>>>>> 2d5a5cf1
### Changed
- Better naming for variants buttons on cancer track (somatic, germline). Also show cancer research button if available.
- Load case with missing panels in config files, but show warning.
- Changing the (Female, Male) symbols to (F/M) letters in individuals_table and case-sma.
- Print stacktrace if case load command fails
- Added sort icon and a pointer to the cursor to all tables with sortable fields
- Moved variant, gene and panel info from the basic pane to summary panel for all variants.
- Renamed `Basics` panel to `Classify` on variant page.
- Revamped `Basics` panel to a panel dedicated to classify variants
- Revamped the summary panel to be more compact.
- Added dedicated template for cancer variants
- Removed Gene models, Gene annotations and Conservation panels for cancer variants
- Reorganized the orders of panels for variant and cancer variant views
- Added dedicated variant quality panel and removed relevant panes (mappability)
- A more compact case page
- Removed OMIM genes panel
- Make genes panel, pinned variants panel, causative variants panel and ClinVar panel scrollable on case page
- Update to Scilifelab's 2020 logo
- Update Gens URL to support Gens v2.0 format
- Refactor tests for parsing case configurations
- Updated links to HPO downloadable resources
- Managed variants filtering defaults to all variant categories
- Changing the (Kind) drop-down according to (Category) drop-down in Managed variant add variant
- Moved Gens button to individuals table
- Check resource files availability before starting updating OMIM diagnoses
- Fix typo in `SHOW_OBSERVED_VARIANT_ARCHIVE` config param

## [4.36]
### Added
- Parse and save splice junction tracks from case config file
- Tooltip in observations panel, explaining that case variants with no link might be old variants, not uploaded after a case rerun
### Fixed
- Warning on overwriting variants with same position was no longer shown
- Increase the height of the dropdowns to 425px
- More indices for the case table as it grows, specifically for causatives queries
- Splice junction tracks not centered over variant genes
- Total number of research variants count
- Update variants stats in case documents every time new variants are loaded
- Bug in flashing warning messages when filtering variants
### Changed
- Clearer warning messages for genes and gene/gene-panels searches in variants filters

## [4.35]
### Added
- A new index for hgnc_symbol in the hgnc_gene collection
- A Pedigree panel in STR page
- Display Tier I and II variants in case view causatives card for cancer cases
### Fixed
- Send partial file data to igv.js when visualizing sashimi plots with splice junction tracks
- Research variants filtering by gene
- Do not attempt to populate annotations for not loaded pinned/causatives
- Add max-height to all dropdowns in filters
### Changed
- Switch off non-clinical gene warnings when filtering research variants
- Don't display OMIM disease card in case view for cancer cases
- Refactored Individuals and Causative card in case view for cancer cases
- Update and style STR case report

## [4.34]
### Added
- Saved filter lock and unlock
- Filters can optionally be marked audited, logging the filter name, user and date on the case events and general report.
- Added `ClinVar hits` and `Cosmic hits` in cancer SNVs filters
- Added `ClinVar hits` to variants filter (rare disease track)
- Load cancer demo case in docker-compose files (default and demo file)
- Inclusive-language check using [woke](https://github.com/get-woke/woke) github action
- Add link to HmtVar for mitochondrial variants (if VCF is annotated with HmtNote)
- Grey background for dismissed compounds in variants list and variant page
- Pin badge for pinned compounds in variants list and variant page
- Support LoqusDB REST API queries
- Add a docker-compose-matchmaker under scout/containers/development to test matchmaker locally
- Script to investigate consequences of symbol search bug
- Added GATK to list of SV and cancer SV callers
### Fixed
- Make MitoMap link work for hg38 again
- Export Variants feature crashing when one of the variants has no primary transcripts
- Redirect to last visited variantS page when dismissing variants from variants list
- Improved matching of SVs Loqus occurrences in other cases
- Remove padding from the list inside (Matching causatives from other cases) panel
- Pass None to get_app function in CLI base since passing script_info to app factory functions was deprecated in Flask 2.0
- Fixed failing tests due to Flask update to version 2.0
- Speed up user events view
- Causative view sort out of memory error
- Use hgnc_id for gene filter query
- Typo in case controllers displaying an error every time a patient is matched against external MatchMaker nodes
- Do not crash while attempting an update for variant documents that are too big (> 16 MB)
- Old STR causatives (and other variants) may not have HGNC symbols - fix sort lambda
- Check if gene_obj has primary_transcript before trying to access it
- Warn if a gene manually searched is in a clinical panel with an outdated name when filtering variants
- ChrPos split js not needed on STR page yet
### Changed
- Remove parsing of case `genome_version`, since it's not used anywhere downstream
- Introduce deprecation warning for Loqus configs that are not dictionaries
- SV clinical filter no longer filters out sub 100 nt variants
- Count cases in LoqusDB by variant type
- Commit pulse repo badge temporarily set to weekly
- Sort ClinVar submissions objects by ascending "Last evaluated" date
- Refactored the MatchMaker integration as an extension
- Replaced some sensitive words as suggested by woke linter
- Documentation for load-configuration rewritten.
- Add styles to MatchMaker matches table
- More detailed info on the data shared in MatchMaker submission form

## [4.33.1]
### Fixed
- Include markdown for release autodeploy docs
- Use standard inheritance model in ClinVar (https://ftp.ncbi.nlm.nih.gov/pub/GTR/standard_terms/Mode_of_inheritance.txt)
- Fix issue crash with variants that have been unflagged causative not being available in other causatives
### Added
### Changed

## [4.33]
### Fixed
- Command line crashing when updating an individual not found in database
- Dashboard page crashing when filters return no data
- Cancer variants filter by chromosome
- /api/v1/genes now searches for genes in all genome builds by default
- Upgraded igv.js to version 2.8.1 (Fixed Unparsable bed record error)
### Added
- Autodeploy docs on release
- Documentation for updating case individuals tracks
- Filter cases and dashboard stats by analysis track
### Changed
- Changed from deprecated db update method
- Pre-selected fields to run queries with in dashboard page
- Do not filter by any institute when first accessing the dashboard
- Removed OMIM panel in case view for cancer cases
- Display Tier I and II variants in case view causatives panel for cancer cases
- Refactored Individuals and Causative panels in case view for cancer cases

## [4.32.1]
### Fixed
- iSort lint check only
### Changed
- Institute cases page crashing when a case has track:Null
### Added

## [4.32]
### Added
- Load and show MITOMAP associated diseases from VCF (INFO field: MitomapAssociatedDiseases, via HmtNote)
- Show variant allele frequencies for mitochondrial variants (GRCh38 cases)
- Extend "public" json API with diseases (OMIM) and phenotypes (HPO)
- HPO gene list download now has option for clinical and non-clinical genes
- Display gene splice junctions data in sashimi plots
- Update case individuals with splice junctions tracks
- Simple Docker compose for development with local build
- Make Phenomodels subpanels collapsible
- User side documentation of cytogenomics features (Gens, Chromograph, vcf2cytosure, rhocall)
- iSort GitHub Action
- Support LoqusDB REST API queries
### Fixed
- Show other causative once, even if several events point to it
- Filtering variants by mitochondrial chromosome for cases with genome build=38
- HPO gene search button triggers any warnings for clinical / non-existing genes also on first search
- Fixed a bug in variants pages caused by MT variants without alt_frequency
- Tests for CADD score parsing function
- Fixed the look of IGV settings on SNV variant page
- Cases analyzed once shown as `rerun`
- Missing case track on case re-upload
- Fixed severity rank for SO term "regulatory region ablation"
### Changed
- Refactor according to CodeFactor - mostly reuse of duplicated code
- Phenomodels language adjustment
- Open variants in a new window (from variants page)
- Open overlapping and compound variants in a new window (from variant page)
- gnomAD link points to gnomAD v.3 (build GRCh38) for mitochondrial variants.
- Display only number of affected genes for dismissed SVs in general report
- Chromosome build check when populating the variants filter chromosome selection
- Display mitochondrial and rare diseases coverage report in cases with missing 'rare' track


## [4.31.1]
### Added
### Changed
- Remove mitochondrial and coverage report from cancer cases sidebar
### Fixed
- ClinVar page when dbSNP id is None

## [4.31]
### Added
- gnomAD annotation field in admin guide
- Export also dynamic panel genes not associated to an HPO term when downloading the HPO panel
- Primary HGNC transcript info in variant export files
- Show variant quality (QUAL field from vcf) in the variant summary
- Load/update PDF gene fusion reports (clinical and research) generated with Arriba
- Support new MANE annotations from VEP (both MANE Select and MANE Plus Clinical)
- Display on case activity the event of a user resetting all dismissed variants
- Support gnomAD population frequencies for mitochondrial variants
- Anchor links in Casedata ClinVar panels to redirect after renaming individuals
### Fixed
- Replace old docs link www.clinicalgenomics.se/scout with new https://clinical-genomics.github.io/scout
- Page formatting issues whenever case and variant comments contain extremely long strings with no spaces
- Chromograph images can be one column and have scrollbar. Removed legacy code.
- Column labels for ClinVar case submission
- Page crashing looking for LoqusDB observation when variant doesn't exist
- Missing inheritance models and custom inheritance models on newly created gene panels
- Accept only numbers in managed variants filter as position and end coordinates
- SNP id format and links in Variant page, ClinVar submission form and general report
- Case groups tooltip triggered only when mouse is on the panel header
### Changed
- A more compact case groups panel
- Added landscape orientation CSS style to cancer coverage and QC demo report
- Improve user documentation to create and save new gene panels
- Removed option to use space as separator when uploading gene panels
- Separating the columns of standard and custom inheritance models in gene panels
- Improved ClinVar instructions for users using non-English Excel

## [4.30.2]
### Added
### Fixed
- Use VEP RefSeq ID if RefSeq list is empty in RefSeq transcripts overview
- Bug creating variant links for variants with no end_chrom
### Changed

## [4.30.1]
### Added
### Fixed
- Cryptography dependency fixed to use version < 3.4
### Changed

## [4.30]
### Added
- Introduced a `reset dismiss variant` verb
- Button to reset all dismissed variants for a case
- Add black border to Chromograph ideograms
- Show ClinVar annotations on variantS page
- Added integration with GENS, copy number visualization tool
- Added a VUS label to the manual classification variant tags
- Add additional information to SNV verification emails
- Tooltips documenting manual annotations from default panels
- Case groups now show bam files from all cases on align view
### Fixed
- Center initial igv view on variant start with SNV/indels
- Don't set initial igv view to negative coordinates
- Display of GQ for SV and STR
- Parsing of AD and related info for STRs
- LoqusDB field in institute settings accepts only existing Loqus instances
- Fix DECIPHER link to work after DECIPHER migrated to GRCh38
- Removed visibility window param from igv.js genes track
- Updated HPO download URL
- Patch HPO download test correctly
- Reference size on STR hover not needed (also wrong)
- Introduced genome build check (allowed values: 37, 38, "37", "38") on case load
- Improve case searching by assignee full name
- Populating the LoqusDB select in institute settings
### Changed
- Cancer variants table header (pop freq etc)
- Only admin users can modify LoqusDB instance in Institute settings
- Style of case synopsis, variants and case comments
- Switched to igv.js 2.7.5
- Do not choke if case is missing research variants when research requested
- Count cases in LoqusDB by variant type
- Introduce deprecation warning for Loqus configs that are not dictionaries
- Improve create new gene panel form validation
- Make XM- transcripts less visible if they don't overlap with transcript refseq_id in variant page
- Color of gene panels and comments panels on cases and variant pages
- Do not choke if case is missing research variants when reserch requested

## [4.29.1]
### Added
### Fixed
- Always load STR variants regardless of RankScore threshold (hotfix)
### Changed

## [4.29]
### Added
- Added a page about migrating potentially breaking changes to the documentation
- markdown_include in development requirements file
- STR variants filter
- Display source, Z-score, inheritance pattern for STR annotations from Stranger (>0.6.1) if available
- Coverage and quality report to cancer view
### Fixed
- ACMG classification page crashing when trying to visualize a classification that was removed
- Pretty print HGVS on gene variants (URL-decode VEP)
- Broken or missing link in the documentation
- Multiple gene names in ClinVar submission form
- Inheritance model select field in ClinVar submission
- IGV.js >2.7.0 has an issue with the gene track zoom levels - temp freeze at 2.7.0
- Revert CORS-anywhere and introduce a local http proxy for cloud tracks
### Changed

## [4.28]
### Added
- Chromograph integration for displaying PNGs in case-page
- Add VAF to cancer case general report, and remove some of its unused fields
- Variants filter compatible with genome browser location strings
- Support for custom public igv tracks stored on the cloud
- Add tests to increase testing coverage
- Update case variants count after deleting variants
- Update IGV.js to latest (v2.7.4)
- Bypass igv.js CORS check using `https://github.com/Rob--W/cors-anywhere`
- Documentation on default and custom IGV.js tracks (admin docs)
- Lock phenomodels so they're editable by admins only
- Small case group assessment sharing
- Tutorial and files for deploying app on containers (Kubernetes pods)
- Canonical transcript and protein change of canonical transcript in exported variants excel sheet
- Support for Font Awesome version 6
- Submit to Beacon from case page sidebar
- Hide dismissed variants in variants pages and variants export function
- Systemd service files and instruction to deploy Scout using podman
### Fixed
- Bugfix: unused `chromgraph_prefix |tojson` removed
- Freeze coloredlogs temporarily
- Marrvel link
- Don't show TP53 link for silent or synonymous changes
- OMIM gene field accepts any custom number as OMIM gene
- Fix Pytest single quote vs double quote string
- Bug in gene variants search by similar cases and no similar case is found
- Delete unused file `userpanel.py`
- Primary transcripts in variant overview and general report
- Google OAuth2 login setup in README file
- Redirect to 'missing file'-icon if configured Chromograph file is missing
- Javascript error in case page
- Fix compound matching during variant loading for hg38
- Cancer variants view containing variants dismissed with cancer-specific reasons
- Zoom to SV variant length was missing IGV contig select
- Tooltips on case page when case has no default gene panels
### Changed
- Save case variants count in case document and not in sessions
- Style of gene panels multiselect on case page
- Collapse/expand main HPO checkboxes in phenomodel preview
- Replaced GQ (Genotype quality) with VAF (Variant allele frequency) in cancer variants GT table
- Allow loading of cancer cases with no tumor_purity field
- Truncate cDNA and protein changes in case report if longer than 20 characters


## [4.27]
### Added
- Exclude one or more variant categories when running variants delete command
### Fixed
### Changed

## [4.26.1]
### Added
### Fixed
- Links with 1-letter aa codes crash on frameshift etc
### Changed

## [4.26]
### Added
- Extend the delete variants command to print analysis date, track, institute, status and research status
- Delete variants by type of analysis (wgs|wes|panel)
- Links to cBioPortal, MutanTP53, IARC TP53, OncoKB, MyCancerGenome, CIViC
### Fixed
- Deleted variants count
### Changed
- Print output of variants delete command as a tab separated table

## [4.25]
### Added
- Command line function to remove variants from one or all cases
### Fixed
- Parse SMN None calls to None rather than False

## [4.24.1]
### Fixed
- Install requirements.txt via setup file

## [4.24]
### Added
- Institute-level phenotype models with sub-panels containing HPO and OMIM terms
- Runnable Docker demo
- Docker image build and push github action
- Makefile with shortcuts to docker commands
- Parse and save synopsis, phenotype and cohort terms from config files upon case upload
### Fixed
- Update dismissed variant status when variant dismissed key is missing
- Breakpoint two IGV button now shows correct chromosome when different from bp1
- Missing font lib in Docker image causing the PDF report download page to crash
- Sentieon Manta calls lack Somaticscore - load anyway
- ClinVar submissions crashing due to pinned variants that are not loaded
- Point ExAC pLI score to new gnomad server address
- Bug uploading cases missing phenotype terms in config file
- STRs loaded but not shown on browser page
- Bug when using adapter.variant.get_causatives with case_id without causatives
- Problem with fetching "solved" from scout export cases cli
- Better serialising of datetime and bson.ObjectId
- Added `volumes` folder to .gitignore
### Changed
- Make matching causative and managed variants foldable on case page
- Remove calls to PyMongo functions marked as deprecated in backend and frontend(as of version 3.7).
- Improved `scout update individual` command
- Export dynamic phenotypes with ordered gene lists as PDF


## [4.23]
### Added
- Save custom IGV track settings
- Show a flash message with clear info about non-valid genes when gene panel creation fails
- CNV report link in cancer case side navigation
- Return to comment section after editing, deleting or submitting a comment
- Managed variants
- MT vs 14 chromosome mean coverage stats if Scout is connected to Chanjo
### Fixed
- missing `vcf_cancer_sv` and `vcf_cancer_sv_research` to manual.
- Split ClinVar multiple clnsig values (slash-separated) and strip them of underscore for annotations without accession number
- Timeout of `All SNVs and INDELs` page when no valid gene is provided in the search
- Round CADD (MIPv9)
- Missing default panel value
- Invisible other causatives lines when other causatives lack gene symbols
### Changed
- Do not freeze mkdocs-material to version 4.6.1
- Remove pre-commit dependency

## [4.22]
### Added
- Editable cases comments
- Editable variants comments
### Fixed
- Empty variant activity panel
- STRs variants popover
- Split new ClinVar multiple significance terms for a variant
- Edit the selected comment, not the latest
### Changed
- Updated RELEASE docs.
- Pinned variants card style on the case page
- Merged `scout export exons` and `scout view exons` commands


## [4.21.2]
### Added
### Fixed
- Do not pre-filter research variants by (case-default) gene panels
- Show OMIM disease tooltip reliably
### Changed

## [4.21.1]
### Added
### Fixed
- Small change to Pop Freq column in variants ang gene panels to avoid strange text shrinking on small screens
- Direct use of HPO list for Clinical HPO SNV (and cancer SNV) filtering
- PDF coverage report redirecting to login page
### Changed
- Remove the option to dismiss single variants from all variants pages
- Bulk dismiss SNVs, SVs and cancer SNVs from variants pages

## [4.21]
### Added
- Support to configure LoqusDB per institute
- Highlight causative variants in the variants list
- Add tests. Mostly regarding building internal datatypes.
- Remove leading and trailing whitespaces from panel_name and display_name when panel is created
- Mark MANE transcript in list of transcripts in "Transcript overview" on variant page
- Show default panel name in case sidebar
- Previous buttons for variants pagination
- Adds a gh action that checks that the changelog is updated
- Adds a gh action that deploys new releases automatically to pypi
- Warn users if case default panels are outdated
- Define institute-specific gene panels for filtering in institute settings
- Use institute-specific gene panels in variants filtering
- Show somatic VAF for pinned and causative variants on case page

### Fixed
- Report pages redirect to login instead of crashing when session expires
- Variants filter loading in cancer variants page
- User, Causative and Cases tables not scaling to full page
- Improved docs for an initial production setup
- Compatibility with latest version of Black
- Fixed tests for Click>7
- Clinical filter required an extra click to Filter to return variants
- Restore pagination and shrink badges in the variants page tables
- Removing a user from the command line now inactivates the case only if user is last assignee and case is active
- Bugfix, LoqusDB per institute feature crashed when institute id was empty string
- Bugfix, LoqusDB calls where missing case count
- filter removal and upload for filters deleted from another page/other user
- Visualize outdated gene panels info in a popover instead of a tooltip in case page side panel

### Changed
- Highlight color on normal STRs in the variants table from green to blue
- Display breakpoints coordinates in verification emails only for structural variants


## [4.20]
### Added
- Display number of filtered variants vs number of total variants in variants page
- Search case by HPO terms
- Dismiss variant column in the variants tables
- Black and pre-commit packages to dev requirements

### Fixed
- Bug occurring when rerun is requested twice
- Peddy info fields in the demo config file
- Added load config safety check for multiple alignment files for one individual
- Formatting of cancer variants table
- Missing Score in SV variants table

### Changed
- Updated the documentation on how to create a new software release
- Genome build-aware cytobands coordinates
- Styling update of the Matchmaker card
- Select search type in case search form


## [4.19]

### Added
- Show internal ID for case
- Add internal ID for downloaded CGH files
- Export dynamic HPO gene list from case page
- Remove users as case assignees when their account is deleted
- Keep variants filters panel expanded when filters have been used

### Fixed
- Handle the ProxyFix ModuleNotFoundError when Werkzeug installed version is >1.0
- General report formatting issues whenever case and variant comments contain extremely long strings with no spaces

### Changed
- Created an institute wrapper page that contains list of cases, causatives, SNVs & Indels, user list, shared data and institute settings
- Display case name instead of case ID on clinVar submissions
- Changed icon of sample update in clinVar submissions


## [4.18]

### Added
- Filter cancer variants on cytoband coordinates
- Show dismiss reasons in a badge with hover for clinical variants
- Show an ellipsis if 10 cases or more to display with loqusdb matches
- A new blog post for version 4.17
- Tooltip to better describe Tumor and Normal columns in cancer variants
- Filter cancer SNVs and SVs by chromosome coordinates
- Default export of `Assertion method citation` to clinVar variants submission file
- Button to export up to 500 cancer variants, filtered or not
- Rename samples of a clinVar submission file

### Fixed
- Apply default gene panel on return to cancer variantS from variant view
- Revert to certificate checking when asking for Chanjo reports
- `scout download everything` command failing while downloading HPO terms

### Changed
- Turn tumor and normal allelic fraction to decimal numbers in tumor variants page
- Moved clinVar submissions code to the institutes blueprints
- Changed name of clinVar export files to FILENAME.Variant.csv and FILENAME.CaseData.csv
- Switched Google login libraries from Flask-OAuthlib to Authlib


## [4.17.1]

### Fixed
- Load cytobands for cases with chromosome build not "37" or "38"


## [4.17]

### Added
- COSMIC badge shown in cancer variants
- Default gene-panel in non-cancer structural view in url
- Filter SNVs and SVs by cytoband coordinates
- Filter cancer SNV variants by alt allele frequency in tumor
- Correct genome build in UCSC link from structural variant page



### Fixed
- Bug in clinVar form when variant has no gene
- Bug when sharing cases with the same institute twice
- Page crashing when removing causative variant tag
- Do not default to GATK caller when no caller info is provided for cancer SNVs


## [4.16.1]

### Fixed
- Fix the fix for handling of delivery reports for rerun cases

## [4.16]

### Added
- Adds possibility to add "lims_id" to cases. Currently only stored in database, not shown anywhere
- Adds verification comment box to SVs (previously only available for small variants)
- Scrollable pedigree panel

### Fixed
- Error caused by changes in WTForm (new release 2.3.x)
- Bug in OMIM case page form, causing the page to crash when a string was provided instead of a numerical OMIM id
- Fix Alamut link to work properly on hg38
- Better handling of delivery reports for rerun cases
- Small CodeFactor style issues: matchmaker results counting, a couple of incomplete tests and safer external xml
- Fix an issue with Phenomizer introduced by CodeFactor style changes

### Changed
- Updated the version of igv.js to 2.5.4

## [4.15.1]

### Added
- Display gene names in ClinVar submissions page
- Links to Varsome in variant transcripts table

### Fixed
- Small fixes to ClinVar submission form
- Gene panel page crash when old panel has no maintainers

## [4.15]

### Added
- Clinvar CNVs IGV track
- Gene panels can have maintainers
- Keep variant actions (dismissed, manual rank, mosaic, acmg, comments) upon variant re-upload
- Keep variant actions also on full case re-upload

### Fixed
- Fix the link to Ensembl for SV variants when genome build 38.
- Arrange information in columns on variant page
- Fix so that new cosmic identifier (COSV) is also acceptable #1304
- Fixed COSMIC tag in INFO (outside of CSQ) to be parses as well with `&` splitter.
- COSMIC stub URL changed to https://cancer.sanger.ac.uk/cosmic/search?q= instead.
- Updated to a version of IGV where bigBed tracks are visualized correctly
- Clinvar submission files are named according to the content (variant_data and case_data)
- Always show causatives from other cases in case overview
- Correct disease associations for gene symbol aliases that exist as separate genes
- Re-add "custom annotations" for SV variants
- The override ClinVar P/LP add-in in the Clinical Filter failed for new CSQ strings

### Changed
- Runs all CI checks in github actions

## [4.14.1]

### Fixed
- Error when variant found in loqusdb is not loaded for other case

## [4.14]

### Added
- Use github actions to run tests
- Adds CLI command to update individual alignments path
- Update HPO terms using downloaded definitions files
- Option to use alternative flask config when running `scout serve`
- Requirement to use loqusdb >= 2.5 if integrated

### Fixed
- Do not display Pedigree panel in cancer view
- Do not rely on internet connection and services available when running CI tests
- Variant loading assumes GATK if no caller set given and GATK filter status is seen in FILTER
- Pass genome build param all the way in order to get the right gene mappings for cases with build 38
- Parse correctly variants with zero frequency values
- Continue even if there are problems to create a region vcf
- STR and cancer variant navigation back to variants pages could fail

### Changed
- Improved code that sends requests to the external APIs
- Updates ranges for user ranks to fit todays usage
- Run coveralls on github actions instead of travis
- Run pip checks on github actions instead of coveralls
- For hg38 cases, change gnomAD link to point to version 3.0 (which is hg38 based)
- Show pinned or causative STR variants a bit more human readable

## [4.13.1]

### Added
### Fixed
- Typo that caused not all clinvar conflicting interpretations to be loaded no matter what
- Parse and retrieve clinvar annotations from VEP-annotated (VEP 97+) CSQ VCF field
- Variant clinvar significance shown as `not provided` whenever is `Uncertain significance`
- Phenomizer query crashing when case has no HPO terms assigned
- Fixed a bug affecting `All SNVs and INDELs` page when variants don't have canonical transcript
- Add gene name or id in cancer variant view

### Changed
- Cancer Variant view changed "Variant:Transcript:Exon:HGVS" to "Gene:Transcript:Exon:HGVS"

## [4.13]

### Added
- ClinVar SNVs track in IGV
- Add SMA view with SMN Copy Number data
- Easier to assign OMIM diagnoses from case page
- OMIM terms and specific OMIM term page

### Fixed
- Bug when adding a new gene to a panel
- Restored missing recent delivery reports
- Fixed style and links to other reports in case side panel
- Deleting cases using display_name and institute not deleting its variants
- Fixed bug that caused coordinates filter to override other filters
- Fixed a problem with finding some INS in loqusdb
- Layout on SV page when local observations without cases are present
- Make scout compatible with the new HPO definition files from `http://compbio.charite.de/jenkins/`
- General report visualization error when SNVs display names are very long


### Changed


## [4.12.4]

### Fixed
- Layout on SV page when local observations without cases are present

## [4.12.3]

### Fixed
- Case report when causative or pinned SVs have non null allele frequencies

## [4.12.2]

### Fixed
- SV variant links now take you to the SV variant page again
- Cancer variant view has cleaner table data entries for "N/A" data
- Pinned variant case level display hotfix for cancer and str - more on this later
- Cancer variants show correct alt/ref reads mirroring alt frequency now
- Always load all clinical STR variants even if a region load is attempted - index may be missing
- Same case repetition in variant local observations

## [4.12.1]

### Fixed
- Bug in variant.gene when gene has no HGVS description


## [4.12]

### Added
- Accepts `alignment_path` in load config to pass bam/cram files
- Display all phenotypes on variant page
- Display hgvs coordinates on pinned and causatives
- Clear panel pending changes
- Adds option to setup the database with static files
- Adds cli command to download the resources from CLI that scout needs
- Adds test files for merged somatic SV and CNV; as well as merged SNV, and INDEL part of #1279
- Allows for upload of OMIM-AUTO gene panel from static files without api-key

### Fixed
- Cancer case HPO panel variants link
- Fix so that some drop downs have correct size
- First IGV button in str variants page
- Cancer case activates on SNV variants
- Cases activate when STR variants are viewed
- Always calculate code coverage
- Pinned/Classification/comments in all types of variants pages
- Null values for panel's custom_inheritance_models
- Discrepancy between the manual disease transcripts and those in database in gene-edit page
- ACMG classification not showing for some causatives
- Fix bug which caused IGV.js to use hg19 reference files for hg38 data
- Bug when multiple bam files sources with non-null values are available


### Changed
- Renamed `requests` file to `scout_requests`
- Cancer variant view shows two, instead of four, decimals for allele and normal


## [4.11.1]

### Fixed
- Institute settings page
- Link institute settings to sharing institutes choices

## [4.11.0]

### Added
- Display locus name on STR variant page
- Alternative key `GNOMADAF_popmax` for Gnomad popmax allele frequency
- Automatic suggestions on how to improve the code on Pull Requests
- Parse GERP, phastCons and phyloP annotations from vep annotated CSQ fields
- Avoid flickering comment popovers in variant list
- Parse REVEL score from vep annotated CSQ fields
- Allow users to modify general institute settings
- Optionally format code automatically on commit
- Adds command to backup vital parts `scout export database`
- Parsing and displaying cancer SV variants from Manta annotated VCF files
- Dismiss cancer snv variants with cancer-specific options
- Add IGV.js UPD, RHO and TIDDIT coverage wig tracks.


### Fixed
- Slightly darker page background
- Fixed an issued with parsed conservation values from CSQ
- Clinvar submissions accessible to all users of an institute
- Header toolbar when on Clinvar page now shows institute name correctly
- Case should not always inactivate upon update
- Show dismissed snv cancer variants as grey on the cancer variants page
- Improved style of mappability link and local observations on variant page
- Convert all the GET requests to the igv view to POST request
- Error when updating gene panels using a file containing BOM chars
- Add/replace gene radio button not working in gene panels


## [4.10.1]

### Fixed
- Fixed issue with opening research variants
- Problem with coveralls not called by Travis CI
- Handle Biomart service down in tests


## [4.10.0]

### Added
- Rank score model in causatives page
- Exportable HPO terms from phenotypes page
- AMP guideline tiers for cancer variants
- Adds scroll for the transcript tab
- Added CLI option to query cases on time since case event was added
- Shadow clinical assessments also on research variants display
- Support for CRAM alignment files
- Improved str variants view : sorting by locus, grouped by allele.
- Delivery report PDF export
- New mosaicism tag option
- Add or modify individuals' age or tissue type from case page
- Display GC and allele depth in causatives table.
- Included primary reference transcript in general report
- Included partial causative variants in general report
- Remove dependency of loqusdb by utilising the CLI

### Fixed
- Fixed update OMIM command bug due to change in the header of the genemap2 file
- Removed Mosaic Tag from Cancer variants
- Fixes issue with unaligned table headers that comes with hidden Datatables
- Layout in general report PDF export
- Fixed issue on the case statistics view. The validation bars didn't show up when all institutes were selected. Now they do.
- Fixed missing path import by importing pathlib.Path
- Handle index inconsistencies in the update index functions
- Fixed layout problems


## [4.9.0]

### Added
- Improved MatchMaker pages, including visible patient contacts email address
- New badges for the github repo
- Links to [GENEMANIA](genemania.org)
- Sort gene panel list on case view.
- More automatic tests
- Allow loading of custom annotations in VCF using the SCOUT_CUSTOM info tag.

### Fixed
- Fix error when a gene is added to an empty dynamic gene panel
- Fix crash when attempting to add genes on incorrect format to dynamic gene panel
- Manual rank variant tags could be saved in a "Select a tag"-state, a problem in the variants view.
- Same case evaluations are no longer shown as gray previous evaluations on the variants page
- Stay on research pages, even if reset, next first buttons are pressed..
- Overlapping variants will now be visible on variant page again
- Fix missing classification comments and links in evaluations page
- All prioritized cases are shown on cases page


## [4.8.3]

### Added

### Fixed
- Bug when ordering sanger
- Improved scrolling over long list of genes/transcripts


## [4.8.2]

### Added

### Fixed
- Avoid opening extra tab for coverage report
- Fixed a problem when rank model version was saved as floats and not strings
- Fixed a problem with displaying dismiss variant reasons on the general report
- Disable load and delete filter buttons if there are no saved filters
- Fix problem with missing verifications
- Remove duplicate users and merge their data and activity


## [4.8.1]

### Added

### Fixed
- Prevent login fail for users with id defined by ObjectId and not email
- Prevent the app from crashing with `AttributeError: 'NoneType' object has no attribute 'message'`


## [4.8.0]

### Added
- Updated Scout to use Bootstrap 4.3
- New looks for Scout
- Improved dashboard using Chart.js
- Ask before inactivating a case where last assigned user leaves it
- Genes can be manually added to the dynamic gene list directly on the case page
- Dynamic gene panels can optionally be used with clinical filter, instead of default gene panel
- Dynamic gene panels get link out to chanjo-report for coverage report
- Load all clinvar variants with clinvar Pathogenic, Likely Pathogenic and Conflicting pathogenic
- Show transcripts with exon numbers for structural variants
- Case sort order can now be toggled between ascending and descending.
- Variants can be marked as partial causative if phenotype is available for case.
- Show a frequency tooltip hover for SV-variants.
- Added support for LDAP login system
- Search snv and structural variants by chromosomal coordinates
- Structural variants can be marked as partial causative if phenotype is available for case.
- Show normal and pathologic limits for STRs in the STR variants view.
- Institute level persistent variant filter settings that can be retrieved and used.
- export causative variants to Excel
- Add support for ROH, WIG and chromosome PNGs in case-view

### Fixed
- Fixed missing import for variants with comments
- Instructions on how to build docs
- Keep sanger order + verification when updating/reloading variants
- Fixed and moved broken filter actions (HPO gene panel and reset filter)
- Fixed string conversion to number
- UCSC links for structural variants are now separated per breakpoint (and whole variant where applicable)
- Reintroduced missing coverage report
- Fixed a bug preventing loading samples using the command line
- Better inheritance models customization for genes in gene panels
- STR variant page back to list button now does its one job.
- Allows to setup scout without a omim api key
- Fixed error causing "favicon not found" flash messages
- Removed flask --version from base cli
- Request rerun no longer changes case status. Active or archived cases inactivate on upload.
- Fixed missing tooltip on the cancer variants page
- Fixed weird Rank cell in variants page
- Next and first buttons order swap
- Added pagination (and POST capability) to cancer variants.
- Improves loading speed for variant page
- Problem with updating variant rank when no variants
- Improved Clinvar submission form
- General report crashing when dismissed variant has no valid dismiss code
- Also show collaborative case variants on the All variants view.
- Improved phenotype search using dataTables.js on phenotypes page
- Search and delete users with `email` instead of `_id`
- Fixed css styles so that multiselect options will all fit one column


## [4.7.3]

### Added
- RankScore can be used with VCFs for vcf_cancer files

### Fixed
- Fix issue with STR view next page button not doing its one job.

### Deleted
- Removed pileup as a bam viewing option. This is replaced by IGV


## [4.7.2]

### Added
- Show earlier ACMG classification in the variant list

### Fixed
- Fixed igv search not working due to igv.js dist 2.2.17
- Fixed searches for cases with a gene with variants pinned or marked causative.
- Load variant pages faster after fixing other causatives query
- Fixed mitochondrial report bug for variants without genes

## [4.7.1]

### Added

### Fixed
- Fixed bug on genes page


## [4.7.0]

### Added
- Export genes and gene panels in build GRCh38
- Search for cases with variants pinned or marked causative in a given gene.
- Search for cases phenotypically similar to a case also from WUI.
- Case variant searches can be limited to similar cases, matching HPO-terms,
  phenogroups and cohorts.
- De-archive reruns and flag them as 'inactive' if archived
- Sort cases by analysis_date, track or status
- Display cases in the following order: prioritized, active, inactive, archived, solved
- Assign case to user when user activates it or asks for rerun
- Case becomes inactive when it has no assignees
- Fetch refseq version from entrez and use it in clinvar form
- Load and export of exons for all genes, independent on refseq
- Documentation for loading/updating exons
- Showing SV variant annotations: SV cgh frequencies, gnomad-SV, local SV frequencies
- Showing transcripts mapping score in segmental duplications
- Handle requests to Ensembl Rest API
- Handle requests to Ensembl Rest Biomart
- STR variants view now displays GT and IGV link.
- Description field for gene panels
- Export exons in build 37 and 38 using the command line

### Fixed
- Fixes of and induced by build tests
- Fixed bug affecting variant observations in other cases
- Fixed a bug that showed wrong gene coverage in general panel PDF export
- MT report only shows variants occurring in the specific individual of the excel sheet
- Disable SSL certifcate verification in requests to chanjo
- Updates how intervaltree and pymongo is used to void deprecated functions
- Increased size of IGV sample tracks
- Optimized tests


## [4.6.1]

### Added

### Fixed
- Missing 'father' and 'mother' keys when parsing single individual cases


## [4.6.0]

### Added
- Description of Scout branching model in CONTRIBUTING doc
- Causatives in alphabetical order, display ACMG classification and filter by gene.
- Added 'external' to the list of analysis type options
- Adds functionality to display "Tissue type". Passed via load config.
- Update to IGV 2.

### Fixed
- Fixed alignment visualization and vcf2cytosure availability for demo case samples
- Fixed 3 bugs affecting SV pages visualization
- Reintroduced the --version cli option
- Fixed variants query by panel (hpo panel + gene panel).
- Downloaded MT report contains excel files with individuals' display name
- Refactored code in parsing of config files.


## [4.5.1]

### Added

### Fixed
- update requirement to use PyYaml version >= 5.1
- Safer code when loading config params in cli base


## [4.5.0]

### Added
- Search for similar cases from scout view CLI
- Scout cli is now invoked from the app object and works under the app context

### Fixed
- PyYaml dependency fixed to use version >= 5.1


## [4.4.1]

### Added
- Display SV rank model version when available

### Fixed
- Fixed upload of delivery report via API


## [4.4.0]

### Added
- Displaying more info on the Causatives page and hiding those not causative at the case level
- Add a comment text field to Sanger order request form, allowing a message to be included in the email
- MatchMaker Exchange integration
- List cases with empty synopsis, missing HPO terms and phenotype groups.
- Search for cases with open research list, or a given case status (active, inactive, archived)

### Fixed
- Variant query builder split into several functions
- Fixed delivery report load bug


## [4.3.3]

### Added
- Different individual table for cancer cases

### Fixed
- Dashboard collects validated variants from verification events instead of using 'sanger' field
- Cases shared with collaborators are visible again in cases page
- Force users to select a real institute to share cases with (actionbar select fix)


## [4.3.2]

### Added
- Dashboard data can be filtered using filters available in cases page
- Causatives for each institute are displayed on a dedicated page
- SNVs and and SVs are searchable across cases by gene and rank score
- A more complete report with validated variants is downloadable from dashboard

### Fixed
- Clinsig filter is fixed so clinsig numerical values are returned
- Split multi clinsig string values in different elements of clinsig array
- Regex to search in multi clinsig string values or multi revstat string values
- It works to upload vcf files with no variants now
- Combined Pileup and IGV alignments for SVs having variant start and stop on the same chromosome


## [4.3.1]

### Added
- Show calls from all callers even if call is not available
- Instructions to install cairo and pango libs from WeasyPrint page
- Display cases with number of variants from CLI
- Only display cases with number of variants above certain treshold. (Also CLI)
- Export of verified variants by CLI or from the dashboard
- Extend case level queries with default panels, cohorts and phenotype groups.
- Slice dashboard statistics display using case level queries
- Add a view where all variants for an institute can be searched across cases, filtering on gene and rank score. Allows searching research variants for cases that have research open.

### Fixed
- Fixed code to extract variant conservation (gerp, phyloP, phastCons)
- Visualization of PDF-exported gene panels
- Reintroduced the exon/intron number in variant verification email
- Sex and affected status is correctly displayed on general report
- Force number validation in SV filter by size
- Display ensembl transcripts when no refseq exists


## [4.3.0]

### Added
- Mosaicism tag on variants
- Show and filter on SweGen frequency for SVs
- Show annotations for STR variants
- Show all transcripts in verification email
- Added mitochondrial export
- Adds alternative to search for SVs shorter that the given length
- Look for 'bcftools' in the `set` field of VCFs
- Display digenic inheritance from OMIM
- Displays what refseq transcript that is primary in hgnc

### Fixed

- Archived panels displays the correct date (not retroactive change)
- Fixed problem with waiting times in gene panel exports
- Clinvar fiter not working with human readable clinsig values

## [4.2.2]

### Fixed
- Fixed gene panel create/modify from CSV file utf-8 decoding error
- Updating genes in gene panels now supports edit comments and entry version
- Gene panel export timeout error

## [4.2.1]

### Fixed
- Re-introduced gene name(s) in verification email subject
- Better PDF rendering for excluded variants in report
- Problem to access old case when `is_default` did not exist on a panel


## [4.2.0]

### Added
- New index on variant_id for events
- Display overlapping compounds on variants view

### Fixed
- Fixed broken clinical filter


## [4.1.4]

### Added
- Download of filtered SVs

### Fixed
- Fixed broken download of filtered variants
- Fixed visualization issue in gene panel PDF export
- Fixed bug when updating gene names in variant controller


## [4.1.3]

### Fixed
- Displays all primary transcripts


## [4.1.2]

### Added
- Option add/replace when updating a panel via CSV file
- More flexible versioning of the gene panels
- Printing coverage report on the bottom of the pdf case report
- Variant verification option for SVs
- Logs uri without pwd when connecting
- Disease-causing transcripts in case report
- Thicker lines in case report
- Supports HPO search for cases, both terms or if described in synopsis
- Adds sanger information to dashboard

### Fixed
- Use db name instead of **auth** as default for authentication
- Fixes so that reports can be generated even with many variants
- Fixed sanger validation popup to show individual variants queried by user and institute.
- Fixed problem with setting up scout
- Fixes problem when exac file is not available through broad ftp
- Fetch transcripts for correct build in `adapter.hgnc_gene`

## [4.1.1]
- Fix problem with institute authentication flash message in utils
- Fix problem with comments
- Fix problem with ensembl link


## [4.1.0]

### Added
- OMIM phenotypes to case report
- Command to download all panel app gene panels `scout load panel --panel-app`
- Links to genenames.org and omim on gene page
- Popup on gene at variants page with gene information
- reset sanger status to "Not validated" for pinned variants
- highlight cases with variants to be evaluated by Sanger on the cases page
- option to point to local reference files to the genome viewer pileup.js. Documented in `docs.admin-guide.server`
- option to export single variants in `scout export variants`
- option to load a multiqc report together with a case(add line in load config)
- added a view for searching HPO terms. It is accessed from the top left corner menu
- Updates the variants view for cancer variants. Adds a small cancer specific filter for known variants
- Adds hgvs information on cancer variants page
- Adds option to update phenotype groups from CLI

### Fixed
- Improved Clinvar to submit variants from different cases. Fixed HPO terms in casedata according to feedback
- Fixed broken link to case page from Sanger modal in cases view
- Now only cases with non empty lists of causative variants are returned in `adapter.case(has_causatives=True)`
- Can handle Tumor only samples
- Long lists of HGNC symbols are now possible. This was previously difficult with manual, uploaded or by HPO search when changing filter settings due to GET request limitations. Relevant pages now use POST requests. Adds the dynamic HPO panel as a selection on the gene panel dropdown.
- Variant filter defaults to default panels also on SV and Cancer variants pages.

## [4.0.0]

### WARNING ###

This is a major version update and will require that the backend of pre releases is updated.
Run commands:

```
$scout update genes
$scout update hpo
```

- Created a Clinvar submission tool, to speed up Clinvar submission of SNVs and SVs
- Added an analysis report page (html and PDF format) containing phenotype, gene panels and variants that are relevant to solve a case.

### Fixed
- Optimized evaluated variants to speed up creation of case report
- Moved igv and pileup viewer under a common folder
- Fixed MT alignment view pileup.js
- Fixed coordinates for SVs with start chromosome different from end chromosome
- Global comments shown across cases and institutes. Case-specific variant comments are shown only for that specific case.
- Links to clinvar submitted variants at the cases level
- Adapts clinvar parsing to new format
- Fixed problem in `scout update user` when the user object had no roles
- Makes pileup.js use online genome resources when viewing alignments. Now any instance of Scout can make use of this functionality.
- Fix ensembl link for structural variants
- Works even when cases does not have `'madeline_info'`
- Parses Polyphen in correct way again
- Fix problem with parsing gnomad from VEP

### Added
- Added a PDF export function for gene panels
- Added a "Filter and export" button to export custom-filtered SNVs to CSV file
- Dismiss SVs
- Added IGV alignments viewer
- Read delivery report path from case config or CLI command
- Filter for spidex scores
- All HPO terms are now added and fetched from the correct source (https://github.com/obophenotype/human-phenotype-ontology/blob/master/hp.obo)
- New command `scout update hpo`
- New command `scout update genes` will fetch all the latest information about genes and update them
- Load **all** variants found on chromosome **MT**
- Adds choice in cases overview do show as many cases as user like

### Removed
- pileup.min.js and pileup css are imported from a remote web location now
- All source files for HPO information, this is instead fetched directly from source
- All source files for gene information, this is instead fetched directly from source

## [3.0.0]
### Fixed
- hide pedigree panel unless it exists

## [1.5.1] - 2016-07-27
### Fixed
- look for both ".bam.bai" and ".bai" extensions

## [1.4.0] - 2016-03-22
### Added
- support for local frequency through loqusdb
- bunch of other stuff

## [1.3.0] - 2016-02-19
### Fixed
- Update query-phenomizer and add username/password

### Changed
- Update the way a case is checked for rerun-status

### Added
- Add new button to mark a case as "checked"
- Link to clinical variants _without_ 1000G annotation

## [1.2.2] - 2016-02-18
### Fixed
- avoid filtering out variants lacking ExAC and 1000G annotations

## [1.1.3] - 2015-10-01
### Fixed
- persist (clinical) filter when clicking load more
- fix #154 by robustly setting clinical filter func. terms

## [1.1.2] - 2015-09-07
### Fixed
- avoid replacing coverage report with none
- update SO terms, refactored

## [1.1.1] - 2015-08-20
### Fixed
- fetch case based on collaborator status (not owner)

## [1.1.0] - 2015-05-29
### Added
- link(s) to SNPedia based on RS-numbers
- new Jinja filter to "humanize" decimal numbers
- show gene panels in variant view
- new Jinja filter for decoding URL encoding
- add indicator to variants in list that have comments
- add variant number threshold and rank score threshold to load function
- add event methods to mongo adapter
- add tests for models
- show badge "old" if comment was written for a previous analysis

### Changed
- show cDNA change in transcript summary unless variant is exonic
- moved compounds table further up the page
- show dates for case uploads in ISO format
- moved variant comments higher up on page
- updated documentation for pages
- read in coverage report as blob in database and serve directly
- change ``OmimPhenotype`` to ``PhenotypeTerm``
- reorganize models sub-package
- move events (and comments) to separate collection
- only display prev/next links for the research list
- include variant type in breadcrumbs e.g. "Clinical variants"

### Removed
- drop dependency on moment.js

### Fixed
- show the same level of detail for all frequencies on all pages
- properly decode URL encoded symbols in amino acid/cDNA change strings
- fixed issue with wipe permissions in MongoDB
- include default gene lists in "variants" link in breadcrumbs

## [1.0.2] - 2015-05-20
### Changed
- update case fetching function

### Fixed
- handle multiple cases with same id

## [1.0.1] - 2015-04-28
### Fixed
- Fix building URL parameters in cases list Vue component

## [1.0.0] - 2015-04-12
Codename: Sara Lund

![Release 1.0](artwork/releases/release-1-0.jpg)

### Added
- Add email logging for unexpected errors
- New command line tool for deleting case

### Changed
- Much improved logging overall
- Updated documentation/usage guide
- Removed non-working IGV link

### Fixed
- Show sample display name in GT call
- Various small bug fixes
- Make it easier to hover over popups

## [0.0.2-rc1] - 2015-03-04
### Added
- add protein table for each variant
- add many more external links
- add coverage reports as PDFs

### Changed
- incorporate user feedback updates
- big refactor of load scripts

## [0.0.2-rc2] - 2015-03-04
### Changes
- add gene table with gene description
- reorganize inheritance models box

### Fixed
- avoid overwriting gene list on "research" load
- fix various bugs in external links

## [0.0.2-rc3] - 2015-03-05
### Added
- Activity log feed to variant view
- Adds protein change strings to ODM and Sanger email

### Changed
- Extract activity log component to macro

### Fixes
- Make Ensembl transcript links use archive website<|MERGE_RESOLUTION|>--- conflicted
+++ resolved
@@ -42,11 +42,8 @@
 - Fixed standard docker-compose with scout demo data and database
 - Clinical variant assessments not present for pinned and causative variants on case page.
 - MatchMaker matching one node at the time only
-<<<<<<< HEAD
+- Remove link from previously tiered variants badge in cancer variants page
 - Do not read params from the demo config file when a custom config file is provided when launching the app
-=======
-- Remove link from previously tiered variants badge in cancer variants page
->>>>>>> 2d5a5cf1
 ### Changed
 - Better naming for variants buttons on cancer track (somatic, germline). Also show cancer research button if available.
 - Load case with missing panels in config files, but show warning.
