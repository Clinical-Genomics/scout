--- conflicted
+++ resolved
@@ -14,11 +14,8 @@
 - Added comands for loading evalutaion terms into database and viewing loaded terms
 - Added support for evaluation terms specific to a given type of analysis or institute
 ### Changed
-<<<<<<< HEAD
+- Remove parsing of case `genome_version`, since it's not used anywhere downstream
 - Manual rank and dismiss variant terms are read from database
-=======
-- Remove parsing of case `genome_version`, since it's not used anywhere downstream
->>>>>>> c789fd69
 
 ## [4.33.1]
 ### Fixed
