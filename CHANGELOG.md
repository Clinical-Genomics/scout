--- conflicted
+++ resolved
@@ -23,11 +23,8 @@
 - Update ClinVar submission ID form
 - Handle connection timeout when sending requests requests to external web services
 - Validate any ClinVar submission regardless of its status
-<<<<<<< HEAD
+- Empty Phenopackets import crashes
 - Stop Spinner on Phenopacket JSON download
-=======
-- Empty Phenopackets import crashes
->>>>>>> ddbae5b4
 ### Changed
 - Updated ClinVar submission instructions
 
