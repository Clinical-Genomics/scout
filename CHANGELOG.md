--- conflicted
+++ resolved
@@ -8,11 +8,8 @@
 ### Added
 - Demo cancer case gets loaded together with demo RD case in demo instance
 - Parse REVEL_score alongside REVEL_rankscore from csq field and display it on SNV variant page
-<<<<<<< HEAD
+- Rank score results now show the ranking range
 - Admin users can create missing beacon datasets from the institute's settings page
-=======
-- Rank score results now show the ranking range
->>>>>>> ee57295c
 ### Changed
 - Verify user before redirecting to IGV alignments and sashimi plots
 - Build case IGV tracks starting from case and variant objects instead of passing all params in a form
