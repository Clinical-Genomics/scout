--- conflicted
+++ resolved
@@ -12,11 +12,8 @@
 - Allow use of projections when retrieving gene panels
 - Do not save custom images as binary data into case and variant database documents
 - Retrieve and display case and variant custom images using image's saved path
-<<<<<<< HEAD
+- Cases are activated by viewing FSHD and SMA reports
 - Replace code download Ensembl genes, transcripts and exons with schug library
-=======
-- Cases are activated by viewing FSHD and SMA reports
->>>>>>> b35832aa
 
 ## [4.74.1]
 ### Changed
