--- conflicted
+++ resolved
@@ -6,12 +6,9 @@
 
 ## [x.x.x]
 ### Fixed
-<<<<<<< HEAD
-- Make MitoMap link work for hg38 again
-=======
 - Include markdown for release autodeploy docs
 - Use standard inheritance model in CLinVar (https://ftp.ncbi.nlm.nih.gov/pub/GTR/standard_terms/Mode_of_inheritance.txt)
->>>>>>> abab7ff9
+- Make MitoMap link work for hg38 again
 ### Added
 - Add link to HmtVar for mitochondrial variants (if VCF is annotated with HmtNote)
 ### Changed
