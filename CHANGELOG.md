# Change Log
All notable changes to this project will be documented in this file.
This project adheres to [Semantic Versioning](http://semver.org/).

About changelog [here](https://keepachangelog.com/en/1.0.0/)


<<<<<<< HEAD
## [unreleased]
### Changed
- Rewrote the ClinVar export module to simplify and add one variant at the time

=======
>>>>>>> d29c2b94
## [4.59]
### Added
- Button to go directly to HPO SV filter variantS page from case
- `Scout-REViewer-Service` integration - show `REViewer` picture if available
- Link to HPO panel coverage overview on Case page
- Specify a confidence threshold (green|amber|red) when loading PanelApp panels
- Functional annotations in variants lists exports (all variants)
- Cancer/Normal VAFs and COSMIC ids in in variants lists exports (cancer variants)
### Changed
- Better visualization of regional annotation for long lists of genes in large SVs in Variants tables
- Order of cells in variants tables
- More evident links to gene coverage from Variant page
- Gene panels sorted by display name in the entire Case page
- Round CADD and GnomAD values in variants export files
### Fixed
- HPO filter button on SV variantS page
- Spacing between region|function cells in SVs lists
- Labels on gene panel Chanjo report
- Fixed ambiguous duplicated response headers when requesting a BAM file from /static
- Visited color link on gene coverage button (Variant page)

## [4.58.1]
### Fixed
- Case search with search strings that contain characters that can be escaped

## [4.58]
### Added
- Documentation on how to create/update PanelApp panels
- Add filter by local observations (archive) to structural variants filters
- Add more splicing consequences to SO term definitions
- Search for a specific gene in all gene panels
- Institute settings option to force show all variants on VariantS page for all cases of an institute
- Filter cases by validation pending status
- Link to The Clinical Knowledgebase (CKB) (https://ckb.jax.org/) in cancer variant's page

### Fixed
- Added a not-authorized `auto-login` fixture according to changes in Flask-Login 0.6.2
- Renamed `cache_timeout` param name of flask.send_file function to `max_age` (Flask 2.2 compliant)
- Replaced deprecated `app.config["JSON_SORT_KEYS"]` with app.json.sort_keys in app settings
- Bug in gene variants page (All SNVs and INDELs) when variant gene doesn't have a hgnc id that is found in the database
- Broken export of causatives table
- Query for genes in build 38 on `Search SNVs and INDELs` page
- Prevent typing special characters `^<>?!=\/` in case search form
- Search matching causatives also among research variants in other cases
- Links to variants in Verified variants page
- Broken filter institute cases by pinned gene
- Better visualization of long lists of genes in large SVs on Causative and Verified Variants page
- Reintroduced missing button to export Causative variants
- Better linking and display of matching causatives and managed variants
### Changed
- State that loqusdb observation is in current case if observations count is one and no cases are shown
- Better pagination and number of variants returned by queries in `Search SNVs and INDELs` page
- Refactored and simplified code used for collecting gene variants for `Search SNVs and INDELs` page
- Fix sidebar panel icons in Case view
- Fix panel spacing in Case view
- Removed unused database `sanger_ordered` and `case_id,category,rank_score` indexes (variant collection)
- Verified variants displayed in a dedicated page reachable from institute sidebar
- Unified stats in dashboard page
- Improved gene info for large SVs and cancer SVs
- Remove the unused `variant.str_variant` endpoint from variant views
- Easier editing of HPO gene panel on case page
- Assign phenotype panel less cramped on Case page
- Causatives and Verified variants pages to use the same template macro
- Allow hyphens in panel names

## [4.57.4]
### Fixed
- Parsing of variant.FORMAT "DR" key in parse variant file
- Reduced code complexity in `scout/parse/variant/variant.py`
- Reduced complexity of code in `scout/build/variant/variant.py`

## [4.57.3]
### Fixed
- Export of STR verified variants
- Do not download as verified variants first verified and then reset to not validated
- Avoid duplicated lines in downloaded verified variants reflecting changes in variant validation status

## [4.57.2]
### Fixed
- Export of verified variants when variant gene has no transcripts
- HTTP 500 when visiting a the details page for a cancer variant that had been ranked with genmod

## [4.57.1]
### Fixed
- Updating/replacing a gene panel from file with a corrupted or malformed file

## [4.57]
### Added
- Display last 50 or 500 events for a user in a timeline
- Show dismiss count from other cases on matching variantS
- Save Beacon-related events in events collection
- Institute settings allow saving multiple loqusdb instances for one institute
- Display stats from multiple instances of loqusdb on variant page
- Display date and frequency of obs derived from count of local archive observations from MIP11 (requires fix in MIP)
### Changed
- Prior ACMG classifications view is no longer limited by pathogenicity
### Fixed
- Visibility of Sanger ordered badge on case page, light mode
- Some of the DataTables tables (Phenotypes and Diagnoses pages) got a bit dark in dark mode
- Remove all redundancies when displaying timeline events (some events are saved both as case-related and variant-related)
- Missing link in saved MatchMaker-related events
- Genes with mixed case gene symbols missing in PanelApp panels
- Alignment of elements on the Beacon submission modal window
- Locus info links from STR variantS page open in new browser tabs

## [4.56]
### Added
- Test for PanelApp panels loading
- `panel-umi` tag option when loading cancer analyses
### Changed
- Black text to make comments more visible in dark mode
- Loading PanelApp panels replaces pre-existing panels with same version
- Removed sidebar from Causatives page - navigation is available on the top bar for now
- Create ClinVar submissions from pinned variants list in case page
- Select which pinned variants will be included in ClinVar submission documents
### Fixed
- Remove a:visited css style from all buttons
- Update of HPO terms via command line
- Background color of `MIXED` and `PANEL-UMI` sequencing types on cases page
- Fixed regex error when searching for cases with query ending with `\ `
- Gene symbols on Causatives page lighter in dark mode
- SpliceAI tooltip of multigene variants

## [4.55]
### Changed
- Represent different tumor samples as vials in cases page
- Option to force-update the OMIM panel
### Fixed
- Low tumor purity badge alignment in cancer samples table on cancer case view
- VariantS comment popovers reactivate on hover
- Updating database genes in build 37
- ACMG classification summary hidden by sticky navbar
- Logo backgrounds fixed to white on welcome page
- Visited links turn purple again
- Style of link buttons and dropdown menus
- Update KUH and GMS logos
- Link color for Managed variants

## [4.54]
### Added
- Dark mode, using browser/OS media preference
- Allow marking case as solved without defining causative variants
- Admin users can create missing beacon datasets from the institute's settings page
- GenCC links on gene and variant pages
- Deprecation warnings when launching the app using a .yaml config file or loading cases using .ped files
### Changed
- Improved HTML syntax in case report template
- Modified message displayed when variant rank stats could not be calculated
- Expanded instructions on how to test on CG development server (cg-vm1)
- Added more somatic variant callers (Balsamic v9 SNV, develop SV)
### Fixed
- Remove load demo case command from docker-compose.yml
- Text elements being split across pages in PDF reports
- Made login password field of type `password` in LDAP login form
- Gene panels HTML select in institute's settings page
- Bootstrap upgraded to version 5
- Fix some Sourcery and SonarCloud suggestions
- Escape special characters in case search on institute and dashboard pages
- Broken case PDF reports when no Madeline pedigree image can be created
- Removed text-white links style that were invisible in new pages style
- Variants pagination after pressing "Filter variants" or "Clinical filter"
- Layout of buttons Matchmaker submission panel (case page)
- Removing cases from Matchmaker (simplified code and fixed functionality)
- Reintroduce check for missing alignment files purged from server

## [4.53]
### Added
### Changed
- Point Alamut API key docs link to new API version
- Parse dbSNP id from ID only if it says "rs", else use VEP CSQ fields
- Removed MarkupSafe from the dependencies
### Fixed
- Reintroduced loading of SVs for demo case 643595
- Successful parse of FOUND_IN should avoid GATK caller default
- All vulnerabilities flagged by SonarCloud

## [4.52]
### Added
- Demo cancer case gets loaded together with demo RD case in demo instance
- Parse REVEL_score alongside REVEL_rankscore from csq field and display it on SNV variant page
- Rank score results now show the ranking range
- cDNA and protein changes displayed on institute causatives pages
- Optional SESSION_TIMEOUT_MINUTES configuration in app config files
- Script to convert old OMIM case format (list of integers) to new format (list of dictionaries)
- Additional check for user logged in status before serving alignment files
- Download .cgh files from cancer samples table on cancer case page
- Number of documents and date of last update on genes page
### Changed
- Verify user before redirecting to IGV alignments and sashimi plots
- Build case IGV tracks starting from case and variant objects instead of passing all params in a form
- Unfreeze Werkzeug lib since Flask_login v.0.6 with bugfix has been released
- Sort gene panels by name (panelS and variant page)
- Removed unused `server.blueprints.alignviewers.unindexed_remote_static` endpoint
- User sessions to check files served by `server.blueprints.alignviewers.remote_static` endpoint
- Moved Beacon-related functions to a dedicated app extension
- Audit Filter now also loads filter displaying the variants for it
### Fixed
- Handle `attachment_filename` parameter renamed to `download_name` when Flask 2.2 will be released
- Removed cursor timeout param in cases find adapter function to avoid many code warnings
- Removed stream argument deprecation warning in tests
- Handle `no intervals found` warning in load_region test
- Beacon remove variants
- Protect remote_cors function in alignviewers view from Server-Side Request Forgery (SSRF)
- Check creation date of last document in gene collection to display when genes collection was updated last

## [4.51]
### Added
- Config file containing codecov settings for pull requests
- Add an IGV.js direct link button from case page
- Security policy file
- Hide/shade compound variants based on rank score on variantS from filter
- Chromograph legend documentation direct link
### Changed
- Updated deprecated Codecov GitHub action to v.2
- Simplified code of scout/adapter/mongo/variant
- Update IGV.js to v2.11.2
- Show summary number of variant gene panels on general report if more than 3
### Fixed
- Marrvel link for variants in genome build 38 (using liftover to build 37)
- Remove flags from codecov config file
- Fixed filter bug with high negative SPIDEX scores
- Renamed IARC TP53 button to to `TP53 Database`, modified also link since IARC has been moved to the US NCI: `https://tp53.isb-cgc.org/`
- Parsing new format of OMIM case info when exporting patients to Matchmaker
- Remove flask-debugtoolbar lib dependency that is using deprecated code and causes app to crash after new release of Jinja2 (3.1)
- Variant page crashing for cases with old OMIM terms structure (a list of integers instead of dictionary)
- Variant page crashing when creating MARRVEL link for cases with no genome build
- SpliceAI documentation link
- Fix deprecated `safe_str_cmp` import from `werkzeug.security` by freezing Werkzeug lib to v2.0 until Flask_login v.0.6 with bugfix is released
- List gene names densely in general report for SVs that contain more than 3 genes
- Show transcript ids on refseq genes on hg19 in IGV.js, using refgene source
- Display correct number of genes in general report for SVs that contain more than 32 genes
- Broken Google login after new major release of `lepture/authlib`
- Fix frequency and callers display on case general report

## [4.50.1]
### Fixed
- Show matching causative STR_repid for legacy str variants (pre Stranger hgnc_id)

## [4.50]
### Added
- Individual-specific OMIM terms
- OMIM disease descriptions in ClinVar submission form
- Add a toggle for melter rerun monitoring of cases
- Add a config option to show the rerun monitoring toggle
- Add a cli option to export cases with rerun monitoring enabled
- Add a link to STRipy for STR variants; shallow for ARX and HOXA13
- Hide by default variants only present in unaffected individuals in variants filters
- OMIM terms in general case report
- Individual-level info on OMIM and HPO terms in general case report
- PanelApp gene link among the external links on variant page
- Dashboard case filters fields help
- Filter cases by OMIM terms in cases and dashboard pages
### Fixed
- A malformed panel id request would crash with exception: now gives user warning flash with redirect
- Link to HPO resource file hosted on `http://purl.obolibrary.org`
- Gene search form when gene exists only in build 38
- Fixed odd redirect error and poor error message on missing column for gene panel csv upload
- Typo in parse variant transcripts function
- Modified keys name used to parse local observations (archived) frequencies to reflect change in MIP keys naming
- Better error handling for partly broken/timed out chanjo reports
- Broken javascript code when case Chromograph data is malformed
- Broader space for case synopsis in general report
- Show partial causatives on causatives and matching causatives panels
- Partial causative assignment in cases with no OMIM or HPO terms
- Partial causative OMIM select options in variant page
### Changed
- Slightly smaller and improved layout of content in case PDF report
- Relabel more cancer variant pages somatic for navigation
- Unify caseS nav links
- Removed unused `add_compounds` param from variant controllers function
- Changed default hg19 genome for IGV.js to legacy hg19_1kg_decoy to fix a few problematic loci
- Reduce code complexity (parse/ensembl.py)
- Silence certain fields in ClinVar export if prioritised ones exist (chrom-start-end if hgvs exist)
- Made phenotype non-mandatory when marking a variant as partial causative
- Only one phenotype condition type (OMIM or HPO) per variant is used in ClinVar submissions
- ClinVar submission variant condition prefers OMIM over HPO if available
- Use lighter version of gene objects in Omim MongoDB adapter, panels controllers, panels views and institute controllers
- Gene-variants table size is now adaptive
- Remove unused file upload on gene-variants page

## [4.49]
### Fixed
- Pydantic model types for genome_build, madeline_info, peddy_ped_check and peddy_sex_check, rank_model_version and sv_rank_model_version
- Replace `MatchMaker` with `Matchmaker` in all places visible by a user
- Save diagnosis labels along with OMIM terms in Matchmaker Exchange submission objects
- `libegl-mesa0_21.0.3-0ubuntu0.3~20.04.5_amd64.deb` lib not found by GitHub actions Docker build
- Remove unused `chromograph_image_files` and `chromograph_prefixes` keys saved when creating or updating an RD case
- Search managed variants by description and with ignore case
### Changed
- Introduced page margins on exported PDF reports
- Smaller gene fonts in downloaded HPO genes PDF reports
- Reintroduced gene coverage data in the PDF-exported general report of rare-disease cases
- Check for existence of case report files before creating sidebar links
- Better description of HPO and OMIM terms for patients submitted to Matchmaker Exchange
- Remove null non-mandatory key/values when updating a case
- Freeze WTForms<3 due to several form input rendering changes

## [4.48.1]
### Fixed
- General case PDF report for recent cases with no pedigree

## [4.48]
### Added
- Option to cancel a request for research variants in case page
### Changed
- Update igv.js to v2.10.5
- Updated example of a case delivery report
- Unfreeze cyvcf2
- Builder images used in Scout Dockerfiles
- Crash report email subject gives host name
- Export general case report to PDF using PDFKit instead of WeasyPrint
- Do not include coverage report in PDF case report since they might have different orientation
- Export cancer cases's "Coverage and QC report" to PDF using PDFKit instead of Weasyprint
- Updated cancer "Coverage and QC report" example
- Keep portrait orientation in PDF delivery report
- Export delivery report to PDF using PDFKit instead of Weasyprint
- PDF export of clinical and research HPO panels using PDFKit instead of Weasyprint
- Export gene panel report to PDF using PDFKit
- Removed WeasyPrint lib dependency

### Fixed
- Reintroduced missing links to Swegen and Beacon and dbSNP in RD variant page, summary section
- Demo delivery report orientation to fit new columns
- Missing delivery report in demo case
- Cast MNVs to SNV for test
- Export verified variants from all institutes when user is admin
- Cancer coverage and QC report not found for demo cancer case
- Pull request template instructions on how to deploy to test server
- PDF Delivery report not showing Swedac logo
- Fix code typos
- Disable codefactor raised by ESLint for javascript functions located on another file
- Loading spinner stuck after downloading a PDF gene panel report
- IGV browser crashing when file system with alignment files is not mounted

## [4.47]
### Added
- Added CADD, GnomAD and genotype calls to variantS export
### Changed
- Pull request template, to illustrate how to deploy pull request branches on cg-vm1 stage server
### Fixed
- Compiled Docker image contains a patched version (v4.9) of chanjo-report

## [4.46.1]
### Fixed
- Downloading of files generated within the app container (MT-report, verified variants, pedigrees, ..)

## [4.46]
### Added
- Created a Dockefile to be used to serve the dockerized app in production
- Modified the code to collect database params specified as env vars
- Created a GitHub action that pushes the Dockerfile-server image to Docker Hub (scout-server-stage) every time a PR is opened
- Created a GitHub action that pushes the Dockerfile-server image to Docker Hub (scout-server) every time a new release is created
- Reassign MatchMaker Exchange submission to another user when a Scout user is deleted
- Expose public API JSON gene panels endpoint, primarily to enable automated rerun checking for updates
- Add utils for dictionary type
- Filter institute cases using multiple HPO terms
- Vulture GitHub action to identify and remove unused variables and imports
### Changed
- Updated the python config file documentation in admin guide
- Case configuration parsing now uses Pydantic for improved typechecking and config handling
- Removed test matrices to speed up automatic testing of PRs
- Switch from Coveralls to Codecov to handle CI test coverage
- Speed-up CI tests by caching installation of libs and splitting tests into randomized groups using pytest-test-groups
- Improved LDAP login documentation
- Use lib flask-ldapconn instead of flask_ldap3_login> to handle ldap authentication
- Updated Managed variant documentation in user guide
- Fix and simplify creating and editing of gene panels
- Simplified gene variants search code
- Increased the height of the genes track in the IGV viewer
### Fixed
- Validate uploaded managed variant file lines, warning the user.
- Exporting validated variants with missing "genes" database key
- No results returned when searching for gene variants using a phenotype term
- Variants filtering by gene symbols file
- Make gene HGNC symbols field mandatory in gene variants page and run search only on form submit
- Make sure collaborator gene variants are still visible, even if HPO filter is used

## [4.45]
### Added
### Changed
- Start Scout also when loqusdbapi is not reachable
- Clearer definition of manual standard and custom inheritance models in gene panels
- Allow searching multiple chromosomes in filters
### Fixed
- Gene panel crashing on edit action

## [4.44]
### Added
### Changed
- Display Gene track beneath each sample track when displaying splice junctions in igv browser
- Check outdated gene symbols and update with aliases for both RD and cancer variantS
### Fixed
- Added query input check and fixed the Genes API endpoint to return a json formatted error when request is malformed
- Typo in ACMG BP6 tooltip

## [4.43.1]
### Added
- Added database index for OMIM disease term genes
### Changed
### Fixed
- Do not drop HPO terms collection when updating HPO terms via the command line
- Do not drop disease (OMIM) terms collection when updating diseases via the command line

## [4.43]
### Added
- Specify which collection(s) update/build indexes for
### Fixed
- Do not drop genes and transcripts collections when updating genes via the command line

## [4.42.1]
### Added
### Changed
### Fixed
- Freeze PyMongo lib to version<4.0 to keep supporting previous MongoDB versions
- Speed up gene panels creation and update by collecting only light gene info from database
- Avoid case page crash on Phenomizer queries timeout

## [4.42]
### Added
- Choose custom pinned variants to submit to MatchMaker Exchange
- Submit structural variant as genes to the MatchMaker Exchange
- Added function for maintainers and admins to remove gene panels
- Admins can restore deleted gene panels
- A development docker-compose file illustrating the scout/chanjo-report integration
- Show AD on variants view for cancer SV (tumor and normal)
- Cancer SV variants filter AD, AF (tumor and normal)
- Hiding the variants score column also from cancer SVs, as for the SNVs
### Changed
- Enforce same case _id and display_name when updating a case
- Enforce same individual ids, display names and affected status when updating a case
- Improved documentation for connecting to loqusdb instances (including loqusdbapi)
- Display and download HPO gene panels' gene symbols in italics
- A faster-built and lighter Docker image
- Reduce complexity of `panels` endpoint moving some code to the panels controllers
- Update requirements to use flask-ldap3-login>=0.9.17 instead of freezing WTForm
### Fixed
- Use of deprecated TextField after the upgrade of WTF to v3.0
- Freeze to WTForms to version < 3
- Remove the extra files (bed files and madeline.svg) introduced by mistake
- Cli command loading demo data in docker-compose when case custom images exist and is None
- Increased MongoDB connection serverSelectionTimeoutMS parameter to 30K (default value according to MongoDB documentation)
- Better differentiate old obs counts 0 vs N/A
- Broken cancer variants page when default gene panel was deleted
- Typo in tx_overview function in variant controllers file
- Fixed loqusdbapi SV search URL
- SV variants filtering using Decipher criterion
- Removing old gene panels that don't contain the `maintainer` key.

## [4.41.1]
### Fixed
- General reports crash for variant annotations with same variant on other cases

## [4.41]
### Added
- Extended the instructions for running the Scout Docker image (web app and cli).
- Enabled inclusion of custom images to STR variant view
### Fixed
- General case report sorting comments for variants with None genetic models
- Do not crash but redirect to variants page with error when a variant is not found for a case
- UCSC links coordinates for SV variants with start chromosome different than end chromosome
- Human readable variants name in case page for variants having start chromosome different from end chromosome
- Avoid always loading all transcripts when checking gene symbol: introduce gene captions
- Slow queries for evaluated variants on e.g. case page - use events instead
### Changed
- Rearrange variant page again, moving severity predictions down.
- More reactive layout width steps on variant page

## [4.40.1]
### Added
### Fixed
- Variants dismissed with inconsistent inheritance pattern can again be shown in general case report
- General report page for variants with genes=None
- General report crashing when variants have no panels
- Added other missing keys to case and variant dictionaries passed to general report
### Changed

## [4.40]
### Added
- A .cff citation file
- Phenotype search API endpoint
- Added pagination to phenotype API
- Extend case search to include internal MongoDB id
- Support for connecting to a MongoDB replica set (.py config files)
- Support for connecting to a MongoDB replica set (.yaml config files)
### Fixed
- Command to load the OMIM gene panel (`scout load panel --omim`)
- Unify style of pinned and causative variants' badges on case page
- Removed automatic spaces after punctuation in comments
- Remove the hardcoded number of total individuals from the variant's old observations panel
- Send delete requests to a connected Beacon using the DELETE method
- Layout of the SNV and SV variant page - move frequency up
### Changed
- Stop updating database indexes after loading exons via command line
- Display validation status badge also for not Sanger-sequenced variants
- Moved Frequencies, Severity and Local observations panels up in RD variants page
- Enabled Flask CORS to communicate CORS status to js apps
- Moved the code preparing the transcripts overview to the backend
- Refactored and filtered json data used in general case report
- Changed the database used in docker-compose file to use the official MongoDB v4.4 image
- Modified the Python (3.6, 3.8) and MongoDB (3.2, 4.4, 5.0) versions used in testing matrices (GitHub actions)
- Capitalize case search terms on institute and dashboard pages


## [4.39]
### Added
- COSMIC IDs collected from CSQ field named `COSMIC`
### Fixed
- Link to other causative variants on variant page
- Allow multiple COSMIC links for a cancer variant
- Fix floating text in severity box #2808
- Fixed MitoMap and HmtVar links for hg38 cases
- Do not open new browser tabs when downloading files
- Selectable IGV tracks on variant page
- Missing splice junctions button on variant page
- Refactor variantS representative gene selection, and use it also for cancer variant summary
### Changed
- Improve Javascript performance for displaying Chromograph images
- Make ClinVar classification more evident in cancer variant page

## [4.38]
### Added
- Option to hide Alamut button in the app config file
### Fixed
- Library deprecation warning fixed (insert is deprecated. Use insert_one or insert_many instead)
- Update genes command will not trigger an update of database indices any more
- Missing resources in temporary downloading directory when updating genes using the command line
- Restore previous variant ACMG classification in a scrollable div
- Loading spinner not stopping after downloading PDF case reports and variant list export
- Add extra Alamut links higher up on variant pages
- Improve UX for phenotypes in case page
- Filter and export of STR variants
- Update look of variants page navigation buttons
### Changed

## [4.37]
### Added
- Highlight and show version number for RefSeq MANE transcripts.
- Added integration to a rerunner service for toggling reanalysis with updated pedigree information
- SpliceAI display and parsing from VEP CSQ
- Display matching tiered variants for cancer variants
- Display a loading icon (spinner) until the page loads completely
- Display filter badges in cancer variants list
- Update genes from pre-downloaded file resources
- On login, OS, browser version and screen size are saved anonymously to understand how users are using Scout
- API returning institutes data for a given user: `/api/v1/institutes`
- API returning case data for a given institute: `/api/v1/institutes/<institute_id>/cases`
- Added GMS and Lund university hospital logos to login page
- Made display of Swedac logo configurable
- Support for displaying custom images in case view
- Individual-specific HPO terms
- Optional alamut_key in institute settings for Alamut Plus software
- Case report API endpoint
- Tooltip in case explaining that genes with genome build different than case genome build will not be added to dynamic HPO panel.
- Add DeepVariant as a caller
### Fixed
- Updated IGV to v2.8.5 to solve missing gene labels on some zoom levels
- Demo cancer case config file to load somatic SNVs and SVs only.
- Expand list of refseq trancripts in ClinVar submission form
- Renamed `All SNVs and INDELs` institute sidebar element to `Search SNVs and INDELs` and fixed its style.
- Add missing parameters to case load-config documentation
- Allow creating/editing gene panels and dynamic gene panels with genes present in genome build 38
- Bugfix broken Pytests
- Bulk dismissing variants error due to key conversion from string to integer
- Fix typo in index documentation
- Fixed crash in institute settings page if "collaborators" key is not set in database
- Don't stop Scout execution if LoqusDB call fails and print stacktrace to log
- Bug when case contains custom images with value `None`
- Bug introduced when fixing another bug in Scout-LoqusDB interaction
- Loading of OMIM diagnoses in Scout demo instance
- Remove the docker-compose with chanjo integration because it doesn't work yet.
- Fixed standard docker-compose with scout demo data and database
- Clinical variant assessments not present for pinned and causative variants on case page.
- MatchMaker matching one node at the time only
- Remove link from previously tiered variants badge in cancer variants page
- Typo in gene cell on cancer variants page
- Managed variants filter form
### Changed
- Better naming for variants buttons on cancer track (somatic, germline). Also show cancer research button if available.
- Load case with missing panels in config files, but show warning.
- Changing the (Female, Male) symbols to (F/M) letters in individuals_table and case-sma.
- Print stacktrace if case load command fails
- Added sort icon and a pointer to the cursor to all tables with sortable fields
- Moved variant, gene and panel info from the basic pane to summary panel for all variants.
- Renamed `Basics` panel to `Classify` on variant page.
- Revamped `Basics` panel to a panel dedicated to classify variants
- Revamped the summary panel to be more compact.
- Added dedicated template for cancer variants
- Removed Gene models, Gene annotations and Conservation panels for cancer variants
- Reorganized the orders of panels for variant and cancer variant views
- Added dedicated variant quality panel and removed relevant panes
- A more compact case page
- Removed OMIM genes panel
- Make genes panel, pinned variants panel, causative variants panel and ClinVar panel scrollable on case page
- Update to Scilifelab's 2020 logo
- Update Gens URL to support Gens v2.0 format
- Refactor tests for parsing case configurations
- Updated links to HPO downloadable resources
- Managed variants filtering defaults to all variant categories
- Changing the (Kind) drop-down according to (Category) drop-down in Managed variant add variant
- Moved Gens button to individuals table
- Check resource files availability before starting updating OMIM diagnoses
- Fix typo in `SHOW_OBSERVED_VARIANT_ARCHIVE` config param

## [4.36]
### Added
- Parse and save splice junction tracks from case config file
- Tooltip in observations panel, explaining that case variants with no link might be old variants, not uploaded after a case rerun
### Fixed
- Warning on overwriting variants with same position was no longer shown
- Increase the height of the dropdowns to 425px
- More indices for the case table as it grows, specifically for causatives queries
- Splice junction tracks not centered over variant genes
- Total number of research variants count
- Update variants stats in case documents every time new variants are loaded
- Bug in flashing warning messages when filtering variants
### Changed
- Clearer warning messages for genes and gene/gene-panels searches in variants filters

## [4.35]
### Added
- A new index for hgnc_symbol in the hgnc_gene collection
- A Pedigree panel in STR page
- Display Tier I and II variants in case view causatives card for cancer cases
### Fixed
- Send partial file data to igv.js when visualizing sashimi plots with splice junction tracks
- Research variants filtering by gene
- Do not attempt to populate annotations for not loaded pinned/causatives
- Add max-height to all dropdowns in filters
### Changed
- Switch off non-clinical gene warnings when filtering research variants
- Don't display OMIM disease card in case view for cancer cases
- Refactored Individuals and Causative card in case view for cancer cases
- Update and style STR case report

## [4.34]
### Added
- Saved filter lock and unlock
- Filters can optionally be marked audited, logging the filter name, user and date on the case events and general report.
- Added `ClinVar hits` and `Cosmic hits` in cancer SNVs filters
- Added `ClinVar hits` to variants filter (rare disease track)
- Load cancer demo case in docker-compose files (default and demo file)
- Inclusive-language check using [woke](https://github.com/get-woke/woke) github action
- Add link to HmtVar for mitochondrial variants (if VCF is annotated with HmtNote)
- Grey background for dismissed compounds in variants list and variant page
- Pin badge for pinned compounds in variants list and variant page
- Support LoqusDB REST API queries
- Add a docker-compose-matchmaker under scout/containers/development to test matchmaker locally
- Script to investigate consequences of symbol search bug
- Added GATK to list of SV and cancer SV callers
### Fixed
- Make MitoMap link work for hg38 again
- Export Variants feature crashing when one of the variants has no primary transcripts
- Redirect to last visited variantS page when dismissing variants from variants list
- Improved matching of SVs Loqus occurrences in other cases
- Remove padding from the list inside (Matching causatives from other cases) panel
- Pass None to get_app function in CLI base since passing script_info to app factory functions was deprecated in Flask 2.0
- Fixed failing tests due to Flask update to version 2.0
- Speed up user events view
- Causative view sort out of memory error
- Use hgnc_id for gene filter query
- Typo in case controllers displaying an error every time a patient is matched against external MatchMaker nodes
- Do not crash while attempting an update for variant documents that are too big (> 16 MB)
- Old STR causatives (and other variants) may not have HGNC symbols - fix sort lambda
- Check if gene_obj has primary_transcript before trying to access it
- Warn if a gene manually searched is in a clinical panel with an outdated name when filtering variants
- ChrPos split js not needed on STR page yet
### Changed
- Remove parsing of case `genome_version`, since it's not used anywhere downstream
- Introduce deprecation warning for Loqus configs that are not dictionaries
- SV clinical filter no longer filters out sub 100 nt variants
- Count cases in LoqusDB by variant type
- Commit pulse repo badge temporarily set to weekly
- Sort ClinVar submissions objects by ascending "Last evaluated" date
- Refactored the MatchMaker integration as an extension
- Replaced some sensitive words as suggested by woke linter
- Documentation for load-configuration rewritten.
- Add styles to MatchMaker matches table
- More detailed info on the data shared in MatchMaker submission form

## [4.33.1]
### Fixed
- Include markdown for release autodeploy docs
- Use standard inheritance model in ClinVar (https://ftp.ncbi.nlm.nih.gov/pub/GTR/standard_terms/Mode_of_inheritance.txt)
- Fix issue crash with variants that have been unflagged causative not being available in other causatives
### Added
### Changed

## [4.33]
### Fixed
- Command line crashing when updating an individual not found in database
- Dashboard page crashing when filters return no data
- Cancer variants filter by chromosome
- /api/v1/genes now searches for genes in all genome builds by default
- Upgraded igv.js to version 2.8.1 (Fixed Unparsable bed record error)
### Added
- Autodeploy docs on release
- Documentation for updating case individuals tracks
- Filter cases and dashboard stats by analysis track
### Changed
- Changed from deprecated db update method
- Pre-selected fields to run queries with in dashboard page
- Do not filter by any institute when first accessing the dashboard
- Removed OMIM panel in case view for cancer cases
- Display Tier I and II variants in case view causatives panel for cancer cases
- Refactored Individuals and Causative panels in case view for cancer cases

## [4.32.1]
### Fixed
- iSort lint check only
### Changed
- Institute cases page crashing when a case has track:Null
### Added

## [4.32]
### Added
- Load and show MITOMAP associated diseases from VCF (INFO field: MitomapAssociatedDiseases, via HmtNote)
- Show variant allele frequencies for mitochondrial variants (GRCh38 cases)
- Extend "public" json API with diseases (OMIM) and phenotypes (HPO)
- HPO gene list download now has option for clinical and non-clinical genes
- Display gene splice junctions data in sashimi plots
- Update case individuals with splice junctions tracks
- Simple Docker compose for development with local build
- Make Phenomodels subpanels collapsible
- User side documentation of cytogenomics features (Gens, Chromograph, vcf2cytosure, rhocall)
- iSort GitHub Action
- Support LoqusDB REST API queries
### Fixed
- Show other causative once, even if several events point to it
- Filtering variants by mitochondrial chromosome for cases with genome build=38
- HPO gene search button triggers any warnings for clinical / non-existing genes also on first search
- Fixed a bug in variants pages caused by MT variants without alt_frequency
- Tests for CADD score parsing function
- Fixed the look of IGV settings on SNV variant page
- Cases analyzed once shown as `rerun`
- Missing case track on case re-upload
- Fixed severity rank for SO term "regulatory region ablation"
### Changed
- Refactor according to CodeFactor - mostly reuse of duplicated code
- Phenomodels language adjustment
- Open variants in a new window (from variants page)
- Open overlapping and compound variants in a new window (from variant page)
- gnomAD link points to gnomAD v.3 (build GRCh38) for mitochondrial variants.
- Display only number of affected genes for dismissed SVs in general report
- Chromosome build check when populating the variants filter chromosome selection
- Display mitochondrial and rare diseases coverage report in cases with missing 'rare' track

## [4.31.1]
### Added
### Changed
- Remove mitochondrial and coverage report from cancer cases sidebar
### Fixed
- ClinVar page when dbSNP id is None

## [4.31]
### Added
- gnomAD annotation field in admin guide
- Export also dynamic panel genes not associated to an HPO term when downloading the HPO panel
- Primary HGNC transcript info in variant export files
- Show variant quality (QUAL field from vcf) in the variant summary
- Load/update PDF gene fusion reports (clinical and research) generated with Arriba
- Support new MANE annotations from VEP (both MANE Select and MANE Plus Clinical)
- Display on case activity the event of a user resetting all dismissed variants
- Support gnomAD population frequencies for mitochondrial variants
- Anchor links in Casedata ClinVar panels to redirect after renaming individuals
### Fixed
- Replace old docs link www.clinicalgenomics.se/scout with new https://clinical-genomics.github.io/scout
- Page formatting issues whenever case and variant comments contain extremely long strings with no spaces
- Chromograph images can be one column and have scrollbar. Removed legacy code.
- Column labels for ClinVar case submission
- Page crashing looking for LoqusDB observation when variant doesn't exist
- Missing inheritance models and custom inheritance models on newly created gene panels
- Accept only numbers in managed variants filter as position and end coordinates
- SNP id format and links in Variant page, ClinVar submission form and general report
- Case groups tooltip triggered only when mouse is on the panel header
### Changed
- A more compact case groups panel
- Added landscape orientation CSS style to cancer coverage and QC demo report
- Improve user documentation to create and save new gene panels
- Removed option to use space as separator when uploading gene panels
- Separating the columns of standard and custom inheritance models in gene panels
- Improved ClinVar instructions for users using non-English Excel

## [4.30.2]
### Added
### Fixed
- Use VEP RefSeq ID if RefSeq list is empty in RefSeq transcripts overview
- Bug creating variant links for variants with no end_chrom
### Changed

## [4.30.1]
### Added
### Fixed
- Cryptography dependency fixed to use version < 3.4
### Changed

## [4.30]
### Added
- Introduced a `reset dismiss variant` verb
- Button to reset all dismissed variants for a case
- Add black border to Chromograph ideograms
- Show ClinVar annotations on variantS page
- Added integration with GENS, copy number visualization tool
- Added a VUS label to the manual classification variant tags
- Add additional information to SNV verification emails
- Tooltips documenting manual annotations from default panels
- Case groups now show bam files from all cases on align view
### Fixed
- Center initial igv view on variant start with SNV/indels
- Don't set initial igv view to negative coordinates
- Display of GQ for SV and STR
- Parsing of AD and related info for STRs
- LoqusDB field in institute settings accepts only existing Loqus instances
- Fix DECIPHER link to work after DECIPHER migrated to GRCh38
- Removed visibility window param from igv.js genes track
- Updated HPO download URL
- Patch HPO download test correctly
- Reference size on STR hover not needed (also wrong)
- Introduced genome build check (allowed values: 37, 38, "37", "38") on case load
- Improve case searching by assignee full name
- Populating the LoqusDB select in institute settings
### Changed
- Cancer variants table header (pop freq etc)
- Only admin users can modify LoqusDB instance in Institute settings
- Style of case synopsis, variants and case comments
- Switched to igv.js 2.7.5
- Do not choke if case is missing research variants when research requested
- Count cases in LoqusDB by variant type
- Introduce deprecation warning for Loqus configs that are not dictionaries
- Improve create new gene panel form validation
- Make XM- transcripts less visible if they don't overlap with transcript refseq_id in variant page
- Color of gene panels and comments panels on cases and variant pages
- Do not choke if case is missing research variants when reserch requested

## [4.29.1]
### Added
### Fixed
- Always load STR variants regardless of RankScore threshold (hotfix)
### Changed

## [4.29]
### Added
- Added a page about migrating potentially breaking changes to the documentation
- markdown_include in development requirements file
- STR variants filter
- Display source, Z-score, inheritance pattern for STR annotations from Stranger (>0.6.1) if available
- Coverage and quality report to cancer view
### Fixed
- ACMG classification page crashing when trying to visualize a classification that was removed
- Pretty print HGVS on gene variants (URL-decode VEP)
- Broken or missing link in the documentation
- Multiple gene names in ClinVar submission form
- Inheritance model select field in ClinVar submission
- IGV.js >2.7.0 has an issue with the gene track zoom levels - temp freeze at 2.7.0
- Revert CORS-anywhere and introduce a local http proxy for cloud tracks
### Changed

## [4.28]
### Added
- Chromograph integration for displaying PNGs in case-page
- Add VAF to cancer case general report, and remove some of its unused fields
- Variants filter compatible with genome browser location strings
- Support for custom public igv tracks stored on the cloud
- Add tests to increase testing coverage
- Update case variants count after deleting variants
- Update IGV.js to latest (v2.7.4)
- Bypass igv.js CORS check using `https://github.com/Rob--W/cors-anywhere`
- Documentation on default and custom IGV.js tracks (admin docs)
- Lock phenomodels so they're editable by admins only
- Small case group assessment sharing
- Tutorial and files for deploying app on containers (Kubernetes pods)
- Canonical transcript and protein change of canonical transcript in exported variants excel sheet
- Support for Font Awesome version 6
- Submit to Beacon from case page sidebar
- Hide dismissed variants in variants pages and variants export function
- Systemd service files and instruction to deploy Scout using podman
### Fixed
- Bugfix: unused `chromgraph_prefix |tojson` removed
- Freeze coloredlogs temporarily
- Marrvel link
- Don't show TP53 link for silent or synonymous changes
- OMIM gene field accepts any custom number as OMIM gene
- Fix Pytest single quote vs double quote string
- Bug in gene variants search by similar cases and no similar case is found
- Delete unused file `userpanel.py`
- Primary transcripts in variant overview and general report
- Google OAuth2 login setup in README file
- Redirect to 'missing file'-icon if configured Chromograph file is missing
- Javascript error in case page
- Fix compound matching during variant loading for hg38
- Cancer variants view containing variants dismissed with cancer-specific reasons
- Zoom to SV variant length was missing IGV contig select
- Tooltips on case page when case has no default gene panels
### Changed
- Save case variants count in case document and not in sessions
- Style of gene panels multiselect on case page
- Collapse/expand main HPO checkboxes in phenomodel preview
- Replaced GQ (Genotype quality) with VAF (Variant allele frequency) in cancer variants GT table
- Allow loading of cancer cases with no tumor_purity field
- Truncate cDNA and protein changes in case report if longer than 20 characters


## [4.27]
### Added
- Exclude one or more variant categories when running variants delete command
### Fixed
### Changed

## [4.26.1]
### Added
### Fixed
- Links with 1-letter aa codes crash on frameshift etc
### Changed

## [4.26]
### Added
- Extend the delete variants command to print analysis date, track, institute, status and research status
- Delete variants by type of analysis (wgs|wes|panel)
- Links to cBioPortal, MutanTP53, IARC TP53, OncoKB, MyCancerGenome, CIViC
### Fixed
- Deleted variants count
### Changed
- Print output of variants delete command as a tab separated table

## [4.25]
### Added
- Command line function to remove variants from one or all cases
### Fixed
- Parse SMN None calls to None rather than False

## [4.24.1]
### Fixed
- Install requirements.txt via setup file

## [4.24]
### Added
- Institute-level phenotype models with sub-panels containing HPO and OMIM terms
- Runnable Docker demo
- Docker image build and push github action
- Makefile with shortcuts to docker commands
- Parse and save synopsis, phenotype and cohort terms from config files upon case upload
### Fixed
- Update dismissed variant status when variant dismissed key is missing
- Breakpoint two IGV button now shows correct chromosome when different from bp1
- Missing font lib in Docker image causing the PDF report download page to crash
- Sentieon Manta calls lack Somaticscore - load anyway
- ClinVar submissions crashing due to pinned variants that are not loaded
- Point ExAC pLI score to new gnomad server address
- Bug uploading cases missing phenotype terms in config file
- STRs loaded but not shown on browser page
- Bug when using adapter.variant.get_causatives with case_id without causatives
- Problem with fetching "solved" from scout export cases cli
- Better serialising of datetime and bson.ObjectId
- Added `volumes` folder to .gitignore
### Changed
- Make matching causative and managed variants foldable on case page
- Remove calls to PyMongo functions marked as deprecated in backend and frontend(as of version 3.7).
- Improved `scout update individual` command
- Export dynamic phenotypes with ordered gene lists as PDF


## [4.23]
### Added
- Save custom IGV track settings
- Show a flash message with clear info about non-valid genes when gene panel creation fails
- CNV report link in cancer case side navigation
- Return to comment section after editing, deleting or submitting a comment
- Managed variants
- MT vs 14 chromosome mean coverage stats if Scout is connected to Chanjo
### Fixed
- missing `vcf_cancer_sv` and `vcf_cancer_sv_research` to manual.
- Split ClinVar multiple clnsig values (slash-separated) and strip them of underscore for annotations without accession number
- Timeout of `All SNVs and INDELs` page when no valid gene is provided in the search
- Round CADD (MIPv9)
- Missing default panel value
- Invisible other causatives lines when other causatives lack gene symbols
### Changed
- Do not freeze mkdocs-material to version 4.6.1
- Remove pre-commit dependency

## [4.22]
### Added
- Editable cases comments
- Editable variants comments
### Fixed
- Empty variant activity panel
- STRs variants popover
- Split new ClinVar multiple significance terms for a variant
- Edit the selected comment, not the latest
### Changed
- Updated RELEASE docs.
- Pinned variants card style on the case page
- Merged `scout export exons` and `scout view exons` commands


## [4.21.2]
### Added
### Fixed
- Do not pre-filter research variants by (case-default) gene panels
- Show OMIM disease tooltip reliably
### Changed

## [4.21.1]
### Added
### Fixed
- Small change to Pop Freq column in variants ang gene panels to avoid strange text shrinking on small screens
- Direct use of HPO list for Clinical HPO SNV (and cancer SNV) filtering
- PDF coverage report redirecting to login page
### Changed
- Remove the option to dismiss single variants from all variants pages
- Bulk dismiss SNVs, SVs and cancer SNVs from variants pages

## [4.21]
### Added
- Support to configure LoqusDB per institute
- Highlight causative variants in the variants list
- Add tests. Mostly regarding building internal datatypes.
- Remove leading and trailing whitespaces from panel_name and display_name when panel is created
- Mark MANE transcript in list of transcripts in "Transcript overview" on variant page
- Show default panel name in case sidebar
- Previous buttons for variants pagination
- Adds a gh action that checks that the changelog is updated
- Adds a gh action that deploys new releases automatically to pypi
- Warn users if case default panels are outdated
- Define institute-specific gene panels for filtering in institute settings
- Use institute-specific gene panels in variants filtering
- Show somatic VAF for pinned and causative variants on case page

### Fixed
- Report pages redirect to login instead of crashing when session expires
- Variants filter loading in cancer variants page
- User, Causative and Cases tables not scaling to full page
- Improved docs for an initial production setup
- Compatibility with latest version of Black
- Fixed tests for Click>7
- Clinical filter required an extra click to Filter to return variants
- Restore pagination and shrink badges in the variants page tables
- Removing a user from the command line now inactivates the case only if user is last assignee and case is active
- Bugfix, LoqusDB per institute feature crashed when institute id was empty string
- Bugfix, LoqusDB calls where missing case count
- filter removal and upload for filters deleted from another page/other user
- Visualize outdated gene panels info in a popover instead of a tooltip in case page side panel

### Changed
- Highlight color on normal STRs in the variants table from green to blue
- Display breakpoints coordinates in verification emails only for structural variants


## [4.20]
### Added
- Display number of filtered variants vs number of total variants in variants page
- Search case by HPO terms
- Dismiss variant column in the variants tables
- Black and pre-commit packages to dev requirements

### Fixed
- Bug occurring when rerun is requested twice
- Peddy info fields in the demo config file
- Added load config safety check for multiple alignment files for one individual
- Formatting of cancer variants table
- Missing Score in SV variants table

### Changed
- Updated the documentation on how to create a new software release
- Genome build-aware cytobands coordinates
- Styling update of the Matchmaker card
- Select search type in case search form


## [4.19]

### Added
- Show internal ID for case
- Add internal ID for downloaded CGH files
- Export dynamic HPO gene list from case page
- Remove users as case assignees when their account is deleted
- Keep variants filters panel expanded when filters have been used

### Fixed
- Handle the ProxyFix ModuleNotFoundError when Werkzeug installed version is >1.0
- General report formatting issues whenever case and variant comments contain extremely long strings with no spaces

### Changed
- Created an institute wrapper page that contains list of cases, causatives, SNVs & Indels, user list, shared data and institute settings
- Display case name instead of case ID on clinVar submissions
- Changed icon of sample update in clinVar submissions


## [4.18]

### Added
- Filter cancer variants on cytoband coordinates
- Show dismiss reasons in a badge with hover for clinical variants
- Show an ellipsis if 10 cases or more to display with loqusdb matches
- A new blog post for version 4.17
- Tooltip to better describe Tumor and Normal columns in cancer variants
- Filter cancer SNVs and SVs by chromosome coordinates
- Default export of `Assertion method citation` to clinVar variants submission file
- Button to export up to 500 cancer variants, filtered or not
- Rename samples of a clinVar submission file

### Fixed
- Apply default gene panel on return to cancer variantS from variant view
- Revert to certificate checking when asking for Chanjo reports
- `scout download everything` command failing while downloading HPO terms

### Changed
- Turn tumor and normal allelic fraction to decimal numbers in tumor variants page
- Moved clinVar submissions code to the institutes blueprints
- Changed name of clinVar export files to FILENAME.Variant.csv and FILENAME.CaseData.csv
- Switched Google login libraries from Flask-OAuthlib to Authlib


## [4.17.1]

### Fixed
- Load cytobands for cases with chromosome build not "37" or "38"


## [4.17]

### Added
- COSMIC badge shown in cancer variants
- Default gene-panel in non-cancer structural view in url
- Filter SNVs and SVs by cytoband coordinates
- Filter cancer SNV variants by alt allele frequency in tumor
- Correct genome build in UCSC link from structural variant page



### Fixed
- Bug in clinVar form when variant has no gene
- Bug when sharing cases with the same institute twice
- Page crashing when removing causative variant tag
- Do not default to GATK caller when no caller info is provided for cancer SNVs


## [4.16.1]

### Fixed
- Fix the fix for handling of delivery reports for rerun cases

## [4.16]

### Added
- Adds possibility to add "lims_id" to cases. Currently only stored in database, not shown anywhere
- Adds verification comment box to SVs (previously only available for small variants)
- Scrollable pedigree panel

### Fixed
- Error caused by changes in WTForm (new release 2.3.x)
- Bug in OMIM case page form, causing the page to crash when a string was provided instead of a numerical OMIM id
- Fix Alamut link to work properly on hg38
- Better handling of delivery reports for rerun cases
- Small CodeFactor style issues: matchmaker results counting, a couple of incomplete tests and safer external xml
- Fix an issue with Phenomizer introduced by CodeFactor style changes

### Changed
- Updated the version of igv.js to 2.5.4

## [4.15.1]

### Added
- Display gene names in ClinVar submissions page
- Links to Varsome in variant transcripts table

### Fixed
- Small fixes to ClinVar submission form
- Gene panel page crash when old panel has no maintainers

## [4.15]

### Added
- Clinvar CNVs IGV track
- Gene panels can have maintainers
- Keep variant actions (dismissed, manual rank, mosaic, acmg, comments) upon variant re-upload
- Keep variant actions also on full case re-upload

### Fixed
- Fix the link to Ensembl for SV variants when genome build 38.
- Arrange information in columns on variant page
- Fix so that new cosmic identifier (COSV) is also acceptable #1304
- Fixed COSMIC tag in INFO (outside of CSQ) to be parses as well with `&` splitter.
- COSMIC stub URL changed to https://cancer.sanger.ac.uk/cosmic/search?q= instead.
- Updated to a version of IGV where bigBed tracks are visualized correctly
- Clinvar submission files are named according to the content (variant_data and case_data)
- Always show causatives from other cases in case overview
- Correct disease associations for gene symbol aliases that exist as separate genes
- Re-add "custom annotations" for SV variants
- The override ClinVar P/LP add-in in the Clinical Filter failed for new CSQ strings

### Changed
- Runs all CI checks in github actions

## [4.14.1]

### Fixed
- Error when variant found in loqusdb is not loaded for other case

## [4.14]

### Added
- Use github actions to run tests
- Adds CLI command to update individual alignments path
- Update HPO terms using downloaded definitions files
- Option to use alternative flask config when running `scout serve`
- Requirement to use loqusdb >= 2.5 if integrated

### Fixed
- Do not display Pedigree panel in cancer view
- Do not rely on internet connection and services available when running CI tests
- Variant loading assumes GATK if no caller set given and GATK filter status is seen in FILTER
- Pass genome build param all the way in order to get the right gene mappings for cases with build 38
- Parse correctly variants with zero frequency values
- Continue even if there are problems to create a region vcf
- STR and cancer variant navigation back to variants pages could fail

### Changed
- Improved code that sends requests to the external APIs
- Updates ranges for user ranks to fit todays usage
- Run coveralls on github actions instead of travis
- Run pip checks on github actions instead of coveralls
- For hg38 cases, change gnomAD link to point to version 3.0 (which is hg38 based)
- Show pinned or causative STR variants a bit more human readable

## [4.13.1]

### Added
### Fixed
- Typo that caused not all clinvar conflicting interpretations to be loaded no matter what
- Parse and retrieve clinvar annotations from VEP-annotated (VEP 97+) CSQ VCF field
- Variant clinvar significance shown as `not provided` whenever is `Uncertain significance`
- Phenomizer query crashing when case has no HPO terms assigned
- Fixed a bug affecting `All SNVs and INDELs` page when variants don't have canonical transcript
- Add gene name or id in cancer variant view

### Changed
- Cancer Variant view changed "Variant:Transcript:Exon:HGVS" to "Gene:Transcript:Exon:HGVS"

## [4.13]

### Added
- ClinVar SNVs track in IGV
- Add SMA view with SMN Copy Number data
- Easier to assign OMIM diagnoses from case page
- OMIM terms and specific OMIM term page

### Fixed
- Bug when adding a new gene to a panel
- Restored missing recent delivery reports
- Fixed style and links to other reports in case side panel
- Deleting cases using display_name and institute not deleting its variants
- Fixed bug that caused coordinates filter to override other filters
- Fixed a problem with finding some INS in loqusdb
- Layout on SV page when local observations without cases are present
- Make scout compatible with the new HPO definition files from `http://compbio.charite.de/jenkins/`
- General report visualization error when SNVs display names are very long


### Changed


## [4.12.4]

### Fixed
- Layout on SV page when local observations without cases are present

## [4.12.3]

### Fixed
- Case report when causative or pinned SVs have non null allele frequencies

## [4.12.2]

### Fixed
- SV variant links now take you to the SV variant page again
- Cancer variant view has cleaner table data entries for "N/A" data
- Pinned variant case level display hotfix for cancer and str - more on this later
- Cancer variants show correct alt/ref reads mirroring alt frequency now
- Always load all clinical STR variants even if a region load is attempted - index may be missing
- Same case repetition in variant local observations

## [4.12.1]

### Fixed
- Bug in variant.gene when gene has no HGVS description


## [4.12]

### Added
- Accepts `alignment_path` in load config to pass bam/cram files
- Display all phenotypes on variant page
- Display hgvs coordinates on pinned and causatives
- Clear panel pending changes
- Adds option to setup the database with static files
- Adds cli command to download the resources from CLI that scout needs
- Adds test files for merged somatic SV and CNV; as well as merged SNV, and INDEL part of #1279
- Allows for upload of OMIM-AUTO gene panel from static files without api-key

### Fixed
- Cancer case HPO panel variants link
- Fix so that some drop downs have correct size
- First IGV button in str variants page
- Cancer case activates on SNV variants
- Cases activate when STR variants are viewed
- Always calculate code coverage
- Pinned/Classification/comments in all types of variants pages
- Null values for panel's custom_inheritance_models
- Discrepancy between the manual disease transcripts and those in database in gene-edit page
- ACMG classification not showing for some causatives
- Fix bug which caused IGV.js to use hg19 reference files for hg38 data
- Bug when multiple bam files sources with non-null values are available


### Changed
- Renamed `requests` file to `scout_requests`
- Cancer variant view shows two, instead of four, decimals for allele and normal


## [4.11.1]

### Fixed
- Institute settings page
- Link institute settings to sharing institutes choices

## [4.11.0]

### Added
- Display locus name on STR variant page
- Alternative key `GNOMADAF_popmax` for Gnomad popmax allele frequency
- Automatic suggestions on how to improve the code on Pull Requests
- Parse GERP, phastCons and phyloP annotations from vep annotated CSQ fields
- Avoid flickering comment popovers in variant list
- Parse REVEL score from vep annotated CSQ fields
- Allow users to modify general institute settings
- Optionally format code automatically on commit
- Adds command to backup vital parts `scout export database`
- Parsing and displaying cancer SV variants from Manta annotated VCF files
- Dismiss cancer snv variants with cancer-specific options
- Add IGV.js UPD, RHO and TIDDIT coverage wig tracks.


### Fixed
- Slightly darker page background
- Fixed an issued with parsed conservation values from CSQ
- Clinvar submissions accessible to all users of an institute
- Header toolbar when on Clinvar page now shows institute name correctly
- Case should not always inactivate upon update
- Show dismissed snv cancer variants as grey on the cancer variants page
- Improved style of mappability link and local observations on variant page
- Convert all the GET requests to the igv view to POST request
- Error when updating gene panels using a file containing BOM chars
- Add/replace gene radio button not working in gene panels


## [4.10.1]

### Fixed
- Fixed issue with opening research variants
- Problem with coveralls not called by Travis CI
- Handle Biomart service down in tests


## [4.10.0]

### Added
- Rank score model in causatives page
- Exportable HPO terms from phenotypes page
- AMP guideline tiers for cancer variants
- Adds scroll for the transcript tab
- Added CLI option to query cases on time since case event was added
- Shadow clinical assessments also on research variants display
- Support for CRAM alignment files
- Improved str variants view : sorting by locus, grouped by allele.
- Delivery report PDF export
- New mosaicism tag option
- Add or modify individuals' age or tissue type from case page
- Display GC and allele depth in causatives table.
- Included primary reference transcript in general report
- Included partial causative variants in general report
- Remove dependency of loqusdb by utilising the CLI

### Fixed
- Fixed update OMIM command bug due to change in the header of the genemap2 file
- Removed Mosaic Tag from Cancer variants
- Fixes issue with unaligned table headers that comes with hidden Datatables
- Layout in general report PDF export
- Fixed issue on the case statistics view. The validation bars didn't show up when all institutes were selected. Now they do.
- Fixed missing path import by importing pathlib.Path
- Handle index inconsistencies in the update index functions
- Fixed layout problems


## [4.9.0]

### Added
- Improved MatchMaker pages, including visible patient contacts email address
- New badges for the github repo
- Links to [GENEMANIA](genemania.org)
- Sort gene panel list on case view.
- More automatic tests
- Allow loading of custom annotations in VCF using the SCOUT_CUSTOM info tag.

### Fixed
- Fix error when a gene is added to an empty dynamic gene panel
- Fix crash when attempting to add genes on incorrect format to dynamic gene panel
- Manual rank variant tags could be saved in a "Select a tag"-state, a problem in the variants view.
- Same case evaluations are no longer shown as gray previous evaluations on the variants page
- Stay on research pages, even if reset, next first buttons are pressed..
- Overlapping variants will now be visible on variant page again
- Fix missing classification comments and links in evaluations page
- All prioritized cases are shown on cases page


## [4.8.3]

### Added

### Fixed
- Bug when ordering sanger
- Improved scrolling over long list of genes/transcripts


## [4.8.2]

### Added

### Fixed
- Avoid opening extra tab for coverage report
- Fixed a problem when rank model version was saved as floats and not strings
- Fixed a problem with displaying dismiss variant reasons on the general report
- Disable load and delete filter buttons if there are no saved filters
- Fix problem with missing verifications
- Remove duplicate users and merge their data and activity


## [4.8.1]

### Added

### Fixed
- Prevent login fail for users with id defined by ObjectId and not email
- Prevent the app from crashing with `AttributeError: 'NoneType' object has no attribute 'message'`


## [4.8.0]

### Added
- Updated Scout to use Bootstrap 4.3
- New looks for Scout
- Improved dashboard using Chart.js
- Ask before inactivating a case where last assigned user leaves it
- Genes can be manually added to the dynamic gene list directly on the case page
- Dynamic gene panels can optionally be used with clinical filter, instead of default gene panel
- Dynamic gene panels get link out to chanjo-report for coverage report
- Load all clinvar variants with clinvar Pathogenic, Likely Pathogenic and Conflicting pathogenic
- Show transcripts with exon numbers for structural variants
- Case sort order can now be toggled between ascending and descending.
- Variants can be marked as partial causative if phenotype is available for case.
- Show a frequency tooltip hover for SV-variants.
- Added support for LDAP login system
- Search snv and structural variants by chromosomal coordinates
- Structural variants can be marked as partial causative if phenotype is available for case.
- Show normal and pathologic limits for STRs in the STR variants view.
- Institute level persistent variant filter settings that can be retrieved and used.
- export causative variants to Excel
- Add support for ROH, WIG and chromosome PNGs in case-view

### Fixed
- Fixed missing import for variants with comments
- Instructions on how to build docs
- Keep sanger order + verification when updating/reloading variants
- Fixed and moved broken filter actions (HPO gene panel and reset filter)
- Fixed string conversion to number
- UCSC links for structural variants are now separated per breakpoint (and whole variant where applicable)
- Reintroduced missing coverage report
- Fixed a bug preventing loading samples using the command line
- Better inheritance models customization for genes in gene panels
- STR variant page back to list button now does its one job.
- Allows to setup scout without a omim api key
- Fixed error causing "favicon not found" flash messages
- Removed flask --version from base cli
- Request rerun no longer changes case status. Active or archived cases inactivate on upload.
- Fixed missing tooltip on the cancer variants page
- Fixed weird Rank cell in variants page
- Next and first buttons order swap
- Added pagination (and POST capability) to cancer variants.
- Improves loading speed for variant page
- Problem with updating variant rank when no variants
- Improved Clinvar submission form
- General report crashing when dismissed variant has no valid dismiss code
- Also show collaborative case variants on the All variants view.
- Improved phenotype search using dataTables.js on phenotypes page
- Search and delete users with `email` instead of `_id`
- Fixed css styles so that multiselect options will all fit one column


## [4.7.3]

### Added
- RankScore can be used with VCFs for vcf_cancer files

### Fixed
- Fix issue with STR view next page button not doing its one job.

### Deleted
- Removed pileup as a bam viewing option. This is replaced by IGV


## [4.7.2]

### Added
- Show earlier ACMG classification in the variant list

### Fixed
- Fixed igv search not working due to igv.js dist 2.2.17
- Fixed searches for cases with a gene with variants pinned or marked causative.
- Load variant pages faster after fixing other causatives query
- Fixed mitochondrial report bug for variants without genes

## [4.7.1]

### Added

### Fixed
- Fixed bug on genes page


## [4.7.0]

### Added
- Export genes and gene panels in build GRCh38
- Search for cases with variants pinned or marked causative in a given gene.
- Search for cases phenotypically similar to a case also from WUI.
- Case variant searches can be limited to similar cases, matching HPO-terms,
  phenogroups and cohorts.
- De-archive reruns and flag them as 'inactive' if archived
- Sort cases by analysis_date, track or status
- Display cases in the following order: prioritized, active, inactive, archived, solved
- Assign case to user when user activates it or asks for rerun
- Case becomes inactive when it has no assignees
- Fetch refseq version from entrez and use it in clinvar form
- Load and export of exons for all genes, independent on refseq
- Documentation for loading/updating exons
- Showing SV variant annotations: SV cgh frequencies, gnomad-SV, local SV frequencies
- Showing transcripts mapping score in segmental duplications
- Handle requests to Ensembl Rest API
- Handle requests to Ensembl Rest Biomart
- STR variants view now displays GT and IGV link.
- Description field for gene panels
- Export exons in build 37 and 38 using the command line

### Fixed
- Fixes of and induced by build tests
- Fixed bug affecting variant observations in other cases
- Fixed a bug that showed wrong gene coverage in general panel PDF export
- MT report only shows variants occurring in the specific individual of the excel sheet
- Disable SSL certifcate verification in requests to chanjo
- Updates how intervaltree and pymongo is used to void deprecated functions
- Increased size of IGV sample tracks
- Optimized tests


## [4.6.1]

### Added

### Fixed
- Missing 'father' and 'mother' keys when parsing single individual cases


## [4.6.0]

### Added
- Description of Scout branching model in CONTRIBUTING doc
- Causatives in alphabetical order, display ACMG classification and filter by gene.
- Added 'external' to the list of analysis type options
- Adds functionality to display "Tissue type". Passed via load config.
- Update to IGV 2.

### Fixed
- Fixed alignment visualization and vcf2cytosure availability for demo case samples
- Fixed 3 bugs affecting SV pages visualization
- Reintroduced the --version cli option
- Fixed variants query by panel (hpo panel + gene panel).
- Downloaded MT report contains excel files with individuals' display name
- Refactored code in parsing of config files.


## [4.5.1]

### Added

### Fixed
- update requirement to use PyYaml version >= 5.1
- Safer code when loading config params in cli base


## [4.5.0]

### Added
- Search for similar cases from scout view CLI
- Scout cli is now invoked from the app object and works under the app context

### Fixed
- PyYaml dependency fixed to use version >= 5.1


## [4.4.1]

### Added
- Display SV rank model version when available

### Fixed
- Fixed upload of delivery report via API


## [4.4.0]

### Added
- Displaying more info on the Causatives page and hiding those not causative at the case level
- Add a comment text field to Sanger order request form, allowing a message to be included in the email
- MatchMaker Exchange integration
- List cases with empty synopsis, missing HPO terms and phenotype groups.
- Search for cases with open research list, or a given case status (active, inactive, archived)

### Fixed
- Variant query builder split into several functions
- Fixed delivery report load bug


## [4.3.3]

### Added
- Different individual table for cancer cases

### Fixed
- Dashboard collects validated variants from verification events instead of using 'sanger' field
- Cases shared with collaborators are visible again in cases page
- Force users to select a real institute to share cases with (actionbar select fix)


## [4.3.2]

### Added
- Dashboard data can be filtered using filters available in cases page
- Causatives for each institute are displayed on a dedicated page
- SNVs and and SVs are searchable across cases by gene and rank score
- A more complete report with validated variants is downloadable from dashboard

### Fixed
- Clinsig filter is fixed so clinsig numerical values are returned
- Split multi clinsig string values in different elements of clinsig array
- Regex to search in multi clinsig string values or multi revstat string values
- It works to upload vcf files with no variants now
- Combined Pileup and IGV alignments for SVs having variant start and stop on the same chromosome


## [4.3.1]

### Added
- Show calls from all callers even if call is not available
- Instructions to install cairo and pango libs from WeasyPrint page
- Display cases with number of variants from CLI
- Only display cases with number of variants above certain treshold. (Also CLI)
- Export of verified variants by CLI or from the dashboard
- Extend case level queries with default panels, cohorts and phenotype groups.
- Slice dashboard statistics display using case level queries
- Add a view where all variants for an institute can be searched across cases, filtering on gene and rank score. Allows searching research variants for cases that have research open.

### Fixed
- Fixed code to extract variant conservation (gerp, phyloP, phastCons)
- Visualization of PDF-exported gene panels
- Reintroduced the exon/intron number in variant verification email
- Sex and affected status is correctly displayed on general report
- Force number validation in SV filter by size
- Display ensembl transcripts when no refseq exists


## [4.3.0]

### Added
- Mosaicism tag on variants
- Show and filter on SweGen frequency for SVs
- Show annotations for STR variants
- Show all transcripts in verification email
- Added mitochondrial export
- Adds alternative to search for SVs shorter that the given length
- Look for 'bcftools' in the `set` field of VCFs
- Display digenic inheritance from OMIM
- Displays what refseq transcript that is primary in hgnc

### Fixed

- Archived panels displays the correct date (not retroactive change)
- Fixed problem with waiting times in gene panel exports
- Clinvar fiter not working with human readable clinsig values

## [4.2.2]

### Fixed
- Fixed gene panel create/modify from CSV file utf-8 decoding error
- Updating genes in gene panels now supports edit comments and entry version
- Gene panel export timeout error

## [4.2.1]

### Fixed
- Re-introduced gene name(s) in verification email subject
- Better PDF rendering for excluded variants in report
- Problem to access old case when `is_default` did not exist on a panel


## [4.2.0]

### Added
- New index on variant_id for events
- Display overlapping compounds on variants view

### Fixed
- Fixed broken clinical filter


## [4.1.4]

### Added
- Download of filtered SVs

### Fixed
- Fixed broken download of filtered variants
- Fixed visualization issue in gene panel PDF export
- Fixed bug when updating gene names in variant controller


## [4.1.3]

### Fixed
- Displays all primary transcripts


## [4.1.2]

### Added
- Option add/replace when updating a panel via CSV file
- More flexible versioning of the gene panels
- Printing coverage report on the bottom of the pdf case report
- Variant verification option for SVs
- Logs uri without pwd when connecting
- Disease-causing transcripts in case report
- Thicker lines in case report
- Supports HPO search for cases, both terms or if described in synopsis
- Adds sanger information to dashboard

### Fixed
- Use db name instead of **auth** as default for authentication
- Fixes so that reports can be generated even with many variants
- Fixed sanger validation popup to show individual variants queried by user and institute.
- Fixed problem with setting up scout
- Fixes problem when exac file is not available through broad ftp
- Fetch transcripts for correct build in `adapter.hgnc_gene`

## [4.1.1]
- Fix problem with institute authentication flash message in utils
- Fix problem with comments
- Fix problem with ensembl link


## [4.1.0]

### Added
- OMIM phenotypes to case report
- Command to download all panel app gene panels `scout load panel --panel-app`
- Links to genenames.org and omim on gene page
- Popup on gene at variants page with gene information
- reset sanger status to "Not validated" for pinned variants
- highlight cases with variants to be evaluated by Sanger on the cases page
- option to point to local reference files to the genome viewer pileup.js. Documented in `docs.admin-guide.server`
- option to export single variants in `scout export variants`
- option to load a multiqc report together with a case(add line in load config)
- added a view for searching HPO terms. It is accessed from the top left corner menu
- Updates the variants view for cancer variants. Adds a small cancer specific filter for known variants
- Adds hgvs information on cancer variants page
- Adds option to update phenotype groups from CLI

### Fixed
- Improved Clinvar to submit variants from different cases. Fixed HPO terms in casedata according to feedback
- Fixed broken link to case page from Sanger modal in cases view
- Now only cases with non empty lists of causative variants are returned in `adapter.case(has_causatives=True)`
- Can handle Tumor only samples
- Long lists of HGNC symbols are now possible. This was previously difficult with manual, uploaded or by HPO search when changing filter settings due to GET request limitations. Relevant pages now use POST requests. Adds the dynamic HPO panel as a selection on the gene panel dropdown.
- Variant filter defaults to default panels also on SV and Cancer variants pages.

## [4.0.0]

### WARNING ###

This is a major version update and will require that the backend of pre releases is updated.
Run commands:

```
$scout update genes
$scout update hpo
```

- Created a Clinvar submission tool, to speed up Clinvar submission of SNVs and SVs
- Added an analysis report page (html and PDF format) containing phenotype, gene panels and variants that are relevant to solve a case.

### Fixed
- Optimized evaluated variants to speed up creation of case report
- Moved igv and pileup viewer under a common folder
- Fixed MT alignment view pileup.js
- Fixed coordinates for SVs with start chromosome different from end chromosome
- Global comments shown across cases and institutes. Case-specific variant comments are shown only for that specific case.
- Links to clinvar submitted variants at the cases level
- Adapts clinvar parsing to new format
- Fixed problem in `scout update user` when the user object had no roles
- Makes pileup.js use online genome resources when viewing alignments. Now any instance of Scout can make use of this functionality.
- Fix ensembl link for structural variants
- Works even when cases does not have `'madeline_info'`
- Parses Polyphen in correct way again
- Fix problem with parsing gnomad from VEP

### Added
- Added a PDF export function for gene panels
- Added a "Filter and export" button to export custom-filtered SNVs to CSV file
- Dismiss SVs
- Added IGV alignments viewer
- Read delivery report path from case config or CLI command
- Filter for spidex scores
- All HPO terms are now added and fetched from the correct source (https://github.com/obophenotype/human-phenotype-ontology/blob/master/hp.obo)
- New command `scout update hpo`
- New command `scout update genes` will fetch all the latest information about genes and update them
- Load **all** variants found on chromosome **MT**
- Adds choice in cases overview do show as many cases as user like

### Removed
- pileup.min.js and pileup css are imported from a remote web location now
- All source files for HPO information, this is instead fetched directly from source
- All source files for gene information, this is instead fetched directly from source

## [3.0.0]
### Fixed
- hide pedigree panel unless it exists

## [1.5.1] - 2016-07-27
### Fixed
- look for both ".bam.bai" and ".bai" extensions

## [1.4.0] - 2016-03-22
### Added
- support for local frequency through loqusdb
- bunch of other stuff

## [1.3.0] - 2016-02-19
### Fixed
- Update query-phenomizer and add username/password

### Changed
- Update the way a case is checked for rerun-status

### Added
- Add new button to mark a case as "checked"
- Link to clinical variants _without_ 1000G annotation

## [1.2.2] - 2016-02-18
### Fixed
- avoid filtering out variants lacking ExAC and 1000G annotations

## [1.1.3] - 2015-10-01
### Fixed
- persist (clinical) filter when clicking load more
- fix #154 by robustly setting clinical filter func. terms

## [1.1.2] - 2015-09-07
### Fixed
- avoid replacing coverage report with none
- update SO terms, refactored

## [1.1.1] - 2015-08-20
### Fixed
- fetch case based on collaborator status (not owner)

## [1.1.0] - 2015-05-29
### Added
- link(s) to SNPedia based on RS-numbers
- new Jinja filter to "humanize" decimal numbers
- show gene panels in variant view
- new Jinja filter for decoding URL encoding
- add indicator to variants in list that have comments
- add variant number threshold and rank score threshold to load function
- add event methods to mongo adapter
- add tests for models
- show badge "old" if comment was written for a previous analysis

### Changed
- show cDNA change in transcript summary unless variant is exonic
- moved compounds table further up the page
- show dates for case uploads in ISO format
- moved variant comments higher up on page
- updated documentation for pages
- read in coverage report as blob in database and serve directly
- change ``OmimPhenotype`` to ``PhenotypeTerm``
- reorganize models sub-package
- move events (and comments) to separate collection
- only display prev/next links for the research list
- include variant type in breadcrumbs e.g. "Clinical variants"

### Removed
- drop dependency on moment.js

### Fixed
- show the same level of detail for all frequencies on all pages
- properly decode URL encoded symbols in amino acid/cDNA change strings
- fixed issue with wipe permissions in MongoDB
- include default gene lists in "variants" link in breadcrumbs

## [1.0.2] - 2015-05-20
### Changed
- update case fetching function

### Fixed
- handle multiple cases with same id

## [1.0.1] - 2015-04-28
### Fixed
- Fix building URL parameters in cases list Vue component

## [1.0.0] - 2015-04-12
Codename: Sara Lund

![Release 1.0](artwork/releases/release-1-0.jpg)

### Added
- Add email logging for unexpected errors
- New command line tool for deleting case

### Changed
- Much improved logging overall
- Updated documentation/usage guide
- Removed non-working IGV link

### Fixed
- Show sample display name in GT call
- Various small bug fixes
- Make it easier to hover over popups

## [0.0.2-rc1] - 2015-03-04
### Added
- add protein table for each variant
- add many more external links
- add coverage reports as PDFs

### Changed
- incorporate user feedback updates
- big refactor of load scripts

## [0.0.2-rc2] - 2015-03-04
### Changes
- add gene table with gene description
- reorganize inheritance models box

### Fixed
- avoid overwriting gene list on "research" load
- fix various bugs in external links

## [0.0.2-rc3] - 2015-03-05
### Added
- Activity log feed to variant view
- Adds protein change strings to ODM and Sanger email

### Changed
- Extract activity log component to macro

### Fixes
- Make Ensembl transcript links use archive website<|MERGE_RESOLUTION|>--- conflicted
+++ resolved
@@ -4,14 +4,10 @@
 
 About changelog [here](https://keepachangelog.com/en/1.0.0/)
 
-
-<<<<<<< HEAD
 ## [unreleased]
 ### Changed
 - Rewrote the ClinVar export module to simplify and add one variant at the time
 
-=======
->>>>>>> d29c2b94
 ## [4.59]
 ### Added
 - Button to go directly to HPO SV filter variantS page from case
