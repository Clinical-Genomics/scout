# Change Log
All notable changes to this project will be documented in this file.
This project adheres to [Semantic Versioning](http://semver.org/).

About changelog [here](https://keepachangelog.com/en/1.0.0/)

## [x.x.x]
### Added
- Use github actions to run tests
- Adds CLI command to update individual alignments path

### Fixed
<<<<<<< HEAD
- Do not rely on internet connection and services available when running CI tests
=======
- Do not display Pedigree panel in cancer view
### Changed
>>>>>>> 2d43aac1

### Changed
- Updates ranges for user ranks to fit todays usage

## [4.13.1]

### Added
### Fixed
- Typo that caused not all clinvar conflicting interpretations to be loaded no matter what
- Parse and retrieve clinvar annotations from VEP-annotated (VEP 97+) CSQ VCF field
- Variant clinvar significance shown as `not provided` whenever is `Uncertain significance`
- Phenomizer query crashing when case has no HPO terms assigned
- Fixed a bug affecting `All SNVs and INDELs` page when variants don't have canonical transcript
- Add gene name or id in cancer variant view

### Changed
- Cancer Variant view changed "Variant:Transcript:Exon:HGVS" to "Gene:Transcript:Exon:HGVS"

## [4.13]

### Added
- ClinVar SNVs track in IGV
- Add SMA view with SMN Copy Number data
- Easier to assign OMIM diagnoses from case page
- OMIM terms and specific OMIM term page

### Fixed
- Bug when adding a new gene to a panel
- Restored missing recent delivery reports
- Fixed style and links to other reports in case side panel
- Deleting cases using display_name and institute not deleting its variants
- Fixed bug that caused coordinates filter to override other filters
- Fixed a problem with finding some INS in loqusdb
- Layout on SV page when local observations without cases are present
- Make scout compatible with the new HPO definition files from `http://compbio.charite.de/jenkins/`
- General report visualization error when SNVs display names are very long


### Changed


## [4.12.4]

### Fixed
- Layout on SV page when local observations without cases are present

## [4.12.3]

### Fixed
- Case report when causative or pinned SVs have non null allele frequencies

## [4.12.2]

### Fixed
- SV variant links now take you to the SV variant page again
- Cancer variant view has cleaner table data entries for "N/A" data
- Pinned variant case level display hotfix for cancer and str - more on this later
- Cancer variants show correct alt/ref reads mirroring alt frequency now
- Always load all clinical STR variants even if a region load is attempted - index may be missing
- Same case repetition in variant local observations

## [4.12.1]

### Fixed
- Bug in variant.gene when gene has no HGVS description


## [4.12]

### Added
- Accepts `alignment_path` in load config to pass bam/cram files
- Display all phenotypes on variant page
- Display hgvs coordinates on pinned and causatives
- Clear panel pending changes
- Adds option to setup the database with static files
- Adds cli command to download the resources from CLI that scout needs
- Adds dummy files for merged somatic SV and CNV; as well as merged SNV, and INDEL part of #1279
- Allows for upload of OMIM-AUTO gene panel from static files without api-key

### Fixed
- Cancer case HPO panel variants link
- Fix so that some drop downs have correct size
- First IGV button in str variants page
- Cancer case activates on SNV variants
- Cases activate when STR variants are viewed
- Always calculate code coverage
- Pinned/Classification/comments in all types of variants pages
- Null values for panel's custom_inheritance_models
- Discrepancy between the manual disease transcripts and those in database in gene-edit page
- ACMG classification not showing for some causatives
- Fix bug which caused IGV.js to use hg19 reference files for hg38 data
- Bug when multiple bam files sources with non-null values are available


### Changed
- Renamed `requests` file to `scout_requests`
- Cancer variant view shows two, instead of four, decimals for allele and normal


## [4.11.1]

### Fixed
- Institute settings page
- Link institute settings to sharing institutes choices

## [4.11.0]

### Added
- Display locus name on STR variant page
- Alternative key `GNOMADAF_popmax` for Gnomad popmax allele frequency
- Automatic suggestions on how to improve the code on Pull Requests
- Parse GERP, phastCons and phyloP annotations from vep annotated CSQ fields
- Avoid flickering comment popovers in variant list
- Parse REVEL score from vep annotated CSQ fields
- Allow users to modify general institute settings
- Optionally format code automatically on commit
- Adds command to backup vital parts `scout export database`
- Parsing and displaying cancer SV variants from Manta annotated VCF files
- Dismiss cancer snv variants with cancer-specific options
- Add IGV.js UPD, RHO and TIDDIT coverage wig tracks.


### Fixed
- Slightly darker page background
- Fixed an issued with parsed conservation values from CSQ
- Clinvar submissions accessible to all users of an institute
- Header toolbar when on Clinvar page now shows institute name correctly
- Case should not always inactivate upon update
- Show dismissed snv cancer variants as grey on the cancer variants page
- Improved style of mappability link and local observations on variant page
- Convert all the GET requests to the igv view to POST request
- Error when updating gene panels using a file containing BOM chars
- Add/replace gene radio button not working in gene panels


## [4.10.1]

### Fixed
- Fixed issue with opening research variants
- Problem with coveralls not called by Travis CI
- Handle Biomart service down in tests


## [4.10.0]

### Added
- Rank score model in causatives page
- Exportable HPO terms from phenotypes page
- AMP guideline tiers for cancer variants
- Adds scroll for the transcript tab
- Added CLI option to query cases on time since case event was added
- Shadow clinical assessments also on research variants display
- Support for CRAM alignment files
- Improved str variants view : sorting by locus, grouped by allele.
- Delivery report PDF export
- New mosaicism tag option
- Add or modify individuals' age or tissue type from case page
- Display GC and allele depth in causatives table.
- Included primary reference transcript in general report
- Included partial causative variants in general report
- Remove dependency of loqusdb by utilising the CLI

### Fixed
- Fixed update OMIM command bug due to change in the header of the genemap2 file
- Removed Mosaic Tag from Cancer variants
- Fixes issue with unaligned table headers that comes with hidden Datatables
- Layout in general report PDF export
- Fixed issue on the case statistics view. The validation bars didn't show up when all institutes were selected. Now they do.
- Fixed missing path import by importing pathlib.Path
- Handle index inconsistencies in the update index functions
- Fixed layout problems


## [4.9.0]

### Added
- Improved MatchMaker pages, including visible patient contacts email address
- New badges for the github repo
- Links to [GENEMANIA](genemania.org)
- Sort gene panel list on case view.
- More automatic tests
- Allow loading of custom annotations in VCF using the SCOUT_CUSTOM info tag.

### Fixed
- Fix error when a gene is added to an empty dynamic gene panel
- Fix crash when attempting to add genes on incorrect format to dynamic gene panel
- Manual rank variant tags could be saved in a "Select a tag"-state, a problem in the variants view.
- Same case evaluations are no longer shown as gray previous evaluations on the variants page
- Stay on research pages, even if reset, next first buttons are pressed..
- Overlapping variants will now be visible on variant page again
- Fix missing classification comments and links in evaluations page
- All prioritized cases are shown on cases page


## [4.8.3]

### Added

### Fixed
- Bug when ordering sanger
- Improved scrolling over long list of genes/transcripts


## [4.8.2]

### Added

### Fixed
- Avoid opening extra tab for coverage report
- Fixed a problem when rank model version was saved as floats and not strings
- Fixed a problem with displaying dismiss variant reasons on the general report
- Disable load and delete filter buttons if there are no saved filters
- Fix problem with missing verifications
- Remove duplicate users and merge their data and activity


## [4.8.1]

### Added

### Fixed
- Prevent login fail for users with id defined by ObjectId and not email
- Prevent the app from crashing with `AttributeError: 'NoneType' object has no attribute 'message'`


## [4.8.0]

### Added
- Updated Scout to use Bootstrap 4.3
- New looks for Scout
- Improved dashboard using Chart.js
- Ask before inactivating a case where last assigned user leaves it
- Genes can be manually added to the dynamic gene list directly on the case page
- Dynamic gene panels can optionally be used with clinical filter, instead of default gene panel
- Dynamic gene panels get link out to chanjo-report for coverage report
- Load all clinvar variants with clinvar Pathogenic, Likely Pathogenic and Conflicting pathogenic
- Show transcripts with exon numbers for structural variants
- Case sort order can now be toggled between ascending and descending.
- Variants can be marked as partial causative if phenotype is available for case.
- Show a frequency tooltip hover for SV-variants.
- Added support for LDAP login system
- Search snv and structural variants by chromosomal coordinates
- Structural variants can be marked as partial causative if phenotype is available for case.
- Show normal and pathologic limits for STRs in the STR variants view.
- Institute level persistent variant filter settings that can be retrieved and used.
- export causative variants to Excel
- Add support for ROH, WIG and chromosome PNGs in case-view

### Fixed
- Fixed missing import for variants with comments
- Instructions on how to build docs
- Keep sanger order + verification when updating/reloading variants
- Fixed and moved broken filter actions (HPO gene panel and reset filter)
- Fixed string conversion to number
- UCSC links for structural variants are now separated per breakpoint (and whole variant where applicable)
- Reintroduced missing coverage report
- Fixed a bug preventing loading samples using the command line
- Better inheritance models customization for genes in gene panels
- STR variant page back to list button now does its one job.
- Allows to setup scout without a omim api key
- Fixed error causing "favicon not found" flash messages
- Removed flask --version from base cli
- Request rerun no longer changes case status. Active or archived cases inactivate on upload.
- Fixed missing tooltip on the cancer variants page
- Fixed weird Rank cell in variants page
- Next and first buttons order swap
- Added pagination (and POST capability) to cancer variants.
- Improves loading speed for variant page
- Problem with updating variant rank when no variants
- Improved Clinvar submission form
- General report crashing when dismissed variant has no valid dismiss code
- Also show collaborative case variants on the All variants view.
- Improved phenotype search using dataTables.js on phenotypes page
- Search and delete users with `email` instead of `_id`
- Fixed css styles so that multiselect options will all fit one column


## [4.7.3]

### Added
- RankScore can be used with VCFs for vcf_cancer files

### Fixed
- Fix issue with STR view next page button not doing its one job.

### Deleted
- Removed pileup as a bam viewing option. This is replaced by IGV


## [4.7.2]

### Added
- Show earlier ACMG classification in the variant list

### Fixed
- Fixed igv search not working due to igv.js dist 2.2.17
- Fixed searches for cases with a gene with variants pinned or marked causative.
- Load variant pages faster after fixing other causatives query
- Fixed mitochondrial report bug for variants without genes

## [4.7.1]

### Added

### Fixed
- Fixed bug on genes page


## [4.7.0]

### Added
- Export genes and gene panels in build GRCh38
- Search for cases with variants pinned or marked causative in a given gene.
- Search for cases phenotypically similar to a case also from WUI.
- Case variant searches can be limited to similar cases, matching HPO-terms,
  phenogroups and cohorts.
- De-archive reruns and flag them as 'inactive' if archived
- Sort cases by analysis_date, track or status
- Display cases in the following order: prioritized, active, inactive, archived, solved
- Assign case to user when user activates it or asks for rerun
- Case becomes inactive when it has no assignees
- Fetch refseq version from entrez and use it in clinvar form
- Load and export of exons for all genes, independent on refseq
- Documentation for loading/updating exons
- Showing SV variant annotations: SV cgh frequencies, gnomad-SV, local SV frequencies
- Showing transcripts mapping score in segmental duplications
- Handle requests to Ensembl Rest API
- Handle requests to Ensembl Rest Biomart
- STR variants view now displays GT and IGV link.
- Description field for gene panels
- Export exons in build 37 and 38 using the command line

### Fixed
- Fixes of and induced by build tests
- Fixed bug affecting variant observations in other cases
- Fixed a bug that showed wrong gene coverage in general panel PDF export
- MT report only shows variants occurring in the specific individual of the excel sheet
- Disable SSL certifcate verification in requests to chanjo
- Updates how intervaltree and pymongo is used to void deprecated functions
- Increased size of IGV sample tracks
- Optimized tests


## [4.6.1]

### Added

### Fixed
- Missing 'father' and 'mother' keys when parsing single individual cases


## [4.6.0]

### Added
- Description of Scout branching model in CONTRIBUTING doc
- Causatives in alphabetical order, display ACMG classification and filter by gene.
- Added 'external' to the list of analysis type options
- Adds functionality to display "Tissue type". Passed via load config.
- Update to IGV 2.

### Fixed
- Fixed alignment visualization and vcf2cytosure availability for demo case samples
- Fixed 3 bugs affecting SV pages visualization
- Reintroduced the --version cli option
- Fixed variants query by panel (hpo panel + gene panel).
- Downloaded MT report contains excel files with individuals' display name
- Refactored code in parsing of config files.


## [4.5.1]

### Added

### Fixed
- update requirement to use PyYaml version >= 5.1
- Safer code when loading config params in cli base


## [4.5.0]

### Added
- Search for similar cases from scout view CLI
- Scout cli is now invoked from the app object and works under the app context

### Fixed
- PyYaml dependency fixed to use version >= 5.1


## [4.4.1]

### Added
- Display SV rank model version when available

### Fixed
- Fixed upload of delivery report via API


## [4.4.0]

### Added
- Displaying more info on the Causatives page and hiding those not causative at the case level
- Add a comment text field to Sanger order request form, allowing a message to be included in the email
- MatchMaker Exchange integration
- List cases with empty synopsis, missing HPO terms and phenotype groups.
- Search for cases with open research list, or a given case status (active, inactive, archived)

### Fixed
- Variant query builder split into several functions
- Fixed delivery report load bug


## [4.3.3]

### Added
- Different individual table for cancer cases

### Fixed
- Dashboard collects validated variants from verification events instead of using 'sanger' field
- Cases shared with collaborators are visible again in cases page
- Force users to select a real institute to share cases with (actionbar select fix)


## [4.3.2]

### Added
- Dashboard data can be filtered using filters available in cases page
- Causatives for each institute are displayed on a dedicated page
- SNVs and and SVs are searchable across cases by gene and rank score
- A more complete report with validated variants is downloadable from dashboard

### Fixed
- Clinsig filter is fixed so clinsig numerical values are returned
- Split multi clinsig string values in different elements of clinsig array
- Regex to search in multi clinsig string values or multi revstat string values
- It works to upload vcf files with no variants now
- Combined Pileup and IGV alignments for SVs having variant start and stop on the same chromosome


## [4.3.1]

### Added
- Show calls from all callers even if call is not available
- Instructions to install cairo and pango libs from WeasyPrint page
- Display cases with number of variants from CLI
- Only display cases with number of variants above certain treshold. (Also CLI)
- Export of verified variants by CLI or from the dashboard
- Extend case level queries with default panels, cohorts and phenotype groups.
- Slice dashboard statistics display using case level queries
- Add a view where all variants for an institute can be searched across cases, filtering on gene and rank score. Allows searching research variants for cases that have research open.

### Fixed
- Fixed code to extract variant conservation (gerp, phyloP, phastCons)
- Visualization of PDF-exported gene panels
- Reintroduced the exon/intron number in variant verification email
- Sex and affected status is correctly displayed on general report
- Force number validation in SV filter by size
- Display ensembl transcripts when no refseq exists


## [4.3.0]

### Added
- Mosaicism tag on variants
- Show and filter on SweGen frequency for SVs
- Show annotations for STR variants
- Show all transcripts in verification email
- Added mitochondrial export
- Adds alternative to search for SVs shorter that the given length
- Look for 'bcftools' in the `set` field of VCFs
- Display digenic inheritance from OMIM
- Displays what refseq transcript that is primary in hgnc

### Fixed

- Archived panels displays the correct date (not retroactive change)
- Fixed problem with waiting times in gene panel exports
- Clinvar fiter not working with human readable clinsig values

## [4.2.2]

### Fixed
- Fixed gene panel create/modify from CSV file utf-8 decoding error
- Updating genes in gene panels now supports edit comments and entry version
- Gene panel export timeout error

## [4.2.1]

### Fixed
- Re-introduced gene name(s) in verification email subject
- Better PDF rendering for excluded variants in report
- Problem to access old case when `is_default` did not exist on a panel


## [4.2.0]

### Added
- New index on variant_id for events
- Display overlapping compounds on variants view

### Fixed
- Fixed broken clinical filter


## [4.1.4]

### Added
- Download of filtered SVs

### Fixed
- Fixed broken download of filtered variants
- Fixed visualization issue in gene panel PDF export
- Fixed bug when updating gene names in variant controller


## [4.1.3]

### Fixed
- Displays all primary transcripts


## [4.1.2]

### Added
- Option add/replace when updating a panel via CSV file
- More flexible versioning of the gene panels
- Printing coverage report on the bottom of the pdf case report
- Variant verification option for SVs
- Logs uri without pwd when connecting
- Disease-causing transcripts in case report
- Thicker lines in case report
- Supports HPO search for cases, both terms or if described in synopsis
- Adds sanger information to dashboard

### Fixed
- Use db name instead of **auth** as default for authentication
- Fixes so that reports can be generated even with many variants
- Fixed sanger validation popup to show individual variants queried by user and institute.
- Fixed problem with setting up scout
- Fixes problem when exac file is not available through broad ftp
- Fetch transcripts for correct build in `adapter.hgnc_gene`

## [4.1.1]
- Fix problem with institute authentication flash message in utils
- Fix problem with comments
- Fix problem with ensembl link


## [4.1.0]

### Added
- OMIM phenotypes to case report
- Command to download all panel app gene panels `scout load panel --panel-app`
- Links to genenames.org and omim on gene page
- Popup on gene at variants page with gene information
- reset sanger status to "Not validated" for pinned variants
- highlight cases with variants to be evaluated by Sanger on the cases page
- option to point to local reference files to the genome viewer pileup.js. Documented in `docs.admin-guide.server`
- option to export single variants in `scout export variants`
- option to load a multiqc report together with a case(add line in load config)
- added a view for searching HPO terms. It is accessed from the top left corner menu
- Updates the variants view for cancer variants. Adds a small cancer specific filter for known variants
- Adds hgvs information on cancer variants page
- Adds option to update phenotype groups from CLI

### Fixed
- Improved Clinvar to submit variants from different cases. Fixed HPO terms in casedata according to feedback
- Fixed broken link to case page from Sanger modal in cases view
- Now only cases with non empty lists of causative variants are returned in `adapter.case(has_causatives=True)`
- Can handle Tumor only samples
- Long lists of HGNC symbols are now possible. This was previously difficult with manual, uploaded or by HPO search when changing filter settings due to GET request limitations. Relevant pages now use POST requests. Adds the dynamic HPO panel as a selection on the gene panel dropdown.
- Variant filter defaults to default panels also on SV and Cancer variants pages.

## [4.0.0]

### WARNING ###

This is a major version update and will require that the backend of pre releases is updated.
Run commands:

```
$scout update genes
$scout update hpo
```

- Created a Clinvar submission tool, to speed up Clinvar submission of SNVs and SVs
- Added an analysis report page (html and PDF format) containing phenotype, gene panels and variants that are relevant to solve a case.

### Fixed
- Optimized evaluated variants to speed up creation of case report
- Moved igv and pileup viewer under a common folder
- Fixed MT alignment view pileup.js
- Fixed coordinates for SVs with start chromosome different from end chromosome
- Global comments shown across cases and institutes. Case-specific variant comments are shown only for that specific case.
- Links to clinvar submitted variants at the cases level
- Adapts clinvar parsing to new format
- Fixed problem in `scout update user` when the user object had no roles
- Makes pileup.js use online genome resources when viewing alignments. Now any instance of Scout can make use of this functionality.
- Fix ensembl link for structural variants
- Works even when cases does not have `'madeline_info'`
- Parses Polyphen in correct way again
- Fix problem with parsing gnomad from VEP

### Added
- Added a PDF export function for gene panels
- Added a "Filter and export" button to export custom-filtered SNVs to CSV file
- Dismiss SVs
- Added IGV alignments viewer
- Read delivery report path from case config or CLI command
- Filter for spidex scores
- All HPO terms are now added and fetched from the correct source (https://github.com/obophenotype/human-phenotype-ontology/blob/master/hp.obo)
- New command `scout update hpo`
- New command `scout update genes` will fetch all the latest information about genes and update them
- Load **all** variants found on chromosome **MT**
- Adds choice in cases overview do show as many cases as user like

### Removed
- pileup.min.js and pileup css are imported from a remote web location now
- All source files for HPO information, this is instead fetched directly from source
- All source files for gene information, this is instead fetched directly from source

## [3.0.0]
### Fixed
- hide pedigree panel unless it exists

## [1.5.1] - 2016-07-27
### Fixed
- look for both ".bam.bai" and ".bai" extensions

## [1.4.0] - 2016-03-22
### Added
- support for local frequency through loqusdb
- bunch of other stuff

## [1.3.0] - 2016-02-19
### Fixed
- Update query-phenomizer and add username/password

### Changed
- Update the way a case is checked for rerun-status

### Added
- Add new button to mark a case as "checked"
- Link to clinical variants _without_ 1000G annotation

## [1.2.2] - 2016-02-18
### Fixed
- avoid filtering out variants lacking ExAC and 1000G annotations

## [1.1.3] - 2015-10-01
### Fixed
- persist (clinical) filter when clicking load more
- fix #154 by robustly setting clinical filter func. terms

## [1.1.2] - 2015-09-07
### Fixed
- avoid replacing coverage report with none
- update SO terms, refactored

## [1.1.1] - 2015-08-20
### Fixed
- fetch case based on collaborator status (not owner)

## [1.1.0] - 2015-05-29
### Added
- link(s) to SNPedia based on RS-numbers
- new Jinja filter to "humanize" decimal numbers
- show gene panels in variant view
- new Jinja filter for decoding URL encoding
- add indicator to variants in list that have comments
- add variant number threshold and rank score threshold to load function
- add event methods to mongo adapter
- add tests for models
- show badge "old" if comment was written for a previous analysis

### Changed
- show cDNA change in transcript summary unless variant is exonic
- moved compounds table further up the page
- show dates for case uploads in ISO format
- moved variant comments higher up on page
- updated documentation for pages
- read in coverage report as blob in database and serve directly
- change ``OmimPhenotype`` to ``PhenotypeTerm``
- reorganize models sub-package
- move events (and comments) to separate collection
- only display prev/next links for the research list
- include variant type in breadcrumbs e.g. "Clinical variants"

### Removed
- drop dependency on moment.js

### Fixed
- show the same level of detail for all frequencies on all pages
- properly decode URL encoded symbols in amino acid/cDNA change strings
- fixed issue with wipe permissions in MongoDB
- include default gene lists in "variants" link in breadcrumbs

## [1.0.2] - 2015-05-20
### Changed
- update case fetching function

### Fixed
- handle multiple cases with same id

## [1.0.1] - 2015-04-28
### Fixed
- Fix building URL parameters in cases list Vue component

## [1.0.0] - 2015-04-12
Codename: Sara Lund

![Release 1.0](artwork/releases/release-1-0.jpg)

### Added
- Add email logging for unexpected errors
- New command line tool for deleting case

### Changed
- Much improved logging overall
- Updated documentation/usage guide
- Removed non-working IGV link

### Fixed
- Show sample display name in GT call
- Various small bug fixes
- Make it easier to hover over popups

## [0.0.2-rc1] - 2015-03-04
### Added
- add protein table for each variant
- add many more external links
- add coverage reports as PDFs

### Changed
- incorporate user feedback updates
- big refactor of load scripts

## [0.0.2-rc2] - 2015-03-04
### Changes
- add gene table with gene description
- reorganize inheritance models box

### Fixed
- avoid overwriting gene list on "research" load
- fix various bugs in external links

## [0.0.2-rc3] - 2015-03-05
### Added
- Activity log feed to variant view
- Adds protein change strings to ODM and Sanger email

### Changed
- Extract activity log component to macro

### Fixes
- Make Ensembl transcript links use archive website<|MERGE_RESOLUTION|>--- conflicted
+++ resolved
@@ -10,12 +10,8 @@
 - Adds CLI command to update individual alignments path
 
 ### Fixed
-<<<<<<< HEAD
+- Do not display Pedigree panel in cancer view
 - Do not rely on internet connection and services available when running CI tests
-=======
-- Do not display Pedigree panel in cancer view
-### Changed
->>>>>>> 2d43aac1
 
 ### Changed
 - Updates ranges for user ranks to fit todays usage
