--- conflicted
+++ resolved
@@ -5,6 +5,8 @@
 About changelog [here](https://keepachangelog.com/en/1.0.0/)
 
 ## [unreleased]
+### Changed
+- Parallelize variant loading for each chromosome
 ### Fixed
 - command line crashing with error when updating a user that doesn't exist
 
@@ -23,13 +25,8 @@
 - Retrieve and display case and variant custom images using image's saved path
 - Cases are activated by viewing FSHD and SMA reports
 - Split multi-gene SNV variants into single genes when submitting to Matchmaker Exchange
-<<<<<<< HEAD
-- Alamut links now appear on the gene level, using transcript and hgvs notation. Less precise, but better for indels.
-- Parallelize variant loading for each chromosome
-=======
 - Alamut links also on the gene level, using transcript and HGVS: better for indels. Keep variant link for missing HGVS
 - Thaw WTForms - explicitly coerce form decimal field entries when filters fetched from db
->>>>>>> 82eb6f69
 ### Fixed
 - Removed some extra characters from top of general report left over from FontAwsome fix
 - Do not save fusion variants-specific key/values in other types of variants
