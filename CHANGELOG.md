# Change Log
All notable changes to this project will be documented in this file.
This project adheres to [Semantic Versioning](http://semver.org/).

About changelog [here](https://keepachangelog.com/en/1.0.0/)

## [unreleased]
### Added
- Button on SMN CN page to search variants within SMN1 and SMN2 genes
- Options for selectively updating OMICS variants (fraser, outrider) on a case
- Log users' activity to file by specifying `USERS_ACTIVITY_LOG_PATH` parameter in app config
### Changed
- Documentation for OMICS variants and updating a case
- Include both creation and last modification dates in gene panels pages
- Moved code to collect MT copy number stats for the MT report to the chanjo extension
- On the gene panelS page, show expanded gene panel version list in one column only
### Fixed
- Broken heading anchors in the documentation (`admin-guide/login-system.md` and `admin-guide/setup-scout.md` files)
- Avoid open login redirect attacks by always redirecting to cases page upon user login
- Stricter check of ID of gene panels to prevent file downloading vulnerability
<<<<<<< HEAD
- Omics variant view test coverage
=======
- Removed link to the retired SPANR service. SPIDEX scores are still parsed and displayed if available from variant annotation.
>>>>>>> a7485ad1

## [4.88.1]
### Fixed
- Patch update igv.js to 3.0.5

## [4.88]
### Added
- Added CoLoRSdb frequency to Pop Freq column on variantS page
- Hovertip to gene panel names with associated genes in SV variant view, when variant covers more than one gene
- RNA sample ID can be provided in case load config if different from sample_id
### Fixed
- Broken `scout setup database` command
- Update demo VCF header, adding missing keys found on variants
- Broken upload to Codecov step in Tests & Coverage GitHub action
- Tomte DROP column names have been updated (backwards compatibility preserved for main fields)
- WTS outlierS view to display correct individual IDs for cases with multiple individuals
- WTS outlierS not displayed on WTS outlierS view

## [4.87.1]
### Fixed
- Positioning and alignment of genes cell on variantS page

## [4.87]
### Added
- Option to configure RNA build on case load (default '38')
### Changed
- Tooltip on RNA alignments now shows RNA genome build version
- Updated igv.js to v3.0.4
### Fixed
- Style of "SNVs" and "SVs" buttons on WTS Outliers page
- Chromosome alias files for igv.js
- Genes track displayed also when RNA alignments are present without splice junctions track on igv browser
- Genes track displayed again when splice junction tracks are present

## [4.86.1]
### Fixed
- Loading and updating PanelApp panels, including PanelApp green

## [4.86]
### Added
- Display samples' name (tooltip) and affected status directly on caseS page
- Search SVs across all cases, in given genes
- `CLINVAR_API_URL` param can be specified in app settings to override the URL used to send ClinVar submissions to. Intended for testing.
- Support for loading and storing OMICS data
- Parse DROP Fraser and Outrider TSVs
- Display omics variants - wts outliers (Fraser, Outrider)
- Parse GNOMAD `gnomad_af` and `gnomad_popmax_af` keys from variants annotated with `echtvar`
- Make removed panel optionally visible to non-admin or non maintainers
- Parse CoLoRSdb frequencies annotated in the variant INFO field with the `colorsdb_af` key
- Download -omics variants using the `Filter and export button`
- Clickable COSMIC links on IGV tracks
- Possibility to un-audit previously audited filters
- Reverted table style and removed font awesome style from IGV template
- Case status tags displayed on dashboard case overview
### Changed
- Updated igv.js to v3.0.1
- Alphabetically sort IGV track available for custom selection
- Updated wokeignore to avoid unfixable warning
- Update Chart.js to v4.4.3
- Use tornado library version >= 6.4.1
- Fewer variants in the MEI demo file
- Switch to FontAwesome v.6 instead of using icons v.5 + kit with icons v.6
- Show time (hours and minutes) additionally to date on comments and activity panel
### Fixed
- Only add expected caller keys to variant (FOUND_IN or SVDB_ORIGIN)
- Splice junction merged track height offset in IGV.js
- Splice junction initiation crash with empty variant obj
- Splice junction variant routing for cases with WTS but without outlier data
- Variant links to ExAC, now pointing to gnomAD, since the ExAC browser is no longer available
- Style of HPO terms assigned to a case, now one phenotype per line
- RNA sashimi view rendering should work also if the gene track is user disabled
- Respect IGV tracks chosen by user in variant IGV settings

## [4.85]
### Added
- Load also genes which are missing Ensembl gene ID (72 in both builds), including immunoglobulins and fragile sites
### Changed
- Unfreeze werkzeug again
- Show "(Removed)" after removed panels in dropdown
- The REVEL score is collected as the maximum REVEL score from all of the variant's transcripts
- Parse GNOMAD POPMAX values only if they are numerical when loading variants
### Fixed
- Alphabetically sort "select default panels" dropdown menu options on case page
- Show gene panel removed status on case page
- Fixed visibility of the following buttons: remove assignee, remove pinned/causative, remove comment, remove case from group

## [4.84]
### Changed
- Clearer error message when a loqusdb query fails for an instance that initially connected
- Do not load chanjo-report module if not needed and more visible message when it fails loading
- Converted the HgncGene class into a Pydantic class
- Swap menu open and collapse indicator chevrons - down is now displayed-open, right hidden-closed
- Linters and actions now all use python 3.11
### Fixed
- Safer way to update variant genes and compounds that avoids saving temporary decorators into variants' database documents
- Link to HGNC gene report on gene page
- Case file load priority so that e.g. SNV get loaded before SV, or clinical before research, for consistent variant_id collisions

## [4.83]
### Added
- Edit ACMG classifications from variant page (only for classifications with criteria)
- Events for case CLI events (load case, update case, update individual)
- Support for loading and displaying local custom IGV tracks
- MANE IGV track to be used as a local track for igv.js (see scout demo config file)
- Optional separate MT VCFs, for `nf-core/raredisease`
### Changed
- Avoid passing verbs from CaseHandler - functions for case sample and individual in CaseEventHandler
- Hide mtDNA report and coverage report links on case sidebar for cases with WTS data only
- Modified OMIM-AUTO gene panel to include genes in both genome builds
- Moved chanjo code into a dedicated extension
- Optimise the function that collects "match-safe" genes for an institute by avoiding duplicated genes from different panels
- Users must actively select "show matching causatives/managed" on a case page to see matching numbers
- Upgraded python version from 3.8 to 3.11 in Docker images
### Fixed
- Fix several tests that relied on number of events after setup to be 0
- Removed unused load case function
- Artwork logo sync sketch with png and export svg
- Clearer exception handling on chanjo-report setup - fail early and visibly
- mtDNA report crashing when one or more samples from a case is not in the chanjo database
- Case page crashing on missing phenotype terms
- ACMG benign modifiers
- Speed up tests by caching python env correctly in Github action and adding two more test groups
- Agile issue templates were added globally to the CG-org. Adding custom issue templates to avoid exposing customers
- PanelApp panel not saving genes with empty `EnsembleGeneIds` list
- Speed up checking outdated gene panels
- Do not load research variants automatically when loading a case

## [4.82.2]
### Fixed
- Warning icon in case pages for individuals where `confirmed_sex` is false
- Show allele sizes form ExpansionHunter on STR variantS page again

## [4.82.1]
### Fixed
- Revert the installation of flask-ldapconn to use the version available on PyPI to be able to push new scout releases to PyPI

## [4.82]
### Added
- Tooltip for combined score in tables for compounds and overlapping variants
- Checkbox to filter variants by excluding genes listed in selected gene panels, files or provided as list
- STR variant information card with database links, replacing empty frequency panel
- Display paging and number of HPO terms available in the database on Phenotypes page
- On case page, typeahead hints when searching for a disease using substrings containing source ("OMIM:", "ORPHA:")
- Button to monitor the status of submissions on ClinVar Submissions page
- Option to filter cancer variants by number of observations in somatic and germline archived database
- Documentation for integrating chanjo2
- More up-to-date VEP CSQ dbNSFP frequency keys
- Parse PacBio TRGT (Tandem repeat genotyping tool) Short Tandem Repeat VCFs
### Changed
- In the case_report #panel-tables has a fixed width
- Updated IGV.js to 2.15.11
- Fusion variants in case report now contain same info as on fusion variantS page
- Block submission of somatic variants to ClinVar until we harmonise with their changed API
- Additional control on the format of conditions provided in ClinVar form
- Errors while loading managed variants from file are now displayed on the Managed Variants page
- Chanjo2 coverage button visible only when query will contain a list of HGNC gene IDs
- Use Python-Markdown directly instead of the unmaintained Flask-Markdown
- Use Markupsafe instead of long deprecated, now removed Flask Markup
- Prepare to unfreeze Werkzeug, but don't actually activate until chanjo can deal with the change
### Fixed
- Submit requests to Chanjo2 using HTML forms instead of JSON data
- `Research somatic variants` link name on caseS page
- Broken `Install the HTML 2 PDF renderer` step in a GitHub action
- Fix ClinVar form parsing to not include ":" in conditionType.id when condition conditionType.db is Orphanet
- Fix condition dropdown and pre-selection on ClinVar form for cases with associated ORPHA diagnoses
- Improved visibility of ClinVar form in dark mode
- End coordinates for indels in ClinVar form
- Diagnoses API search crashing with empty search string
- Variant's overlapping panels should show overlapping of variant genes against the latest version of the panel
- Case page crashing when case has both variants in a ClinVar submission and pinned not loaded variants
- Installation of git in second build stage of Dockerfile, allowing correct installation of libraries

## [4.81]
### Added
- Tag for somatic SV IGH-DUX4 detection samtools script
### Changed
- Upgraded Bootstrap version in reports from 4.3.1 to 5.1.3
### Fixed
- Buttons layout in HPO genes panel on case page
- Added back old variant rankscore index with different key order to help loading on demo instance
- Cancer case_report panel-table no longer contains inheritance information
- Case report pinned variants card now displays info text if all pinned variants are present in causatives
- Darkmode setting now applies to the comment-box accordion
- Typo in case report causing `cancer_rank_options is undefined` error

## [4.80]
### Added
- Support for .d4 files coverage using chanjo2 (Case page sidebar link) with test
- Link to chanjo2 coverage report and coverage gene overview on gene panel page
- Link to chanjo2 coverage report on Case page, HPO dynamic gene list
- Link to genes coverage overview report on Case page, HPO dynamic gene list
### Changed
- All links in disease table on diagnosis page now open in a new tab
- Dark mode settings applied to multi-selects on institute settings page
- Comments on case and variant pages can be viewed by expanding an accordion
- On case page information on pinned variants and variants submitted to ClinVar are displayed in the same table
- Demo case file paths are now stored as absolute paths
- Optimised indices to address slow queries
- On case page default panels are now found at the top of the table, and it can be sorted by this trait
### Fixed
- On variants page, search for variants in genes present only in build 38 returning no results
- Pin/unpin with API was not able to make event links
- A new field `Explanation for multiple conditions` is available in ClinVar for submitting variants with more than one associated condition
- Fusion genes with partners lacking gene HGNC id will still be fully loaded
- Fusion variantS export now contains fusion variant specific columns
- When Loqusdb observations count is one the table includes information on if observation was for the current or another case

## [4.79.1]
### Fixed
- Exporting variants without rank score causing page to crash
- Display custom annotations also on cancer variant page

## [4.79]
### Added
- Added tags for Sniffles and CNVpytor, two LRS SV callers
- Button on case page for displaying STR variants occurring in the dynamic HPO panel
- Display functional annotation relative to variant gene's MANE transcripts on variant summary, when available
- Links to ACMG structural variant pathogenicity classification guidelines
- Phenomodels checkboxes can now include orpha terms
- Add incidental finding to case tags
- Get an alert on caseS page when somebody validates variants you ordered Sanger sequencing for
### Changed
- In the diagnoses page genes associated with a disease are displayed using hgnc symbol instead of hgnc id
- Refactor view route to allow navigation directly to unique variant document id, improve permissions check
- Do not show MANE and MANE Plus Clinical transcripts annotated from VEP (saved in variants) but collect this info from the transcripts database collection
- Refactor view route to allow navigation directly to unique case id (in particular for gens)
- `Institutes to share cases with` on institute's settings page now displays institutes names and IDs
- View route with document id selects view template based on variant category
### Fixed
- Refactored code in cases blueprints and variant_events adapter (set diseases for partial causative variants) to use "disease" instead of "omim" to encompass also ORPHA terms
- Refactored code in `scout/parse/omim.py` and `scout/parse/disease_terms.py` to use "disease" instead of "phenotype" to differentiate from HPO terms
- Be more careful about checking access to variant on API access
- Show also ACMG VUS on general report (could be missing if not e.g. pinned)

## [4.78]
### Added
- Case status labels can be added, giving more finegrained details on a solved status (provisional, diagnostic, carrier, UPD, SMN, ...)
- New SO terms: `sequence_variant` and `coding_transcript_variant`
- More MEI specific annotation is shown on the variant page
- Parse and save MANE transcripts info when updating genes in build 38
- ClinVar submission can now be downloaded as a json file
- `Mane Select` and `Mane Plus Clinical` badges on Gene page, when available
- ClinVar submission can now be downloaded as a json file
- API endpoint to pin variant
- Display common/uncommon/rare on summary of mei variant page
### Changed
- In the ClinVar form, database and id of assertion criteria citation are now separate inputs
- Customise institute settings to be able to display all cases with a certain status on cases page (admin users)
- Renamed `Clinical Significance` to `Germline Classification` on multistep ClinVar form
- Changed the "x" in cases.utils.remove_form button text to red for better visibility in dark mode
- Update GitHub actions
- Default loglevel up to INFO, making logs with default start easier to read
- Add XTR region to PAR region definition
- Diagnoses can be searched on diagnoses page without waiting for load first
### Fixed
- Removed log info showing hgnc IDs used in variantS search
- Maintain Matchmaker Exchange and Beacon submission status when a case is re-uploaded
- Inheritance mode from ORPHA should not be confounded with the OMIM inheritance model
- Decipher link URL changes
- Refactored code in cases blueprints to use "disease" instead of "omim" to encompass also ORPHA terms

## [4.77]
### Added
- Orpha disease terms now include information on inheritance
- Case loading via .yaml config file accepts subject_id and phenotype_groups (if previously defined as constant default or added per institute)
- Possibility to submit variants associated with Orphanet conditions to ClinVar
- Option update path to .d4 files path for individuals of an existing case using the command line
- More constraint information is displayed per gene in addition to pLi: missense and LoF OE, CI (inluding LOEUF) and Z-score.
### Changed
- Introduce validation in the ClinVar multistep form to make sure users provide at least one variant-associated condition
- CLI scout update individual accepts subject_id
- Update ClinVar inheritance models to reflect changes in ClinVar submission API
- Handle variant-associated condition ID format in background when creating ClinVar submissions
- Replace the code that downloads Ensembl genes, transcripts and exons with the Schug web app
- Add more info to error log when transcript variant frequency parsing fails.
- GnomAD v4 constraint information replaces ExAC constraints (pLi).
### Fixed
- Text input of associated condition in ClinVar form now aligns to the left
- Alignment of contents in the case report has been updated
- Missing number of phenotypes and genes from case diagnoses
- Associate OMIM and/or ORPHA diagnoses with partial causatives
- Visualization of partial causatives' diagnoses on case page: style and links
- Revert style of pinned variants window on the case page
- Rename `Clinical significanc` to `Germline classification` in ClinVar submissions exported files
- Rename `Clinical significance citations` to `Classification citations` in ClinVar submissions exported files
- Rename `Comment on clinical significance` to `Comment on classification` in ClinVar submissions exported files
- Show matching partial causatives on variant page
- Matching causatives shown on case page consisting only of variant matching the default panels of the case - bug introduced since scout v4.72 (Oct 18, 2023)
- Missing somatic variant read depth leading to report division by zero

## [4.76]
### Added
- Orphacodes are visible in phenotype tables
- Pydantic validation of image paths provided in case load config file
- Info on the user which created a ClinVar submission, when available
- Associate .d4 files to case individuals when loading a case via config file
### Changed
- In diagnoses page the load of diseases are initiated by clicking a button
- Revel score, Revel rank score and SpliceAI values are also displayed in Causatives and Validated variants tables
- Remove unused functions and tests
- Analysis type and direct link from cases list for OGM cases
- Removed unused `case_obj` parameter from server/blueprints/variant/controllers/observations function
- Possibility to reset ClinVar submission ID
- Allow ClinVar submissions with custom API key for users registered as ClinVar submitters or when institute doesn't have a preset list of ClinVar submitters
- Ordered event verbs alphabetically and created ClinVar-related user events
- Removed the unused "no-variants" option from the load case command line
### Fixed
- All disease_terms have gene HGNC ids as integers when added to the scout database
- Disease_term identifiers are now prefixed with the name of the coding system
- Command line crashing with error when updating a user that doesn't exist
- Thaw coloredlogs - 15.0.1 restores errorhandler issue
- Thaw crypography - current base image and library version allow Docker builds
- Missing delete icons on phenomodels page
- Missing cryptography lib error while running Scout container on an ARM processor
- Round CADD values with many decimals on causatives and validated variants pages
- Dark-mode visibility of some fields on causatives and validated variants pages
- Clinvar submitters would be cleared when unprivileged users saved institute settings page
- Added a default empty string in cases search form to avoid None default value
- Page crashing when user tries to remove the same variant from a ClinVar submission in different browser tabs
- Update more GnomAD links to GnomAD v4 (v38 SNVs, MT vars, STRs)
- Empty cells for RNA fusion variants in Causatives and Verified variants page
- Submenu icons missing from collapsible actionbar
- The collapsible actionbar had some non-collapsing overly long entries
- Cancer observations for SVs not appearing in the variant details view
- Archived local observations not visible on cancer variantS page
- Empty Population Frequency column in the Cancer SV Variants view
- Capital letters in ClinVar events description shown on case page

## [4.75]
### Added
- Hovertip to gene panel names with associated genes in variant view, when variant covers more than one gene
- Tests for panel to genes
- Download of Orphadata en_product6 and en_product4 from CLI
- Parse and save `database_found` key/values for RNA fusion variants
- Added fusion_score, ffpm, split_reads, junction_reads and fusion_caller to the list of filters on RNA fusion variants page
- Renamed the function `get_mei_info` to `set_mei_info` to be consistent with the other functions
- Fixed removing None key/values from parsed variants
- Orphacodes are included in the database disease_terms
### Changed
- Allow use of projections when retrieving gene panels
- Do not save custom images as binary data into case and variant database documents
- Retrieve and display case and variant custom images using image's saved path
- Cases are activated by viewing FSHD and SMA reports
- Split multi-gene SNV variants into single genes when submitting to Matchmaker Exchange
- Alamut links also on the gene level, using transcript and HGVS: better for indels. Keep variant link for missing HGVS
- Thaw WTForms - explicitly coerce form decimal field entries when filters fetched from db
### Fixed
- Removed some extra characters from top of general report left over from FontAwsome fix
- Do not save fusion variants-specific key/values in other types of variants
- Alamut link for MT variants in build 38
- Convert RNA fusions variants `tool_hits` and `fusion_score` keys from string to numbers
- Fix genotype reference and alternative sequencing depths defaulting to -1 when values are 0
- DecimalFields were limited to two decimal places for several forms - lifting restrictions on AF, CADD etc.

## [4.74.1]
### Changed
- Parse and save into database also OMIM terms not associated to genes
### Fixed
- BioNano API FSHD report requests are GET in Access 1.8, were POST in 1.7
- Update more FontAwesome icons to avoid Pro icons
- Test if files still exist before attempting to load research variants
- Parsing of genotypes error, resulting in -1 values when alt or ref read depths are 0

## [4.74]
### Added
- SNVs and Indels, MEI and str variants genes have links to Decipher
- An `owner + case display name` index for cases database collection
- Test and fixtures for RNA fusion case page
- Load and display fusion variants from VCF files as the other variant types
- Option to update case document with path to mei variants (clinical and research)
### Changed
- Details on variant type and category for audit filters on case general report
- Enable Gens CN profile button also in somatic case view
- Fix case of analysis type check for Gens analysis button - only show for WGS
### Fixed
- loqusdb table no longer has empty row below each loqusid
- MatchMaker submission details page crashing because of change in date format returned by PatientMatcher
- Variant external links buttons style does not change color when visited
- Hide compounds with compounds follow filter for region or function would fail for variants in multiple genes
- Updated FontAwesome version to fix missing icons

## [4.73]
### Added
- Shortcut button for HPO panel MEI variants from case page
- Export managed variants from CLI
### Changed
- STRs visualization on case panel to emphasize abnormal repeat count and associated condition
- Removed cytoband column from STRs variant view on case report
- More long integers formatted with thin spaces, and copy to clipboard buttons added
### Fixed
- OMIM table is scrollable if higher than 700px on SV page
- Pinned variants validation badge is now red for false positives.
- Case display name defaulting to case ID when `family_name` or `display_name` are missing from case upload config file
- Expanded menu visible at screen sizes below 1000px now has background color
- The image in ClinVar howto-modal is now responsive
- Clicking on a case in case groups when case was already removed from group in another browser tab
- Page crashing when saving filters for mei variants
- Link visited color of images

## [4.72.4]
### Changed
- Automatic test mongod version increased to v7
### Fixed
- GnomAD now defaults to hg38 - change build 37 links accordingly

## [4.72.3]
### Fixed
- Somatic general case report small variant table can crash with unclassified variants

## [4.72.2]
### Changed
- A gunicorn maxrequests parameter for Docker server image - default to 1200
- STR export limit increased to 500, as for other variants
- Prevent long number wrapping and use thin spaces for separation, as per standards from SI, NIST, IUPAC, BIPM.
- Speed up case retrieval and lower memory use by projecting case queries
- Make relatedness check fails stand out a little more to new users
- Speed up case retrieval and lower memory use by projecting case queries
- Speed up variant pages by projecting only the necessary keys in disease collection query
### Fixed
- Huge memory use caused by cases and variants pages pulling complete disease documents from DB
- Do not include genes fetched from HPO terms when loading diseases
- Consider the renamed fields `Approved Symbol` -> `Approved Gene Symbol` and `Gene Symbols` -> `Gene/Locus And Other Related Symbols` when parsing OMIM terms from genemap2.txt file

## [4.72.1]
### Fixed
- Jinja filter that renders long integers
- Case cache when looking for causatives in other cases causing the server to hang

## [4.72]
### Added
- A GitHub action that checks for broken internal links in docs pages
- Link validation settings in mkdocs.yml file
- Load and display full RNA alignments on alignment viewer
- Genome build check when loading a case
- Extend event index to previous causative variants and always load them
### Fixed
- Documentation nav links for a few documents
- Slightly extended the BioNano Genomics Access integration docs
- Loading of SVs when VCF is missing the INFO.END field but has INFO.SVLEN field
- Escape protein sequence name (if available) in case general report to render special characters correctly
- CaseS HPO term searches for multiple terms works independent of order
- CaseS search regexp should not allow backslash
- CaseS cohort tags can contain whitespace and still match
- Remove diagnoses from cases even if OMIM term is not found in the database
- Parsing of disease-associated genes
- Removed an annoying warning while updating database's disease terms
- Displaying custom case images loaded with scout version <= 4.71
- Use pydantic version >=2 in requirements.txt file
### Changed
- Column width adjustment on caseS page
- Use Python 3.11 in tests
- Update some github actions
- Upgraded Pydantic to version 2
- Case validation fails on loading when associated files (alignments, VCFs and reports) are not present on disk
- Case validation fails on loading when custom images have format different then ["gif", "svg", "png", "jpg", "jpeg"]
- Custom images keys `case` and `str` in case config yaml file are renamed to `case_images` and `str_variants_images`
- Simplify and speed up case general report code
- Speed up case retrieval in case_matching_causatives
- Upgrade pymongo to version 4
- When updating disease terms, check that all terms are consistent with a DiseaseTerm model before dropping the old collection
- Better separation between modules loading HPO terms and diseases
- Deleted unused scout.build.phenotype module
- Stricter validation of mandatory genome build key when loading a case. Allowed values are ['37','38',37,38]
- Improved readability of variants length and coordinates on variantS pages

## [4.71]
### Added
- Added Balsamic keys for SweGen and loqusdb local archive frequecies, SNV and SV
- New filter option for Cancer variantS: local archive RD loqusdb
- Show annotated observations on SV variantS view, also for cancer somatic SVs
- Revel filter for variantS
- Show case default panel on caseS page
- CADD filter for Cancer Somatic SNV variantS - show score
- SpliceAI-lookup link (BROAD, shows SpliceAI and Pangolin) from variant page
- BioNano Access server API - check projects, samples and fetch FSHD reports
### Fixed
- Name of reference genome build for RNA for compatibility with IGV locus search change
- Howto to run the Docker image on Mac computers in `admin-guide/containers/container-deploy.md`
- Link to Weasyprint installation howto in README file
- Avoid filling up disk by creating a reduced VCF file for every variant that is visualized
- Remove legacy incorrectly formatted CODEOWNERS file
- Restrain variant_type requests to variantS views to "clinical" or "research"
- Visualization of cancer variants where cancer case has no affected individual
- ProteinPaint gene link (small StJude API change)
- Causative MEI variant link on causatives page
- Bionano access api settings commented out by default in Scout demo config file.
- Do not show FSHD button on freshly loaded cases without bionano_access individuals
- Truncate long variants' HGVS on causative/Clinically significant and pinned variants case panels
### Changed
- Remove function call that tracks users' browser version
- Include three more splice variant SO terms in clinical filter severe SO terms
- Drop old HPO term collection only after parsing and validation of new terms completes
- Move score to own column on Cancer Somatic SNV variantS page
- Refactored a few complex case operations, breaking out sub functionalities

## [4.70]
### Added
- Download a list of Gene Variants (max 500) resulting from SNVs and Indels search
- Variant PubMed link to search for gene symbol and any aliases
### Changed
- Clearer gnomAD values in Variants page
### Fixed
- CaseS page uniform column widths
- Include ClinVar variants into a scrollable div element on Case page
- `canonical_transcript` variable not initialized in get_hgvs function (server.blueprints.institutes.controllers.py)
- Catch and display any error while importing Phenopacket info
- Modified Docker files to use python:3.8-slim-bullseye to prevent gunicorn workers booting error

## [4.69]
### Added
- ClinVar submission howto available also on Case page
- Somatic score and filtering for somatic SV callers, if available
- Show caller as a tooltip on variantS list
### Fixed
- Crash when attempting to export phenotype from a case that had never had phenotypes
- Aesthetic fix to Causative and Pinned Variants on Case page
- Structural inconsistency for ClinVar Blueprint templates
- Updated igv.js to 2.15.8 to fix track default color bug
- Fixed release versions for actions.
- Freeze tornado below 6.3.0 for compatibility with livereload 2.6.3
- Force update variants count on case re-upload
- IGV locus search not working - add genome reference id
- Pin links to MEI variants should end up on MEI not SV variant view
- Load also matching MEI variants on forced region load
- Allow excluding MEI from case variant deletion
- Fixed the name of the assigned user when the internal user ID is different from the user email address
- Gene variantS should display gene function, region and full hgvs
### Changed
- FontAwesome integrity check fail (updated resource)
- Removed ClinVar API validation buttons in favour of direct API submission
- Improved layout of Institute settings page
- ClinVar API key and allowed submitters are set in the Institute settings page


## [4.68]
### Added
- Rare Disease Mobile Element Insertion variants view
### Changed
- Updated igv.js to 2.15.6
### Fixed
- Docker stage build pycairo.
- Restore SNV and SV rank models versions on Causatives and Verified pages
- Saving `REVEL_RANKSCORE` value in a field named `revel` in variants database documents

## [4.67]
### Added
- Prepare to filter local SV frequency
### Changed
- Speed up instituteS page loading by refactoring cases/institutes query
- Clinical Filter for SVs includes `splice_polypyrimidine_tract_variant` as a severe consequence
- Clinical Filter for SVs includes local variant frequency freeze ("old") for filtering, starting at 30 counts
- Speed up caseS page loading by adding status to index and refactoring totals count
- HPO file parsing is updated to reflect that HPO have changed a few downloadable file formats with their 230405 release.
### Fixed
- Page crashing when a user tries to edit a comment that was removed
- Warning instead of crashed page when attempting to retrieve a non-existent Phenopacket
- Fixed StJude ProteinPaint gene link (URL change)
- Freeze of werkzeug library to version<2.3 to avoid problems resulting from the consequential upgrade of the Flask lib
- Huge list of genes in case report for megabases-long structural variants.
- Fix displaying institutes without associated cases on institutes page
- Fix default panel selection on SVs in cancer case report

## [4.66]
### Changed
- Moved Phenomodels code under a dedicated blueprint
- Updated the instructions to load custom case report under admin guide
- Keep variants filter window collapsed except when user expands it to filter
### Added
- A summary table of pinned variants on the cancer case general report
- New openable matching causatives and managed variants lists for default gene panels only for convenience
### Fixed
- Gens structural variant page link individual id typo

## [4.65.2]
### Fixed
- Generating general case report with str variants containing comments

## [4.65.1]
### Fixed
- Visibility of `Gene(s)` badges on SV VariantS page
- Hide dismiss bar on SV page not working well
- Delivery report PDF download
- Saving Pipeline version file when loading a case
- Backport compatible import of importlib metadata for old python versions (<3.8)

## [4.65]
### Added
- Option to mark a ClinVar submission as submitted
- Docs on how to create/update the PanelApp green genes as a system admin
- `individual_id`-parameter to both Gens links
- Download a gene panel in TXT format from gene panel page
- Panel gene comments on variant page: genes in panels can have comments that describe the gene in a panel context
### Changed
- Always show each case category on caseS page, even if 0 cases in total or after current query
- Improved sorting of ClinVar submissions
- Pre-populate SV type select in ClinVar submission form, when possible
- Show comment badges in related comments tables on general report
- Updated version of several GitHub actions
- Migrate from deprecated `pkg_resources` lib to `importlib_resources`
- Dismiss bar on variantS pages is thinner.
- Dismiss bar on variantS pages can be toggled open or closed for the duration of a login session.
### Fixed
- Fixed Sanger order / Cancel order modal close buttons
- Visibility of SV type in ClinVar submission form
- Fixed a couple of creations where now was called twice, so updated_at and created_at could differ
- Deprecated Ubuntu version 18.04 in one GitHub action
- Panels that have been removed (hidden) should not be visible in views where overlapping gene panels for genes are shown
- Gene panel test pointing to the right function

## [4.64]
### Added
- Create/Update a gene panel containing all PanelApp green genes (`scout update panelapp-green -i <cust_id>`)
- Links for ACMG pathogenicity impact modification on the ACMG classification page
### Changed
- Open local observation matching cases in new windows
### Fixed
- Matching manual ranked variants are now shown also on the somatic variant page
- VarSome links to hg19/GRCh37
- Managed variants filter settings lost when navigating to additional pages
- Collect the right variant category after submitting filter form from research variantS page
- Beacon links are templated and support variants in genome build 38

## [4.63]
### Added
- Display data sharing info for ClinVar, Matchmaker Exchange and Beacon in a dedicated column on Cases page
- Test for `commands.download.omim.print_omim`
- Display dismissed variants comments on general case report
- Modify ACMG pathogenicity impact (most commonly PVS1, PS3) based on strength of evidence with lab director's professional judgement
- REViewer button on STR variant page
- Alamut institution parameter in institute settings for Alamut Visual Plus software
- Added Manual Ranks Risk Factor, Likely Risk Factor and Uncertain Risk Factor
- Display matching manual ranks from previous cases the user has access to on VariantS and Variant pages
- Link to gnomAD gene SVs v2.1 for SV variants with gnomAD frequency
- Support for nf-core/rnafusion reports
### Changed
- Display chrY for sex unknown
- Deprecate legacy scout_load() method API call.
- Message shown when variant tag is updated for a variant
- When all ACMG classifications are deleted from a variant, the current variant classification status is also reset.
- Refactored the functions that collect causative variants
- Removed `scripts/generate_test_data.py`
### Fixed
- Default IGV tracks (genes, ClinVar, ClinVar CNVs) showing even if user unselects them all
- Freeze Flask-Babel below v3.0 due to issue with a locale decorator
- Thaw Flask-Babel and fix according to v3 standard. Thank you @TkTech!
- Show matching causatives on somatic structural variant page
- Visibility of gene names and functional annotations on Causatives/Verified pages
- Panel version can be manually set to floating point numbers, when modified
- Causatives page showing also non-causative variants matching causatives in other cases
- ClinVar form submission for variants with no selected transcript and HGVS
- Validating and submitting ClinVar objects not containing both Variant and Casedata info

## [4.62.1]
### Fixed
- Case page crashing when adding a case to a group without providing a valid case name

## [4.62]
### Added
- Validate ClinVar submission objects using the ClinVar API
- Wrote tests for case and variant API endpoints
- Create ClinVar submissions from Scout using the ClinVar API
- Export Phenopacket for affected individual
- Import Phenopacket from JSON file or Phenopacket API backend server
- Use the new case name option for GENS requests
- Pre-validate refseq:HGVS items using VariantValidator in ClinVar submission form
### Fixed
- Fallback for empty alignment index for REViewer service
- Source link out for MIP 11.1 reference STR annotation
- Avoid duplicate causatives and pinned variants
- ClinVar clinical significance displays only the ACMG terms when user selects ACMG 2015 as assertion criteria
- Spacing between icon and text on Beacon and MatchMaker links on case page sidebar
- Truncate IDs and HGVS representations in ClinVar pages if longer than 25 characters
- Update ClinVar submission ID form
- Handle connection timeout when sending requests requests to external web services
- Validate any ClinVar submission regardless of its status
- Empty Phenopackets import crashes
- Stop Spinner on Phenopacket JSON download
### Changed
- Updated ClinVar submission instructions

## [4.61.1]
### Fixed
- Added `UMLS` as an option of `Condition ID type` in ClinVar Variant downloaded files
- Missing value for `Condition ID type` in ClinVar Variant downloaded files
- Possibility to open, close or delete a ClinVar submission even if it doesn't have an associated name
- Save SV type, ref and alt n. copies to exported ClinVar files
- Inner and outer start and stop SV coordinates not exported in ClinVar files
- ClinVar submissions page crashing when SV files don't contain breakpoint exact coordinates
- Align OMIM diagnoses with delete diagnosis button on case page
- In ClinVar form, reset condition list and customize help when condition ID changes

## [4.61]
### Added
- Filter case list by cases with variants in ClinVar submission
- Filter case list by cases containing RNA-seq data - gene_fusion_reports and sample-level tracks (splice junctions and RNA coverage)
- Additional case category `Ignored`, to be used for cases that don't fall in the existing 'inactive', 'archived', 'solved', 'prioritized' categories
- Display number of cases shown / total number of cases available for each category on Cases page
- Moved buttons to modify case status from sidebar to main case page
- Link to Mutalyzer Normalizer tool on variant's transcripts overview to retrieve official HVGS descriptions
- Option to manually load RNA MULTIQC report using the command `scout load report -t multiqc_rna`
- Load RNA MULTIQC automatically for a case if config file contains the `multiqc_rna` key/value
- Instructions in admin-guide on how to load case reports via the command line
- Possibility to filter RD variants by a specific genotype call
- Distinct colors for different inheritance models on RD Variant page
- Gene panels PDF export with case variants hits by variant type
- A couple of additional README badges for GitHub stats
- Upload and display of pipeline reference info and executable version yaml files as custom reports
- Testing CLI on hasta in PR template
### Changed
- Instructions on how to call dibs on scout-stage server in pull request template
- Deprecated CLI commands `scout load <delivery_report, gene_fusion_report, coverage_qc_report, cnv_report>` to replace them with command `scout load report -t <report type>`
- Refactored code to display and download custom case reports
- Do not export `Assertion method` and `Assertion method citation` to ClinVar submission files according to changes to ClinVar's submission spreadsheet templates.
- Simplified code to create and download ClinVar CSV files
- Colorize inheritance models badges by category on VariantS page
- `Safe variants matching` badge more visible on case page
### Fixed
- Non-admin users saving institute settings would clear loqusdb instance selection
- Layout of variant position, cytoband and type in SV variant summary
- Broken `Build Status - GitHub badge` on GitHub README page
- Visibility of text on grey badges in gene panels PDF exports
- Labels for dashboard search controls
- Dark mode visibility for ClinVar submission
- Whitespaces on outdated panel in extent report

## [4.60]
### Added
- Mitochondrial deletion signatures (mitosign) can be uploaded and shown with mtDNA report
- A `Type of analysis` column on Causatives and Validated variants pages
- List of "safe" gene panels available for matching causatives and managed variants in institute settings, to avoid secondary findings
- `svdb_origin` as a synonym for `FOUND_IN` to complement `set` for variants found by all callers
### Changed
- Hide removed gene panels by default in panels page
- Removed option for filtering cancer SVs by Tumor and Normal alt AF
- Hide links to coverage report from case dynamic HPO panel if cancer analysis
- Remove rerun emails and redirect users to the analysis order portal instead
- Updated clinical SVs igv.js track (dbVar) and added example of external track from `https://trackhubregistry.org/`
- Rewrote the ClinVar export module to simplify and add one variant at the time
- ClinVar submissions with phenotype conditions from: [OMIM, MedGen, Orphanet, MeSH, HP, MONDO]
### Fixed
- If trying to load a badly formatted .tsv file an error message is displayed.
- Avoid showing case as rerun when first attempt at case upload failed
- Dynamic autocomplete search not working on phenomodels page
- Callers added to variant when loading case
- Now possible to update managed variant from file without deleting it first
- Missing preselected chromosome when editing a managed variant
- Preselected variant type and subtype when editing a managed variant
- Typo in dbVar ClinVar track, hg19


## [4.59]
### Added
- Button to go directly to HPO SV filter variantS page from case
- `Scout-REViewer-Service` integration - show `REViewer` picture if available
- Link to HPO panel coverage overview on Case page
- Specify a confidence threshold (green|amber|red) when loading PanelApp panels
- Functional annotations in variants lists exports (all variants)
- Cancer/Normal VAFs and COSMIC ids in in variants lists exports (cancer variants)
### Changed
- Better visualization of regional annotation for long lists of genes in large SVs in Variants tables
- Order of cells in variants tables
- More evident links to gene coverage from Variant page
- Gene panels sorted by display name in the entire Case page
- Round CADD and GnomAD values in variants export files
### Fixed
- HPO filter button on SV variantS page
- Spacing between region|function cells in SVs lists
- Labels on gene panel Chanjo report
- Fixed ambiguous duplicated response headers when requesting a BAM file from /static
- Visited color link on gene coverage button (Variant page)

## [4.58.1]
### Fixed
- Case search with search strings that contain characters that can be escaped

## [4.58]
### Added
- Documentation on how to create/update PanelApp panels
- Add filter by local observations (archive) to structural variants filters
- Add more splicing consequences to SO term definitions
- Search for a specific gene in all gene panels
- Institute settings option to force show all variants on VariantS page for all cases of an institute
- Filter cases by validation pending status
- Link to The Clinical Knowledgebase (CKB) (https://ckb.jax.org/) in cancer variant's page
### Fixed
- Added a not-authorized `auto-login` fixture according to changes in Flask-Login 0.6.2
- Renamed `cache_timeout` param name of flask.send_file function to `max_age` (Flask 2.2 compliant)
- Replaced deprecated `app.config["JSON_SORT_KEYS"]` with app.json.sort_keys in app settings
- Bug in gene variants page (All SNVs and INDELs) when variant gene doesn't have a hgnc id that is found in the database
- Broken export of causatives table
- Query for genes in build 38 on `Search SNVs and INDELs` page
- Prevent typing special characters `^<>?!=\/` in case search form
- Search matching causatives also among research variants in other cases
- Links to variants in Verified variants page
- Broken filter institute cases by pinned gene
- Better visualization of long lists of genes in large SVs on Causative and Verified Variants page
- Reintroduced missing button to export Causative variants
- Better linking and display of matching causatives and managed variants
- Reduced code complexity in `scout/parse/variant/variant.py`
- Reduced complexity of code in `scout/build/variant/variant.py`

### Changed
- State that loqusdb observation is in current case if observations count is one and no cases are shown
- Better pagination and number of variants returned by queries in `Search SNVs and INDELs` page
- Refactored and simplified code used for collecting gene variants for `Search SNVs and INDELs` page
- Fix sidebar panel icons in Case view
- Fix panel spacing in Case view
- Removed unused database `sanger_ordered` and `case_id,category,rank_score` indexes (variant collection)
- Verified variants displayed in a dedicated page reachable from institute sidebar
- Unified stats in dashboard page
- Improved gene info for large SVs and cancer SVs
- Remove the unused `variant.str_variant` endpoint from variant views
- Easier editing of HPO gene panel on case page
- Assign phenotype panel less cramped on Case page
- Causatives and Verified variants pages to use the same template macro
- Allow hyphens in panel names
- Reduce resolution of example images
- Remove some animations in web gui which where rendered slow


## [4.57.4]
### Fixed
- Parsing of variant.FORMAT "DR" key in parse variant file

## [4.57.3]
### Fixed
- Export of STR verified variants
- Do not download as verified variants first verified and then reset to not validated
- Avoid duplicated lines in downloaded verified variants reflecting changes in variant validation status

## [4.57.2]
### Fixed
- Export of verified variants when variant gene has no transcripts
- HTTP 500 when visiting a the details page for a cancer variant that had been ranked with genmod

## [4.57.1]
### Fixed
- Updating/replacing a gene panel from file with a corrupted or malformed file

## [4.57]
### Added
- Display last 50 or 500 events for a user in a timeline
- Show dismiss count from other cases on matching variantS
- Save Beacon-related events in events collection
- Institute settings allow saving multiple loqusdb instances for one institute
- Display stats from multiple instances of loqusdb on variant page
- Display date and frequency of obs derived from count of local archive observations from MIP11 (requires fix in MIP)
### Changed
- Prior ACMG classifications view is no longer limited by pathogenicity
### Fixed
- Visibility of Sanger ordered badge on case page, light mode
- Some of the DataTables tables (Phenotypes and Diagnoses pages) got a bit dark in dark mode
- Remove all redundancies when displaying timeline events (some events are saved both as case-related and variant-related)
- Missing link in saved MatchMaker-related events
- Genes with mixed case gene symbols missing in PanelApp panels
- Alignment of elements on the Beacon submission modal window
- Locus info links from STR variantS page open in new browser tabs

## [4.56]
### Added
- Test for PanelApp panels loading
- `panel-umi` tag option when loading cancer analyses
### Changed
- Black text to make comments more visible in dark mode
- Loading PanelApp panels replaces pre-existing panels with same version
- Removed sidebar from Causatives page - navigation is available on the top bar for now
- Create ClinVar submissions from pinned variants list in case page
- Select which pinned variants will be included in ClinVar submission documents
### Fixed
- Remove a:visited css style from all buttons
- Update of HPO terms via command line
- Background color of `MIXED` and `PANEL-UMI` sequencing types on cases page
- Fixed regex error when searching for cases with query ending with `\ `
- Gene symbols on Causatives page lighter in dark mode
- SpliceAI tooltip of multigene variants

## [4.55]
### Changed
- Represent different tumor samples as vials in cases page
- Option to force-update the OMIM panel
### Fixed
- Low tumor purity badge alignment in cancer samples table on cancer case view
- VariantS comment popovers reactivate on hover
- Updating database genes in build 37
- ACMG classification summary hidden by sticky navbar
- Logo backgrounds fixed to white on welcome page
- Visited links turn purple again
- Style of link buttons and dropdown menus
- Update KUH and GMS logos
- Link color for Managed variants

## [4.54]
### Added
- Dark mode, using browser/OS media preference
- Allow marking case as solved without defining causative variants
- Admin users can create missing beacon datasets from the institute's settings page
- GenCC links on gene and variant pages
- Deprecation warnings when launching the app using a .yaml config file or loading cases using .ped files
### Changed
- Improved HTML syntax in case report template
- Modified message displayed when variant rank stats could not be calculated
- Expanded instructions on how to test on CG development server (cg-vm1)
- Added more somatic variant callers (Balsamic v9 SNV, develop SV)
### Fixed
- Remove load demo case command from docker-compose.yml
- Text elements being split across pages in PDF reports
- Made login password field of type `password` in LDAP login form
- Gene panels HTML select in institute's settings page
- Bootstrap upgraded to version 5
- Fix some Sourcery and SonarCloud suggestions
- Escape special characters in case search on institute and dashboard pages
- Broken case PDF reports when no Madeline pedigree image can be created
- Removed text-white links style that were invisible in new pages style
- Variants pagination after pressing "Filter variants" or "Clinical filter"
- Layout of buttons Matchmaker submission panel (case page)
- Removing cases from Matchmaker (simplified code and fixed functionality)
- Reintroduce check for missing alignment files purged from server

## [4.53]
### Added
### Changed
- Point Alamut API key docs link to new API version
- Parse dbSNP id from ID only if it says "rs", else use VEP CSQ fields
- Removed MarkupSafe from the dependencies
### Fixed
- Reintroduced loading of SVs for demo case 643595
- Successful parse of FOUND_IN should avoid GATK caller default
- All vulnerabilities flagged by SonarCloud

## [4.52]
### Added
- Demo cancer case gets loaded together with demo RD case in demo instance
- Parse REVEL_score alongside REVEL_rankscore from csq field and display it on SNV variant page
- Rank score results now show the ranking range
- cDNA and protein changes displayed on institute causatives pages
- Optional SESSION_TIMEOUT_MINUTES configuration in app config files
- Script to convert old OMIM case format (list of integers) to new format (list of dictionaries)
- Additional check for user logged in status before serving alignment files
- Download .cgh files from cancer samples table on cancer case page
- Number of documents and date of last update on genes page
### Changed
- Verify user before redirecting to IGV alignments and sashimi plots
- Build case IGV tracks starting from case and variant objects instead of passing all params in a form
- Unfreeze Werkzeug lib since Flask_login v.0.6 with bugfix has been released
- Sort gene panels by name (panelS and variant page)
- Removed unused `server.blueprints.alignviewers.unindexed_remote_static` endpoint
- User sessions to check files served by `server.blueprints.alignviewers.remote_static` endpoint
- Moved Beacon-related functions to a dedicated app extension
- Audit Filter now also loads filter displaying the variants for it
### Fixed
- Handle `attachment_filename` parameter renamed to `download_name` when Flask 2.2 will be released
- Removed cursor timeout param in cases find adapter function to avoid many code warnings
- Removed stream argument deprecation warning in tests
- Handle `no intervals found` warning in load_region test
- Beacon remove variants
- Protect remote_cors function in alignviewers view from Server-Side Request Forgery (SSRF)
- Check creation date of last document in gene collection to display when genes collection was updated last

## [4.51]
### Added
- Config file containing codecov settings for pull requests
- Add an IGV.js direct link button from case page
- Security policy file
- Hide/shade compound variants based on rank score on variantS from filter
- Chromograph legend documentation direct link
### Changed
- Updated deprecated Codecov GitHub action to v.2
- Simplified code of scout/adapter/mongo/variant
- Update IGV.js to v2.11.2
- Show summary number of variant gene panels on general report if more than 3
### Fixed
- Marrvel link for variants in genome build 38 (using liftover to build 37)
- Remove flags from codecov config file
- Fixed filter bug with high negative SPIDEX scores
- Renamed IARC TP53 button to to `TP53 Database`, modified also link since IARC has been moved to the US NCI: `https://tp53.isb-cgc.org/`
- Parsing new format of OMIM case info when exporting patients to Matchmaker
- Remove flask-debugtoolbar lib dependency that is using deprecated code and causes app to crash after new release of Jinja2 (3.1)
- Variant page crashing for cases with old OMIM terms structure (a list of integers instead of dictionary)
- Variant page crashing when creating MARRVEL link for cases with no genome build
- SpliceAI documentation link
- Fix deprecated `safe_str_cmp` import from `werkzeug.security` by freezing Werkzeug lib to v2.0 until Flask_login v.0.6 with bugfix is released
- List gene names densely in general report for SVs that contain more than 3 genes
- Show transcript ids on refseq genes on hg19 in IGV.js, using refgene source
- Display correct number of genes in general report for SVs that contain more than 32 genes
- Broken Google login after new major release of `lepture/authlib`
- Fix frequency and callers display on case general report

## [4.50.1]
### Fixed
- Show matching causative STR_repid for legacy str variants (pre Stranger hgnc_id)

## [4.50]
### Added
- Individual-specific OMIM terms
- OMIM disease descriptions in ClinVar submission form
- Add a toggle for melter rerun monitoring of cases
- Add a config option to show the rerun monitoring toggle
- Add a cli option to export cases with rerun monitoring enabled
- Add a link to STRipy for STR variants; shallow for ARX and HOXA13
- Hide by default variants only present in unaffected individuals in variants filters
- OMIM terms in general case report
- Individual-level info on OMIM and HPO terms in general case report
- PanelApp gene link among the external links on variant page
- Dashboard case filters fields help
- Filter cases by OMIM terms in cases and dashboard pages
### Fixed
- A malformed panel id request would crash with exception: now gives user warning flash with redirect
- Link to HPO resource file hosted on `http://purl.obolibrary.org`
- Gene search form when gene exists only in build 38
- Fixed odd redirect error and poor error message on missing column for gene panel csv upload
- Typo in parse variant transcripts function
- Modified keys name used to parse local observations (archived) frequencies to reflect change in MIP keys naming
- Better error handling for partly broken/timed out chanjo reports
- Broken javascript code when case Chromograph data is malformed
- Broader space for case synopsis in general report
- Show partial causatives on causatives and matching causatives panels
- Partial causative assignment in cases with no OMIM or HPO terms
- Partial causative OMIM select options in variant page
### Changed
- Slightly smaller and improved layout of content in case PDF report
- Relabel more cancer variant pages somatic for navigation
- Unify caseS nav links
- Removed unused `add_compounds` param from variant controllers function
- Changed default hg19 genome for IGV.js to legacy hg19_1kg_decoy to fix a few problematic loci
- Reduce code complexity (parse/ensembl.py)
- Silence certain fields in ClinVar export if prioritised ones exist (chrom-start-end if hgvs exist)
- Made phenotype non-mandatory when marking a variant as partial causative
- Only one phenotype condition type (OMIM or HPO) per variant is used in ClinVar submissions
- ClinVar submission variant condition prefers OMIM over HPO if available
- Use lighter version of gene objects in Omim MongoDB adapter, panels controllers, panels views and institute controllers
- Gene-variants table size is now adaptive
- Remove unused file upload on gene-variants page

## [4.49]
### Fixed
- Pydantic model types for genome_build, madeline_info, peddy_ped_check and peddy_sex_check, rank_model_version and sv_rank_model_version
- Replace `MatchMaker` with `Matchmaker` in all places visible by a user
- Save diagnosis labels along with OMIM terms in Matchmaker Exchange submission objects
- `libegl-mesa0_21.0.3-0ubuntu0.3~20.04.5_amd64.deb` lib not found by GitHub actions Docker build
- Remove unused `chromograph_image_files` and `chromograph_prefixes` keys saved when creating or updating an RD case
- Search managed variants by description and with ignore case
### Changed
- Introduced page margins on exported PDF reports
- Smaller gene fonts in downloaded HPO genes PDF reports
- Reintroduced gene coverage data in the PDF-exported general report of rare-disease cases
- Check for existence of case report files before creating sidebar links
- Better description of HPO and OMIM terms for patients submitted to Matchmaker Exchange
- Remove null non-mandatory key/values when updating a case
- Freeze WTForms<3 due to several form input rendering changes

## [4.48.1]
### Fixed
- General case PDF report for recent cases with no pedigree

## [4.48]
### Added
- Option to cancel a request for research variants in case page
### Changed
- Update igv.js to v2.10.5
- Updated example of a case delivery report
- Unfreeze cyvcf2
- Builder images used in Scout Dockerfiles
- Crash report email subject gives host name
- Export general case report to PDF using PDFKit instead of WeasyPrint
- Do not include coverage report in PDF case report since they might have different orientation
- Export cancer cases's "Coverage and QC report" to PDF using PDFKit instead of Weasyprint
- Updated cancer "Coverage and QC report" example
- Keep portrait orientation in PDF delivery report
- Export delivery report to PDF using PDFKit instead of Weasyprint
- PDF export of clinical and research HPO panels using PDFKit instead of Weasyprint
- Export gene panel report to PDF using PDFKit
- Removed WeasyPrint lib dependency

### Fixed
- Reintroduced missing links to Swegen and Beacon and dbSNP in RD variant page, summary section
- Demo delivery report orientation to fit new columns
- Missing delivery report in demo case
- Cast MNVs to SNV for test
- Export verified variants from all institutes when user is admin
- Cancer coverage and QC report not found for demo cancer case
- Pull request template instructions on how to deploy to test server
- PDF Delivery report not showing Swedac logo
- Fix code typos
- Disable codefactor raised by ESLint for javascript functions located on another file
- Loading spinner stuck after downloading a PDF gene panel report
- IGV browser crashing when file system with alignment files is not mounted

## [4.47]
### Added
- Added CADD, GnomAD and genotype calls to variantS export
### Changed
- Pull request template, to illustrate how to deploy pull request branches on cg-vm1 stage server
### Fixed
- Compiled Docker image contains a patched version (v4.9) of chanjo-report

## [4.46.1]
### Fixed
- Downloading of files generated within the app container (MT-report, verified variants, pedigrees, ..)

## [4.46]
### Added
- Created a Dockefile to be used to serve the dockerized app in production
- Modified the code to collect database params specified as env vars
- Created a GitHub action that pushes the Dockerfile-server image to Docker Hub (scout-server-stage) every time a PR is opened
- Created a GitHub action that pushes the Dockerfile-server image to Docker Hub (scout-server) every time a new release is created
- Reassign MatchMaker Exchange submission to another user when a Scout user is deleted
- Expose public API JSON gene panels endpoint, primarily to enable automated rerun checking for updates
- Add utils for dictionary type
- Filter institute cases using multiple HPO terms
- Vulture GitHub action to identify and remove unused variables and imports
### Changed
- Updated the python config file documentation in admin guide
- Case configuration parsing now uses Pydantic for improved typechecking and config handling
- Removed test matrices to speed up automatic testing of PRs
- Switch from Coveralls to Codecov to handle CI test coverage
- Speed-up CI tests by caching installation of libs and splitting tests into randomized groups using pytest-test-groups
- Improved LDAP login documentation
- Use lib flask-ldapconn instead of flask_ldap3_login> to handle ldap authentication
- Updated Managed variant documentation in user guide
- Fix and simplify creating and editing of gene panels
- Simplified gene variants search code
- Increased the height of the genes track in the IGV viewer
### Fixed
- Validate uploaded managed variant file lines, warning the user.
- Exporting validated variants with missing "genes" database key
- No results returned when searching for gene variants using a phenotype term
- Variants filtering by gene symbols file
- Make gene HGNC symbols field mandatory in gene variants page and run search only on form submit
- Make sure collaborator gene variants are still visible, even if HPO filter is used

## [4.45]
### Added
### Changed
- Start Scout also when loqusdbapi is not reachable
- Clearer definition of manual standard and custom inheritance models in gene panels
- Allow searching multiple chromosomes in filters
### Fixed
- Gene panel crashing on edit action

## [4.44]
### Added
### Changed
- Display Gene track beneath each sample track when displaying splice junctions in igv browser
- Check outdated gene symbols and update with aliases for both RD and cancer variantS
### Fixed
- Added query input check and fixed the Genes API endpoint to return a json formatted error when request is malformed
- Typo in ACMG BP6 tooltip

## [4.43.1]
### Added
- Added database index for OMIM disease term genes
### Changed
### Fixed
- Do not drop HPO terms collection when updating HPO terms via the command line
- Do not drop disease (OMIM) terms collection when updating diseases via the command line

## [4.43]
### Added
- Specify which collection(s) update/build indexes for
### Fixed
- Do not drop genes and transcripts collections when updating genes via the command line

## [4.42.1]
### Added
### Changed
### Fixed
- Freeze PyMongo lib to version<4.0 to keep supporting previous MongoDB versions
- Speed up gene panels creation and update by collecting only light gene info from database
- Avoid case page crash on Phenomizer queries timeout

## [4.42]
### Added
- Choose custom pinned variants to submit to MatchMaker Exchange
- Submit structural variant as genes to the MatchMaker Exchange
- Added function for maintainers and admins to remove gene panels
- Admins can restore deleted gene panels
- A development docker-compose file illustrating the scout/chanjo-report integration
- Show AD on variants view for cancer SV (tumor and normal)
- Cancer SV variants filter AD, AF (tumor and normal)
- Hiding the variants score column also from cancer SVs, as for the SNVs
### Changed
- Enforce same case _id and display_name when updating a case
- Enforce same individual ids, display names and affected status when updating a case
- Improved documentation for connecting to loqusdb instances (including loqusdbapi)
- Display and download HPO gene panels' gene symbols in italics
- A faster-built and lighter Docker image
- Reduce complexity of `panels` endpoint moving some code to the panels controllers
- Update requirements to use flask-ldap3-login>=0.9.17 instead of freezing WTForm
### Fixed
- Use of deprecated TextField after the upgrade of WTF to v3.0
- Freeze to WTForms to version < 3
- Remove the extra files (bed files and madeline.svg) introduced by mistake
- Cli command loading demo data in docker-compose when case custom images exist and is None
- Increased MongoDB connection serverSelectionTimeoutMS parameter to 30K (default value according to MongoDB documentation)
- Better differentiate old obs counts 0 vs N/A
- Broken cancer variants page when default gene panel was deleted
- Typo in tx_overview function in variant controllers file
- Fixed loqusdbapi SV search URL
- SV variants filtering using Decipher criterion
- Removing old gene panels that don't contain the `maintainer` key.

## [4.41.1]
### Fixed
- General reports crash for variant annotations with same variant on other cases

## [4.41]
### Added
- Extended the instructions for running the Scout Docker image (web app and cli).
- Enabled inclusion of custom images to STR variant view
### Fixed
- General case report sorting comments for variants with None genetic models
- Do not crash but redirect to variants page with error when a variant is not found for a case
- UCSC links coordinates for SV variants with start chromosome different than end chromosome
- Human readable variants name in case page for variants having start chromosome different from end chromosome
- Avoid always loading all transcripts when checking gene symbol: introduce gene captions
- Slow queries for evaluated variants on e.g. case page - use events instead
### Changed
- Rearrange variant page again, moving severity predictions down.
- More reactive layout width steps on variant page

## [4.40.1]
### Added
### Fixed
- Variants dismissed with inconsistent inheritance pattern can again be shown in general case report
- General report page for variants with genes=None
- General report crashing when variants have no panels
- Added other missing keys to case and variant dictionaries passed to general report
### Changed

## [4.40]
### Added
- A .cff citation file
- Phenotype search API endpoint
- Added pagination to phenotype API
- Extend case search to include internal MongoDB id
- Support for connecting to a MongoDB replica set (.py config files)
- Support for connecting to a MongoDB replica set (.yaml config files)
### Fixed
- Command to load the OMIM gene panel (`scout load panel --omim`)
- Unify style of pinned and causative variants' badges on case page
- Removed automatic spaces after punctuation in comments
- Remove the hardcoded number of total individuals from the variant's old observations panel
- Send delete requests to a connected Beacon using the DELETE method
- Layout of the SNV and SV variant page - move frequency up
### Changed
- Stop updating database indexes after loading exons via command line
- Display validation status badge also for not Sanger-sequenced variants
- Moved Frequencies, Severity and Local observations panels up in RD variants page
- Enabled Flask CORS to communicate CORS status to js apps
- Moved the code preparing the transcripts overview to the backend
- Refactored and filtered json data used in general case report
- Changed the database used in docker-compose file to use the official MongoDB v4.4 image
- Modified the Python (3.6, 3.8) and MongoDB (3.2, 4.4, 5.0) versions used in testing matrices (GitHub actions)
- Capitalize case search terms on institute and dashboard pages


## [4.39]
### Added
- COSMIC IDs collected from CSQ field named `COSMIC`
### Fixed
- Link to other causative variants on variant page
- Allow multiple COSMIC links for a cancer variant
- Fix floating text in severity box #2808
- Fixed MitoMap and HmtVar links for hg38 cases
- Do not open new browser tabs when downloading files
- Selectable IGV tracks on variant page
- Missing splice junctions button on variant page
- Refactor variantS representative gene selection, and use it also for cancer variant summary
### Changed
- Improve Javascript performance for displaying Chromograph images
- Make ClinVar classification more evident in cancer variant page

## [4.38]
### Added
- Option to hide Alamut button in the app config file
### Fixed
- Library deprecation warning fixed (insert is deprecated. Use insert_one or insert_many instead)
- Update genes command will not trigger an update of database indices any more
- Missing resources in temporary downloading directory when updating genes using the command line
- Restore previous variant ACMG classification in a scrollable div
- Loading spinner not stopping after downloading PDF case reports and variant list export
- Add extra Alamut links higher up on variant pages
- Improve UX for phenotypes in case page
- Filter and export of STR variants
- Update look of variants page navigation buttons
### Changed

## [4.37]
### Added
- Highlight and show version number for RefSeq MANE transcripts.
- Added integration to a rerunner service for toggling reanalysis with updated pedigree information
- SpliceAI display and parsing from VEP CSQ
- Display matching tiered variants for cancer variants
- Display a loading icon (spinner) until the page loads completely
- Display filter badges in cancer variants list
- Update genes from pre-downloaded file resources
- On login, OS, browser version and screen size are saved anonymously to understand how users are using Scout
- API returning institutes data for a given user: `/api/v1/institutes`
- API returning case data for a given institute: `/api/v1/institutes/<institute_id>/cases`
- Added GMS and Lund university hospital logos to login page
- Made display of Swedac logo configurable
- Support for displaying custom images in case view
- Individual-specific HPO terms
- Optional alamut_key in institute settings for Alamut Plus software
- Case report API endpoint
- Tooltip in case explaining that genes with genome build different than case genome build will not be added to dynamic HPO panel.
- Add DeepVariant as a caller
### Fixed
- Updated IGV to v2.8.5 to solve missing gene labels on some zoom levels
- Demo cancer case config file to load somatic SNVs and SVs only.
- Expand list of refseq trancripts in ClinVar submission form
- Renamed `All SNVs and INDELs` institute sidebar element to `Search SNVs and INDELs` and fixed its style.
- Add missing parameters to case load-config documentation
- Allow creating/editing gene panels and dynamic gene panels with genes present in genome build 38
- Bugfix broken Pytests
- Bulk dismissing variants error due to key conversion from string to integer
- Fix typo in index documentation
- Fixed crash in institute settings page if "collaborators" key is not set in database
- Don't stop Scout execution if LoqusDB call fails and print stacktrace to log
- Bug when case contains custom images with value `None`
- Bug introduced when fixing another bug in Scout-LoqusDB interaction
- Loading of OMIM diagnoses in Scout demo instance
- Remove the docker-compose with chanjo integration because it doesn't work yet.
- Fixed standard docker-compose with scout demo data and database
- Clinical variant assessments not present for pinned and causative variants on case page.
- MatchMaker matching one node at the time only
- Remove link from previously tiered variants badge in cancer variants page
- Typo in gene cell on cancer variants page
- Managed variants filter form
### Changed
- Better naming for variants buttons on cancer track (somatic, germline). Also show cancer research button if available.
- Load case with missing panels in config files, but show warning.
- Changing the (Female, Male) symbols to (F/M) letters in individuals_table and case-sma.
- Print stacktrace if case load command fails
- Added sort icon and a pointer to the cursor to all tables with sortable fields
- Moved variant, gene and panel info from the basic pane to summary panel for all variants.
- Renamed `Basics` panel to `Classify` on variant page.
- Revamped `Basics` panel to a panel dedicated to classify variants
- Revamped the summary panel to be more compact.
- Added dedicated template for cancer variants
- Removed Gene models, Gene annotations and Conservation panels for cancer variants
- Reorganized the orders of panels for variant and cancer variant views
- Added dedicated variant quality panel and removed relevant panes
- A more compact case page
- Removed OMIM genes panel
- Make genes panel, pinned variants panel, causative variants panel and ClinVar panel scrollable on case page
- Update to Scilifelab's 2020 logo
- Update Gens URL to support Gens v2.0 format
- Refactor tests for parsing case configurations
- Updated links to HPO downloadable resources
- Managed variants filtering defaults to all variant categories
- Changing the (Kind) drop-down according to (Category) drop-down in Managed variant add variant
- Moved Gens button to individuals table
- Check resource files availability before starting updating OMIM diagnoses
- Fix typo in `SHOW_OBSERVED_VARIANT_ARCHIVE` config param

## [4.36]
### Added
- Parse and save splice junction tracks from case config file
- Tooltip in observations panel, explaining that case variants with no link might be old variants, not uploaded after a case rerun
### Fixed
- Warning on overwriting variants with same position was no longer shown
- Increase the height of the dropdowns to 425px
- More indices for the case table as it grows, specifically for causatives queries
- Splice junction tracks not centered over variant genes
- Total number of research variants count
- Update variants stats in case documents every time new variants are loaded
- Bug in flashing warning messages when filtering variants
### Changed
- Clearer warning messages for genes and gene/gene-panels searches in variants filters

## [4.35]
### Added
- A new index for hgnc_symbol in the hgnc_gene collection
- A Pedigree panel in STR page
- Display Tier I and II variants in case view causatives card for cancer cases
### Fixed
- Send partial file data to igv.js when visualizing sashimi plots with splice junction tracks
- Research variants filtering by gene
- Do not attempt to populate annotations for not loaded pinned/causatives
- Add max-height to all dropdowns in filters
### Changed
- Switch off non-clinical gene warnings when filtering research variants
- Don't display OMIM disease card in case view for cancer cases
- Refactored Individuals and Causative card in case view for cancer cases
- Update and style STR case report

## [4.34]
### Added
- Saved filter lock and unlock
- Filters can optionally be marked audited, logging the filter name, user and date on the case events and general report.
- Added `ClinVar hits` and `Cosmic hits` in cancer SNVs filters
- Added `ClinVar hits` to variants filter (rare disease track)
- Load cancer demo case in docker-compose files (default and demo file)
- Inclusive-language check using [woke](https://github.com/get-woke/woke) github action
- Add link to HmtVar for mitochondrial variants (if VCF is annotated with HmtNote)
- Grey background for dismissed compounds in variants list and variant page
- Pin badge for pinned compounds in variants list and variant page
- Support LoqusDB REST API queries
- Add a docker-compose-matchmaker under scout/containers/development to test matchmaker locally
- Script to investigate consequences of symbol search bug
- Added GATK to list of SV and cancer SV callers
### Fixed
- Make MitoMap link work for hg38 again
- Export Variants feature crashing when one of the variants has no primary transcripts
- Redirect to last visited variantS page when dismissing variants from variants list
- Improved matching of SVs Loqus occurrences in other cases
- Remove padding from the list inside (Matching causatives from other cases) panel
- Pass None to get_app function in CLI base since passing script_info to app factory functions was deprecated in Flask 2.0
- Fixed failing tests due to Flask update to version 2.0
- Speed up user events view
- Causative view sort out of memory error
- Use hgnc_id for gene filter query
- Typo in case controllers displaying an error every time a patient is matched against external MatchMaker nodes
- Do not crash while attempting an update for variant documents that are too big (> 16 MB)
- Old STR causatives (and other variants) may not have HGNC symbols - fix sort lambda
- Check if gene_obj has primary_transcript before trying to access it
- Warn if a gene manually searched is in a clinical panel with an outdated name when filtering variants
- ChrPos split js not needed on STR page yet
### Changed
- Remove parsing of case `genome_version`, since it's not used anywhere downstream
- Introduce deprecation warning for Loqus configs that are not dictionaries
- SV clinical filter no longer filters out sub 100 nt variants
- Count cases in LoqusDB by variant type
- Commit pulse repo badge temporarily set to weekly
- Sort ClinVar submissions objects by ascending "Last evaluated" date
- Refactored the MatchMaker integration as an extension
- Replaced some sensitive words as suggested by woke linter
- Documentation for load-configuration rewritten.
- Add styles to MatchMaker matches table
- More detailed info on the data shared in MatchMaker submission form

## [4.33.1]
### Fixed
- Include markdown for release autodeploy docs
- Use standard inheritance model in ClinVar (https://ftp.ncbi.nlm.nih.gov/pub/GTR/standard_terms/Mode_of_inheritance.txt)
- Fix issue crash with variants that have been unflagged causative not being available in other causatives
### Added
### Changed

## [4.33]
### Fixed
- Command line crashing when updating an individual not found in database
- Dashboard page crashing when filters return no data
- Cancer variants filter by chromosome
- /api/v1/genes now searches for genes in all genome builds by default
- Upgraded igv.js to version 2.8.1 (Fixed Unparsable bed record error)
### Added
- Autodeploy docs on release
- Documentation for updating case individuals tracks
- Filter cases and dashboard stats by analysis track
### Changed
- Changed from deprecated db update method
- Pre-selected fields to run queries with in dashboard page
- Do not filter by any institute when first accessing the dashboard
- Removed OMIM panel in case view for cancer cases
- Display Tier I and II variants in case view causatives panel for cancer cases
- Refactored Individuals and Causative panels in case view for cancer cases

## [4.32.1]
### Fixed
- iSort lint check only
### Changed
- Institute cases page crashing when a case has track:Null
### Added

## [4.32]
### Added
- Load and show MITOMAP associated diseases from VCF (INFO field: MitomapAssociatedDiseases, via HmtNote)
- Show variant allele frequencies for mitochondrial variants (GRCh38 cases)
- Extend "public" json API with diseases (OMIM) and phenotypes (HPO)
- HPO gene list download now has option for clinical and non-clinical genes
- Display gene splice junctions data in sashimi plots
- Update case individuals with splice junctions tracks
- Simple Docker compose for development with local build
- Make Phenomodels subpanels collapsible
- User side documentation of cytogenomics features (Gens, Chromograph, vcf2cytosure, rhocall)
- iSort GitHub Action
- Support LoqusDB REST API queries
### Fixed
- Show other causative once, even if several events point to it
- Filtering variants by mitochondrial chromosome for cases with genome build=38
- HPO gene search button triggers any warnings for clinical / non-existing genes also on first search
- Fixed a bug in variants pages caused by MT variants without alt_frequency
- Tests for CADD score parsing function
- Fixed the look of IGV settings on SNV variant page
- Cases analyzed once shown as `rerun`
- Missing case track on case re-upload
- Fixed severity rank for SO term "regulatory region ablation"
### Changed
- Refactor according to CodeFactor - mostly reuse of duplicated code
- Phenomodels language adjustment
- Open variants in a new window (from variants page)
- Open overlapping and compound variants in a new window (from variant page)
- gnomAD link points to gnomAD v.3 (build GRCh38) for mitochondrial variants.
- Display only number of affected genes for dismissed SVs in general report
- Chromosome build check when populating the variants filter chromosome selection
- Display mitochondrial and rare diseases coverage report in cases with missing 'rare' track

## [4.31.1]
### Added
### Changed
- Remove mitochondrial and coverage report from cancer cases sidebar
### Fixed
- ClinVar page when dbSNP id is None

## [4.31]
### Added
- gnomAD annotation field in admin guide
- Export also dynamic panel genes not associated to an HPO term when downloading the HPO panel
- Primary HGNC transcript info in variant export files
- Show variant quality (QUAL field from vcf) in the variant summary
- Load/update PDF gene fusion reports (clinical and research) generated with Arriba
- Support new MANE annotations from VEP (both MANE Select and MANE Plus Clinical)
- Display on case activity the event of a user resetting all dismissed variants
- Support gnomAD population frequencies for mitochondrial variants
- Anchor links in Casedata ClinVar panels to redirect after renaming individuals
### Fixed
- Replace old docs link www.clinicalgenomics.se/scout with new https://clinical-genomics.github.io/scout
- Page formatting issues whenever case and variant comments contain extremely long strings with no spaces
- Chromograph images can be one column and have scrollbar. Removed legacy code.
- Column labels for ClinVar case submission
- Page crashing looking for LoqusDB observation when variant doesn't exist
- Missing inheritance models and custom inheritance models on newly created gene panels
- Accept only numbers in managed variants filter as position and end coordinates
- SNP id format and links in Variant page, ClinVar submission form and general report
- Case groups tooltip triggered only when mouse is on the panel header
### Changed
- A more compact case groups panel
- Added landscape orientation CSS style to cancer coverage and QC demo report
- Improve user documentation to create and save new gene panels
- Removed option to use space as separator when uploading gene panels
- Separating the columns of standard and custom inheritance models in gene panels
- Improved ClinVar instructions for users using non-English Excel

## [4.30.2]
### Added
### Fixed
- Use VEP RefSeq ID if RefSeq list is empty in RefSeq transcripts overview
- Bug creating variant links for variants with no end_chrom
### Changed

## [4.30.1]
### Added
### Fixed
- Cryptography dependency fixed to use version < 3.4
### Changed

## [4.30]
### Added
- Introduced a `reset dismiss variant` verb
- Button to reset all dismissed variants for a case
- Add black border to Chromograph ideograms
- Show ClinVar annotations on variantS page
- Added integration with GENS, copy number visualization tool
- Added a VUS label to the manual classification variant tags
- Add additional information to SNV verification emails
- Tooltips documenting manual annotations from default panels
- Case groups now show bam files from all cases on align view
### Fixed
- Center initial igv view on variant start with SNV/indels
- Don't set initial igv view to negative coordinates
- Display of GQ for SV and STR
- Parsing of AD and related info for STRs
- LoqusDB field in institute settings accepts only existing Loqus instances
- Fix DECIPHER link to work after DECIPHER migrated to GRCh38
- Removed visibility window param from igv.js genes track
- Updated HPO download URL
- Patch HPO download test correctly
- Reference size on STR hover not needed (also wrong)
- Introduced genome build check (allowed values: 37, 38, "37", "38") on case load
- Improve case searching by assignee full name
- Populating the LoqusDB select in institute settings
### Changed
- Cancer variants table header (pop freq etc)
- Only admin users can modify LoqusDB instance in Institute settings
- Style of case synopsis, variants and case comments
- Switched to igv.js 2.7.5
- Do not choke if case is missing research variants when research requested
- Count cases in LoqusDB by variant type
- Introduce deprecation warning for Loqus configs that are not dictionaries
- Improve create new gene panel form validation
- Make XM- transcripts less visible if they don't overlap with transcript refseq_id in variant page
- Color of gene panels and comments panels on cases and variant pages
- Do not choke if case is missing research variants when reserch requested

## [4.29.1]
### Added
### Fixed
- Always load STR variants regardless of RankScore threshold (hotfix)
### Changed

## [4.29]
### Added
- Added a page about migrating potentially breaking changes to the documentation
- markdown_include in development requirements file
- STR variants filter
- Display source, Z-score, inheritance pattern for STR annotations from Stranger (>0.6.1) if available
- Coverage and quality report to cancer view
### Fixed
- ACMG classification page crashing when trying to visualize a classification that was removed
- Pretty print HGVS on gene variants (URL-decode VEP)
- Broken or missing link in the documentation
- Multiple gene names in ClinVar submission form
- Inheritance model select field in ClinVar submission
- IGV.js >2.7.0 has an issue with the gene track zoom levels - temp freeze at 2.7.0
- Revert CORS-anywhere and introduce a local http proxy for cloud tracks
### Changed

## [4.28]
### Added
- Chromograph integration for displaying PNGs in case-page
- Add VAF to cancer case general report, and remove some of its unused fields
- Variants filter compatible with genome browser location strings
- Support for custom public igv tracks stored on the cloud
- Add tests to increase testing coverage
- Update case variants count after deleting variants
- Update IGV.js to latest (v2.7.4)
- Bypass igv.js CORS check using `https://github.com/Rob--W/cors-anywhere`
- Documentation on default and custom IGV.js tracks (admin docs)
- Lock phenomodels so they're editable by admins only
- Small case group assessment sharing
- Tutorial and files for deploying app on containers (Kubernetes pods)
- Canonical transcript and protein change of canonical transcript in exported variants excel sheet
- Support for Font Awesome version 6
- Submit to Beacon from case page sidebar
- Hide dismissed variants in variants pages and variants export function
- Systemd service files and instruction to deploy Scout using podman
### Fixed
- Bugfix: unused `chromgraph_prefix |tojson` removed
- Freeze coloredlogs temporarily
- Marrvel link
- Don't show TP53 link for silent or synonymous changes
- OMIM gene field accepts any custom number as OMIM gene
- Fix Pytest single quote vs double quote string
- Bug in gene variants search by similar cases and no similar case is found
- Delete unused file `userpanel.py`
- Primary transcripts in variant overview and general report
- Google OAuth2 login setup in README file
- Redirect to 'missing file'-icon if configured Chromograph file is missing
- Javascript error in case page
- Fix compound matching during variant loading for hg38
- Cancer variants view containing variants dismissed with cancer-specific reasons
- Zoom to SV variant length was missing IGV contig select
- Tooltips on case page when case has no default gene panels
### Changed
- Save case variants count in case document and not in sessions
- Style of gene panels multiselect on case page
- Collapse/expand main HPO checkboxes in phenomodel preview
- Replaced GQ (Genotype quality) with VAF (Variant allele frequency) in cancer variants GT table
- Allow loading of cancer cases with no tumor_purity field
- Truncate cDNA and protein changes in case report if longer than 20 characters


## [4.27]
### Added
- Exclude one or more variant categories when running variants delete command
### Fixed
### Changed

## [4.26.1]
### Added
### Fixed
- Links with 1-letter aa codes crash on frameshift etc
### Changed

## [4.26]
### Added
- Extend the delete variants command to print analysis date, track, institute, status and research status
- Delete variants by type of analysis (wgs|wes|panel)
- Links to cBioPortal, MutanTP53, IARC TP53, OncoKB, MyCancerGenome, CIViC
### Fixed
- Deleted variants count
### Changed
- Print output of variants delete command as a tab separated table

## [4.25]
### Added
- Command line function to remove variants from one or all cases
### Fixed
- Parse SMN None calls to None rather than False

## [4.24.1]
### Fixed
- Install requirements.txt via setup file

## [4.24]
### Added
- Institute-level phenotype models with sub-panels containing HPO and OMIM terms
- Runnable Docker demo
- Docker image build and push github action
- Makefile with shortcuts to docker commands
- Parse and save synopsis, phenotype and cohort terms from config files upon case upload
### Fixed
- Update dismissed variant status when variant dismissed key is missing
- Breakpoint two IGV button now shows correct chromosome when different from bp1
- Missing font lib in Docker image causing the PDF report download page to crash
- Sentieon Manta calls lack Somaticscore - load anyway
- ClinVar submissions crashing due to pinned variants that are not loaded
- Point ExAC pLI score to new gnomad server address
- Bug uploading cases missing phenotype terms in config file
- STRs loaded but not shown on browser page
- Bug when using adapter.variant.get_causatives with case_id without causatives
- Problem with fetching "solved" from scout export cases cli
- Better serialising of datetime and bson.ObjectId
- Added `volumes` folder to .gitignore
### Changed
- Make matching causative and managed variants foldable on case page
- Remove calls to PyMongo functions marked as deprecated in backend and frontend(as of version 3.7).
- Improved `scout update individual` command
- Export dynamic phenotypes with ordered gene lists as PDF


## [4.23]
### Added
- Save custom IGV track settings
- Show a flash message with clear info about non-valid genes when gene panel creation fails
- CNV report link in cancer case side navigation
- Return to comment section after editing, deleting or submitting a comment
- Managed variants
- MT vs 14 chromosome mean coverage stats if Scout is connected to Chanjo
### Fixed
- missing `vcf_cancer_sv` and `vcf_cancer_sv_research` to manual.
- Split ClinVar multiple clnsig values (slash-separated) and strip them of underscore for annotations without accession number
- Timeout of `All SNVs and INDELs` page when no valid gene is provided in the search
- Round CADD (MIPv9)
- Missing default panel value
- Invisible other causatives lines when other causatives lack gene symbols
### Changed
- Do not freeze mkdocs-material to version 4.6.1
- Remove pre-commit dependency

## [4.22]
### Added
- Editable cases comments
- Editable variants comments
### Fixed
- Empty variant activity panel
- STRs variants popover
- Split new ClinVar multiple significance terms for a variant
- Edit the selected comment, not the latest
### Changed
- Updated RELEASE docs.
- Pinned variants card style on the case page
- Merged `scout export exons` and `scout view exons` commands


## [4.21.2]
### Added
### Fixed
- Do not pre-filter research variants by (case-default) gene panels
- Show OMIM disease tooltip reliably
### Changed

## [4.21.1]
### Added
### Fixed
- Small change to Pop Freq column in variants ang gene panels to avoid strange text shrinking on small screens
- Direct use of HPO list for Clinical HPO SNV (and cancer SNV) filtering
- PDF coverage report redirecting to login page
### Changed
- Remove the option to dismiss single variants from all variants pages
- Bulk dismiss SNVs, SVs and cancer SNVs from variants pages

## [4.21]
### Added
- Support to configure LoqusDB per institute
- Highlight causative variants in the variants list
- Add tests. Mostly regarding building internal datatypes.
- Remove leading and trailing whitespaces from panel_name and display_name when panel is created
- Mark MANE transcript in list of transcripts in "Transcript overview" on variant page
- Show default panel name in case sidebar
- Previous buttons for variants pagination
- Adds a gh action that checks that the changelog is updated
- Adds a gh action that deploys new releases automatically to pypi
- Warn users if case default panels are outdated
- Define institute-specific gene panels for filtering in institute settings
- Use institute-specific gene panels in variants filtering
- Show somatic VAF for pinned and causative variants on case page

### Fixed
- Report pages redirect to login instead of crashing when session expires
- Variants filter loading in cancer variants page
- User, Causative and Cases tables not scaling to full page
- Improved docs for an initial production setup
- Compatibility with latest version of Black
- Fixed tests for Click>7
- Clinical filter required an extra click to Filter to return variants
- Restore pagination and shrink badges in the variants page tables
- Removing a user from the command line now inactivates the case only if user is last assignee and case is active
- Bugfix, LoqusDB per institute feature crashed when institute id was empty string
- Bugfix, LoqusDB calls where missing case count
- filter removal and upload for filters deleted from another page/other user
- Visualize outdated gene panels info in a popover instead of a tooltip in case page side panel

### Changed
- Highlight color on normal STRs in the variants table from green to blue
- Display breakpoints coordinates in verification emails only for structural variants


## [4.20]
### Added
- Display number of filtered variants vs number of total variants in variants page
- Search case by HPO terms
- Dismiss variant column in the variants tables
- Black and pre-commit packages to dev requirements

### Fixed
- Bug occurring when rerun is requested twice
- Peddy info fields in the demo config file
- Added load config safety check for multiple alignment files for one individual
- Formatting of cancer variants table
- Missing Score in SV variants table

### Changed
- Updated the documentation on how to create a new software release
- Genome build-aware cytobands coordinates
- Styling update of the Matchmaker card
- Select search type in case search form


## [4.19]

### Added
- Show internal ID for case
- Add internal ID for downloaded CGH files
- Export dynamic HPO gene list from case page
- Remove users as case assignees when their account is deleted
- Keep variants filters panel expanded when filters have been used

### Fixed
- Handle the ProxyFix ModuleNotFoundError when Werkzeug installed version is >1.0
- General report formatting issues whenever case and variant comments contain extremely long strings with no spaces

### Changed
- Created an institute wrapper page that contains list of cases, causatives, SNVs & Indels, user list, shared data and institute settings
- Display case name instead of case ID on clinVar submissions
- Changed icon of sample update in clinVar submissions


## [4.18]

### Added
- Filter cancer variants on cytoband coordinates
- Show dismiss reasons in a badge with hover for clinical variants
- Show an ellipsis if 10 cases or more to display with loqusdb matches
- A new blog post for version 4.17
- Tooltip to better describe Tumor and Normal columns in cancer variants
- Filter cancer SNVs and SVs by chromosome coordinates
- Default export of `Assertion method citation` to clinVar variants submission file
- Button to export up to 500 cancer variants, filtered or not
- Rename samples of a clinVar submission file

### Fixed
- Apply default gene panel on return to cancer variantS from variant view
- Revert to certificate checking when asking for Chanjo reports
- `scout download everything` command failing while downloading HPO terms

### Changed
- Turn tumor and normal allelic fraction to decimal numbers in tumor variants page
- Moved clinVar submissions code to the institutes blueprints
- Changed name of clinVar export files to FILENAME.Variant.csv and FILENAME.CaseData.csv
- Switched Google login libraries from Flask-OAuthlib to Authlib


## [4.17.1]

### Fixed
- Load cytobands for cases with chromosome build not "37" or "38"


## [4.17]

### Added
- COSMIC badge shown in cancer variants
- Default gene-panel in non-cancer structural view in url
- Filter SNVs and SVs by cytoband coordinates
- Filter cancer SNV variants by alt allele frequency in tumor
- Correct genome build in UCSC link from structural variant page



### Fixed
- Bug in clinVar form when variant has no gene
- Bug when sharing cases with the same institute twice
- Page crashing when removing causative variant tag
- Do not default to GATK caller when no caller info is provided for cancer SNVs


## [4.16.1]

### Fixed
- Fix the fix for handling of delivery reports for rerun cases

## [4.16]

### Added
- Adds possibility to add "lims_id" to cases. Currently only stored in database, not shown anywhere
- Adds verification comment box to SVs (previously only available for small variants)
- Scrollable pedigree panel

### Fixed
- Error caused by changes in WTForm (new release 2.3.x)
- Bug in OMIM case page form, causing the page to crash when a string was provided instead of a numerical OMIM id
- Fix Alamut link to work properly on hg38
- Better handling of delivery reports for rerun cases
- Small CodeFactor style issues: matchmaker results counting, a couple of incomplete tests and safer external xml
- Fix an issue with Phenomizer introduced by CodeFactor style changes

### Changed
- Updated the version of igv.js to 2.5.4

## [4.15.1]

### Added
- Display gene names in ClinVar submissions page
- Links to Varsome in variant transcripts table

### Fixed
- Small fixes to ClinVar submission form
- Gene panel page crash when old panel has no maintainers

## [4.15]

### Added
- Clinvar CNVs IGV track
- Gene panels can have maintainers
- Keep variant actions (dismissed, manual rank, mosaic, acmg, comments) upon variant re-upload
- Keep variant actions also on full case re-upload

### Fixed
- Fix the link to Ensembl for SV variants when genome build 38.
- Arrange information in columns on variant page
- Fix so that new cosmic identifier (COSV) is also acceptable #1304
- Fixed COSMIC tag in INFO (outside of CSQ) to be parses as well with `&` splitter.
- COSMIC stub URL changed to https://cancer.sanger.ac.uk/cosmic/search?q= instead.
- Updated to a version of IGV where bigBed tracks are visualized correctly
- Clinvar submission files are named according to the content (variant_data and case_data)
- Always show causatives from other cases in case overview
- Correct disease associations for gene symbol aliases that exist as separate genes
- Re-add "custom annotations" for SV variants
- The override ClinVar P/LP add-in in the Clinical Filter failed for new CSQ strings

### Changed
- Runs all CI checks in github actions

## [4.14.1]

### Fixed
- Error when variant found in loqusdb is not loaded for other case

## [4.14]

### Added
- Use github actions to run tests
- Adds CLI command to update individual alignments path
- Update HPO terms using downloaded definitions files
- Option to use alternative flask config when running `scout serve`
- Requirement to use loqusdb >= 2.5 if integrated

### Fixed
- Do not display Pedigree panel in cancer view
- Do not rely on internet connection and services available when running CI tests
- Variant loading assumes GATK if no caller set given and GATK filter status is seen in FILTER
- Pass genome build param all the way in order to get the right gene mappings for cases with build 38
- Parse correctly variants with zero frequency values
- Continue even if there are problems to create a region vcf
- STR and cancer variant navigation back to variants pages could fail

### Changed
- Improved code that sends requests to the external APIs
- Updates ranges for user ranks to fit todays usage
- Run coveralls on github actions instead of travis
- Run pip checks on github actions instead of coveralls
- For hg38 cases, change gnomAD link to point to version 3.0 (which is hg38 based)
- Show pinned or causative STR variants a bit more human readable

## [4.13.1]

### Added
### Fixed
- Typo that caused not all clinvar conflicting interpretations to be loaded no matter what
- Parse and retrieve clinvar annotations from VEP-annotated (VEP 97+) CSQ VCF field
- Variant clinvar significance shown as `not provided` whenever is `Uncertain significance`
- Phenomizer query crashing when case has no HPO terms assigned
- Fixed a bug affecting `All SNVs and INDELs` page when variants don't have canonical transcript
- Add gene name or id in cancer variant view

### Changed
- Cancer Variant view changed "Variant:Transcript:Exon:HGVS" to "Gene:Transcript:Exon:HGVS"

## [4.13]

### Added
- ClinVar SNVs track in IGV
- Add SMA view with SMN Copy Number data
- Easier to assign OMIM diagnoses from case page
- OMIM terms and specific OMIM term page

### Fixed
- Bug when adding a new gene to a panel
- Restored missing recent delivery reports
- Fixed style and links to other reports in case side panel
- Deleting cases using display_name and institute not deleting its variants
- Fixed bug that caused coordinates filter to override other filters
- Fixed a problem with finding some INS in loqusdb
- Layout on SV page when local observations without cases are present
- Make scout compatible with the new HPO definition files from `http://compbio.charite.de/jenkins/`
- General report visualization error when SNVs display names are very long


### Changed


## [4.12.4]

### Fixed
- Layout on SV page when local observations without cases are present

## [4.12.3]

### Fixed
- Case report when causative or pinned SVs have non null allele frequencies

## [4.12.2]

### Fixed
- SV variant links now take you to the SV variant page again
- Cancer variant view has cleaner table data entries for "N/A" data
- Pinned variant case level display hotfix for cancer and str - more on this later
- Cancer variants show correct alt/ref reads mirroring alt frequency now
- Always load all clinical STR variants even if a region load is attempted - index may be missing
- Same case repetition in variant local observations

## [4.12.1]

### Fixed
- Bug in variant.gene when gene has no HGVS description


## [4.12]

### Added
- Accepts `alignment_path` in load config to pass bam/cram files
- Display all phenotypes on variant page
- Display hgvs coordinates on pinned and causatives
- Clear panel pending changes
- Adds option to setup the database with static files
- Adds cli command to download the resources from CLI that scout needs
- Adds test files for merged somatic SV and CNV; as well as merged SNV, and INDEL part of #1279
- Allows for upload of OMIM-AUTO gene panel from static files without api-key

### Fixed
- Cancer case HPO panel variants link
- Fix so that some drop downs have correct size
- First IGV button in str variants page
- Cancer case activates on SNV variants
- Cases activate when STR variants are viewed
- Always calculate code coverage
- Pinned/Classification/comments in all types of variants pages
- Null values for panel's custom_inheritance_models
- Discrepancy between the manual disease transcripts and those in database in gene-edit page
- ACMG classification not showing for some causatives
- Fix bug which caused IGV.js to use hg19 reference files for hg38 data
- Bug when multiple bam files sources with non-null values are available


### Changed
- Renamed `requests` file to `scout_requests`
- Cancer variant view shows two, instead of four, decimals for allele and normal


## [4.11.1]

### Fixed
- Institute settings page
- Link institute settings to sharing institutes choices

## [4.11.0]

### Added
- Display locus name on STR variant page
- Alternative key `GNOMADAF_popmax` for Gnomad popmax allele frequency
- Automatic suggestions on how to improve the code on Pull Requests
- Parse GERP, phastCons and phyloP annotations from vep annotated CSQ fields
- Avoid flickering comment popovers in variant list
- Parse REVEL score from vep annotated CSQ fields
- Allow users to modify general institute settings
- Optionally format code automatically on commit
- Adds command to backup vital parts `scout export database`
- Parsing and displaying cancer SV variants from Manta annotated VCF files
- Dismiss cancer snv variants with cancer-specific options
- Add IGV.js UPD, RHO and TIDDIT coverage wig tracks.


### Fixed
- Slightly darker page background
- Fixed an issued with parsed conservation values from CSQ
- Clinvar submissions accessible to all users of an institute
- Header toolbar when on Clinvar page now shows institute name correctly
- Case should not always inactivate upon update
- Show dismissed snv cancer variants as grey on the cancer variants page
- Improved style of mappability link and local observations on variant page
- Convert all the GET requests to the igv view to POST request
- Error when updating gene panels using a file containing BOM chars
- Add/replace gene radio button not working in gene panels


## [4.10.1]

### Fixed
- Fixed issue with opening research variants
- Problem with coveralls not called by Travis CI
- Handle Biomart service down in tests


## [4.10.0]

### Added
- Rank score model in causatives page
- Exportable HPO terms from phenotypes page
- AMP guideline tiers for cancer variants
- Adds scroll for the transcript tab
- Added CLI option to query cases on time since case event was added
- Shadow clinical assessments also on research variants display
- Support for CRAM alignment files
- Improved str variants view : sorting by locus, grouped by allele.
- Delivery report PDF export
- New mosaicism tag option
- Add or modify individuals' age or tissue type from case page
- Display GC and allele depth in causatives table.
- Included primary reference transcript in general report
- Included partial causative variants in general report
- Remove dependency of loqusdb by utilising the CLI

### Fixed
- Fixed update OMIM command bug due to change in the header of the genemap2 file
- Removed Mosaic Tag from Cancer variants
- Fixes issue with unaligned table headers that comes with hidden Datatables
- Layout in general report PDF export
- Fixed issue on the case statistics view. The validation bars didn't show up when all institutes were selected. Now they do.
- Fixed missing path import by importing pathlib.Path
- Handle index inconsistencies in the update index functions
- Fixed layout problems


## [4.9.0]

### Added
- Improved MatchMaker pages, including visible patient contacts email address
- New badges for the github repo
- Links to [GENEMANIA](genemania.org)
- Sort gene panel list on case view.
- More automatic tests
- Allow loading of custom annotations in VCF using the SCOUT_CUSTOM info tag.

### Fixed
- Fix error when a gene is added to an empty dynamic gene panel
- Fix crash when attempting to add genes on incorrect format to dynamic gene panel
- Manual rank variant tags could be saved in a "Select a tag"-state, a problem in the variants view.
- Same case evaluations are no longer shown as gray previous evaluations on the variants page
- Stay on research pages, even if reset, next first buttons are pressed..
- Overlapping variants will now be visible on variant page again
- Fix missing classification comments and links in evaluations page
- All prioritized cases are shown on cases page


## [4.8.3]

### Added

### Fixed
- Bug when ordering sanger
- Improved scrolling over long list of genes/transcripts


## [4.8.2]

### Added

### Fixed
- Avoid opening extra tab for coverage report
- Fixed a problem when rank model version was saved as floats and not strings
- Fixed a problem with displaying dismiss variant reasons on the general report
- Disable load and delete filter buttons if there are no saved filters
- Fix problem with missing verifications
- Remove duplicate users and merge their data and activity


## [4.8.1]

### Added

### Fixed
- Prevent login fail for users with id defined by ObjectId and not email
- Prevent the app from crashing with `AttributeError: 'NoneType' object has no attribute 'message'`


## [4.8.0]

### Added
- Updated Scout to use Bootstrap 4.3
- New looks for Scout
- Improved dashboard using Chart.js
- Ask before inactivating a case where last assigned user leaves it
- Genes can be manually added to the dynamic gene list directly on the case page
- Dynamic gene panels can optionally be used with clinical filter, instead of default gene panel
- Dynamic gene panels get link out to chanjo-report for coverage report
- Load all clinvar variants with clinvar Pathogenic, Likely Pathogenic and Conflicting pathogenic
- Show transcripts with exon numbers for structural variants
- Case sort order can now be toggled between ascending and descending.
- Variants can be marked as partial causative if phenotype is available for case.
- Show a frequency tooltip hover for SV-variants.
- Added support for LDAP login system
- Search snv and structural variants by chromosomal coordinates
- Structural variants can be marked as partial causative if phenotype is available for case.
- Show normal and pathologic limits for STRs in the STR variants view.
- Institute level persistent variant filter settings that can be retrieved and used.
- export causative variants to Excel
- Add support for ROH, WIG and chromosome PNGs in case-view

### Fixed
- Fixed missing import for variants with comments
- Instructions on how to build docs
- Keep sanger order + verification when updating/reloading variants
- Fixed and moved broken filter actions (HPO gene panel and reset filter)
- Fixed string conversion to number
- UCSC links for structural variants are now separated per breakpoint (and whole variant where applicable)
- Reintroduced missing coverage report
- Fixed a bug preventing loading samples using the command line
- Better inheritance models customization for genes in gene panels
- STR variant page back to list button now does its one job.
- Allows to setup scout without a omim api key
- Fixed error causing "favicon not found" flash messages
- Removed flask --version from base cli
- Request rerun no longer changes case status. Active or archived cases inactivate on upload.
- Fixed missing tooltip on the cancer variants page
- Fixed weird Rank cell in variants page
- Next and first buttons order swap
- Added pagination (and POST capability) to cancer variants.
- Improves loading speed for variant page
- Problem with updating variant rank when no variants
- Improved Clinvar submission form
- General report crashing when dismissed variant has no valid dismiss code
- Also show collaborative case variants on the All variants view.
- Improved phenotype search using dataTables.js on phenotypes page
- Search and delete users with `email` instead of `_id`
- Fixed css styles so that multiselect options will all fit one column


## [4.7.3]

### Added
- RankScore can be used with VCFs for vcf_cancer files

### Fixed
- Fix issue with STR view next page button not doing its one job.

### Deleted
- Removed pileup as a bam viewing option. This is replaced by IGV


## [4.7.2]

### Added
- Show earlier ACMG classification in the variant list

### Fixed
- Fixed igv search not working due to igv.js dist 2.2.17
- Fixed searches for cases with a gene with variants pinned or marked causative.
- Load variant pages faster after fixing other causatives query
- Fixed mitochondrial report bug for variants without genes

## [4.7.1]

### Added

### Fixed
- Fixed bug on genes page


## [4.7.0]

### Added
- Export genes and gene panels in build GRCh38
- Search for cases with variants pinned or marked causative in a given gene.
- Search for cases phenotypically similar to a case also from WUI.
- Case variant searches can be limited to similar cases, matching HPO-terms,
  phenogroups and cohorts.
- De-archive reruns and flag them as 'inactive' if archived
- Sort cases by analysis_date, track or status
- Display cases in the following order: prioritized, active, inactive, archived, solved
- Assign case to user when user activates it or asks for rerun
- Case becomes inactive when it has no assignees
- Fetch refseq version from entrez and use it in clinvar form
- Load and export of exons for all genes, independent on refseq
- Documentation for loading/updating exons
- Showing SV variant annotations: SV cgh frequencies, gnomad-SV, local SV frequencies
- Showing transcripts mapping score in segmental duplications
- Handle requests to Ensembl Rest API
- Handle requests to Ensembl Rest Biomart
- STR variants view now displays GT and IGV link.
- Description field for gene panels
- Export exons in build 37 and 38 using the command line

### Fixed
- Fixes of and induced by build tests
- Fixed bug affecting variant observations in other cases
- Fixed a bug that showed wrong gene coverage in general panel PDF export
- MT report only shows variants occurring in the specific individual of the excel sheet
- Disable SSL certifcate verification in requests to chanjo
- Updates how intervaltree and pymongo is used to void deprecated functions
- Increased size of IGV sample tracks
- Optimized tests


## [4.6.1]

### Added

### Fixed
- Missing 'father' and 'mother' keys when parsing single individual cases


## [4.6.0]

### Added
- Description of Scout branching model in CONTRIBUTING doc
- Causatives in alphabetical order, display ACMG classification and filter by gene.
- Added 'external' to the list of analysis type options
- Adds functionality to display "Tissue type". Passed via load config.
- Update to IGV 2.

### Fixed
- Fixed alignment visualization and vcf2cytosure availability for demo case samples
- Fixed 3 bugs affecting SV pages visualization
- Reintroduced the --version cli option
- Fixed variants query by panel (hpo panel + gene panel).
- Downloaded MT report contains excel files with individuals' display name
- Refactored code in parsing of config files.


## [4.5.1]

### Added

### Fixed
- update requirement to use PyYaml version >= 5.1
- Safer code when loading config params in cli base


## [4.5.0]

### Added
- Search for similar cases from scout view CLI
- Scout cli is now invoked from the app object and works under the app context

### Fixed
- PyYaml dependency fixed to use version >= 5.1


## [4.4.1]

### Added
- Display SV rank model version when available

### Fixed
- Fixed upload of delivery report via API


## [4.4.0]

### Added
- Displaying more info on the Causatives page and hiding those not causative at the case level
- Add a comment text field to Sanger order request form, allowing a message to be included in the email
- MatchMaker Exchange integration
- List cases with empty synopsis, missing HPO terms and phenotype groups.
- Search for cases with open research list, or a given case status (active, inactive, archived)

### Fixed
- Variant query builder split into several functions
- Fixed delivery report load bug


## [4.3.3]

### Added
- Different individual table for cancer cases

### Fixed
- Dashboard collects validated variants from verification events instead of using 'sanger' field
- Cases shared with collaborators are visible again in cases page
- Force users to select a real institute to share cases with (actionbar select fix)


## [4.3.2]

### Added
- Dashboard data can be filtered using filters available in cases page
- Causatives for each institute are displayed on a dedicated page
- SNVs and and SVs are searchable across cases by gene and rank score
- A more complete report with validated variants is downloadable from dashboard

### Fixed
- Clinsig filter is fixed so clinsig numerical values are returned
- Split multi clinsig string values in different elements of clinsig array
- Regex to search in multi clinsig string values or multi revstat string values
- It works to upload vcf files with no variants now
- Combined Pileup and IGV alignments for SVs having variant start and stop on the same chromosome


## [4.3.1]

### Added
- Show calls from all callers even if call is not available
- Instructions to install cairo and pango libs from WeasyPrint page
- Display cases with number of variants from CLI
- Only display cases with number of variants above certain treshold. (Also CLI)
- Export of verified variants by CLI or from the dashboard
- Extend case level queries with default panels, cohorts and phenotype groups.
- Slice dashboard statistics display using case level queries
- Add a view where all variants for an institute can be searched across cases, filtering on gene and rank score. Allows searching research variants for cases that have research open.

### Fixed
- Fixed code to extract variant conservation (gerp, phyloP, phastCons)
- Visualization of PDF-exported gene panels
- Reintroduced the exon/intron number in variant verification email
- Sex and affected status is correctly displayed on general report
- Force number validation in SV filter by size
- Display ensembl transcripts when no refseq exists


## [4.3.0]

### Added
- Mosaicism tag on variants
- Show and filter on SweGen frequency for SVs
- Show annotations for STR variants
- Show all transcripts in verification email
- Added mitochondrial export
- Adds alternative to search for SVs shorter that the given length
- Look for 'bcftools' in the `set` field of VCFs
- Display digenic inheritance from OMIM
- Displays what refseq transcript that is primary in hgnc

### Fixed

- Archived panels displays the correct date (not retroactive change)
- Fixed problem with waiting times in gene panel exports
- Clinvar fiter not working with human readable clinsig values

## [4.2.2]

### Fixed
- Fixed gene panel create/modify from CSV file utf-8 decoding error
- Updating genes in gene panels now supports edit comments and entry version
- Gene panel export timeout error

## [4.2.1]

### Fixed
- Re-introduced gene name(s) in verification email subject
- Better PDF rendering for excluded variants in report
- Problem to access old case when `is_default` did not exist on a panel


## [4.2.0]

### Added
- New index on variant_id for events
- Display overlapping compounds on variants view

### Fixed
- Fixed broken clinical filter


## [4.1.4]

### Added
- Download of filtered SVs

### Fixed
- Fixed broken download of filtered variants
- Fixed visualization issue in gene panel PDF export
- Fixed bug when updating gene names in variant controller


## [4.1.3]

### Fixed
- Displays all primary transcripts


## [4.1.2]

### Added
- Option add/replace when updating a panel via CSV file
- More flexible versioning of the gene panels
- Printing coverage report on the bottom of the pdf case report
- Variant verification option for SVs
- Logs uri without pwd when connecting
- Disease-causing transcripts in case report
- Thicker lines in case report
- Supports HPO search for cases, both terms or if described in synopsis
- Adds sanger information to dashboard

### Fixed
- Use db name instead of **auth** as default for authentication
- Fixes so that reports can be generated even with many variants
- Fixed sanger validation popup to show individual variants queried by user and institute.
- Fixed problem with setting up scout
- Fixes problem when exac file is not available through broad ftp
- Fetch transcripts for correct build in `adapter.hgnc_gene`

## [4.1.1]
- Fix problem with institute authentication flash message in utils
- Fix problem with comments
- Fix problem with ensembl link


## [4.1.0]

### Added
- OMIM phenotypes to case report
- Command to download all panel app gene panels `scout load panel --panel-app`
- Links to genenames.org and omim on gene page
- Popup on gene at variants page with gene information
- reset sanger status to "Not validated" for pinned variants
- highlight cases with variants to be evaluated by Sanger on the cases page
- option to point to local reference files to the genome viewer pileup.js. Documented in `docs.admin-guide.server`
- option to export single variants in `scout export variants`
- option to load a multiqc report together with a case(add line in load config)
- added a view for searching HPO terms. It is accessed from the top left corner menu
- Updates the variants view for cancer variants. Adds a small cancer specific filter for known variants
- Adds hgvs information on cancer variants page
- Adds option to update phenotype groups from CLI

### Fixed
- Improved Clinvar to submit variants from different cases. Fixed HPO terms in casedata according to feedback
- Fixed broken link to case page from Sanger modal in cases view
- Now only cases with non empty lists of causative variants are returned in `adapter.case(has_causatives=True)`
- Can handle Tumor only samples
- Long lists of HGNC symbols are now possible. This was previously difficult with manual, uploaded or by HPO search when changing filter settings due to GET request limitations. Relevant pages now use POST requests. Adds the dynamic HPO panel as a selection on the gene panel dropdown.
- Variant filter defaults to default panels also on SV and Cancer variants pages.

## [4.0.0]

### WARNING ###

This is a major version update and will require that the backend of pre releases is updated.
Run commands:

```
$scout update genes
$scout update hpo
```

- Created a Clinvar submission tool, to speed up Clinvar submission of SNVs and SVs
- Added an analysis report page (html and PDF format) containing phenotype, gene panels and variants that are relevant to solve a case.

### Fixed
- Optimized evaluated variants to speed up creation of case report
- Moved igv and pileup viewer under a common folder
- Fixed MT alignment view pileup.js
- Fixed coordinates for SVs with start chromosome different from end chromosome
- Global comments shown across cases and institutes. Case-specific variant comments are shown only for that specific case.
- Links to clinvar submitted variants at the cases level
- Adapts clinvar parsing to new format
- Fixed problem in `scout update user` when the user object had no roles
- Makes pileup.js use online genome resources when viewing alignments. Now any instance of Scout can make use of this functionality.
- Fix ensembl link for structural variants
- Works even when cases does not have `'madeline_info'`
- Parses Polyphen in correct way again
- Fix problem with parsing gnomad from VEP

### Added
- Added a PDF export function for gene panels
- Added a "Filter and export" button to export custom-filtered SNVs to CSV file
- Dismiss SVs
- Added IGV alignments viewer
- Read delivery report path from case config or CLI command
- Filter for spidex scores
- All HPO terms are now added and fetched from the correct source (https://github.com/obophenotype/human-phenotype-ontology/blob/master/hp.obo)
- New command `scout update hpo`
- New command `scout update genes` will fetch all the latest information about genes and update them
- Load **all** variants found on chromosome **MT**
- Adds choice in cases overview do show as many cases as user like

### Removed
- pileup.min.js and pileup css are imported from a remote web location now
- All source files for HPO information, this is instead fetched directly from source
- All source files for gene information, this is instead fetched directly from source

## [3.0.0]
### Fixed
- hide pedigree panel unless it exists

## [1.5.1] - 2016-07-27
### Fixed
- look for both ".bam.bai" and ".bai" extensions

## [1.4.0] - 2016-03-22
### Added
- support for local frequency through loqusdb
- bunch of other stuff

## [1.3.0] - 2016-02-19
### Fixed
- Update query-phenomizer and add username/password

### Changed
- Update the way a case is checked for rerun-status

### Added
- Add new button to mark a case as "checked"
- Link to clinical variants _without_ 1000G annotation

## [1.2.2] - 2016-02-18
### Fixed
- avoid filtering out variants lacking ExAC and 1000G annotations

## [1.1.3] - 2015-10-01
### Fixed
- persist (clinical) filter when clicking load more
- fix #154 by robustly setting clinical filter func. terms

## [1.1.2] - 2015-09-07
### Fixed
- avoid replacing coverage report with none
- update SO terms, refactored

## [1.1.1] - 2015-08-20
### Fixed
- fetch case based on collaborator status (not owner)

## [1.1.0] - 2015-05-29
### Added
- link(s) to SNPedia based on RS-numbers
- new Jinja filter to "humanize" decimal numbers
- show gene panels in variant view
- new Jinja filter for decoding URL encoding
- add indicator to variants in list that have comments
- add variant number threshold and rank score threshold to load function
- add event methods to mongo adapter
- add tests for models
- show badge "old" if comment was written for a previous analysis

### Changed
- show cDNA change in transcript summary unless variant is exonic
- moved compounds table further up the page
- show dates for case uploads in ISO format
- moved variant comments higher up on page
- updated documentation for pages
- read in coverage report as blob in database and serve directly
- change ``OmimPhenotype`` to ``PhenotypeTerm``
- reorganize models sub-package
- move events (and comments) to separate collection
- only display prev/next links for the research list
- include variant type in breadcrumbs e.g. "Clinical variants"

### Removed
- drop dependency on moment.js

### Fixed
- show the same level of detail for all frequencies on all pages
- properly decode URL encoded symbols in amino acid/cDNA change strings
- fixed issue with wipe permissions in MongoDB
- include default gene lists in "variants" link in breadcrumbs

## [1.0.2] - 2015-05-20
### Changed
- update case fetching function

### Fixed
- handle multiple cases with same id

## [1.0.1] - 2015-04-28
### Fixed
- Fix building URL parameters in cases list Vue component

## [1.0.0] - 2015-04-12
Codename: Sara Lund

![Release 1.0](artwork/releases/release-1-0.jpg)

### Added
- Add email logging for unexpected errors
- New command line tool for deleting case

### Changed
- Much improved logging overall
- Updated documentation/usage guide
- Removed non-working IGV link

### Fixed
- Show sample display name in GT call
- Various small bug fixes
- Make it easier to hover over popups

## [0.0.2-rc1] - 2015-03-04
### Added
- add protein table for each variant
- add many more external links
- add coverage reports as PDFs

### Changed
- incorporate user feedback updates
- big refactor of load scripts

## [0.0.2-rc2] - 2015-03-04
### Changes
- add gene table with gene description
- reorganize inheritance models box

### Fixed
- avoid overwriting gene list on "research" load
- fix various bugs in external links

## [0.0.2-rc3] - 2015-03-05
### Added
- Activity log feed to variant view
- Adds protein change strings to ODM and Sanger email

### Changed
- Extract activity log component to macro

### Fixes
- Make Ensembl transcript links use archive website<|MERGE_RESOLUTION|>--- conflicted
+++ resolved
@@ -18,11 +18,8 @@
 - Broken heading anchors in the documentation (`admin-guide/login-system.md` and `admin-guide/setup-scout.md` files)
 - Avoid open login redirect attacks by always redirecting to cases page upon user login
 - Stricter check of ID of gene panels to prevent file downloading vulnerability
-<<<<<<< HEAD
+- Removed link to the retired SPANR service. SPIDEX scores are still parsed and displayed if available from variant annotation.
 - Omics variant view test coverage
-=======
-- Removed link to the retired SPANR service. SPIDEX scores are still parsed and displayed if available from variant annotation.
->>>>>>> a7485ad1
 
 ## [4.88.1]
 ### Fixed
