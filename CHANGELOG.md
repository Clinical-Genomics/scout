# Change Log
All notable changes to this project will be documented in this file.
This project adheres to [Semantic Versioning](http://semver.org/).

About changelog [here](https://keepachangelog.com/en/1.0.0/)


## [unreleased]
### Added
- Variant link to Franklin in database buttons (different depending on rare or cancer track)
- MANE badges on list of variant's Genes/Transcripts/Proteins table, this way also SVs will display MANE annotations
- Export variant type and callers-related info fields when exporting variants from variants pages
- Cases advanced search on the dashboard page
- Possibility to use only signed off panels when building the PanelApp GREEN panel
- Option to exclude ClinVar significance status in SNVs filters form
### Changed
- On genes panel page and gene panel PDF export, it's more evident which genes were newly introduced into the panel
- WTS outlier position copy button
- Update IGV.js to v3.0.9
- Managed variants VCF export more verbose on SVs
- `/api/v1/hpo-terms` returns pymongo OperationFailure errors when provided query string contains problematic characters
- Prioritise caller AF if present
- Expand the submissions information section on the ClinVar submissions page to fully display long text entries
- Jarvik for PP1 added to ACMG modification guidelines
- Display institute _id + display name on dashboard filters
- ClinVar category 8 has changed to "Conflicting classifications of pathogenicity" instead of "interpretations"
- Simplify always loading ClinVar CLNSIG P, LP and conflicting annotations slightly
- Increased visibility of variant callers's "Pass" or "Filtered" on the following pages: SNV variants (cancer cases), SV variants (both RD and cancer cases)
- Names on IGV buttons, including an overview level IGV MT button
- Cases query no longer accepts strings for the `name_query` parameter, only ImmutableMultiDict (form data)
- Refactor the loading of PanelApp panels to use the maintained API - Customised PanelApp GREEN panels
- Better layout for Consequence cell on cancer SNVs page
<<<<<<< HEAD
- Improved tooltips for ClinVar filter in SNVs filter form
=======
- Merged `Qual` and `Callers` cell on cancer SNVs page
>>>>>>> ad5438a4
### Fixed
- Empty custom_images dicts in case load config do not crash
- Tracks missing alignment files are skipped on generating IGV views
- ClinVar form to accept MedGen phenotypes
- Cancer SV variantS page spinner on variant export
- STRs variants export (do not allow null estimated variant size and repeat locus ID)
- STRs variants page when one or more variants have Swegen mean frequency but lack Short Tandem Repeat motif count
- ClinVar submission enquiry status for all submissions after the latest
- Typing error when running commands using python 3.9
- Refactored and fixed the function creating alignment files (scout.utils.case_append_alignments)

## [4.90.1]
### Fixed
- Parsing Matchmaker Exchange's matches dates

## [4.90]
### Added
- Link to chanjo2 MANE coverage overview on case page and panel page
- More SVI recommendation links on the ACMG page
- IGV buttons for SMN CN page
- Warnings on ACMG classifications for potentially conflicting classification pairs
- ACMG Bayesian foundation point scale after Tavtigian for variant heat profile
### Changed
- Variants query backend allows rank_score filtering
- Added script to tabulate causatives clinical filter rank
- Do not display inheritance models associated to ORPHA terms on variant page
- Moved edit and delete buttons close to gene names on gene panel page and other aesthetical fixes
- SNV VariantS page functional annotation and region annotation columns merged
- VariantS pages (not cancer) gene cells show OMIM inheritance pattern badges also without hover
- STR variantS page to show STR inheritance model without hover (fallback to OMIM for non-Stranger annotation)
- VariantS page local observation badges have counts visible also without hover
- On Matchmaker page, show number of matches together with matching attempt date
- Display all custom inheritance models, both standard and non-standard, as gathered from the gene panel information on the variant page
- Moved PanelApp-related code to distinct modules/extension
### Fixed
- Make BA1 fully stand-alone to Benign prediction
- Modifying Benign terms to "Moderate" has no effect under Richards. Ignored completely before, will retain unmodified significance now
- Extract all fields correctly when exporting a panel to file from gene panel page
- Custom updates to a gene in a panel
- Gene panel PDF export, including gene links
- Cancer SV, Fusion, MEI and Outlier filters are shown on the Institute Filters overview
- CaseS advanced search limit
- Visibility of Matchmaker Exchange matches on dark mode
- When creating a new gene panel from file, all gene fields are saved, including comments and manual inheritance models
- Downloading on gene names from EBI
- Links to gene panels on variant page, summary panel
- Exporting gene variants when one or more variants' genes are missing HGNC symbol

## [4.89.2]
## Fixed
- If OMIM gene panel gene symbols are not mapping to hgnc_id, allow fallback use of a unique gene alias

## [4.89.1]
### Fixed
- General case report crash when encountering STR variants without `source` tags
- Coloring and SV inheritance patterns on general case report

## [4.89]
### Added
- Button on SMN CN page to search variants within SMN1 and SMN2 genes
- Options for selectively updating OMICS variants (fraser, outrider) on a case
- Log users' activity to file by specifying `USERS_ACTIVITY_LOG_PATH` parameter in app config
- `Mean MT coverage`, `Mean chrom 14 coverage` and `Estimated mtDNA copy number` on MT coverage file from chanjo2 if available
- In ClinVar multistep form, preselect ACMG criteria according to the variant's ACMG classification, if available
- Subject id search from caseS page (supporting multiple sample types e.g.) - adding indexes to speed up caseS queries
- Advanced cases search to narrow down results using more than one search parameter
- Coverage report available for any case with samples containing d4 files, even if case has no associated gene panels
- RNA delivery reports
- Two new LRS SV callers (hificnv, severus)
### Changed
- Documentation for OMICS variants and updating a case
- Include both creation and deletion dates in gene panels pages
- Moved code to collect MT copy number stats for the MT report to the chanjo extension
- On the gene panelS page, show expanded gene panel version list in one column only
- IGV.js WTS loci default to zoom to a region around a variant instead of whole gene
- Refactored logging module
- Case general report no longer shows ORPHA inheritance models. OMIM models are shown colored.
- Chromosome alias tab files used in the igv.js browser, which now contain the alias for chromosome "M"
- Renamed "Comment on clinical significance" to "Comment on classification" in ClinVar multistep form
- Enable Gens CN button also for non-wgs cancer track cases
### Fixed
- Broken heading anchors in the documentation (`admin-guide/login-system.md` and `admin-guide/setup-scout.md` files)
- Avoid open login redirect attacks by always redirecting to cases page upon user login
- Stricter check of ID of gene panels to prevent file downloading vulnerability
- Removed link to the retired SPANR service. SPIDEX scores are still parsed and displayed if available from variant annotation.
- Omics variant view test coverage
- String pattern escape warnings
- Code creating Alamut links for variant genes without canonical_transcript set
- Variant delete button in ClinVar submissions page
- Broken search cases by case similarity
- Missing caller tag for TRGT

## [4.88.1]
### Fixed
- Patch update igv.js to 3.0.5

## [4.88]
### Added
- Added CoLoRSdb frequency to Pop Freq column on variantS page
- Hovertip to gene panel names with associated genes in SV variant view, when variant covers more than one gene
- RNA sample ID can be provided in case load config if different from sample_id
### Fixed
- Broken `scout setup database` command
- Update demo VCF header, adding missing keys found on variants
- Broken upload to Codecov step in Tests & Coverage GitHub action
- Tomte DROP column names have been updated (backwards compatibility preserved for main fields)
- WTS outlierS view to display correct individual IDs for cases with multiple individuals
- WTS outlierS not displayed on WTS outlierS view

## [4.87.1]
### Fixed
- Positioning and alignment of genes cell on variantS page

## [4.87]
### Added
- Option to configure RNA build on case load (default '38')
### Changed
- Tooltip on RNA alignments now shows RNA genome build version
- Updated igv.js to v3.0.4
### Fixed
- Style of "SNVs" and "SVs" buttons on WTS Outliers page
- Chromosome alias files for igv.js
- Genes track displayed also when RNA alignments are present without splice junctions track on igv browser
- Genes track displayed again when splice junction tracks are present

## [4.86.1]
### Fixed
- Loading and updating PanelApp panels, including PanelApp green

## [4.86]
### Added
- Display samples' name (tooltip) and affected status directly on caseS page
- Search SVs across all cases, in given genes
- `CLINVAR_API_URL` param can be specified in app settings to override the URL used to send ClinVar submissions to. Intended for testing.
- Support for loading and storing OMICS data
- Parse DROP Fraser and Outrider TSVs
- Display omics variants - wts outliers (Fraser, Outrider)
- Parse GNOMAD `gnomad_af` and `gnomad_popmax_af` keys from variants annotated with `echtvar`
- Make removed panel optionally visible to non-admin or non maintainers
- Parse CoLoRSdb frequencies annotated in the variant INFO field with the `colorsdb_af` key
- Download -omics variants using the `Filter and export button`
- Clickable COSMIC links on IGV tracks
- Possibility to un-audit previously audited filters
- Reverted table style and removed font awesome style from IGV template
- Case status tags displayed on dashboard case overview
### Changed
- Updated igv.js to v3.0.1
- Alphabetically sort IGV track available for custom selection
- Updated wokeignore to avoid unfixable warning
- Update Chart.js to v4.4.3
- Use tornado library version >= 6.4.1
- Fewer variants in the MEI demo file
- Switch to FontAwesome v.6 instead of using icons v.5 + kit with icons v.6
- Show time (hours and minutes) additionally to date on comments and activity panel
### Fixed
- Only add expected caller keys to variant (FOUND_IN or SVDB_ORIGIN)
- Splice junction merged track height offset in IGV.js
- Splice junction initiation crash with empty variant obj
- Splice junction variant routing for cases with WTS but without outlier data
- Variant links to ExAC, now pointing to gnomAD, since the ExAC browser is no longer available
- Style of HPO terms assigned to a case, now one phenotype per line
- RNA sashimi view rendering should work also if the gene track is user disabled
- Respect IGV tracks chosen by user in variant IGV settings

## [4.85]
### Added
- Load also genes which are missing Ensembl gene ID (72 in both builds), including immunoglobulins and fragile sites
### Changed
- Unfreeze werkzeug again
- Show "(Removed)" after removed panels in dropdown
- The REVEL score is collected as the maximum REVEL score from all of the variant's transcripts
- Parse GNOMAD POPMAX values only if they are numerical when loading variants
### Fixed
- Alphabetically sort "select default panels" dropdown menu options on case page
- Show gene panel removed status on case page
- Fixed visibility of the following buttons: remove assignee, remove pinned/causative, remove comment, remove case from group

## [4.84]
### Changed
- Clearer error message when a loqusdb query fails for an instance that initially connected
- Do not load chanjo-report module if not needed and more visible message when it fails loading
- Converted the HgncGene class into a Pydantic class
- Swap menu open and collapse indicator chevrons - down is now displayed-open, right hidden-closed
- Linters and actions now all use python 3.11
### Fixed
- Safer way to update variant genes and compounds that avoids saving temporary decorators into variants' database documents
- Link to HGNC gene report on gene page
- Case file load priority so that e.g. SNV get loaded before SV, or clinical before research, for consistent variant_id collisions

## [4.83]
### Added
- Edit ACMG classifications from variant page (only for classifications with criteria)
- Events for case CLI events (load case, update case, update individual)
- Support for loading and displaying local custom IGV tracks
- MANE IGV track to be used as a local track for igv.js (see scout demo config file)
- Optional separate MT VCFs, for `nf-core/raredisease`
### Changed
- Avoid passing verbs from CaseHandler - functions for case sample and individual in CaseEventHandler
- Hide mtDNA report and coverage report links on case sidebar for cases with WTS data only
- Modified OMIM-AUTO gene panel to include genes in both genome builds
- Moved chanjo code into a dedicated extension
- Optimise the function that collects "match-safe" genes for an institute by avoiding duplicated genes from different panels
- Users must actively select "show matching causatives/managed" on a case page to see matching numbers
- Upgraded python version from 3.8 to 3.11 in Docker images
### Fixed
- Fix several tests that relied on number of events after setup to be 0
- Removed unused load case function
- Artwork logo sync sketch with png and export svg
- Clearer exception handling on chanjo-report setup - fail early and visibly
- mtDNA report crashing when one or more samples from a case is not in the chanjo database
- Case page crashing on missing phenotype terms
- ACMG benign modifiers
- Speed up tests by caching python env correctly in Github action and adding two more test groups
- Agile issue templates were added globally to the CG-org. Adding custom issue templates to avoid exposing customers
- PanelApp panel not saving genes with empty `EnsembleGeneIds` list
- Speed up checking outdated gene panels
- Do not load research variants automatically when loading a case

## [4.82.2]
### Fixed
- Warning icon in case pages for individuals where `confirmed_sex` is false
- Show allele sizes form ExpansionHunter on STR variantS page again

## [4.82.1]
### Fixed
- Revert the installation of flask-ldapconn to use the version available on PyPI to be able to push new scout releases to PyPI

## [4.82]
### Added
- Tooltip for combined score in tables for compounds and overlapping variants
- Checkbox to filter variants by excluding genes listed in selected gene panels, files or provided as list
- STR variant information card with database links, replacing empty frequency panel
- Display paging and number of HPO terms available in the database on Phenotypes page
- On case page, typeahead hints when searching for a disease using substrings containing source ("OMIM:", "ORPHA:")
- Button to monitor the status of submissions on ClinVar Submissions page
- Option to filter cancer variants by number of observations in somatic and germline archived database
- Documentation for integrating chanjo2
- More up-to-date VEP CSQ dbNSFP frequency keys
- Parse PacBio TRGT (Tandem repeat genotyping tool) Short Tandem Repeat VCFs
### Changed
- In the case_report #panel-tables has a fixed width
- Updated IGV.js to 2.15.11
- Fusion variants in case report now contain same info as on fusion variantS page
- Block submission of somatic variants to ClinVar until we harmonise with their changed API
- Additional control on the format of conditions provided in ClinVar form
- Errors while loading managed variants from file are now displayed on the Managed Variants page
- Chanjo2 coverage button visible only when query will contain a list of HGNC gene IDs
- Use Python-Markdown directly instead of the unmaintained Flask-Markdown
- Use Markupsafe instead of long deprecated, now removed Flask Markup
- Prepare to unfreeze Werkzeug, but don't actually activate until chanjo can deal with the change
### Fixed
- Submit requests to Chanjo2 using HTML forms instead of JSON data
- `Research somatic variants` link name on caseS page
- Broken `Install the HTML 2 PDF renderer` step in a GitHub action
- Fix ClinVar form parsing to not include ":" in conditionType.id when condition conditionType.db is Orphanet
- Fix condition dropdown and pre-selection on ClinVar form for cases with associated ORPHA diagnoses
- Improved visibility of ClinVar form in dark mode
- End coordinates for indels in ClinVar form
- Diagnoses API search crashing with empty search string
- Variant's overlapping panels should show overlapping of variant genes against the latest version of the panel
- Case page crashing when case has both variants in a ClinVar submission and pinned not loaded variants
- Installation of git in second build stage of Dockerfile, allowing correct installation of libraries

## [4.81]
### Added
- Tag for somatic SV IGH-DUX4 detection samtools script
### Changed
- Upgraded Bootstrap version in reports from 4.3.1 to 5.1.3
### Fixed
- Buttons layout in HPO genes panel on case page
- Added back old variant rankscore index with different key order to help loading on demo instance
- Cancer case_report panel-table no longer contains inheritance information
- Case report pinned variants card now displays info text if all pinned variants are present in causatives
- Darkmode setting now applies to the comment-box accordion
- Typo in case report causing `cancer_rank_options is undefined` error

## [4.80]
### Added
- Support for .d4 files coverage using chanjo2 (Case page sidebar link) with test
- Link to chanjo2 coverage report and coverage gene overview on gene panel page
- Link to chanjo2 coverage report on Case page, HPO dynamic gene list
- Link to genes coverage overview report on Case page, HPO dynamic gene list
### Changed
- All links in disease table on diagnosis page now open in a new tab
- Dark mode settings applied to multi-selects on institute settings page
- Comments on case and variant pages can be viewed by expanding an accordion
- On case page information on pinned variants and variants submitted to ClinVar are displayed in the same table
- Demo case file paths are now stored as absolute paths
- Optimised indices to address slow queries
- On case page default panels are now found at the top of the table, and it can be sorted by this trait
### Fixed
- On variants page, search for variants in genes present only in build 38 returning no results
- Pin/unpin with API was not able to make event links
- A new field `Explanation for multiple conditions` is available in ClinVar for submitting variants with more than one associated condition
- Fusion genes with partners lacking gene HGNC id will still be fully loaded
- Fusion variantS export now contains fusion variant specific columns
- When Loqusdb observations count is one the table includes information on if observation was for the current or another case

## [4.79.1]
### Fixed
- Exporting variants without rank score causing page to crash
- Display custom annotations also on cancer variant page

## [4.79]
### Added
- Added tags for Sniffles and CNVpytor, two LRS SV callers
- Button on case page for displaying STR variants occurring in the dynamic HPO panel
- Display functional annotation relative to variant gene's MANE transcripts on variant summary, when available
- Links to ACMG structural variant pathogenicity classification guidelines
- Phenomodels checkboxes can now include orpha terms
- Add incidental finding to case tags
- Get an alert on caseS page when somebody validates variants you ordered Sanger sequencing for
### Changed
- In the diagnoses page genes associated with a disease are displayed using hgnc symbol instead of hgnc id
- Refactor view route to allow navigation directly to unique variant document id, improve permissions check
- Do not show MANE and MANE Plus Clinical transcripts annotated from VEP (saved in variants) but collect this info from the transcripts database collection
- Refactor view route to allow navigation directly to unique case id (in particular for gens)
- `Institutes to share cases with` on institute's settings page now displays institutes names and IDs
- View route with document id selects view template based on variant category
### Fixed
- Refactored code in cases blueprints and variant_events adapter (set diseases for partial causative variants) to use "disease" instead of "omim" to encompass also ORPHA terms
- Refactored code in `scout/parse/omim.py` and `scout/parse/disease_terms.py` to use "disease" instead of "phenotype" to differentiate from HPO terms
- Be more careful about checking access to variant on API access
- Show also ACMG VUS on general report (could be missing if not e.g. pinned)

## [4.78]
### Added
- Case status labels can be added, giving more finegrained details on a solved status (provisional, diagnostic, carrier, UPD, SMN, ...)
- New SO terms: `sequence_variant` and `coding_transcript_variant`
- More MEI specific annotation is shown on the variant page
- Parse and save MANE transcripts info when updating genes in build 38
- ClinVar submission can now be downloaded as a json file
- `Mane Select` and `Mane Plus Clinical` badges on Gene page, when available
- ClinVar submission can now be downloaded as a json file
- API endpoint to pin variant
- Display common/uncommon/rare on summary of mei variant page
### Changed
- In the ClinVar form, database and id of assertion criteria citation are now separate inputs
- Customise institute settings to be able to display all cases with a certain status on cases page (admin users)
- Renamed `Clinical Significance` to `Germline Classification` on multistep ClinVar form
- Changed the "x" in cases.utils.remove_form button text to red for better visibility in dark mode
- Update GitHub actions
- Default loglevel up to INFO, making logs with default start easier to read
- Add XTR region to PAR region definition
- Diagnoses can be searched on diagnoses page without waiting for load first
### Fixed
- Removed log info showing hgnc IDs used in variantS search
- Maintain Matchmaker Exchange and Beacon submission status when a case is re-uploaded
- Inheritance mode from ORPHA should not be confounded with the OMIM inheritance model
- Decipher link URL changes
- Refactored code in cases blueprints to use "disease" instead of "omim" to encompass also ORPHA terms

## [4.77]
### Added
- Orpha disease terms now include information on inheritance
- Case loading via .yaml config file accepts subject_id and phenotype_groups (if previously defined as constant default or added per institute)
- Possibility to submit variants associated with Orphanet conditions to ClinVar
- Option update path to .d4 files path for individuals of an existing case using the command line
- More constraint information is displayed per gene in addition to pLi: missense and LoF OE, CI (inluding LOEUF) and Z-score.
### Changed
- Introduce validation in the ClinVar multistep form to make sure users provide at least one variant-associated condition
- CLI scout update individual accepts subject_id
- Update ClinVar inheritance models to reflect changes in ClinVar submission API
- Handle variant-associated condition ID format in background when creating ClinVar submissions
- Replace the code that downloads Ensembl genes, transcripts and exons with the Schug web app
- Add more info to error log when transcript variant frequency parsing fails.
- GnomAD v4 constraint information replaces ExAC constraints (pLi).
### Fixed
- Text input of associated condition in ClinVar form now aligns to the left
- Alignment of contents in the case report has been updated
- Missing number of phenotypes and genes from case diagnoses
- Associate OMIM and/or ORPHA diagnoses with partial causatives
- Visualization of partial causatives' diagnoses on case page: style and links
- Revert style of pinned variants window on the case page
- Rename `Clinical significanc` to `Germline classification` in ClinVar submissions exported files
- Rename `Clinical significance citations` to `Classification citations` in ClinVar submissions exported files
- Rename `Comment on clinical significance` to `Comment on classification` in ClinVar submissions exported files
- Show matching partial causatives on variant page
- Matching causatives shown on case page consisting only of variant matching the default panels of the case - bug introduced since scout v4.72 (Oct 18, 2023)
- Missing somatic variant read depth leading to report division by zero

## [4.76]
### Added
- Orphacodes are visible in phenotype tables
- Pydantic validation of image paths provided in case load config file
- Info on the user which created a ClinVar submission, when available
- Associate .d4 files to case individuals when loading a case via config file
### Changed
- In diagnoses page the load of diseases are initiated by clicking a button
- Revel score, Revel rank score and SpliceAI values are also displayed in Causatives and Validated variants tables
- Remove unused functions and tests
- Analysis type and direct link from cases list for OGM cases
- Removed unused `case_obj` parameter from server/blueprints/variant/controllers/observations function
- Possibility to reset ClinVar submission ID
- Allow ClinVar submissions with custom API key for users registered as ClinVar submitters or when institute doesn't have a preset list of ClinVar submitters
- Ordered event verbs alphabetically and created ClinVar-related user events
- Removed the unused "no-variants" option from the load case command line
### Fixed
- All disease_terms have gene HGNC ids as integers when added to the scout database
- Disease_term identifiers are now prefixed with the name of the coding system
- Command line crashing with error when updating a user that doesn't exist
- Thaw coloredlogs - 15.0.1 restores errorhandler issue
- Thaw crypography - current base image and library version allow Docker builds
- Missing delete icons on phenomodels page
- Missing cryptography lib error while running Scout container on an ARM processor
- Round CADD values with many decimals on causatives and validated variants pages
- Dark-mode visibility of some fields on causatives and validated variants pages
- Clinvar submitters would be cleared when unprivileged users saved institute settings page
- Added a default empty string in cases search form to avoid None default value
- Page crashing when user tries to remove the same variant from a ClinVar submission in different browser tabs
- Update more GnomAD links to GnomAD v4 (v38 SNVs, MT vars, STRs)
- Empty cells for RNA fusion variants in Causatives and Verified variants page
- Submenu icons missing from collapsible actionbar
- The collapsible actionbar had some non-collapsing overly long entries
- Cancer observations for SVs not appearing in the variant details view
- Archived local observations not visible on cancer variantS page
- Empty Population Frequency column in the Cancer SV Variants view
- Capital letters in ClinVar events description shown on case page

## [4.75]
### Added
- Hovertip to gene panel names with associated genes in variant view, when variant covers more than one gene
- Tests for panel to genes
- Download of Orphadata en_product6 and en_product4 from CLI
- Parse and save `database_found` key/values for RNA fusion variants
- Added fusion_score, ffpm, split_reads, junction_reads and fusion_caller to the list of filters on RNA fusion variants page
- Renamed the function `get_mei_info` to `set_mei_info` to be consistent with the other functions
- Fixed removing None key/values from parsed variants
- Orphacodes are included in the database disease_terms
### Changed
- Allow use of projections when retrieving gene panels
- Do not save custom images as binary data into case and variant database documents
- Retrieve and display case and variant custom images using image's saved path
- Cases are activated by viewing FSHD and SMA reports
- Split multi-gene SNV variants into single genes when submitting to Matchmaker Exchange
- Alamut links also on the gene level, using transcript and HGVS: better for indels. Keep variant link for missing HGVS
- Thaw WTForms - explicitly coerce form decimal field entries when filters fetched from db
### Fixed
- Removed some extra characters from top of general report left over from FontAwsome fix
- Do not save fusion variants-specific key/values in other types of variants
- Alamut link for MT variants in build 38
- Convert RNA fusions variants `tool_hits` and `fusion_score` keys from string to numbers
- Fix genotype reference and alternative sequencing depths defaulting to -1 when values are 0
- DecimalFields were limited to two decimal places for several forms - lifting restrictions on AF, CADD etc.

## [4.74.1]
### Changed
- Parse and save into database also OMIM terms not associated to genes
### Fixed
- BioNano API FSHD report requests are GET in Access 1.8, were POST in 1.7
- Update more FontAwesome icons to avoid Pro icons
- Test if files still exist before attempting to load research variants
- Parsing of genotypes error, resulting in -1 values when alt or ref read depths are 0

## [4.74]
### Added
- SNVs and Indels, MEI and str variants genes have links to Decipher
- An `owner + case display name` index for cases database collection
- Test and fixtures for RNA fusion case page
- Load and display fusion variants from VCF files as the other variant types
- Option to update case document with path to mei variants (clinical and research)
### Changed
- Details on variant type and category for audit filters on case general report
- Enable Gens CN profile button also in somatic case view
- Fix case of analysis type check for Gens analysis button - only show for WGS
### Fixed
- loqusdb table no longer has empty row below each loqusid
- MatchMaker submission details page crashing because of change in date format returned by PatientMatcher
- Variant external links buttons style does not change color when visited
- Hide compounds with compounds follow filter for region or function would fail for variants in multiple genes
- Updated FontAwesome version to fix missing icons

## [4.73]
### Added
- Shortcut button for HPO panel MEI variants from case page
- Export managed variants from CLI
### Changed
- STRs visualization on case panel to emphasize abnormal repeat count and associated condition
- Removed cytoband column from STRs variant view on case report
- More long integers formatted with thin spaces, and copy to clipboard buttons added
### Fixed
- OMIM table is scrollable if higher than 700px on SV page
- Pinned variants validation badge is now red for false positives.
- Case display name defaulting to case ID when `family_name` or `display_name` are missing from case upload config file
- Expanded menu visible at screen sizes below 1000px now has background color
- The image in ClinVar howto-modal is now responsive
- Clicking on a case in case groups when case was already removed from group in another browser tab
- Page crashing when saving filters for mei variants
- Link visited color of images

## [4.72.4]
### Changed
- Automatic test mongod version increased to v7
### Fixed
- GnomAD now defaults to hg38 - change build 37 links accordingly

## [4.72.3]
### Fixed
- Somatic general case report small variant table can crash with unclassified variants

## [4.72.2]
### Changed
- A gunicorn maxrequests parameter for Docker server image - default to 1200
- STR export limit increased to 500, as for other variants
- Prevent long number wrapping and use thin spaces for separation, as per standards from SI, NIST, IUPAC, BIPM.
- Speed up case retrieval and lower memory use by projecting case queries
- Make relatedness check fails stand out a little more to new users
- Speed up case retrieval and lower memory use by projecting case queries
- Speed up variant pages by projecting only the necessary keys in disease collection query
### Fixed
- Huge memory use caused by cases and variants pages pulling complete disease documents from DB
- Do not include genes fetched from HPO terms when loading diseases
- Consider the renamed fields `Approved Symbol` -> `Approved Gene Symbol` and `Gene Symbols` -> `Gene/Locus And Other Related Symbols` when parsing OMIM terms from genemap2.txt file

## [4.72.1]
### Fixed
- Jinja filter that renders long integers
- Case cache when looking for causatives in other cases causing the server to hang

## [4.72]
### Added
- A GitHub action that checks for broken internal links in docs pages
- Link validation settings in mkdocs.yml file
- Load and display full RNA alignments on alignment viewer
- Genome build check when loading a case
- Extend event index to previous causative variants and always load them
### Fixed
- Documentation nav links for a few documents
- Slightly extended the BioNano Genomics Access integration docs
- Loading of SVs when VCF is missing the INFO.END field but has INFO.SVLEN field
- Escape protein sequence name (if available) in case general report to render special characters correctly
- CaseS HPO term searches for multiple terms works independent of order
- CaseS search regexp should not allow backslash
- CaseS cohort tags can contain whitespace and still match
- Remove diagnoses from cases even if OMIM term is not found in the database
- Parsing of disease-associated genes
- Removed an annoying warning while updating database's disease terms
- Displaying custom case images loaded with scout version <= 4.71
- Use pydantic version >=2 in requirements.txt file
### Changed
- Column width adjustment on caseS page
- Use Python 3.11 in tests
- Update some github actions
- Upgraded Pydantic to version 2
- Case validation fails on loading when associated files (alignments, VCFs and reports) are not present on disk
- Case validation fails on loading when custom images have format different then ["gif", "svg", "png", "jpg", "jpeg"]
- Custom images keys `case` and `str` in case config yaml file are renamed to `case_images` and `str_variants_images`
- Simplify and speed up case general report code
- Speed up case retrieval in case_matching_causatives
- Upgrade pymongo to version 4
- When updating disease terms, check that all terms are consistent with a DiseaseTerm model before dropping the old collection
- Better separation between modules loading HPO terms and diseases
- Deleted unused scout.build.phenotype module
- Stricter validation of mandatory genome build key when loading a case. Allowed values are ['37','38',37,38]
- Improved readability of variants length and coordinates on variantS pages

## [4.71]
### Added
- Added Balsamic keys for SweGen and loqusdb local archive frequecies, SNV and SV
- New filter option for Cancer variantS: local archive RD loqusdb
- Show annotated observations on SV variantS view, also for cancer somatic SVs
- Revel filter for variantS
- Show case default panel on caseS page
- CADD filter for Cancer Somatic SNV variantS - show score
- SpliceAI-lookup link (BROAD, shows SpliceAI and Pangolin) from variant page
- BioNano Access server API - check projects, samples and fetch FSHD reports
### Fixed
- Name of reference genome build for RNA for compatibility with IGV locus search change
- Howto to run the Docker image on Mac computers in `admin-guide/containers/container-deploy.md`
- Link to Weasyprint installation howto in README file
- Avoid filling up disk by creating a reduced VCF file for every variant that is visualized
- Remove legacy incorrectly formatted CODEOWNERS file
- Restrain variant_type requests to variantS views to "clinical" or "research"
- Visualization of cancer variants where cancer case has no affected individual
- ProteinPaint gene link (small StJude API change)
- Causative MEI variant link on causatives page
- Bionano access api settings commented out by default in Scout demo config file.
- Do not show FSHD button on freshly loaded cases without bionano_access individuals
- Truncate long variants' HGVS on causative/Clinically significant and pinned variants case panels
### Changed
- Remove function call that tracks users' browser version
- Include three more splice variant SO terms in clinical filter severe SO terms
- Drop old HPO term collection only after parsing and validation of new terms completes
- Move score to own column on Cancer Somatic SNV variantS page
- Refactored a few complex case operations, breaking out sub functionalities

## [4.70]
### Added
- Download a list of Gene Variants (max 500) resulting from SNVs and Indels search
- Variant PubMed link to search for gene symbol and any aliases
### Changed
- Clearer gnomAD values in Variants page
### Fixed
- CaseS page uniform column widths
- Include ClinVar variants into a scrollable div element on Case page
- `canonical_transcript` variable not initialized in get_hgvs function (server.blueprints.institutes.controllers.py)
- Catch and display any error while importing Phenopacket info
- Modified Docker files to use python:3.8-slim-bullseye to prevent gunicorn workers booting error

## [4.69]
### Added
- ClinVar submission howto available also on Case page
- Somatic score and filtering for somatic SV callers, if available
- Show caller as a tooltip on variantS list
### Fixed
- Crash when attempting to export phenotype from a case that had never had phenotypes
- Aesthetic fix to Causative and Pinned Variants on Case page
- Structural inconsistency for ClinVar Blueprint templates
- Updated igv.js to 2.15.8 to fix track default color bug
- Fixed release versions for actions.
- Freeze tornado below 6.3.0 for compatibility with livereload 2.6.3
- Force update variants count on case re-upload
- IGV locus search not working - add genome reference id
- Pin links to MEI variants should end up on MEI not SV variant view
- Load also matching MEI variants on forced region load
- Allow excluding MEI from case variant deletion
- Fixed the name of the assigned user when the internal user ID is different from the user email address
- Gene variantS should display gene function, region and full hgvs
### Changed
- FontAwesome integrity check fail (updated resource)
- Removed ClinVar API validation buttons in favour of direct API submission
- Improved layout of Institute settings page
- ClinVar API key and allowed submitters are set in the Institute settings page


## [4.68]
### Added
- Rare Disease Mobile Element Insertion variants view
### Changed
- Updated igv.js to 2.15.6
### Fixed
- Docker stage build pycairo.
- Restore SNV and SV rank models versions on Causatives and Verified pages
- Saving `REVEL_RANKSCORE` value in a field named `revel` in variants database documents

## [4.67]
### Added
- Prepare to filter local SV frequency
### Changed
- Speed up instituteS page loading by refactoring cases/institutes query
- Clinical Filter for SVs includes `splice_polypyrimidine_tract_variant` as a severe consequence
- Clinical Filter for SVs includes local variant frequency freeze ("old") for filtering, starting at 30 counts
- Speed up caseS page loading by adding status to index and refactoring totals count
- HPO file parsing is updated to reflect that HPO have changed a few downloadable file formats with their 230405 release.
### Fixed
- Page crashing when a user tries to edit a comment that was removed
- Warning instead of crashed page when attempting to retrieve a non-existent Phenopacket
- Fixed StJude ProteinPaint gene link (URL change)
- Freeze of werkzeug library to version<2.3 to avoid problems resulting from the consequential upgrade of the Flask lib
- Huge list of genes in case report for megabases-long structural variants.
- Fix displaying institutes without associated cases on institutes page
- Fix default panel selection on SVs in cancer case report

## [4.66]
### Changed
- Moved Phenomodels code under a dedicated blueprint
- Updated the instructions to load custom case report under admin guide
- Keep variants filter window collapsed except when user expands it to filter
### Added
- A summary table of pinned variants on the cancer case general report
- New openable matching causatives and managed variants lists for default gene panels only for convenience
### Fixed
- Gens structural variant page link individual id typo

## [4.65.2]
### Fixed
- Generating general case report with str variants containing comments

## [4.65.1]
### Fixed
- Visibility of `Gene(s)` badges on SV VariantS page
- Hide dismiss bar on SV page not working well
- Delivery report PDF download
- Saving Pipeline version file when loading a case
- Backport compatible import of importlib metadata for old python versions (<3.8)

## [4.65]
### Added
- Option to mark a ClinVar submission as submitted
- Docs on how to create/update the PanelApp green genes as a system admin
- `individual_id`-parameter to both Gens links
- Download a gene panel in TXT format from gene panel page
- Panel gene comments on variant page: genes in panels can have comments that describe the gene in a panel context
### Changed
- Always show each case category on caseS page, even if 0 cases in total or after current query
- Improved sorting of ClinVar submissions
- Pre-populate SV type select in ClinVar submission form, when possible
- Show comment badges in related comments tables on general report
- Updated version of several GitHub actions
- Migrate from deprecated `pkg_resources` lib to `importlib_resources`
- Dismiss bar on variantS pages is thinner.
- Dismiss bar on variantS pages can be toggled open or closed for the duration of a login session.
### Fixed
- Fixed Sanger order / Cancel order modal close buttons
- Visibility of SV type in ClinVar submission form
- Fixed a couple of creations where now was called twice, so updated_at and created_at could differ
- Deprecated Ubuntu version 18.04 in one GitHub action
- Panels that have been removed (hidden) should not be visible in views where overlapping gene panels for genes are shown
- Gene panel test pointing to the right function

## [4.64]
### Added
- Create/Update a gene panel containing all PanelApp green genes (`scout update panelapp-green -i <cust_id>`)
- Links for ACMG pathogenicity impact modification on the ACMG classification page
### Changed
- Open local observation matching cases in new windows
### Fixed
- Matching manual ranked variants are now shown also on the somatic variant page
- VarSome links to hg19/GRCh37
- Managed variants filter settings lost when navigating to additional pages
- Collect the right variant category after submitting filter form from research variantS page
- Beacon links are templated and support variants in genome build 38

## [4.63]
### Added
- Display data sharing info for ClinVar, Matchmaker Exchange and Beacon in a dedicated column on Cases page
- Test for `commands.download.omim.print_omim`
- Display dismissed variants comments on general case report
- Modify ACMG pathogenicity impact (most commonly PVS1, PS3) based on strength of evidence with lab director's professional judgement
- REViewer button on STR variant page
- Alamut institution parameter in institute settings for Alamut Visual Plus software
- Added Manual Ranks Risk Factor, Likely Risk Factor and Uncertain Risk Factor
- Display matching manual ranks from previous cases the user has access to on VariantS and Variant pages
- Link to gnomAD gene SVs v2.1 for SV variants with gnomAD frequency
- Support for nf-core/rnafusion reports
### Changed
- Display chrY for sex unknown
- Deprecate legacy scout_load() method API call.
- Message shown when variant tag is updated for a variant
- When all ACMG classifications are deleted from a variant, the current variant classification status is also reset.
- Refactored the functions that collect causative variants
- Removed `scripts/generate_test_data.py`
### Fixed
- Default IGV tracks (genes, ClinVar, ClinVar CNVs) showing even if user unselects them all
- Freeze Flask-Babel below v3.0 due to issue with a locale decorator
- Thaw Flask-Babel and fix according to v3 standard. Thank you @TkTech!
- Show matching causatives on somatic structural variant page
- Visibility of gene names and functional annotations on Causatives/Verified pages
- Panel version can be manually set to floating point numbers, when modified
- Causatives page showing also non-causative variants matching causatives in other cases
- ClinVar form submission for variants with no selected transcript and HGVS
- Validating and submitting ClinVar objects not containing both Variant and Casedata info

## [4.62.1]
### Fixed
- Case page crashing when adding a case to a group without providing a valid case name

## [4.62]
### Added
- Validate ClinVar submission objects using the ClinVar API
- Wrote tests for case and variant API endpoints
- Create ClinVar submissions from Scout using the ClinVar API
- Export Phenopacket for affected individual
- Import Phenopacket from JSON file or Phenopacket API backend server
- Use the new case name option for GENS requests
- Pre-validate refseq:HGVS items using VariantValidator in ClinVar submission form
### Fixed
- Fallback for empty alignment index for REViewer service
- Source link out for MIP 11.1 reference STR annotation
- Avoid duplicate causatives and pinned variants
- ClinVar clinical significance displays only the ACMG terms when user selects ACMG 2015 as assertion criteria
- Spacing between icon and text on Beacon and MatchMaker links on case page sidebar
- Truncate IDs and HGVS representations in ClinVar pages if longer than 25 characters
- Update ClinVar submission ID form
- Handle connection timeout when sending requests requests to external web services
- Validate any ClinVar submission regardless of its status
- Empty Phenopackets import crashes
- Stop Spinner on Phenopacket JSON download
### Changed
- Updated ClinVar submission instructions

## [4.61.1]
### Fixed
- Added `UMLS` as an option of `Condition ID type` in ClinVar Variant downloaded files
- Missing value for `Condition ID type` in ClinVar Variant downloaded files
- Possibility to open, close or delete a ClinVar submission even if it doesn't have an associated name
- Save SV type, ref and alt n. copies to exported ClinVar files
- Inner and outer start and stop SV coordinates not exported in ClinVar files
- ClinVar submissions page crashing when SV files don't contain breakpoint exact coordinates
- Align OMIM diagnoses with delete diagnosis button on case page
- In ClinVar form, reset condition list and customize help when condition ID changes

## [4.61]
### Added
- Filter case list by cases with variants in ClinVar submission
- Filter case list by cases containing RNA-seq data - gene_fusion_reports and sample-level tracks (splice junctions and RNA coverage)
- Additional case category `Ignored`, to be used for cases that don't fall in the existing 'inactive', 'archived', 'solved', 'prioritized' categories
- Display number of cases shown / total number of cases available for each category on Cases page
- Moved buttons to modify case status from sidebar to main case page
- Link to Mutalyzer Normalizer tool on variant's transcripts overview to retrieve official HVGS descriptions
- Option to manually load RNA MULTIQC report using the command `scout load report -t multiqc_rna`
- Load RNA MULTIQC automatically for a case if config file contains the `multiqc_rna` key/value
- Instructions in admin-guide on how to load case reports via the command line
- Possibility to filter RD variants by a specific genotype call
- Distinct colors for different inheritance models on RD Variant page
- Gene panels PDF export with case variants hits by variant type
- A couple of additional README badges for GitHub stats
- Upload and display of pipeline reference info and executable version yaml files as custom reports
- Testing CLI on hasta in PR template
### Changed
- Instructions on how to call dibs on scout-stage server in pull request template
- Deprecated CLI commands `scout load <delivery_report, gene_fusion_report, coverage_qc_report, cnv_report>` to replace them with command `scout load report -t <report type>`
- Refactored code to display and download custom case reports
- Do not export `Assertion method` and `Assertion method citation` to ClinVar submission files according to changes to ClinVar's submission spreadsheet templates.
- Simplified code to create and download ClinVar CSV files
- Colorize inheritance models badges by category on VariantS page
- `Safe variants matching` badge more visible on case page
### Fixed
- Non-admin users saving institute settings would clear loqusdb instance selection
- Layout of variant position, cytoband and type in SV variant summary
- Broken `Build Status - GitHub badge` on GitHub README page
- Visibility of text on grey badges in gene panels PDF exports
- Labels for dashboard search controls
- Dark mode visibility for ClinVar submission
- Whitespaces on outdated panel in extent report

## [4.60]
### Added
- Mitochondrial deletion signatures (mitosign) can be uploaded and shown with mtDNA report
- A `Type of analysis` column on Causatives and Validated variants pages
- List of "safe" gene panels available for matching causatives and managed variants in institute settings, to avoid secondary findings
- `svdb_origin` as a synonym for `FOUND_IN` to complement `set` for variants found by all callers
### Changed
- Hide removed gene panels by default in panels page
- Removed option for filtering cancer SVs by Tumor and Normal alt AF
- Hide links to coverage report from case dynamic HPO panel if cancer analysis
- Remove rerun emails and redirect users to the analysis order portal instead
- Updated clinical SVs igv.js track (dbVar) and added example of external track from `https://trackhubregistry.org/`
- Rewrote the ClinVar export module to simplify and add one variant at the time
- ClinVar submissions with phenotype conditions from: [OMIM, MedGen, Orphanet, MeSH, HP, MONDO]
### Fixed
- If trying to load a badly formatted .tsv file an error message is displayed.
- Avoid showing case as rerun when first attempt at case upload failed
- Dynamic autocomplete search not working on phenomodels page
- Callers added to variant when loading case
- Now possible to update managed variant from file without deleting it first
- Missing preselected chromosome when editing a managed variant
- Preselected variant type and subtype when editing a managed variant
- Typo in dbVar ClinVar track, hg19


## [4.59]
### Added
- Button to go directly to HPO SV filter variantS page from case
- `Scout-REViewer-Service` integration - show `REViewer` picture if available
- Link to HPO panel coverage overview on Case page
- Specify a confidence threshold (green|amber|red) when loading PanelApp panels
- Functional annotations in variants lists exports (all variants)
- Cancer/Normal VAFs and COSMIC ids in in variants lists exports (cancer variants)
### Changed
- Better visualization of regional annotation for long lists of genes in large SVs in Variants tables
- Order of cells in variants tables
- More evident links to gene coverage from Variant page
- Gene panels sorted by display name in the entire Case page
- Round CADD and GnomAD values in variants export files
### Fixed
- HPO filter button on SV variantS page
- Spacing between region|function cells in SVs lists
- Labels on gene panel Chanjo report
- Fixed ambiguous duplicated response headers when requesting a BAM file from /static
- Visited color link on gene coverage button (Variant page)

## [4.58.1]
### Fixed
- Case search with search strings that contain characters that can be escaped

## [4.58]
### Added
- Documentation on how to create/update PanelApp panels
- Add filter by local observations (archive) to structural variants filters
- Add more splicing consequences to SO term definitions
- Search for a specific gene in all gene panels
- Institute settings option to force show all variants on VariantS page for all cases of an institute
- Filter cases by validation pending status
- Link to The Clinical Knowledgebase (CKB) (https://ckb.jax.org/) in cancer variant's page
### Fixed
- Added a not-authorized `auto-login` fixture according to changes in Flask-Login 0.6.2
- Renamed `cache_timeout` param name of flask.send_file function to `max_age` (Flask 2.2 compliant)
- Replaced deprecated `app.config["JSON_SORT_KEYS"]` with app.json.sort_keys in app settings
- Bug in gene variants page (All SNVs and INDELs) when variant gene doesn't have a hgnc id that is found in the database
- Broken export of causatives table
- Query for genes in build 38 on `Search SNVs and INDELs` page
- Prevent typing special characters `^<>?!=\/` in case search form
- Search matching causatives also among research variants in other cases
- Links to variants in Verified variants page
- Broken filter institute cases by pinned gene
- Better visualization of long lists of genes in large SVs on Causative and Verified Variants page
- Reintroduced missing button to export Causative variants
- Better linking and display of matching causatives and managed variants
- Reduced code complexity in `scout/parse/variant/variant.py`
- Reduced complexity of code in `scout/build/variant/variant.py`

### Changed
- State that loqusdb observation is in current case if observations count is one and no cases are shown
- Better pagination and number of variants returned by queries in `Search SNVs and INDELs` page
- Refactored and simplified code used for collecting gene variants for `Search SNVs and INDELs` page
- Fix sidebar panel icons in Case view
- Fix panel spacing in Case view
- Removed unused database `sanger_ordered` and `case_id,category,rank_score` indexes (variant collection)
- Verified variants displayed in a dedicated page reachable from institute sidebar
- Unified stats in dashboard page
- Improved gene info for large SVs and cancer SVs
- Remove the unused `variant.str_variant` endpoint from variant views
- Easier editing of HPO gene panel on case page
- Assign phenotype panel less cramped on Case page
- Causatives and Verified variants pages to use the same template macro
- Allow hyphens in panel names
- Reduce resolution of example images
- Remove some animations in web gui which where rendered slow


## [4.57.4]
### Fixed
- Parsing of variant.FORMAT "DR" key in parse variant file

## [4.57.3]
### Fixed
- Export of STR verified variants
- Do not download as verified variants first verified and then reset to not validated
- Avoid duplicated lines in downloaded verified variants reflecting changes in variant validation status

## [4.57.2]
### Fixed
- Export of verified variants when variant gene has no transcripts
- HTTP 500 when visiting a the details page for a cancer variant that had been ranked with genmod

## [4.57.1]
### Fixed
- Updating/replacing a gene panel from file with a corrupted or malformed file

## [4.57]
### Added
- Display last 50 or 500 events for a user in a timeline
- Show dismiss count from other cases on matching variantS
- Save Beacon-related events in events collection
- Institute settings allow saving multiple loqusdb instances for one institute
- Display stats from multiple instances of loqusdb on variant page
- Display date and frequency of obs derived from count of local archive observations from MIP11 (requires fix in MIP)
### Changed
- Prior ACMG classifications view is no longer limited by pathogenicity
### Fixed
- Visibility of Sanger ordered badge on case page, light mode
- Some of the DataTables tables (Phenotypes and Diagnoses pages) got a bit dark in dark mode
- Remove all redundancies when displaying timeline events (some events are saved both as case-related and variant-related)
- Missing link in saved MatchMaker-related events
- Genes with mixed case gene symbols missing in PanelApp panels
- Alignment of elements on the Beacon submission modal window
- Locus info links from STR variantS page open in new browser tabs

## [4.56]
### Added
- Test for PanelApp panels loading
- `panel-umi` tag option when loading cancer analyses
### Changed
- Black text to make comments more visible in dark mode
- Loading PanelApp panels replaces pre-existing panels with same version
- Removed sidebar from Causatives page - navigation is available on the top bar for now
- Create ClinVar submissions from pinned variants list in case page
- Select which pinned variants will be included in ClinVar submission documents
### Fixed
- Remove a:visited css style from all buttons
- Update of HPO terms via command line
- Background color of `MIXED` and `PANEL-UMI` sequencing types on cases page
- Fixed regex error when searching for cases with query ending with `\ `
- Gene symbols on Causatives page lighter in dark mode
- SpliceAI tooltip of multigene variants

## [4.55]
### Changed
- Represent different tumor samples as vials in cases page
- Option to force-update the OMIM panel
### Fixed
- Low tumor purity badge alignment in cancer samples table on cancer case view
- VariantS comment popovers reactivate on hover
- Updating database genes in build 37
- ACMG classification summary hidden by sticky navbar
- Logo backgrounds fixed to white on welcome page
- Visited links turn purple again
- Style of link buttons and dropdown menus
- Update KUH and GMS logos
- Link color for Managed variants

## [4.54]
### Added
- Dark mode, using browser/OS media preference
- Allow marking case as solved without defining causative variants
- Admin users can create missing beacon datasets from the institute's settings page
- GenCC links on gene and variant pages
- Deprecation warnings when launching the app using a .yaml config file or loading cases using .ped files
### Changed
- Improved HTML syntax in case report template
- Modified message displayed when variant rank stats could not be calculated
- Expanded instructions on how to test on CG development server (cg-vm1)
- Added more somatic variant callers (Balsamic v9 SNV, develop SV)
### Fixed
- Remove load demo case command from docker-compose.yml
- Text elements being split across pages in PDF reports
- Made login password field of type `password` in LDAP login form
- Gene panels HTML select in institute's settings page
- Bootstrap upgraded to version 5
- Fix some Sourcery and SonarCloud suggestions
- Escape special characters in case search on institute and dashboard pages
- Broken case PDF reports when no Madeline pedigree image can be created
- Removed text-white links style that were invisible in new pages style
- Variants pagination after pressing "Filter variants" or "Clinical filter"
- Layout of buttons Matchmaker submission panel (case page)
- Removing cases from Matchmaker (simplified code and fixed functionality)
- Reintroduce check for missing alignment files purged from server

## [4.53]
### Added
### Changed
- Point Alamut API key docs link to new API version
- Parse dbSNP id from ID only if it says "rs", else use VEP CSQ fields
- Removed MarkupSafe from the dependencies
### Fixed
- Reintroduced loading of SVs for demo case 643595
- Successful parse of FOUND_IN should avoid GATK caller default
- All vulnerabilities flagged by SonarCloud

## [4.52]
### Added
- Demo cancer case gets loaded together with demo RD case in demo instance
- Parse REVEL_score alongside REVEL_rankscore from csq field and display it on SNV variant page
- Rank score results now show the ranking range
- cDNA and protein changes displayed on institute causatives pages
- Optional SESSION_TIMEOUT_MINUTES configuration in app config files
- Script to convert old OMIM case format (list of integers) to new format (list of dictionaries)
- Additional check for user logged in status before serving alignment files
- Download .cgh files from cancer samples table on cancer case page
- Number of documents and date of last update on genes page
### Changed
- Verify user before redirecting to IGV alignments and sashimi plots
- Build case IGV tracks starting from case and variant objects instead of passing all params in a form
- Unfreeze Werkzeug lib since Flask_login v.0.6 with bugfix has been released
- Sort gene panels by name (panelS and variant page)
- Removed unused `server.blueprints.alignviewers.unindexed_remote_static` endpoint
- User sessions to check files served by `server.blueprints.alignviewers.remote_static` endpoint
- Moved Beacon-related functions to a dedicated app extension
- Audit Filter now also loads filter displaying the variants for it
### Fixed
- Handle `attachment_filename` parameter renamed to `download_name` when Flask 2.2 will be released
- Removed cursor timeout param in cases find adapter function to avoid many code warnings
- Removed stream argument deprecation warning in tests
- Handle `no intervals found` warning in load_region test
- Beacon remove variants
- Protect remote_cors function in alignviewers view from Server-Side Request Forgery (SSRF)
- Check creation date of last document in gene collection to display when genes collection was updated last

## [4.51]
### Added
- Config file containing codecov settings for pull requests
- Add an IGV.js direct link button from case page
- Security policy file
- Hide/shade compound variants based on rank score on variantS from filter
- Chromograph legend documentation direct link
### Changed
- Updated deprecated Codecov GitHub action to v.2
- Simplified code of scout/adapter/mongo/variant
- Update IGV.js to v2.11.2
- Show summary number of variant gene panels on general report if more than 3
### Fixed
- Marrvel link for variants in genome build 38 (using liftover to build 37)
- Remove flags from codecov config file
- Fixed filter bug with high negative SPIDEX scores
- Renamed IARC TP53 button to to `TP53 Database`, modified also link since IARC has been moved to the US NCI: `https://tp53.isb-cgc.org/`
- Parsing new format of OMIM case info when exporting patients to Matchmaker
- Remove flask-debugtoolbar lib dependency that is using deprecated code and causes app to crash after new release of Jinja2 (3.1)
- Variant page crashing for cases with old OMIM terms structure (a list of integers instead of dictionary)
- Variant page crashing when creating MARRVEL link for cases with no genome build
- SpliceAI documentation link
- Fix deprecated `safe_str_cmp` import from `werkzeug.security` by freezing Werkzeug lib to v2.0 until Flask_login v.0.6 with bugfix is released
- List gene names densely in general report for SVs that contain more than 3 genes
- Show transcript ids on refseq genes on hg19 in IGV.js, using refgene source
- Display correct number of genes in general report for SVs that contain more than 32 genes
- Broken Google login after new major release of `lepture/authlib`
- Fix frequency and callers display on case general report

## [4.50.1]
### Fixed
- Show matching causative STR_repid for legacy str variants (pre Stranger hgnc_id)

## [4.50]
### Added
- Individual-specific OMIM terms
- OMIM disease descriptions in ClinVar submission form
- Add a toggle for melter rerun monitoring of cases
- Add a config option to show the rerun monitoring toggle
- Add a cli option to export cases with rerun monitoring enabled
- Add a link to STRipy for STR variants; shallow for ARX and HOXA13
- Hide by default variants only present in unaffected individuals in variants filters
- OMIM terms in general case report
- Individual-level info on OMIM and HPO terms in general case report
- PanelApp gene link among the external links on variant page
- Dashboard case filters fields help
- Filter cases by OMIM terms in cases and dashboard pages
### Fixed
- A malformed panel id request would crash with exception: now gives user warning flash with redirect
- Link to HPO resource file hosted on `http://purl.obolibrary.org`
- Gene search form when gene exists only in build 38
- Fixed odd redirect error and poor error message on missing column for gene panel csv upload
- Typo in parse variant transcripts function
- Modified keys name used to parse local observations (archived) frequencies to reflect change in MIP keys naming
- Better error handling for partly broken/timed out chanjo reports
- Broken javascript code when case Chromograph data is malformed
- Broader space for case synopsis in general report
- Show partial causatives on causatives and matching causatives panels
- Partial causative assignment in cases with no OMIM or HPO terms
- Partial causative OMIM select options in variant page
### Changed
- Slightly smaller and improved layout of content in case PDF report
- Relabel more cancer variant pages somatic for navigation
- Unify caseS nav links
- Removed unused `add_compounds` param from variant controllers function
- Changed default hg19 genome for IGV.js to legacy hg19_1kg_decoy to fix a few problematic loci
- Reduce code complexity (parse/ensembl.py)
- Silence certain fields in ClinVar export if prioritised ones exist (chrom-start-end if hgvs exist)
- Made phenotype non-mandatory when marking a variant as partial causative
- Only one phenotype condition type (OMIM or HPO) per variant is used in ClinVar submissions
- ClinVar submission variant condition prefers OMIM over HPO if available
- Use lighter version of gene objects in Omim MongoDB adapter, panels controllers, panels views and institute controllers
- Gene-variants table size is now adaptive
- Remove unused file upload on gene-variants page

## [4.49]
### Fixed
- Pydantic model types for genome_build, madeline_info, peddy_ped_check and peddy_sex_check, rank_model_version and sv_rank_model_version
- Replace `MatchMaker` with `Matchmaker` in all places visible by a user
- Save diagnosis labels along with OMIM terms in Matchmaker Exchange submission objects
- `libegl-mesa0_21.0.3-0ubuntu0.3~20.04.5_amd64.deb` lib not found by GitHub actions Docker build
- Remove unused `chromograph_image_files` and `chromograph_prefixes` keys saved when creating or updating an RD case
- Search managed variants by description and with ignore case
### Changed
- Introduced page margins on exported PDF reports
- Smaller gene fonts in downloaded HPO genes PDF reports
- Reintroduced gene coverage data in the PDF-exported general report of rare-disease cases
- Check for existence of case report files before creating sidebar links
- Better description of HPO and OMIM terms for patients submitted to Matchmaker Exchange
- Remove null non-mandatory key/values when updating a case
- Freeze WTForms<3 due to several form input rendering changes

## [4.48.1]
### Fixed
- General case PDF report for recent cases with no pedigree

## [4.48]
### Added
- Option to cancel a request for research variants in case page
### Changed
- Update igv.js to v2.10.5
- Updated example of a case delivery report
- Unfreeze cyvcf2
- Builder images used in Scout Dockerfiles
- Crash report email subject gives host name
- Export general case report to PDF using PDFKit instead of WeasyPrint
- Do not include coverage report in PDF case report since they might have different orientation
- Export cancer cases's "Coverage and QC report" to PDF using PDFKit instead of Weasyprint
- Updated cancer "Coverage and QC report" example
- Keep portrait orientation in PDF delivery report
- Export delivery report to PDF using PDFKit instead of Weasyprint
- PDF export of clinical and research HPO panels using PDFKit instead of Weasyprint
- Export gene panel report to PDF using PDFKit
- Removed WeasyPrint lib dependency

### Fixed
- Reintroduced missing links to Swegen and Beacon and dbSNP in RD variant page, summary section
- Demo delivery report orientation to fit new columns
- Missing delivery report in demo case
- Cast MNVs to SNV for test
- Export verified variants from all institutes when user is admin
- Cancer coverage and QC report not found for demo cancer case
- Pull request template instructions on how to deploy to test server
- PDF Delivery report not showing Swedac logo
- Fix code typos
- Disable codefactor raised by ESLint for javascript functions located on another file
- Loading spinner stuck after downloading a PDF gene panel report
- IGV browser crashing when file system with alignment files is not mounted

## [4.47]
### Added
- Added CADD, GnomAD and genotype calls to variantS export
### Changed
- Pull request template, to illustrate how to deploy pull request branches on cg-vm1 stage server
### Fixed
- Compiled Docker image contains a patched version (v4.9) of chanjo-report

## [4.46.1]
### Fixed
- Downloading of files generated within the app container (MT-report, verified variants, pedigrees, ..)

## [4.46]
### Added
- Created a Dockefile to be used to serve the dockerized app in production
- Modified the code to collect database params specified as env vars
- Created a GitHub action that pushes the Dockerfile-server image to Docker Hub (scout-server-stage) every time a PR is opened
- Created a GitHub action that pushes the Dockerfile-server image to Docker Hub (scout-server) every time a new release is created
- Reassign MatchMaker Exchange submission to another user when a Scout user is deleted
- Expose public API JSON gene panels endpoint, primarily to enable automated rerun checking for updates
- Add utils for dictionary type
- Filter institute cases using multiple HPO terms
- Vulture GitHub action to identify and remove unused variables and imports
### Changed
- Updated the python config file documentation in admin guide
- Case configuration parsing now uses Pydantic for improved typechecking and config handling
- Removed test matrices to speed up automatic testing of PRs
- Switch from Coveralls to Codecov to handle CI test coverage
- Speed-up CI tests by caching installation of libs and splitting tests into randomized groups using pytest-test-groups
- Improved LDAP login documentation
- Use lib flask-ldapconn instead of flask_ldap3_login> to handle ldap authentication
- Updated Managed variant documentation in user guide
- Fix and simplify creating and editing of gene panels
- Simplified gene variants search code
- Increased the height of the genes track in the IGV viewer
### Fixed
- Validate uploaded managed variant file lines, warning the user.
- Exporting validated variants with missing "genes" database key
- No results returned when searching for gene variants using a phenotype term
- Variants filtering by gene symbols file
- Make gene HGNC symbols field mandatory in gene variants page and run search only on form submit
- Make sure collaborator gene variants are still visible, even if HPO filter is used

## [4.45]
### Added
### Changed
- Start Scout also when loqusdbapi is not reachable
- Clearer definition of manual standard and custom inheritance models in gene panels
- Allow searching multiple chromosomes in filters
### Fixed
- Gene panel crashing on edit action

## [4.44]
### Added
### Changed
- Display Gene track beneath each sample track when displaying splice junctions in igv browser
- Check outdated gene symbols and update with aliases for both RD and cancer variantS
### Fixed
- Added query input check and fixed the Genes API endpoint to return a json formatted error when request is malformed
- Typo in ACMG BP6 tooltip

## [4.43.1]
### Added
- Added database index for OMIM disease term genes
### Changed
### Fixed
- Do not drop HPO terms collection when updating HPO terms via the command line
- Do not drop disease (OMIM) terms collection when updating diseases via the command line

## [4.43]
### Added
- Specify which collection(s) update/build indexes for
### Fixed
- Do not drop genes and transcripts collections when updating genes via the command line

## [4.42.1]
### Added
### Changed
### Fixed
- Freeze PyMongo lib to version<4.0 to keep supporting previous MongoDB versions
- Speed up gene panels creation and update by collecting only light gene info from database
- Avoid case page crash on Phenomizer queries timeout

## [4.42]
### Added
- Choose custom pinned variants to submit to MatchMaker Exchange
- Submit structural variant as genes to the MatchMaker Exchange
- Added function for maintainers and admins to remove gene panels
- Admins can restore deleted gene panels
- A development docker-compose file illustrating the scout/chanjo-report integration
- Show AD on variants view for cancer SV (tumor and normal)
- Cancer SV variants filter AD, AF (tumor and normal)
- Hiding the variants score column also from cancer SVs, as for the SNVs
### Changed
- Enforce same case _id and display_name when updating a case
- Enforce same individual ids, display names and affected status when updating a case
- Improved documentation for connecting to loqusdb instances (including loqusdbapi)
- Display and download HPO gene panels' gene symbols in italics
- A faster-built and lighter Docker image
- Reduce complexity of `panels` endpoint moving some code to the panels controllers
- Update requirements to use flask-ldap3-login>=0.9.17 instead of freezing WTForm
### Fixed
- Use of deprecated TextField after the upgrade of WTF to v3.0
- Freeze to WTForms to version < 3
- Remove the extra files (bed files and madeline.svg) introduced by mistake
- Cli command loading demo data in docker-compose when case custom images exist and is None
- Increased MongoDB connection serverSelectionTimeoutMS parameter to 30K (default value according to MongoDB documentation)
- Better differentiate old obs counts 0 vs N/A
- Broken cancer variants page when default gene panel was deleted
- Typo in tx_overview function in variant controllers file
- Fixed loqusdbapi SV search URL
- SV variants filtering using Decipher criterion
- Removing old gene panels that don't contain the `maintainer` key.

## [4.41.1]
### Fixed
- General reports crash for variant annotations with same variant on other cases

## [4.41]
### Added
- Extended the instructions for running the Scout Docker image (web app and cli).
- Enabled inclusion of custom images to STR variant view
### Fixed
- General case report sorting comments for variants with None genetic models
- Do not crash but redirect to variants page with error when a variant is not found for a case
- UCSC links coordinates for SV variants with start chromosome different than end chromosome
- Human readable variants name in case page for variants having start chromosome different from end chromosome
- Avoid always loading all transcripts when checking gene symbol: introduce gene captions
- Slow queries for evaluated variants on e.g. case page - use events instead
### Changed
- Rearrange variant page again, moving severity predictions down.
- More reactive layout width steps on variant page

## [4.40.1]
### Added
### Fixed
- Variants dismissed with inconsistent inheritance pattern can again be shown in general case report
- General report page for variants with genes=None
- General report crashing when variants have no panels
- Added other missing keys to case and variant dictionaries passed to general report
### Changed

## [4.40]
### Added
- A .cff citation file
- Phenotype search API endpoint
- Added pagination to phenotype API
- Extend case search to include internal MongoDB id
- Support for connecting to a MongoDB replica set (.py config files)
- Support for connecting to a MongoDB replica set (.yaml config files)
### Fixed
- Command to load the OMIM gene panel (`scout load panel --omim`)
- Unify style of pinned and causative variants' badges on case page
- Removed automatic spaces after punctuation in comments
- Remove the hardcoded number of total individuals from the variant's old observations panel
- Send delete requests to a connected Beacon using the DELETE method
- Layout of the SNV and SV variant page - move frequency up
### Changed
- Stop updating database indexes after loading exons via command line
- Display validation status badge also for not Sanger-sequenced variants
- Moved Frequencies, Severity and Local observations panels up in RD variants page
- Enabled Flask CORS to communicate CORS status to js apps
- Moved the code preparing the transcripts overview to the backend
- Refactored and filtered json data used in general case report
- Changed the database used in docker-compose file to use the official MongoDB v4.4 image
- Modified the Python (3.6, 3.8) and MongoDB (3.2, 4.4, 5.0) versions used in testing matrices (GitHub actions)
- Capitalize case search terms on institute and dashboard pages


## [4.39]
### Added
- COSMIC IDs collected from CSQ field named `COSMIC`
### Fixed
- Link to other causative variants on variant page
- Allow multiple COSMIC links for a cancer variant
- Fix floating text in severity box #2808
- Fixed MitoMap and HmtVar links for hg38 cases
- Do not open new browser tabs when downloading files
- Selectable IGV tracks on variant page
- Missing splice junctions button on variant page
- Refactor variantS representative gene selection, and use it also for cancer variant summary
### Changed
- Improve Javascript performance for displaying Chromograph images
- Make ClinVar classification more evident in cancer variant page

## [4.38]
### Added
- Option to hide Alamut button in the app config file
### Fixed
- Library deprecation warning fixed (insert is deprecated. Use insert_one or insert_many instead)
- Update genes command will not trigger an update of database indices any more
- Missing resources in temporary downloading directory when updating genes using the command line
- Restore previous variant ACMG classification in a scrollable div
- Loading spinner not stopping after downloading PDF case reports and variant list export
- Add extra Alamut links higher up on variant pages
- Improve UX for phenotypes in case page
- Filter and export of STR variants
- Update look of variants page navigation buttons
### Changed

## [4.37]
### Added
- Highlight and show version number for RefSeq MANE transcripts.
- Added integration to a rerunner service for toggling reanalysis with updated pedigree information
- SpliceAI display and parsing from VEP CSQ
- Display matching tiered variants for cancer variants
- Display a loading icon (spinner) until the page loads completely
- Display filter badges in cancer variants list
- Update genes from pre-downloaded file resources
- On login, OS, browser version and screen size are saved anonymously to understand how users are using Scout
- API returning institutes data for a given user: `/api/v1/institutes`
- API returning case data for a given institute: `/api/v1/institutes/<institute_id>/cases`
- Added GMS and Lund university hospital logos to login page
- Made display of Swedac logo configurable
- Support for displaying custom images in case view
- Individual-specific HPO terms
- Optional alamut_key in institute settings for Alamut Plus software
- Case report API endpoint
- Tooltip in case explaining that genes with genome build different than case genome build will not be added to dynamic HPO panel.
- Add DeepVariant as a caller
### Fixed
- Updated IGV to v2.8.5 to solve missing gene labels on some zoom levels
- Demo cancer case config file to load somatic SNVs and SVs only.
- Expand list of refseq trancripts in ClinVar submission form
- Renamed `All SNVs and INDELs` institute sidebar element to `Search SNVs and INDELs` and fixed its style.
- Add missing parameters to case load-config documentation
- Allow creating/editing gene panels and dynamic gene panels with genes present in genome build 38
- Bugfix broken Pytests
- Bulk dismissing variants error due to key conversion from string to integer
- Fix typo in index documentation
- Fixed crash in institute settings page if "collaborators" key is not set in database
- Don't stop Scout execution if LoqusDB call fails and print stacktrace to log
- Bug when case contains custom images with value `None`
- Bug introduced when fixing another bug in Scout-LoqusDB interaction
- Loading of OMIM diagnoses in Scout demo instance
- Remove the docker-compose with chanjo integration because it doesn't work yet.
- Fixed standard docker-compose with scout demo data and database
- Clinical variant assessments not present for pinned and causative variants on case page.
- MatchMaker matching one node at the time only
- Remove link from previously tiered variants badge in cancer variants page
- Typo in gene cell on cancer variants page
- Managed variants filter form
### Changed
- Better naming for variants buttons on cancer track (somatic, germline). Also show cancer research button if available.
- Load case with missing panels in config files, but show warning.
- Changing the (Female, Male) symbols to (F/M) letters in individuals_table and case-sma.
- Print stacktrace if case load command fails
- Added sort icon and a pointer to the cursor to all tables with sortable fields
- Moved variant, gene and panel info from the basic pane to summary panel for all variants.
- Renamed `Basics` panel to `Classify` on variant page.
- Revamped `Basics` panel to a panel dedicated to classify variants
- Revamped the summary panel to be more compact.
- Added dedicated template for cancer variants
- Removed Gene models, Gene annotations and Conservation panels for cancer variants
- Reorganized the orders of panels for variant and cancer variant views
- Added dedicated variant quality panel and removed relevant panes
- A more compact case page
- Removed OMIM genes panel
- Make genes panel, pinned variants panel, causative variants panel and ClinVar panel scrollable on case page
- Update to Scilifelab's 2020 logo
- Update Gens URL to support Gens v2.0 format
- Refactor tests for parsing case configurations
- Updated links to HPO downloadable resources
- Managed variants filtering defaults to all variant categories
- Changing the (Kind) drop-down according to (Category) drop-down in Managed variant add variant
- Moved Gens button to individuals table
- Check resource files availability before starting updating OMIM diagnoses
- Fix typo in `SHOW_OBSERVED_VARIANT_ARCHIVE` config param

## [4.36]
### Added
- Parse and save splice junction tracks from case config file
- Tooltip in observations panel, explaining that case variants with no link might be old variants, not uploaded after a case rerun
### Fixed
- Warning on overwriting variants with same position was no longer shown
- Increase the height of the dropdowns to 425px
- More indices for the case table as it grows, specifically for causatives queries
- Splice junction tracks not centered over variant genes
- Total number of research variants count
- Update variants stats in case documents every time new variants are loaded
- Bug in flashing warning messages when filtering variants
### Changed
- Clearer warning messages for genes and gene/gene-panels searches in variants filters

## [4.35]
### Added
- A new index for hgnc_symbol in the hgnc_gene collection
- A Pedigree panel in STR page
- Display Tier I and II variants in case view causatives card for cancer cases
### Fixed
- Send partial file data to igv.js when visualizing sashimi plots with splice junction tracks
- Research variants filtering by gene
- Do not attempt to populate annotations for not loaded pinned/causatives
- Add max-height to all dropdowns in filters
### Changed
- Switch off non-clinical gene warnings when filtering research variants
- Don't display OMIM disease card in case view for cancer cases
- Refactored Individuals and Causative card in case view for cancer cases
- Update and style STR case report

## [4.34]
### Added
- Saved filter lock and unlock
- Filters can optionally be marked audited, logging the filter name, user and date on the case events and general report.
- Added `ClinVar hits` and `Cosmic hits` in cancer SNVs filters
- Added `ClinVar hits` to variants filter (rare disease track)
- Load cancer demo case in docker-compose files (default and demo file)
- Inclusive-language check using [woke](https://github.com/get-woke/woke) github action
- Add link to HmtVar for mitochondrial variants (if VCF is annotated with HmtNote)
- Grey background for dismissed compounds in variants list and variant page
- Pin badge for pinned compounds in variants list and variant page
- Support LoqusDB REST API queries
- Add a docker-compose-matchmaker under scout/containers/development to test matchmaker locally
- Script to investigate consequences of symbol search bug
- Added GATK to list of SV and cancer SV callers
### Fixed
- Make MitoMap link work for hg38 again
- Export Variants feature crashing when one of the variants has no primary transcripts
- Redirect to last visited variantS page when dismissing variants from variants list
- Improved matching of SVs Loqus occurrences in other cases
- Remove padding from the list inside (Matching causatives from other cases) panel
- Pass None to get_app function in CLI base since passing script_info to app factory functions was deprecated in Flask 2.0
- Fixed failing tests due to Flask update to version 2.0
- Speed up user events view
- Causative view sort out of memory error
- Use hgnc_id for gene filter query
- Typo in case controllers displaying an error every time a patient is matched against external MatchMaker nodes
- Do not crash while attempting an update for variant documents that are too big (> 16 MB)
- Old STR causatives (and other variants) may not have HGNC symbols - fix sort lambda
- Check if gene_obj has primary_transcript before trying to access it
- Warn if a gene manually searched is in a clinical panel with an outdated name when filtering variants
- ChrPos split js not needed on STR page yet
### Changed
- Remove parsing of case `genome_version`, since it's not used anywhere downstream
- Introduce deprecation warning for Loqus configs that are not dictionaries
- SV clinical filter no longer filters out sub 100 nt variants
- Count cases in LoqusDB by variant type
- Commit pulse repo badge temporarily set to weekly
- Sort ClinVar submissions objects by ascending "Last evaluated" date
- Refactored the MatchMaker integration as an extension
- Replaced some sensitive words as suggested by woke linter
- Documentation for load-configuration rewritten.
- Add styles to MatchMaker matches table
- More detailed info on the data shared in MatchMaker submission form

## [4.33.1]
### Fixed
- Include markdown for release autodeploy docs
- Use standard inheritance model in ClinVar (https://ftp.ncbi.nlm.nih.gov/pub/GTR/standard_terms/Mode_of_inheritance.txt)
- Fix issue crash with variants that have been unflagged causative not being available in other causatives
### Added
### Changed

## [4.33]
### Fixed
- Command line crashing when updating an individual not found in database
- Dashboard page crashing when filters return no data
- Cancer variants filter by chromosome
- /api/v1/genes now searches for genes in all genome builds by default
- Upgraded igv.js to version 2.8.1 (Fixed Unparsable bed record error)
### Added
- Autodeploy docs on release
- Documentation for updating case individuals tracks
- Filter cases and dashboard stats by analysis track
### Changed
- Changed from deprecated db update method
- Pre-selected fields to run queries with in dashboard page
- Do not filter by any institute when first accessing the dashboard
- Removed OMIM panel in case view for cancer cases
- Display Tier I and II variants in case view causatives panel for cancer cases
- Refactored Individuals and Causative panels in case view for cancer cases

## [4.32.1]
### Fixed
- iSort lint check only
### Changed
- Institute cases page crashing when a case has track:Null
### Added

## [4.32]
### Added
- Load and show MITOMAP associated diseases from VCF (INFO field: MitomapAssociatedDiseases, via HmtNote)
- Show variant allele frequencies for mitochondrial variants (GRCh38 cases)
- Extend "public" json API with diseases (OMIM) and phenotypes (HPO)
- HPO gene list download now has option for clinical and non-clinical genes
- Display gene splice junctions data in sashimi plots
- Update case individuals with splice junctions tracks
- Simple Docker compose for development with local build
- Make Phenomodels subpanels collapsible
- User side documentation of cytogenomics features (Gens, Chromograph, vcf2cytosure, rhocall)
- iSort GitHub Action
- Support LoqusDB REST API queries
### Fixed
- Show other causative once, even if several events point to it
- Filtering variants by mitochondrial chromosome for cases with genome build=38
- HPO gene search button triggers any warnings for clinical / non-existing genes also on first search
- Fixed a bug in variants pages caused by MT variants without alt_frequency
- Tests for CADD score parsing function
- Fixed the look of IGV settings on SNV variant page
- Cases analyzed once shown as `rerun`
- Missing case track on case re-upload
- Fixed severity rank for SO term "regulatory region ablation"
### Changed
- Refactor according to CodeFactor - mostly reuse of duplicated code
- Phenomodels language adjustment
- Open variants in a new window (from variants page)
- Open overlapping and compound variants in a new window (from variant page)
- gnomAD link points to gnomAD v.3 (build GRCh38) for mitochondrial variants.
- Display only number of affected genes for dismissed SVs in general report
- Chromosome build check when populating the variants filter chromosome selection
- Display mitochondrial and rare diseases coverage report in cases with missing 'rare' track

## [4.31.1]
### Added
### Changed
- Remove mitochondrial and coverage report from cancer cases sidebar
### Fixed
- ClinVar page when dbSNP id is None

## [4.31]
### Added
- gnomAD annotation field in admin guide
- Export also dynamic panel genes not associated to an HPO term when downloading the HPO panel
- Primary HGNC transcript info in variant export files
- Show variant quality (QUAL field from vcf) in the variant summary
- Load/update PDF gene fusion reports (clinical and research) generated with Arriba
- Support new MANE annotations from VEP (both MANE Select and MANE Plus Clinical)
- Display on case activity the event of a user resetting all dismissed variants
- Support gnomAD population frequencies for mitochondrial variants
- Anchor links in Casedata ClinVar panels to redirect after renaming individuals
### Fixed
- Replace old docs link www.clinicalgenomics.se/scout with new https://clinical-genomics.github.io/scout
- Page formatting issues whenever case and variant comments contain extremely long strings with no spaces
- Chromograph images can be one column and have scrollbar. Removed legacy code.
- Column labels for ClinVar case submission
- Page crashing looking for LoqusDB observation when variant doesn't exist
- Missing inheritance models and custom inheritance models on newly created gene panels
- Accept only numbers in managed variants filter as position and end coordinates
- SNP id format and links in Variant page, ClinVar submission form and general report
- Case groups tooltip triggered only when mouse is on the panel header
### Changed
- A more compact case groups panel
- Added landscape orientation CSS style to cancer coverage and QC demo report
- Improve user documentation to create and save new gene panels
- Removed option to use space as separator when uploading gene panels
- Separating the columns of standard and custom inheritance models in gene panels
- Improved ClinVar instructions for users using non-English Excel

## [4.30.2]
### Added
### Fixed
- Use VEP RefSeq ID if RefSeq list is empty in RefSeq transcripts overview
- Bug creating variant links for variants with no end_chrom
### Changed

## [4.30.1]
### Added
### Fixed
- Cryptography dependency fixed to use version < 3.4
### Changed

## [4.30]
### Added
- Introduced a `reset dismiss variant` verb
- Button to reset all dismissed variants for a case
- Add black border to Chromograph ideograms
- Show ClinVar annotations on variantS page
- Added integration with GENS, copy number visualization tool
- Added a VUS label to the manual classification variant tags
- Add additional information to SNV verification emails
- Tooltips documenting manual annotations from default panels
- Case groups now show bam files from all cases on align view
### Fixed
- Center initial igv view on variant start with SNV/indels
- Don't set initial igv view to negative coordinates
- Display of GQ for SV and STR
- Parsing of AD and related info for STRs
- LoqusDB field in institute settings accepts only existing Loqus instances
- Fix DECIPHER link to work after DECIPHER migrated to GRCh38
- Removed visibility window param from igv.js genes track
- Updated HPO download URL
- Patch HPO download test correctly
- Reference size on STR hover not needed (also wrong)
- Introduced genome build check (allowed values: 37, 38, "37", "38") on case load
- Improve case searching by assignee full name
- Populating the LoqusDB select in institute settings
### Changed
- Cancer variants table header (pop freq etc)
- Only admin users can modify LoqusDB instance in Institute settings
- Style of case synopsis, variants and case comments
- Switched to igv.js 2.7.5
- Do not choke if case is missing research variants when research requested
- Count cases in LoqusDB by variant type
- Introduce deprecation warning for Loqus configs that are not dictionaries
- Improve create new gene panel form validation
- Make XM- transcripts less visible if they don't overlap with transcript refseq_id in variant page
- Color of gene panels and comments panels on cases and variant pages
- Do not choke if case is missing research variants when reserch requested

## [4.29.1]
### Added
### Fixed
- Always load STR variants regardless of RankScore threshold (hotfix)
### Changed

## [4.29]
### Added
- Added a page about migrating potentially breaking changes to the documentation
- markdown_include in development requirements file
- STR variants filter
- Display source, Z-score, inheritance pattern for STR annotations from Stranger (>0.6.1) if available
- Coverage and quality report to cancer view
### Fixed
- ACMG classification page crashing when trying to visualize a classification that was removed
- Pretty print HGVS on gene variants (URL-decode VEP)
- Broken or missing link in the documentation
- Multiple gene names in ClinVar submission form
- Inheritance model select field in ClinVar submission
- IGV.js >2.7.0 has an issue with the gene track zoom levels - temp freeze at 2.7.0
- Revert CORS-anywhere and introduce a local http proxy for cloud tracks
### Changed

## [4.28]
### Added
- Chromograph integration for displaying PNGs in case-page
- Add VAF to cancer case general report, and remove some of its unused fields
- Variants filter compatible with genome browser location strings
- Support for custom public igv tracks stored on the cloud
- Add tests to increase testing coverage
- Update case variants count after deleting variants
- Update IGV.js to latest (v2.7.4)
- Bypass igv.js CORS check using `https://github.com/Rob--W/cors-anywhere`
- Documentation on default and custom IGV.js tracks (admin docs)
- Lock phenomodels so they're editable by admins only
- Small case group assessment sharing
- Tutorial and files for deploying app on containers (Kubernetes pods)
- Canonical transcript and protein change of canonical transcript in exported variants excel sheet
- Support for Font Awesome version 6
- Submit to Beacon from case page sidebar
- Hide dismissed variants in variants pages and variants export function
- Systemd service files and instruction to deploy Scout using podman
### Fixed
- Bugfix: unused `chromgraph_prefix |tojson` removed
- Freeze coloredlogs temporarily
- Marrvel link
- Don't show TP53 link for silent or synonymous changes
- OMIM gene field accepts any custom number as OMIM gene
- Fix Pytest single quote vs double quote string
- Bug in gene variants search by similar cases and no similar case is found
- Delete unused file `userpanel.py`
- Primary transcripts in variant overview and general report
- Google OAuth2 login setup in README file
- Redirect to 'missing file'-icon if configured Chromograph file is missing
- Javascript error in case page
- Fix compound matching during variant loading for hg38
- Cancer variants view containing variants dismissed with cancer-specific reasons
- Zoom to SV variant length was missing IGV contig select
- Tooltips on case page when case has no default gene panels
### Changed
- Save case variants count in case document and not in sessions
- Style of gene panels multiselect on case page
- Collapse/expand main HPO checkboxes in phenomodel preview
- Replaced GQ (Genotype quality) with VAF (Variant allele frequency) in cancer variants GT table
- Allow loading of cancer cases with no tumor_purity field
- Truncate cDNA and protein changes in case report if longer than 20 characters


## [4.27]
### Added
- Exclude one or more variant categories when running variants delete command
### Fixed
### Changed

## [4.26.1]
### Added
### Fixed
- Links with 1-letter aa codes crash on frameshift etc
### Changed

## [4.26]
### Added
- Extend the delete variants command to print analysis date, track, institute, status and research status
- Delete variants by type of analysis (wgs|wes|panel)
- Links to cBioPortal, MutanTP53, IARC TP53, OncoKB, MyCancerGenome, CIViC
### Fixed
- Deleted variants count
### Changed
- Print output of variants delete command as a tab separated table

## [4.25]
### Added
- Command line function to remove variants from one or all cases
### Fixed
- Parse SMN None calls to None rather than False

## [4.24.1]
### Fixed
- Install requirements.txt via setup file

## [4.24]
### Added
- Institute-level phenotype models with sub-panels containing HPO and OMIM terms
- Runnable Docker demo
- Docker image build and push github action
- Makefile with shortcuts to docker commands
- Parse and save synopsis, phenotype and cohort terms from config files upon case upload
### Fixed
- Update dismissed variant status when variant dismissed key is missing
- Breakpoint two IGV button now shows correct chromosome when different from bp1
- Missing font lib in Docker image causing the PDF report download page to crash
- Sentieon Manta calls lack Somaticscore - load anyway
- ClinVar submissions crashing due to pinned variants that are not loaded
- Point ExAC pLI score to new gnomad server address
- Bug uploading cases missing phenotype terms in config file
- STRs loaded but not shown on browser page
- Bug when using adapter.variant.get_causatives with case_id without causatives
- Problem with fetching "solved" from scout export cases cli
- Better serialising of datetime and bson.ObjectId
- Added `volumes` folder to .gitignore
### Changed
- Make matching causative and managed variants foldable on case page
- Remove calls to PyMongo functions marked as deprecated in backend and frontend(as of version 3.7).
- Improved `scout update individual` command
- Export dynamic phenotypes with ordered gene lists as PDF


## [4.23]
### Added
- Save custom IGV track settings
- Show a flash message with clear info about non-valid genes when gene panel creation fails
- CNV report link in cancer case side navigation
- Return to comment section after editing, deleting or submitting a comment
- Managed variants
- MT vs 14 chromosome mean coverage stats if Scout is connected to Chanjo
### Fixed
- missing `vcf_cancer_sv` and `vcf_cancer_sv_research` to manual.
- Split ClinVar multiple clnsig values (slash-separated) and strip them of underscore for annotations without accession number
- Timeout of `All SNVs and INDELs` page when no valid gene is provided in the search
- Round CADD (MIPv9)
- Missing default panel value
- Invisible other causatives lines when other causatives lack gene symbols
### Changed
- Do not freeze mkdocs-material to version 4.6.1
- Remove pre-commit dependency

## [4.22]
### Added
- Editable cases comments
- Editable variants comments
### Fixed
- Empty variant activity panel
- STRs variants popover
- Split new ClinVar multiple significance terms for a variant
- Edit the selected comment, not the latest
### Changed
- Updated RELEASE docs.
- Pinned variants card style on the case page
- Merged `scout export exons` and `scout view exons` commands


## [4.21.2]
### Added
### Fixed
- Do not pre-filter research variants by (case-default) gene panels
- Show OMIM disease tooltip reliably
### Changed

## [4.21.1]
### Added
### Fixed
- Small change to Pop Freq column in variants ang gene panels to avoid strange text shrinking on small screens
- Direct use of HPO list for Clinical HPO SNV (and cancer SNV) filtering
- PDF coverage report redirecting to login page
### Changed
- Remove the option to dismiss single variants from all variants pages
- Bulk dismiss SNVs, SVs and cancer SNVs from variants pages

## [4.21]
### Added
- Support to configure LoqusDB per institute
- Highlight causative variants in the variants list
- Add tests. Mostly regarding building internal datatypes.
- Remove leading and trailing whitespaces from panel_name and display_name when panel is created
- Mark MANE transcript in list of transcripts in "Transcript overview" on variant page
- Show default panel name in case sidebar
- Previous buttons for variants pagination
- Adds a gh action that checks that the changelog is updated
- Adds a gh action that deploys new releases automatically to pypi
- Warn users if case default panels are outdated
- Define institute-specific gene panels for filtering in institute settings
- Use institute-specific gene panels in variants filtering
- Show somatic VAF for pinned and causative variants on case page

### Fixed
- Report pages redirect to login instead of crashing when session expires
- Variants filter loading in cancer variants page
- User, Causative and Cases tables not scaling to full page
- Improved docs for an initial production setup
- Compatibility with latest version of Black
- Fixed tests for Click>7
- Clinical filter required an extra click to Filter to return variants
- Restore pagination and shrink badges in the variants page tables
- Removing a user from the command line now inactivates the case only if user is last assignee and case is active
- Bugfix, LoqusDB per institute feature crashed when institute id was empty string
- Bugfix, LoqusDB calls where missing case count
- filter removal and upload for filters deleted from another page/other user
- Visualize outdated gene panels info in a popover instead of a tooltip in case page side panel

### Changed
- Highlight color on normal STRs in the variants table from green to blue
- Display breakpoints coordinates in verification emails only for structural variants


## [4.20]
### Added
- Display number of filtered variants vs number of total variants in variants page
- Search case by HPO terms
- Dismiss variant column in the variants tables
- Black and pre-commit packages to dev requirements

### Fixed
- Bug occurring when rerun is requested twice
- Peddy info fields in the demo config file
- Added load config safety check for multiple alignment files for one individual
- Formatting of cancer variants table
- Missing Score in SV variants table

### Changed
- Updated the documentation on how to create a new software release
- Genome build-aware cytobands coordinates
- Styling update of the Matchmaker card
- Select search type in case search form


## [4.19]

### Added
- Show internal ID for case
- Add internal ID for downloaded CGH files
- Export dynamic HPO gene list from case page
- Remove users as case assignees when their account is deleted
- Keep variants filters panel expanded when filters have been used

### Fixed
- Handle the ProxyFix ModuleNotFoundError when Werkzeug installed version is >1.0
- General report formatting issues whenever case and variant comments contain extremely long strings with no spaces

### Changed
- Created an institute wrapper page that contains list of cases, causatives, SNVs & Indels, user list, shared data and institute settings
- Display case name instead of case ID on clinVar submissions
- Changed icon of sample update in clinVar submissions


## [4.18]

### Added
- Filter cancer variants on cytoband coordinates
- Show dismiss reasons in a badge with hover for clinical variants
- Show an ellipsis if 10 cases or more to display with loqusdb matches
- A new blog post for version 4.17
- Tooltip to better describe Tumor and Normal columns in cancer variants
- Filter cancer SNVs and SVs by chromosome coordinates
- Default export of `Assertion method citation` to clinVar variants submission file
- Button to export up to 500 cancer variants, filtered or not
- Rename samples of a clinVar submission file

### Fixed
- Apply default gene panel on return to cancer variantS from variant view
- Revert to certificate checking when asking for Chanjo reports
- `scout download everything` command failing while downloading HPO terms

### Changed
- Turn tumor and normal allelic fraction to decimal numbers in tumor variants page
- Moved clinVar submissions code to the institutes blueprints
- Changed name of clinVar export files to FILENAME.Variant.csv and FILENAME.CaseData.csv
- Switched Google login libraries from Flask-OAuthlib to Authlib


## [4.17.1]

### Fixed
- Load cytobands for cases with chromosome build not "37" or "38"


## [4.17]

### Added
- COSMIC badge shown in cancer variants
- Default gene-panel in non-cancer structural view in url
- Filter SNVs and SVs by cytoband coordinates
- Filter cancer SNV variants by alt allele frequency in tumor
- Correct genome build in UCSC link from structural variant page



### Fixed
- Bug in clinVar form when variant has no gene
- Bug when sharing cases with the same institute twice
- Page crashing when removing causative variant tag
- Do not default to GATK caller when no caller info is provided for cancer SNVs


## [4.16.1]

### Fixed
- Fix the fix for handling of delivery reports for rerun cases

## [4.16]

### Added
- Adds possibility to add "lims_id" to cases. Currently only stored in database, not shown anywhere
- Adds verification comment box to SVs (previously only available for small variants)
- Scrollable pedigree panel

### Fixed
- Error caused by changes in WTForm (new release 2.3.x)
- Bug in OMIM case page form, causing the page to crash when a string was provided instead of a numerical OMIM id
- Fix Alamut link to work properly on hg38
- Better handling of delivery reports for rerun cases
- Small CodeFactor style issues: matchmaker results counting, a couple of incomplete tests and safer external xml
- Fix an issue with Phenomizer introduced by CodeFactor style changes

### Changed
- Updated the version of igv.js to 2.5.4

## [4.15.1]

### Added
- Display gene names in ClinVar submissions page
- Links to Varsome in variant transcripts table

### Fixed
- Small fixes to ClinVar submission form
- Gene panel page crash when old panel has no maintainers

## [4.15]

### Added
- Clinvar CNVs IGV track
- Gene panels can have maintainers
- Keep variant actions (dismissed, manual rank, mosaic, acmg, comments) upon variant re-upload
- Keep variant actions also on full case re-upload

### Fixed
- Fix the link to Ensembl for SV variants when genome build 38.
- Arrange information in columns on variant page
- Fix so that new cosmic identifier (COSV) is also acceptable #1304
- Fixed COSMIC tag in INFO (outside of CSQ) to be parses as well with `&` splitter.
- COSMIC stub URL changed to https://cancer.sanger.ac.uk/cosmic/search?q= instead.
- Updated to a version of IGV where bigBed tracks are visualized correctly
- Clinvar submission files are named according to the content (variant_data and case_data)
- Always show causatives from other cases in case overview
- Correct disease associations for gene symbol aliases that exist as separate genes
- Re-add "custom annotations" for SV variants
- The override ClinVar P/LP add-in in the Clinical Filter failed for new CSQ strings

### Changed
- Runs all CI checks in github actions

## [4.14.1]

### Fixed
- Error when variant found in loqusdb is not loaded for other case

## [4.14]

### Added
- Use github actions to run tests
- Adds CLI command to update individual alignments path
- Update HPO terms using downloaded definitions files
- Option to use alternative flask config when running `scout serve`
- Requirement to use loqusdb >= 2.5 if integrated

### Fixed
- Do not display Pedigree panel in cancer view
- Do not rely on internet connection and services available when running CI tests
- Variant loading assumes GATK if no caller set given and GATK filter status is seen in FILTER
- Pass genome build param all the way in order to get the right gene mappings for cases with build 38
- Parse correctly variants with zero frequency values
- Continue even if there are problems to create a region vcf
- STR and cancer variant navigation back to variants pages could fail

### Changed
- Improved code that sends requests to the external APIs
- Updates ranges for user ranks to fit todays usage
- Run coveralls on github actions instead of travis
- Run pip checks on github actions instead of coveralls
- For hg38 cases, change gnomAD link to point to version 3.0 (which is hg38 based)
- Show pinned or causative STR variants a bit more human readable

## [4.13.1]

### Added
### Fixed
- Typo that caused not all clinvar conflicting interpretations to be loaded no matter what
- Parse and retrieve clinvar annotations from VEP-annotated (VEP 97+) CSQ VCF field
- Variant clinvar significance shown as `not provided` whenever is `Uncertain significance`
- Phenomizer query crashing when case has no HPO terms assigned
- Fixed a bug affecting `All SNVs and INDELs` page when variants don't have canonical transcript
- Add gene name or id in cancer variant view

### Changed
- Cancer Variant view changed "Variant:Transcript:Exon:HGVS" to "Gene:Transcript:Exon:HGVS"

## [4.13]

### Added
- ClinVar SNVs track in IGV
- Add SMA view with SMN Copy Number data
- Easier to assign OMIM diagnoses from case page
- OMIM terms and specific OMIM term page

### Fixed
- Bug when adding a new gene to a panel
- Restored missing recent delivery reports
- Fixed style and links to other reports in case side panel
- Deleting cases using display_name and institute not deleting its variants
- Fixed bug that caused coordinates filter to override other filters
- Fixed a problem with finding some INS in loqusdb
- Layout on SV page when local observations without cases are present
- Make scout compatible with the new HPO definition files from `http://compbio.charite.de/jenkins/`
- General report visualization error when SNVs display names are very long


### Changed


## [4.12.4]

### Fixed
- Layout on SV page when local observations without cases are present

## [4.12.3]

### Fixed
- Case report when causative or pinned SVs have non null allele frequencies

## [4.12.2]

### Fixed
- SV variant links now take you to the SV variant page again
- Cancer variant view has cleaner table data entries for "N/A" data
- Pinned variant case level display hotfix for cancer and str - more on this later
- Cancer variants show correct alt/ref reads mirroring alt frequency now
- Always load all clinical STR variants even if a region load is attempted - index may be missing
- Same case repetition in variant local observations

## [4.12.1]

### Fixed
- Bug in variant.gene when gene has no HGVS description


## [4.12]

### Added
- Accepts `alignment_path` in load config to pass bam/cram files
- Display all phenotypes on variant page
- Display hgvs coordinates on pinned and causatives
- Clear panel pending changes
- Adds option to setup the database with static files
- Adds cli command to download the resources from CLI that scout needs
- Adds test files for merged somatic SV and CNV; as well as merged SNV, and INDEL part of #1279
- Allows for upload of OMIM-AUTO gene panel from static files without api-key

### Fixed
- Cancer case HPO panel variants link
- Fix so that some drop downs have correct size
- First IGV button in str variants page
- Cancer case activates on SNV variants
- Cases activate when STR variants are viewed
- Always calculate code coverage
- Pinned/Classification/comments in all types of variants pages
- Null values for panel's custom_inheritance_models
- Discrepancy between the manual disease transcripts and those in database in gene-edit page
- ACMG classification not showing for some causatives
- Fix bug which caused IGV.js to use hg19 reference files for hg38 data
- Bug when multiple bam files sources with non-null values are available


### Changed
- Renamed `requests` file to `scout_requests`
- Cancer variant view shows two, instead of four, decimals for allele and normal


## [4.11.1]

### Fixed
- Institute settings page
- Link institute settings to sharing institutes choices

## [4.11.0]

### Added
- Display locus name on STR variant page
- Alternative key `GNOMADAF_popmax` for Gnomad popmax allele frequency
- Automatic suggestions on how to improve the code on Pull Requests
- Parse GERP, phastCons and phyloP annotations from vep annotated CSQ fields
- Avoid flickering comment popovers in variant list
- Parse REVEL score from vep annotated CSQ fields
- Allow users to modify general institute settings
- Optionally format code automatically on commit
- Adds command to backup vital parts `scout export database`
- Parsing and displaying cancer SV variants from Manta annotated VCF files
- Dismiss cancer snv variants with cancer-specific options
- Add IGV.js UPD, RHO and TIDDIT coverage wig tracks.


### Fixed
- Slightly darker page background
- Fixed an issued with parsed conservation values from CSQ
- Clinvar submissions accessible to all users of an institute
- Header toolbar when on Clinvar page now shows institute name correctly
- Case should not always inactivate upon update
- Show dismissed snv cancer variants as grey on the cancer variants page
- Improved style of mappability link and local observations on variant page
- Convert all the GET requests to the igv view to POST request
- Error when updating gene panels using a file containing BOM chars
- Add/replace gene radio button not working in gene panels


## [4.10.1]

### Fixed
- Fixed issue with opening research variants
- Problem with coveralls not called by Travis CI
- Handle Biomart service down in tests


## [4.10.0]

### Added
- Rank score model in causatives page
- Exportable HPO terms from phenotypes page
- AMP guideline tiers for cancer variants
- Adds scroll for the transcript tab
- Added CLI option to query cases on time since case event was added
- Shadow clinical assessments also on research variants display
- Support for CRAM alignment files
- Improved str variants view : sorting by locus, grouped by allele.
- Delivery report PDF export
- New mosaicism tag option
- Add or modify individuals' age or tissue type from case page
- Display GC and allele depth in causatives table.
- Included primary reference transcript in general report
- Included partial causative variants in general report
- Remove dependency of loqusdb by utilising the CLI

### Fixed
- Fixed update OMIM command bug due to change in the header of the genemap2 file
- Removed Mosaic Tag from Cancer variants
- Fixes issue with unaligned table headers that comes with hidden Datatables
- Layout in general report PDF export
- Fixed issue on the case statistics view. The validation bars didn't show up when all institutes were selected. Now they do.
- Fixed missing path import by importing pathlib.Path
- Handle index inconsistencies in the update index functions
- Fixed layout problems


## [4.9.0]

### Added
- Improved MatchMaker pages, including visible patient contacts email address
- New badges for the github repo
- Links to [GENEMANIA](genemania.org)
- Sort gene panel list on case view.
- More automatic tests
- Allow loading of custom annotations in VCF using the SCOUT_CUSTOM info tag.

### Fixed
- Fix error when a gene is added to an empty dynamic gene panel
- Fix crash when attempting to add genes on incorrect format to dynamic gene panel
- Manual rank variant tags could be saved in a "Select a tag"-state, a problem in the variants view.
- Same case evaluations are no longer shown as gray previous evaluations on the variants page
- Stay on research pages, even if reset, next first buttons are pressed..
- Overlapping variants will now be visible on variant page again
- Fix missing classification comments and links in evaluations page
- All prioritized cases are shown on cases page


## [4.8.3]

### Added

### Fixed
- Bug when ordering sanger
- Improved scrolling over long list of genes/transcripts


## [4.8.2]

### Added

### Fixed
- Avoid opening extra tab for coverage report
- Fixed a problem when rank model version was saved as floats and not strings
- Fixed a problem with displaying dismiss variant reasons on the general report
- Disable load and delete filter buttons if there are no saved filters
- Fix problem with missing verifications
- Remove duplicate users and merge their data and activity


## [4.8.1]

### Added

### Fixed
- Prevent login fail for users with id defined by ObjectId and not email
- Prevent the app from crashing with `AttributeError: 'NoneType' object has no attribute 'message'`


## [4.8.0]

### Added
- Updated Scout to use Bootstrap 4.3
- New looks for Scout
- Improved dashboard using Chart.js
- Ask before inactivating a case where last assigned user leaves it
- Genes can be manually added to the dynamic gene list directly on the case page
- Dynamic gene panels can optionally be used with clinical filter, instead of default gene panel
- Dynamic gene panels get link out to chanjo-report for coverage report
- Load all clinvar variants with clinvar Pathogenic, Likely Pathogenic and Conflicting pathogenic
- Show transcripts with exon numbers for structural variants
- Case sort order can now be toggled between ascending and descending.
- Variants can be marked as partial causative if phenotype is available for case.
- Show a frequency tooltip hover for SV-variants.
- Added support for LDAP login system
- Search snv and structural variants by chromosomal coordinates
- Structural variants can be marked as partial causative if phenotype is available for case.
- Show normal and pathologic limits for STRs in the STR variants view.
- Institute level persistent variant filter settings that can be retrieved and used.
- export causative variants to Excel
- Add support for ROH, WIG and chromosome PNGs in case-view

### Fixed
- Fixed missing import for variants with comments
- Instructions on how to build docs
- Keep sanger order + verification when updating/reloading variants
- Fixed and moved broken filter actions (HPO gene panel and reset filter)
- Fixed string conversion to number
- UCSC links for structural variants are now separated per breakpoint (and whole variant where applicable)
- Reintroduced missing coverage report
- Fixed a bug preventing loading samples using the command line
- Better inheritance models customization for genes in gene panels
- STR variant page back to list button now does its one job.
- Allows to setup scout without a omim api key
- Fixed error causing "favicon not found" flash messages
- Removed flask --version from base cli
- Request rerun no longer changes case status. Active or archived cases inactivate on upload.
- Fixed missing tooltip on the cancer variants page
- Fixed weird Rank cell in variants page
- Next and first buttons order swap
- Added pagination (and POST capability) to cancer variants.
- Improves loading speed for variant page
- Problem with updating variant rank when no variants
- Improved Clinvar submission form
- General report crashing when dismissed variant has no valid dismiss code
- Also show collaborative case variants on the All variants view.
- Improved phenotype search using dataTables.js on phenotypes page
- Search and delete users with `email` instead of `_id`
- Fixed css styles so that multiselect options will all fit one column


## [4.7.3]

### Added
- RankScore can be used with VCFs for vcf_cancer files

### Fixed
- Fix issue with STR view next page button not doing its one job.

### Deleted
- Removed pileup as a bam viewing option. This is replaced by IGV


## [4.7.2]

### Added
- Show earlier ACMG classification in the variant list

### Fixed
- Fixed igv search not working due to igv.js dist 2.2.17
- Fixed searches for cases with a gene with variants pinned or marked causative.
- Load variant pages faster after fixing other causatives query
- Fixed mitochondrial report bug for variants without genes

## [4.7.1]

### Added

### Fixed
- Fixed bug on genes page


## [4.7.0]

### Added
- Export genes and gene panels in build GRCh38
- Search for cases with variants pinned or marked causative in a given gene.
- Search for cases phenotypically similar to a case also from WUI.
- Case variant searches can be limited to similar cases, matching HPO-terms,
  phenogroups and cohorts.
- De-archive reruns and flag them as 'inactive' if archived
- Sort cases by analysis_date, track or status
- Display cases in the following order: prioritized, active, inactive, archived, solved
- Assign case to user when user activates it or asks for rerun
- Case becomes inactive when it has no assignees
- Fetch refseq version from entrez and use it in clinvar form
- Load and export of exons for all genes, independent on refseq
- Documentation for loading/updating exons
- Showing SV variant annotations: SV cgh frequencies, gnomad-SV, local SV frequencies
- Showing transcripts mapping score in segmental duplications
- Handle requests to Ensembl Rest API
- Handle requests to Ensembl Rest Biomart
- STR variants view now displays GT and IGV link.
- Description field for gene panels
- Export exons in build 37 and 38 using the command line

### Fixed
- Fixes of and induced by build tests
- Fixed bug affecting variant observations in other cases
- Fixed a bug that showed wrong gene coverage in general panel PDF export
- MT report only shows variants occurring in the specific individual of the excel sheet
- Disable SSL certifcate verification in requests to chanjo
- Updates how intervaltree and pymongo is used to void deprecated functions
- Increased size of IGV sample tracks
- Optimized tests


## [4.6.1]

### Added

### Fixed
- Missing 'father' and 'mother' keys when parsing single individual cases


## [4.6.0]

### Added
- Description of Scout branching model in CONTRIBUTING doc
- Causatives in alphabetical order, display ACMG classification and filter by gene.
- Added 'external' to the list of analysis type options
- Adds functionality to display "Tissue type". Passed via load config.
- Update to IGV 2.

### Fixed
- Fixed alignment visualization and vcf2cytosure availability for demo case samples
- Fixed 3 bugs affecting SV pages visualization
- Reintroduced the --version cli option
- Fixed variants query by panel (hpo panel + gene panel).
- Downloaded MT report contains excel files with individuals' display name
- Refactored code in parsing of config files.


## [4.5.1]

### Added

### Fixed
- update requirement to use PyYaml version >= 5.1
- Safer code when loading config params in cli base


## [4.5.0]

### Added
- Search for similar cases from scout view CLI
- Scout cli is now invoked from the app object and works under the app context

### Fixed
- PyYaml dependency fixed to use version >= 5.1


## [4.4.1]

### Added
- Display SV rank model version when available

### Fixed
- Fixed upload of delivery report via API


## [4.4.0]

### Added
- Displaying more info on the Causatives page and hiding those not causative at the case level
- Add a comment text field to Sanger order request form, allowing a message to be included in the email
- MatchMaker Exchange integration
- List cases with empty synopsis, missing HPO terms and phenotype groups.
- Search for cases with open research list, or a given case status (active, inactive, archived)

### Fixed
- Variant query builder split into several functions
- Fixed delivery report load bug


## [4.3.3]

### Added
- Different individual table for cancer cases

### Fixed
- Dashboard collects validated variants from verification events instead of using 'sanger' field
- Cases shared with collaborators are visible again in cases page
- Force users to select a real institute to share cases with (actionbar select fix)


## [4.3.2]

### Added
- Dashboard data can be filtered using filters available in cases page
- Causatives for each institute are displayed on a dedicated page
- SNVs and and SVs are searchable across cases by gene and rank score
- A more complete report with validated variants is downloadable from dashboard

### Fixed
- Clinsig filter is fixed so clinsig numerical values are returned
- Split multi clinsig string values in different elements of clinsig array
- Regex to search in multi clinsig string values or multi revstat string values
- It works to upload vcf files with no variants now
- Combined Pileup and IGV alignments for SVs having variant start and stop on the same chromosome


## [4.3.1]

### Added
- Show calls from all callers even if call is not available
- Instructions to install cairo and pango libs from WeasyPrint page
- Display cases with number of variants from CLI
- Only display cases with number of variants above certain treshold. (Also CLI)
- Export of verified variants by CLI or from the dashboard
- Extend case level queries with default panels, cohorts and phenotype groups.
- Slice dashboard statistics display using case level queries
- Add a view where all variants for an institute can be searched across cases, filtering on gene and rank score. Allows searching research variants for cases that have research open.

### Fixed
- Fixed code to extract variant conservation (gerp, phyloP, phastCons)
- Visualization of PDF-exported gene panels
- Reintroduced the exon/intron number in variant verification email
- Sex and affected status is correctly displayed on general report
- Force number validation in SV filter by size
- Display ensembl transcripts when no refseq exists


## [4.3.0]

### Added
- Mosaicism tag on variants
- Show and filter on SweGen frequency for SVs
- Show annotations for STR variants
- Show all transcripts in verification email
- Added mitochondrial export
- Adds alternative to search for SVs shorter that the given length
- Look for 'bcftools' in the `set` field of VCFs
- Display digenic inheritance from OMIM
- Displays what refseq transcript that is primary in hgnc

### Fixed

- Archived panels displays the correct date (not retroactive change)
- Fixed problem with waiting times in gene panel exports
- Clinvar fiter not working with human readable clinsig values

## [4.2.2]

### Fixed
- Fixed gene panel create/modify from CSV file utf-8 decoding error
- Updating genes in gene panels now supports edit comments and entry version
- Gene panel export timeout error

## [4.2.1]

### Fixed
- Re-introduced gene name(s) in verification email subject
- Better PDF rendering for excluded variants in report
- Problem to access old case when `is_default` did not exist on a panel


## [4.2.0]

### Added
- New index on variant_id for events
- Display overlapping compounds on variants view

### Fixed
- Fixed broken clinical filter


## [4.1.4]

### Added
- Download of filtered SVs

### Fixed
- Fixed broken download of filtered variants
- Fixed visualization issue in gene panel PDF export
- Fixed bug when updating gene names in variant controller


## [4.1.3]

### Fixed
- Displays all primary transcripts


## [4.1.2]

### Added
- Option add/replace when updating a panel via CSV file
- More flexible versioning of the gene panels
- Printing coverage report on the bottom of the pdf case report
- Variant verification option for SVs
- Logs uri without pwd when connecting
- Disease-causing transcripts in case report
- Thicker lines in case report
- Supports HPO search for cases, both terms or if described in synopsis
- Adds sanger information to dashboard

### Fixed
- Use db name instead of **auth** as default for authentication
- Fixes so that reports can be generated even with many variants
- Fixed sanger validation popup to show individual variants queried by user and institute.
- Fixed problem with setting up scout
- Fixes problem when exac file is not available through broad ftp
- Fetch transcripts for correct build in `adapter.hgnc_gene`

## [4.1.1]
- Fix problem with institute authentication flash message in utils
- Fix problem with comments
- Fix problem with ensembl link


## [4.1.0]

### Added
- OMIM phenotypes to case report
- Command to download all panel app gene panels `scout load panel --panel-app`
- Links to genenames.org and omim on gene page
- Popup on gene at variants page with gene information
- reset sanger status to "Not validated" for pinned variants
- highlight cases with variants to be evaluated by Sanger on the cases page
- option to point to local reference files to the genome viewer pileup.js. Documented in `docs.admin-guide.server`
- option to export single variants in `scout export variants`
- option to load a multiqc report together with a case(add line in load config)
- added a view for searching HPO terms. It is accessed from the top left corner menu
- Updates the variants view for cancer variants. Adds a small cancer specific filter for known variants
- Adds hgvs information on cancer variants page
- Adds option to update phenotype groups from CLI

### Fixed
- Improved Clinvar to submit variants from different cases. Fixed HPO terms in casedata according to feedback
- Fixed broken link to case page from Sanger modal in cases view
- Now only cases with non empty lists of causative variants are returned in `adapter.case(has_causatives=True)`
- Can handle Tumor only samples
- Long lists of HGNC symbols are now possible. This was previously difficult with manual, uploaded or by HPO search when changing filter settings due to GET request limitations. Relevant pages now use POST requests. Adds the dynamic HPO panel as a selection on the gene panel dropdown.
- Variant filter defaults to default panels also on SV and Cancer variants pages.

## [4.0.0]

### WARNING ###

This is a major version update and will require that the backend of pre releases is updated.
Run commands:

```
$scout update genes
$scout update hpo
```

- Created a Clinvar submission tool, to speed up Clinvar submission of SNVs and SVs
- Added an analysis report page (html and PDF format) containing phenotype, gene panels and variants that are relevant to solve a case.

### Fixed
- Optimized evaluated variants to speed up creation of case report
- Moved igv and pileup viewer under a common folder
- Fixed MT alignment view pileup.js
- Fixed coordinates for SVs with start chromosome different from end chromosome
- Global comments shown across cases and institutes. Case-specific variant comments are shown only for that specific case.
- Links to clinvar submitted variants at the cases level
- Adapts clinvar parsing to new format
- Fixed problem in `scout update user` when the user object had no roles
- Makes pileup.js use online genome resources when viewing alignments. Now any instance of Scout can make use of this functionality.
- Fix ensembl link for structural variants
- Works even when cases does not have `'madeline_info'`
- Parses Polyphen in correct way again
- Fix problem with parsing gnomad from VEP

### Added
- Added a PDF export function for gene panels
- Added a "Filter and export" button to export custom-filtered SNVs to CSV file
- Dismiss SVs
- Added IGV alignments viewer
- Read delivery report path from case config or CLI command
- Filter for spidex scores
- All HPO terms are now added and fetched from the correct source (https://github.com/obophenotype/human-phenotype-ontology/blob/master/hp.obo)
- New command `scout update hpo`
- New command `scout update genes` will fetch all the latest information about genes and update them
- Load **all** variants found on chromosome **MT**
- Adds choice in cases overview do show as many cases as user like

### Removed
- pileup.min.js and pileup css are imported from a remote web location now
- All source files for HPO information, this is instead fetched directly from source
- All source files for gene information, this is instead fetched directly from source

## [3.0.0]
### Fixed
- hide pedigree panel unless it exists

## [1.5.1] - 2016-07-27
### Fixed
- look for both ".bam.bai" and ".bai" extensions

## [1.4.0] - 2016-03-22
### Added
- support for local frequency through loqusdb
- bunch of other stuff

## [1.3.0] - 2016-02-19
### Fixed
- Update query-phenomizer and add username/password

### Changed
- Update the way a case is checked for rerun-status

### Added
- Add new button to mark a case as "checked"
- Link to clinical variants _without_ 1000G annotation

## [1.2.2] - 2016-02-18
### Fixed
- avoid filtering out variants lacking ExAC and 1000G annotations

## [1.1.3] - 2015-10-01
### Fixed
- persist (clinical) filter when clicking load more
- fix #154 by robustly setting clinical filter func. terms

## [1.1.2] - 2015-09-07
### Fixed
- avoid replacing coverage report with none
- update SO terms, refactored

## [1.1.1] - 2015-08-20
### Fixed
- fetch case based on collaborator status (not owner)

## [1.1.0] - 2015-05-29
### Added
- link(s) to SNPedia based on RS-numbers
- new Jinja filter to "humanize" decimal numbers
- show gene panels in variant view
- new Jinja filter for decoding URL encoding
- add indicator to variants in list that have comments
- add variant number threshold and rank score threshold to load function
- add event methods to mongo adapter
- add tests for models
- show badge "old" if comment was written for a previous analysis

### Changed
- show cDNA change in transcript summary unless variant is exonic
- moved compounds table further up the page
- show dates for case uploads in ISO format
- moved variant comments higher up on page
- updated documentation for pages
- read in coverage report as blob in database and serve directly
- change ``OmimPhenotype`` to ``PhenotypeTerm``
- reorganize models sub-package
- move events (and comments) to separate collection
- only display prev/next links for the research list
- include variant type in breadcrumbs e.g. "Clinical variants"

### Removed
- drop dependency on moment.js

### Fixed
- show the same level of detail for all frequencies on all pages
- properly decode URL encoded symbols in amino acid/cDNA change strings
- fixed issue with wipe permissions in MongoDB
- include default gene lists in "variants" link in breadcrumbs

## [1.0.2] - 2015-05-20
### Changed
- update case fetching function

### Fixed
- handle multiple cases with same id

## [1.0.1] - 2015-04-28
### Fixed
- Fix building URL parameters in cases list Vue component

## [1.0.0] - 2015-04-12
Codename: Sara Lund

![Release 1.0](artwork/releases/release-1-0.jpg)

### Added
- Add email logging for unexpected errors
- New command line tool for deleting case

### Changed
- Much improved logging overall
- Updated documentation/usage guide
- Removed non-working IGV link

### Fixed
- Show sample display name in GT call
- Various small bug fixes
- Make it easier to hover over popups

## [0.0.2-rc1] - 2015-03-04
### Added
- add protein table for each variant
- add many more external links
- add coverage reports as PDFs

### Changed
- incorporate user feedback updates
- big refactor of load scripts

## [0.0.2-rc2] - 2015-03-04
### Changes
- add gene table with gene description
- reorganize inheritance models box

### Fixed
- avoid overwriting gene list on "research" load
- fix various bugs in external links

## [0.0.2-rc3] - 2015-03-05
### Added
- Activity log feed to variant view
- Adds protein change strings to ODM and Sanger email

### Changed
- Extract activity log component to macro

### Fixes
- Make Ensembl transcript links use archive website<|MERGE_RESOLUTION|>--- conflicted
+++ resolved
@@ -30,11 +30,8 @@
 - Cases query no longer accepts strings for the `name_query` parameter, only ImmutableMultiDict (form data)
 - Refactor the loading of PanelApp panels to use the maintained API - Customised PanelApp GREEN panels
 - Better layout for Consequence cell on cancer SNVs page
-<<<<<<< HEAD
+- Merged `Qual` and `Callers` cell on cancer SNVs page
 - Improved tooltips for ClinVar filter in SNVs filter form
-=======
-- Merged `Qual` and `Callers` cell on cancer SNVs page
->>>>>>> ad5438a4
 ### Fixed
 - Empty custom_images dicts in case load config do not crash
 - Tracks missing alignment files are skipped on generating IGV views
