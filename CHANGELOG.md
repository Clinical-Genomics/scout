--- conflicted
+++ resolved
@@ -18,12 +18,10 @@
 - Missing inheritance, constraint info for genes with symbols matching other genes previous aliases with some lower case letters
 - Loading of all PanelApp panels from command line
 - Saving gene inheritance models when loading/updating specific/all PanelApp panels (doesn't apply to the `PanelApp Green Genes panel`)
-<<<<<<< HEAD
-- Compound loading matches also "chr"-containing compound variant names
-=======
 - Save also complete penetrance status (in addition to incomplete) if available when loading specific/all PanelApp panels (does not apply to the `PanelApp Green Genes panel`)
 - Variants and managed variants query by coordinates, which was returning all variants in the chromosome if start position was 0
->>>>>>> f963bc4a
+- Compound loading matches also "chr"-containing compound variant names
+
 
 ## [4.94.1]
 ### Fixed
