# Change Log
All notable changes to this project will be documented in this file.
This project adheres to [Semantic Versioning](http://semver.org/).

About changelog [here](https://keepachangelog.com/en/1.0.0/)

## [unreleased]
### Added
- Filter case list by cases with variants in ClinVar submission
- Filter case list by cases containing RNA-seq data - gene_fusion_reports and sample-level tracks (splice junctions and RNA coverage)
- Additional case category `Ignored`, to be used for cases that don't fall in the existing 'inactive', 'archived', 'solved', 'prioritized' categories
- Display number of cases shown / total number of cases available for each category on Cases page
- Moved buttons to modify case status from sidebar to main case page
- Link to Mutalyzer Normalizer tool on variant's transcripts overview to retrieve official HVGS descriptions
- Option to manually load RNA MULTIQC report using the command `scout load report -t multiqc_rna`
- Load RNA MULTIQC automatically for a case if config file contains the `multiqc_rna` key/value
- Instructions in admin-guide on how to load case reports via the command line
<<<<<<< HEAD
- Global CSRF protection to the app
=======
- Possibility to filter RD variants by a specific genotype call
>>>>>>> 13431e69
### Changed
- Instructions on how to call dibs on scout-stage server in pull request template
- Deprecated CLI commands `scout load <delivery_report, gene_fusion_report, coverage_qc_report, cnv_report>` to replace them with command `scout load report -t <report type>`
- Refactored code to display and download custom case reports
- Do not export `Assertion method` and `Assertion method citation` to ClinVar submission files according to changes to ClinVar's submission spreadsheet templates.
### Fixed
- Non-admin users saving institute settings would clear loqusdb instance selection
- Layout of variant position, cytoband and type in SV variant summary
- Broken `Build Status - GitHub badge` on GitHub README page 

## [4.60]
### Added
- Mitochondrial deletion signatures (mitosign) can be uploaded and shown with mtDNA report
- A `Type of analysis` column on Causatives and Validated variants pages
- List of "safe" gene panels available for matching causatives and managed variants in institute settings, to avoid secondary findings
- `svdb_origin` as a synonym for `FOUND_IN` to complement `set` for variants found by all callers
### Changed
- Hide removed gene panels by default in panels page
- Removed option for filtering cancer SVs by Tumor and Normal alt AF
- Hide links to coverage report from case dynamic HPO panel if cancer analysis
- Remove rerun emails and redirect users to the analysis order portal instead
- Updated clinical SVs igv.js track (dbVar) and added example of external track from `https://trackhubregistry.org/`
- Rewrote the ClinVar export module to simplify and add one variant at the time
- ClinVar submissions with phenotype conditions from: [OMIM, MedGen, Orphanet, MeSH, HP, MONDO]
### Fixed
- If trying to load a badly formatted .tsv file an error message is displayed.
- Avoid showing case as rerun when first attempt at case upload failed
- Dynamic autocomplete search not working on phenomodels page
- Callers added to variant when loading case
- Now possible to update managed variant from file without deleting it first
- Missing preselected chromosome when editing a managed variant
- Preselected variant type and subtype when editing a managed variant
- Typo in dbVar ClinVar track, hg19


## [4.59]
### Added
- Button to go directly to HPO SV filter variantS page from case
- `Scout-REViewer-Service` integration - show `REViewer` picture if available
- Link to HPO panel coverage overview on Case page
- Specify a confidence threshold (green|amber|red) when loading PanelApp panels
- Functional annotations in variants lists exports (all variants)
- Cancer/Normal VAFs and COSMIC ids in in variants lists exports (cancer variants)
### Changed
- Better visualization of regional annotation for long lists of genes in large SVs in Variants tables
- Order of cells in variants tables
- More evident links to gene coverage from Variant page
- Gene panels sorted by display name in the entire Case page
- Round CADD and GnomAD values in variants export files
### Fixed
- HPO filter button on SV variantS page
- Spacing between region|function cells in SVs lists
- Labels on gene panel Chanjo report
- Fixed ambiguous duplicated response headers when requesting a BAM file from /static
- Visited color link on gene coverage button (Variant page)

## [4.58.1]
### Fixed
- Case search with search strings that contain characters that can be escaped

## [4.58]
### Added
- Documentation on how to create/update PanelApp panels
- Add filter by local observations (archive) to structural variants filters
- Add more splicing consequences to SO term definitions
- Search for a specific gene in all gene panels
- Institute settings option to force show all variants on VariantS page for all cases of an institute
- Filter cases by validation pending status
- Link to The Clinical Knowledgebase (CKB) (https://ckb.jax.org/) in cancer variant's page
### Fixed
- Added a not-authorized `auto-login` fixture according to changes in Flask-Login 0.6.2
- Renamed `cache_timeout` param name of flask.send_file function to `max_age` (Flask 2.2 compliant)
- Replaced deprecated `app.config["JSON_SORT_KEYS"]` with app.json.sort_keys in app settings
- Bug in gene variants page (All SNVs and INDELs) when variant gene doesn't have a hgnc id that is found in the database
- Broken export of causatives table
- Query for genes in build 38 on `Search SNVs and INDELs` page
- Prevent typing special characters `^<>?!=\/` in case search form
- Search matching causatives also among research variants in other cases
- Links to variants in Verified variants page
- Broken filter institute cases by pinned gene
- Better visualization of long lists of genes in large SVs on Causative and Verified Variants page
- Reintroduced missing button to export Causative variants
- Better linking and display of matching causatives and managed variants
- Reduced code complexity in `scout/parse/variant/variant.py`
- Reduced complexity of code in `scout/build/variant/variant.py`

### Changed
- State that loqusdb observation is in current case if observations count is one and no cases are shown
- Better pagination and number of variants returned by queries in `Search SNVs and INDELs` page
- Refactored and simplified code used for collecting gene variants for `Search SNVs and INDELs` page
- Fix sidebar panel icons in Case view
- Fix panel spacing in Case view
- Removed unused database `sanger_ordered` and `case_id,category,rank_score` indexes (variant collection)
- Verified variants displayed in a dedicated page reachable from institute sidebar
- Unified stats in dashboard page
- Improved gene info for large SVs and cancer SVs
- Remove the unused `variant.str_variant` endpoint from variant views
- Easier editing of HPO gene panel on case page
- Assign phenotype panel less cramped on Case page
- Causatives and Verified variants pages to use the same template macro
- Allow hyphens in panel names
- Reduce resolution of example images
- Remove some animations in web gui which where rendered slow


## [4.57.4]
### Fixed
- Parsing of variant.FORMAT "DR" key in parse variant file

## [4.57.3]
### Fixed
- Export of STR verified variants
- Do not download as verified variants first verified and then reset to not validated
- Avoid duplicated lines in downloaded verified variants reflecting changes in variant validation status

## [4.57.2]
### Fixed
- Export of verified variants when variant gene has no transcripts
- HTTP 500 when visiting a the details page for a cancer variant that had been ranked with genmod

## [4.57.1]
### Fixed
- Updating/replacing a gene panel from file with a corrupted or malformed file

## [4.57]
### Added
- Display last 50 or 500 events for a user in a timeline
- Show dismiss count from other cases on matching variantS
- Save Beacon-related events in events collection
- Institute settings allow saving multiple loqusdb instances for one institute
- Display stats from multiple instances of loqusdb on variant page
- Display date and frequency of obs derived from count of local archive observations from MIP11 (requires fix in MIP)
### Changed
- Prior ACMG classifications view is no longer limited by pathogenicity
### Fixed
- Visibility of Sanger ordered badge on case page, light mode
- Some of the DataTables tables (Phenotypes and Diagnoses pages) got a bit dark in dark mode
- Remove all redundancies when displaying timeline events (some events are saved both as case-related and variant-related)
- Missing link in saved MatchMaker-related events
- Genes with mixed case gene symbols missing in PanelApp panels
- Alignment of elements on the Beacon submission modal window
- Locus info links from STR variantS page open in new browser tabs

## [4.56]
### Added
- Test for PanelApp panels loading
- `panel-umi` tag option when loading cancer analyses
### Changed
- Black text to make comments more visible in dark mode
- Loading PanelApp panels replaces pre-existing panels with same version
- Removed sidebar from Causatives page - navigation is available on the top bar for now
- Create ClinVar submissions from pinned variants list in case page
- Select which pinned variants will be included in ClinVar submission documents
### Fixed
- Remove a:visited css style from all buttons
- Update of HPO terms via command line
- Background color of `MIXED` and `PANEL-UMI` sequencing types on cases page
- Fixed regex error when searching for cases with query ending with `\ `
- Gene symbols on Causatives page lighter in dark mode
- SpliceAI tooltip of multigene variants

## [4.55]
### Changed
- Represent different tumor samples as vials in cases page
- Option to force-update the OMIM panel
### Fixed
- Low tumor purity badge alignment in cancer samples table on cancer case view
- VariantS comment popovers reactivate on hover
- Updating database genes in build 37
- ACMG classification summary hidden by sticky navbar
- Logo backgrounds fixed to white on welcome page
- Visited links turn purple again
- Style of link buttons and dropdown menus
- Update KUH and GMS logos
- Link color for Managed variants

## [4.54]
### Added
- Dark mode, using browser/OS media preference
- Allow marking case as solved without defining causative variants
- Admin users can create missing beacon datasets from the institute's settings page
- GenCC links on gene and variant pages
- Deprecation warnings when launching the app using a .yaml config file or loading cases using .ped files
### Changed
- Improved HTML syntax in case report template
- Modified message displayed when variant rank stats could not be calculated
- Expanded instructions on how to test on CG development server (cg-vm1)
- Added more somatic variant callers (Balsamic v9 SNV, develop SV)
### Fixed
- Remove load demo case command from docker-compose.yml
- Text elements being split across pages in PDF reports
- Made login password field of type `password` in LDAP login form
- Gene panels HTML select in institute's settings page
- Bootstrap upgraded to version 5
- Fix some Sourcery and SonarCloud suggestions
- Escape special characters in case search on institute and dashboard pages
- Broken case PDF reports when no Madeline pedigree image can be created
- Removed text-white links style that were invisible in new pages style
- Variants pagination after pressing "Filter variants" or "Clinical filter"
- Layout of buttons Matchmaker submission panel (case page)
- Removing cases from Matchmaker (simplified code and fixed functionality)
- Reintroduce check for missing alignment files purged from server

## [4.53]
### Added
### Changed
- Point Alamut API key docs link to new API version
- Parse dbSNP id from ID only if it says "rs", else use VEP CSQ fields
- Removed MarkupSafe from the dependencies
### Fixed
- Reintroduced loading of SVs for demo case 643595
- Successful parse of FOUND_IN should avoid GATK caller default
- All vulnerabilities flagged by SonarCloud

## [4.52]
### Added
- Demo cancer case gets loaded together with demo RD case in demo instance
- Parse REVEL_score alongside REVEL_rankscore from csq field and display it on SNV variant page
- Rank score results now show the ranking range
- cDNA and protein changes displayed on institute causatives pages
- Optional SESSION_TIMEOUT_MINUTES configuration in app config files
- Script to convert old OMIM case format (list of integers) to new format (list of dictionaries)
- Additional check for user logged in status before serving alignment files
- Download .cgh files from cancer samples table on cancer case page
- Number of documents and date of last update on genes page
### Changed
- Verify user before redirecting to IGV alignments and sashimi plots
- Build case IGV tracks starting from case and variant objects instead of passing all params in a form
- Unfreeze Werkzeug lib since Flask_login v.0.6 with bugfix has been released
- Sort gene panels by name (panelS and variant page)
- Removed unused `server.blueprints.alignviewers.unindexed_remote_static` endpoint
- User sessions to check files served by `server.blueprints.alignviewers.remote_static` endpoint
- Moved Beacon-related functions to a dedicated app extension
- Audit Filter now also loads filter displaying the variants for it
### Fixed
- Handle `attachment_filename` parameter renamed to `download_name` when Flask 2.2 will be released
- Removed cursor timeout param in cases find adapter function to avoid many code warnings
- Removed stream argument deprecation warning in tests
- Handle `no intervals found` warning in load_region test
- Beacon remove variants
- Protect remote_cors function in alignviewers view from Server-Side Request Forgery (SSRF)
- Check creation date of last document in gene collection to display when genes collection was updated last

## [4.51]
### Added
- Config file containing codecov settings for pull requests
- Add an IGV.js direct link button from case page
- Security policy file
- Hide/shade compound variants based on rank score on variantS from filter
- Chromograph legend documentation direct link
### Changed
- Updated deprecated Codecov GitHub action to v.2
- Simplified code of scout/adapter/mongo/variant
- Update IGV.js to v2.11.2
- Show summary number of variant gene panels on general report if more than 3
### Fixed
- Marrvel link for variants in genome build 38 (using liftover to build 37)
- Remove flags from codecov config file
- Fixed filter bug with high negative SPIDEX scores
- Renamed IARC TP53 button to to `TP53 Database`, modified also link since IARC has been moved to the US NCI: `https://tp53.isb-cgc.org/`
- Parsing new format of OMIM case info when exporting patients to Matchmaker
- Remove flask-debugtoolbar lib dependency that is using deprecated code and causes app to crash after new release of Jinja2 (3.1)
- Variant page crashing for cases with old OMIM terms structure (a list of integers instead of dictionary)
- Variant page crashing when creating MARRVEL link for cases with no genome build
- SpliceAI documentation link
- Fix deprecated `safe_str_cmp` import from `werkzeug.security` by freezing Werkzeug lib to v2.0 until Flask_login v.0.6 with bugfix is released
- List gene names densely in general report for SVs that contain more than 3 genes
- Show transcript ids on refseq genes on hg19 in IGV.js, using refgene source
- Display correct number of genes in general report for SVs that contain more than 32 genes
- Broken Google login after new major release of `lepture/authlib`
- Fix frequency and callers display on case general report

## [4.50.1]
### Fixed
- Show matching causative STR_repid for legacy str variants (pre Stranger hgnc_id)

## [4.50]
### Added
- Individual-specific OMIM terms
- OMIM disease descriptions in ClinVar submission form
- Add a toggle for melter rerun monitoring of cases
- Add a config option to show the rerun monitoring toggle
- Add a cli option to export cases with rerun monitoring enabled
- Add a link to STRipy for STR variants; shallow for ARX and HOXA13
- Hide by default variants only present in unaffected individuals in variants filters
- OMIM terms in general case report
- Individual-level info on OMIM and HPO terms in general case report
- PanelApp gene link among the external links on variant page
- Dashboard case filters fields help
- Filter cases by OMIM terms in cases and dashboard pages
### Fixed
- A malformed panel id request would crash with exception: now gives user warning flash with redirect
- Link to HPO resource file hosted on `http://purl.obolibrary.org`
- Gene search form when gene exists only in build 38
- Fixed odd redirect error and poor error message on missing column for gene panel csv upload
- Typo in parse variant transcripts function
- Modified keys name used to parse local observations (archived) frequencies to reflect change in MIP keys naming
- Better error handling for partly broken/timed out chanjo reports
- Broken javascript code when case Chromograph data is malformed
- Broader space for case synopsis in general report
- Show partial causatives on causatives and matching causatives panels
- Partial causative assignment in cases with no OMIM or HPO terms
- Partial causative OMIM select options in variant page
### Changed
- Slightly smaller and improved layout of content in case PDF report
- Relabel more cancer variant pages somatic for navigation
- Unify caseS nav links
- Removed unused `add_compounds` param from variant controllers function
- Changed default hg19 genome for IGV.js to legacy hg19_1kg_decoy to fix a few problematic loci
- Reduce code complexity (parse/ensembl.py)
- Silence certain fields in ClinVar export if prioritised ones exist (chrom-start-end if hgvs exist)
- Made phenotype non-mandatory when marking a variant as partial causative
- Only one phenotype condition type (OMIM or HPO) per variant is used in ClinVar submissions
- ClinVar submission variant condition prefers OMIM over HPO if available
- Use lighter version of gene objects in Omim MongoDB adapter, panels controllers, panels views and institute controllers
- Gene-variants table size is now adaptive
- Remove unused file upload on gene-variants page

## [4.49]
### Fixed
- Pydantic model types for genome_build, madeline_info, peddy_ped_check and peddy_sex_check, rank_model_version and sv_rank_model_version
- Replace `MatchMaker` with `Matchmaker` in all places visible by a user
- Save diagnosis labels along with OMIM terms in Matchmaker Exchange submission objects
- `libegl-mesa0_21.0.3-0ubuntu0.3~20.04.5_amd64.deb` lib not found by GitHub actions Docker build
- Remove unused `chromograph_image_files` and `chromograph_prefixes` keys saved when creating or updating an RD case
- Search managed variants by description and with ignore case
### Changed
- Introduced page margins on exported PDF reports
- Smaller gene fonts in downloaded HPO genes PDF reports
- Reintroduced gene coverage data in the PDF-exported general report of rare-disease cases
- Check for existence of case report files before creating sidebar links
- Better description of HPO and OMIM terms for patients submitted to Matchmaker Exchange
- Remove null non-mandatory key/values when updating a case
- Freeze WTForms<3 due to several form input rendering changes

## [4.48.1]
### Fixed
- General case PDF report for recent cases with no pedigree

## [4.48]
### Added
- Option to cancel a request for research variants in case page
### Changed
- Update igv.js to v2.10.5
- Updated example of a case delivery report
- Unfreeze cyvcf2
- Builder images used in Scout Dockerfiles
- Crash report email subject gives host name
- Export general case report to PDF using PDFKit instead of WeasyPrint
- Do not include coverage report in PDF case report since they might have different orientation
- Export cancer cases's "Coverage and QC report" to PDF using PDFKit instead of Weasyprint
- Updated cancer "Coverage and QC report" example
- Keep portrait orientation in PDF delivery report
- Export delivery report to PDF using PDFKit instead of Weasyprint
- PDF export of clinical and research HPO panels using PDFKit instead of Weasyprint
- Export gene panel report to PDF using PDFKit
- Removed WeasyPrint lib dependency

### Fixed
- Reintroduced missing links to Swegen and Beacon and dbSNP in RD variant page, summary section
- Demo delivery report orientation to fit new columns
- Missing delivery report in demo case
- Cast MNVs to SNV for test
- Export verified variants from all institutes when user is admin
- Cancer coverage and QC report not found for demo cancer case
- Pull request template instructions on how to deploy to test server
- PDF Delivery report not showing Swedac logo
- Fix code typos
- Disable codefactor raised by ESLint for javascript functions located on another file
- Loading spinner stuck after downloading a PDF gene panel report
- IGV browser crashing when file system with alignment files is not mounted

## [4.47]
### Added
- Added CADD, GnomAD and genotype calls to variantS export
### Changed
- Pull request template, to illustrate how to deploy pull request branches on cg-vm1 stage server
### Fixed
- Compiled Docker image contains a patched version (v4.9) of chanjo-report

## [4.46.1]
### Fixed
- Downloading of files generated within the app container (MT-report, verified variants, pedigrees, ..)

## [4.46]
### Added
- Created a Dockefile to be used to serve the dockerized app in production
- Modified the code to collect database params specified as env vars
- Created a GitHub action that pushes the Dockerfile-server image to Docker Hub (scout-server-stage) every time a PR is opened
- Created a GitHub action that pushes the Dockerfile-server image to Docker Hub (scout-server) every time a new release is created
- Reassign MatchMaker Exchange submission to another user when a Scout user is deleted
- Expose public API JSON gene panels endpoint, primarily to enable automated rerun checking for updates
- Add utils for dictionary type
- Filter institute cases using multiple HPO terms
- Vulture GitHub action to identify and remove unused variables and imports
### Changed
- Updated the python config file documentation in admin guide
- Case configuration parsing now uses Pydantic for improved typechecking and config handling
- Removed test matrices to speed up automatic testing of PRs
- Switch from Coveralls to Codecov to handle CI test coverage
- Speed-up CI tests by caching installation of libs and splitting tests into randomized groups using pytest-test-groups
- Improved LDAP login documentation
- Use lib flask-ldapconn instead of flask_ldap3_login> to handle ldap authentication
- Updated Managed variant documentation in user guide
- Fix and simplify creating and editing of gene panels
- Simplified gene variants search code
- Increased the height of the genes track in the IGV viewer
### Fixed
- Validate uploaded managed variant file lines, warning the user.
- Exporting validated variants with missing "genes" database key
- No results returned when searching for gene variants using a phenotype term
- Variants filtering by gene symbols file
- Make gene HGNC symbols field mandatory in gene variants page and run search only on form submit
- Make sure collaborator gene variants are still visible, even if HPO filter is used

## [4.45]
### Added
### Changed
- Start Scout also when loqusdbapi is not reachable
- Clearer definition of manual standard and custom inheritance models in gene panels
- Allow searching multiple chromosomes in filters
### Fixed
- Gene panel crashing on edit action

## [4.44]
### Added
### Changed
- Display Gene track beneath each sample track when displaying splice junctions in igv browser
- Check outdated gene symbols and update with aliases for both RD and cancer variantS
### Fixed
- Added query input check and fixed the Genes API endpoint to return a json formatted error when request is malformed
- Typo in ACMG BP6 tooltip

## [4.43.1]
### Added
- Added database index for OMIM disease term genes
### Changed
### Fixed
- Do not drop HPO terms collection when updating HPO terms via the command line
- Do not drop disease (OMIM) terms collection when updating diseases via the command line

## [4.43]
### Added
- Specify which collection(s) update/build indexes for
### Fixed
- Do not drop genes and transcripts collections when updating genes via the command line

## [4.42.1]
### Added
### Changed
### Fixed
- Freeze PyMongo lib to version<4.0 to keep supporting previous MongoDB versions
- Speed up gene panels creation and update by collecting only light gene info from database
- Avoid case page crash on Phenomizer queries timeout

## [4.42]
### Added
- Choose custom pinned variants to submit to MatchMaker Exchange
- Submit structural variant as genes to the MatchMaker Exchange
- Added function for maintainers and admins to remove gene panels
- Admins can restore deleted gene panels
- A development docker-compose file illustrating the scout/chanjo-report integration
- Show AD on variants view for cancer SV (tumor and normal)
- Cancer SV variants filter AD, AF (tumor and normal)
- Hiding the variants score column also from cancer SVs, as for the SNVs
### Changed
- Enforce same case _id and display_name when updating a case
- Enforce same individual ids, display names and affected status when updating a case
- Improved documentation for connecting to loqusdb instances (including loqusdbapi)
- Display and download HPO gene panels' gene symbols in italics
- A faster-built and lighter Docker image
- Reduce complexity of `panels` endpoint moving some code to the panels controllers
- Update requirements to use flask-ldap3-login>=0.9.17 instead of freezing WTForm
### Fixed
- Use of deprecated TextField after the upgrade of WTF to v3.0
- Freeze to WTForms to version < 3
- Remove the extra files (bed files and madeline.svg) introduced by mistake
- Cli command loading demo data in docker-compose when case custom images exist and is None
- Increased MongoDB connection serverSelectionTimeoutMS parameter to 30K (default value according to MongoDB documentation)
- Better differentiate old obs counts 0 vs N/A
- Broken cancer variants page when default gene panel was deleted
- Typo in tx_overview function in variant controllers file
- Fixed loqusdbapi SV search URL
- SV variants filtering using Decipher criterion
- Removing old gene panels that don't contain the `maintainer` key.

## [4.41.1]
### Fixed
- General reports crash for variant annotations with same variant on other cases

## [4.41]
### Added
- Extended the instructions for running the Scout Docker image (web app and cli).
- Enabled inclusion of custom images to STR variant view
### Fixed
- General case report sorting comments for variants with None genetic models
- Do not crash but redirect to variants page with error when a variant is not found for a case
- UCSC links coordinates for SV variants with start chromosome different than end chromosome
- Human readable variants name in case page for variants having start chromosome different from end chromosome
- Avoid always loading all transcripts when checking gene symbol: introduce gene captions
- Slow queries for evaluated variants on e.g. case page - use events instead
### Changed
- Rearrange variant page again, moving severity predictions down.
- More reactive layout width steps on variant page

## [4.40.1]
### Added
### Fixed
- Variants dismissed with inconsistent inheritance pattern can again be shown in general case report
- General report page for variants with genes=None
- General report crashing when variants have no panels
- Added other missing keys to case and variant dictionaries passed to general report
### Changed

## [4.40]
### Added
- A .cff citation file
- Phenotype search API endpoint
- Added pagination to phenotype API
- Extend case search to include internal MongoDB id
- Support for connecting to a MongoDB replica set (.py config files)
- Support for connecting to a MongoDB replica set (.yaml config files)
### Fixed
- Command to load the OMIM gene panel (`scout load panel --omim`)
- Unify style of pinned and causative variants' badges on case page
- Removed automatic spaces after punctuation in comments
- Remove the hardcoded number of total individuals from the variant's old observations panel
- Send delete requests to a connected Beacon using the DELETE method
- Layout of the SNV and SV variant page - move frequency up
### Changed
- Stop updating database indexes after loading exons via command line
- Display validation status badge also for not Sanger-sequenced variants
- Moved Frequencies, Severity and Local observations panels up in RD variants page
- Enabled Flask CORS to communicate CORS status to js apps
- Moved the code preparing the transcripts overview to the backend
- Refactored and filtered json data used in general case report
- Changed the database used in docker-compose file to use the official MongoDB v4.4 image
- Modified the Python (3.6, 3.8) and MongoDB (3.2, 4.4, 5.0) versions used in testing matrices (GitHub actions)
- Capitalize case search terms on institute and dashboard pages


## [4.39]
### Added
- COSMIC IDs collected from CSQ field named `COSMIC`
### Fixed
- Link to other causative variants on variant page
- Allow multiple COSMIC links for a cancer variant
- Fix floating text in severity box #2808
- Fixed MitoMap and HmtVar links for hg38 cases
- Do not open new browser tabs when downloading files
- Selectable IGV tracks on variant page
- Missing splice junctions button on variant page
- Refactor variantS representative gene selection, and use it also for cancer variant summary
### Changed
- Improve Javascript performance for displaying Chromograph images
- Make ClinVar classification more evident in cancer variant page

## [4.38]
### Added
- Option to hide Alamut button in the app config file
### Fixed
- Library deprecation warning fixed (insert is deprecated. Use insert_one or insert_many instead)
- Update genes command will not trigger an update of database indices any more
- Missing resources in temporary downloading directory when updating genes using the command line
- Restore previous variant ACMG classification in a scrollable div
- Loading spinner not stopping after downloading PDF case reports and variant list export
- Add extra Alamut links higher up on variant pages
- Improve UX for phenotypes in case page
- Filter and export of STR variants
- Update look of variants page navigation buttons
### Changed

## [4.37]
### Added
- Highlight and show version number for RefSeq MANE transcripts.
- Added integration to a rerunner service for toggling reanalysis with updated pedigree information
- SpliceAI display and parsing from VEP CSQ
- Display matching tiered variants for cancer variants
- Display a loading icon (spinner) until the page loads completely
- Display filter badges in cancer variants list
- Update genes from pre-downloaded file resources
- On login, OS, browser version and screen size are saved anonymously to understand how users are using Scout
- API returning institutes data for a given user: `/api/v1/institutes`
- API returning case data for a given institute: `/api/v1/institutes/<institute_id>/cases`
- Added GMS and Lund university hospital logos to login page
- Made display of Swedac logo configurable
- Support for displaying custom images in case view
- Individual-specific HPO terms
- Optional alamut_key in institute settings for Alamut Plus software
- Case report API endpoint
- Tooltip in case explaining that genes with genome build different than case genome build will not be added to dynamic HPO panel.
- Add DeepVariant as a caller
### Fixed
- Updated IGV to v2.8.5 to solve missing gene labels on some zoom levels
- Demo cancer case config file to load somatic SNVs and SVs only.
- Expand list of refseq trancripts in ClinVar submission form
- Renamed `All SNVs and INDELs` institute sidebar element to `Search SNVs and INDELs` and fixed its style.
- Add missing parameters to case load-config documentation
- Allow creating/editing gene panels and dynamic gene panels with genes present in genome build 38
- Bugfix broken Pytests
- Bulk dismissing variants error due to key conversion from string to integer
- Fix typo in index documentation
- Fixed crash in institute settings page if "collaborators" key is not set in database
- Don't stop Scout execution if LoqusDB call fails and print stacktrace to log
- Bug when case contains custom images with value `None`
- Bug introduced when fixing another bug in Scout-LoqusDB interaction
- Loading of OMIM diagnoses in Scout demo instance
- Remove the docker-compose with chanjo integration because it doesn't work yet.
- Fixed standard docker-compose with scout demo data and database
- Clinical variant assessments not present for pinned and causative variants on case page.
- MatchMaker matching one node at the time only
- Remove link from previously tiered variants badge in cancer variants page
- Typo in gene cell on cancer variants page
- Managed variants filter form
### Changed
- Better naming for variants buttons on cancer track (somatic, germline). Also show cancer research button if available.
- Load case with missing panels in config files, but show warning.
- Changing the (Female, Male) symbols to (F/M) letters in individuals_table and case-sma.
- Print stacktrace if case load command fails
- Added sort icon and a pointer to the cursor to all tables with sortable fields
- Moved variant, gene and panel info from the basic pane to summary panel for all variants.
- Renamed `Basics` panel to `Classify` on variant page.
- Revamped `Basics` panel to a panel dedicated to classify variants
- Revamped the summary panel to be more compact.
- Added dedicated template for cancer variants
- Removed Gene models, Gene annotations and Conservation panels for cancer variants
- Reorganized the orders of panels for variant and cancer variant views
- Added dedicated variant quality panel and removed relevant panes
- A more compact case page
- Removed OMIM genes panel
- Make genes panel, pinned variants panel, causative variants panel and ClinVar panel scrollable on case page
- Update to Scilifelab's 2020 logo
- Update Gens URL to support Gens v2.0 format
- Refactor tests for parsing case configurations
- Updated links to HPO downloadable resources
- Managed variants filtering defaults to all variant categories
- Changing the (Kind) drop-down according to (Category) drop-down in Managed variant add variant
- Moved Gens button to individuals table
- Check resource files availability before starting updating OMIM diagnoses
- Fix typo in `SHOW_OBSERVED_VARIANT_ARCHIVE` config param

## [4.36]
### Added
- Parse and save splice junction tracks from case config file
- Tooltip in observations panel, explaining that case variants with no link might be old variants, not uploaded after a case rerun
### Fixed
- Warning on overwriting variants with same position was no longer shown
- Increase the height of the dropdowns to 425px
- More indices for the case table as it grows, specifically for causatives queries
- Splice junction tracks not centered over variant genes
- Total number of research variants count
- Update variants stats in case documents every time new variants are loaded
- Bug in flashing warning messages when filtering variants
### Changed
- Clearer warning messages for genes and gene/gene-panels searches in variants filters

## [4.35]
### Added
- A new index for hgnc_symbol in the hgnc_gene collection
- A Pedigree panel in STR page
- Display Tier I and II variants in case view causatives card for cancer cases
### Fixed
- Send partial file data to igv.js when visualizing sashimi plots with splice junction tracks
- Research variants filtering by gene
- Do not attempt to populate annotations for not loaded pinned/causatives
- Add max-height to all dropdowns in filters
### Changed
- Switch off non-clinical gene warnings when filtering research variants
- Don't display OMIM disease card in case view for cancer cases
- Refactored Individuals and Causative card in case view for cancer cases
- Update and style STR case report

## [4.34]
### Added
- Saved filter lock and unlock
- Filters can optionally be marked audited, logging the filter name, user and date on the case events and general report.
- Added `ClinVar hits` and `Cosmic hits` in cancer SNVs filters
- Added `ClinVar hits` to variants filter (rare disease track)
- Load cancer demo case in docker-compose files (default and demo file)
- Inclusive-language check using [woke](https://github.com/get-woke/woke) github action
- Add link to HmtVar for mitochondrial variants (if VCF is annotated with HmtNote)
- Grey background for dismissed compounds in variants list and variant page
- Pin badge for pinned compounds in variants list and variant page
- Support LoqusDB REST API queries
- Add a docker-compose-matchmaker under scout/containers/development to test matchmaker locally
- Script to investigate consequences of symbol search bug
- Added GATK to list of SV and cancer SV callers
### Fixed
- Make MitoMap link work for hg38 again
- Export Variants feature crashing when one of the variants has no primary transcripts
- Redirect to last visited variantS page when dismissing variants from variants list
- Improved matching of SVs Loqus occurrences in other cases
- Remove padding from the list inside (Matching causatives from other cases) panel
- Pass None to get_app function in CLI base since passing script_info to app factory functions was deprecated in Flask 2.0
- Fixed failing tests due to Flask update to version 2.0
- Speed up user events view
- Causative view sort out of memory error
- Use hgnc_id for gene filter query
- Typo in case controllers displaying an error every time a patient is matched against external MatchMaker nodes
- Do not crash while attempting an update for variant documents that are too big (> 16 MB)
- Old STR causatives (and other variants) may not have HGNC symbols - fix sort lambda
- Check if gene_obj has primary_transcript before trying to access it
- Warn if a gene manually searched is in a clinical panel with an outdated name when filtering variants
- ChrPos split js not needed on STR page yet
### Changed
- Remove parsing of case `genome_version`, since it's not used anywhere downstream
- Introduce deprecation warning for Loqus configs that are not dictionaries
- SV clinical filter no longer filters out sub 100 nt variants
- Count cases in LoqusDB by variant type
- Commit pulse repo badge temporarily set to weekly
- Sort ClinVar submissions objects by ascending "Last evaluated" date
- Refactored the MatchMaker integration as an extension
- Replaced some sensitive words as suggested by woke linter
- Documentation for load-configuration rewritten.
- Add styles to MatchMaker matches table
- More detailed info on the data shared in MatchMaker submission form

## [4.33.1]
### Fixed
- Include markdown for release autodeploy docs
- Use standard inheritance model in ClinVar (https://ftp.ncbi.nlm.nih.gov/pub/GTR/standard_terms/Mode_of_inheritance.txt)
- Fix issue crash with variants that have been unflagged causative not being available in other causatives
### Added
### Changed

## [4.33]
### Fixed
- Command line crashing when updating an individual not found in database
- Dashboard page crashing when filters return no data
- Cancer variants filter by chromosome
- /api/v1/genes now searches for genes in all genome builds by default
- Upgraded igv.js to version 2.8.1 (Fixed Unparsable bed record error)
### Added
- Autodeploy docs on release
- Documentation for updating case individuals tracks
- Filter cases and dashboard stats by analysis track
### Changed
- Changed from deprecated db update method
- Pre-selected fields to run queries with in dashboard page
- Do not filter by any institute when first accessing the dashboard
- Removed OMIM panel in case view for cancer cases
- Display Tier I and II variants in case view causatives panel for cancer cases
- Refactored Individuals and Causative panels in case view for cancer cases

## [4.32.1]
### Fixed
- iSort lint check only
### Changed
- Institute cases page crashing when a case has track:Null
### Added

## [4.32]
### Added
- Load and show MITOMAP associated diseases from VCF (INFO field: MitomapAssociatedDiseases, via HmtNote)
- Show variant allele frequencies for mitochondrial variants (GRCh38 cases)
- Extend "public" json API with diseases (OMIM) and phenotypes (HPO)
- HPO gene list download now has option for clinical and non-clinical genes
- Display gene splice junctions data in sashimi plots
- Update case individuals with splice junctions tracks
- Simple Docker compose for development with local build
- Make Phenomodels subpanels collapsible
- User side documentation of cytogenomics features (Gens, Chromograph, vcf2cytosure, rhocall)
- iSort GitHub Action
- Support LoqusDB REST API queries
### Fixed
- Show other causative once, even if several events point to it
- Filtering variants by mitochondrial chromosome for cases with genome build=38
- HPO gene search button triggers any warnings for clinical / non-existing genes also on first search
- Fixed a bug in variants pages caused by MT variants without alt_frequency
- Tests for CADD score parsing function
- Fixed the look of IGV settings on SNV variant page
- Cases analyzed once shown as `rerun`
- Missing case track on case re-upload
- Fixed severity rank for SO term "regulatory region ablation"
### Changed
- Refactor according to CodeFactor - mostly reuse of duplicated code
- Phenomodels language adjustment
- Open variants in a new window (from variants page)
- Open overlapping and compound variants in a new window (from variant page)
- gnomAD link points to gnomAD v.3 (build GRCh38) for mitochondrial variants.
- Display only number of affected genes for dismissed SVs in general report
- Chromosome build check when populating the variants filter chromosome selection
- Display mitochondrial and rare diseases coverage report in cases with missing 'rare' track

## [4.31.1]
### Added
### Changed
- Remove mitochondrial and coverage report from cancer cases sidebar
### Fixed
- ClinVar page when dbSNP id is None

## [4.31]
### Added
- gnomAD annotation field in admin guide
- Export also dynamic panel genes not associated to an HPO term when downloading the HPO panel
- Primary HGNC transcript info in variant export files
- Show variant quality (QUAL field from vcf) in the variant summary
- Load/update PDF gene fusion reports (clinical and research) generated with Arriba
- Support new MANE annotations from VEP (both MANE Select and MANE Plus Clinical)
- Display on case activity the event of a user resetting all dismissed variants
- Support gnomAD population frequencies for mitochondrial variants
- Anchor links in Casedata ClinVar panels to redirect after renaming individuals
### Fixed
- Replace old docs link www.clinicalgenomics.se/scout with new https://clinical-genomics.github.io/scout
- Page formatting issues whenever case and variant comments contain extremely long strings with no spaces
- Chromograph images can be one column and have scrollbar. Removed legacy code.
- Column labels for ClinVar case submission
- Page crashing looking for LoqusDB observation when variant doesn't exist
- Missing inheritance models and custom inheritance models on newly created gene panels
- Accept only numbers in managed variants filter as position and end coordinates
- SNP id format and links in Variant page, ClinVar submission form and general report
- Case groups tooltip triggered only when mouse is on the panel header
### Changed
- A more compact case groups panel
- Added landscape orientation CSS style to cancer coverage and QC demo report
- Improve user documentation to create and save new gene panels
- Removed option to use space as separator when uploading gene panels
- Separating the columns of standard and custom inheritance models in gene panels
- Improved ClinVar instructions for users using non-English Excel

## [4.30.2]
### Added
### Fixed
- Use VEP RefSeq ID if RefSeq list is empty in RefSeq transcripts overview
- Bug creating variant links for variants with no end_chrom
### Changed

## [4.30.1]
### Added
### Fixed
- Cryptography dependency fixed to use version < 3.4
### Changed

## [4.30]
### Added
- Introduced a `reset dismiss variant` verb
- Button to reset all dismissed variants for a case
- Add black border to Chromograph ideograms
- Show ClinVar annotations on variantS page
- Added integration with GENS, copy number visualization tool
- Added a VUS label to the manual classification variant tags
- Add additional information to SNV verification emails
- Tooltips documenting manual annotations from default panels
- Case groups now show bam files from all cases on align view
### Fixed
- Center initial igv view on variant start with SNV/indels
- Don't set initial igv view to negative coordinates
- Display of GQ for SV and STR
- Parsing of AD and related info for STRs
- LoqusDB field in institute settings accepts only existing Loqus instances
- Fix DECIPHER link to work after DECIPHER migrated to GRCh38
- Removed visibility window param from igv.js genes track
- Updated HPO download URL
- Patch HPO download test correctly
- Reference size on STR hover not needed (also wrong)
- Introduced genome build check (allowed values: 37, 38, "37", "38") on case load
- Improve case searching by assignee full name
- Populating the LoqusDB select in institute settings
### Changed
- Cancer variants table header (pop freq etc)
- Only admin users can modify LoqusDB instance in Institute settings
- Style of case synopsis, variants and case comments
- Switched to igv.js 2.7.5
- Do not choke if case is missing research variants when research requested
- Count cases in LoqusDB by variant type
- Introduce deprecation warning for Loqus configs that are not dictionaries
- Improve create new gene panel form validation
- Make XM- transcripts less visible if they don't overlap with transcript refseq_id in variant page
- Color of gene panels and comments panels on cases and variant pages
- Do not choke if case is missing research variants when reserch requested

## [4.29.1]
### Added
### Fixed
- Always load STR variants regardless of RankScore threshold (hotfix)
### Changed

## [4.29]
### Added
- Added a page about migrating potentially breaking changes to the documentation
- markdown_include in development requirements file
- STR variants filter
- Display source, Z-score, inheritance pattern for STR annotations from Stranger (>0.6.1) if available
- Coverage and quality report to cancer view
### Fixed
- ACMG classification page crashing when trying to visualize a classification that was removed
- Pretty print HGVS on gene variants (URL-decode VEP)
- Broken or missing link in the documentation
- Multiple gene names in ClinVar submission form
- Inheritance model select field in ClinVar submission
- IGV.js >2.7.0 has an issue with the gene track zoom levels - temp freeze at 2.7.0
- Revert CORS-anywhere and introduce a local http proxy for cloud tracks
### Changed

## [4.28]
### Added
- Chromograph integration for displaying PNGs in case-page
- Add VAF to cancer case general report, and remove some of its unused fields
- Variants filter compatible with genome browser location strings
- Support for custom public igv tracks stored on the cloud
- Add tests to increase testing coverage
- Update case variants count after deleting variants
- Update IGV.js to latest (v2.7.4)
- Bypass igv.js CORS check using `https://github.com/Rob--W/cors-anywhere`
- Documentation on default and custom IGV.js tracks (admin docs)
- Lock phenomodels so they're editable by admins only
- Small case group assessment sharing
- Tutorial and files for deploying app on containers (Kubernetes pods)
- Canonical transcript and protein change of canonical transcript in exported variants excel sheet
- Support for Font Awesome version 6
- Submit to Beacon from case page sidebar
- Hide dismissed variants in variants pages and variants export function
- Systemd service files and instruction to deploy Scout using podman
### Fixed
- Bugfix: unused `chromgraph_prefix |tojson` removed
- Freeze coloredlogs temporarily
- Marrvel link
- Don't show TP53 link for silent or synonymous changes
- OMIM gene field accepts any custom number as OMIM gene
- Fix Pytest single quote vs double quote string
- Bug in gene variants search by similar cases and no similar case is found
- Delete unused file `userpanel.py`
- Primary transcripts in variant overview and general report
- Google OAuth2 login setup in README file
- Redirect to 'missing file'-icon if configured Chromograph file is missing
- Javascript error in case page
- Fix compound matching during variant loading for hg38
- Cancer variants view containing variants dismissed with cancer-specific reasons
- Zoom to SV variant length was missing IGV contig select
- Tooltips on case page when case has no default gene panels
### Changed
- Save case variants count in case document and not in sessions
- Style of gene panels multiselect on case page
- Collapse/expand main HPO checkboxes in phenomodel preview
- Replaced GQ (Genotype quality) with VAF (Variant allele frequency) in cancer variants GT table
- Allow loading of cancer cases with no tumor_purity field
- Truncate cDNA and protein changes in case report if longer than 20 characters


## [4.27]
### Added
- Exclude one or more variant categories when running variants delete command
### Fixed
### Changed

## [4.26.1]
### Added
### Fixed
- Links with 1-letter aa codes crash on frameshift etc
### Changed

## [4.26]
### Added
- Extend the delete variants command to print analysis date, track, institute, status and research status
- Delete variants by type of analysis (wgs|wes|panel)
- Links to cBioPortal, MutanTP53, IARC TP53, OncoKB, MyCancerGenome, CIViC
### Fixed
- Deleted variants count
### Changed
- Print output of variants delete command as a tab separated table

## [4.25]
### Added
- Command line function to remove variants from one or all cases
### Fixed
- Parse SMN None calls to None rather than False

## [4.24.1]
### Fixed
- Install requirements.txt via setup file

## [4.24]
### Added
- Institute-level phenotype models with sub-panels containing HPO and OMIM terms
- Runnable Docker demo
- Docker image build and push github action
- Makefile with shortcuts to docker commands
- Parse and save synopsis, phenotype and cohort terms from config files upon case upload
### Fixed
- Update dismissed variant status when variant dismissed key is missing
- Breakpoint two IGV button now shows correct chromosome when different from bp1
- Missing font lib in Docker image causing the PDF report download page to crash
- Sentieon Manta calls lack Somaticscore - load anyway
- ClinVar submissions crashing due to pinned variants that are not loaded
- Point ExAC pLI score to new gnomad server address
- Bug uploading cases missing phenotype terms in config file
- STRs loaded but not shown on browser page
- Bug when using adapter.variant.get_causatives with case_id without causatives
- Problem with fetching "solved" from scout export cases cli
- Better serialising of datetime and bson.ObjectId
- Added `volumes` folder to .gitignore
### Changed
- Make matching causative and managed variants foldable on case page
- Remove calls to PyMongo functions marked as deprecated in backend and frontend(as of version 3.7).
- Improved `scout update individual` command
- Export dynamic phenotypes with ordered gene lists as PDF


## [4.23]
### Added
- Save custom IGV track settings
- Show a flash message with clear info about non-valid genes when gene panel creation fails
- CNV report link in cancer case side navigation
- Return to comment section after editing, deleting or submitting a comment
- Managed variants
- MT vs 14 chromosome mean coverage stats if Scout is connected to Chanjo
### Fixed
- missing `vcf_cancer_sv` and `vcf_cancer_sv_research` to manual.
- Split ClinVar multiple clnsig values (slash-separated) and strip them of underscore for annotations without accession number
- Timeout of `All SNVs and INDELs` page when no valid gene is provided in the search
- Round CADD (MIPv9)
- Missing default panel value
- Invisible other causatives lines when other causatives lack gene symbols
### Changed
- Do not freeze mkdocs-material to version 4.6.1
- Remove pre-commit dependency

## [4.22]
### Added
- Editable cases comments
- Editable variants comments
### Fixed
- Empty variant activity panel
- STRs variants popover
- Split new ClinVar multiple significance terms for a variant
- Edit the selected comment, not the latest
### Changed
- Updated RELEASE docs.
- Pinned variants card style on the case page
- Merged `scout export exons` and `scout view exons` commands


## [4.21.2]
### Added
### Fixed
- Do not pre-filter research variants by (case-default) gene panels
- Show OMIM disease tooltip reliably
### Changed

## [4.21.1]
### Added
### Fixed
- Small change to Pop Freq column in variants ang gene panels to avoid strange text shrinking on small screens
- Direct use of HPO list for Clinical HPO SNV (and cancer SNV) filtering
- PDF coverage report redirecting to login page
### Changed
- Remove the option to dismiss single variants from all variants pages
- Bulk dismiss SNVs, SVs and cancer SNVs from variants pages

## [4.21]
### Added
- Support to configure LoqusDB per institute
- Highlight causative variants in the variants list
- Add tests. Mostly regarding building internal datatypes.
- Remove leading and trailing whitespaces from panel_name and display_name when panel is created
- Mark MANE transcript in list of transcripts in "Transcript overview" on variant page
- Show default panel name in case sidebar
- Previous buttons for variants pagination
- Adds a gh action that checks that the changelog is updated
- Adds a gh action that deploys new releases automatically to pypi
- Warn users if case default panels are outdated
- Define institute-specific gene panels for filtering in institute settings
- Use institute-specific gene panels in variants filtering
- Show somatic VAF for pinned and causative variants on case page

### Fixed
- Report pages redirect to login instead of crashing when session expires
- Variants filter loading in cancer variants page
- User, Causative and Cases tables not scaling to full page
- Improved docs for an initial production setup
- Compatibility with latest version of Black
- Fixed tests for Click>7
- Clinical filter required an extra click to Filter to return variants
- Restore pagination and shrink badges in the variants page tables
- Removing a user from the command line now inactivates the case only if user is last assignee and case is active
- Bugfix, LoqusDB per institute feature crashed when institute id was empty string
- Bugfix, LoqusDB calls where missing case count
- filter removal and upload for filters deleted from another page/other user
- Visualize outdated gene panels info in a popover instead of a tooltip in case page side panel

### Changed
- Highlight color on normal STRs in the variants table from green to blue
- Display breakpoints coordinates in verification emails only for structural variants


## [4.20]
### Added
- Display number of filtered variants vs number of total variants in variants page
- Search case by HPO terms
- Dismiss variant column in the variants tables
- Black and pre-commit packages to dev requirements

### Fixed
- Bug occurring when rerun is requested twice
- Peddy info fields in the demo config file
- Added load config safety check for multiple alignment files for one individual
- Formatting of cancer variants table
- Missing Score in SV variants table

### Changed
- Updated the documentation on how to create a new software release
- Genome build-aware cytobands coordinates
- Styling update of the Matchmaker card
- Select search type in case search form


## [4.19]

### Added
- Show internal ID for case
- Add internal ID for downloaded CGH files
- Export dynamic HPO gene list from case page
- Remove users as case assignees when their account is deleted
- Keep variants filters panel expanded when filters have been used

### Fixed
- Handle the ProxyFix ModuleNotFoundError when Werkzeug installed version is >1.0
- General report formatting issues whenever case and variant comments contain extremely long strings with no spaces

### Changed
- Created an institute wrapper page that contains list of cases, causatives, SNVs & Indels, user list, shared data and institute settings
- Display case name instead of case ID on clinVar submissions
- Changed icon of sample update in clinVar submissions


## [4.18]

### Added
- Filter cancer variants on cytoband coordinates
- Show dismiss reasons in a badge with hover for clinical variants
- Show an ellipsis if 10 cases or more to display with loqusdb matches
- A new blog post for version 4.17
- Tooltip to better describe Tumor and Normal columns in cancer variants
- Filter cancer SNVs and SVs by chromosome coordinates
- Default export of `Assertion method citation` to clinVar variants submission file
- Button to export up to 500 cancer variants, filtered or not
- Rename samples of a clinVar submission file

### Fixed
- Apply default gene panel on return to cancer variantS from variant view
- Revert to certificate checking when asking for Chanjo reports
- `scout download everything` command failing while downloading HPO terms

### Changed
- Turn tumor and normal allelic fraction to decimal numbers in tumor variants page
- Moved clinVar submissions code to the institutes blueprints
- Changed name of clinVar export files to FILENAME.Variant.csv and FILENAME.CaseData.csv
- Switched Google login libraries from Flask-OAuthlib to Authlib


## [4.17.1]

### Fixed
- Load cytobands for cases with chromosome build not "37" or "38"


## [4.17]

### Added
- COSMIC badge shown in cancer variants
- Default gene-panel in non-cancer structural view in url
- Filter SNVs and SVs by cytoband coordinates
- Filter cancer SNV variants by alt allele frequency in tumor
- Correct genome build in UCSC link from structural variant page



### Fixed
- Bug in clinVar form when variant has no gene
- Bug when sharing cases with the same institute twice
- Page crashing when removing causative variant tag
- Do not default to GATK caller when no caller info is provided for cancer SNVs


## [4.16.1]

### Fixed
- Fix the fix for handling of delivery reports for rerun cases

## [4.16]

### Added
- Adds possibility to add "lims_id" to cases. Currently only stored in database, not shown anywhere
- Adds verification comment box to SVs (previously only available for small variants)
- Scrollable pedigree panel

### Fixed
- Error caused by changes in WTForm (new release 2.3.x)
- Bug in OMIM case page form, causing the page to crash when a string was provided instead of a numerical OMIM id
- Fix Alamut link to work properly on hg38
- Better handling of delivery reports for rerun cases
- Small CodeFactor style issues: matchmaker results counting, a couple of incomplete tests and safer external xml
- Fix an issue with Phenomizer introduced by CodeFactor style changes

### Changed
- Updated the version of igv.js to 2.5.4

## [4.15.1]

### Added
- Display gene names in ClinVar submissions page
- Links to Varsome in variant transcripts table

### Fixed
- Small fixes to ClinVar submission form
- Gene panel page crash when old panel has no maintainers

## [4.15]

### Added
- Clinvar CNVs IGV track
- Gene panels can have maintainers
- Keep variant actions (dismissed, manual rank, mosaic, acmg, comments) upon variant re-upload
- Keep variant actions also on full case re-upload

### Fixed
- Fix the link to Ensembl for SV variants when genome build 38.
- Arrange information in columns on variant page
- Fix so that new cosmic identifier (COSV) is also acceptable #1304
- Fixed COSMIC tag in INFO (outside of CSQ) to be parses as well with `&` splitter.
- COSMIC stub URL changed to https://cancer.sanger.ac.uk/cosmic/search?q= instead.
- Updated to a version of IGV where bigBed tracks are visualized correctly
- Clinvar submission files are named according to the content (variant_data and case_data)
- Always show causatives from other cases in case overview
- Correct disease associations for gene symbol aliases that exist as separate genes
- Re-add "custom annotations" for SV variants
- The override ClinVar P/LP add-in in the Clinical Filter failed for new CSQ strings

### Changed
- Runs all CI checks in github actions

## [4.14.1]

### Fixed
- Error when variant found in loqusdb is not loaded for other case

## [4.14]

### Added
- Use github actions to run tests
- Adds CLI command to update individual alignments path
- Update HPO terms using downloaded definitions files
- Option to use alternative flask config when running `scout serve`
- Requirement to use loqusdb >= 2.5 if integrated

### Fixed
- Do not display Pedigree panel in cancer view
- Do not rely on internet connection and services available when running CI tests
- Variant loading assumes GATK if no caller set given and GATK filter status is seen in FILTER
- Pass genome build param all the way in order to get the right gene mappings for cases with build 38
- Parse correctly variants with zero frequency values
- Continue even if there are problems to create a region vcf
- STR and cancer variant navigation back to variants pages could fail

### Changed
- Improved code that sends requests to the external APIs
- Updates ranges for user ranks to fit todays usage
- Run coveralls on github actions instead of travis
- Run pip checks on github actions instead of coveralls
- For hg38 cases, change gnomAD link to point to version 3.0 (which is hg38 based)
- Show pinned or causative STR variants a bit more human readable

## [4.13.1]

### Added
### Fixed
- Typo that caused not all clinvar conflicting interpretations to be loaded no matter what
- Parse and retrieve clinvar annotations from VEP-annotated (VEP 97+) CSQ VCF field
- Variant clinvar significance shown as `not provided` whenever is `Uncertain significance`
- Phenomizer query crashing when case has no HPO terms assigned
- Fixed a bug affecting `All SNVs and INDELs` page when variants don't have canonical transcript
- Add gene name or id in cancer variant view

### Changed
- Cancer Variant view changed "Variant:Transcript:Exon:HGVS" to "Gene:Transcript:Exon:HGVS"

## [4.13]

### Added
- ClinVar SNVs track in IGV
- Add SMA view with SMN Copy Number data
- Easier to assign OMIM diagnoses from case page
- OMIM terms and specific OMIM term page

### Fixed
- Bug when adding a new gene to a panel
- Restored missing recent delivery reports
- Fixed style and links to other reports in case side panel
- Deleting cases using display_name and institute not deleting its variants
- Fixed bug that caused coordinates filter to override other filters
- Fixed a problem with finding some INS in loqusdb
- Layout on SV page when local observations without cases are present
- Make scout compatible with the new HPO definition files from `http://compbio.charite.de/jenkins/`
- General report visualization error when SNVs display names are very long


### Changed


## [4.12.4]

### Fixed
- Layout on SV page when local observations without cases are present

## [4.12.3]

### Fixed
- Case report when causative or pinned SVs have non null allele frequencies

## [4.12.2]

### Fixed
- SV variant links now take you to the SV variant page again
- Cancer variant view has cleaner table data entries for "N/A" data
- Pinned variant case level display hotfix for cancer and str - more on this later
- Cancer variants show correct alt/ref reads mirroring alt frequency now
- Always load all clinical STR variants even if a region load is attempted - index may be missing
- Same case repetition in variant local observations

## [4.12.1]

### Fixed
- Bug in variant.gene when gene has no HGVS description


## [4.12]

### Added
- Accepts `alignment_path` in load config to pass bam/cram files
- Display all phenotypes on variant page
- Display hgvs coordinates on pinned and causatives
- Clear panel pending changes
- Adds option to setup the database with static files
- Adds cli command to download the resources from CLI that scout needs
- Adds test files for merged somatic SV and CNV; as well as merged SNV, and INDEL part of #1279
- Allows for upload of OMIM-AUTO gene panel from static files without api-key

### Fixed
- Cancer case HPO panel variants link
- Fix so that some drop downs have correct size
- First IGV button in str variants page
- Cancer case activates on SNV variants
- Cases activate when STR variants are viewed
- Always calculate code coverage
- Pinned/Classification/comments in all types of variants pages
- Null values for panel's custom_inheritance_models
- Discrepancy between the manual disease transcripts and those in database in gene-edit page
- ACMG classification not showing for some causatives
- Fix bug which caused IGV.js to use hg19 reference files for hg38 data
- Bug when multiple bam files sources with non-null values are available


### Changed
- Renamed `requests` file to `scout_requests`
- Cancer variant view shows two, instead of four, decimals for allele and normal


## [4.11.1]

### Fixed
- Institute settings page
- Link institute settings to sharing institutes choices

## [4.11.0]

### Added
- Display locus name on STR variant page
- Alternative key `GNOMADAF_popmax` for Gnomad popmax allele frequency
- Automatic suggestions on how to improve the code on Pull Requests
- Parse GERP, phastCons and phyloP annotations from vep annotated CSQ fields
- Avoid flickering comment popovers in variant list
- Parse REVEL score from vep annotated CSQ fields
- Allow users to modify general institute settings
- Optionally format code automatically on commit
- Adds command to backup vital parts `scout export database`
- Parsing and displaying cancer SV variants from Manta annotated VCF files
- Dismiss cancer snv variants with cancer-specific options
- Add IGV.js UPD, RHO and TIDDIT coverage wig tracks.


### Fixed
- Slightly darker page background
- Fixed an issued with parsed conservation values from CSQ
- Clinvar submissions accessible to all users of an institute
- Header toolbar when on Clinvar page now shows institute name correctly
- Case should not always inactivate upon update
- Show dismissed snv cancer variants as grey on the cancer variants page
- Improved style of mappability link and local observations on variant page
- Convert all the GET requests to the igv view to POST request
- Error when updating gene panels using a file containing BOM chars
- Add/replace gene radio button not working in gene panels


## [4.10.1]

### Fixed
- Fixed issue with opening research variants
- Problem with coveralls not called by Travis CI
- Handle Biomart service down in tests


## [4.10.0]

### Added
- Rank score model in causatives page
- Exportable HPO terms from phenotypes page
- AMP guideline tiers for cancer variants
- Adds scroll for the transcript tab
- Added CLI option to query cases on time since case event was added
- Shadow clinical assessments also on research variants display
- Support for CRAM alignment files
- Improved str variants view : sorting by locus, grouped by allele.
- Delivery report PDF export
- New mosaicism tag option
- Add or modify individuals' age or tissue type from case page
- Display GC and allele depth in causatives table.
- Included primary reference transcript in general report
- Included partial causative variants in general report
- Remove dependency of loqusdb by utilising the CLI

### Fixed
- Fixed update OMIM command bug due to change in the header of the genemap2 file
- Removed Mosaic Tag from Cancer variants
- Fixes issue with unaligned table headers that comes with hidden Datatables
- Layout in general report PDF export
- Fixed issue on the case statistics view. The validation bars didn't show up when all institutes were selected. Now they do.
- Fixed missing path import by importing pathlib.Path
- Handle index inconsistencies in the update index functions
- Fixed layout problems


## [4.9.0]

### Added
- Improved MatchMaker pages, including visible patient contacts email address
- New badges for the github repo
- Links to [GENEMANIA](genemania.org)
- Sort gene panel list on case view.
- More automatic tests
- Allow loading of custom annotations in VCF using the SCOUT_CUSTOM info tag.

### Fixed
- Fix error when a gene is added to an empty dynamic gene panel
- Fix crash when attempting to add genes on incorrect format to dynamic gene panel
- Manual rank variant tags could be saved in a "Select a tag"-state, a problem in the variants view.
- Same case evaluations are no longer shown as gray previous evaluations on the variants page
- Stay on research pages, even if reset, next first buttons are pressed..
- Overlapping variants will now be visible on variant page again
- Fix missing classification comments and links in evaluations page
- All prioritized cases are shown on cases page


## [4.8.3]

### Added

### Fixed
- Bug when ordering sanger
- Improved scrolling over long list of genes/transcripts


## [4.8.2]

### Added

### Fixed
- Avoid opening extra tab for coverage report
- Fixed a problem when rank model version was saved as floats and not strings
- Fixed a problem with displaying dismiss variant reasons on the general report
- Disable load and delete filter buttons if there are no saved filters
- Fix problem with missing verifications
- Remove duplicate users and merge their data and activity


## [4.8.1]

### Added

### Fixed
- Prevent login fail for users with id defined by ObjectId and not email
- Prevent the app from crashing with `AttributeError: 'NoneType' object has no attribute 'message'`


## [4.8.0]

### Added
- Updated Scout to use Bootstrap 4.3
- New looks for Scout
- Improved dashboard using Chart.js
- Ask before inactivating a case where last assigned user leaves it
- Genes can be manually added to the dynamic gene list directly on the case page
- Dynamic gene panels can optionally be used with clinical filter, instead of default gene panel
- Dynamic gene panels get link out to chanjo-report for coverage report
- Load all clinvar variants with clinvar Pathogenic, Likely Pathogenic and Conflicting pathogenic
- Show transcripts with exon numbers for structural variants
- Case sort order can now be toggled between ascending and descending.
- Variants can be marked as partial causative if phenotype is available for case.
- Show a frequency tooltip hover for SV-variants.
- Added support for LDAP login system
- Search snv and structural variants by chromosomal coordinates
- Structural variants can be marked as partial causative if phenotype is available for case.
- Show normal and pathologic limits for STRs in the STR variants view.
- Institute level persistent variant filter settings that can be retrieved and used.
- export causative variants to Excel
- Add support for ROH, WIG and chromosome PNGs in case-view

### Fixed
- Fixed missing import for variants with comments
- Instructions on how to build docs
- Keep sanger order + verification when updating/reloading variants
- Fixed and moved broken filter actions (HPO gene panel and reset filter)
- Fixed string conversion to number
- UCSC links for structural variants are now separated per breakpoint (and whole variant where applicable)
- Reintroduced missing coverage report
- Fixed a bug preventing loading samples using the command line
- Better inheritance models customization for genes in gene panels
- STR variant page back to list button now does its one job.
- Allows to setup scout without a omim api key
- Fixed error causing "favicon not found" flash messages
- Removed flask --version from base cli
- Request rerun no longer changes case status. Active or archived cases inactivate on upload.
- Fixed missing tooltip on the cancer variants page
- Fixed weird Rank cell in variants page
- Next and first buttons order swap
- Added pagination (and POST capability) to cancer variants.
- Improves loading speed for variant page
- Problem with updating variant rank when no variants
- Improved Clinvar submission form
- General report crashing when dismissed variant has no valid dismiss code
- Also show collaborative case variants on the All variants view.
- Improved phenotype search using dataTables.js on phenotypes page
- Search and delete users with `email` instead of `_id`
- Fixed css styles so that multiselect options will all fit one column


## [4.7.3]

### Added
- RankScore can be used with VCFs for vcf_cancer files

### Fixed
- Fix issue with STR view next page button not doing its one job.

### Deleted
- Removed pileup as a bam viewing option. This is replaced by IGV


## [4.7.2]

### Added
- Show earlier ACMG classification in the variant list

### Fixed
- Fixed igv search not working due to igv.js dist 2.2.17
- Fixed searches for cases with a gene with variants pinned or marked causative.
- Load variant pages faster after fixing other causatives query
- Fixed mitochondrial report bug for variants without genes

## [4.7.1]

### Added

### Fixed
- Fixed bug on genes page


## [4.7.0]

### Added
- Export genes and gene panels in build GRCh38
- Search for cases with variants pinned or marked causative in a given gene.
- Search for cases phenotypically similar to a case also from WUI.
- Case variant searches can be limited to similar cases, matching HPO-terms,
  phenogroups and cohorts.
- De-archive reruns and flag them as 'inactive' if archived
- Sort cases by analysis_date, track or status
- Display cases in the following order: prioritized, active, inactive, archived, solved
- Assign case to user when user activates it or asks for rerun
- Case becomes inactive when it has no assignees
- Fetch refseq version from entrez and use it in clinvar form
- Load and export of exons for all genes, independent on refseq
- Documentation for loading/updating exons
- Showing SV variant annotations: SV cgh frequencies, gnomad-SV, local SV frequencies
- Showing transcripts mapping score in segmental duplications
- Handle requests to Ensembl Rest API
- Handle requests to Ensembl Rest Biomart
- STR variants view now displays GT and IGV link.
- Description field for gene panels
- Export exons in build 37 and 38 using the command line

### Fixed
- Fixes of and induced by build tests
- Fixed bug affecting variant observations in other cases
- Fixed a bug that showed wrong gene coverage in general panel PDF export
- MT report only shows variants occurring in the specific individual of the excel sheet
- Disable SSL certifcate verification in requests to chanjo
- Updates how intervaltree and pymongo is used to void deprecated functions
- Increased size of IGV sample tracks
- Optimized tests


## [4.6.1]

### Added

### Fixed
- Missing 'father' and 'mother' keys when parsing single individual cases


## [4.6.0]

### Added
- Description of Scout branching model in CONTRIBUTING doc
- Causatives in alphabetical order, display ACMG classification and filter by gene.
- Added 'external' to the list of analysis type options
- Adds functionality to display "Tissue type". Passed via load config.
- Update to IGV 2.

### Fixed
- Fixed alignment visualization and vcf2cytosure availability for demo case samples
- Fixed 3 bugs affecting SV pages visualization
- Reintroduced the --version cli option
- Fixed variants query by panel (hpo panel + gene panel).
- Downloaded MT report contains excel files with individuals' display name
- Refactored code in parsing of config files.


## [4.5.1]

### Added

### Fixed
- update requirement to use PyYaml version >= 5.1
- Safer code when loading config params in cli base


## [4.5.0]

### Added
- Search for similar cases from scout view CLI
- Scout cli is now invoked from the app object and works under the app context

### Fixed
- PyYaml dependency fixed to use version >= 5.1


## [4.4.1]

### Added
- Display SV rank model version when available

### Fixed
- Fixed upload of delivery report via API


## [4.4.0]

### Added
- Displaying more info on the Causatives page and hiding those not causative at the case level
- Add a comment text field to Sanger order request form, allowing a message to be included in the email
- MatchMaker Exchange integration
- List cases with empty synopsis, missing HPO terms and phenotype groups.
- Search for cases with open research list, or a given case status (active, inactive, archived)

### Fixed
- Variant query builder split into several functions
- Fixed delivery report load bug


## [4.3.3]

### Added
- Different individual table for cancer cases

### Fixed
- Dashboard collects validated variants from verification events instead of using 'sanger' field
- Cases shared with collaborators are visible again in cases page
- Force users to select a real institute to share cases with (actionbar select fix)


## [4.3.2]

### Added
- Dashboard data can be filtered using filters available in cases page
- Causatives for each institute are displayed on a dedicated page
- SNVs and and SVs are searchable across cases by gene and rank score
- A more complete report with validated variants is downloadable from dashboard

### Fixed
- Clinsig filter is fixed so clinsig numerical values are returned
- Split multi clinsig string values in different elements of clinsig array
- Regex to search in multi clinsig string values or multi revstat string values
- It works to upload vcf files with no variants now
- Combined Pileup and IGV alignments for SVs having variant start and stop on the same chromosome


## [4.3.1]

### Added
- Show calls from all callers even if call is not available
- Instructions to install cairo and pango libs from WeasyPrint page
- Display cases with number of variants from CLI
- Only display cases with number of variants above certain treshold. (Also CLI)
- Export of verified variants by CLI or from the dashboard
- Extend case level queries with default panels, cohorts and phenotype groups.
- Slice dashboard statistics display using case level queries
- Add a view where all variants for an institute can be searched across cases, filtering on gene and rank score. Allows searching research variants for cases that have research open.

### Fixed
- Fixed code to extract variant conservation (gerp, phyloP, phastCons)
- Visualization of PDF-exported gene panels
- Reintroduced the exon/intron number in variant verification email
- Sex and affected status is correctly displayed on general report
- Force number validation in SV filter by size
- Display ensembl transcripts when no refseq exists


## [4.3.0]

### Added
- Mosaicism tag on variants
- Show and filter on SweGen frequency for SVs
- Show annotations for STR variants
- Show all transcripts in verification email
- Added mitochondrial export
- Adds alternative to search for SVs shorter that the given length
- Look for 'bcftools' in the `set` field of VCFs
- Display digenic inheritance from OMIM
- Displays what refseq transcript that is primary in hgnc

### Fixed

- Archived panels displays the correct date (not retroactive change)
- Fixed problem with waiting times in gene panel exports
- Clinvar fiter not working with human readable clinsig values

## [4.2.2]

### Fixed
- Fixed gene panel create/modify from CSV file utf-8 decoding error
- Updating genes in gene panels now supports edit comments and entry version
- Gene panel export timeout error

## [4.2.1]

### Fixed
- Re-introduced gene name(s) in verification email subject
- Better PDF rendering for excluded variants in report
- Problem to access old case when `is_default` did not exist on a panel


## [4.2.0]

### Added
- New index on variant_id for events
- Display overlapping compounds on variants view

### Fixed
- Fixed broken clinical filter


## [4.1.4]

### Added
- Download of filtered SVs

### Fixed
- Fixed broken download of filtered variants
- Fixed visualization issue in gene panel PDF export
- Fixed bug when updating gene names in variant controller


## [4.1.3]

### Fixed
- Displays all primary transcripts


## [4.1.2]

### Added
- Option add/replace when updating a panel via CSV file
- More flexible versioning of the gene panels
- Printing coverage report on the bottom of the pdf case report
- Variant verification option for SVs
- Logs uri without pwd when connecting
- Disease-causing transcripts in case report
- Thicker lines in case report
- Supports HPO search for cases, both terms or if described in synopsis
- Adds sanger information to dashboard

### Fixed
- Use db name instead of **auth** as default for authentication
- Fixes so that reports can be generated even with many variants
- Fixed sanger validation popup to show individual variants queried by user and institute.
- Fixed problem with setting up scout
- Fixes problem when exac file is not available through broad ftp
- Fetch transcripts for correct build in `adapter.hgnc_gene`

## [4.1.1]
- Fix problem with institute authentication flash message in utils
- Fix problem with comments
- Fix problem with ensembl link


## [4.1.0]

### Added
- OMIM phenotypes to case report
- Command to download all panel app gene panels `scout load panel --panel-app`
- Links to genenames.org and omim on gene page
- Popup on gene at variants page with gene information
- reset sanger status to "Not validated" for pinned variants
- highlight cases with variants to be evaluated by Sanger on the cases page
- option to point to local reference files to the genome viewer pileup.js. Documented in `docs.admin-guide.server`
- option to export single variants in `scout export variants`
- option to load a multiqc report together with a case(add line in load config)
- added a view for searching HPO terms. It is accessed from the top left corner menu
- Updates the variants view for cancer variants. Adds a small cancer specific filter for known variants
- Adds hgvs information on cancer variants page
- Adds option to update phenotype groups from CLI

### Fixed
- Improved Clinvar to submit variants from different cases. Fixed HPO terms in casedata according to feedback
- Fixed broken link to case page from Sanger modal in cases view
- Now only cases with non empty lists of causative variants are returned in `adapter.case(has_causatives=True)`
- Can handle Tumor only samples
- Long lists of HGNC symbols are now possible. This was previously difficult with manual, uploaded or by HPO search when changing filter settings due to GET request limitations. Relevant pages now use POST requests. Adds the dynamic HPO panel as a selection on the gene panel dropdown.
- Variant filter defaults to default panels also on SV and Cancer variants pages.

## [4.0.0]

### WARNING ###

This is a major version update and will require that the backend of pre releases is updated.
Run commands:

```
$scout update genes
$scout update hpo
```

- Created a Clinvar submission tool, to speed up Clinvar submission of SNVs and SVs
- Added an analysis report page (html and PDF format) containing phenotype, gene panels and variants that are relevant to solve a case.

### Fixed
- Optimized evaluated variants to speed up creation of case report
- Moved igv and pileup viewer under a common folder
- Fixed MT alignment view pileup.js
- Fixed coordinates for SVs with start chromosome different from end chromosome
- Global comments shown across cases and institutes. Case-specific variant comments are shown only for that specific case.
- Links to clinvar submitted variants at the cases level
- Adapts clinvar parsing to new format
- Fixed problem in `scout update user` when the user object had no roles
- Makes pileup.js use online genome resources when viewing alignments. Now any instance of Scout can make use of this functionality.
- Fix ensembl link for structural variants
- Works even when cases does not have `'madeline_info'`
- Parses Polyphen in correct way again
- Fix problem with parsing gnomad from VEP

### Added
- Added a PDF export function for gene panels
- Added a "Filter and export" button to export custom-filtered SNVs to CSV file
- Dismiss SVs
- Added IGV alignments viewer
- Read delivery report path from case config or CLI command
- Filter for spidex scores
- All HPO terms are now added and fetched from the correct source (https://github.com/obophenotype/human-phenotype-ontology/blob/master/hp.obo)
- New command `scout update hpo`
- New command `scout update genes` will fetch all the latest information about genes and update them
- Load **all** variants found on chromosome **MT**
- Adds choice in cases overview do show as many cases as user like

### Removed
- pileup.min.js and pileup css are imported from a remote web location now
- All source files for HPO information, this is instead fetched directly from source
- All source files for gene information, this is instead fetched directly from source

## [3.0.0]
### Fixed
- hide pedigree panel unless it exists

## [1.5.1] - 2016-07-27
### Fixed
- look for both ".bam.bai" and ".bai" extensions

## [1.4.0] - 2016-03-22
### Added
- support for local frequency through loqusdb
- bunch of other stuff

## [1.3.0] - 2016-02-19
### Fixed
- Update query-phenomizer and add username/password

### Changed
- Update the way a case is checked for rerun-status

### Added
- Add new button to mark a case as "checked"
- Link to clinical variants _without_ 1000G annotation

## [1.2.2] - 2016-02-18
### Fixed
- avoid filtering out variants lacking ExAC and 1000G annotations

## [1.1.3] - 2015-10-01
### Fixed
- persist (clinical) filter when clicking load more
- fix #154 by robustly setting clinical filter func. terms

## [1.1.2] - 2015-09-07
### Fixed
- avoid replacing coverage report with none
- update SO terms, refactored

## [1.1.1] - 2015-08-20
### Fixed
- fetch case based on collaborator status (not owner)

## [1.1.0] - 2015-05-29
### Added
- link(s) to SNPedia based on RS-numbers
- new Jinja filter to "humanize" decimal numbers
- show gene panels in variant view
- new Jinja filter for decoding URL encoding
- add indicator to variants in list that have comments
- add variant number threshold and rank score threshold to load function
- add event methods to mongo adapter
- add tests for models
- show badge "old" if comment was written for a previous analysis

### Changed
- show cDNA change in transcript summary unless variant is exonic
- moved compounds table further up the page
- show dates for case uploads in ISO format
- moved variant comments higher up on page
- updated documentation for pages
- read in coverage report as blob in database and serve directly
- change ``OmimPhenotype`` to ``PhenotypeTerm``
- reorganize models sub-package
- move events (and comments) to separate collection
- only display prev/next links for the research list
- include variant type in breadcrumbs e.g. "Clinical variants"

### Removed
- drop dependency on moment.js

### Fixed
- show the same level of detail for all frequencies on all pages
- properly decode URL encoded symbols in amino acid/cDNA change strings
- fixed issue with wipe permissions in MongoDB
- include default gene lists in "variants" link in breadcrumbs

## [1.0.2] - 2015-05-20
### Changed
- update case fetching function

### Fixed
- handle multiple cases with same id

## [1.0.1] - 2015-04-28
### Fixed
- Fix building URL parameters in cases list Vue component

## [1.0.0] - 2015-04-12
Codename: Sara Lund

![Release 1.0](artwork/releases/release-1-0.jpg)

### Added
- Add email logging for unexpected errors
- New command line tool for deleting case

### Changed
- Much improved logging overall
- Updated documentation/usage guide
- Removed non-working IGV link

### Fixed
- Show sample display name in GT call
- Various small bug fixes
- Make it easier to hover over popups

## [0.0.2-rc1] - 2015-03-04
### Added
- add protein table for each variant
- add many more external links
- add coverage reports as PDFs

### Changed
- incorporate user feedback updates
- big refactor of load scripts

## [0.0.2-rc2] - 2015-03-04
### Changes
- add gene table with gene description
- reorganize inheritance models box

### Fixed
- avoid overwriting gene list on "research" load
- fix various bugs in external links

## [0.0.2-rc3] - 2015-03-05
### Added
- Activity log feed to variant view
- Adds protein change strings to ODM and Sanger email

### Changed
- Extract activity log component to macro

### Fixes
- Make Ensembl transcript links use archive website<|MERGE_RESOLUTION|>--- conflicted
+++ resolved
@@ -15,11 +15,8 @@
 - Option to manually load RNA MULTIQC report using the command `scout load report -t multiqc_rna`
 - Load RNA MULTIQC automatically for a case if config file contains the `multiqc_rna` key/value
 - Instructions in admin-guide on how to load case reports via the command line
-<<<<<<< HEAD
+- Possibility to filter RD variants by a specific genotype call
 - Global CSRF protection to the app
-=======
-- Possibility to filter RD variants by a specific genotype call
->>>>>>> 13431e69
 ### Changed
 - Instructions on how to call dibs on scout-stage server in pull request template
 - Deprecated CLI commands `scout load <delivery_report, gene_fusion_report, coverage_qc_report, cnv_report>` to replace them with command `scout load report -t <report type>`
