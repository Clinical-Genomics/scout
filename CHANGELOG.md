--- conflicted
+++ resolved
@@ -10,14 +10,11 @@
 - Possibility to submit variants associated with Orphanet conditions to ClinVar
 - Option update path to .d4 files path for individuals of an existing case using the command line
 ### Changed
-<<<<<<< HEAD
 - Introduce validation in ClinVar multistep form to make sure users provide at least one variant-associated condition
-- Optimised indexes to address slow queries
-=======
 - Introduce validation in the ClinVar multistep form to make sure users provide at least one variant-associated condition
 - CLI scout update individual accepts subject_id
 - Update ClinVar inheritance models to reflect changes in ClinVar submission API
->>>>>>> eb69aade
+- Optimised indexes to address slow queries
 ### Fixed
 - Alignment of contents in the case report has been updated
 - Missing number of phenotypes and genes from case diagnoses
