# Change Log
All notable changes to this project will be documented in this file.
This project adheres to [Semantic Versioning](http://semver.org/).

About changelog [here](https://keepachangelog.com/en/1.0.0/)

## [unreleased]
### Added
- Parsing variant's`local_obs_cancer_somatic_panel_old` and `local_obs_cancer_somatic_panel_old_freq`from `Cancer_Somatic_Panel_Obs` and `Cancer_Somatic_Panel_Frq` INFO keys respectively (#5594)
- Filter cancer variants by archived number of cancer somatic panel observations (#5598)
- Export Managed Variants: CLI now supports `--category` to filter by one or more categories (snv, sv, cancer_snv, cancer_sv). Defaults to all. (#5608)
- New form to create/edit users on the general users page (visible to admin users only) (#5610 and #5613)
- Scout-Reviewer-Service endpoint to visualise PacBio trgt called expansions (#5611)
- Updated the documentation with instructions on how, as an admin, to add/edit/remove users from the main users page (#5625)
<<<<<<< HEAD
- Code for refreshing id token, if needed. To be used for authenticated requests to chanjo2 (#5532)
=======
- Button to remove users from the main users page (visible to admins only) (#5612)
>>>>>>> 55e25d26
### Changed
- Avoid `utcnow()` deprecated code by installing Flask-Login from its main branch (#5592)
- Compute chanjo2 coverage on exons only when at least case individual has analysis_type=panel (#5601)
- Display conservation scores for PHAST, GERP and phyloP alongside "Conserved" or "NotConserved" (#5593)
- Exporting managed variants from the command line with the `--collaborator` option will return variants from the specified institute plus those not assigned to any institute (#5607)
- Safer redirect to previous page for variants views (#5599)
- Make whole caseS row clickable link for case page (#5620)
- Make whole variantS row clickable link for variant page (#5618)
- Refined the filtering logic for Clinical WTS variants. The clinical filter now selects variants with either `padjust` < 0.05 or (`p_adjust_gene` < 0.1 and abs(`delta_psi`) > 0.1), for OUTRIDER expression variants and FRASER splicing variants respectively (#5630)
- Chanjo2 requests are sent with OIDC id token, if available (#5532)
### Fixed
- Treat -1 values as None values when parsing archived LoqusDB frequencies (#5591)
- Links to SNVs and SVs from SMN CN page (#5600)
- Consistent panel display on variants pages for unselected "All" panels (#5600)
- Bump tj-actions-branch-names GitHub action to v9 (#5605)
- Missing variant key `tool_hits` causing fusion variants page to crash (#5614)
- Add/fix conflicts between ClinGen-CGC-VICC classification criteria to fix discrepancies to Horak et al (#5629)

## [4.103.3]
### Changed
- Sort institute multiselect alphabetically by display name on 'Search SNVs & SVs' page (#5584)
- Always display STRs sorted by ascending gene symbol (#5580)
### Fixed
- App filter `format_variant_canonical_transcripts` (used on `Search SNVs and SVs` page) crashing when a gene has no canonical transcript (#5582)
- STRs not displaying a repeat locus (#5587)

## [4.103.2]
### Changed
- Display number of available/displayed variants on variantS pages without having to expand search filters (#5571) with collapsing chevron (#5572)
- Update to IGV.js v3.4.1 (#5573)
- Allow autoscaling on IGV tracks, but group alignment scale (#5574)
### Fixed
- Fixed panel filename sanitization in download panel function (#5577)

## [4.103.1]
### Fixed
- Rounding of SV VQ with undefined value (#5568)

## [4.103]
### Added
- Add cancer SNVs to Oncogenicity ClinVar submissions (downloadable json document) (#5449)
- Fold changes values alongside Log2 fold changes values (l2fc) on WTS outliers page (#5536)
- REVEL and SpliceAI scores are now displayed as multi-colored, labeled badges on the variant and report pages (#5537, #5538)
- Filter results in `Search SNVs & SVs` page by one or more institutes (#5539)
- New exome CNV caller GATK CNV (#5557)
- Automatic ClinVar oncogenicity submissions via ClinVar API (#5510)
- Parse and show normalized rank scores (`RankScoreNormalized`) on SNVs (RD & cancer) and SVs (RD) pages (#5554)
- Add MuTect2 SNV caller (used in nf-core/raredisease MT calling) (#5558)
- Option to remove any role assigned to a user, not only the admin role (#5523)
### Changed
- Improved test that checks code collecting other categories of variants overlapping a variant (#5521)
- Enable insertion/deletion size display on IGV.js alignment tracks (#5547)
- LRS STR variant read support (TRGT SD) stored and displayed on variant as ref/alt depth (#5552)
- On `Search SNVs and SVs` page, display multiple HGVS descriptors when variant has more than one gene (#5513)
- Deprecated the `--remove-admin` flag in the update user command line (#5523)
### Fixed
- Instance badge class and config option documentation (#5500)
- Fix incorrect reference to non-existent pymongo.synchronous (#5517)
- More clearly dim cases for empty queries (#5507)
- Case search form enforces numeric input for number of results returned (`Limit` field) (#5519)
- Parsing of canonical transcript in variants genes when variant is outside the coding sequence (#5515)
- Download of a ClinVar submission's json file when observation data is no longer present in the database (#5520)
- Removed extra warnings for missing file types on case loading (#5525)
- Matchmaker Exchange submissions page crashing when one or more cases have no synopsis(#5534)
- Loading PathologicStruc from Stranger annotated TRGT STR files (#5542)
- Badge color for missing REVEL and SpliceAI scores (#5546)
- Truncate long STR RepeatUnit names, from loci missing formal RU just showing ref allele (#5551)
- Do not reorder Sanger sequencing for variants when case is re-uploaded. Just assign Sanger status = ordered to them. (#5504)
- Do not create new variant-associated events, when re-uploading a case. New variant inherits key/values from old evaluated variants (#5507)
- Increased bottom margin in ClinVar submission option on institute's sidebar (#5561)
- `Search SNVs & SVs` for cases which have been removed (#5563)
- SpliceAI label color when variant hits multiple genes (#5565)

## [4.102]
### Added
- ClinVar data with link to ClinVar for variants present on the general case report (#5478)
- Customise Scout instance color and name, by adding INSTANCE_NAME and INSTANCE_COLOR parameters in the app config file (#5479)
- Display local archived frequencies on general case report (#5492)
### Changed
- Refactored and simplified code that fetches case's genome build (#5443)
- On caseS page, dim cases only included from the always display cases with status option (#5464)
- Reuse the variant frequencies table from variant page on case reports (#5478)
- Loading of outliers files (Fraser and Outrider) do not raise error when path to these files is missing or wrong, just a warning (#5486)
- Updated libraries on uv lock file (#5495)
### Fixed
- Fix long STR variant pinned display on case page (#5455)
- Variant page crashing when Loqusdb instance is chosen on institute settings but is not found at the given URL (#5447)
- Show assignees in case list when user ID is different from email (#5460)
- When removing a germline variant from a ClinVar submission, make sure to remove also its associated observations from the database (#5463)
- Chanjo2 genes full coverage check when variant has no genes (#5468)
- Full Flask user logout blocked by session clear (#5470)
- SV page UCSC link for breakpoints did not detect genome build 38 (#5489)
- HPO term deep link URL updated to a working one (#5488)
- Add `str_trid` as a sorting criterion when selecting STRs. This fixes the sort order problem of STRs from cases with genome build 38 (#5491)
- Always use GitHub original for igv.js genomes.json config - it is intended as official backup URL already (#5496)
- Update igv.js to v3.3.0 (#5496)
- Introduced a function that checks redirect URLs to avoid redirection to external sites (#5458)
- Loading of missing outliers files should also not raise error if key exists but is unset (#5497)
- Do not add null references to HPO-associated genes when parsing errors occur (#5472)
- Possibility to change user immediately after logging out from Google Oauth or Keycloak (#5493)
- Trust hgnc_id for unique aliases for HPO-associated genes (#5498)

## [4.101]
### Changed
- Institutes are now sorted by ID on gene panels page (#5436)
- Simplified visualization of previous ACMG and CCV classifications for a variant on variantS page (#5439 & #5440)
- On ClinVar multistep submission form, skip fetching transcript versions for build 38 transcripts which are not MANE Select or MANE Plus Clinical (#5426)
### Fixed
- Malformatted table cell for analysis date on caseS page (#5438)
- Remove "Add to ClinVar submission" button for pinned MEI variants as submission is not supported at the moment (#5442)
- Clinical variant files could once again be read in arbitrary order on load (#5452)
- Fix test_sanger_validation test to be run with a mock app instantiated (#5453)

## [4.100.2]
### Fixed
- Keyerror 'ensembl_transcript_id' when loading transcripts from a pre-downloaded Ensembl transcripts file (#5435)

## [4.100.1]
### Fixed
- Removed an extra `x` from compounds functional annotation cells (#5432)

## [4.100]
### Added
- Button with link to cancerhotspots.org on variant page for cancer cases (#5359)
- Link to ClinGen ACMG CSPEC Criteria Specification Registry from ACMG classification page (#5364)
- Documentation on how to export data from the scout database using the command line (#5373)
- Filter cancer SNVs by ClinVar oncogenicity. OBS: since annotations are still sparse in ClinVar, relying solely on them could be too restrictive (#5367)
- Include eventual gene-matching WTS outliers on variantS page (Overlap column) and variant page (Gene overlapping non-SNVs table) (#5371)
- Minor Allele Frequency (HiFiCNV) IGV.js track for Nallo cases (#5401)
- A page showing all cases submitted to the Matchmaker Exchange, accessible from the institute's sidebar (#5378)
- Variants' loader progress bar (#5411)
### Changed
- Allow matching compounded subcategories from SV callers e.g. DUP:INV (#5360)
- Adjust the link to the chanjo2 gene coverage report to reflect the type of analyses used for the samples (#5368)
- Gene panels open in new tabs from case panels and display case name on the top of the page (#5369)
- When uploading research variants, use rank threshold defined in case settings, if available, otherwise use the default threshold of 8 (#5370)
- Display genome build version on case general report (#5381)
- On pull request template, fixed instructions on how to deploy a branch to the development server (#5382)
- On case general report, when a variant is classified (ACMG or CCV), tagged, commented and also dismissed, will only be displayed among the dismissed variants (#5377)
- If case is re-runned/re-uploaded with the `--keep-actions` tag, remember also previously assigned diseases, HPO terms, phenotype groups and HPO panels (#5365)
- Case load config alias and updated track label for TIDDIT coverage tracks to accommodate HiFiCNV dito (#5401)
- On variants page, compounds popup table, truncate the display name of compound variants with display name that exceeds 20 characters (#5404)
- Update dataTables js (#5407)
- Load variants command prints more clearly which categories of variants are being loaded (#5409)
- Tooltips instead of popovers (no click needed) for matching indicators on variantS page (#5419)
- Call chanjo2 coverage completeness indicator via API after window loading completes (#5366)
- On ClinVar multistep submission form, silence warnings coming from missing HGVS version using Entrez Eutils (#5424)
### Fixed
- Style of Alamut button on variant page (#5358)
- Scope of overlapping functions (#5385)
- Tests involving the variants controllers, which failed when not run in a specific order (#5391)
- Option to return to the previous step in each of the steps of the ClinVar submission form (#5393)
- chanjo2 MT report for cases in build 38 (#5397)
- Fixed some variantS view tests accessing database out of app context (#5415)
- Display of matching manual rank on the SV variant page (#5419)
- Broken `scout setup database` command (#5422)
- Collecting submission data for cases which have been removed (#5421)
- Speed up query for gene overlapping variants (#5413)
- Removing submission data for cases which have been removed (#5430)

## [4.99]
### Added
- De novo assembly alignment file load and display (#5284)
- Paraphase bam-let alignment file load and display (#5284)
- Parsing and showing ClinVar somatic oncogenicity anontations, when available (#5304)
- Gene overlapping variants (superset of compounds) for SVs (#5332)
- Gene overlapping variants for MEIs (#5332)
- Gene overlapping variants for cancer (and cancer_sv) (#5332)
- Tests for the Google login functionality (#5335)
- Support for login using Keycloak (#5337)
- Documentation on Keycloak login system integration (#5342)
- Integrity check for genes/transcripts/exons files downloaded from Ensembl (#5353)
- Options for custom ID/display name for PanelApp Green updates (#5355)
### Changed
- Allow ACMG criteria strength modification to Very strong/Stand-alone (#5297)
- Mocked the Ensembl liftover service in igv tracks tests (#5319)
- Refactored the login function into smaller functions, handling respectively: user consent, LDAP login, Google login, database login and user validation (#5331)
- Allow loading of mixed analysis type cases where some individuals are fully WTS and do not appear in DNA VCFs (#5327)
- Documentation available in dark mode, and expanded installation instructions (#5343)
### Fixed
- Re-enable display of case and individual specific tracks (pre-computed coverage, UPD, zygosity) (#5300)
- Disable 2-color mode in IGV.js by default, since it obscures variant proportion of reads. Can be manually enabled (#5311)
- Institute settings reset (#5309)
- Updated color scheme for variant assessment badges that were hard to see in light mode, notably Risk Factor (#5318)
- Avoid page timeout by skipping HGVS validations in ClinVar multistep submission for non-MANE transcripts from variants in build 38 (#5302)
- Sashimi view page displaying an error message when Ensembl REST API (LiftOver) is not available (#5322)
- Refactored the liftover functionality to avoid using the old Ensembl REST API (#5326)
- Downloading of Ensembl resources by fixing the URL to the schug server, pointing to the production instance instead of the staging one (#5348)
- Missing MT genes from the IGV track (#5339)
- Paraphase and de novo assembly tracks could mismatch alignment sample labels - refactor to case specific tracks (#5357)

## [4.98]
### Added
- Documentation on how to delete variants for one or more cases
- Document the option to collect green genes from any panel when updating the PanelApp green genes panel
- On the institute's filters page, display also any soft filters applied to institute's variants
### Fixed
- Case page patch for research cases without WTS outliers

## [4.97]
### Added
- Software version and link to the relative release on GitHub on the top left dropdown menu
- Option to sort WTS outliers by p_value, Δψ, ψ value, zscore or l2fc
- Display pLI score and LOEUF on rare diseases and cancer SNV pages
- Preselect MANE SELECT transcripts in the multi-step ClinVar variant add to submission process
- Allow updating case with WTS Fraser and Outrider research files
- Load research WTS outliers using the `scout load variants --outliers-research` command
- Chanjo2 gene coverage completeness indicator and report from variant page, summary card
- Enhanced SNV and SV filtering for cancer and rare disease cases, now supporting size thresholds (≥ or < a specified base pair length)
- Option to exclude ClinVar significance status in SNVs filters form
- Made HRD a config parameter and display it for cancer cases.
- Preset institute-level soft filters for variants (filtering based on "filters" values on variant documents). Settings editable by admins on the institute's settings page. Allows e.g. hiding tumor `in_normal` and `germline_risk` filter status variants.
- Load pedigree and sex check from Somalier, provided by e.g. the Nallo pipeline
- Expand the command line to remove more types of variants. Now supports: `cancer`, `cancer_sv`, `fusion`, `mei`, `outlier`, `snv`, `str`, and `sv`.
- New `prioritise_clinvar` checkbox on rare diseases cases, SNVs page, used by clinical filter or for expanding the search to always return variants that match the selected ClinVar conditions
- ClinVar CLNSIG Exclude option on cancer variantS filters
### Changed
- Do not show overlapping gene panels badge on variants from cases runned without gene panels
- Set case as research case if it contains any type of research variants
- Update igv.js to 3.2.0
- IGV DNA alignment track defaults to group by tag:HP and color by methylation (useful for LRS), and show soft-clips
- Update gnomAD constraint to v4.1
- HG38 genes track in igv.js browser, to correctly display gene names
- Refactored code for prioritizing the order of variant loading
- Modified the web pages body style to adapt content to smaller screens
- Refactored filters to filter variants by ClinVar significance, CLINSIG Confident and ClinVar hits at the same time
- Improved tooltips for ClinVar filter in SNVs filter form
- `showSoftClips` parameter in igv.js is set to false by default for WES and PANEL samples
- Updated dependencies in uv.lock file
### Fixed
- Don't save any "-1", "." or "0" frequency values for SNVs - same as for SVs
- Downloading and parsing of genes from Ensembl (including MT-TP)
- Don't parse SV frequencies for SNVs even if the name matches. Also accept "." as missing value for SV frequencies.
- HPO search on WTS Outliers page
- Stop using dynamic gene panel (HPO generated list) for clinical filter when the last gene is removed from the dynamic gene panel
- Return only variants with ClinVar annotation when `ClinVar hits` checkbox is checked on variants search form
- Legacy variant filter option `clinsig_confident_always_returned` on saved filters is remapped as `prioritised_clivar` and `clinvar_trusted_revstat`
- Variants queries excluding ClinVar tags without `prioritise_clinvar` checkbox checked
- Pedigree QC Somalier loading demo ancestry file and operator priority

## [4.96]
### Added
- Support case status assignment upon loading (by providing case status in the case config file)
- Severity predictions on general case report for SNVs and cancer SNVs
- Variant functional annotation on general case report for SNVs and cancer SNVs
- Version of Scout used when the case was loaded is displayed on case page and general report
### Removed
- Discontinue ClinVar submissions via CSV files and support only submission via API: removed buttons for downloading ClinVar submission objects as CSV files
### Changed
- Display STR variant filter status on corresponding variantS page
- Warning and reference to Biesecker et al when using PP1/BS4 and PP4 together in ACMG classifications
- Warning to not use PP4 criterion together with PS2/PM6 in ACMG classifications with reference to the SVI Recommendation for _de novo_ Criteria (PS2 & PM6)
- Button to directly remove accepted submissions from ClinVar
- Upgraded libs in uv.lock file
### Fixed
- Release docs to include instructions for upgrading dependencies
- Truncated long HGVS descriptions on cancer SNV and SNVs pages
- Avoid recurrent error by removing variant ranking settings in unranked demo case
- Actually re-raise exception after load aborts and has rolled back variant insertion

## [4.95]
### Added
- CCV score / temperature on case reports
- ACMG SNV classification form also accessible from SV variant page
- Simplify updating of the PanelApp Green panel from all source types in the command line interactive session
### Changed
- Clearer link to `Richards 2015` on ACMG classification section on SVs and cancer SVs variants pages
- Parse HGNC Ids directly from PanelApp when updating/downloading PanelApp panels
- Skip variant genotype matching check and just return True when matching causative is found in a case with only one individual/sample
- Reduced number of research MEI variants present in the demo case from 17K to 145 to speed up automatic tests
### Fixed
- ACMG temperature on case general report should respect term modifiers
- Missing inheritance, constraint info for genes with symbols matching other genes previous aliases with some lower case letters
- Loading of all PanelApp panels from command line
- Saving gene inheritance models when loading/updating specific/all PanelApp panels (doesn't apply to the `PanelApp Green Genes panel`)
- Save also complete penetrance status (in addition to incomplete) if available when loading specific/all PanelApp panels (does not apply to the `PanelApp Green Genes panel`)
- Variants and managed variants query by coordinates, which was returning all variants in the chromosome if start position was 0
- Compound loading matches also "chr"-containing compound variant names

## [4.94.1]
### Fixed
- Temporary directory generation for MT reports and pedigree file for case general report

## [4.94]
### Added
- Max-level provenance and Software Bill Of Materials (SBOM) to the Docker images pushed to Docker Hub
- ACMG VUS Bayesian score / temperature on case reports
- Button to filter and download case individuals/samples from institute's caseS page
### Changed
- On variant page, RefSeq transcripts panel, truncate very long protein change descriptions
- Build system changed to uv/hatchling, remove setuptools, version file, add project toml and associated files
- On variantS pages, display chromosome directly on start and end chromosome if different
- On cancer variantS pages, display allele counts and frequency the same way for SNVs and SVs (refactor macro)
- Stricter coordinate check in BND variants queries (affecting search results on SV variants page)
### Fixed
- UCSC hg38 links are updated
- Variants page tooltip errors
- Cancer variantS page had poor visibility of VAF and chromosome coordinate on causatives (green background)

## [4.93.1]
### Fixed
- Updated PyPi build GitHub action to explicitly include setuptools (for Python 3.12 distro)

## [4.93]
### Added
- ClinGen-CGC-VICC oncogenicity classification for cancer SNVs
- A warning to not to post sensitive or personal info when opening an issue
### Changed
- "Show more/less" button to toggle showing 50 (instead of 10) observed cases in LoqusDB observation panel
- Show customer id on share and revoke sharing case collapsible sidebar dialog
- Switch to python v.3.12 in Dockerfiles and automatic tests
### Fixed
- Limit the size of custom images displayed on case and variant pages and add a link to display them in full size in a new tab
- Classified variants not showing on case report when collaborator adds classification
- On variantS page, when a variant has more than one gene, then the gene panel badge reflect the panels each gene is actually in
- Updating genes on a gene panel using a file
- Link out to Horak 2020 from CCV classify page opens in new tab

## [4.92]
### Added
- PanelApp link on gene page and on gene panels description
- Add more filters to the delete variants command (institute ID and text file with list of case IDs)
### Changed
- Use the `clinicalgenomics/python3.11-venv:1.0` image everywhere in the Dockerfiles
### Fixed
- list/List typing issue on PanelApp extension module

## [4.91.2]
### Fixed
- Stranger TRGT parsing of `.` in `FORMAT.MC`
- Parse ClinVar low-penetrance info and display it alongside Pathogenic and likely pathogenic on SNVs pages
- Gene panel indexes to reflect the indexes used in production database
- Panel version check while editing the genes of a panel
- Display unknown filter tags as "danger" marked badges
- Open WTS variantS SNVs and SVs in new tabs
- PanelApp panels update documentation to reflect the latest changes in the command line
- Display panel IDs alongside panel display names on gene panels page
- Just one `Hide removed panels` checkbox for all panels on gene panels page
- Variant filters redecoration from multiple classifications crash on general case report

## [4.91.1]
### Fixed
- Update IGV.js to v3.1.0
- Columns/headings on SV variantS shifted

## [4.91]
### Added
- Variant link to Franklin in database buttons (different depending on rare or cancer track)
- MANE badges on list of variant's Genes/Transcripts/Proteins table, this way also SVs will display MANE annotations
- Export variant type and callers-related info fields when exporting variants from variantS pages
- Cases advanced search on the dashboard page
- Possibility to use only signed off panels when building the PanelApp GREEN panel
### Changed
- On genes panel page and gene panel PDF export, it's more evident which genes were newly introduced into the panel
- WTS outlier position copy button on WTS outliers page
- Update IGV.js to v3.0.9
- Managed variants VCF export more verbose on SVs
- `/api/v1/hpo-terms` returns pymongo OperationFailure errors when provided query string contains problematic characters
- When parsing variants, prioritise caller AF if set in FORMAT over recalculation from AD
- Expand the submissions information section on the ClinVar submissions page to fully display long text entries
- Jarvik et al for PP1 added to ACMG modification guidelines
- Display institute `_id` + display name on dashboard filters
- ClinVar category 8 has changed to "Conflicting classifications of pathogenicity" instead of "interpretations"
- Simplify always loading ClinVar `CLNSIG` P, LP and conflicting annotations slightly
- Increased visibility of variant callers's "Pass" or "Filtered" on the following pages: SNV variants (cancer cases), SV variants (both RD and cancer cases)
- Names on IGV buttons, including an overview level IGV MT button
- Cases query no longer accepts strings for the `name_query` parameter, only ImmutableMultiDict (form data)
- Refactor the loading of PanelApp panels to use the maintained API - Customised PanelApp GREEN panels
- Better layout for Consequence cell on cancer SNVs page
- Merged `Qual` and `Callers` cell on cancer SNVs page
### Fixed
- Empty custom_images dicts in case load config do not crash
- Tracks missing alignment files are skipped on generating IGV views
- ClinVar form to accept MedGen phenotypes
- Cancer SV variantS page spinner on variant export
- STRs variants export (do not allow null estimated variant size and repeat locus ID)
- STRs variants page when one or more variants have SweGen mean frequency but lack Short Tandem Repeat motif count
- ClinVar submission enquiry status for all submissions after the latest
- CLI scout update type hint error when running commands using Python 3.9
- Missing alignment files but present index files could crash the function creating alignment tracks for IGV display
- Fix missing "Repeat locus" info on STRs export

## [4.90.1]
### Fixed
- Parsing Matchmaker Exchange's matches dates

## [4.90]
### Added
- Link to chanjo2 MANE coverage overview on case page and panel page
- More SVI recommendation links on the ACMG page
- IGV buttons for SMN CN page
- Warnings on ACMG classifications for potentially conflicting classification pairs
- ACMG Bayesian foundation point scale after Tavtigian for variant heat profile
### Changed
- Variants query backend allows rank_score filtering
- Added script to tabulate causatives clinical filter rank
- Do not display inheritance models associated to ORPHA terms on variant page
- Moved edit and delete buttons close to gene names on gene panel page and other aesthetical fixes
- SNV VariantS page functional annotation and region annotation columns merged
- VariantS pages (not cancer) gene cells show OMIM inheritance pattern badges also without hover
- STR variantS page to show STR inheritance model without hover (fallback to OMIM for non-Stranger annotation)
- VariantS page local observation badges have counts visible also without hover
- On Matchmaker page, show number of matches together with matching attempt date
- Display all custom inheritance models, both standard and non-standard, as gathered from the gene panel information on the variant page
- Moved PanelApp-related code to distinct modules/extension
### Fixed
- Make BA1 fully stand-alone to Benign prediction
- Modifying Benign terms to "Moderate" has no effect under Richards. Ignored completely before, will retain unmodified significance now
- Extract all fields correctly when exporting a panel to file from gene panel page
- Custom updates to a gene in a panel
- Gene panel PDF export, including gene links
- Cancer SV, Fusion, MEI and Outlier filters are shown on the Institute Filters overview
- CaseS advanced search limit
- Visibility of Matchmaker Exchange matches on dark mode
- When creating a new gene panel from file, all gene fields are saved, including comments and manual inheritance models
- Downloading on gene names from EBI
- Links to gene panels on variant page, summary panel
- Exporting gene variants when one or more variants' genes are missing HGNC symbol

## [4.89.2]
## Fixed
- If OMIM gene panel gene symbols are not mapping to hgnc_id, allow fallback use of a unique gene alias

## [4.89.1]
### Fixed
- General case report crash when encountering STR variants without `source` tags
- Coloring and SV inheritance patterns on general case report

## [4.89]
### Added
- Button on SMN CN page to search variants within SMN1 and SMN2 genes
- Options for selectively updating OMICS variants (fraser, outrider) on a case
- Log users' activity to file by specifying `USERS_ACTIVITY_LOG_PATH` parameter in app config
- `Mean MT coverage`, `Mean chrom 14 coverage` and `Estimated mtDNA copy number` on MT coverage file from chanjo2 if available
- In ClinVar multistep form, preselect ACMG criteria according to the variant's ACMG classification, if available
- Subject id search from caseS page (supporting multiple sample types e.g.) - adding indexes to speed up caseS queries
- Advanced cases search to narrow down results using more than one search parameter
- Coverage report available for any case with samples containing d4 files, even if case has no associated gene panels
- RNA delivery reports
- Two new LRS SV callers (hificnv, severus)
### Changed
- Documentation for OMICS variants and updating a case
- Include both creation and deletion dates in gene panels pages
- Moved code to collect MT copy number stats for the MT report to the chanjo extension
- On the gene panelS page, show expanded gene panel version list in one column only
- IGV.js WTS loci default to zoom to a region around a variant instead of whole gene
- Refactored logging module
- Case general report no longer shows ORPHA inheritance models. OMIM models are shown colored.
- Chromosome alias tab files used in the igv.js browser, which now contain the alias for chromosome "M"
- Renamed "Comment on clinical significance" to "Comment on classification" in ClinVar multistep form
- Enable Gens CN button also for non-wgs cancer track cases
### Fixed
- Broken heading anchors in the documentation (`admin-guide/login-system.md` and `admin-guide/setup-scout.md` files)
- Avoid open login redirect attacks by always redirecting to cases page upon user login
- Stricter check of ID of gene panels to prevent file downloading vulnerability
- Removed link to the retired SPANR service. SPIDEX scores are still parsed and displayed if available from variant annotation.
- Omics variant view test coverage
- String pattern escape warnings
- Code creating Alamut links for variant genes without canonical_transcript set
- Variant delete button in ClinVar submissions page
- Broken search cases by case similarity
- Missing caller tag for TRGT

## [4.88.1]
### Fixed
- Patch update igv.js to 3.0.5

## [4.88]
### Added
- Added CoLoRSdb frequency to Pop Freq column on variantS page
- Hovertip to gene panel names with associated genes in SV variant view, when variant covers more than one gene
- RNA sample ID can be provided in case load config if different from sample_id
### Fixed
- Broken `scout setup database` command
- Update demo VCF header, adding missing keys found on variants
- Broken upload to Codecov step in Tests & Coverage GitHub action
- Tomte DROP column names have been updated (backwards compatibility preserved for main fields)
- WTS outlierS view to display correct individual IDs for cases with multiple individuals
- WTS outlierS not displayed on WTS outlierS view

## [4.87.1]
### Fixed
- Positioning and alignment of genes cell on variantS page

## [4.87]
### Added
- Option to configure RNA build on case load (default '38')
### Changed
- Tooltip on RNA alignments now shows RNA genome build version
- Updated igv.js to v3.0.4
### Fixed
- Style of "SNVs" and "SVs" buttons on WTS Outliers page
- Chromosome alias files for igv.js
- Genes track displayed also when RNA alignments are present without splice junctions track on igv browser
- Genes track displayed again when splice junction tracks are present

## [4.86.1]
### Fixed
- Loading and updating PanelApp panels, including PanelApp green

## [4.86]
### Added
- Display samples' name (tooltip) and affected status directly on caseS page
- Search SVs across all cases, in given genes
- `CLINVAR_API_URL` param can be specified in app settings to override the URL used to send ClinVar submissions to. Intended for testing.
- Support for loading and storing OMICS data
- Parse DROP Fraser and Outrider TSVs
- Display omics variants - wts outliers (Fraser, Outrider)
- Parse GNOMAD `gnomad_af` and `gnomad_popmax_af` keys from variants annotated with `echtvar`
- Make removed panel optionally visible to non-admin or non maintainers
- Parse CoLoRSdb frequencies annotated in the variant INFO field with the `colorsdb_af` key
- Download -omics variants using the `Filter and export button`
- Clickable COSMIC links on IGV tracks
- Possibility to un-audit previously audited filters
- Reverted table style and removed font awesome style from IGV template
- Case status tags displayed on dashboard case overview
### Changed
- Updated igv.js to v3.0.1
- Alphabetically sort IGV track available for custom selection
- Updated wokeignore to avoid unfixable warning
- Update Chart.js to v4.4.3
- Use tornado library version >= 6.4.1
- Fewer variants in the MEI demo file
- Switch to FontAwesome v.6 instead of using icons v.5 + kit with icons v.6
- Show time (hours and minutes) additionally to date on comments and activity panel
### Fixed
- Only add expected caller keys to variant (FOUND_IN or SVDB_ORIGIN)
- Splice junction merged track height offset in IGV.js
- Splice junction initiation crash with empty variant obj
- Splice junction variant routing for cases with WTS but without outlier data
- Variant links to ExAC, now pointing to gnomAD, since the ExAC browser is no longer available
- Style of HPO terms assigned to a case, now one phenotype per line
- RNA sashimi view rendering should work also if the gene track is user disabled
- Respect IGV tracks chosen by user in variant IGV settings

## [4.85]
### Added
- Load also genes which are missing Ensembl gene ID (72 in both builds), including immunoglobulins and fragile sites
### Changed
- Unfreeze werkzeug again
- Show "(Removed)" after removed panels in dropdown
- The REVEL score is collected as the maximum REVEL score from all of the variant's transcripts
- Parse GNOMAD POPMAX values only if they are numerical when loading variants
### Fixed
- Alphabetically sort "select default panels" dropdown menu options on case page
- Show gene panel removed status on case page
- Fixed visibility of the following buttons: remove assignee, remove pinned/causative, remove comment, remove case from group

## [4.84]
### Changed
- Clearer error message when a loqusdb query fails for an instance that initially connected
- Do not load chanjo-report module if not needed and more visible message when it fails loading
- Converted the HgncGene class into a Pydantic class
- Swap menu open and collapse indicator chevrons - down is now displayed-open, right hidden-closed
- Linters and actions now all use python 3.11
### Fixed
- Safer way to update variant genes and compounds that avoids saving temporary decorators into variants' database documents
- Link to HGNC gene report on gene page
- Case file load priority so that e.g. SNV get loaded before SV, or clinical before research, for consistent variant_id collisions

## [4.83]
### Added
- Edit ACMG classifications from variant page (only for classifications with criteria)
- Events for case CLI events (load case, update case, update individual)
- Support for loading and displaying local custom IGV tracks
- MANE IGV track to be used as a local track for igv.js (see scout demo config file)
- Optional separate MT VCFs, for `nf-core/raredisease`
### Changed
- Avoid passing verbs from CaseHandler - functions for case sample and individual in CaseEventHandler
- Hide mtDNA report and coverage report links on case sidebar for cases with WTS data only
- Modified OMIM-AUTO gene panel to include genes in both genome builds
- Moved chanjo code into a dedicated extension
- Optimise the function that collects "match-safe" genes for an institute by avoiding duplicated genes from different panels
- Users must actively select "show matching causatives/managed" on a case page to see matching numbers
- Upgraded python version from 3.8 to 3.11 in Docker images
### Fixed
- Fix several tests that relied on number of events after setup to be 0
- Removed unused load case function
- Artwork logo sync sketch with png and export svg
- Clearer exception handling on chanjo-report setup - fail early and visibly
- mtDNA report crashing when one or more samples from a case is not in the chanjo database
- Case page crashing on missing phenotype terms
- ACMG benign modifiers
- Speed up tests by caching python env correctly in Github action and adding two more test groups
- Agile issue templates were added globally to the CG-org. Adding custom issue templates to avoid exposing customers
- PanelApp panel not saving genes with empty `EnsembleGeneIds` list
- Speed up checking outdated gene panels
- Do not load research variants automatically when loading a case

## [4.82.2]
### Fixed
- Warning icon in case pages for individuals where `confirmed_sex` is false
- Show allele sizes form ExpansionHunter on STR variantS page again

## [4.82.1]
### Fixed
- Revert the installation of flask-ldapconn to use the version available on PyPI to be able to push new scout releases to PyPI

## [4.82]
### Added
- Tooltip for combined score in tables for compounds and overlapping variants
- Checkbox to filter variants by excluding genes listed in selected gene panels, files or provided as list
- STR variant information card with database links, replacing empty frequency panel
- Display paging and number of HPO terms available in the database on Phenotypes page
- On case page, typeahead hints when searching for a disease using substrings containing source ("OMIM:", "ORPHA:")
- Button to monitor the status of submissions on ClinVar Submissions page
- Option to filter cancer variants by number of observations in somatic and germline archived database
- Documentation for integrating chanjo2
- More up-to-date VEP CSQ dbNSFP frequency keys
- Parse PacBio TRGT (Tandem repeat genotyping tool) Short Tandem Repeat VCFs
### Changed
- In the case_report #panel-tables has a fixed width
- Updated IGV.js to 2.15.11
- Fusion variants in case report now contain same info as on fusion variantS page
- Block submission of somatic variants to ClinVar until we harmonise with their changed API
- Additional control on the format of conditions provided in ClinVar form
- Errors while loading managed variants from file are now displayed on the Managed Variants page
- Chanjo2 coverage button visible only when query will contain a list of HGNC gene IDs
- Use Python-Markdown directly instead of the unmaintained Flask-Markdown
- Use Markupsafe instead of long deprecated, now removed Flask Markup
- Prepare to unfreeze Werkzeug, but don't actually activate until chanjo can deal with the change
### Fixed
- Submit requests to Chanjo2 using HTML forms instead of JSON data
- `Research somatic variants` link name on caseS page
- Broken `Install the HTML 2 PDF renderer` step in a GitHub action
- Fix ClinVar form parsing to not include ":" in conditionType.id when condition conditionType.db is Orphanet
- Fix condition dropdown and pre-selection on ClinVar form for cases with associated ORPHA diagnoses
- Improved visibility of ClinVar form in dark mode
- End coordinates for indels in ClinVar form
- Diagnoses API search crashing with empty search string
- Variant's overlapping panels should show overlapping of variant genes against the latest version of the panel
- Case page crashing when case has both variants in a ClinVar submission and pinned not loaded variants
- Installation of git in second build stage of Dockerfile, allowing correct installation of libraries

## [4.81]
### Added
- Tag for somatic SV IGH-DUX4 detection samtools script
### Changed
- Upgraded Bootstrap version in reports from 4.3.1 to 5.1.3
### Fixed
- Buttons layout in HPO genes panel on case page
- Added back old variant rankscore index with different key order to help loading on demo instance
- Cancer case_report panel-table no longer contains inheritance information
- Case report pinned variants card now displays info text if all pinned variants are present in causatives
- Darkmode setting now applies to the comment-box accordion
- Typo in case report causing `cancer_rank_options is undefined` error

## [4.80]
### Added
- Support for .d4 files coverage using chanjo2 (Case page sidebar link) with test
- Link to chanjo2 coverage report and coverage gene overview on gene panel page
- Link to chanjo2 coverage report on Case page, HPO dynamic gene list
- Link to genes coverage overview report on Case page, HPO dynamic gene list
### Changed
- All links in disease table on diagnosis page now open in a new tab
- Dark mode settings applied to multi-selects on institute settings page
- Comments on case and variant pages can be viewed by expanding an accordion
- On case page information on pinned variants and variants submitted to ClinVar are displayed in the same table
- Demo case file paths are now stored as absolute paths
- Optimised indices to address slow queries
- On case page default panels are now found at the top of the table, and it can be sorted by this trait
### Fixed
- On variants page, search for variants in genes present only in build 38 returning no results
- Pin/unpin with API was not able to make event links
- A new field `Explanation for multiple conditions` is available in ClinVar for submitting variants with more than one associated condition
- Fusion genes with partners lacking gene HGNC id will still be fully loaded
- Fusion variantS export now contains fusion variant specific columns
- When Loqusdb observations count is one the table includes information on if observation was for the current or another case

## [4.79.1]
### Fixed
- Exporting variants without rank score causing page to crash
- Display custom annotations also on cancer variant page

## [4.79]
### Added
- Added tags for Sniffles and CNVpytor, two LRS SV callers
- Button on case page for displaying STR variants occurring in the dynamic HPO panel
- Display functional annotation relative to variant gene's MANE transcripts on variant summary, when available
- Links to ACMG structural variant pathogenicity classification guidelines
- Phenomodels checkboxes can now include orpha terms
- Add incidental finding to case tags
- Get an alert on caseS page when somebody validates variants you ordered Sanger sequencing for
### Changed
- In the diagnoses page genes associated with a disease are displayed using hgnc symbol instead of hgnc id
- Refactor view route to allow navigation directly to unique variant document id, improve permissions check
- Do not show MANE and MANE Plus Clinical transcripts annotated from VEP (saved in variants) but collect this info from the transcripts database collection
- Refactor view route to allow navigation directly to unique case id (in particular for gens)
- `Institutes to share cases with` on institute's settings page now displays institutes names and IDs
- View route with document id selects view template based on variant category
### Fixed
- Refactored code in cases blueprints and variant_events adapter (set diseases for partial causative variants) to use "disease" instead of "omim" to encompass also ORPHA terms
- Refactored code in `scout/parse/omim.py` and `scout/parse/disease_terms.py` to use "disease" instead of "phenotype" to differentiate from HPO terms
- Be more careful about checking access to variant on API access
- Show also ACMG VUS on general report (could be missing if not e.g. pinned)

## [4.78]
### Added
- Case status labels can be added, giving more finegrained details on a solved status (provisional, diagnostic, carrier, UPD, SMN, ...)
- New SO terms: `sequence_variant` and `coding_transcript_variant`
- More MEI specific annotation is shown on the variant page
- Parse and save MANE transcripts info when updating genes in build 38
- ClinVar submission can now be downloaded as a json file
- `Mane Select` and `Mane Plus Clinical` badges on Gene page, when available
- ClinVar submission can now be downloaded as a json file
- API endpoint to pin variant
- Display common/uncommon/rare on summary of mei variant page
### Changed
- In the ClinVar form, database and id of assertion criteria citation are now separate inputs
- Customise institute settings to be able to display all cases with a certain status on cases page (admin users)
- Renamed `Clinical Significance` to `Germline Classification` on multistep ClinVar form
- Changed the "x" in cases.utils.remove_form button text to red for better visibility in dark mode
- Update GitHub actions
- Default loglevel up to INFO, making logs with default start easier to read
- Add XTR region to PAR region definition
- Diagnoses can be searched on diagnoses page without waiting for load first
### Fixed
- Removed log info showing hgnc IDs used in variantS search
- Maintain Matchmaker Exchange and Beacon submission status when a case is re-uploaded
- Inheritance mode from ORPHA should not be confounded with the OMIM inheritance model
- Decipher link URL changes
- Refactored code in cases blueprints to use "disease" instead of "omim" to encompass also ORPHA terms

## [4.77]
### Added
- Orpha disease terms now include information on inheritance
- Case loading via .yaml config file accepts subject_id and phenotype_groups (if previously defined as constant default or added per institute)
- Possibility to submit variants associated with Orphanet conditions to ClinVar
- Option update path to .d4 files path for individuals of an existing case using the command line
- More constraint information is displayed per gene in addition to pLi: missense and LoF OE, CI (inluding LOEUF) and Z-score.
### Changed
- Introduce validation in the ClinVar multistep form to make sure users provide at least one variant-associated condition
- CLI scout update individual accepts subject_id
- Update ClinVar inheritance models to reflect changes in ClinVar submission API
- Handle variant-associated condition ID format in background when creating ClinVar submissions
- Replace the code that downloads Ensembl genes, transcripts and exons with the Schug web app
- Add more info to error log when transcript variant frequency parsing fails.
- GnomAD v4 constraint information replaces ExAC constraints (pLi).
### Fixed
- Text input of associated condition in ClinVar form now aligns to the left
- Alignment of contents in the case report has been updated
- Missing number of phenotypes and genes from case diagnoses
- Associate OMIM and/or ORPHA diagnoses with partial causatives
- Visualization of partial causatives' diagnoses on case page: style and links
- Revert style of pinned variants window on the case page
- Rename `Clinical significanc` to `Germline classification` in ClinVar submissions exported files
- Rename `Clinical significance citations` to `Classification citations` in ClinVar submissions exported files
- Rename `Comment on clinical significance` to `Comment on classification` in ClinVar submissions exported files
- Show matching partial causatives on variant page
- Matching causatives shown on case page consisting only of variant matching the default panels of the case - bug introduced since scout v4.72 (Oct 18, 2023)
- Missing somatic variant read depth leading to report division by zero

## [4.76]
### Added
- Orphacodes are visible in phenotype tables
- Pydantic validation of image paths provided in case load config file
- Info on the user which created a ClinVar submission, when available
- Associate .d4 files to case individuals when loading a case via config file
### Changed
- In diagnoses page the load of diseases are initiated by clicking a button
- Revel score, Revel rank score and SpliceAI values are also displayed in Causatives and Validated variants tables
- Remove unused functions and tests
- Analysis type and direct link from cases list for OGM cases
- Removed unused `case_obj` parameter from server/blueprints/variant/controllers/observations function
- Possibility to reset ClinVar submission ID
- Allow ClinVar submissions with custom API key for users registered as ClinVar submitters or when institute doesn't have a preset list of ClinVar submitters
- Ordered event verbs alphabetically and created ClinVar-related user events
- Removed the unused "no-variants" option from the load case command line
### Fixed
- All disease_terms have gene HGNC ids as integers when added to the scout database
- Disease_term identifiers are now prefixed with the name of the coding system
- Command line crashing with error when updating a user that doesn't exist
- Thaw coloredlogs - 15.0.1 restores errorhandler issue
- Thaw crypography - current base image and library version allow Docker builds
- Missing delete icons on phenomodels page
- Missing cryptography lib error while running Scout container on an ARM processor
- Round CADD values with many decimals on causatives and validated variants pages
- Dark-mode visibility of some fields on causatives and validated variants pages
- Clinvar submitters would be cleared when unprivileged users saved institute settings page
- Added a default empty string in cases search form to avoid None default value
- Page crashing when user tries to remove the same variant from a ClinVar submission in different browser tabs
- Update more GnomAD links to GnomAD v4 (v38 SNVs, MT vars, STRs)
- Empty cells for RNA fusion variants in Causatives and Verified variants page
- Submenu icons missing from collapsible actionbar
- The collapsible actionbar had some non-collapsing overly long entries
- Cancer observations for SVs not appearing in the variant details view
- Archived local observations not visible on cancer variantS page
- Empty Population Frequency column in the Cancer SV Variants view
- Capital letters in ClinVar events description shown on case page

## [4.75]
### Added
- Hovertip to gene panel names with associated genes in variant view, when variant covers more than one gene
- Tests for panel to genes
- Download of Orphadata en_product6 and en_product4 from CLI
- Parse and save `database_found` key/values for RNA fusion variants
- Added fusion_score, ffpm, split_reads, junction_reads and fusion_caller to the list of filters on RNA fusion variants page
- Renamed the function `get_mei_info` to `set_mei_info` to be consistent with the other functions
- Fixed removing None key/values from parsed variants
- Orphacodes are included in the database disease_terms
### Changed
- Allow use of projections when retrieving gene panels
- Do not save custom images as binary data into case and variant database documents
- Retrieve and display case and variant custom images using image's saved path
- Cases are activated by viewing FSHD and SMA reports
- Split multi-gene SNV variants into single genes when submitting to Matchmaker Exchange
- Alamut links also on the gene level, using transcript and HGVS: better for indels. Keep variant link for missing HGVS
- Thaw WTForms - explicitly coerce form decimal field entries when filters fetched from db
### Fixed
- Removed some extra characters from top of general report left over from FontAwsome fix
- Do not save fusion variants-specific key/values in other types of variants
- Alamut link for MT variants in build 38
- Convert RNA fusions variants `tool_hits` and `fusion_score` keys from string to numbers
- Fix genotype reference and alternative sequencing depths defaulting to -1 when values are 0
- DecimalFields were limited to two decimal places for several forms - lifting restrictions on AF, CADD etc.

## [4.74.1]
### Changed
- Parse and save into database also OMIM terms not associated to genes
### Fixed
- BioNano API FSHD report requests are GET in Access 1.8, were POST in 1.7
- Update more FontAwesome icons to avoid Pro icons
- Test if files still exist before attempting to load research variants
- Parsing of genotypes error, resulting in -1 values when alt or ref read depths are 0

## [4.74]
### Added
- SNVs and Indels, MEI and str variants genes have links to Decipher
- An `owner + case display name` index for cases database collection
- Test and fixtures for RNA fusion case page
- Load and display fusion variants from VCF files as the other variant types
- Option to update case document with path to mei variants (clinical and research)
### Changed
- Details on variant type and category for audit filters on case general report
- Enable Gens CN profile button also in somatic case view
- Fix case of analysis type check for Gens analysis button - only show for WGS
### Fixed
- loqusdb table no longer has empty row below each loqusid
- MatchMaker submission details page crashing because of change in date format returned by PatientMatcher
- Variant external links buttons style does not change color when visited
- Hide compounds with compounds follow filter for region or function would fail for variants in multiple genes
- Updated FontAwesome version to fix missing icons

## [4.73]
### Added
- Shortcut button for HPO panel MEI variants from case page
- Export managed variants from CLI
### Changed
- STRs visualization on case panel to emphasize abnormal repeat count and associated condition
- Removed cytoband column from STRs variant view on case report
- More long integers formatted with thin spaces, and copy to clipboard buttons added
### Fixed
- OMIM table is scrollable if higher than 700px on SV page
- Pinned variants validation badge is now red for false positives.
- Case display name defaulting to case ID when `family_name` or `display_name` are missing from case upload config file
- Expanded menu visible at screen sizes below 1000px now has background color
- The image in ClinVar howto-modal is now responsive
- Clicking on a case in case groups when case was already removed from group in another browser tab
- Page crashing when saving filters for mei variants
- Link visited color of images

## [4.72.4]
### Changed
- Automatic test mongod version increased to v7
### Fixed
- GnomAD now defaults to hg38 - change build 37 links accordingly

## [4.72.3]
### Fixed
- Somatic general case report small variant table can crash with unclassified variants

## [4.72.2]
### Changed
- A gunicorn maxrequests parameter for Docker server image - default to 1200
- STR export limit increased to 500, as for other variants
- Prevent long number wrapping and use thin spaces for separation, as per standards from SI, NIST, IUPAC, BIPM.
- Speed up case retrieval and lower memory use by projecting case queries
- Make relatedness check fails stand out a little more to new users
- Speed up case retrieval and lower memory use by projecting case queries
- Speed up variant pages by projecting only the necessary keys in disease collection query
### Fixed
- Huge memory use caused by cases and variants pages pulling complete disease documents from DB
- Do not include genes fetched from HPO terms when loading diseases
- Consider the renamed fields `Approved Symbol` -> `Approved Gene Symbol` and `Gene Symbols` -> `Gene/Locus And Other Related Symbols` when parsing OMIM terms from genemap2.txt file

## [4.72.1]
### Fixed
- Jinja filter that renders long integers
- Case cache when looking for causatives in other cases causing the server to hang

## [4.72]
### Added
- A GitHub action that checks for broken internal links in docs pages
- Link validation settings in mkdocs.yml file
- Load and display full RNA alignments on alignment viewer
- Genome build check when loading a case
- Extend event index to previous causative variants and always load them
### Fixed
- Documentation nav links for a few documents
- Slightly extended the BioNano Genomics Access integration docs
- Loading of SVs when VCF is missing the INFO.END field but has INFO.SVLEN field
- Escape protein sequence name (if available) in case general report to render special characters correctly
- CaseS HPO term searches for multiple terms works independent of order
- CaseS search regexp should not allow backslash
- CaseS cohort tags can contain whitespace and still match
- Remove diagnoses from cases even if OMIM term is not found in the database
- Parsing of disease-associated genes
- Removed an annoying warning while updating database's disease terms
- Displaying custom case images loaded with scout version <= 4.71
- Use pydantic version >=2 in requirements.txt file
### Changed
- Column width adjustment on caseS page
- Use Python 3.11 in tests
- Update some github actions
- Upgraded Pydantic to version 2
- Case validation fails on loading when associated files (alignments, VCFs and reports) are not present on disk
- Case validation fails on loading when custom images have format different then ["gif", "svg", "png", "jpg", "jpeg"]
- Custom images keys `case` and `str` in case config yaml file are renamed to `case_images` and `str_variants_images`
- Simplify and speed up case general report code
- Speed up case retrieval in case_matching_causatives
- Upgrade pymongo to version 4
- When updating disease terms, check that all terms are consistent with a DiseaseTerm model before dropping the old collection
- Better separation between modules loading HPO terms and diseases
- Deleted unused scout.build.phenotype module
- Stricter validation of mandatory genome build key when loading a case. Allowed values are ['37','38',37,38]
- Improved readability of variants length and coordinates on variantS pages

## [4.71]
### Added
- Added Balsamic keys for SweGen and loqusdb local archive frequecies, SNV and SV
- New filter option for Cancer variantS: local archive RD loqusdb
- Show annotated observations on SV variantS view, also for cancer somatic SVs
- Revel filter for variantS
- Show case default panel on caseS page
- CADD filter for Cancer Somatic SNV variantS - show score
- SpliceAI-lookup link (BROAD, shows SpliceAI and Pangolin) from variant page
- BioNano Access server API - check projects, samples and fetch FSHD reports
### Fixed
- Name of reference genome build for RNA for compatibility with IGV locus search change
- Howto to run the Docker image on Mac computers in `admin-guide/containers/container-deploy.md`
- Link to Weasyprint installation howto in README file
- Avoid filling up disk by creating a reduced VCF file for every variant that is visualized
- Remove legacy incorrectly formatted CODEOWNERS file
- Restrain variant_type requests to variantS views to "clinical" or "research"
- Visualization of cancer variants where cancer case has no affected individual
- ProteinPaint gene link (small StJude API change)
- Causative MEI variant link on causatives page
- Bionano access api settings commented out by default in Scout demo config file.
- Do not show FSHD button on freshly loaded cases without bionano_access individuals
- Truncate long variants' HGVS on causative/Clinically significant and pinned variants case panels
### Changed
- Remove function call that tracks users' browser version
- Include three more splice variant SO terms in clinical filter severe SO terms
- Drop old HPO term collection only after parsing and validation of new terms completes
- Move score to own column on Cancer Somatic SNV variantS page
- Refactored a few complex case operations, breaking out sub functionalities

## [4.70]
### Added
- Download a list of Gene Variants (max 500) resulting from SNVs and Indels search
- Variant PubMed link to search for gene symbol and any aliases
### Changed
- Clearer gnomAD values in Variants page
### Fixed
- CaseS page uniform column widths
- Include ClinVar variants into a scrollable div element on Case page
- `canonical_transcript` variable not initialized in get_hgvs function (server.blueprints.institutes.controllers.py)
- Catch and display any error while importing Phenopacket info
- Modified Docker files to use python:3.8-slim-bullseye to prevent gunicorn workers booting error

## [4.69]
### Added
- ClinVar submission howto available also on Case page
- Somatic score and filtering for somatic SV callers, if available
- Show caller as a tooltip on variantS list
### Fixed
- Crash when attempting to export phenotype from a case that had never had phenotypes
- Aesthetic fix to Causative and Pinned Variants on Case page
- Structural inconsistency for ClinVar Blueprint templates
- Updated igv.js to 2.15.8 to fix track default color bug
- Fixed release versions for actions.
- Freeze tornado below 6.3.0 for compatibility with livereload 2.6.3
- Force update variants count on case re-upload
- IGV locus search not working - add genome reference id
- Pin links to MEI variants should end up on MEI not SV variant view
- Load also matching MEI variants on forced region load
- Allow excluding MEI from case variant deletion
- Fixed the name of the assigned user when the internal user ID is different from the user email address
- Gene variantS should display gene function, region and full hgvs
### Changed
- FontAwesome integrity check fail (updated resource)
- Removed ClinVar API validation buttons in favour of direct API submission
- Improved layout of Institute settings page
- ClinVar API key and allowed submitters are set in the Institute settings page


## [4.68]
### Added
- Rare Disease Mobile Element Insertion variants view
### Changed
- Updated igv.js to 2.15.6
### Fixed
- Docker stage build pycairo.
- Restore SNV and SV rank models versions on Causatives and Verified pages
- Saving `REVEL_RANKSCORE` value in a field named `revel` in variants database documents

## [4.67]
### Added
- Prepare to filter local SV frequency
### Changed
- Speed up instituteS page loading by refactoring cases/institutes query
- Clinical Filter for SVs includes `splice_polypyrimidine_tract_variant` as a severe consequence
- Clinical Filter for SVs includes local variant frequency freeze ("old") for filtering, starting at 30 counts
- Speed up caseS page loading by adding status to index and refactoring totals count
- HPO file parsing is updated to reflect that HPO have changed a few downloadable file formats with their 230405 release.
### Fixed
- Page crashing when a user tries to edit a comment that was removed
- Warning instead of crashed page when attempting to retrieve a non-existent Phenopacket
- Fixed StJude ProteinPaint gene link (URL change)
- Freeze of werkzeug library to version<2.3 to avoid problems resulting from the consequential upgrade of the Flask lib
- Huge list of genes in case report for megabases-long structural variants.
- Fix displaying institutes without associated cases on institutes page
- Fix default panel selection on SVs in cancer case report

## [4.66]
### Changed
- Moved Phenomodels code under a dedicated blueprint
- Updated the instructions to load custom case report under admin guide
- Keep variants filter window collapsed except when user expands it to filter
### Added
- A summary table of pinned variants on the cancer case general report
- New openable matching causatives and managed variants lists for default gene panels only for convenience
### Fixed
- Gens structural variant page link individual id typo

## [4.65.2]
### Fixed
- Generating general case report with str variants containing comments

## [4.65.1]
### Fixed
- Visibility of `Gene(s)` badges on SV VariantS page
- Hide dismiss bar on SV page not working well
- Delivery report PDF download
- Saving Pipeline version file when loading a case
- Backport compatible import of importlib metadata for old python versions (<3.8)

## [4.65]
### Added
- Option to mark a ClinVar submission as submitted
- Docs on how to create/update the PanelApp green genes as a system admin
- `individual_id`-parameter to both Gens links
- Download a gene panel in TXT format from gene panel page
- Panel gene comments on variant page: genes in panels can have comments that describe the gene in a panel context
### Changed
- Always show each case category on caseS page, even if 0 cases in total or after current query
- Improved sorting of ClinVar submissions
- Pre-populate SV type select in ClinVar submission form, when possible
- Show comment badges in related comments tables on general report
- Updated version of several GitHub actions
- Migrate from deprecated `pkg_resources` lib to `importlib_resources`
- Dismiss bar on variantS pages is thinner.
- Dismiss bar on variantS pages can be toggled open or closed for the duration of a login session.
### Fixed
- Fixed Sanger order / Cancel order modal close buttons
- Visibility of SV type in ClinVar submission form
- Fixed a couple of creations where now was called twice, so updated_at and created_at could differ
- Deprecated Ubuntu version 18.04 in one GitHub action
- Panels that have been removed (hidden) should not be visible in views where overlapping gene panels for genes are shown
- Gene panel test pointing to the right function

## [4.64]
### Added
- Create/Update a gene panel containing all PanelApp green genes (`scout update panelapp-green -i <cust_id>`)
- Links for ACMG pathogenicity impact modification on the ACMG classification page
### Changed
- Open local observation matching cases in new windows
### Fixed
- Matching manual ranked variants are now shown also on the somatic variant page
- VarSome links to hg19/GRCh37
- Managed variants filter settings lost when navigating to additional pages
- Collect the right variant category after submitting filter form from research variantS page
- Beacon links are templated and support variants in genome build 38

## [4.63]
### Added
- Display data sharing info for ClinVar, Matchmaker Exchange and Beacon in a dedicated column on Cases page
- Test for `commands.download.omim.print_omim`
- Display dismissed variants comments on general case report
- Modify ACMG pathogenicity impact (most commonly PVS1, PS3) based on strength of evidence with lab director's professional judgement
- REViewer button on STR variant page
- Alamut institution parameter in institute settings for Alamut Visual Plus software
- Added Manual Ranks Risk Factor, Likely Risk Factor and Uncertain Risk Factor
- Display matching manual ranks from previous cases the user has access to on VariantS and Variant pages
- Link to gnomAD gene SVs v2.1 for SV variants with gnomAD frequency
- Support for nf-core/rnafusion reports
### Changed
- Display chrY for sex unknown
- Deprecate legacy scout_load() method API call.
- Message shown when variant tag is updated for a variant
- When all ACMG classifications are deleted from a variant, the current variant classification status is also reset.
- Refactored the functions that collect causative variants
- Removed `scripts/generate_test_data.py`
### Fixed
- Default IGV tracks (genes, ClinVar, ClinVar CNVs) showing even if user unselects them all
- Freeze Flask-Babel below v3.0 due to issue with a locale decorator
- Thaw Flask-Babel and fix according to v3 standard. Thank you @TkTech!
- Show matching causatives on somatic structural variant page
- Visibility of gene names and functional annotations on Causatives/Verified pages
- Panel version can be manually set to floating point numbers, when modified
- Causatives page showing also non-causative variants matching causatives in other cases
- ClinVar form submission for variants with no selected transcript and HGVS
- Validating and submitting ClinVar objects not containing both Variant and Casedata info

## [4.62.1]
### Fixed
- Case page crashing when adding a case to a group without providing a valid case name

## [4.62]
### Added
- Validate ClinVar submission objects using the ClinVar API
- Wrote tests for case and variant API endpoints
- Create ClinVar submissions from Scout using the ClinVar API
- Export Phenopacket for affected individual
- Import Phenopacket from JSON file or Phenopacket API backend server
- Use the new case name option for GENS requests
- Pre-validate refseq:HGVS items using VariantValidator in ClinVar submission form
### Fixed
- Fallback for empty alignment index for REViewer service
- Source link out for MIP 11.1 reference STR annotation
- Avoid duplicate causatives and pinned variants
- ClinVar clinical significance displays only the ACMG terms when user selects ACMG 2015 as assertion criteria
- Spacing between icon and text on Beacon and MatchMaker links on case page sidebar
- Truncate IDs and HGVS representations in ClinVar pages if longer than 25 characters
- Update ClinVar submission ID form
- Handle connection timeout when sending requests requests to external web services
- Validate any ClinVar submission regardless of its status
- Empty Phenopackets import crashes
- Stop Spinner on Phenopacket JSON download
### Changed
- Updated ClinVar submission instructions

## [4.61.1]
### Fixed
- Added `UMLS` as an option of `Condition ID type` in ClinVar Variant downloaded files
- Missing value for `Condition ID type` in ClinVar Variant downloaded files
- Possibility to open, close or delete a ClinVar submission even if it doesn't have an associated name
- Save SV type, ref and alt n. copies to exported ClinVar files
- Inner and outer start and stop SV coordinates not exported in ClinVar files
- ClinVar submissions page crashing when SV files don't contain breakpoint exact coordinates
- Align OMIM diagnoses with delete diagnosis button on case page
- In ClinVar form, reset condition list and customize help when condition ID changes

## [4.61]
### Added
- Filter case list by cases with variants in ClinVar submission
- Filter case list by cases containing RNA-seq data - gene_fusion_reports and sample-level tracks (splice junctions and RNA coverage)
- Additional case category `Ignored`, to be used for cases that don't fall in the existing 'inactive', 'archived', 'solved', 'prioritized' categories
- Display number of cases shown / total number of cases available for each category on Cases page
- Moved buttons to modify case status from sidebar to main case page
- Link to Mutalyzer Normalizer tool on variant's transcripts overview to retrieve official HVGS descriptions
- Option to manually load RNA MULTIQC report using the command `scout load report -t multiqc_rna`
- Load RNA MULTIQC automatically for a case if config file contains the `multiqc_rna` key/value
- Instructions in admin-guide on how to load case reports via the command line
- Possibility to filter RD variants by a specific genotype call
- Distinct colors for different inheritance models on RD Variant page
- Gene panels PDF export with case variants hits by variant type
- A couple of additional README badges for GitHub stats
- Upload and display of pipeline reference info and executable version yaml files as custom reports
- Testing CLI on hasta in PR template
### Changed
- Instructions on how to call dibs on scout-stage server in pull request template
- Deprecated CLI commands `scout load <delivery_report, gene_fusion_report, coverage_qc_report, cnv_report>` to replace them with command `scout load report -t <report type>`
- Refactored code to display and download custom case reports
- Do not export `Assertion method` and `Assertion method citation` to ClinVar submission files according to changes to ClinVar's submission spreadsheet templates.
- Simplified code to create and download ClinVar CSV files
- Colorize inheritance models badges by category on VariantS page
- `Safe variants matching` badge more visible on case page
### Fixed
- Non-admin users saving institute settings would clear loqusdb instance selection
- Layout of variant position, cytoband and type in SV variant summary
- Broken `Build Status - GitHub badge` on GitHub README page
- Visibility of text on grey badges in gene panels PDF exports
- Labels for dashboard search controls
- Dark mode visibility for ClinVar submission
- Whitespaces on outdated panel in extent report

## [4.60]
### Added
- Mitochondrial deletion signatures (mitosign) can be uploaded and shown with mtDNA report
- A `Type of analysis` column on Causatives and Validated variants pages
- List of "safe" gene panels available for matching causatives and managed variants in institute settings, to avoid secondary findings
- `svdb_origin` as a synonym for `FOUND_IN` to complement `set` for variants found by all callers
### Changed
- Hide removed gene panels by default in panels page
- Removed option for filtering cancer SVs by Tumor and Normal alt AF
- Hide links to coverage report from case dynamic HPO panel if cancer analysis
- Remove rerun emails and redirect users to the analysis order portal instead
- Updated clinical SVs igv.js track (dbVar) and added example of external track from `https://trackhubregistry.org/`
- Rewrote the ClinVar export module to simplify and add one variant at the time
- ClinVar submissions with phenotype conditions from: [OMIM, MedGen, Orphanet, MeSH, HP, MONDO]
### Fixed
- If trying to load a badly formatted .tsv file an error message is displayed.
- Avoid showing case as rerun when first attempt at case upload failed
- Dynamic autocomplete search not working on phenomodels page
- Callers added to variant when loading case
- Now possible to update managed variant from file without deleting it first
- Missing preselected chromosome when editing a managed variant
- Preselected variant type and subtype when editing a managed variant
- Typo in dbVar ClinVar track, hg19


## [4.59]
### Added
- Button to go directly to HPO SV filter variantS page from case
- `Scout-REViewer-Service` integration - show `REViewer` picture if available
- Link to HPO panel coverage overview on Case page
- Specify a confidence threshold (green|amber|red) when loading PanelApp panels
- Functional annotations in variants lists exports (all variants)
- Cancer/Normal VAFs and COSMIC ids in in variants lists exports (cancer variants)
### Changed
- Better visualization of regional annotation for long lists of genes in large SVs in Variants tables
- Order of cells in variants tables
- More evident links to gene coverage from Variant page
- Gene panels sorted by display name in the entire Case page
- Round CADD and GnomAD values in variants export files
### Fixed
- HPO filter button on SV variantS page
- Spacing between region|function cells in SVs lists
- Labels on gene panel Chanjo report
- Fixed ambiguous duplicated response headers when requesting a BAM file from /static
- Visited color link on gene coverage button (Variant page)

## [4.58.1]
### Fixed
- Case search with search strings that contain characters that can be escaped

## [4.58]
### Added
- Documentation on how to create/update PanelApp panels
- Add filter by local observations (archive) to structural variants filters
- Add more splicing consequences to SO term definitions
- Search for a specific gene in all gene panels
- Institute settings option to force show all variants on VariantS page for all cases of an institute
- Filter cases by validation pending status
- Link to The Clinical Knowledgebase (CKB) (https://ckb.jax.org/) in cancer variant's page
### Fixed
- Added a not-authorized `auto-login` fixture according to changes in Flask-Login 0.6.2
- Renamed `cache_timeout` param name of flask.send_file function to `max_age` (Flask 2.2 compliant)
- Replaced deprecated `app.config["JSON_SORT_KEYS"]` with app.json.sort_keys in app settings
- Bug in gene variants page (All SNVs and INDELs) when variant gene doesn't have a hgnc id that is found in the database
- Broken export of causatives table
- Query for genes in build 38 on `Search SNVs and INDELs` page
- Prevent typing special characters `^<>?!=\/` in case search form
- Search matching causatives also among research variants in other cases
- Links to variants in Verified variants page
- Broken filter institute cases by pinned gene
- Better visualization of long lists of genes in large SVs on Causative and Verified Variants page
- Reintroduced missing button to export Causative variants
- Better linking and display of matching causatives and managed variants
- Reduced code complexity in `scout/parse/variant/variant.py`
- Reduced complexity of code in `scout/build/variant/variant.py`

### Changed
- State that loqusdb observation is in current case if observations count is one and no cases are shown
- Better pagination and number of variants returned by queries in `Search SNVs and INDELs` page
- Refactored and simplified code used for collecting gene variants for `Search SNVs and INDELs` page
- Fix sidebar panel icons in Case view
- Fix panel spacing in Case view
- Removed unused database `sanger_ordered` and `case_id,category,rank_score` indexes (variant collection)
- Verified variants displayed in a dedicated page reachable from institute sidebar
- Unified stats in dashboard page
- Improved gene info for large SVs and cancer SVs
- Remove the unused `variant.str_variant` endpoint from variant views
- Easier editing of HPO gene panel on case page
- Assign phenotype panel less cramped on Case page
- Causatives and Verified variants pages to use the same template macro
- Allow hyphens in panel names
- Reduce resolution of example images
- Remove some animations in web gui which where rendered slow


## [4.57.4]
### Fixed
- Parsing of variant.FORMAT "DR" key in parse variant file

## [4.57.3]
### Fixed
- Export of STR verified variants
- Do not download as verified variants first verified and then reset to not validated
- Avoid duplicated lines in downloaded verified variants reflecting changes in variant validation status

## [4.57.2]
### Fixed
- Export of verified variants when variant gene has no transcripts
- HTTP 500 when visiting a the details page for a cancer variant that had been ranked with genmod

## [4.57.1]
### Fixed
- Updating/replacing a gene panel from file with a corrupted or malformed file

## [4.57]
### Added
- Display last 50 or 500 events for a user in a timeline
- Show dismiss count from other cases on matching variantS
- Save Beacon-related events in events collection
- Institute settings allow saving multiple loqusdb instances for one institute
- Display stats from multiple instances of loqusdb on variant page
- Display date and frequency of obs derived from count of local archive observations from MIP11 (requires fix in MIP)
### Changed
- Prior ACMG classifications view is no longer limited by pathogenicity
### Fixed
- Visibility of Sanger ordered badge on case page, light mode
- Some of the DataTables tables (Phenotypes and Diagnoses pages) got a bit dark in dark mode
- Remove all redundancies when displaying timeline events (some events are saved both as case-related and variant-related)
- Missing link in saved MatchMaker-related events
- Genes with mixed case gene symbols missing in PanelApp panels
- Alignment of elements on the Beacon submission modal window
- Locus info links from STR variantS page open in new browser tabs

## [4.56]
### Added
- Test for PanelApp panels loading
- `panel-umi` tag option when loading cancer analyses
### Changed
- Black text to make comments more visible in dark mode
- Loading PanelApp panels replaces pre-existing panels with same version
- Removed sidebar from Causatives page - navigation is available on the top bar for now
- Create ClinVar submissions from pinned variants list in case page
- Select which pinned variants will be included in ClinVar submission documents
### Fixed
- Remove a:visited css style from all buttons
- Update of HPO terms via command line
- Background color of `MIXED` and `PANEL-UMI` sequencing types on cases page
- Fixed regex error when searching for cases with query ending with `\ `
- Gene symbols on Causatives page lighter in dark mode
- SpliceAI tooltip of multigene variants

## [4.55]
### Changed
- Represent different tumor samples as vials in cases page
- Option to force-update the OMIM panel
### Fixed
- Low tumor purity badge alignment in cancer samples table on cancer case view
- VariantS comment popovers reactivate on hover
- Updating database genes in build 37
- ACMG classification summary hidden by sticky navbar
- Logo backgrounds fixed to white on welcome page
- Visited links turn purple again
- Style of link buttons and dropdown menus
- Update KUH and GMS logos
- Link color for Managed variants

## [4.54]
### Added
- Dark mode, using browser/OS media preference
- Allow marking case as solved without defining causative variants
- Admin users can create missing beacon datasets from the institute's settings page
- GenCC links on gene and variant pages
- Deprecation warnings when launching the app using a .yaml config file or loading cases using .ped files
### Changed
- Improved HTML syntax in case report template
- Modified message displayed when variant rank stats could not be calculated
- Expanded instructions on how to test on CG development server (cg-vm1)
- Added more somatic variant callers (Balsamic v9 SNV, develop SV)
### Fixed
- Remove load demo case command from docker-compose.yml
- Text elements being split across pages in PDF reports
- Made login password field of type `password` in LDAP login form
- Gene panels HTML select in institute's settings page
- Bootstrap upgraded to version 5
- Fix some Sourcery and SonarCloud suggestions
- Escape special characters in case search on institute and dashboard pages
- Broken case PDF reports when no Madeline pedigree image can be created
- Removed text-white links style that were invisible in new pages style
- Variants pagination after pressing "Filter variants" or "Clinical filter"
- Layout of buttons Matchmaker submission panel (case page)
- Removing cases from Matchmaker (simplified code and fixed functionality)
- Reintroduce check for missing alignment files purged from server

## [4.53]
### Added
### Changed
- Point Alamut API key docs link to new API version
- Parse dbSNP id from ID only if it says "rs", else use VEP CSQ fields
- Removed MarkupSafe from the dependencies
### Fixed
- Reintroduced loading of SVs for demo case 643595
- Successful parse of FOUND_IN should avoid GATK caller default
- All vulnerabilities flagged by SonarCloud

## [4.52]
### Added
- Demo cancer case gets loaded together with demo RD case in demo instance
- Parse REVEL_score alongside REVEL_rankscore from csq field and display it on SNV variant page
- Rank score results now show the ranking range
- cDNA and protein changes displayed on institute causatives pages
- Optional SESSION_TIMEOUT_MINUTES configuration in app config files
- Script to convert old OMIM case format (list of integers) to new format (list of dictionaries)
- Additional check for user logged in status before serving alignment files
- Download .cgh files from cancer samples table on cancer case page
- Number of documents and date of last update on genes page
### Changed
- Verify user before redirecting to IGV alignments and sashimi plots
- Build case IGV tracks starting from case and variant objects instead of passing all params in a form
- Unfreeze Werkzeug lib since Flask_login v.0.6 with bugfix has been released
- Sort gene panels by name (panelS and variant page)
- Removed unused `server.blueprints.alignviewers.unindexed_remote_static` endpoint
- User sessions to check files served by `server.blueprints.alignviewers.remote_static` endpoint
- Moved Beacon-related functions to a dedicated app extension
- Audit Filter now also loads filter displaying the variants for it
### Fixed
- Handle `attachment_filename` parameter renamed to `download_name` when Flask 2.2 will be released
- Removed cursor timeout param in cases find adapter function to avoid many code warnings
- Removed stream argument deprecation warning in tests
- Handle `no intervals found` warning in load_region test
- Beacon remove variants
- Protect remote_cors function in alignviewers view from Server-Side Request Forgery (SSRF)
- Check creation date of last document in gene collection to display when genes collection was updated last

## [4.51]
### Added
- Config file containing codecov settings for pull requests
- Add an IGV.js direct link button from case page
- Security policy file
- Hide/shade compound variants based on rank score on variantS from filter
- Chromograph legend documentation direct link
### Changed
- Updated deprecated Codecov GitHub action to v.2
- Simplified code of scout/adapter/mongo/variant
- Update IGV.js to v2.11.2
- Show summary number of variant gene panels on general report if more than 3
### Fixed
- Marrvel link for variants in genome build 38 (using liftover to build 37)
- Remove flags from codecov config file
- Fixed filter bug with high negative SPIDEX scores
- Renamed IARC TP53 button to to `TP53 Database`, modified also link since IARC has been moved to the US NCI: `https://tp53.isb-cgc.org/`
- Parsing new format of OMIM case info when exporting patients to Matchmaker
- Remove flask-debugtoolbar lib dependency that is using deprecated code and causes app to crash after new release of Jinja2 (3.1)
- Variant page crashing for cases with old OMIM terms structure (a list of integers instead of dictionary)
- Variant page crashing when creating MARRVEL link for cases with no genome build
- SpliceAI documentation link
- Fix deprecated `safe_str_cmp` import from `werkzeug.security` by freezing Werkzeug lib to v2.0 until Flask_login v.0.6 with bugfix is released
- List gene names densely in general report for SVs that contain more than 3 genes
- Show transcript ids on refseq genes on hg19 in IGV.js, using refgene source
- Display correct number of genes in general report for SVs that contain more than 32 genes
- Broken Google login after new major release of `lepture/authlib`
- Fix frequency and callers display on case general report

## [4.50.1]
### Fixed
- Show matching causative STR_repid for legacy str variants (pre Stranger hgnc_id)

## [4.50]
### Added
- Individual-specific OMIM terms
- OMIM disease descriptions in ClinVar submission form
- Add a toggle for melter rerun monitoring of cases
- Add a config option to show the rerun monitoring toggle
- Add a cli option to export cases with rerun monitoring enabled
- Add a link to STRipy for STR variants; shallow for ARX and HOXA13
- Hide by default variants only present in unaffected individuals in variants filters
- OMIM terms in general case report
- Individual-level info on OMIM and HPO terms in general case report
- PanelApp gene link among the external links on variant page
- Dashboard case filters fields help
- Filter cases by OMIM terms in cases and dashboard pages
### Fixed
- A malformed panel id request would crash with exception: now gives user warning flash with redirect
- Link to HPO resource file hosted on `http://purl.obolibrary.org`
- Gene search form when gene exists only in build 38
- Fixed odd redirect error and poor error message on missing column for gene panel csv upload
- Typo in parse variant transcripts function
- Modified keys name used to parse local observations (archived) frequencies to reflect change in MIP keys naming
- Better error handling for partly broken/timed out chanjo reports
- Broken javascript code when case Chromograph data is malformed
- Broader space for case synopsis in general report
- Show partial causatives on causatives and matching causatives panels
- Partial causative assignment in cases with no OMIM or HPO terms
- Partial causative OMIM select options in variant page
### Changed
- Slightly smaller and improved layout of content in case PDF report
- Relabel more cancer variant pages somatic for navigation
- Unify caseS nav links
- Removed unused `add_compounds` param from variant controllers function
- Changed default hg19 genome for IGV.js to legacy hg19_1kg_decoy to fix a few problematic loci
- Reduce code complexity (parse/ensembl.py)
- Silence certain fields in ClinVar export if prioritised ones exist (chrom-start-end if hgvs exist)
- Made phenotype non-mandatory when marking a variant as partial causative
- Only one phenotype condition type (OMIM or HPO) per variant is used in ClinVar submissions
- ClinVar submission variant condition prefers OMIM over HPO if available
- Use lighter version of gene objects in Omim MongoDB adapter, panels controllers, panels views and institute controllers
- Gene-variants table size is now adaptive
- Remove unused file upload on gene-variants page

## [4.49]
### Fixed
- Pydantic model types for genome_build, madeline_info, peddy_ped_check and peddy_sex_check, rank_model_version and sv_rank_model_version
- Replace `MatchMaker` with `Matchmaker` in all places visible by a user
- Save diagnosis labels along with OMIM terms in Matchmaker Exchange submission objects
- `libegl-mesa0_21.0.3-0ubuntu0.3~20.04.5_amd64.deb` lib not found by GitHub actions Docker build
- Remove unused `chromograph_image_files` and `chromograph_prefixes` keys saved when creating or updating an RD case
- Search managed variants by description and with ignore case
### Changed
- Introduced page margins on exported PDF reports
- Smaller gene fonts in downloaded HPO genes PDF reports
- Reintroduced gene coverage data in the PDF-exported general report of rare-disease cases
- Check for existence of case report files before creating sidebar links
- Better description of HPO and OMIM terms for patients submitted to Matchmaker Exchange
- Remove null non-mandatory key/values when updating a case
- Freeze WTForms<3 due to several form input rendering changes

## [4.48.1]
### Fixed
- General case PDF report for recent cases with no pedigree

## [4.48]
### Added
- Option to cancel a request for research variants in case page
### Changed
- Update igv.js to v2.10.5
- Updated example of a case delivery report
- Unfreeze cyvcf2
- Builder images used in Scout Dockerfiles
- Crash report email subject gives host name
- Export general case report to PDF using PDFKit instead of WeasyPrint
- Do not include coverage report in PDF case report since they might have different orientation
- Export cancer cases's "Coverage and QC report" to PDF using PDFKit instead of Weasyprint
- Updated cancer "Coverage and QC report" example
- Keep portrait orientation in PDF delivery report
- Export delivery report to PDF using PDFKit instead of Weasyprint
- PDF export of clinical and research HPO panels using PDFKit instead of Weasyprint
- Export gene panel report to PDF using PDFKit
- Removed WeasyPrint lib dependency

### Fixed
- Reintroduced missing links to Swegen and Beacon and dbSNP in RD variant page, summary section
- Demo delivery report orientation to fit new columns
- Missing delivery report in demo case
- Cast MNVs to SNV for test
- Export verified variants from all institutes when user is admin
- Cancer coverage and QC report not found for demo cancer case
- Pull request template instructions on how to deploy to test server
- PDF Delivery report not showing Swedac logo
- Fix code typos
- Disable codefactor raised by ESLint for javascript functions located on another file
- Loading spinner stuck after downloading a PDF gene panel report
- IGV browser crashing when file system with alignment files is not mounted

## [4.47]
### Added
- Added CADD, GnomAD and genotype calls to variantS export
### Changed
- Pull request template, to illustrate how to deploy pull request branches on cg-vm1 stage server
### Fixed
- Compiled Docker image contains a patched version (v4.9) of chanjo-report

## [4.46.1]
### Fixed
- Downloading of files generated within the app container (MT-report, verified variants, pedigrees, ..)

## [4.46]
### Added
- Created a Dockefile to be used to serve the dockerized app in production
- Modified the code to collect database params specified as env vars
- Created a GitHub action that pushes the Dockerfile-server image to Docker Hub (scout-server-stage) every time a PR is opened
- Created a GitHub action that pushes the Dockerfile-server image to Docker Hub (scout-server) every time a new release is created
- Reassign MatchMaker Exchange submission to another user when a Scout user is deleted
- Expose public API JSON gene panels endpoint, primarily to enable automated rerun checking for updates
- Add utils for dictionary type
- Filter institute cases using multiple HPO terms
- Vulture GitHub action to identify and remove unused variables and imports
### Changed
- Updated the python config file documentation in admin guide
- Case configuration parsing now uses Pydantic for improved typechecking and config handling
- Removed test matrices to speed up automatic testing of PRs
- Switch from Coveralls to Codecov to handle CI test coverage
- Speed-up CI tests by caching installation of libs and splitting tests into randomized groups using pytest-test-groups
- Improved LDAP login documentation
- Use lib flask-ldapconn instead of flask_ldap3_login> to handle ldap authentication
- Updated Managed variant documentation in user guide
- Fix and simplify creating and editing of gene panels
- Simplified gene variants search code
- Increased the height of the genes track in the IGV viewer
### Fixed
- Validate uploaded managed variant file lines, warning the user.
- Exporting validated variants with missing "genes" database key
- No results returned when searching for gene variants using a phenotype term
- Variants filtering by gene symbols file
- Make gene HGNC symbols field mandatory in gene variants page and run search only on form submit
- Make sure collaborator gene variants are still visible, even if HPO filter is used

## [4.45]
### Added
### Changed
- Start Scout also when loqusdbapi is not reachable
- Clearer definition of manual standard and custom inheritance models in gene panels
- Allow searching multiple chromosomes in filters
### Fixed
- Gene panel crashing on edit action

## [4.44]
### Added
### Changed
- Display Gene track beneath each sample track when displaying splice junctions in igv browser
- Check outdated gene symbols and update with aliases for both RD and cancer variantS
### Fixed
- Added query input check and fixed the Genes API endpoint to return a json formatted error when request is malformed
- Typo in ACMG BP6 tooltip

## [4.43.1]
### Added
- Added database index for OMIM disease term genes
### Changed
### Fixed
- Do not drop HPO terms collection when updating HPO terms via the command line
- Do not drop disease (OMIM) terms collection when updating diseases via the command line

## [4.43]
### Added
- Specify which collection(s) update/build indexes for
### Fixed
- Do not drop genes and transcripts collections when updating genes via the command line

## [4.42.1]
### Added
### Changed
### Fixed
- Freeze PyMongo lib to version<4.0 to keep supporting previous MongoDB versions
- Speed up gene panels creation and update by collecting only light gene info from database
- Avoid case page crash on Phenomizer queries timeout

## [4.42]
### Added
- Choose custom pinned variants to submit to MatchMaker Exchange
- Submit structural variant as genes to the MatchMaker Exchange
- Added function for maintainers and admins to remove gene panels
- Admins can restore deleted gene panels
- A development docker-compose file illustrating the scout/chanjo-report integration
- Show AD on variants view for cancer SV (tumor and normal)
- Cancer SV variants filter AD, AF (tumor and normal)
- Hiding the variants score column also from cancer SVs, as for the SNVs
### Changed
- Enforce same case _id and display_name when updating a case
- Enforce same individual ids, display names and affected status when updating a case
- Improved documentation for connecting to loqusdb instances (including loqusdbapi)
- Display and download HPO gene panels' gene symbols in italics
- A faster-built and lighter Docker image
- Reduce complexity of `panels` endpoint moving some code to the panels controllers
- Update requirements to use flask-ldap3-login>=0.9.17 instead of freezing WTForm
### Fixed
- Use of deprecated TextField after the upgrade of WTF to v3.0
- Freeze to WTForms to version < 3
- Remove the extra files (bed files and madeline.svg) introduced by mistake
- Cli command loading demo data in docker-compose when case custom images exist and is None
- Increased MongoDB connection serverSelectionTimeoutMS parameter to 30K (default value according to MongoDB documentation)
- Better differentiate old obs counts 0 vs N/A
- Broken cancer variants page when default gene panel was deleted
- Typo in tx_overview function in variant controllers file
- Fixed loqusdbapi SV search URL
- SV variants filtering using Decipher criterion
- Removing old gene panels that don't contain the `maintainer` key.

## [4.41.1]
### Fixed
- General reports crash for variant annotations with same variant on other cases

## [4.41]
### Added
- Extended the instructions for running the Scout Docker image (web app and cli).
- Enabled inclusion of custom images to STR variant view
### Fixed
- General case report sorting comments for variants with None genetic models
- Do not crash but redirect to variants page with error when a variant is not found for a case
- UCSC links coordinates for SV variants with start chromosome different than end chromosome
- Human readable variants name in case page for variants having start chromosome different from end chromosome
- Avoid always loading all transcripts when checking gene symbol: introduce gene captions
- Slow queries for evaluated variants on e.g. case page - use events instead
### Changed
- Rearrange variant page again, moving severity predictions down.
- More reactive layout width steps on variant page

## [4.40.1]
### Added
### Fixed
- Variants dismissed with inconsistent inheritance pattern can again be shown in general case report
- General report page for variants with genes=None
- General report crashing when variants have no panels
- Added other missing keys to case and variant dictionaries passed to general report
### Changed

## [4.40]
### Added
- A .cff citation file
- Phenotype search API endpoint
- Added pagination to phenotype API
- Extend case search to include internal MongoDB id
- Support for connecting to a MongoDB replica set (.py config files)
- Support for connecting to a MongoDB replica set (.yaml config files)
### Fixed
- Command to load the OMIM gene panel (`scout load panel --omim`)
- Unify style of pinned and causative variants' badges on case page
- Removed automatic spaces after punctuation in comments
- Remove the hardcoded number of total individuals from the variant's old observations panel
- Send delete requests to a connected Beacon using the DELETE method
- Layout of the SNV and SV variant page - move frequency up
### Changed
- Stop updating database indexes after loading exons via command line
- Display validation status badge also for not Sanger-sequenced variants
- Moved Frequencies, Severity and Local observations panels up in RD variants page
- Enabled Flask CORS to communicate CORS status to js apps
- Moved the code preparing the transcripts overview to the backend
- Refactored and filtered json data used in general case report
- Changed the database used in docker-compose file to use the official MongoDB v4.4 image
- Modified the Python (3.6, 3.8) and MongoDB (3.2, 4.4, 5.0) versions used in testing matrices (GitHub actions)
- Capitalize case search terms on institute and dashboard pages


## [4.39]
### Added
- COSMIC IDs collected from CSQ field named `COSMIC`
### Fixed
- Link to other causative variants on variant page
- Allow multiple COSMIC links for a cancer variant
- Fix floating text in severity box #2808
- Fixed MitoMap and HmtVar links for hg38 cases
- Do not open new browser tabs when downloading files
- Selectable IGV tracks on variant page
- Missing splice junctions button on variant page
- Refactor variantS representative gene selection, and use it also for cancer variant summary
### Changed
- Improve Javascript performance for displaying Chromograph images
- Make ClinVar classification more evident in cancer variant page

## [4.38]
### Added
- Option to hide Alamut button in the app config file
### Fixed
- Library deprecation warning fixed (insert is deprecated. Use insert_one or insert_many instead)
- Update genes command will not trigger an update of database indices any more
- Missing resources in temporary downloading directory when updating genes using the command line
- Restore previous variant ACMG classification in a scrollable div
- Loading spinner not stopping after downloading PDF case reports and variant list export
- Add extra Alamut links higher up on variant pages
- Improve UX for phenotypes in case page
- Filter and export of STR variants
- Update look of variants page navigation buttons
### Changed

## [4.37]
### Added
- Highlight and show version number for RefSeq MANE transcripts.
- Added integration to a rerunner service for toggling reanalysis with updated pedigree information
- SpliceAI display and parsing from VEP CSQ
- Display matching tiered variants for cancer variants
- Display a loading icon (spinner) until the page loads completely
- Display filter badges in cancer variants list
- Update genes from pre-downloaded file resources
- On login, OS, browser version and screen size are saved anonymously to understand how users are using Scout
- API returning institutes data for a given user: `/api/v1/institutes`
- API returning case data for a given institute: `/api/v1/institutes/<institute_id>/cases`
- Added GMS and Lund university hospital logos to login page
- Made display of Swedac logo configurable
- Support for displaying custom images in case view
- Individual-specific HPO terms
- Optional alamut_key in institute settings for Alamut Plus software
- Case report API endpoint
- Tooltip in case explaining that genes with genome build different than case genome build will not be added to dynamic HPO panel.
- Add DeepVariant as a caller
### Fixed
- Updated IGV to v2.8.5 to solve missing gene labels on some zoom levels
- Demo cancer case config file to load somatic SNVs and SVs only.
- Expand list of refseq trancripts in ClinVar submission form
- Renamed `All SNVs and INDELs` institute sidebar element to `Search SNVs and INDELs` and fixed its style.
- Add missing parameters to case load-config documentation
- Allow creating/editing gene panels and dynamic gene panels with genes present in genome build 38
- Bugfix broken Pytests
- Bulk dismissing variants error due to key conversion from string to integer
- Fix typo in index documentation
- Fixed crash in institute settings page if "collaborators" key is not set in database
- Don't stop Scout execution if LoqusDB call fails and print stacktrace to log
- Bug when case contains custom images with value `None`
- Bug introduced when fixing another bug in Scout-LoqusDB interaction
- Loading of OMIM diagnoses in Scout demo instance
- Remove the docker-compose with chanjo integration because it doesn't work yet.
- Fixed standard docker-compose with scout demo data and database
- Clinical variant assessments not present for pinned and causative variants on case page.
- MatchMaker matching one node at the time only
- Remove link from previously tiered variants badge in cancer variants page
- Typo in gene cell on cancer variants page
- Managed variants filter form
### Changed
- Better naming for variants buttons on cancer track (somatic, germline). Also show cancer research button if available.
- Load case with missing panels in config files, but show warning.
- Changing the (Female, Male) symbols to (F/M) letters in individuals_table and case-sma.
- Print stacktrace if case load command fails
- Added sort icon and a pointer to the cursor to all tables with sortable fields
- Moved variant, gene and panel info from the basic pane to summary panel for all variants.
- Renamed `Basics` panel to `Classify` on variant page.
- Revamped `Basics` panel to a panel dedicated to classify variants
- Revamped the summary panel to be more compact.
- Added dedicated template for cancer variants
- Removed Gene models, Gene annotations and Conservation panels for cancer variants
- Reorganized the orders of panels for variant and cancer variant views
- Added dedicated variant quality panel and removed relevant panes
- A more compact case page
- Removed OMIM genes panel
- Make genes panel, pinned variants panel, causative variants panel and ClinVar panel scrollable on case page
- Update to Scilifelab's 2020 logo
- Update Gens URL to support Gens v2.0 format
- Refactor tests for parsing case configurations
- Updated links to HPO downloadable resources
- Managed variants filtering defaults to all variant categories
- Changing the (Kind) drop-down according to (Category) drop-down in Managed variant add variant
- Moved Gens button to individuals table
- Check resource files availability before starting updating OMIM diagnoses
- Fix typo in `SHOW_OBSERVED_VARIANT_ARCHIVE` config param

## [4.36]
### Added
- Parse and save splice junction tracks from case config file
- Tooltip in observations panel, explaining that case variants with no link might be old variants, not uploaded after a case rerun
### Fixed
- Warning on overwriting variants with same position was no longer shown
- Increase the height of the dropdowns to 425px
- More indices for the case table as it grows, specifically for causatives queries
- Splice junction tracks not centered over variant genes
- Total number of research variants count
- Update variants stats in case documents every time new variants are loaded
- Bug in flashing warning messages when filtering variants
### Changed
- Clearer warning messages for genes and gene/gene-panels searches in variants filters

## [4.35]
### Added
- A new index for hgnc_symbol in the hgnc_gene collection
- A Pedigree panel in STR page
- Display Tier I and II variants in case view causatives card for cancer cases
### Fixed
- Send partial file data to igv.js when visualizing sashimi plots with splice junction tracks
- Research variants filtering by gene
- Do not attempt to populate annotations for not loaded pinned/causatives
- Add max-height to all dropdowns in filters
### Changed
- Switch off non-clinical gene warnings when filtering research variants
- Don't display OMIM disease card in case view for cancer cases
- Refactored Individuals and Causative card in case view for cancer cases
- Update and style STR case report

## [4.34]
### Added
- Saved filter lock and unlock
- Filters can optionally be marked audited, logging the filter name, user and date on the case events and general report.
- Added `ClinVar hits` and `Cosmic hits` in cancer SNVs filters
- Added `ClinVar hits` to variants filter (rare disease track)
- Load cancer demo case in docker-compose files (default and demo file)
- Inclusive-language check using [woke](https://github.com/get-woke/woke) github action
- Add link to HmtVar for mitochondrial variants (if VCF is annotated with HmtNote)
- Grey background for dismissed compounds in variants list and variant page
- Pin badge for pinned compounds in variants list and variant page
- Support LoqusDB REST API queries
- Add a docker-compose-matchmaker under scout/containers/development to test matchmaker locally
- Script to investigate consequences of symbol search bug
- Added GATK to list of SV and cancer SV callers
### Fixed
- Make MitoMap link work for hg38 again
- Export Variants feature crashing when one of the variants has no primary transcripts
- Redirect to last visited variantS page when dismissing variants from variants list
- Improved matching of SVs Loqus occurrences in other cases
- Remove padding from the list inside (Matching causatives from other cases) panel
- Pass None to get_app function in CLI base since passing script_info to app factory functions was deprecated in Flask 2.0
- Fixed failing tests due to Flask update to version 2.0
- Speed up user events view
- Causative view sort out of memory error
- Use hgnc_id for gene filter query
- Typo in case controllers displaying an error every time a patient is matched against external MatchMaker nodes
- Do not crash while attempting an update for variant documents that are too big (> 16 MB)
- Old STR causatives (and other variants) may not have HGNC symbols - fix sort lambda
- Check if gene_obj has primary_transcript before trying to access it
- Warn if a gene manually searched is in a clinical panel with an outdated name when filtering variants
- ChrPos split js not needed on STR page yet
### Changed
- Remove parsing of case `genome_version`, since it's not used anywhere downstream
- Introduce deprecation warning for Loqus configs that are not dictionaries
- SV clinical filter no longer filters out sub 100 nt variants
- Count cases in LoqusDB by variant type
- Commit pulse repo badge temporarily set to weekly
- Sort ClinVar submissions objects by ascending "Last evaluated" date
- Refactored the MatchMaker integration as an extension
- Replaced some sensitive words as suggested by woke linter
- Documentation for load-configuration rewritten.
- Add styles to MatchMaker matches table
- More detailed info on the data shared in MatchMaker submission form

## [4.33.1]
### Fixed
- Include markdown for release autodeploy docs
- Use standard inheritance model in ClinVar (https://ftp.ncbi.nlm.nih.gov/pub/GTR/standard_terms/Mode_of_inheritance.txt)
- Fix issue crash with variants that have been unflagged causative not being available in other causatives
### Added
### Changed

## [4.33]
### Fixed
- Command line crashing when updating an individual not found in database
- Dashboard page crashing when filters return no data
- Cancer variants filter by chromosome
- /api/v1/genes now searches for genes in all genome builds by default
- Upgraded igv.js to version 2.8.1 (Fixed Unparsable bed record error)
### Added
- Autodeploy docs on release
- Documentation for updating case individuals tracks
- Filter cases and dashboard stats by analysis track
### Changed
- Changed from deprecated db update method
- Pre-selected fields to run queries with in dashboard page
- Do not filter by any institute when first accessing the dashboard
- Removed OMIM panel in case view for cancer cases
- Display Tier I and II variants in case view causatives panel for cancer cases
- Refactored Individuals and Causative panels in case view for cancer cases

## [4.32.1]
### Fixed
- iSort lint check only
### Changed
- Institute cases page crashing when a case has track:Null
### Added

## [4.32]
### Added
- Load and show MITOMAP associated diseases from VCF (INFO field: MitomapAssociatedDiseases, via HmtNote)
- Show variant allele frequencies for mitochondrial variants (GRCh38 cases)
- Extend "public" json API with diseases (OMIM) and phenotypes (HPO)
- HPO gene list download now has option for clinical and non-clinical genes
- Display gene splice junctions data in sashimi plots
- Update case individuals with splice junctions tracks
- Simple Docker compose for development with local build
- Make Phenomodels subpanels collapsible
- User side documentation of cytogenomics features (Gens, Chromograph, vcf2cytosure, rhocall)
- iSort GitHub Action
- Support LoqusDB REST API queries
### Fixed
- Show other causative once, even if several events point to it
- Filtering variants by mitochondrial chromosome for cases with genome build=38
- HPO gene search button triggers any warnings for clinical / non-existing genes also on first search
- Fixed a bug in variants pages caused by MT variants without alt_frequency
- Tests for CADD score parsing function
- Fixed the look of IGV settings on SNV variant page
- Cases analyzed once shown as `rerun`
- Missing case track on case re-upload
- Fixed severity rank for SO term "regulatory region ablation"
### Changed
- Refactor according to CodeFactor - mostly reuse of duplicated code
- Phenomodels language adjustment
- Open variants in a new window (from variants page)
- Open overlapping and compound variants in a new window (from variant page)
- gnomAD link points to gnomAD v.3 (build GRCh38) for mitochondrial variants.
- Display only number of affected genes for dismissed SVs in general report
- Chromosome build check when populating the variants filter chromosome selection
- Display mitochondrial and rare diseases coverage report in cases with missing 'rare' track

## [4.31.1]
### Added
### Changed
- Remove mitochondrial and coverage report from cancer cases sidebar
### Fixed
- ClinVar page when dbSNP id is None

## [4.31]
### Added
- gnomAD annotation field in admin guide
- Export also dynamic panel genes not associated to an HPO term when downloading the HPO panel
- Primary HGNC transcript info in variant export files
- Show variant quality (QUAL field from vcf) in the variant summary
- Load/update PDF gene fusion reports (clinical and research) generated with Arriba
- Support new MANE annotations from VEP (both MANE Select and MANE Plus Clinical)
- Display on case activity the event of a user resetting all dismissed variants
- Support gnomAD population frequencies for mitochondrial variants
- Anchor links in Casedata ClinVar panels to redirect after renaming individuals
### Fixed
- Replace old docs link www.clinicalgenomics.se/scout with new https://clinical-genomics.github.io/scout
- Page formatting issues whenever case and variant comments contain extremely long strings with no spaces
- Chromograph images can be one column and have scrollbar. Removed legacy code.
- Column labels for ClinVar case submission
- Page crashing looking for LoqusDB observation when variant doesn't exist
- Missing inheritance models and custom inheritance models on newly created gene panels
- Accept only numbers in managed variants filter as position and end coordinates
- SNP id format and links in Variant page, ClinVar submission form and general report
- Case groups tooltip triggered only when mouse is on the panel header
- Loadable filters displayed in alphabetical order on variants page
### Changed
- A more compact case groups panel
- Added landscape orientation CSS style to cancer coverage and QC demo report
- Improve user documentation to create and save new gene panels
- Removed option to use space as separator when uploading gene panels
- Separating the columns of standard and custom inheritance models in gene panels
- Improved ClinVar instructions for users using non-English Excel

## [4.30.2]
### Added
### Fixed
- Use VEP RefSeq ID if RefSeq list is empty in RefSeq transcripts overview
- Bug creating variant links for variants with no end_chrom
### Changed

## [4.30.1]
### Added
### Fixed
- Cryptography dependency fixed to use version < 3.4
### Changed

## [4.30]
### Added
- Introduced a `reset dismiss variant` verb
- Button to reset all dismissed variants for a case
- Add black border to Chromograph ideograms
- Show ClinVar annotations on variantS page
- Added integration with GENS, copy number visualization tool
- Added a VUS label to the manual classification variant tags
- Add additional information to SNV verification emails
- Tooltips documenting manual annotations from default panels
- Case groups now show bam files from all cases on align view
### Fixed
- Center initial igv view on variant start with SNV/indels
- Don't set initial igv view to negative coordinates
- Display of GQ for SV and STR
- Parsing of AD and related info for STRs
- LoqusDB field in institute settings accepts only existing Loqus instances
- Fix DECIPHER link to work after DECIPHER migrated to GRCh38
- Removed visibility window param from igv.js genes track
- Updated HPO download URL
- Patch HPO download test correctly
- Reference size on STR hover not needed (also wrong)
- Introduced genome build check (allowed values: 37, 38, "37", "38") on case load
- Improve case searching by assignee full name
- Populating the LoqusDB select in institute settings
### Changed
- Cancer variants table header (pop freq etc)
- Only admin users can modify LoqusDB instance in Institute settings
- Style of case synopsis, variants and case comments
- Switched to igv.js 2.7.5
- Do not choke if case is missing research variants when research requested
- Count cases in LoqusDB by variant type
- Introduce deprecation warning for Loqus configs that are not dictionaries
- Improve create new gene panel form validation
- Make XM- transcripts less visible if they don't overlap with transcript refseq_id in variant page
- Color of gene panels and comments panels on cases and variant pages
- Do not choke if case is missing research variants when reserch requested

## [4.29.1]
### Added
### Fixed
- Always load STR variants regardless of RankScore threshold (hotfix)
### Changed

## [4.29]
### Added
- Added a page about migrating potentially breaking changes to the documentation
- markdown_include in development requirements file
- STR variants filter
- Display source, Z-score, inheritance pattern for STR annotations from Stranger (>0.6.1) if available
- Coverage and quality report to cancer view
### Fixed
- ACMG classification page crashing when trying to visualize a classification that was removed
- Pretty print HGVS on gene variants (URL-decode VEP)
- Broken or missing link in the documentation
- Multiple gene names in ClinVar submission form
- Inheritance model select field in ClinVar submission
- IGV.js >2.7.0 has an issue with the gene track zoom levels - temp freeze at 2.7.0
- Revert CORS-anywhere and introduce a local http proxy for cloud tracks
### Changed

## [4.28]
### Added
- Chromograph integration for displaying PNGs in case-page
- Add VAF to cancer case general report, and remove some of its unused fields
- Variants filter compatible with genome browser location strings
- Support for custom public igv tracks stored on the cloud
- Add tests to increase testing coverage
- Update case variants count after deleting variants
- Update IGV.js to latest (v2.7.4)
- Bypass igv.js CORS check using `https://github.com/Rob--W/cors-anywhere`
- Documentation on default and custom IGV.js tracks (admin docs)
- Lock phenomodels so they're editable by admins only
- Small case group assessment sharing
- Tutorial and files for deploying app on containers (Kubernetes pods)
- Canonical transcript and protein change of canonical transcript in exported variants excel sheet
- Support for Font Awesome version 6
- Submit to Beacon from case page sidebar
- Hide dismissed variants in variants pages and variants export function
- Systemd service files and instruction to deploy Scout using podman
### Fixed
- Bugfix: unused `chromgraph_prefix |tojson` removed
- Freeze coloredlogs temporarily
- Marrvel link
- Don't show TP53 link for silent or synonymous changes
- OMIM gene field accepts any custom number as OMIM gene
- Fix Pytest single quote vs double quote string
- Bug in gene variants search by similar cases and no similar case is found
- Delete unused file `userpanel.py`
- Primary transcripts in variant overview and general report
- Google OAuth2 login setup in README file
- Redirect to 'missing file'-icon if configured Chromograph file is missing
- Javascript error in case page
- Fix compound matching during variant loading for hg38
- Cancer variants view containing variants dismissed with cancer-specific reasons
- Zoom to SV variant length was missing IGV contig select
- Tooltips on case page when case has no default gene panels
### Changed
- Save case variants count in case document and not in sessions
- Style of gene panels multiselect on case page
- Collapse/expand main HPO checkboxes in phenomodel preview
- Replaced GQ (Genotype quality) with VAF (Variant allele frequency) in cancer variants GT table
- Allow loading of cancer cases with no tumor_purity field
- Truncate cDNA and protein changes in case report if longer than 20 characters


## [4.27]
### Added
- Exclude one or more variant categories when running variants delete command
### Fixed
### Changed

## [4.26.1]
### Added
### Fixed
- Links with 1-letter aa codes crash on frameshift etc
### Changed

## [4.26]
### Added
- Extend the delete variants command to print analysis date, track, institute, status and research status
- Delete variants by type of analysis (wgs|wes|panel)
- Links to cBioPortal, MutanTP53, IARC TP53, OncoKB, MyCancerGenome, CIViC
### Fixed
- Deleted variants count
### Changed
- Print output of variants delete command as a tab separated table

## [4.25]
### Added
- Command line function to remove variants from one or all cases
### Fixed
- Parse SMN None calls to None rather than False

## [4.24.1]
### Fixed
- Install requirements.txt via setup file

## [4.24]
### Added
- Institute-level phenotype models with sub-panels containing HPO and OMIM terms
- Runnable Docker demo
- Docker image build and push github action
- Makefile with shortcuts to docker commands
- Parse and save synopsis, phenotype and cohort terms from config files upon case upload
### Fixed
- Update dismissed variant status when variant dismissed key is missing
- Breakpoint two IGV button now shows correct chromosome when different from bp1
- Missing font lib in Docker image causing the PDF report download page to crash
- Sentieon Manta calls lack Somaticscore - load anyway
- ClinVar submissions crashing due to pinned variants that are not loaded
- Point ExAC pLI score to new gnomad server address
- Bug uploading cases missing phenotype terms in config file
- STRs loaded but not shown on browser page
- Bug when using adapter.variant.get_causatives with case_id without causatives
- Problem with fetching "solved" from scout export cases cli
- Better serialising of datetime and bson.ObjectId
- Added `volumes` folder to .gitignore
### Changed
- Make matching causative and managed variants foldable on case page
- Remove calls to PyMongo functions marked as deprecated in backend and frontend(as of version 3.7).
- Improved `scout update individual` command
- Export dynamic phenotypes with ordered gene lists as PDF


## [4.23]
### Added
- Save custom IGV track settings
- Show a flash message with clear info about non-valid genes when gene panel creation fails
- CNV report link in cancer case side navigation
- Return to comment section after editing, deleting or submitting a comment
- Managed variants
- MT vs 14 chromosome mean coverage stats if Scout is connected to Chanjo
### Fixed
- missing `vcf_cancer_sv` and `vcf_cancer_sv_research` to manual.
- Split ClinVar multiple clnsig values (slash-separated) and strip them of underscore for annotations without accession number
- Timeout of `All SNVs and INDELs` page when no valid gene is provided in the search
- Round CADD (MIPv9)
- Missing default panel value
- Invisible other causatives lines when other causatives lack gene symbols
### Changed
- Do not freeze mkdocs-material to version 4.6.1
- Remove pre-commit dependency

## [4.22]
### Added
- Editable cases comments
- Editable variants comments
### Fixed
- Empty variant activity panel
- STRs variants popover
- Split new ClinVar multiple significance terms for a variant
- Edit the selected comment, not the latest
### Changed
- Updated RELEASE docs.
- Pinned variants card style on the case page
- Merged `scout export exons` and `scout view exons` commands


## [4.21.2]
### Added
### Fixed
- Do not pre-filter research variants by (case-default) gene panels
- Show OMIM disease tooltip reliably
### Changed

## [4.21.1]
### Added
### Fixed
- Small change to Pop Freq column in variants ang gene panels to avoid strange text shrinking on small screens
- Direct use of HPO list for Clinical HPO SNV (and cancer SNV) filtering
- PDF coverage report redirecting to login page
### Changed
- Remove the option to dismiss single variants from all variants pages
- Bulk dismiss SNVs, SVs and cancer SNVs from variants pages

## [4.21]
### Added
- Support to configure LoqusDB per institute
- Highlight causative variants in the variants list
- Add tests. Mostly regarding building internal datatypes.
- Remove leading and trailing whitespaces from panel_name and display_name when panel is created
- Mark MANE transcript in list of transcripts in "Transcript overview" on variant page
- Show default panel name in case sidebar
- Previous buttons for variants pagination
- Adds a gh action that checks that the changelog is updated
- Adds a gh action that deploys new releases automatically to pypi
- Warn users if case default panels are outdated
- Define institute-specific gene panels for filtering in institute settings
- Use institute-specific gene panels in variants filtering
- Show somatic VAF for pinned and causative variants on case page

### Fixed
- Report pages redirect to login instead of crashing when session expires
- Variants filter loading in cancer variants page
- User, Causative and Cases tables not scaling to full page
- Improved docs for an initial production setup
- Compatibility with latest version of Black
- Fixed tests for Click>7
- Clinical filter required an extra click to Filter to return variants
- Restore pagination and shrink badges in the variants page tables
- Removing a user from the command line now inactivates the case only if user is last assignee and case is active
- Bugfix, LoqusDB per institute feature crashed when institute id was empty string
- Bugfix, LoqusDB calls where missing case count
- filter removal and upload for filters deleted from another page/other user
- Visualize outdated gene panels info in a popover instead of a tooltip in case page side panel

### Changed
- Highlight color on normal STRs in the variants table from green to blue
- Display breakpoints coordinates in verification emails only for structural variants


## [4.20]
### Added
- Display number of filtered variants vs number of total variants in variants page
- Search case by HPO terms
- Dismiss variant column in the variants tables
- Black and pre-commit packages to dev requirements

### Fixed
- Bug occurring when rerun is requested twice
- Peddy info fields in the demo config file
- Added load config safety check for multiple alignment files for one individual
- Formatting of cancer variants table
- Missing Score in SV variants table

### Changed
- Updated the documentation on how to create a new software release
- Genome build-aware cytobands coordinates
- Styling update of the Matchmaker card
- Select search type in case search form


## [4.19]

### Added
- Show internal ID for case
- Add internal ID for downloaded CGH files
- Export dynamic HPO gene list from case page
- Remove users as case assignees when their account is deleted
- Keep variants filters panel expanded when filters have been used

### Fixed
- Handle the ProxyFix ModuleNotFoundError when Werkzeug installed version is >1.0
- General report formatting issues whenever case and variant comments contain extremely long strings with no spaces

### Changed
- Created an institute wrapper page that contains list of cases, causatives, SNVs & Indels, user list, shared data and institute settings
- Display case name instead of case ID on clinVar submissions
- Changed icon of sample update in clinVar submissions


## [4.18]

### Added
- Filter cancer variants on cytoband coordinates
- Show dismiss reasons in a badge with hover for clinical variants
- Show an ellipsis if 10 cases or more to display with loqusdb matches
- A new blog post for version 4.17
- Tooltip to better describe Tumor and Normal columns in cancer variants
- Filter cancer SNVs and SVs by chromosome coordinates
- Default export of `Assertion method citation` to clinVar variants submission file
- Button to export up to 500 cancer variants, filtered or not
- Rename samples of a clinVar submission file

### Fixed
- Apply default gene panel on return to cancer variantS from variant view
- Revert to certificate checking when asking for Chanjo reports
- `scout download everything` command failing while downloading HPO terms

### Changed
- Turn tumor and normal allelic fraction to decimal numbers in tumor variants page
- Moved clinVar submissions code to the institutes blueprints
- Changed name of clinVar export files to FILENAME.Variant.csv and FILENAME.CaseData.csv
- Switched Google login libraries from Flask-OAuthlib to Authlib


## [4.17.1]

### Fixed
- Load cytobands for cases with chromosome build not "37" or "38"


## [4.17]

### Added
- COSMIC badge shown in cancer variants
- Default gene-panel in non-cancer structural view in url
- Filter SNVs and SVs by cytoband coordinates
- Filter cancer SNV variants by alt allele frequency in tumor
- Correct genome build in UCSC link from structural variant page



### Fixed
- Bug in clinVar form when variant has no gene
- Bug when sharing cases with the same institute twice
- Page crashing when removing causative variant tag
- Do not default to GATK caller when no caller info is provided for cancer SNVs


## [4.16.1]

### Fixed
- Fix the fix for handling of delivery reports for rerun cases

## [4.16]

### Added
- Adds possibility to add "lims_id" to cases. Currently only stored in database, not shown anywhere
- Adds verification comment box to SVs (previously only available for small variants)
- Scrollable pedigree panel

### Fixed
- Error caused by changes in WTForm (new release 2.3.x)
- Bug in OMIM case page form, causing the page to crash when a string was provided instead of a numerical OMIM id
- Fix Alamut link to work properly on hg38
- Better handling of delivery reports for rerun cases
- Small CodeFactor style issues: matchmaker results counting, a couple of incomplete tests and safer external xml
- Fix an issue with Phenomizer introduced by CodeFactor style changes

### Changed
- Updated the version of igv.js to 2.5.4

## [4.15.1]

### Added
- Display gene names in ClinVar submissions page
- Links to Varsome in variant transcripts table

### Fixed
- Small fixes to ClinVar submission form
- Gene panel page crash when old panel has no maintainers

## [4.15]

### Added
- Clinvar CNVs IGV track
- Gene panels can have maintainers
- Keep variant actions (dismissed, manual rank, mosaic, acmg, comments) upon variant re-upload
- Keep variant actions also on full case re-upload

### Fixed
- Fix the link to Ensembl for SV variants when genome build 38.
- Arrange information in columns on variant page
- Fix so that new cosmic identifier (COSV) is also acceptable #1304
- Fixed COSMIC tag in INFO (outside of CSQ) to be parses as well with `&` splitter.
- COSMIC stub URL changed to https://cancer.sanger.ac.uk/cosmic/search?q= instead.
- Updated to a version of IGV where bigBed tracks are visualized correctly
- Clinvar submission files are named according to the content (variant_data and case_data)
- Always show causatives from other cases in case overview
- Correct disease associations for gene symbol aliases that exist as separate genes
- Re-add "custom annotations" for SV variants
- The override ClinVar P/LP add-in in the Clinical Filter failed for new CSQ strings

### Changed
- Runs all CI checks in github actions

## [4.14.1]

### Fixed
- Error when variant found in loqusdb is not loaded for other case

## [4.14]

### Added
- Use github actions to run tests
- Adds CLI command to update individual alignments path
- Update HPO terms using downloaded definitions files
- Option to use alternative flask config when running `scout serve`
- Requirement to use loqusdb >= 2.5 if integrated

### Fixed
- Do not display Pedigree panel in cancer view
- Do not rely on internet connection and services available when running CI tests
- Variant loading assumes GATK if no caller set given and GATK filter status is seen in FILTER
- Pass genome build param all the way in order to get the right gene mappings for cases with build 38
- Parse correctly variants with zero frequency values
- Continue even if there are problems to create a region vcf
- STR and cancer variant navigation back to variants pages could fail

### Changed
- Improved code that sends requests to the external APIs
- Updates ranges for user ranks to fit todays usage
- Run coveralls on github actions instead of travis
- Run pip checks on github actions instead of coveralls
- For hg38 cases, change gnomAD link to point to version 3.0 (which is hg38 based)
- Show pinned or causative STR variants a bit more human readable

## [4.13.1]

### Added
### Fixed
- Typo that caused not all clinvar conflicting interpretations to be loaded no matter what
- Parse and retrieve clinvar annotations from VEP-annotated (VEP 97+) CSQ VCF field
- Variant clinvar significance shown as `not provided` whenever is `Uncertain significance`
- Phenomizer query crashing when case has no HPO terms assigned
- Fixed a bug affecting `All SNVs and INDELs` page when variants don't have canonical transcript
- Add gene name or id in cancer variant view

### Changed
- Cancer Variant view changed "Variant:Transcript:Exon:HGVS" to "Gene:Transcript:Exon:HGVS"

## [4.13]

### Added
- ClinVar SNVs track in IGV
- Add SMA view with SMN Copy Number data
- Easier to assign OMIM diagnoses from case page
- OMIM terms and specific OMIM term page

### Fixed
- Bug when adding a new gene to a panel
- Restored missing recent delivery reports
- Fixed style and links to other reports in case side panel
- Deleting cases using display_name and institute not deleting its variants
- Fixed bug that caused coordinates filter to override other filters
- Fixed a problem with finding some INS in loqusdb
- Layout on SV page when local observations without cases are present
- Make scout compatible with the new HPO definition files from `http://compbio.charite.de/jenkins/`
- General report visualization error when SNVs display names are very long


### Changed


## [4.12.4]

### Fixed
- Layout on SV page when local observations without cases are present

## [4.12.3]

### Fixed
- Case report when causative or pinned SVs have non null allele frequencies

## [4.12.2]

### Fixed
- SV variant links now take you to the SV variant page again
- Cancer variant view has cleaner table data entries for "N/A" data
- Pinned variant case level display hotfix for cancer and str - more on this later
- Cancer variants show correct alt/ref reads mirroring alt frequency now
- Always load all clinical STR variants even if a region load is attempted - index may be missing
- Same case repetition in variant local observations

## [4.12.1]

### Fixed
- Bug in variant.gene when gene has no HGVS description


## [4.12]

### Added
- Accepts `alignment_path` in load config to pass bam/cram files
- Display all phenotypes on variant page
- Display hgvs coordinates on pinned and causatives
- Clear panel pending changes
- Adds option to setup the database with static files
- Adds cli command to download the resources from CLI that scout needs
- Adds test files for merged somatic SV and CNV; as well as merged SNV, and INDEL part of #1279
- Allows for upload of OMIM-AUTO gene panel from static files without api-key

### Fixed
- Cancer case HPO panel variants link
- Fix so that some drop downs have correct size
- First IGV button in str variants page
- Cancer case activates on SNV variants
- Cases activate when STR variants are viewed
- Always calculate code coverage
- Pinned/Classification/comments in all types of variants pages
- Null values for panel's custom_inheritance_models
- Discrepancy between the manual disease transcripts and those in database in gene-edit page
- ACMG classification not showing for some causatives
- Fix bug which caused IGV.js to use hg19 reference files for hg38 data
- Bug when multiple bam files sources with non-null values are available


### Changed
- Renamed `requests` file to `scout_requests`
- Cancer variant view shows two, instead of four, decimals for allele and normal


## [4.11.1]

### Fixed
- Institute settings page
- Link institute settings to sharing institutes choices

## [4.11.0]

### Added
- Display locus name on STR variant page
- Alternative key `GNOMADAF_popmax` for Gnomad popmax allele frequency
- Automatic suggestions on how to improve the code on Pull Requests
- Parse GERP, phastCons and phyloP annotations from vep annotated CSQ fields
- Avoid flickering comment popovers in variant list
- Parse REVEL score from vep annotated CSQ fields
- Allow users to modify general institute settings
- Optionally format code automatically on commit
- Adds command to backup vital parts `scout export database`
- Parsing and displaying cancer SV variants from Manta annotated VCF files
- Dismiss cancer snv variants with cancer-specific options
- Add IGV.js UPD, RHO and TIDDIT coverage wig tracks.


### Fixed
- Slightly darker page background
- Fixed an issued with parsed conservation values from CSQ
- Clinvar submissions accessible to all users of an institute
- Header toolbar when on Clinvar page now shows institute name correctly
- Case should not always inactivate upon update
- Show dismissed snv cancer variants as grey on the cancer variants page
- Improved style of mappability link and local observations on variant page
- Convert all the GET requests to the igv view to POST request
- Error when updating gene panels using a file containing BOM chars
- Add/replace gene radio button not working in gene panels


## [4.10.1]

### Fixed
- Fixed issue with opening research variants
- Problem with coveralls not called by Travis CI
- Handle Biomart service down in tests


## [4.10.0]

### Added
- Rank score model in causatives page
- Exportable HPO terms from phenotypes page
- AMP guideline tiers for cancer variants
- Adds scroll for the transcript tab
- Added CLI option to query cases on time since case event was added
- Shadow clinical assessments also on research variants display
- Support for CRAM alignment files
- Improved str variants view : sorting by locus, grouped by allele.
- Delivery report PDF export
- New mosaicism tag option
- Add or modify individuals' age or tissue type from case page
- Display GC and allele depth in causatives table.
- Included primary reference transcript in general report
- Included partial causative variants in general report
- Remove dependency of loqusdb by utilising the CLI

### Fixed
- Fixed update OMIM command bug due to change in the header of the genemap2 file
- Removed Mosaic Tag from Cancer variants
- Fixes issue with unaligned table headers that comes with hidden Datatables
- Layout in general report PDF export
- Fixed issue on the case statistics view. The validation bars didn't show up when all institutes were selected. Now they do.
- Fixed missing path import by importing pathlib.Path
- Handle index inconsistencies in the update index functions
- Fixed layout problems


## [4.9.0]

### Added
- Improved MatchMaker pages, including visible patient contacts email address
- New badges for the github repo
- Links to [GENEMANIA](genemania.org)
- Sort gene panel list on case view.
- More automatic tests
- Allow loading of custom annotations in VCF using the SCOUT_CUSTOM info tag.

### Fixed
- Fix error when a gene is added to an empty dynamic gene panel
- Fix crash when attempting to add genes on incorrect format to dynamic gene panel
- Manual rank variant tags could be saved in a "Select a tag"-state, a problem in the variants view.
- Same case evaluations are no longer shown as gray previous evaluations on the variants page
- Stay on research pages, even if reset, next first buttons are pressed..
- Overlapping variants will now be visible on variant page again
- Fix missing classification comments and links in evaluations page
- All prioritized cases are shown on cases page


## [4.8.3]

### Added

### Fixed
- Bug when ordering sanger
- Improved scrolling over long list of genes/transcripts


## [4.8.2]

### Added

### Fixed
- Avoid opening extra tab for coverage report
- Fixed a problem when rank model version was saved as floats and not strings
- Fixed a problem with displaying dismiss variant reasons on the general report
- Disable load and delete filter buttons if there are no saved filters
- Fix problem with missing verifications
- Remove duplicate users and merge their data and activity


## [4.8.1]

### Added

### Fixed
- Prevent login fail for users with id defined by ObjectId and not email
- Prevent the app from crashing with `AttributeError: 'NoneType' object has no attribute 'message'`


## [4.8.0]

### Added
- Updated Scout to use Bootstrap 4.3
- New looks for Scout
- Improved dashboard using Chart.js
- Ask before inactivating a case where last assigned user leaves it
- Genes can be manually added to the dynamic gene list directly on the case page
- Dynamic gene panels can optionally be used with clinical filter, instead of default gene panel
- Dynamic gene panels get link out to chanjo-report for coverage report
- Load all clinvar variants with clinvar Pathogenic, Likely Pathogenic and Conflicting pathogenic
- Show transcripts with exon numbers for structural variants
- Case sort order can now be toggled between ascending and descending.
- Variants can be marked as partial causative if phenotype is available for case.
- Show a frequency tooltip hover for SV-variants.
- Added support for LDAP login system
- Search snv and structural variants by chromosomal coordinates
- Structural variants can be marked as partial causative if phenotype is available for case.
- Show normal and pathologic limits for STRs in the STR variants view.
- Institute level persistent variant filter settings that can be retrieved and used.
- export causative variants to Excel
- Add support for ROH, WIG and chromosome PNGs in case-view

### Fixed
- Fixed missing import for variants with comments
- Instructions on how to build docs
- Keep sanger order + verification when updating/reloading variants
- Fixed and moved broken filter actions (HPO gene panel and reset filter)
- Fixed string conversion to number
- UCSC links for structural variants are now separated per breakpoint (and whole variant where applicable)
- Reintroduced missing coverage report
- Fixed a bug preventing loading samples using the command line
- Better inheritance models customization for genes in gene panels
- STR variant page back to list button now does its one job.
- Allows to setup scout without a omim api key
- Fixed error causing "favicon not found" flash messages
- Removed flask --version from base cli
- Request rerun no longer changes case status. Active or archived cases inactivate on upload.
- Fixed missing tooltip on the cancer variants page
- Fixed weird Rank cell in variants page
- Next and first buttons order swap
- Added pagination (and POST capability) to cancer variants.
- Improves loading speed for variant page
- Problem with updating variant rank when no variants
- Improved Clinvar submission form
- General report crashing when dismissed variant has no valid dismiss code
- Also show collaborative case variants on the All variants view.
- Improved phenotype search using dataTables.js on phenotypes page
- Search and delete users with `email` instead of `_id`
- Fixed css styles so that multiselect options will all fit one column


## [4.7.3]

### Added
- RankScore can be used with VCFs for vcf_cancer files

### Fixed
- Fix issue with STR view next page button not doing its one job.

### Deleted
- Removed pileup as a bam viewing option. This is replaced by IGV


## [4.7.2]

### Added
- Show earlier ACMG classification in the variant list

### Fixed
- Fixed igv search not working due to igv.js dist 2.2.17
- Fixed searches for cases with a gene with variants pinned or marked causative.
- Load variant pages faster after fixing other causatives query
- Fixed mitochondrial report bug for variants without genes

## [4.7.1]

### Added

### Fixed
- Fixed bug on genes page


## [4.7.0]

### Added
- Export genes and gene panels in build GRCh38
- Search for cases with variants pinned or marked causative in a given gene.
- Search for cases phenotypically similar to a case also from WUI.
- Case variant searches can be limited to similar cases, matching HPO-terms,
  phenogroups and cohorts.
- De-archive reruns and flag them as 'inactive' if archived
- Sort cases by analysis_date, track or status
- Display cases in the following order: prioritized, active, inactive, archived, solved
- Assign case to user when user activates it or asks for rerun
- Case becomes inactive when it has no assignees
- Fetch refseq version from entrez and use it in clinvar form
- Load and export of exons for all genes, independent on refseq
- Documentation for loading/updating exons
- Showing SV variant annotations: SV cgh frequencies, gnomad-SV, local SV frequencies
- Showing transcripts mapping score in segmental duplications
- Handle requests to Ensembl Rest API
- Handle requests to Ensembl Rest Biomart
- STR variants view now displays GT and IGV link.
- Description field for gene panels
- Export exons in build 37 and 38 using the command line

### Fixed
- Fixes of and induced by build tests
- Fixed bug affecting variant observations in other cases
- Fixed a bug that showed wrong gene coverage in general panel PDF export
- MT report only shows variants occurring in the specific individual of the excel sheet
- Disable SSL certifcate verification in requests to chanjo
- Updates how intervaltree and pymongo is used to void deprecated functions
- Increased size of IGV sample tracks
- Optimized tests


## [4.6.1]

### Added

### Fixed
- Missing 'father' and 'mother' keys when parsing single individual cases


## [4.6.0]

### Added
- Description of Scout branching model in CONTRIBUTING doc
- Causatives in alphabetical order, display ACMG classification and filter by gene.
- Added 'external' to the list of analysis type options
- Adds functionality to display "Tissue type". Passed via load config.
- Update to IGV 2.

### Fixed
- Fixed alignment visualization and vcf2cytosure availability for demo case samples
- Fixed 3 bugs affecting SV pages visualization
- Reintroduced the --version cli option
- Fixed variants query by panel (hpo panel + gene panel).
- Downloaded MT report contains excel files with individuals' display name
- Refactored code in parsing of config files.


## [4.5.1]

### Added

### Fixed
- update requirement to use PyYaml version >= 5.1
- Safer code when loading config params in cli base


## [4.5.0]

### Added
- Search for similar cases from scout view CLI
- Scout cli is now invoked from the app object and works under the app context

### Fixed
- PyYaml dependency fixed to use version >= 5.1


## [4.4.1]

### Added
- Display SV rank model version when available

### Fixed
- Fixed upload of delivery report via API


## [4.4.0]

### Added
- Displaying more info on the Causatives page and hiding those not causative at the case level
- Add a comment text field to Sanger order request form, allowing a message to be included in the email
- MatchMaker Exchange integration
- List cases with empty synopsis, missing HPO terms and phenotype groups.
- Search for cases with open research list, or a given case status (active, inactive, archived)

### Fixed
- Variant query builder split into several functions
- Fixed delivery report load bug


## [4.3.3]

### Added
- Different individual table for cancer cases

### Fixed
- Dashboard collects validated variants from verification events instead of using 'sanger' field
- Cases shared with collaborators are visible again in cases page
- Force users to select a real institute to share cases with (actionbar select fix)


## [4.3.2]

### Added
- Dashboard data can be filtered using filters available in cases page
- Causatives for each institute are displayed on a dedicated page
- SNVs and and SVs are searchable across cases by gene and rank score
- A more complete report with validated variants is downloadable from dashboard

### Fixed
- Clinsig filter is fixed so clinsig numerical values are returned
- Split multi clinsig string values in different elements of clinsig array
- Regex to search in multi clinsig string values or multi revstat string values
- It works to upload vcf files with no variants now
- Combined Pileup and IGV alignments for SVs having variant start and stop on the same chromosome


## [4.3.1]

### Added
- Show calls from all callers even if call is not available
- Instructions to install cairo and pango libs from WeasyPrint page
- Display cases with number of variants from CLI
- Only display cases with number of variants above certain treshold. (Also CLI)
- Export of verified variants by CLI or from the dashboard
- Extend case level queries with default panels, cohorts and phenotype groups.
- Slice dashboard statistics display using case level queries
- Add a view where all variants for an institute can be searched across cases, filtering on gene and rank score. Allows searching research variants for cases that have research open.

### Fixed
- Fixed code to extract variant conservation (gerp, phyloP, phastCons)
- Visualization of PDF-exported gene panels
- Reintroduced the exon/intron number in variant verification email
- Sex and affected status is correctly displayed on general report
- Force number validation in SV filter by size
- Display ensembl transcripts when no refseq exists


## [4.3.0]

### Added
- Mosaicism tag on variants
- Show and filter on SweGen frequency for SVs
- Show annotations for STR variants
- Show all transcripts in verification email
- Added mitochondrial export
- Adds alternative to search for SVs shorter that the given length
- Look for 'bcftools' in the `set` field of VCFs
- Display digenic inheritance from OMIM
- Displays what refseq transcript that is primary in hgnc

### Fixed

- Archived panels displays the correct date (not retroactive change)
- Fixed problem with waiting times in gene panel exports
- Clinvar fiter not working with human readable clinsig values

## [4.2.2]

### Fixed
- Fixed gene panel create/modify from CSV file utf-8 decoding error
- Updating genes in gene panels now supports edit comments and entry version
- Gene panel export timeout error

## [4.2.1]

### Fixed
- Re-introduced gene name(s) in verification email subject
- Better PDF rendering for excluded variants in report
- Problem to access old case when `is_default` did not exist on a panel


## [4.2.0]

### Added
- New index on variant_id for events
- Display overlapping compounds on variants view

### Fixed
- Fixed broken clinical filter


## [4.1.4]

### Added
- Download of filtered SVs

### Fixed
- Fixed broken download of filtered variants
- Fixed visualization issue in gene panel PDF export
- Fixed bug when updating gene names in variant controller


## [4.1.3]

### Fixed
- Displays all primary transcripts


## [4.1.2]

### Added
- Option add/replace when updating a panel via CSV file
- More flexible versioning of the gene panels
- Printing coverage report on the bottom of the pdf case report
- Variant verification option for SVs
- Logs uri without pwd when connecting
- Disease-causing transcripts in case report
- Thicker lines in case report
- Supports HPO search for cases, both terms or if described in synopsis
- Adds sanger information to dashboard

### Fixed
- Use db name instead of **auth** as default for authentication
- Fixes so that reports can be generated even with many variants
- Fixed sanger validation popup to show individual variants queried by user and institute.
- Fixed problem with setting up scout
- Fixes problem when exac file is not available through broad ftp
- Fetch transcripts for correct build in `adapter.hgnc_gene`

## [4.1.1]
- Fix problem with institute authentication flash message in utils
- Fix problem with comments
- Fix problem with ensembl link


## [4.1.0]

### Added
- OMIM phenotypes to case report
- Command to download all panel app gene panels `scout load panel --panel-app`
- Links to genenames.org and omim on gene page
- Popup on gene at variants page with gene information
- reset sanger status to "Not validated" for pinned variants
- highlight cases with variants to be evaluated by Sanger on the cases page
- option to point to local reference files to the genome viewer pileup.js. Documented in `docs.admin-guide.server`
- option to export single variants in `scout export variants`
- option to load a multiqc report together with a case(add line in load config)
- added a view for searching HPO terms. It is accessed from the top left corner menu
- Updates the variants view for cancer variants. Adds a small cancer specific filter for known variants
- Adds hgvs information on cancer variants page
- Adds option to update phenotype groups from CLI

### Fixed
- Improved Clinvar to submit variants from different cases. Fixed HPO terms in casedata according to feedback
- Fixed broken link to case page from Sanger modal in cases view
- Now only cases with non empty lists of causative variants are returned in `adapter.case(has_causatives=True)`
- Can handle Tumor only samples
- Long lists of HGNC symbols are now possible. This was previously difficult with manual, uploaded or by HPO search when changing filter settings due to GET request limitations. Relevant pages now use POST requests. Adds the dynamic HPO panel as a selection on the gene panel dropdown.
- Variant filter defaults to default panels also on SV and Cancer variants pages.

## [4.0.0]

### WARNING ###

This is a major version update and will require that the backend of pre releases is updated.
Run commands:

```
$scout update genes
$scout update hpo
```

- Created a Clinvar submission tool, to speed up Clinvar submission of SNVs and SVs
- Added an analysis report page (html and PDF format) containing phenotype, gene panels and variants that are relevant to solve a case.

### Fixed
- Optimized evaluated variants to speed up creation of case report
- Moved igv and pileup viewer under a common folder
- Fixed MT alignment view pileup.js
- Fixed coordinates for SVs with start chromosome different from end chromosome
- Global comments shown across cases and institutes. Case-specific variant comments are shown only for that specific case.
- Links to clinvar submitted variants at the cases level
- Adapts clinvar parsing to new format
- Fixed problem in `scout update user` when the user object had no roles
- Makes pileup.js use online genome resources when viewing alignments. Now any instance of Scout can make use of this functionality.
- Fix ensembl link for structural variants
- Works even when cases does not have `'madeline_info'`
- Parses Polyphen in correct way again
- Fix problem with parsing gnomad from VEP

### Added
- Added a PDF export function for gene panels
- Added a "Filter and export" button to export custom-filtered SNVs to CSV file
- Dismiss SVs
- Added IGV alignments viewer
- Read delivery report path from case config or CLI command
- Filter for spidex scores
- All HPO terms are now added and fetched from the correct source (https://github.com/obophenotype/human-phenotype-ontology/blob/master/hp.obo)
- New command `scout update hpo`
- New command `scout update genes` will fetch all the latest information about genes and update them
- Load **all** variants found on chromosome **MT**
- Adds choice in cases overview do show as many cases as user like

### Removed
- pileup.min.js and pileup css are imported from a remote web location now
- All source files for HPO information, this is instead fetched directly from source
- All source files for gene information, this is instead fetched directly from source

## [3.0.0]
### Fixed
- hide pedigree panel unless it exists

## [1.5.1] - 2016-07-27
### Fixed
- look for both ".bam.bai" and ".bai" extensions

## [1.4.0] - 2016-03-22
### Added
- support for local frequency through loqusdb
- bunch of other stuff

## [1.3.0] - 2016-02-19
### Fixed
- Update query-phenomizer and add username/password

### Changed
- Update the way a case is checked for rerun-status

### Added
- Add new button to mark a case as "checked"
- Link to clinical variants _without_ 1000G annotation

## [1.2.2] - 2016-02-18
### Fixed
- avoid filtering out variants lacking ExAC and 1000G annotations

## [1.1.3] - 2015-10-01
### Fixed
- persist (clinical) filter when clicking load more
- fix #154 by robustly setting clinical filter func. terms

## [1.1.2] - 2015-09-07
### Fixed
- avoid replacing coverage report with none
- update SO terms, refactored

## [1.1.1] - 2015-08-20
### Fixed
- fetch case based on collaborator status (not owner)

## [1.1.0] - 2015-05-29
### Added
- link(s) to SNPedia based on RS-numbers
- new Jinja filter to "humanize" decimal numbers
- show gene panels in variant view
- new Jinja filter for decoding URL encoding
- add indicator to variants in list that have comments
- add variant number threshold and rank score threshold to load function
- add event methods to mongo adapter
- add tests for models
- show badge "old" if comment was written for a previous analysis

### Changed
- show cDNA change in transcript summary unless variant is exonic
- moved compounds table further up the page
- show dates for case uploads in ISO format
- moved variant comments higher up on page
- updated documentation for pages
- read in coverage report as blob in database and serve directly
- change ``OmimPhenotype`` to ``PhenotypeTerm``
- reorganize models sub-package
- move events (and comments) to separate collection
- only display prev/next links for the research list
- include variant type in breadcrumbs e.g. "Clinical variants"

### Removed
- drop dependency on moment.js

### Fixed
- show the same level of detail for all frequencies on all pages
- properly decode URL encoded symbols in amino acid/cDNA change strings
- fixed issue with wipe permissions in MongoDB
- include default gene lists in "variants" link in breadcrumbs

## [1.0.2] - 2015-05-20
### Changed
- update case fetching function

### Fixed
- handle multiple cases with same id

## [1.0.1] - 2015-04-28
### Fixed
- Fix building URL parameters in cases list Vue component

## [1.0.0] - 2015-04-12
Codename: Sara Lund

![Release 1.0](artwork/releases/release-1-0.jpg)

### Added
- Add email logging for unexpected errors
- New command line tool for deleting case

### Changed
- Much improved logging overall
- Updated documentation/usage guide
- Removed non-working IGV link

### Fixed
- Show sample display name in GT call
- Various small bug fixes
- Make it easier to hover over popups

## [0.0.2-rc1] - 2015-03-04
### Added
- add protein table for each variant
- add many more external links
- add coverage reports as PDFs

### Changed
- incorporate user feedback updates
- big refactor of load scripts

## [0.0.2-rc2] - 2015-03-04
### Changes
- add gene table with gene description
- reorganize inheritance models box

### Fixed
- avoid overwriting gene list on "research" load
- fix various bugs in external links

## [0.0.2-rc3] - 2015-03-05
### Added
- Activity log feed to variant view
- Adds protein change strings to ODM and Sanger email

### Changed
- Extract activity log component to macro

### Fixes
- Make Ensembl transcript links use archive website<|MERGE_RESOLUTION|>--- conflicted
+++ resolved
@@ -12,11 +12,8 @@
 - New form to create/edit users on the general users page (visible to admin users only) (#5610 and #5613)
 - Scout-Reviewer-Service endpoint to visualise PacBio trgt called expansions (#5611)
 - Updated the documentation with instructions on how, as an admin, to add/edit/remove users from the main users page (#5625)
-<<<<<<< HEAD
+- Button to remove users from the main users page (visible to admins only) (#5612)
 - Code for refreshing id token, if needed. To be used for authenticated requests to chanjo2 (#5532)
-=======
-- Button to remove users from the main users page (visible to admins only) (#5612)
->>>>>>> 55e25d26
 ### Changed
 - Avoid `utcnow()` deprecated code by installing Flask-Login from its main branch (#5592)
 - Compute chanjo2 coverage on exons only when at least case individual has analysis_type=panel (#5601)
