# Change Log
All notable changes to this project will be documented in this file.
This project adheres to [Semantic Versioning](http://semver.org/).

About changelog [here](https://keepachangelog.com/en/1.0.0/)

## []
### Added
- Config file containing codecov settings for pull requests
- Add an IGV.js direct link button from case page
- Security policy file
- Hide/shade compound variants based on rank score on variantS from filter
### Changed
- Updated deprecated Codecov GitHub action to v.2
- Simplified code of scout/adapter/mongo/variant
- Update IGV.js to v2.11.2
### Fixed
- Marrvel link for variants in genome build 38 (using liftover to build 37)
- Remove flags from codecov config file
- Fixed filter bug with high negative SPIDEX scores
<<<<<<< HEAD
- Parsing new format of OMIM case info when exporting patients to Matchmaker
=======
- Renamed button and modified link to IACR TP53, that has been moved to the US NCI: `https://tp53.isb-cgc.org/`
>>>>>>> 40227118

## [4.50.1]
### Fixed
- Show matching causative STR_repid for legacy str variants (pre Stranger hgnc_id)

## [4.50]
### Added
- Individual-specific OMIM terms
- OMIM disease descriptions in ClinVar submission form
- Add a toggle for melter rerun monitoring of cases
- Add a config option to show the rerun monitoring toggle
- Add a cli option to export cases with rerun monitoring enabled
- Add a link to STRipy for STR variants; shallow for ARX and HOXA13
- Hide by default variants only present in unaffected individuals in variants filters
- OMIM terms in general case report
- Individual-level info on OMIM and HPO terms in general case report
- PanelApp gene link among the external links on variant page
- Dashboard case filters fields help
- Filter cases by OMIM terms in cases and dashboard pages
### Fixed
- A malformed panel id request would crash with exception: now gives user warning flash with redirect
- Link to HPO resource file hosted on `http://purl.obolibrary.org`
- Gene search form when gene exists only in build 38
- Fixed odd redirect error and poor error message on missing column for gene panel csv upload
- Typo in parse variant transcripts function
- Modified keys name used to parse local observations (archived) frequencies to reflect change in MIP keys naming
- Better error handling for partly broken/timed out chanjo reports
- Broken javascript code when case Chromograph data is malformed
- Broader space for case synopsis in general report
- Show partial causatives on causatives and matching causatives panels
- Partial causative assignment in cases with no OMIM or HPO terms
- Partial causative OMIM select options in variant page
### Changed
- Slightly smaller and improved layout of content in case PDF report
- Relabel more cancer variant pages somatic for navigation
- Unify caseS nav links
- Removed unused `add_compounds` param from variant controllers function
- Changed default hg19 genome for IGV.js to legacy hg19_1kg_decoy to fix a few problematic loci
- Reduce code complexity (parse/ensembl.py)
- Silence certain fields in ClinVar export if prioritised ones exist (chrom-start-end if hgvs exist)
- Made phenotype non-mandatory when marking a variant as partial causative
- Only one phenotype condition type (OMIM or HPO) per variant is used in ClinVar submissions
- ClinVar submission variant condition prefers OMIM over HPO if available
- Use lighter version of gene objects in Omim MongoDB adapter, panels controllers, panels views and institute controllers
- Gene-variants table size is now adaptive
- Remove unused file upload on gene-variants page

## [4.49]
### Fixed
- Pydantic model types for genome_build, madeline_info, peddy_ped_check and peddy_sex_check, rank_model_version and sv_rank_model_version
- Replace `MatchMaker` with `Matchmaker` in all places visible by a user
- Save diagnosis labels along with OMIM terms in Matchmaker Exchange submission objects
- `libegl-mesa0_21.0.3-0ubuntu0.3~20.04.5_amd64.deb` lib not found by GitHub actions Docker build
- Remove unused `chromograph_image_files` and `chromograph_prefixes` keys saved when creating or updating an RD case
- Search managed variants by description and with ignore case
### Changed
- Introduced page margins on exported PDF reports
- Smaller gene fonts in downloaded HPO genes PDF reports
- Reintroduced gene coverage data in the PDF-exported general report of rare-disease cases
- Check for existence of case report files before creating sidebar links
- Better description of HPO and OMIM terms for patients submitted to Matchmaker Exchange
- Remove null non-mandatory key/values when updating a case
- Freeze WTForms<3 due to several form input rendering changes

## [4.48.1]
### Fixed
- General case PDF report for recent cases with no pedigree

## [4.48]
### Added
- Option to cancel a request for research variants in case page
### Changed
- Update igv.js to v2.10.5
- Updated example of a case delivery report
- Unfreeze cyvcf2
- Builder images used in Scout Dockerfiles
- Crash report email subject gives host name
- Export general case report to PDF using PDFKit instead of WeasyPrint
- Do not include coverage report in PDF case report since they might have different orientation
- Export cancer cases's "Coverage and QC report" to PDF using PDFKit instead of Weasyprint
- Updated cancer "Coverage and QC report" example
- Keep portrait orientation in PDF delivery report
- Export delivery report to PDF using PDFKit instead of Weasyprint
- PDF export of clinical and research HPO panels using PDFKit instead of Weasyprint
- Export gene panel report to PDF using PDFKit
- Removed WeasyPrint lib dependency

### Fixed
- Reintroduced missing links to Swegen and Beacon and dbSNP in RD variant page, summary section
- Demo delivery report orientation to fit new columns
- Missing delivery report in demo case
- Cast MNVs to SNV for test
- Export verified variants from all institutes when user is admin
- Cancer coverage and QC report not found for demo cancer case
- Pull request template instructions on how to deploy to test server
- PDF Delivery report not showing Swedac logo
- Fix code typos
- Disable codefactor raised by ESLint for javascript functions located on another file
- Loading spinner stuck after downloading a PDF gene panel report
- IGV browser crashing when file system with alignment files is not mounted

## [4.47]
### Added
- Added CADD, GnomAD and genotype calls to variantS export
### Changed
- Pull request template, to illustrate how to deploy pull request branches on cg-vm1 stage server
### Fixed
- Compiled Docker image contains a patched version (v4.9) of chanjo-report

## [4.46.1]
### Fixed
- Downloading of files generated within the app container (MT-report, verified variants, pedigrees, ..)

## [4.46]
### Added
- Created a Dockefile to be used to serve the dockerized app in production
- Modified the code to collect database params specified as env vars
- Created a GitHub action that pushes the Dockerfile-server image to Docker Hub (scout-server-stage) every time a PR is opened
- Created a GitHub action that pushes the Dockerfile-server image to Docker Hub (scout-server) every time a new release is created
- Reassign MatchMaker Exchange submission to another user when a Scout user is deleted
- Expose public API JSON gene panels endpoint, primarily to enable automated rerun checking for updates
- Add utils for dictionary type
- Filter institute cases using multiple HPO terms
- Vulture GitHub action to identify and remove unused variables and imports
### Changed
- Updated the python config file documentation in admin guide
- Case configuration parsing now uses Pydantic for improved typechecking and config handling
- Removed test matrices to speed up automatic testing of PRs
- Switch from Coveralls to Codecov to handle CI test coverage
- Speed-up CI tests by caching installation of libs and splitting tests into randomized groups using pytest-test-groups
- Improved LDAP login documentation
- Use lib flask-ldapconn instead of flask_ldap3_login> to handle ldap authentication
- Updated Managed variant documentation in user guide
- Fix and simplify creating and editing of gene panels
- Simplified gene variants search code
- Increased the height of the genes track in the IGV viewer
### Fixed
- Validate uploaded managed variant file lines, warning the user.
- Exporting validated variants with missing "genes" database key
- No results returned when searching for gene variants using a phenotype term
- Variants filtering by gene symbols file
- Make gene HGNC symbols field mandatory in gene variants page and run search only on form submit
- Make sure collaborator gene variants are still visible, even if HPO filter is used

## [4.45]
### Added
### Changed
- Start Scout also when loqusdbapi is not reachable
- Clearer definition of manual standard and custom inheritance models in gene panels
- Allow searching multiple chromosomes in filters
### Fixed
- Gene panel crashing on edit action

## [4.44]
### Added
### Changed
- Display Gene track beneath each sample track when displaying splice junctions in igv browser
- Check outdated gene symbols and update with aliases for both RD and cancer variantS
### Fixed
- Added query input check and fixed the Genes API endpoint to return a json formatted error when request is malformed
- Typo in ACMG BP6 tooltip

## [4.43.1]
### Added
- Added database index for OMIM disease term genes
### Changed
### Fixed
- Do not drop HPO terms collection when updating HPO terms via the command line
- Do not drop disease (OMIM) terms collection when updating diseases via the command line

## [4.43]
### Added
- Specify which collection(s) update/build indexes for
### Fixed
- Do not drop genes and transcripts collections when updating genes via the command line

## [4.42.1]
### Added
### Changed
### Fixed
- Freeze PyMongo lib to version<4.0 to keep supporting previous MongoDB versions
- Speed up gene panels creation and update by collecting only light gene info from database
- Avoid case page crash on Phenomizer queries timeout

## [4.42]
### Added
- Choose custom pinned variants to submit to MatchMaker Exchange
- Submit structural variant as genes to the MatchMaker Exchange
- Added function for maintainers and admins to remove gene panels
- Admins can restore deleted gene panels
- A development docker-compose file illustrating the scout/chanjo-report integration
- Show AD on variants view for cancer SV (tumor and normal)
- Cancer SV variants filter AD, AF (tumor and normal)
- Hiding the variants score column also from cancer SVs, as for the SNVs
### Changed
- Enforce same case _id and display_name when updating a case
- Enforce same individual ids, display names and affected status when updating a case
- Improved documentation for connecting to loqusdb instances (including loqusdbapi)
- Display and download HPO gene panels' gene symbols in italics
- A faster-built and lighter Docker image
- Reduce complexity of `panels` endpoint moving some code to the panels controllers
- Update requirements to use flask-ldap3-login>=0.9.17 instead of freezing WTForm
### Fixed
- Use of deprecated TextField after the upgrade of WTF to v3.0
- Freeze to WTForms to version < 3
- Remove the extra files (bed files and madeline.svg) introduced by mistake
- Cli command loading demo data in docker-compose when case custom images exist and is None
- Increased MongoDB connection serverSelectionTimeoutMS parameter to 30K (default value according to MongoDB documentation)
- Better differentiate old obs counts 0 vs N/A
- Broken cancer variants page when default gene panel was deleted
- Typo in tx_overview function in variant controllers file
- Fixed loqusdbapi SV search URL
- SV variants filtering using Decipher criterion
- Removing old gene panels that don't contain the `maintainer` key.

## [4.41.1]
### Fixed
- General reports crash for variant annotations with same variant on other cases

## [4.41]
### Added
- Extended the instructions for running the Scout Docker image (web app and cli).
- Enabled inclusion of custom images to STR variant view
### Fixed
- General case report sorting comments for variants with None genetic models
- Do not crash but redirect to variants page with error when a variant is not found for a case
- UCSC links coordinates for SV variants with start chromosome different than end chromosome
- Human readable variants name in case page for variants having start chromosome different from end chromosome
- Avoid always loading all transcripts when checking gene symbol: introduce gene captions
- Slow queries for evaluated variants on e.g. case page - use events instead
### Changed
- Rearrange variant page again, moving severity predictions down.
- More reactive layout width steps on variant page

## [4.40.1]
### Added
### Fixed
- Variants dismissed with inconsistent inheritance pattern can again be shown in general case report
- General report page for variants with genes=None
- General report crashing when variants have no panels
- Added other missing keys to case and variant dictionaries passed to general report
### Changed

## [4.40]
### Added
- A .cff citation file
- Phenotype search API endpoint
- Added pagination to phenotype API
- Extend case search to include internal MongoDB id
- Support for connecting to a MongoDB replica set (.py config files)
- Support for connecting to a MongoDB replica set (.yaml config files)
### Fixed
- Command to load the OMIM gene panel (`scout load panel --omim`)
- Unify style of pinned and causative variants' badges on case page
- Removed automatic spaces after punctuation in comments
- Remove the hardcoded number of total individuals from the variant's old observations panel
- Send delete requests to a connected Beacon using the DELETE method
- Layout of the SNV and SV variant page - move frequency up
### Changed
- Stop updating database indexes after loading exons via command line
- Display validation status badge also for not Sanger-sequenced variants
- Moved Frequencies, Severity and Local observations panels up in RD variants page
- Enabled Flask CORS to communicate CORS status to js apps
- Moved the code preparing the transcripts overview to the backend
- Refactored and filtered json data used in general case report
- Changed the database used in docker-compose file to use the official MongoDB v4.4 image
- Modified the Python (3.6, 3.8) and MongoDB (3.2, 4.4, 5.0) versions used in testing matrices (GitHub actions)
- Capitalize case search terms on institute and dashboard pages


## [4.39]
### Added
- COSMIC IDs collected from CSQ field named `COSMIC`
### Fixed
- Link to other causative variants on variant page
- Allow multiple COSMIC links for a cancer variant
- Fix floating text in severity box #2808
- Fixed MitoMap and HmtVar links for hg38 cases
- Do not open new browser tabs when downloading files
- Selectable IGV tracks on variant page
- Missing splice junctions button on variant page
- Refactor variantS representative gene selection, and use it also for cancer variant summary
### Changed
- Improve Javascript performance for displaying Chromograph images
- Make ClinVar classification more evident in cancer variant page

## [4.38]
### Added
- Option to hide Alamut button in the app config file
### Fixed
- Library deprecation warning fixed (insert is deprecated. Use insert_one or insert_many instead)
- Update genes command will not trigger an update of database indices any more
- Missing resources in temporary downloading directory when updating genes using the command line
- Restore previous variant ACMG classification in a scrollable div
- Loading spinner not stopping after downloading PDF case reports and variant list export
- Add extra Alamut links higher up on variant pages
- Improve UX for phenotypes in case page
- Filter and export of STR variants
- Update look of variants page navigation buttons
### Changed

## [4.37]
### Added
- Highlight and show version number for RefSeq MANE transcripts.
- Added integration to a rerunner service for toggling reanalysis with updated pedigree information
- SpliceAI display and parsing from VEP CSQ
- Display matching tiered variants for cancer variants
- Display a loading icon (spinner) until the page loads completely
- Display filter badges in cancer variants list
- Update genes from pre-downloaded file resources
- On login, OS, browser version and screen size are saved anonymously to understand how users are using Scout
- API returning institutes data for a given user: `/api/v1/institutes`
- API returning case data for a given institute: `/api/v1/institutes/<institute_id>/cases`
- Added GMS and Lund university hospital logos to login page
- Made display of Swedac logo configurable
- Support for displaying custom images in case view
- Individual-specific HPO terms
- Optional alamut_key in institute settings for Alamut Plus software
- Case report API endpoint
- Tooltip in case explaining that genes with genome build different than case genome build will not be added to dynamic HPO panel.
- Add DeepVariant as a caller
### Fixed
- Updated IGV to v2.8.5 to solve missing gene labels on some zoom levels
- Demo cancer case config file to load somatic SNVs and SVs only.
- Expand list of refseq trancripts in ClinVar submission form
- Renamed `All SNVs and INDELs` institute sidebar element to `Search SNVs and INDELs` and fixed its style.
- Add missing parameters to case load-config documentation
- Allow creating/editing gene panels and dynamic gene panels with genes present in genome build 38
- Bugfix broken Pytests
- Bulk dismissing variants error due to key conversion from string to integer
- Fix typo in index documentation
- Fixed crash in institute settings page if "collaborators" key is not set in database
- Don't stop Scout execution if LoqusDB call fails and print stacktrace to log
- Bug when case contains custom images with value `None`
- Bug introduced when fixing another bug in Scout-LoqusDB interaction
- Loading of OMIM diagnoses in Scout demo instance
- Remove the docker-compose with chanjo integration because it doesn't work yet.
- Fixed standard docker-compose with scout demo data and database
- Clinical variant assessments not present for pinned and causative variants on case page.
- MatchMaker matching one node at the time only
- Remove link from previously tiered variants badge in cancer variants page
- Typo in gene cell on cancer variants page
- Managed variants filter form
### Changed
- Better naming for variants buttons on cancer track (somatic, germline). Also show cancer research button if available.
- Load case with missing panels in config files, but show warning.
- Changing the (Female, Male) symbols to (F/M) letters in individuals_table and case-sma.
- Print stacktrace if case load command fails
- Added sort icon and a pointer to the cursor to all tables with sortable fields
- Moved variant, gene and panel info from the basic pane to summary panel for all variants.
- Renamed `Basics` panel to `Classify` on variant page.
- Revamped `Basics` panel to a panel dedicated to classify variants
- Revamped the summary panel to be more compact.
- Added dedicated template for cancer variants
- Removed Gene models, Gene annotations and Conservation panels for cancer variants
- Reorganized the orders of panels for variant and cancer variant views
- Added dedicated variant quality panel and removed relevant panes
- A more compact case page
- Removed OMIM genes panel
- Make genes panel, pinned variants panel, causative variants panel and ClinVar panel scrollable on case page
- Update to Scilifelab's 2020 logo
- Update Gens URL to support Gens v2.0 format
- Refactor tests for parsing case configurations
- Updated links to HPO downloadable resources
- Managed variants filtering defaults to all variant categories
- Changing the (Kind) drop-down according to (Category) drop-down in Managed variant add variant
- Moved Gens button to individuals table
- Check resource files availability before starting updating OMIM diagnoses
- Fix typo in `SHOW_OBSERVED_VARIANT_ARCHIVE` config param

## [4.36]
### Added
- Parse and save splice junction tracks from case config file
- Tooltip in observations panel, explaining that case variants with no link might be old variants, not uploaded after a case rerun
### Fixed
- Warning on overwriting variants with same position was no longer shown
- Increase the height of the dropdowns to 425px
- More indices for the case table as it grows, specifically for causatives queries
- Splice junction tracks not centered over variant genes
- Total number of research variants count
- Update variants stats in case documents every time new variants are loaded
- Bug in flashing warning messages when filtering variants
### Changed
- Clearer warning messages for genes and gene/gene-panels searches in variants filters

## [4.35]
### Added
- A new index for hgnc_symbol in the hgnc_gene collection
- A Pedigree panel in STR page
- Display Tier I and II variants in case view causatives card for cancer cases
### Fixed
- Send partial file data to igv.js when visualizing sashimi plots with splice junction tracks
- Research variants filtering by gene
- Do not attempt to populate annotations for not loaded pinned/causatives
- Add max-height to all dropdowns in filters
### Changed
- Switch off non-clinical gene warnings when filtering research variants
- Don't display OMIM disease card in case view for cancer cases
- Refactored Individuals and Causative card in case view for cancer cases
- Update and style STR case report

## [4.34]
### Added
- Saved filter lock and unlock
- Filters can optionally be marked audited, logging the filter name, user and date on the case events and general report.
- Added `ClinVar hits` and `Cosmic hits` in cancer SNVs filters
- Added `ClinVar hits` to variants filter (rare disease track)
- Load cancer demo case in docker-compose files (default and demo file)
- Inclusive-language check using [woke](https://github.com/get-woke/woke) github action
- Add link to HmtVar for mitochondrial variants (if VCF is annotated with HmtNote)
- Grey background for dismissed compounds in variants list and variant page
- Pin badge for pinned compounds in variants list and variant page
- Support LoqusDB REST API queries
- Add a docker-compose-matchmaker under scout/containers/development to test matchmaker locally
- Script to investigate consequences of symbol search bug
- Added GATK to list of SV and cancer SV callers
### Fixed
- Make MitoMap link work for hg38 again
- Export Variants feature crashing when one of the variants has no primary transcripts
- Redirect to last visited variantS page when dismissing variants from variants list
- Improved matching of SVs Loqus occurrences in other cases
- Remove padding from the list inside (Matching causatives from other cases) panel
- Pass None to get_app function in CLI base since passing script_info to app factory functions was deprecated in Flask 2.0
- Fixed failing tests due to Flask update to version 2.0
- Speed up user events view
- Causative view sort out of memory error
- Use hgnc_id for gene filter query
- Typo in case controllers displaying an error every time a patient is matched against external MatchMaker nodes
- Do not crash while attempting an update for variant documents that are too big (> 16 MB)
- Old STR causatives (and other variants) may not have HGNC symbols - fix sort lambda
- Check if gene_obj has primary_transcript before trying to access it
- Warn if a gene manually searched is in a clinical panel with an outdated name when filtering variants
- ChrPos split js not needed on STR page yet
### Changed
- Remove parsing of case `genome_version`, since it's not used anywhere downstream
- Introduce deprecation warning for Loqus configs that are not dictionaries
- SV clinical filter no longer filters out sub 100 nt variants
- Count cases in LoqusDB by variant type
- Commit pulse repo badge temporarily set to weekly
- Sort ClinVar submissions objects by ascending "Last evaluated" date
- Refactored the MatchMaker integration as an extension
- Replaced some sensitive words as suggested by woke linter
- Documentation for load-configuration rewritten.
- Add styles to MatchMaker matches table
- More detailed info on the data shared in MatchMaker submission form

## [4.33.1]
### Fixed
- Include markdown for release autodeploy docs
- Use standard inheritance model in ClinVar (https://ftp.ncbi.nlm.nih.gov/pub/GTR/standard_terms/Mode_of_inheritance.txt)
- Fix issue crash with variants that have been unflagged causative not being available in other causatives
### Added
### Changed

## [4.33]
### Fixed
- Command line crashing when updating an individual not found in database
- Dashboard page crashing when filters return no data
- Cancer variants filter by chromosome
- /api/v1/genes now searches for genes in all genome builds by default
- Upgraded igv.js to version 2.8.1 (Fixed Unparsable bed record error)
### Added
- Autodeploy docs on release
- Documentation for updating case individuals tracks
- Filter cases and dashboard stats by analysis track
### Changed
- Changed from deprecated db update method
- Pre-selected fields to run queries with in dashboard page
- Do not filter by any institute when first accessing the dashboard
- Removed OMIM panel in case view for cancer cases
- Display Tier I and II variants in case view causatives panel for cancer cases
- Refactored Individuals and Causative panels in case view for cancer cases

## [4.32.1]
### Fixed
- iSort lint check only
### Changed
- Institute cases page crashing when a case has track:Null
### Added

## [4.32]
### Added
- Load and show MITOMAP associated diseases from VCF (INFO field: MitomapAssociatedDiseases, via HmtNote)
- Show variant allele frequencies for mitochondrial variants (GRCh38 cases)
- Extend "public" json API with diseases (OMIM) and phenotypes (HPO)
- HPO gene list download now has option for clinical and non-clinical genes
- Display gene splice junctions data in sashimi plots
- Update case individuals with splice junctions tracks
- Simple Docker compose for development with local build
- Make Phenomodels subpanels collapsible
- User side documentation of cytogenomics features (Gens, Chromograph, vcf2cytosure, rhocall)
- iSort GitHub Action
- Support LoqusDB REST API queries
### Fixed
- Show other causative once, even if several events point to it
- Filtering variants by mitochondrial chromosome for cases with genome build=38
- HPO gene search button triggers any warnings for clinical / non-existing genes also on first search
- Fixed a bug in variants pages caused by MT variants without alt_frequency
- Tests for CADD score parsing function
- Fixed the look of IGV settings on SNV variant page
- Cases analyzed once shown as `rerun`
- Missing case track on case re-upload
- Fixed severity rank for SO term "regulatory region ablation"
### Changed
- Refactor according to CodeFactor - mostly reuse of duplicated code
- Phenomodels language adjustment
- Open variants in a new window (from variants page)
- Open overlapping and compound variants in a new window (from variant page)
- gnomAD link points to gnomAD v.3 (build GRCh38) for mitochondrial variants.
- Display only number of affected genes for dismissed SVs in general report
- Chromosome build check when populating the variants filter chromosome selection
- Display mitochondrial and rare diseases coverage report in cases with missing 'rare' track

## [4.31.1]
### Added
### Changed
- Remove mitochondrial and coverage report from cancer cases sidebar
### Fixed
- ClinVar page when dbSNP id is None

## [4.31]
### Added
- gnomAD annotation field in admin guide
- Export also dynamic panel genes not associated to an HPO term when downloading the HPO panel
- Primary HGNC transcript info in variant export files
- Show variant quality (QUAL field from vcf) in the variant summary
- Load/update PDF gene fusion reports (clinical and research) generated with Arriba
- Support new MANE annotations from VEP (both MANE Select and MANE Plus Clinical)
- Display on case activity the event of a user resetting all dismissed variants
- Support gnomAD population frequencies for mitochondrial variants
- Anchor links in Casedata ClinVar panels to redirect after renaming individuals
### Fixed
- Replace old docs link www.clinicalgenomics.se/scout with new https://clinical-genomics.github.io/scout
- Page formatting issues whenever case and variant comments contain extremely long strings with no spaces
- Chromograph images can be one column and have scrollbar. Removed legacy code.
- Column labels for ClinVar case submission
- Page crashing looking for LoqusDB observation when variant doesn't exist
- Missing inheritance models and custom inheritance models on newly created gene panels
- Accept only numbers in managed variants filter as position and end coordinates
- SNP id format and links in Variant page, ClinVar submission form and general report
- Case groups tooltip triggered only when mouse is on the panel header
### Changed
- A more compact case groups panel
- Added landscape orientation CSS style to cancer coverage and QC demo report
- Improve user documentation to create and save new gene panels
- Removed option to use space as separator when uploading gene panels
- Separating the columns of standard and custom inheritance models in gene panels
- Improved ClinVar instructions for users using non-English Excel

## [4.30.2]
### Added
### Fixed
- Use VEP RefSeq ID if RefSeq list is empty in RefSeq transcripts overview
- Bug creating variant links for variants with no end_chrom
### Changed

## [4.30.1]
### Added
### Fixed
- Cryptography dependency fixed to use version < 3.4
### Changed

## [4.30]
### Added
- Introduced a `reset dismiss variant` verb
- Button to reset all dismissed variants for a case
- Add black border to Chromograph ideograms
- Show ClinVar annotations on variantS page
- Added integration with GENS, copy number visualization tool
- Added a VUS label to the manual classification variant tags
- Add additional information to SNV verification emails
- Tooltips documenting manual annotations from default panels
- Case groups now show bam files from all cases on align view
### Fixed
- Center initial igv view on variant start with SNV/indels
- Don't set initial igv view to negative coordinates
- Display of GQ for SV and STR
- Parsing of AD and related info for STRs
- LoqusDB field in institute settings accepts only existing Loqus instances
- Fix DECIPHER link to work after DECIPHER migrated to GRCh38
- Removed visibility window param from igv.js genes track
- Updated HPO download URL
- Patch HPO download test correctly
- Reference size on STR hover not needed (also wrong)
- Introduced genome build check (allowed values: 37, 38, "37", "38") on case load
- Improve case searching by assignee full name
- Populating the LoqusDB select in institute settings
### Changed
- Cancer variants table header (pop freq etc)
- Only admin users can modify LoqusDB instance in Institute settings
- Style of case synopsis, variants and case comments
- Switched to igv.js 2.7.5
- Do not choke if case is missing research variants when research requested
- Count cases in LoqusDB by variant type
- Introduce deprecation warning for Loqus configs that are not dictionaries
- Improve create new gene panel form validation
- Make XM- transcripts less visible if they don't overlap with transcript refseq_id in variant page
- Color of gene panels and comments panels on cases and variant pages
- Do not choke if case is missing research variants when reserch requested

## [4.29.1]
### Added
### Fixed
- Always load STR variants regardless of RankScore threshold (hotfix)
### Changed

## [4.29]
### Added
- Added a page about migrating potentially breaking changes to the documentation
- markdown_include in development requirements file
- STR variants filter
- Display source, Z-score, inheritance pattern for STR annotations from Stranger (>0.6.1) if available
- Coverage and quality report to cancer view
### Fixed
- ACMG classification page crashing when trying to visualize a classification that was removed
- Pretty print HGVS on gene variants (URL-decode VEP)
- Broken or missing link in the documentation
- Multiple gene names in ClinVar submission form
- Inheritance model select field in ClinVar submission
- IGV.js >2.7.0 has an issue with the gene track zoom levels - temp freeze at 2.7.0
- Revert CORS-anywhere and introduce a local http proxy for cloud tracks
### Changed

## [4.28]
### Added
- Chromograph integration for displaying PNGs in case-page
- Add VAF to cancer case general report, and remove some of its unused fields
- Variants filter compatible with genome browser location strings
- Support for custom public igv tracks stored on the cloud
- Add tests to increase testing coverage
- Update case variants count after deleting variants
- Update IGV.js to latest (v2.7.4)
- Bypass igv.js CORS check using `https://github.com/Rob--W/cors-anywhere`
- Documentation on default and custom IGV.js tracks (admin docs)
- Lock phenomodels so they're editable by admins only
- Small case group assessment sharing
- Tutorial and files for deploying app on containers (Kubernetes pods)
- Canonical transcript and protein change of canonical transcript in exported variants excel sheet
- Support for Font Awesome version 6
- Submit to Beacon from case page sidebar
- Hide dismissed variants in variants pages and variants export function
- Systemd service files and instruction to deploy Scout using podman
### Fixed
- Bugfix: unused `chromgraph_prefix |tojson` removed
- Freeze coloredlogs temporarily
- Marrvel link
- Don't show TP53 link for silent or synonymous changes
- OMIM gene field accepts any custom number as OMIM gene
- Fix Pytest single quote vs double quote string
- Bug in gene variants search by similar cases and no similar case is found
- Delete unused file `userpanel.py`
- Primary transcripts in variant overview and general report
- Google OAuth2 login setup in README file
- Redirect to 'missing file'-icon if configured Chromograph file is missing
- Javascript error in case page
- Fix compound matching during variant loading for hg38
- Cancer variants view containing variants dismissed with cancer-specific reasons
- Zoom to SV variant length was missing IGV contig select
- Tooltips on case page when case has no default gene panels
### Changed
- Save case variants count in case document and not in sessions
- Style of gene panels multiselect on case page
- Collapse/expand main HPO checkboxes in phenomodel preview
- Replaced GQ (Genotype quality) with VAF (Variant allele frequency) in cancer variants GT table
- Allow loading of cancer cases with no tumor_purity field
- Truncate cDNA and protein changes in case report if longer than 20 characters


## [4.27]
### Added
- Exclude one or more variant categories when running variants delete command
### Fixed
### Changed

## [4.26.1]
### Added
### Fixed
- Links with 1-letter aa codes crash on frameshift etc
### Changed

## [4.26]
### Added
- Extend the delete variants command to print analysis date, track, institute, status and research status
- Delete variants by type of analysis (wgs|wes|panel)
- Links to cBioPortal, MutanTP53, IARC TP53, OncoKB, MyCancerGenome, CIViC
### Fixed
- Deleted variants count
### Changed
- Print output of variants delete command as a tab separated table

## [4.25]
### Added
- Command line function to remove variants from one or all cases
### Fixed
- Parse SMN None calls to None rather than False

## [4.24.1]
### Fixed
- Install requirements.txt via setup file

## [4.24]
### Added
- Institute-level phenotype models with sub-panels containing HPO and OMIM terms
- Runnable Docker demo
- Docker image build and push github action
- Makefile with shortcuts to docker commands
- Parse and save synopsis, phenotype and cohort terms from config files upon case upload
### Fixed
- Update dismissed variant status when variant dismissed key is missing
- Breakpoint two IGV button now shows correct chromosome when different from bp1
- Missing font lib in Docker image causing the PDF report download page to crash
- Sentieon Manta calls lack Somaticscore - load anyway
- ClinVar submissions crashing due to pinned variants that are not loaded
- Point ExAC pLI score to new gnomad server address
- Bug uploading cases missing phenotype terms in config file
- STRs loaded but not shown on browser page
- Bug when using adapter.variant.get_causatives with case_id without causatives
- Problem with fetching "solved" from scout export cases cli
- Better serialising of datetime and bson.ObjectId
- Added `volumes` folder to .gitignore
### Changed
- Make matching causative and managed variants foldable on case page
- Remove calls to PyMongo functions marked as deprecated in backend and frontend(as of version 3.7).
- Improved `scout update individual` command
- Export dynamic phenotypes with ordered gene lists as PDF


## [4.23]
### Added
- Save custom IGV track settings
- Show a flash message with clear info about non-valid genes when gene panel creation fails
- CNV report link in cancer case side navigation
- Return to comment section after editing, deleting or submitting a comment
- Managed variants
- MT vs 14 chromosome mean coverage stats if Scout is connected to Chanjo
### Fixed
- missing `vcf_cancer_sv` and `vcf_cancer_sv_research` to manual.
- Split ClinVar multiple clnsig values (slash-separated) and strip them of underscore for annotations without accession number
- Timeout of `All SNVs and INDELs` page when no valid gene is provided in the search
- Round CADD (MIPv9)
- Missing default panel value
- Invisible other causatives lines when other causatives lack gene symbols
### Changed
- Do not freeze mkdocs-material to version 4.6.1
- Remove pre-commit dependency

## [4.22]
### Added
- Editable cases comments
- Editable variants comments
### Fixed
- Empty variant activity panel
- STRs variants popover
- Split new ClinVar multiple significance terms for a variant
- Edit the selected comment, not the latest
### Changed
- Updated RELEASE docs.
- Pinned variants card style on the case page
- Merged `scout export exons` and `scout view exons` commands


## [4.21.2]
### Added
### Fixed
- Do not pre-filter research variants by (case-default) gene panels
- Show OMIM disease tooltip reliably
### Changed

## [4.21.1]
### Added
### Fixed
- Small change to Pop Freq column in variants ang gene panels to avoid strange text shrinking on small screens
- Direct use of HPO list for Clinical HPO SNV (and cancer SNV) filtering
- PDF coverage report redirecting to login page
### Changed
- Remove the option to dismiss single variants from all variants pages
- Bulk dismiss SNVs, SVs and cancer SNVs from variants pages

## [4.21]
### Added
- Support to configure LoqusDB per institute
- Highlight causative variants in the variants list
- Add tests. Mostly regarding building internal datatypes.
- Remove leading and trailing whitespaces from panel_name and display_name when panel is created
- Mark MANE transcript in list of transcripts in "Transcript overview" on variant page
- Show default panel name in case sidebar
- Previous buttons for variants pagination
- Adds a gh action that checks that the changelog is updated
- Adds a gh action that deploys new releases automatically to pypi
- Warn users if case default panels are outdated
- Define institute-specific gene panels for filtering in institute settings
- Use institute-specific gene panels in variants filtering
- Show somatic VAF for pinned and causative variants on case page

### Fixed
- Report pages redirect to login instead of crashing when session expires
- Variants filter loading in cancer variants page
- User, Causative and Cases tables not scaling to full page
- Improved docs for an initial production setup
- Compatibility with latest version of Black
- Fixed tests for Click>7
- Clinical filter required an extra click to Filter to return variants
- Restore pagination and shrink badges in the variants page tables
- Removing a user from the command line now inactivates the case only if user is last assignee and case is active
- Bugfix, LoqusDB per institute feature crashed when institute id was empty string
- Bugfix, LoqusDB calls where missing case count
- filter removal and upload for filters deleted from another page/other user
- Visualize outdated gene panels info in a popover instead of a tooltip in case page side panel

### Changed
- Highlight color on normal STRs in the variants table from green to blue
- Display breakpoints coordinates in verification emails only for structural variants


## [4.20]
### Added
- Display number of filtered variants vs number of total variants in variants page
- Search case by HPO terms
- Dismiss variant column in the variants tables
- Black and pre-commit packages to dev requirements

### Fixed
- Bug occurring when rerun is requested twice
- Peddy info fields in the demo config file
- Added load config safety check for multiple alignment files for one individual
- Formatting of cancer variants table
- Missing Score in SV variants table

### Changed
- Updated the documentation on how to create a new software release
- Genome build-aware cytobands coordinates
- Styling update of the Matchmaker card
- Select search type in case search form


## [4.19]

### Added
- Show internal ID for case
- Add internal ID for downloaded CGH files
- Export dynamic HPO gene list from case page
- Remove users as case assignees when their account is deleted
- Keep variants filters panel expanded when filters have been used

### Fixed
- Handle the ProxyFix ModuleNotFoundError when Werkzeug installed version is >1.0
- General report formatting issues whenever case and variant comments contain extremely long strings with no spaces

### Changed
- Created an institute wrapper page that contains list of cases, causatives, SNVs & Indels, user list, shared data and institute settings
- Display case name instead of case ID on clinVar submissions
- Changed icon of sample update in clinVar submissions


## [4.18]

### Added
- Filter cancer variants on cytoband coordinates
- Show dismiss reasons in a badge with hover for clinical variants
- Show an ellipsis if 10 cases or more to display with loqusdb matches
- A new blog post for version 4.17
- Tooltip to better describe Tumor and Normal columns in cancer variants
- Filter cancer SNVs and SVs by chromosome coordinates
- Default export of `Assertion method citation` to clinVar variants submission file
- Button to export up to 500 cancer variants, filtered or not
- Rename samples of a clinVar submission file

### Fixed
- Apply default gene panel on return to cancer variantS from variant view
- Revert to certificate checking when asking for Chanjo reports
- `scout download everything` command failing while downloading HPO terms

### Changed
- Turn tumor and normal allelic fraction to decimal numbers in tumor variants page
- Moved clinVar submissions code to the institutes blueprints
- Changed name of clinVar export files to FILENAME.Variant.csv and FILENAME.CaseData.csv
- Switched Google login libraries from Flask-OAuthlib to Authlib


## [4.17.1]

### Fixed
- Load cytobands for cases with chromosome build not "37" or "38"


## [4.17]

### Added
- COSMIC badge shown in cancer variants
- Default gene-panel in non-cancer structural view in url
- Filter SNVs and SVs by cytoband coordinates
- Filter cancer SNV variants by alt allele frequency in tumor
- Correct genome build in UCSC link from structural variant page



### Fixed
- Bug in clinVar form when variant has no gene
- Bug when sharing cases with the same institute twice
- Page crashing when removing causative variant tag
- Do not default to GATK caller when no caller info is provided for cancer SNVs


## [4.16.1]

### Fixed
- Fix the fix for handling of delivery reports for rerun cases

## [4.16]

### Added
- Adds possibility to add "lims_id" to cases. Currently only stored in database, not shown anywhere
- Adds verification comment box to SVs (previously only available for small variants)
- Scrollable pedigree panel

### Fixed
- Error caused by changes in WTForm (new release 2.3.x)
- Bug in OMIM case page form, causing the page to crash when a string was provided instead of a numerical OMIM id
- Fix Alamut link to work properly on hg38
- Better handling of delivery reports for rerun cases
- Small CodeFactor style issues: matchmaker results counting, a couple of incomplete tests and safer external xml
- Fix an issue with Phenomizer introduced by CodeFactor style changes

### Changed
- Updated the version of igv.js to 2.5.4

## [4.15.1]

### Added
- Display gene names in ClinVar submissions page
- Links to Varsome in variant transcripts table

### Fixed
- Small fixes to ClinVar submission form
- Gene panel page crash when old panel has no maintainers

## [4.15]

### Added
- Clinvar CNVs IGV track
- Gene panels can have maintainers
- Keep variant actions (dismissed, manual rank, mosaic, acmg, comments) upon variant re-upload
- Keep variant actions also on full case re-upload

### Fixed
- Fix the link to Ensembl for SV variants when genome build 38.
- Arrange information in columns on variant page
- Fix so that new cosmic identifier (COSV) is also acceptable #1304
- Fixed COSMIC tag in INFO (outside of CSQ) to be parses as well with `&` splitter.
- COSMIC stub URL changed to https://cancer.sanger.ac.uk/cosmic/search?q= instead.
- Updated to a version of IGV where bigBed tracks are visualized correctly
- Clinvar submission files are named according to the content (variant_data and case_data)
- Always show causatives from other cases in case overview
- Correct disease associations for gene symbol aliases that exist as separate genes
- Re-add "custom annotations" for SV variants
- The override ClinVar P/LP add-in in the Clinical Filter failed for new CSQ strings

### Changed
- Runs all CI checks in github actions

## [4.14.1]

### Fixed
- Error when variant found in loqusdb is not loaded for other case

## [4.14]

### Added
- Use github actions to run tests
- Adds CLI command to update individual alignments path
- Update HPO terms using downloaded definitions files
- Option to use alternative flask config when running `scout serve`
- Requirement to use loqusdb >= 2.5 if integrated

### Fixed
- Do not display Pedigree panel in cancer view
- Do not rely on internet connection and services available when running CI tests
- Variant loading assumes GATK if no caller set given and GATK filter status is seen in FILTER
- Pass genome build param all the way in order to get the right gene mappings for cases with build 38
- Parse correctly variants with zero frequency values
- Continue even if there are problems to create a region vcf
- STR and cancer variant navigation back to variants pages could fail

### Changed
- Improved code that sends requests to the external APIs
- Updates ranges for user ranks to fit todays usage
- Run coveralls on github actions instead of travis
- Run pip checks on github actions instead of coveralls
- For hg38 cases, change gnomAD link to point to version 3.0 (which is hg38 based)
- Show pinned or causative STR variants a bit more human readable

## [4.13.1]

### Added
### Fixed
- Typo that caused not all clinvar conflicting interpretations to be loaded no matter what
- Parse and retrieve clinvar annotations from VEP-annotated (VEP 97+) CSQ VCF field
- Variant clinvar significance shown as `not provided` whenever is `Uncertain significance`
- Phenomizer query crashing when case has no HPO terms assigned
- Fixed a bug affecting `All SNVs and INDELs` page when variants don't have canonical transcript
- Add gene name or id in cancer variant view

### Changed
- Cancer Variant view changed "Variant:Transcript:Exon:HGVS" to "Gene:Transcript:Exon:HGVS"

## [4.13]

### Added
- ClinVar SNVs track in IGV
- Add SMA view with SMN Copy Number data
- Easier to assign OMIM diagnoses from case page
- OMIM terms and specific OMIM term page

### Fixed
- Bug when adding a new gene to a panel
- Restored missing recent delivery reports
- Fixed style and links to other reports in case side panel
- Deleting cases using display_name and institute not deleting its variants
- Fixed bug that caused coordinates filter to override other filters
- Fixed a problem with finding some INS in loqusdb
- Layout on SV page when local observations without cases are present
- Make scout compatible with the new HPO definition files from `http://compbio.charite.de/jenkins/`
- General report visualization error when SNVs display names are very long


### Changed


## [4.12.4]

### Fixed
- Layout on SV page when local observations without cases are present

## [4.12.3]

### Fixed
- Case report when causative or pinned SVs have non null allele frequencies

## [4.12.2]

### Fixed
- SV variant links now take you to the SV variant page again
- Cancer variant view has cleaner table data entries for "N/A" data
- Pinned variant case level display hotfix for cancer and str - more on this later
- Cancer variants show correct alt/ref reads mirroring alt frequency now
- Always load all clinical STR variants even if a region load is attempted - index may be missing
- Same case repetition in variant local observations

## [4.12.1]

### Fixed
- Bug in variant.gene when gene has no HGVS description


## [4.12]

### Added
- Accepts `alignment_path` in load config to pass bam/cram files
- Display all phenotypes on variant page
- Display hgvs coordinates on pinned and causatives
- Clear panel pending changes
- Adds option to setup the database with static files
- Adds cli command to download the resources from CLI that scout needs
- Adds test files for merged somatic SV and CNV; as well as merged SNV, and INDEL part of #1279
- Allows for upload of OMIM-AUTO gene panel from static files without api-key

### Fixed
- Cancer case HPO panel variants link
- Fix so that some drop downs have correct size
- First IGV button in str variants page
- Cancer case activates on SNV variants
- Cases activate when STR variants are viewed
- Always calculate code coverage
- Pinned/Classification/comments in all types of variants pages
- Null values for panel's custom_inheritance_models
- Discrepancy between the manual disease transcripts and those in database in gene-edit page
- ACMG classification not showing for some causatives
- Fix bug which caused IGV.js to use hg19 reference files for hg38 data
- Bug when multiple bam files sources with non-null values are available


### Changed
- Renamed `requests` file to `scout_requests`
- Cancer variant view shows two, instead of four, decimals for allele and normal


## [4.11.1]

### Fixed
- Institute settings page
- Link institute settings to sharing institutes choices

## [4.11.0]

### Added
- Display locus name on STR variant page
- Alternative key `GNOMADAF_popmax` for Gnomad popmax allele frequency
- Automatic suggestions on how to improve the code on Pull Requests
- Parse GERP, phastCons and phyloP annotations from vep annotated CSQ fields
- Avoid flickering comment popovers in variant list
- Parse REVEL score from vep annotated CSQ fields
- Allow users to modify general institute settings
- Optionally format code automatically on commit
- Adds command to backup vital parts `scout export database`
- Parsing and displaying cancer SV variants from Manta annotated VCF files
- Dismiss cancer snv variants with cancer-specific options
- Add IGV.js UPD, RHO and TIDDIT coverage wig tracks.


### Fixed
- Slightly darker page background
- Fixed an issued with parsed conservation values from CSQ
- Clinvar submissions accessible to all users of an institute
- Header toolbar when on Clinvar page now shows institute name correctly
- Case should not always inactivate upon update
- Show dismissed snv cancer variants as grey on the cancer variants page
- Improved style of mappability link and local observations on variant page
- Convert all the GET requests to the igv view to POST request
- Error when updating gene panels using a file containing BOM chars
- Add/replace gene radio button not working in gene panels


## [4.10.1]

### Fixed
- Fixed issue with opening research variants
- Problem with coveralls not called by Travis CI
- Handle Biomart service down in tests


## [4.10.0]

### Added
- Rank score model in causatives page
- Exportable HPO terms from phenotypes page
- AMP guideline tiers for cancer variants
- Adds scroll for the transcript tab
- Added CLI option to query cases on time since case event was added
- Shadow clinical assessments also on research variants display
- Support for CRAM alignment files
- Improved str variants view : sorting by locus, grouped by allele.
- Delivery report PDF export
- New mosaicism tag option
- Add or modify individuals' age or tissue type from case page
- Display GC and allele depth in causatives table.
- Included primary reference transcript in general report
- Included partial causative variants in general report
- Remove dependency of loqusdb by utilising the CLI

### Fixed
- Fixed update OMIM command bug due to change in the header of the genemap2 file
- Removed Mosaic Tag from Cancer variants
- Fixes issue with unaligned table headers that comes with hidden Datatables
- Layout in general report PDF export
- Fixed issue on the case statistics view. The validation bars didn't show up when all institutes were selected. Now they do.
- Fixed missing path import by importing pathlib.Path
- Handle index inconsistencies in the update index functions
- Fixed layout problems


## [4.9.0]

### Added
- Improved MatchMaker pages, including visible patient contacts email address
- New badges for the github repo
- Links to [GENEMANIA](genemania.org)
- Sort gene panel list on case view.
- More automatic tests
- Allow loading of custom annotations in VCF using the SCOUT_CUSTOM info tag.

### Fixed
- Fix error when a gene is added to an empty dynamic gene panel
- Fix crash when attempting to add genes on incorrect format to dynamic gene panel
- Manual rank variant tags could be saved in a "Select a tag"-state, a problem in the variants view.
- Same case evaluations are no longer shown as gray previous evaluations on the variants page
- Stay on research pages, even if reset, next first buttons are pressed..
- Overlapping variants will now be visible on variant page again
- Fix missing classification comments and links in evaluations page
- All prioritized cases are shown on cases page


## [4.8.3]

### Added

### Fixed
- Bug when ordering sanger
- Improved scrolling over long list of genes/transcripts


## [4.8.2]

### Added

### Fixed
- Avoid opening extra tab for coverage report
- Fixed a problem when rank model version was saved as floats and not strings
- Fixed a problem with displaying dismiss variant reasons on the general report
- Disable load and delete filter buttons if there are no saved filters
- Fix problem with missing verifications
- Remove duplicate users and merge their data and activity


## [4.8.1]

### Added

### Fixed
- Prevent login fail for users with id defined by ObjectId and not email
- Prevent the app from crashing with `AttributeError: 'NoneType' object has no attribute 'message'`


## [4.8.0]

### Added
- Updated Scout to use Bootstrap 4.3
- New looks for Scout
- Improved dashboard using Chart.js
- Ask before inactivating a case where last assigned user leaves it
- Genes can be manually added to the dynamic gene list directly on the case page
- Dynamic gene panels can optionally be used with clinical filter, instead of default gene panel
- Dynamic gene panels get link out to chanjo-report for coverage report
- Load all clinvar variants with clinvar Pathogenic, Likely Pathogenic and Conflicting pathogenic
- Show transcripts with exon numbers for structural variants
- Case sort order can now be toggled between ascending and descending.
- Variants can be marked as partial causative if phenotype is available for case.
- Show a frequency tooltip hover for SV-variants.
- Added support for LDAP login system
- Search snv and structural variants by chromosomal coordinates
- Structural variants can be marked as partial causative if phenotype is available for case.
- Show normal and pathologic limits for STRs in the STR variants view.
- Institute level persistent variant filter settings that can be retrieved and used.
- export causative variants to Excel
- Add support for ROH, WIG and chromosome PNGs in case-view

### Fixed
- Fixed missing import for variants with comments
- Instructions on how to build docs
- Keep sanger order + verification when updating/reloading variants
- Fixed and moved broken filter actions (HPO gene panel and reset filter)
- Fixed string conversion to number
- UCSC links for structural variants are now separated per breakpoint (and whole variant where applicable)
- Reintroduced missing coverage report
- Fixed a bug preventing loading samples using the command line
- Better inheritance models customization for genes in gene panels
- STR variant page back to list button now does its one job.
- Allows to setup scout without a omim api key
- Fixed error causing "favicon not found" flash messages
- Removed flask --version from base cli
- Request rerun no longer changes case status. Active or archived cases inactivate on upload.
- Fixed missing tooltip on the cancer variants page
- Fixed weird Rank cell in variants page
- Next and first buttons order swap
- Added pagination (and POST capability) to cancer variants.
- Improves loading speed for variant page
- Problem with updating variant rank when no variants
- Improved Clinvar submission form
- General report crashing when dismissed variant has no valid dismiss code
- Also show collaborative case variants on the All variants view.
- Improved phenotype search using dataTables.js on phenotypes page
- Search and delete users with `email` instead of `_id`
- Fixed css styles so that multiselect options will all fit one column


## [4.7.3]

### Added
- RankScore can be used with VCFs for vcf_cancer files

### Fixed
- Fix issue with STR view next page button not doing its one job.

### Deleted
- Removed pileup as a bam viewing option. This is replaced by IGV


## [4.7.2]

### Added
- Show earlier ACMG classification in the variant list

### Fixed
- Fixed igv search not working due to igv.js dist 2.2.17
- Fixed searches for cases with a gene with variants pinned or marked causative.
- Load variant pages faster after fixing other causatives query
- Fixed mitochondrial report bug for variants without genes

## [4.7.1]

### Added

### Fixed
- Fixed bug on genes page


## [4.7.0]

### Added
- Export genes and gene panels in build GRCh38
- Search for cases with variants pinned or marked causative in a given gene.
- Search for cases phenotypically similar to a case also from WUI.
- Case variant searches can be limited to similar cases, matching HPO-terms,
  phenogroups and cohorts.
- De-archive reruns and flag them as 'inactive' if archived
- Sort cases by analysis_date, track or status
- Display cases in the following order: prioritized, active, inactive, archived, solved
- Assign case to user when user activates it or asks for rerun
- Case becomes inactive when it has no assignees
- Fetch refseq version from entrez and use it in clinvar form
- Load and export of exons for all genes, independent on refseq
- Documentation for loading/updating exons
- Showing SV variant annotations: SV cgh frequencies, gnomad-SV, local SV frequencies
- Showing transcripts mapping score in segmental duplications
- Handle requests to Ensembl Rest API
- Handle requests to Ensembl Rest Biomart
- STR variants view now displays GT and IGV link.
- Description field for gene panels
- Export exons in build 37 and 38 using the command line

### Fixed
- Fixes of and induced by build tests
- Fixed bug affecting variant observations in other cases
- Fixed a bug that showed wrong gene coverage in general panel PDF export
- MT report only shows variants occurring in the specific individual of the excel sheet
- Disable SSL certifcate verification in requests to chanjo
- Updates how intervaltree and pymongo is used to void deprecated functions
- Increased size of IGV sample tracks
- Optimized tests


## [4.6.1]

### Added

### Fixed
- Missing 'father' and 'mother' keys when parsing single individual cases


## [4.6.0]

### Added
- Description of Scout branching model in CONTRIBUTING doc
- Causatives in alphabetical order, display ACMG classification and filter by gene.
- Added 'external' to the list of analysis type options
- Adds functionality to display "Tissue type". Passed via load config.
- Update to IGV 2.

### Fixed
- Fixed alignment visualization and vcf2cytosure availability for demo case samples
- Fixed 3 bugs affecting SV pages visualization
- Reintroduced the --version cli option
- Fixed variants query by panel (hpo panel + gene panel).
- Downloaded MT report contains excel files with individuals' display name
- Refactored code in parsing of config files.


## [4.5.1]

### Added

### Fixed
- update requirement to use PyYaml version >= 5.1
- Safer code when loading config params in cli base


## [4.5.0]

### Added
- Search for similar cases from scout view CLI
- Scout cli is now invoked from the app object and works under the app context

### Fixed
- PyYaml dependency fixed to use version >= 5.1


## [4.4.1]

### Added
- Display SV rank model version when available

### Fixed
- Fixed upload of delivery report via API


## [4.4.0]

### Added
- Displaying more info on the Causatives page and hiding those not causative at the case level
- Add a comment text field to Sanger order request form, allowing a message to be included in the email
- MatchMaker Exchange integration
- List cases with empty synopsis, missing HPO terms and phenotype groups.
- Search for cases with open research list, or a given case status (active, inactive, archived)

### Fixed
- Variant query builder split into several functions
- Fixed delivery report load bug


## [4.3.3]

### Added
- Different individual table for cancer cases

### Fixed
- Dashboard collects validated variants from verification events instead of using 'sanger' field
- Cases shared with collaborators are visible again in cases page
- Force users to select a real institute to share cases with (actionbar select fix)


## [4.3.2]

### Added
- Dashboard data can be filtered using filters available in cases page
- Causatives for each institute are displayed on a dedicated page
- SNVs and and SVs are searchable across cases by gene and rank score
- A more complete report with validated variants is downloadable from dashboard

### Fixed
- Clinsig filter is fixed so clinsig numerical values are returned
- Split multi clinsig string values in different elements of clinsig array
- Regex to search in multi clinsig string values or multi revstat string values
- It works to upload vcf files with no variants now
- Combined Pileup and IGV alignments for SVs having variant start and stop on the same chromosome


## [4.3.1]

### Added
- Show calls from all callers even if call is not available
- Instructions to install cairo and pango libs from WeasyPrint page
- Display cases with number of variants from CLI
- Only display cases with number of variants above certain treshold. (Also CLI)
- Export of verified variants by CLI or from the dashboard
- Extend case level queries with default panels, cohorts and phenotype groups.
- Slice dashboard statistics display using case level queries
- Add a view where all variants for an institute can be searched across cases, filtering on gene and rank score. Allows searching research variants for cases that have research open.

### Fixed
- Fixed code to extract variant conservation (gerp, phyloP, phastCons)
- Visualization of PDF-exported gene panels
- Reintroduced the exon/intron number in variant verification email
- Sex and affected status is correctly displayed on general report
- Force number validation in SV filter by size
- Display ensembl transcripts when no refseq exists


## [4.3.0]

### Added
- Mosaicism tag on variants
- Show and filter on SweGen frequency for SVs
- Show annotations for STR variants
- Show all transcripts in verification email
- Added mitochondrial export
- Adds alternative to search for SVs shorter that the given length
- Look for 'bcftools' in the `set` field of VCFs
- Display digenic inheritance from OMIM
- Displays what refseq transcript that is primary in hgnc

### Fixed

- Archived panels displays the correct date (not retroactive change)
- Fixed problem with waiting times in gene panel exports
- Clinvar fiter not working with human readable clinsig values

## [4.2.2]

### Fixed
- Fixed gene panel create/modify from CSV file utf-8 decoding error
- Updating genes in gene panels now supports edit comments and entry version
- Gene panel export timeout error

## [4.2.1]

### Fixed
- Re-introduced gene name(s) in verification email subject
- Better PDF rendering for excluded variants in report
- Problem to access old case when `is_default` did not exist on a panel


## [4.2.0]

### Added
- New index on variant_id for events
- Display overlapping compounds on variants view

### Fixed
- Fixed broken clinical filter


## [4.1.4]

### Added
- Download of filtered SVs

### Fixed
- Fixed broken download of filtered variants
- Fixed visualization issue in gene panel PDF export
- Fixed bug when updating gene names in variant controller


## [4.1.3]

### Fixed
- Displays all primary transcripts


## [4.1.2]

### Added
- Option add/replace when updating a panel via CSV file
- More flexible versioning of the gene panels
- Printing coverage report on the bottom of the pdf case report
- Variant verification option for SVs
- Logs uri without pwd when connecting
- Disease-causing transcripts in case report
- Thicker lines in case report
- Supports HPO search for cases, both terms or if described in synopsis
- Adds sanger information to dashboard

### Fixed
- Use db name instead of **auth** as default for authentication
- Fixes so that reports can be generated even with many variants
- Fixed sanger validation popup to show individual variants queried by user and institute.
- Fixed problem with setting up scout
- Fixes problem when exac file is not available through broad ftp
- Fetch transcripts for correct build in `adapter.hgnc_gene`

## [4.1.1]
- Fix problem with institute authentication flash message in utils
- Fix problem with comments
- Fix problem with ensembl link


## [4.1.0]

### Added
- OMIM phenotypes to case report
- Command to download all panel app gene panels `scout load panel --panel-app`
- Links to genenames.org and omim on gene page
- Popup on gene at variants page with gene information
- reset sanger status to "Not validated" for pinned variants
- highlight cases with variants to be evaluated by Sanger on the cases page
- option to point to local reference files to the genome viewer pileup.js. Documented in `docs.admin-guide.server`
- option to export single variants in `scout export variants`
- option to load a multiqc report together with a case(add line in load config)
- added a view for searching HPO terms. It is accessed from the top left corner menu
- Updates the variants view for cancer variants. Adds a small cancer specific filter for known variants
- Adds hgvs information on cancer variants page
- Adds option to update phenotype groups from CLI

### Fixed
- Improved Clinvar to submit variants from different cases. Fixed HPO terms in casedata according to feedback
- Fixed broken link to case page from Sanger modal in cases view
- Now only cases with non empty lists of causative variants are returned in `adapter.case(has_causatives=True)`
- Can handle Tumor only samples
- Long lists of HGNC symbols are now possible. This was previously difficult with manual, uploaded or by HPO search when changing filter settings due to GET request limitations. Relevant pages now use POST requests. Adds the dynamic HPO panel as a selection on the gene panel dropdown.
- Variant filter defaults to default panels also on SV and Cancer variants pages.

## [4.0.0]

### WARNING ###

This is a major version update and will require that the backend of pre releases is updated.
Run commands:

```
$scout update genes
$scout update hpo
```

- Created a Clinvar submission tool, to speed up Clinvar submission of SNVs and SVs
- Added an analysis report page (html and PDF format) containing phenotype, gene panels and variants that are relevant to solve a case.

### Fixed
- Optimized evaluated variants to speed up creation of case report
- Moved igv and pileup viewer under a common folder
- Fixed MT alignment view pileup.js
- Fixed coordinates for SVs with start chromosome different from end chromosome
- Global comments shown across cases and institutes. Case-specific variant comments are shown only for that specific case.
- Links to clinvar submitted variants at the cases level
- Adapts clinvar parsing to new format
- Fixed problem in `scout update user` when the user object had no roles
- Makes pileup.js use online genome resources when viewing alignments. Now any instance of Scout can make use of this functionality.
- Fix ensembl link for structural variants
- Works even when cases does not have `'madeline_info'`
- Parses Polyphen in correct way again
- Fix problem with parsing gnomad from VEP

### Added
- Added a PDF export function for gene panels
- Added a "Filter and export" button to export custom-filtered SNVs to CSV file
- Dismiss SVs
- Added IGV alignments viewer
- Read delivery report path from case config or CLI command
- Filter for spidex scores
- All HPO terms are now added and fetched from the correct source (https://github.com/obophenotype/human-phenotype-ontology/blob/master/hp.obo)
- New command `scout update hpo`
- New command `scout update genes` will fetch all the latest information about genes and update them
- Load **all** variants found on chromosome **MT**
- Adds choice in cases overview do show as many cases as user like

### Removed
- pileup.min.js and pileup css are imported from a remote web location now
- All source files for HPO information, this is instead fetched directly from source
- All source files for gene information, this is instead fetched directly from source

## [3.0.0]
### Fixed
- hide pedigree panel unless it exists

## [1.5.1] - 2016-07-27
### Fixed
- look for both ".bam.bai" and ".bai" extensions

## [1.4.0] - 2016-03-22
### Added
- support for local frequency through loqusdb
- bunch of other stuff

## [1.3.0] - 2016-02-19
### Fixed
- Update query-phenomizer and add username/password

### Changed
- Update the way a case is checked for rerun-status

### Added
- Add new button to mark a case as "checked"
- Link to clinical variants _without_ 1000G annotation

## [1.2.2] - 2016-02-18
### Fixed
- avoid filtering out variants lacking ExAC and 1000G annotations

## [1.1.3] - 2015-10-01
### Fixed
- persist (clinical) filter when clicking load more
- fix #154 by robustly setting clinical filter func. terms

## [1.1.2] - 2015-09-07
### Fixed
- avoid replacing coverage report with none
- update SO terms, refactored

## [1.1.1] - 2015-08-20
### Fixed
- fetch case based on collaborator status (not owner)

## [1.1.0] - 2015-05-29
### Added
- link(s) to SNPedia based on RS-numbers
- new Jinja filter to "humanize" decimal numbers
- show gene panels in variant view
- new Jinja filter for decoding URL encoding
- add indicator to variants in list that have comments
- add variant number threshold and rank score threshold to load function
- add event methods to mongo adapter
- add tests for models
- show badge "old" if comment was written for a previous analysis

### Changed
- show cDNA change in transcript summary unless variant is exonic
- moved compounds table further up the page
- show dates for case uploads in ISO format
- moved variant comments higher up on page
- updated documentation for pages
- read in coverage report as blob in database and serve directly
- change ``OmimPhenotype`` to ``PhenotypeTerm``
- reorganize models sub-package
- move events (and comments) to separate collection
- only display prev/next links for the research list
- include variant type in breadcrumbs e.g. "Clinical variants"

### Removed
- drop dependency on moment.js

### Fixed
- show the same level of detail for all frequencies on all pages
- properly decode URL encoded symbols in amino acid/cDNA change strings
- fixed issue with wipe permissions in MongoDB
- include default gene lists in "variants" link in breadcrumbs

## [1.0.2] - 2015-05-20
### Changed
- update case fetching function

### Fixed
- handle multiple cases with same id

## [1.0.1] - 2015-04-28
### Fixed
- Fix building URL parameters in cases list Vue component

## [1.0.0] - 2015-04-12
Codename: Sara Lund

![Release 1.0](artwork/releases/release-1-0.jpg)

### Added
- Add email logging for unexpected errors
- New command line tool for deleting case

### Changed
- Much improved logging overall
- Updated documentation/usage guide
- Removed non-working IGV link

### Fixed
- Show sample display name in GT call
- Various small bug fixes
- Make it easier to hover over popups

## [0.0.2-rc1] - 2015-03-04
### Added
- add protein table for each variant
- add many more external links
- add coverage reports as PDFs

### Changed
- incorporate user feedback updates
- big refactor of load scripts

## [0.0.2-rc2] - 2015-03-04
### Changes
- add gene table with gene description
- reorganize inheritance models box

### Fixed
- avoid overwriting gene list on "research" load
- fix various bugs in external links

## [0.0.2-rc3] - 2015-03-05
### Added
- Activity log feed to variant view
- Adds protein change strings to ODM and Sanger email

### Changed
- Extract activity log component to macro

### Fixes
- Make Ensembl transcript links use archive website<|MERGE_RESOLUTION|>--- conflicted
+++ resolved
@@ -18,11 +18,8 @@
 - Marrvel link for variants in genome build 38 (using liftover to build 37)
 - Remove flags from codecov config file
 - Fixed filter bug with high negative SPIDEX scores
-<<<<<<< HEAD
+- Renamed button and modified link to IACR TP53, that has been moved to the US NCI: `https://tp53.isb-cgc.org/`
 - Parsing new format of OMIM case info when exporting patients to Matchmaker
-=======
-- Renamed button and modified link to IACR TP53, that has been moved to the US NCI: `https://tp53.isb-cgc.org/`
->>>>>>> 40227118
 
 ## [4.50.1]
 ### Fixed
