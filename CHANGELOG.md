--- conflicted
+++ resolved
@@ -12,12 +12,9 @@
 ## [4.32.1]
 ### Fixed
 - iSort lint check only
-<<<<<<< HEAD
-### Added
-### Changed
-=======
 - Institute cases page crashing when a case has track:Null
->>>>>>> dae7284c
+### Added
+### Changed
 
 ## [4.32]
 ### Added
