--- conflicted
+++ resolved
@@ -7,11 +7,8 @@
 ## []
 ### Fixed
 - Low tumor purity badge alignment in cancer samples table on cancer case view
-<<<<<<< HEAD
+- VariantS comment popovers reactivate on hover
 - Updating database genes in build 37
-=======
-- VariantS comment popovers reactivate on hover
->>>>>>> 4bfac287
 
 ## [4.54]
 ### Added
