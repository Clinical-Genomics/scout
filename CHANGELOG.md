--- conflicted
+++ resolved
@@ -14,14 +14,11 @@
 - Dark mode settings applied to multiselects on institute settings
 - Comments on case and variant pages can be viewed by expanding an accordion
 - On case page information on pinned variants and variants submitted to ClinVar are displayed in the same table
-<<<<<<< HEAD
+- Demo case file paths are now stored as absolute paths
+- On case page default panels are now found at the top of the table, and it can be sorted by this trait
 - Demo case file paths are now stored as absolute
 - Optimised indexes to address slow queries
 - Parallelize variant loading for each chromosome
-=======
-- Demo case file paths are now stored as absolute paths
-- On case page default panels are now found at the top of the table, and it can be sorted by this trait
->>>>>>> 466ec007
 ### Fixed
 - On variants page, search for variants in genes present only in build 38 returning no results
 - Pin/unpin with API was not able to make event links
@@ -191,7 +188,10 @@
 - Test and fixtures for RNA fusion case page
 - Load and display fusion variants from VCF files as the other variant types
 - Option to update case document with path to mei variants (clinical and research)
+### Changed
 - Details on variant type and category for audit filters on case general report
+- Enable Gens CN profile button also in somatic case view
+- Fix case of analysis type check for Gens analysis button - only show for WGS
 ### Fixed
 - loqusdb table no longer has empty row below each loqusid
 - MatchMaker submission details page crashing because of change in date format returned by PatientMatcher
@@ -351,6 +351,7 @@
 - Improved layout of Institute settings page
 - ClinVar API key and allowed submitters are set in the Institute settings page
 
+
 ## [4.68]
 ### Added
 - Rare Disease Mobile Element Insertion variants view
@@ -506,6 +507,7 @@
 - Inner and outer start and stop SV coordinates not exported in ClinVar files
 - ClinVar submissions page crashing when SV files don't contain breakpoint exact coordinates
 - Align OMIM diagnoses with delete diagnosis button on case page
+- In ClinVar form, reset condition list and customize help when condition ID changes
 
 ## [4.61]
 ### Added
