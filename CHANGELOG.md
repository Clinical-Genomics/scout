# Change Log
All notable changes to this project will be documented in this file.
This project adheres to [Semantic Versioning](http://semver.org/).

About changelog [here](https://keepachangelog.com/en/1.0.0/)

## [unreleased]
### Fixed
- command line crashing with error when updating a user that doesn't exist

## [4.75]
### Added
- Hovertip to gene panel names with associated genes in variant view, when variant covers more than one gene
- Tests for panel to genes
- Download of Orphadata en_product6 and en_product4 from CLI
- Parse and save `database_found` key/values for RNA fusion variants
- Added fusion_score, ffpm, split_reads, junction_reads and fusion_caller to the list of filters on RNA fusion variants page
- Renamed the function `get_mei_info` to `set_mei_info` to be consistent with the other functions
- Fixed removing None key/values from parsed variants
### Changed
- Allow use of projections when retrieving gene panels
- Do not save custom images as binary data into case and variant database documents
- Retrieve and display case and variant custom images using image's saved path
- Cases are activated by viewing FSHD and SMA reports
- Split multi-gene SNV variants into single genes when submitting to Matchmaker Exchange
<<<<<<< HEAD
- Alamut links now appear on the gene level, using transcript and hgvs notation. Less precise, but better for indels.
- Replace the code that downloads Ensembl genes, transcripts and exons with schug library
=======
- Alamut links also on the gene level, using transcript and HGVS: better for indels. Keep variant link for missing HGVS
- Thaw WTForms - explicitly coerce form decimal field entries when filters fetched from db
>>>>>>> 82eb6f69
### Fixed
- Removed some extra characters from top of general report left over from FontAwsome fix
- Do not save fusion variants-specific key/values in other types of variants
- Alamut link for MT variants in build 38
- Convert RNA fusions variants `tool_hits` and `fusion_score` keys from string to numbers
- Fix genotype reference and alternative sequencing depths defaulting to -1 when values are 0
- DecimalFields were limited to two decimal places for several forms - lifting restrictions on AF, CADD etc.


## [4.74.1]
### Changed
- Parse and save into database also OMIM terms not associated to genes
### Fixed
- BioNano API FSHD report requests are GET in Access 1.8, were POST in 1.7
- Update more FontAwesome icons to avoid Pro icons
- Test if files still exist before attempting to load research variants
- Parsing of genotypes error, resulting in -1 values when alt or ref read depths are 0

## [4.74]
### Added
- SNVs and Indels, MEI and str variants genes have links to Decipher
- An `owner + case display name` index for cases database collection
- Test and fixtures for RNA fusion case page
- Load and display fusion variants from VCF files as the other variant types
- Option to update case document with path to mei variants (clinical and research)
### Changed
- Details on variant type and category for audit filters on case general report
- Enable Gens CN profile button also in somatic case view
- Fix case of analysis type check for Gens analysis button - only show for WGS
### Fixed
- loqusdb table no longer has empty row below each loqusid
- MatchMaker submission details page crashing because of change in date format returned by PatientMatcher
- Variant external links buttons style does not change color when visited
- Hide compounds with compounds follow filter for region or function would fail for variants in multiple genes
- Updated FontAwesome version to fix missing icons

## [4.73]
### Added
- Shortcut button for HPO panel MEI variants from case page
- Export managed variants from CLI
### Changed
- STRs visualization on case panel to emphasize abnormal repeat count and associated condition
- Removed cytoband column from STRs variant view on case report
- More long integers formatted with thin spaces, and copy to clipboard buttons added
### Fixed
- OMIM table is scrollable if higher than 700px on SV page
- Pinned variants validation badge is now red for false positives.
- Case display name defaulting to case ID when `family_name` or `display_name` are missing from case upload config file
- Expanded menu visible at screen sizes below 1000px now has background color
- The image in ClinVar howto-modal is now responsive
- Clicking on a case in case groups when case was already removed from group in another browser tab
- Page crashing when saving filters for mei variants
- Link visited color of images

## [4.72.4]
### Changed
- Automatic test mongod version increased to v7
### Fixed
- GnomAD now defaults to hg38 - change build 37 links accordingly

## [4.72.3]
### Fixed
- Somatic general case report small variant table can crash with unclassified variants

## [4.72.2]
### Changed
- A gunicorn maxrequests parameter for Docker server image - default to 1200
- STR export limit increased to 500, as for other variants
- Prevent long number wrapping and use thin spaces for separation, as per standards from SI, NIST, IUPAC, BIPM.
- Speed up case retrieval and lower memory use by projecting case queries
- Make relatedness check fails stand out a little more to new users
- Speed up case retrieval and lower memory use by projecting case queries
- Speed up variant pages by projecting only the necessary keys in disease collection query
### Fixed
- Huge memory use caused by cases and variants pages pulling complete disease documents from DB
- Do not include genes fetched from HPO terms when loading diseases
- Consider the renamed fields `Approved Symbol` -> `Approved Gene Symbol` and `Gene Symbols` -> `Gene/Locus And Other Related Symbols` when parsing OMIM terms from genemap2.txt file

## [4.72.1]
### Fixed
- Jinja filter that renders long integers
- Case cache when looking for causatives in other cases causing the server to hang

## [4.72]
### Added
- A GitHub action that checks for broken internal links in docs pages
- Link validation settings in mkdocs.yml file
- Load and display full RNA alignments on alignment viewer
- Genome build check when loading a case
- Extend event index to previous causative variants and always load them
### Fixed
- Documentation nav links for a few documents
- Slightly extended the BioNano Genomics Access integration docs
- Loading of SVs when VCF is missing the INFO.END field but has INFO.SVLEN field
- Escape protein sequence name (if available) in case general report to render special characters correctly
- CaseS HPO term searches for multiple terms works independent of order
- CaseS search regexp should not allow backslash
- CaseS cohort tags can contain whitespace and still match
- Remove diagnoses from cases even if OMIM term is not found in the database
- Parsing of disease-associated genes
- Removed an annoying warning while updating database's disease terms
- Displaying custom case images loaded with scout version <= 4.71
- Use pydantic version >=2 in requirements.txt file
### Changed
- Column width adjustment on caseS page
- Use Python 3.11 in tests
- Update some github actions
- Upgraded Pydantic to version 2
- Case validation fails on loading when associated files (alignments, VCFs and reports) are not present on disk
- Case validation fails on loading when custom images have format different then ["gif", "svg", "png", "jpg", "jpeg"]
- Custom images keys `case` and `str` in case config yaml file are renamed to `case_images` and `str_variants_images`
- Simplify and speed up case general report code
- Speed up case retrieval in case_matching_causatives
- Upgrade pymongo to version 4
- When updating disease terms, check that all terms are consistent with a DiseaseTerm model before dropping the old collection
- Better separation between modules loading HPO terms and diseases
- Deleted unused scout.build.phenotype module
- Stricter validation of mandatory genome build key when loading a case. Allowed values are ['37','38',37,38]
- Improved readability of variants length and coordinates on variantS pages

## [4.71]
### Added
- Added Balsamic keys for SweGen and loqusdb local archive frequecies, SNV and SV
- New filter option for Cancer variantS: local archive RD loqusdb
- Show annotated observations on SV variantS view, also for cancer somatic SVs
- Revel filter for variantS
- Show case default panel on caseS page
- CADD filter for Cancer Somatic SNV variantS - show score
- SpliceAI-lookup link (BROAD, shows SpliceAI and Pangolin) from variant page
- BioNano Access server API - check projects, samples and fetch FSHD reports
### Fixed
- Name of reference genome build for RNA for compatibility with IGV locus search change
- Howto to run the Docker image on Mac computers in `admin-guide/containers/container-deploy.md`
- Link to Weasyprint installation howto in README file
- Avoid filling up disk by creating a reduced VCF file for every variant that is visualized
- Remove legacy incorrectly formatted CODEOWNERS file
- Restrain variant_type requests to variantS views to "clinical" or "research"
- Visualization of cancer variants where cancer case has no affected individual
- ProteinPaint gene link (small StJude API change)
- Causative MEI variant link on causatives page
- Bionano access api settings commented out by default in Scout demo config file.
- Do not show FSHD button on freshly loaded cases without bionano_access individuals
- Truncate long variants' HGVS on causative/Clinically significant and pinned variants case panels
### Changed
- Remove function call that tracks users' browser version
- Include three more splice variant SO terms in clinical filter severe SO terms
- Drop old HPO term collection only after parsing and validation of new terms completes
- Move score to own column on Cancer Somatic SNV variantS page
- Refactored a few complex case operations, breaking out sub functionalities

## [4.70]
### Added
- Download a list of Gene Variants (max 500) resulting from SNVs and Indels search
- Variant PubMed link to search for gene symbol and any aliases
### Changed
- Clearer gnomAD values in Variants page
### Fixed
- CaseS page uniform column widths
- Include ClinVar variants into a scrollable div element on Case page
- `canonical_transcript` variable not initialized in get_hgvs function (server.blueprints.institutes.controllers.py)
- Catch and display any error while importing Phenopacket info
- Modified Docker files to use python:3.8-slim-bullseye to prevent gunicorn workers booting error

## [4.69]
### Added
- ClinVar submission howto available also on Case page
- Somatic score and filtering for somatic SV callers, if available
- Show caller as a tooltip on variantS list
### Fixed
- Crash when attempting to export phenotype from a case that had never had phenotypes
- Aesthetic fix to Causative and Pinned Variants on Case page
- Structural inconsistency for ClinVar Blueprint templates
- Updated igv.js to 2.15.8 to fix track default color bug
- Fixed release versions for actions.
- Freeze tornado below 6.3.0 for compatibility with livereload 2.6.3
- Force update variants count on case re-upload
- IGV locus search not working - add genome reference id
- Pin links to MEI variants should end up on MEI not SV variant view
- Load also matching MEI variants on forced region load
- Allow excluding MEI from case variant deletion
- Fixed the name of the assigned user when the internal user ID is different from the user email address
- Gene variantS should display gene function, region and full hgvs
### Changed
- FontAwesome integrity check fail (updated resource)
- Removed ClinVar API validation buttons in favour of direct API submission
- Improved layout of Institute settings page
- ClinVar API key and allowed submitters are set in the Institute settings page


## [4.68]
### Added
- Rare Disease Mobile Element Insertion variants view
### Changed
- Updated igv.js to 2.15.6
### Fixed
- Docker stage build pycairo.
- Restore SNV and SV rank models versions on Causatives and Verified pages
- Saving `REVEL_RANKSCORE` value in a field named `revel` in variants database documents

## [4.67]
### Added
- Prepare to filter local SV frequency
### Changed
- Speed up instituteS page loading by refactoring cases/institutes query
- Clinical Filter for SVs includes `splice_polypyrimidine_tract_variant` as a severe consequence
- Clinical Filter for SVs includes local variant frequency freeze ("old") for filtering, starting at 30 counts
- Speed up caseS page loading by adding status to index and refactoring totals count
- HPO file parsing is updated to reflect that HPO have changed a few downloadable file formats with their 230405 release.
### Fixed
- Page crashing when a user tries to edit a comment that was removed
- Warning instead of crashed page when attempting to retrieve a non-existent Phenopacket
- Fixed StJude ProteinPaint gene link (URL change)
- Freeze of werkzeug library to version<2.3 to avoid problems resulting from the consequential upgrade of the Flask lib
- Huge list of genes in case report for megabases-long structural variants.
- Fix displaying institutes without associated cases on institutes page
- Fix default panel selection on SVs in cancer case report

## [4.66]
### Changed
- Moved Phenomodels code under a dedicated blueprint
- Updated the instructions to load custom case report under admin guide
- Keep variants filter window collapsed except when user expands it to filter
### Added
- A summary table of pinned variants on the cancer case general report
- New openable matching causatives and managed variants lists for default gene panels only for convenience
### Fixed
- Gens structural variant page link individual id typo

## [4.65.2]
### Fixed
- Generating general case report with str variants containing comments

## [4.65.1]
### Fixed
- Visibility of `Gene(s)` badges on SV VariantS page
- Hide dismiss bar on SV page not working well
- Delivery report PDF download
- Saving Pipeline version file when loading a case
- Backport compatible import of importlib metadata for old python versions (<3.8)

## [4.65]
### Added
- Option to mark a ClinVar submission as submitted
- Docs on how to create/update the PanelApp green genes as a system admin
- `individual_id`-parameter to both Gens links
- Download a gene panel in TXT format from gene panel page
- Panel gene comments on variant page: genes in panels can have comments that describe the gene in a panel context
### Changed
- Always show each case category on caseS page, even if 0 cases in total or after current query
- Improved sorting of ClinVar submissions
- Pre-populate SV type select in ClinVar submission form, when possible
- Show comment badges in related comments tables on general report
- Updated version of several GitHub actions
- Migrate from deprecated `pkg_resources` lib to `importlib_resources`
- Dismiss bar on variantS pages is thinner.
- Dismiss bar on variantS pages can be toggled open or closed for the duration of a login session.
### Fixed
- Fixed Sanger order / Cancel order modal close buttons
- Visibility of SV type in ClinVar submission form
- Fixed a couple of creations where now was called twice, so updated_at and created_at could differ
- Deprecated Ubuntu version 18.04 in one GitHub action
- Panels that have been removed (hidden) should not be visible in views where overlapping gene panels for genes are shown
- Gene panel test pointing to the right function

## [4.64]
### Added
- Create/Update a gene panel containing all PanelApp green genes (`scout update panelapp-green -i <cust_id>`)
- Links for ACMG pathogenicity impact modification on the ACMG classification page
### Changed
- Open local observation matching cases in new windows
### Fixed
- Matching manual ranked variants are now shown also on the somatic variant page
- VarSome links to hg19/GRCh37
- Managed variants filter settings lost when navigating to additional pages
- Collect the right variant category after submitting filter form from research variantS page
- Beacon links are templated and support variants in genome build 38

## [4.63]
### Added
- Display data sharing info for ClinVar, Matchmaker Exchange and Beacon in a dedicated column on Cases page
- Test for `commands.download.omim.print_omim`
- Display dismissed variants comments on general case report
- Modify ACMG pathogenicity impact (most commonly PVS1, PS3) based on strength of evidence with lab director's professional judgement
- REViewer button on STR variant page
- Alamut institution parameter in institute settings for Alamut Visual Plus software
- Added Manual Ranks Risk Factor, Likely Risk Factor and Uncertain Risk Factor
- Display matching manual ranks from previous cases the user has access to on VariantS and Variant pages
- Link to gnomAD gene SVs v2.1 for SV variants with gnomAD frequency
- Support for nf-core/rnafusion reports
### Changed
- Display chrY for sex unknown
- Deprecate legacy scout_load() method API call.
- Message shown when variant tag is updated for a variant
- When all ACMG classifications are deleted from a variant, the current variant classification status is also reset.
- Refactored the functions that collect causative variants
- Removed `scripts/generate_test_data.py`
### Fixed
- Default IGV tracks (genes, ClinVar, ClinVar CNVs) showing even if user unselects them all
- Freeze Flask-Babel below v3.0 due to issue with a locale decorator
- Thaw Flask-Babel and fix according to v3 standard. Thank you @TkTech!
- Show matching causatives on somatic structural variant page
- Visibility of gene names and functional annotations on Causatives/Verified pages
- Panel version can be manually set to floating point numbers, when modified
- Causatives page showing also non-causative variants matching causatives in other cases
- ClinVar form submission for variants with no selected transcript and HGVS
- Validating and submitting ClinVar objects not containing both Variant and Casedata info

## [4.62.1]
### Fixed
- Case page crashing when adding a case to a group without providing a valid case name

## [4.62]
### Added
- Validate ClinVar submission objects using the ClinVar API
- Wrote tests for case and variant API endpoints
- Create ClinVar submissions from Scout using the ClinVar API
- Export Phenopacket for affected individual
- Import Phenopacket from JSON file or Phenopacket API backend server
- Use the new case name option for GENS requests
- Pre-validate refseq:HGVS items using VariantValidator in ClinVar submission form
### Fixed
- Fallback for empty alignment index for REViewer service
- Source link out for MIP 11.1 reference STR annotation
- Avoid duplicate causatives and pinned variants
- ClinVar clinical significance displays only the ACMG terms when user selects ACMG 2015 as assertion criteria
- Spacing between icon and text on Beacon and MatchMaker links on case page sidebar
- Truncate IDs and HGVS representations in ClinVar pages if longer than 25 characters
- Update ClinVar submission ID form
- Handle connection timeout when sending requests requests to external web services
- Validate any ClinVar submission regardless of its status
- Empty Phenopackets import crashes
- Stop Spinner on Phenopacket JSON download
### Changed
- Updated ClinVar submission instructions

## [4.61.1]
### Fixed
- Added `UMLS` as an option of `Condition ID type` in ClinVar Variant downloaded files
- Missing value for `Condition ID type` in ClinVar Variant downloaded files
- Possibility to open, close or delete a ClinVar submission even if it doesn't have an associated name
- Save SV type, ref and alt n. copies to exported ClinVar files
- Inner and outer start and stop SV coordinates not exported in ClinVar files
- ClinVar submissions page crashing when SV files don't contain breakpoint exact coordinates
- Align OMIM diagnoses with delete diagnosis button on case page
- In ClinVar form, reset condition list and customize help when condition ID changes

## [4.61]
### Added
- Filter case list by cases with variants in ClinVar submission
- Filter case list by cases containing RNA-seq data - gene_fusion_reports and sample-level tracks (splice junctions and RNA coverage)
- Additional case category `Ignored`, to be used for cases that don't fall in the existing 'inactive', 'archived', 'solved', 'prioritized' categories
- Display number of cases shown / total number of cases available for each category on Cases page
- Moved buttons to modify case status from sidebar to main case page
- Link to Mutalyzer Normalizer tool on variant's transcripts overview to retrieve official HVGS descriptions
- Option to manually load RNA MULTIQC report using the command `scout load report -t multiqc_rna`
- Load RNA MULTIQC automatically for a case if config file contains the `multiqc_rna` key/value
- Instructions in admin-guide on how to load case reports via the command line
- Possibility to filter RD variants by a specific genotype call
- Distinct colors for different inheritance models on RD Variant page
- Gene panels PDF export with case variants hits by variant type
- A couple of additional README badges for GitHub stats
- Upload and display of pipeline reference info and executable version yaml files as custom reports
- Testing CLI on hasta in PR template
### Changed
- Instructions on how to call dibs on scout-stage server in pull request template
- Deprecated CLI commands `scout load <delivery_report, gene_fusion_report, coverage_qc_report, cnv_report>` to replace them with command `scout load report -t <report type>`
- Refactored code to display and download custom case reports
- Do not export `Assertion method` and `Assertion method citation` to ClinVar submission files according to changes to ClinVar's submission spreadsheet templates.
- Simplified code to create and download ClinVar CSV files
- Colorize inheritance models badges by category on VariantS page
- `Safe variants matching` badge more visible on case page
### Fixed
- Non-admin users saving institute settings would clear loqusdb instance selection
- Layout of variant position, cytoband and type in SV variant summary
- Broken `Build Status - GitHub badge` on GitHub README page
- Visibility of text on grey badges in gene panels PDF exports
- Labels for dashboard search controls
- Dark mode visibility for ClinVar submission
- Whitespaces on outdated panel in extent report

## [4.60]
### Added
- Mitochondrial deletion signatures (mitosign) can be uploaded and shown with mtDNA report
- A `Type of analysis` column on Causatives and Validated variants pages
- List of "safe" gene panels available for matching causatives and managed variants in institute settings, to avoid secondary findings
- `svdb_origin` as a synonym for `FOUND_IN` to complement `set` for variants found by all callers
### Changed
- Hide removed gene panels by default in panels page
- Removed option for filtering cancer SVs by Tumor and Normal alt AF
- Hide links to coverage report from case dynamic HPO panel if cancer analysis
- Remove rerun emails and redirect users to the analysis order portal instead
- Updated clinical SVs igv.js track (dbVar) and added example of external track from `https://trackhubregistry.org/`
- Rewrote the ClinVar export module to simplify and add one variant at the time
- ClinVar submissions with phenotype conditions from: [OMIM, MedGen, Orphanet, MeSH, HP, MONDO]
### Fixed
- If trying to load a badly formatted .tsv file an error message is displayed.
- Avoid showing case as rerun when first attempt at case upload failed
- Dynamic autocomplete search not working on phenomodels page
- Callers added to variant when loading case
- Now possible to update managed variant from file without deleting it first
- Missing preselected chromosome when editing a managed variant
- Preselected variant type and subtype when editing a managed variant
- Typo in dbVar ClinVar track, hg19


## [4.59]
### Added
- Button to go directly to HPO SV filter variantS page from case
- `Scout-REViewer-Service` integration - show `REViewer` picture if available
- Link to HPO panel coverage overview on Case page
- Specify a confidence threshold (green|amber|red) when loading PanelApp panels
- Functional annotations in variants lists exports (all variants)
- Cancer/Normal VAFs and COSMIC ids in in variants lists exports (cancer variants)
### Changed
- Better visualization of regional annotation for long lists of genes in large SVs in Variants tables
- Order of cells in variants tables
- More evident links to gene coverage from Variant page
- Gene panels sorted by display name in the entire Case page
- Round CADD and GnomAD values in variants export files
### Fixed
- HPO filter button on SV variantS page
- Spacing between region|function cells in SVs lists
- Labels on gene panel Chanjo report
- Fixed ambiguous duplicated response headers when requesting a BAM file from /static
- Visited color link on gene coverage button (Variant page)

## [4.58.1]
### Fixed
- Case search with search strings that contain characters that can be escaped

## [4.58]
### Added
- Documentation on how to create/update PanelApp panels
- Add filter by local observations (archive) to structural variants filters
- Add more splicing consequences to SO term definitions
- Search for a specific gene in all gene panels
- Institute settings option to force show all variants on VariantS page for all cases of an institute
- Filter cases by validation pending status
- Link to The Clinical Knowledgebase (CKB) (https://ckb.jax.org/) in cancer variant's page
### Fixed
- Added a not-authorized `auto-login` fixture according to changes in Flask-Login 0.6.2
- Renamed `cache_timeout` param name of flask.send_file function to `max_age` (Flask 2.2 compliant)
- Replaced deprecated `app.config["JSON_SORT_KEYS"]` with app.json.sort_keys in app settings
- Bug in gene variants page (All SNVs and INDELs) when variant gene doesn't have a hgnc id that is found in the database
- Broken export of causatives table
- Query for genes in build 38 on `Search SNVs and INDELs` page
- Prevent typing special characters `^<>?!=\/` in case search form
- Search matching causatives also among research variants in other cases
- Links to variants in Verified variants page
- Broken filter institute cases by pinned gene
- Better visualization of long lists of genes in large SVs on Causative and Verified Variants page
- Reintroduced missing button to export Causative variants
- Better linking and display of matching causatives and managed variants
- Reduced code complexity in `scout/parse/variant/variant.py`
- Reduced complexity of code in `scout/build/variant/variant.py`

### Changed
- State that loqusdb observation is in current case if observations count is one and no cases are shown
- Better pagination and number of variants returned by queries in `Search SNVs and INDELs` page
- Refactored and simplified code used for collecting gene variants for `Search SNVs and INDELs` page
- Fix sidebar panel icons in Case view
- Fix panel spacing in Case view
- Removed unused database `sanger_ordered` and `case_id,category,rank_score` indexes (variant collection)
- Verified variants displayed in a dedicated page reachable from institute sidebar
- Unified stats in dashboard page
- Improved gene info for large SVs and cancer SVs
- Remove the unused `variant.str_variant` endpoint from variant views
- Easier editing of HPO gene panel on case page
- Assign phenotype panel less cramped on Case page
- Causatives and Verified variants pages to use the same template macro
- Allow hyphens in panel names
- Reduce resolution of example images
- Remove some animations in web gui which where rendered slow


## [4.57.4]
### Fixed
- Parsing of variant.FORMAT "DR" key in parse variant file

## [4.57.3]
### Fixed
- Export of STR verified variants
- Do not download as verified variants first verified and then reset to not validated
- Avoid duplicated lines in downloaded verified variants reflecting changes in variant validation status

## [4.57.2]
### Fixed
- Export of verified variants when variant gene has no transcripts
- HTTP 500 when visiting a the details page for a cancer variant that had been ranked with genmod

## [4.57.1]
### Fixed
- Updating/replacing a gene panel from file with a corrupted or malformed file

## [4.57]
### Added
- Display last 50 or 500 events for a user in a timeline
- Show dismiss count from other cases on matching variantS
- Save Beacon-related events in events collection
- Institute settings allow saving multiple loqusdb instances for one institute
- Display stats from multiple instances of loqusdb on variant page
- Display date and frequency of obs derived from count of local archive observations from MIP11 (requires fix in MIP)
### Changed
- Prior ACMG classifications view is no longer limited by pathogenicity
### Fixed
- Visibility of Sanger ordered badge on case page, light mode
- Some of the DataTables tables (Phenotypes and Diagnoses pages) got a bit dark in dark mode
- Remove all redundancies when displaying timeline events (some events are saved both as case-related and variant-related)
- Missing link in saved MatchMaker-related events
- Genes with mixed case gene symbols missing in PanelApp panels
- Alignment of elements on the Beacon submission modal window
- Locus info links from STR variantS page open in new browser tabs

## [4.56]
### Added
- Test for PanelApp panels loading
- `panel-umi` tag option when loading cancer analyses
### Changed
- Black text to make comments more visible in dark mode
- Loading PanelApp panels replaces pre-existing panels with same version
- Removed sidebar from Causatives page - navigation is available on the top bar for now
- Create ClinVar submissions from pinned variants list in case page
- Select which pinned variants will be included in ClinVar submission documents
### Fixed
- Remove a:visited css style from all buttons
- Update of HPO terms via command line
- Background color of `MIXED` and `PANEL-UMI` sequencing types on cases page
- Fixed regex error when searching for cases with query ending with `\ `
- Gene symbols on Causatives page lighter in dark mode
- SpliceAI tooltip of multigene variants

## [4.55]
### Changed
- Represent different tumor samples as vials in cases page
- Option to force-update the OMIM panel
### Fixed
- Low tumor purity badge alignment in cancer samples table on cancer case view
- VariantS comment popovers reactivate on hover
- Updating database genes in build 37
- ACMG classification summary hidden by sticky navbar
- Logo backgrounds fixed to white on welcome page
- Visited links turn purple again
- Style of link buttons and dropdown menus
- Update KUH and GMS logos
- Link color for Managed variants

## [4.54]
### Added
- Dark mode, using browser/OS media preference
- Allow marking case as solved without defining causative variants
- Admin users can create missing beacon datasets from the institute's settings page
- GenCC links on gene and variant pages
- Deprecation warnings when launching the app using a .yaml config file or loading cases using .ped files
### Changed
- Improved HTML syntax in case report template
- Modified message displayed when variant rank stats could not be calculated
- Expanded instructions on how to test on CG development server (cg-vm1)
- Added more somatic variant callers (Balsamic v9 SNV, develop SV)
### Fixed
- Remove load demo case command from docker-compose.yml
- Text elements being split across pages in PDF reports
- Made login password field of type `password` in LDAP login form
- Gene panels HTML select in institute's settings page
- Bootstrap upgraded to version 5
- Fix some Sourcery and SonarCloud suggestions
- Escape special characters in case search on institute and dashboard pages
- Broken case PDF reports when no Madeline pedigree image can be created
- Removed text-white links style that were invisible in new pages style
- Variants pagination after pressing "Filter variants" or "Clinical filter"
- Layout of buttons Matchmaker submission panel (case page)
- Removing cases from Matchmaker (simplified code and fixed functionality)
- Reintroduce check for missing alignment files purged from server

## [4.53]
### Added
### Changed
- Point Alamut API key docs link to new API version
- Parse dbSNP id from ID only if it says "rs", else use VEP CSQ fields
- Removed MarkupSafe from the dependencies
### Fixed
- Reintroduced loading of SVs for demo case 643595
- Successful parse of FOUND_IN should avoid GATK caller default
- All vulnerabilities flagged by SonarCloud

## [4.52]
### Added
- Demo cancer case gets loaded together with demo RD case in demo instance
- Parse REVEL_score alongside REVEL_rankscore from csq field and display it on SNV variant page
- Rank score results now show the ranking range
- cDNA and protein changes displayed on institute causatives pages
- Optional SESSION_TIMEOUT_MINUTES configuration in app config files
- Script to convert old OMIM case format (list of integers) to new format (list of dictionaries)
- Additional check for user logged in status before serving alignment files
- Download .cgh files from cancer samples table on cancer case page
- Number of documents and date of last update on genes page
### Changed
- Verify user before redirecting to IGV alignments and sashimi plots
- Build case IGV tracks starting from case and variant objects instead of passing all params in a form
- Unfreeze Werkzeug lib since Flask_login v.0.6 with bugfix has been released
- Sort gene panels by name (panelS and variant page)
- Removed unused `server.blueprints.alignviewers.unindexed_remote_static` endpoint
- User sessions to check files served by `server.blueprints.alignviewers.remote_static` endpoint
- Moved Beacon-related functions to a dedicated app extension
- Audit Filter now also loads filter displaying the variants for it
### Fixed
- Handle `attachment_filename` parameter renamed to `download_name` when Flask 2.2 will be released
- Removed cursor timeout param in cases find adapter function to avoid many code warnings
- Removed stream argument deprecation warning in tests
- Handle `no intervals found` warning in load_region test
- Beacon remove variants
- Protect remote_cors function in alignviewers view from Server-Side Request Forgery (SSRF)
- Check creation date of last document in gene collection to display when genes collection was updated last

## [4.51]
### Added
- Config file containing codecov settings for pull requests
- Add an IGV.js direct link button from case page
- Security policy file
- Hide/shade compound variants based on rank score on variantS from filter
- Chromograph legend documentation direct link
### Changed
- Updated deprecated Codecov GitHub action to v.2
- Simplified code of scout/adapter/mongo/variant
- Update IGV.js to v2.11.2
- Show summary number of variant gene panels on general report if more than 3
### Fixed
- Marrvel link for variants in genome build 38 (using liftover to build 37)
- Remove flags from codecov config file
- Fixed filter bug with high negative SPIDEX scores
- Renamed IARC TP53 button to to `TP53 Database`, modified also link since IARC has been moved to the US NCI: `https://tp53.isb-cgc.org/`
- Parsing new format of OMIM case info when exporting patients to Matchmaker
- Remove flask-debugtoolbar lib dependency that is using deprecated code and causes app to crash after new release of Jinja2 (3.1)
- Variant page crashing for cases with old OMIM terms structure (a list of integers instead of dictionary)
- Variant page crashing when creating MARRVEL link for cases with no genome build
- SpliceAI documentation link
- Fix deprecated `safe_str_cmp` import from `werkzeug.security` by freezing Werkzeug lib to v2.0 until Flask_login v.0.6 with bugfix is released
- List gene names densely in general report for SVs that contain more than 3 genes
- Show transcript ids on refseq genes on hg19 in IGV.js, using refgene source
- Display correct number of genes in general report for SVs that contain more than 32 genes
- Broken Google login after new major release of `lepture/authlib`
- Fix frequency and callers display on case general report

## [4.50.1]
### Fixed
- Show matching causative STR_repid for legacy str variants (pre Stranger hgnc_id)

## [4.50]
### Added
- Individual-specific OMIM terms
- OMIM disease descriptions in ClinVar submission form
- Add a toggle for melter rerun monitoring of cases
- Add a config option to show the rerun monitoring toggle
- Add a cli option to export cases with rerun monitoring enabled
- Add a link to STRipy for STR variants; shallow for ARX and HOXA13
- Hide by default variants only present in unaffected individuals in variants filters
- OMIM terms in general case report
- Individual-level info on OMIM and HPO terms in general case report
- PanelApp gene link among the external links on variant page
- Dashboard case filters fields help
- Filter cases by OMIM terms in cases and dashboard pages
### Fixed
- A malformed panel id request would crash with exception: now gives user warning flash with redirect
- Link to HPO resource file hosted on `http://purl.obolibrary.org`
- Gene search form when gene exists only in build 38
- Fixed odd redirect error and poor error message on missing column for gene panel csv upload
- Typo in parse variant transcripts function
- Modified keys name used to parse local observations (archived) frequencies to reflect change in MIP keys naming
- Better error handling for partly broken/timed out chanjo reports
- Broken javascript code when case Chromograph data is malformed
- Broader space for case synopsis in general report
- Show partial causatives on causatives and matching causatives panels
- Partial causative assignment in cases with no OMIM or HPO terms
- Partial causative OMIM select options in variant page
### Changed
- Slightly smaller and improved layout of content in case PDF report
- Relabel more cancer variant pages somatic for navigation
- Unify caseS nav links
- Removed unused `add_compounds` param from variant controllers function
- Changed default hg19 genome for IGV.js to legacy hg19_1kg_decoy to fix a few problematic loci
- Reduce code complexity (parse/ensembl.py)
- Silence certain fields in ClinVar export if prioritised ones exist (chrom-start-end if hgvs exist)
- Made phenotype non-mandatory when marking a variant as partial causative
- Only one phenotype condition type (OMIM or HPO) per variant is used in ClinVar submissions
- ClinVar submission variant condition prefers OMIM over HPO if available
- Use lighter version of gene objects in Omim MongoDB adapter, panels controllers, panels views and institute controllers
- Gene-variants table size is now adaptive
- Remove unused file upload on gene-variants page

## [4.49]
### Fixed
- Pydantic model types for genome_build, madeline_info, peddy_ped_check and peddy_sex_check, rank_model_version and sv_rank_model_version
- Replace `MatchMaker` with `Matchmaker` in all places visible by a user
- Save diagnosis labels along with OMIM terms in Matchmaker Exchange submission objects
- `libegl-mesa0_21.0.3-0ubuntu0.3~20.04.5_amd64.deb` lib not found by GitHub actions Docker build
- Remove unused `chromograph_image_files` and `chromograph_prefixes` keys saved when creating or updating an RD case
- Search managed variants by description and with ignore case
### Changed
- Introduced page margins on exported PDF reports
- Smaller gene fonts in downloaded HPO genes PDF reports
- Reintroduced gene coverage data in the PDF-exported general report of rare-disease cases
- Check for existence of case report files before creating sidebar links
- Better description of HPO and OMIM terms for patients submitted to Matchmaker Exchange
- Remove null non-mandatory key/values when updating a case
- Freeze WTForms<3 due to several form input rendering changes

## [4.48.1]
### Fixed
- General case PDF report for recent cases with no pedigree

## [4.48]
### Added
- Option to cancel a request for research variants in case page
### Changed
- Update igv.js to v2.10.5
- Updated example of a case delivery report
- Unfreeze cyvcf2
- Builder images used in Scout Dockerfiles
- Crash report email subject gives host name
- Export general case report to PDF using PDFKit instead of WeasyPrint
- Do not include coverage report in PDF case report since they might have different orientation
- Export cancer cases's "Coverage and QC report" to PDF using PDFKit instead of Weasyprint
- Updated cancer "Coverage and QC report" example
- Keep portrait orientation in PDF delivery report
- Export delivery report to PDF using PDFKit instead of Weasyprint
- PDF export of clinical and research HPO panels using PDFKit instead of Weasyprint
- Export gene panel report to PDF using PDFKit
- Removed WeasyPrint lib dependency

### Fixed
- Reintroduced missing links to Swegen and Beacon and dbSNP in RD variant page, summary section
- Demo delivery report orientation to fit new columns
- Missing delivery report in demo case
- Cast MNVs to SNV for test
- Export verified variants from all institutes when user is admin
- Cancer coverage and QC report not found for demo cancer case
- Pull request template instructions on how to deploy to test server
- PDF Delivery report not showing Swedac logo
- Fix code typos
- Disable codefactor raised by ESLint for javascript functions located on another file
- Loading spinner stuck after downloading a PDF gene panel report
- IGV browser crashing when file system with alignment files is not mounted

## [4.47]
### Added
- Added CADD, GnomAD and genotype calls to variantS export
### Changed
- Pull request template, to illustrate how to deploy pull request branches on cg-vm1 stage server
### Fixed
- Compiled Docker image contains a patched version (v4.9) of chanjo-report

## [4.46.1]
### Fixed
- Downloading of files generated within the app container (MT-report, verified variants, pedigrees, ..)

## [4.46]
### Added
- Created a Dockefile to be used to serve the dockerized app in production
- Modified the code to collect database params specified as env vars
- Created a GitHub action that pushes the Dockerfile-server image to Docker Hub (scout-server-stage) every time a PR is opened
- Created a GitHub action that pushes the Dockerfile-server image to Docker Hub (scout-server) every time a new release is created
- Reassign MatchMaker Exchange submission to another user when a Scout user is deleted
- Expose public API JSON gene panels endpoint, primarily to enable automated rerun checking for updates
- Add utils for dictionary type
- Filter institute cases using multiple HPO terms
- Vulture GitHub action to identify and remove unused variables and imports
### Changed
- Updated the python config file documentation in admin guide
- Case configuration parsing now uses Pydantic for improved typechecking and config handling
- Removed test matrices to speed up automatic testing of PRs
- Switch from Coveralls to Codecov to handle CI test coverage
- Speed-up CI tests by caching installation of libs and splitting tests into randomized groups using pytest-test-groups
- Improved LDAP login documentation
- Use lib flask-ldapconn instead of flask_ldap3_login> to handle ldap authentication
- Updated Managed variant documentation in user guide
- Fix and simplify creating and editing of gene panels
- Simplified gene variants search code
- Increased the height of the genes track in the IGV viewer
### Fixed
- Validate uploaded managed variant file lines, warning the user.
- Exporting validated variants with missing "genes" database key
- No results returned when searching for gene variants using a phenotype term
- Variants filtering by gene symbols file
- Make gene HGNC symbols field mandatory in gene variants page and run search only on form submit
- Make sure collaborator gene variants are still visible, even if HPO filter is used

## [4.45]
### Added
### Changed
- Start Scout also when loqusdbapi is not reachable
- Clearer definition of manual standard and custom inheritance models in gene panels
- Allow searching multiple chromosomes in filters
### Fixed
- Gene panel crashing on edit action

## [4.44]
### Added
### Changed
- Display Gene track beneath each sample track when displaying splice junctions in igv browser
- Check outdated gene symbols and update with aliases for both RD and cancer variantS
### Fixed
- Added query input check and fixed the Genes API endpoint to return a json formatted error when request is malformed
- Typo in ACMG BP6 tooltip

## [4.43.1]
### Added
- Added database index for OMIM disease term genes
### Changed
### Fixed
- Do not drop HPO terms collection when updating HPO terms via the command line
- Do not drop disease (OMIM) terms collection when updating diseases via the command line

## [4.43]
### Added
- Specify which collection(s) update/build indexes for
### Fixed
- Do not drop genes and transcripts collections when updating genes via the command line

## [4.42.1]
### Added
### Changed
### Fixed
- Freeze PyMongo lib to version<4.0 to keep supporting previous MongoDB versions
- Speed up gene panels creation and update by collecting only light gene info from database
- Avoid case page crash on Phenomizer queries timeout

## [4.42]
### Added
- Choose custom pinned variants to submit to MatchMaker Exchange
- Submit structural variant as genes to the MatchMaker Exchange
- Added function for maintainers and admins to remove gene panels
- Admins can restore deleted gene panels
- A development docker-compose file illustrating the scout/chanjo-report integration
- Show AD on variants view for cancer SV (tumor and normal)
- Cancer SV variants filter AD, AF (tumor and normal)
- Hiding the variants score column also from cancer SVs, as for the SNVs
### Changed
- Enforce same case _id and display_name when updating a case
- Enforce same individual ids, display names and affected status when updating a case
- Improved documentation for connecting to loqusdb instances (including loqusdbapi)
- Display and download HPO gene panels' gene symbols in italics
- A faster-built and lighter Docker image
- Reduce complexity of `panels` endpoint moving some code to the panels controllers
- Update requirements to use flask-ldap3-login>=0.9.17 instead of freezing WTForm
### Fixed
- Use of deprecated TextField after the upgrade of WTF to v3.0
- Freeze to WTForms to version < 3
- Remove the extra files (bed files and madeline.svg) introduced by mistake
- Cli command loading demo data in docker-compose when case custom images exist and is None
- Increased MongoDB connection serverSelectionTimeoutMS parameter to 30K (default value according to MongoDB documentation)
- Better differentiate old obs counts 0 vs N/A
- Broken cancer variants page when default gene panel was deleted
- Typo in tx_overview function in variant controllers file
- Fixed loqusdbapi SV search URL
- SV variants filtering using Decipher criterion
- Removing old gene panels that don't contain the `maintainer` key.

## [4.41.1]
### Fixed
- General reports crash for variant annotations with same variant on other cases

## [4.41]
### Added
- Extended the instructions for running the Scout Docker image (web app and cli).
- Enabled inclusion of custom images to STR variant view
### Fixed
- General case report sorting comments for variants with None genetic models
- Do not crash but redirect to variants page with error when a variant is not found for a case
- UCSC links coordinates for SV variants with start chromosome different than end chromosome
- Human readable variants name in case page for variants having start chromosome different from end chromosome
- Avoid always loading all transcripts when checking gene symbol: introduce gene captions
- Slow queries for evaluated variants on e.g. case page - use events instead
### Changed
- Rearrange variant page again, moving severity predictions down.
- More reactive layout width steps on variant page

## [4.40.1]
### Added
### Fixed
- Variants dismissed with inconsistent inheritance pattern can again be shown in general case report
- General report page for variants with genes=None
- General report crashing when variants have no panels
- Added other missing keys to case and variant dictionaries passed to general report
### Changed

## [4.40]
### Added
- A .cff citation file
- Phenotype search API endpoint
- Added pagination to phenotype API
- Extend case search to include internal MongoDB id
- Support for connecting to a MongoDB replica set (.py config files)
- Support for connecting to a MongoDB replica set (.yaml config files)
### Fixed
- Command to load the OMIM gene panel (`scout load panel --omim`)
- Unify style of pinned and causative variants' badges on case page
- Removed automatic spaces after punctuation in comments
- Remove the hardcoded number of total individuals from the variant's old observations panel
- Send delete requests to a connected Beacon using the DELETE method
- Layout of the SNV and SV variant page - move frequency up
### Changed
- Stop updating database indexes after loading exons via command line
- Display validation status badge also for not Sanger-sequenced variants
- Moved Frequencies, Severity and Local observations panels up in RD variants page
- Enabled Flask CORS to communicate CORS status to js apps
- Moved the code preparing the transcripts overview to the backend
- Refactored and filtered json data used in general case report
- Changed the database used in docker-compose file to use the official MongoDB v4.4 image
- Modified the Python (3.6, 3.8) and MongoDB (3.2, 4.4, 5.0) versions used in testing matrices (GitHub actions)
- Capitalize case search terms on institute and dashboard pages


## [4.39]
### Added
- COSMIC IDs collected from CSQ field named `COSMIC`
### Fixed
- Link to other causative variants on variant page
- Allow multiple COSMIC links for a cancer variant
- Fix floating text in severity box #2808
- Fixed MitoMap and HmtVar links for hg38 cases
- Do not open new browser tabs when downloading files
- Selectable IGV tracks on variant page
- Missing splice junctions button on variant page
- Refactor variantS representative gene selection, and use it also for cancer variant summary
### Changed
- Improve Javascript performance for displaying Chromograph images
- Make ClinVar classification more evident in cancer variant page

## [4.38]
### Added
- Option to hide Alamut button in the app config file
### Fixed
- Library deprecation warning fixed (insert is deprecated. Use insert_one or insert_many instead)
- Update genes command will not trigger an update of database indices any more
- Missing resources in temporary downloading directory when updating genes using the command line
- Restore previous variant ACMG classification in a scrollable div
- Loading spinner not stopping after downloading PDF case reports and variant list export
- Add extra Alamut links higher up on variant pages
- Improve UX for phenotypes in case page
- Filter and export of STR variants
- Update look of variants page navigation buttons
### Changed

## [4.37]
### Added
- Highlight and show version number for RefSeq MANE transcripts.
- Added integration to a rerunner service for toggling reanalysis with updated pedigree information
- SpliceAI display and parsing from VEP CSQ
- Display matching tiered variants for cancer variants
- Display a loading icon (spinner) until the page loads completely
- Display filter badges in cancer variants list
- Update genes from pre-downloaded file resources
- On login, OS, browser version and screen size are saved anonymously to understand how users are using Scout
- API returning institutes data for a given user: `/api/v1/institutes`
- API returning case data for a given institute: `/api/v1/institutes/<institute_id>/cases`
- Added GMS and Lund university hospital logos to login page
- Made display of Swedac logo configurable
- Support for displaying custom images in case view
- Individual-specific HPO terms
- Optional alamut_key in institute settings for Alamut Plus software
- Case report API endpoint
- Tooltip in case explaining that genes with genome build different than case genome build will not be added to dynamic HPO panel.
- Add DeepVariant as a caller
### Fixed
- Updated IGV to v2.8.5 to solve missing gene labels on some zoom levels
- Demo cancer case config file to load somatic SNVs and SVs only.
- Expand list of refseq trancripts in ClinVar submission form
- Renamed `All SNVs and INDELs` institute sidebar element to `Search SNVs and INDELs` and fixed its style.
- Add missing parameters to case load-config documentation
- Allow creating/editing gene panels and dynamic gene panels with genes present in genome build 38
- Bugfix broken Pytests
- Bulk dismissing variants error due to key conversion from string to integer
- Fix typo in index documentation
- Fixed crash in institute settings page if "collaborators" key is not set in database
- Don't stop Scout execution if LoqusDB call fails and print stacktrace to log
- Bug when case contains custom images with value `None`
- Bug introduced when fixing another bug in Scout-LoqusDB interaction
- Loading of OMIM diagnoses in Scout demo instance
- Remove the docker-compose with chanjo integration because it doesn't work yet.
- Fixed standard docker-compose with scout demo data and database
- Clinical variant assessments not present for pinned and causative variants on case page.
- MatchMaker matching one node at the time only
- Remove link from previously tiered variants badge in cancer variants page
- Typo in gene cell on cancer variants page
- Managed variants filter form
### Changed
- Better naming for variants buttons on cancer track (somatic, germline). Also show cancer research button if available.
- Load case with missing panels in config files, but show warning.
- Changing the (Female, Male) symbols to (F/M) letters in individuals_table and case-sma.
- Print stacktrace if case load command fails
- Added sort icon and a pointer to the cursor to all tables with sortable fields
- Moved variant, gene and panel info from the basic pane to summary panel for all variants.
- Renamed `Basics` panel to `Classify` on variant page.
- Revamped `Basics` panel to a panel dedicated to classify variants
- Revamped the summary panel to be more compact.
- Added dedicated template for cancer variants
- Removed Gene models, Gene annotations and Conservation panels for cancer variants
- Reorganized the orders of panels for variant and cancer variant views
- Added dedicated variant quality panel and removed relevant panes
- A more compact case page
- Removed OMIM genes panel
- Make genes panel, pinned variants panel, causative variants panel and ClinVar panel scrollable on case page
- Update to Scilifelab's 2020 logo
- Update Gens URL to support Gens v2.0 format
- Refactor tests for parsing case configurations
- Updated links to HPO downloadable resources
- Managed variants filtering defaults to all variant categories
- Changing the (Kind) drop-down according to (Category) drop-down in Managed variant add variant
- Moved Gens button to individuals table
- Check resource files availability before starting updating OMIM diagnoses
- Fix typo in `SHOW_OBSERVED_VARIANT_ARCHIVE` config param

## [4.36]
### Added
- Parse and save splice junction tracks from case config file
- Tooltip in observations panel, explaining that case variants with no link might be old variants, not uploaded after a case rerun
### Fixed
- Warning on overwriting variants with same position was no longer shown
- Increase the height of the dropdowns to 425px
- More indices for the case table as it grows, specifically for causatives queries
- Splice junction tracks not centered over variant genes
- Total number of research variants count
- Update variants stats in case documents every time new variants are loaded
- Bug in flashing warning messages when filtering variants
### Changed
- Clearer warning messages for genes and gene/gene-panels searches in variants filters

## [4.35]
### Added
- A new index for hgnc_symbol in the hgnc_gene collection
- A Pedigree panel in STR page
- Display Tier I and II variants in case view causatives card for cancer cases
### Fixed
- Send partial file data to igv.js when visualizing sashimi plots with splice junction tracks
- Research variants filtering by gene
- Do not attempt to populate annotations for not loaded pinned/causatives
- Add max-height to all dropdowns in filters
### Changed
- Switch off non-clinical gene warnings when filtering research variants
- Don't display OMIM disease card in case view for cancer cases
- Refactored Individuals and Causative card in case view for cancer cases
- Update and style STR case report

## [4.34]
### Added
- Saved filter lock and unlock
- Filters can optionally be marked audited, logging the filter name, user and date on the case events and general report.
- Added `ClinVar hits` and `Cosmic hits` in cancer SNVs filters
- Added `ClinVar hits` to variants filter (rare disease track)
- Load cancer demo case in docker-compose files (default and demo file)
- Inclusive-language check using [woke](https://github.com/get-woke/woke) github action
- Add link to HmtVar for mitochondrial variants (if VCF is annotated with HmtNote)
- Grey background for dismissed compounds in variants list and variant page
- Pin badge for pinned compounds in variants list and variant page
- Support LoqusDB REST API queries
- Add a docker-compose-matchmaker under scout/containers/development to test matchmaker locally
- Script to investigate consequences of symbol search bug
- Added GATK to list of SV and cancer SV callers
### Fixed
- Make MitoMap link work for hg38 again
- Export Variants feature crashing when one of the variants has no primary transcripts
- Redirect to last visited variantS page when dismissing variants from variants list
- Improved matching of SVs Loqus occurrences in other cases
- Remove padding from the list inside (Matching causatives from other cases) panel
- Pass None to get_app function in CLI base since passing script_info to app factory functions was deprecated in Flask 2.0
- Fixed failing tests due to Flask update to version 2.0
- Speed up user events view
- Causative view sort out of memory error
- Use hgnc_id for gene filter query
- Typo in case controllers displaying an error every time a patient is matched against external MatchMaker nodes
- Do not crash while attempting an update for variant documents that are too big (> 16 MB)
- Old STR causatives (and other variants) may not have HGNC symbols - fix sort lambda
- Check if gene_obj has primary_transcript before trying to access it
- Warn if a gene manually searched is in a clinical panel with an outdated name when filtering variants
- ChrPos split js not needed on STR page yet
### Changed
- Remove parsing of case `genome_version`, since it's not used anywhere downstream
- Introduce deprecation warning for Loqus configs that are not dictionaries
- SV clinical filter no longer filters out sub 100 nt variants
- Count cases in LoqusDB by variant type
- Commit pulse repo badge temporarily set to weekly
- Sort ClinVar submissions objects by ascending "Last evaluated" date
- Refactored the MatchMaker integration as an extension
- Replaced some sensitive words as suggested by woke linter
- Documentation for load-configuration rewritten.
- Add styles to MatchMaker matches table
- More detailed info on the data shared in MatchMaker submission form

## [4.33.1]
### Fixed
- Include markdown for release autodeploy docs
- Use standard inheritance model in ClinVar (https://ftp.ncbi.nlm.nih.gov/pub/GTR/standard_terms/Mode_of_inheritance.txt)
- Fix issue crash with variants that have been unflagged causative not being available in other causatives
### Added
### Changed

## [4.33]
### Fixed
- Command line crashing when updating an individual not found in database
- Dashboard page crashing when filters return no data
- Cancer variants filter by chromosome
- /api/v1/genes now searches for genes in all genome builds by default
- Upgraded igv.js to version 2.8.1 (Fixed Unparsable bed record error)
### Added
- Autodeploy docs on release
- Documentation for updating case individuals tracks
- Filter cases and dashboard stats by analysis track
### Changed
- Changed from deprecated db update method
- Pre-selected fields to run queries with in dashboard page
- Do not filter by any institute when first accessing the dashboard
- Removed OMIM panel in case view for cancer cases
- Display Tier I and II variants in case view causatives panel for cancer cases
- Refactored Individuals and Causative panels in case view for cancer cases

## [4.32.1]
### Fixed
- iSort lint check only
### Changed
- Institute cases page crashing when a case has track:Null
### Added

## [4.32]
### Added
- Load and show MITOMAP associated diseases from VCF (INFO field: MitomapAssociatedDiseases, via HmtNote)
- Show variant allele frequencies for mitochondrial variants (GRCh38 cases)
- Extend "public" json API with diseases (OMIM) and phenotypes (HPO)
- HPO gene list download now has option for clinical and non-clinical genes
- Display gene splice junctions data in sashimi plots
- Update case individuals with splice junctions tracks
- Simple Docker compose for development with local build
- Make Phenomodels subpanels collapsible
- User side documentation of cytogenomics features (Gens, Chromograph, vcf2cytosure, rhocall)
- iSort GitHub Action
- Support LoqusDB REST API queries
### Fixed
- Show other causative once, even if several events point to it
- Filtering variants by mitochondrial chromosome for cases with genome build=38
- HPO gene search button triggers any warnings for clinical / non-existing genes also on first search
- Fixed a bug in variants pages caused by MT variants without alt_frequency
- Tests for CADD score parsing function
- Fixed the look of IGV settings on SNV variant page
- Cases analyzed once shown as `rerun`
- Missing case track on case re-upload
- Fixed severity rank for SO term "regulatory region ablation"
### Changed
- Refactor according to CodeFactor - mostly reuse of duplicated code
- Phenomodels language adjustment
- Open variants in a new window (from variants page)
- Open overlapping and compound variants in a new window (from variant page)
- gnomAD link points to gnomAD v.3 (build GRCh38) for mitochondrial variants.
- Display only number of affected genes for dismissed SVs in general report
- Chromosome build check when populating the variants filter chromosome selection
- Display mitochondrial and rare diseases coverage report in cases with missing 'rare' track

## [4.31.1]
### Added
### Changed
- Remove mitochondrial and coverage report from cancer cases sidebar
### Fixed
- ClinVar page when dbSNP id is None

## [4.31]
### Added
- gnomAD annotation field in admin guide
- Export also dynamic panel genes not associated to an HPO term when downloading the HPO panel
- Primary HGNC transcript info in variant export files
- Show variant quality (QUAL field from vcf) in the variant summary
- Load/update PDF gene fusion reports (clinical and research) generated with Arriba
- Support new MANE annotations from VEP (both MANE Select and MANE Plus Clinical)
- Display on case activity the event of a user resetting all dismissed variants
- Support gnomAD population frequencies for mitochondrial variants
- Anchor links in Casedata ClinVar panels to redirect after renaming individuals
### Fixed
- Replace old docs link www.clinicalgenomics.se/scout with new https://clinical-genomics.github.io/scout
- Page formatting issues whenever case and variant comments contain extremely long strings with no spaces
- Chromograph images can be one column and have scrollbar. Removed legacy code.
- Column labels for ClinVar case submission
- Page crashing looking for LoqusDB observation when variant doesn't exist
- Missing inheritance models and custom inheritance models on newly created gene panels
- Accept only numbers in managed variants filter as position and end coordinates
- SNP id format and links in Variant page, ClinVar submission form and general report
- Case groups tooltip triggered only when mouse is on the panel header
### Changed
- A more compact case groups panel
- Added landscape orientation CSS style to cancer coverage and QC demo report
- Improve user documentation to create and save new gene panels
- Removed option to use space as separator when uploading gene panels
- Separating the columns of standard and custom inheritance models in gene panels
- Improved ClinVar instructions for users using non-English Excel

## [4.30.2]
### Added
### Fixed
- Use VEP RefSeq ID if RefSeq list is empty in RefSeq transcripts overview
- Bug creating variant links for variants with no end_chrom
### Changed

## [4.30.1]
### Added
### Fixed
- Cryptography dependency fixed to use version < 3.4
### Changed

## [4.30]
### Added
- Introduced a `reset dismiss variant` verb
- Button to reset all dismissed variants for a case
- Add black border to Chromograph ideograms
- Show ClinVar annotations on variantS page
- Added integration with GENS, copy number visualization tool
- Added a VUS label to the manual classification variant tags
- Add additional information to SNV verification emails
- Tooltips documenting manual annotations from default panels
- Case groups now show bam files from all cases on align view
### Fixed
- Center initial igv view on variant start with SNV/indels
- Don't set initial igv view to negative coordinates
- Display of GQ for SV and STR
- Parsing of AD and related info for STRs
- LoqusDB field in institute settings accepts only existing Loqus instances
- Fix DECIPHER link to work after DECIPHER migrated to GRCh38
- Removed visibility window param from igv.js genes track
- Updated HPO download URL
- Patch HPO download test correctly
- Reference size on STR hover not needed (also wrong)
- Introduced genome build check (allowed values: 37, 38, "37", "38") on case load
- Improve case searching by assignee full name
- Populating the LoqusDB select in institute settings
### Changed
- Cancer variants table header (pop freq etc)
- Only admin users can modify LoqusDB instance in Institute settings
- Style of case synopsis, variants and case comments
- Switched to igv.js 2.7.5
- Do not choke if case is missing research variants when research requested
- Count cases in LoqusDB by variant type
- Introduce deprecation warning for Loqus configs that are not dictionaries
- Improve create new gene panel form validation
- Make XM- transcripts less visible if they don't overlap with transcript refseq_id in variant page
- Color of gene panels and comments panels on cases and variant pages
- Do not choke if case is missing research variants when reserch requested

## [4.29.1]
### Added
### Fixed
- Always load STR variants regardless of RankScore threshold (hotfix)
### Changed

## [4.29]
### Added
- Added a page about migrating potentially breaking changes to the documentation
- markdown_include in development requirements file
- STR variants filter
- Display source, Z-score, inheritance pattern for STR annotations from Stranger (>0.6.1) if available
- Coverage and quality report to cancer view
### Fixed
- ACMG classification page crashing when trying to visualize a classification that was removed
- Pretty print HGVS on gene variants (URL-decode VEP)
- Broken or missing link in the documentation
- Multiple gene names in ClinVar submission form
- Inheritance model select field in ClinVar submission
- IGV.js >2.7.0 has an issue with the gene track zoom levels - temp freeze at 2.7.0
- Revert CORS-anywhere and introduce a local http proxy for cloud tracks
### Changed

## [4.28]
### Added
- Chromograph integration for displaying PNGs in case-page
- Add VAF to cancer case general report, and remove some of its unused fields
- Variants filter compatible with genome browser location strings
- Support for custom public igv tracks stored on the cloud
- Add tests to increase testing coverage
- Update case variants count after deleting variants
- Update IGV.js to latest (v2.7.4)
- Bypass igv.js CORS check using `https://github.com/Rob--W/cors-anywhere`
- Documentation on default and custom IGV.js tracks (admin docs)
- Lock phenomodels so they're editable by admins only
- Small case group assessment sharing
- Tutorial and files for deploying app on containers (Kubernetes pods)
- Canonical transcript and protein change of canonical transcript in exported variants excel sheet
- Support for Font Awesome version 6
- Submit to Beacon from case page sidebar
- Hide dismissed variants in variants pages and variants export function
- Systemd service files and instruction to deploy Scout using podman
### Fixed
- Bugfix: unused `chromgraph_prefix |tojson` removed
- Freeze coloredlogs temporarily
- Marrvel link
- Don't show TP53 link for silent or synonymous changes
- OMIM gene field accepts any custom number as OMIM gene
- Fix Pytest single quote vs double quote string
- Bug in gene variants search by similar cases and no similar case is found
- Delete unused file `userpanel.py`
- Primary transcripts in variant overview and general report
- Google OAuth2 login setup in README file
- Redirect to 'missing file'-icon if configured Chromograph file is missing
- Javascript error in case page
- Fix compound matching during variant loading for hg38
- Cancer variants view containing variants dismissed with cancer-specific reasons
- Zoom to SV variant length was missing IGV contig select
- Tooltips on case page when case has no default gene panels
### Changed
- Save case variants count in case document and not in sessions
- Style of gene panels multiselect on case page
- Collapse/expand main HPO checkboxes in phenomodel preview
- Replaced GQ (Genotype quality) with VAF (Variant allele frequency) in cancer variants GT table
- Allow loading of cancer cases with no tumor_purity field
- Truncate cDNA and protein changes in case report if longer than 20 characters


## [4.27]
### Added
- Exclude one or more variant categories when running variants delete command
### Fixed
### Changed

## [4.26.1]
### Added
### Fixed
- Links with 1-letter aa codes crash on frameshift etc
### Changed

## [4.26]
### Added
- Extend the delete variants command to print analysis date, track, institute, status and research status
- Delete variants by type of analysis (wgs|wes|panel)
- Links to cBioPortal, MutanTP53, IARC TP53, OncoKB, MyCancerGenome, CIViC
### Fixed
- Deleted variants count
### Changed
- Print output of variants delete command as a tab separated table

## [4.25]
### Added
- Command line function to remove variants from one or all cases
### Fixed
- Parse SMN None calls to None rather than False

## [4.24.1]
### Fixed
- Install requirements.txt via setup file

## [4.24]
### Added
- Institute-level phenotype models with sub-panels containing HPO and OMIM terms
- Runnable Docker demo
- Docker image build and push github action
- Makefile with shortcuts to docker commands
- Parse and save synopsis, phenotype and cohort terms from config files upon case upload
### Fixed
- Update dismissed variant status when variant dismissed key is missing
- Breakpoint two IGV button now shows correct chromosome when different from bp1
- Missing font lib in Docker image causing the PDF report download page to crash
- Sentieon Manta calls lack Somaticscore - load anyway
- ClinVar submissions crashing due to pinned variants that are not loaded
- Point ExAC pLI score to new gnomad server address
- Bug uploading cases missing phenotype terms in config file
- STRs loaded but not shown on browser page
- Bug when using adapter.variant.get_causatives with case_id without causatives
- Problem with fetching "solved" from scout export cases cli
- Better serialising of datetime and bson.ObjectId
- Added `volumes` folder to .gitignore
### Changed
- Make matching causative and managed variants foldable on case page
- Remove calls to PyMongo functions marked as deprecated in backend and frontend(as of version 3.7).
- Improved `scout update individual` command
- Export dynamic phenotypes with ordered gene lists as PDF


## [4.23]
### Added
- Save custom IGV track settings
- Show a flash message with clear info about non-valid genes when gene panel creation fails
- CNV report link in cancer case side navigation
- Return to comment section after editing, deleting or submitting a comment
- Managed variants
- MT vs 14 chromosome mean coverage stats if Scout is connected to Chanjo
### Fixed
- missing `vcf_cancer_sv` and `vcf_cancer_sv_research` to manual.
- Split ClinVar multiple clnsig values (slash-separated) and strip them of underscore for annotations without accession number
- Timeout of `All SNVs and INDELs` page when no valid gene is provided in the search
- Round CADD (MIPv9)
- Missing default panel value
- Invisible other causatives lines when other causatives lack gene symbols
### Changed
- Do not freeze mkdocs-material to version 4.6.1
- Remove pre-commit dependency

## [4.22]
### Added
- Editable cases comments
- Editable variants comments
### Fixed
- Empty variant activity panel
- STRs variants popover
- Split new ClinVar multiple significance terms for a variant
- Edit the selected comment, not the latest
### Changed
- Updated RELEASE docs.
- Pinned variants card style on the case page
- Merged `scout export exons` and `scout view exons` commands


## [4.21.2]
### Added
### Fixed
- Do not pre-filter research variants by (case-default) gene panels
- Show OMIM disease tooltip reliably
### Changed

## [4.21.1]
### Added
### Fixed
- Small change to Pop Freq column in variants ang gene panels to avoid strange text shrinking on small screens
- Direct use of HPO list for Clinical HPO SNV (and cancer SNV) filtering
- PDF coverage report redirecting to login page
### Changed
- Remove the option to dismiss single variants from all variants pages
- Bulk dismiss SNVs, SVs and cancer SNVs from variants pages

## [4.21]
### Added
- Support to configure LoqusDB per institute
- Highlight causative variants in the variants list
- Add tests. Mostly regarding building internal datatypes.
- Remove leading and trailing whitespaces from panel_name and display_name when panel is created
- Mark MANE transcript in list of transcripts in "Transcript overview" on variant page
- Show default panel name in case sidebar
- Previous buttons for variants pagination
- Adds a gh action that checks that the changelog is updated
- Adds a gh action that deploys new releases automatically to pypi
- Warn users if case default panels are outdated
- Define institute-specific gene panels for filtering in institute settings
- Use institute-specific gene panels in variants filtering
- Show somatic VAF for pinned and causative variants on case page

### Fixed
- Report pages redirect to login instead of crashing when session expires
- Variants filter loading in cancer variants page
- User, Causative and Cases tables not scaling to full page
- Improved docs for an initial production setup
- Compatibility with latest version of Black
- Fixed tests for Click>7
- Clinical filter required an extra click to Filter to return variants
- Restore pagination and shrink badges in the variants page tables
- Removing a user from the command line now inactivates the case only if user is last assignee and case is active
- Bugfix, LoqusDB per institute feature crashed when institute id was empty string
- Bugfix, LoqusDB calls where missing case count
- filter removal and upload for filters deleted from another page/other user
- Visualize outdated gene panels info in a popover instead of a tooltip in case page side panel

### Changed
- Highlight color on normal STRs in the variants table from green to blue
- Display breakpoints coordinates in verification emails only for structural variants


## [4.20]
### Added
- Display number of filtered variants vs number of total variants in variants page
- Search case by HPO terms
- Dismiss variant column in the variants tables
- Black and pre-commit packages to dev requirements

### Fixed
- Bug occurring when rerun is requested twice
- Peddy info fields in the demo config file
- Added load config safety check for multiple alignment files for one individual
- Formatting of cancer variants table
- Missing Score in SV variants table

### Changed
- Updated the documentation on how to create a new software release
- Genome build-aware cytobands coordinates
- Styling update of the Matchmaker card
- Select search type in case search form


## [4.19]

### Added
- Show internal ID for case
- Add internal ID for downloaded CGH files
- Export dynamic HPO gene list from case page
- Remove users as case assignees when their account is deleted
- Keep variants filters panel expanded when filters have been used

### Fixed
- Handle the ProxyFix ModuleNotFoundError when Werkzeug installed version is >1.0
- General report formatting issues whenever case and variant comments contain extremely long strings with no spaces

### Changed
- Created an institute wrapper page that contains list of cases, causatives, SNVs & Indels, user list, shared data and institute settings
- Display case name instead of case ID on clinVar submissions
- Changed icon of sample update in clinVar submissions


## [4.18]

### Added
- Filter cancer variants on cytoband coordinates
- Show dismiss reasons in a badge with hover for clinical variants
- Show an ellipsis if 10 cases or more to display with loqusdb matches
- A new blog post for version 4.17
- Tooltip to better describe Tumor and Normal columns in cancer variants
- Filter cancer SNVs and SVs by chromosome coordinates
- Default export of `Assertion method citation` to clinVar variants submission file
- Button to export up to 500 cancer variants, filtered or not
- Rename samples of a clinVar submission file

### Fixed
- Apply default gene panel on return to cancer variantS from variant view
- Revert to certificate checking when asking for Chanjo reports
- `scout download everything` command failing while downloading HPO terms

### Changed
- Turn tumor and normal allelic fraction to decimal numbers in tumor variants page
- Moved clinVar submissions code to the institutes blueprints
- Changed name of clinVar export files to FILENAME.Variant.csv and FILENAME.CaseData.csv
- Switched Google login libraries from Flask-OAuthlib to Authlib


## [4.17.1]

### Fixed
- Load cytobands for cases with chromosome build not "37" or "38"


## [4.17]

### Added
- COSMIC badge shown in cancer variants
- Default gene-panel in non-cancer structural view in url
- Filter SNVs and SVs by cytoband coordinates
- Filter cancer SNV variants by alt allele frequency in tumor
- Correct genome build in UCSC link from structural variant page



### Fixed
- Bug in clinVar form when variant has no gene
- Bug when sharing cases with the same institute twice
- Page crashing when removing causative variant tag
- Do not default to GATK caller when no caller info is provided for cancer SNVs


## [4.16.1]

### Fixed
- Fix the fix for handling of delivery reports for rerun cases

## [4.16]

### Added
- Adds possibility to add "lims_id" to cases. Currently only stored in database, not shown anywhere
- Adds verification comment box to SVs (previously only available for small variants)
- Scrollable pedigree panel

### Fixed
- Error caused by changes in WTForm (new release 2.3.x)
- Bug in OMIM case page form, causing the page to crash when a string was provided instead of a numerical OMIM id
- Fix Alamut link to work properly on hg38
- Better handling of delivery reports for rerun cases
- Small CodeFactor style issues: matchmaker results counting, a couple of incomplete tests and safer external xml
- Fix an issue with Phenomizer introduced by CodeFactor style changes

### Changed
- Updated the version of igv.js to 2.5.4

## [4.15.1]

### Added
- Display gene names in ClinVar submissions page
- Links to Varsome in variant transcripts table

### Fixed
- Small fixes to ClinVar submission form
- Gene panel page crash when old panel has no maintainers

## [4.15]

### Added
- Clinvar CNVs IGV track
- Gene panels can have maintainers
- Keep variant actions (dismissed, manual rank, mosaic, acmg, comments) upon variant re-upload
- Keep variant actions also on full case re-upload

### Fixed
- Fix the link to Ensembl for SV variants when genome build 38.
- Arrange information in columns on variant page
- Fix so that new cosmic identifier (COSV) is also acceptable #1304
- Fixed COSMIC tag in INFO (outside of CSQ) to be parses as well with `&` splitter.
- COSMIC stub URL changed to https://cancer.sanger.ac.uk/cosmic/search?q= instead.
- Updated to a version of IGV where bigBed tracks are visualized correctly
- Clinvar submission files are named according to the content (variant_data and case_data)
- Always show causatives from other cases in case overview
- Correct disease associations for gene symbol aliases that exist as separate genes
- Re-add "custom annotations" for SV variants
- The override ClinVar P/LP add-in in the Clinical Filter failed for new CSQ strings

### Changed
- Runs all CI checks in github actions

## [4.14.1]

### Fixed
- Error when variant found in loqusdb is not loaded for other case

## [4.14]

### Added
- Use github actions to run tests
- Adds CLI command to update individual alignments path
- Update HPO terms using downloaded definitions files
- Option to use alternative flask config when running `scout serve`
- Requirement to use loqusdb >= 2.5 if integrated

### Fixed
- Do not display Pedigree panel in cancer view
- Do not rely on internet connection and services available when running CI tests
- Variant loading assumes GATK if no caller set given and GATK filter status is seen in FILTER
- Pass genome build param all the way in order to get the right gene mappings for cases with build 38
- Parse correctly variants with zero frequency values
- Continue even if there are problems to create a region vcf
- STR and cancer variant navigation back to variants pages could fail

### Changed
- Improved code that sends requests to the external APIs
- Updates ranges for user ranks to fit todays usage
- Run coveralls on github actions instead of travis
- Run pip checks on github actions instead of coveralls
- For hg38 cases, change gnomAD link to point to version 3.0 (which is hg38 based)
- Show pinned or causative STR variants a bit more human readable

## [4.13.1]

### Added
### Fixed
- Typo that caused not all clinvar conflicting interpretations to be loaded no matter what
- Parse and retrieve clinvar annotations from VEP-annotated (VEP 97+) CSQ VCF field
- Variant clinvar significance shown as `not provided` whenever is `Uncertain significance`
- Phenomizer query crashing when case has no HPO terms assigned
- Fixed a bug affecting `All SNVs and INDELs` page when variants don't have canonical transcript
- Add gene name or id in cancer variant view

### Changed
- Cancer Variant view changed "Variant:Transcript:Exon:HGVS" to "Gene:Transcript:Exon:HGVS"

## [4.13]

### Added
- ClinVar SNVs track in IGV
- Add SMA view with SMN Copy Number data
- Easier to assign OMIM diagnoses from case page
- OMIM terms and specific OMIM term page

### Fixed
- Bug when adding a new gene to a panel
- Restored missing recent delivery reports
- Fixed style and links to other reports in case side panel
- Deleting cases using display_name and institute not deleting its variants
- Fixed bug that caused coordinates filter to override other filters
- Fixed a problem with finding some INS in loqusdb
- Layout on SV page when local observations without cases are present
- Make scout compatible with the new HPO definition files from `http://compbio.charite.de/jenkins/`
- General report visualization error when SNVs display names are very long


### Changed


## [4.12.4]

### Fixed
- Layout on SV page when local observations without cases are present

## [4.12.3]

### Fixed
- Case report when causative or pinned SVs have non null allele frequencies

## [4.12.2]

### Fixed
- SV variant links now take you to the SV variant page again
- Cancer variant view has cleaner table data entries for "N/A" data
- Pinned variant case level display hotfix for cancer and str - more on this later
- Cancer variants show correct alt/ref reads mirroring alt frequency now
- Always load all clinical STR variants even if a region load is attempted - index may be missing
- Same case repetition in variant local observations

## [4.12.1]

### Fixed
- Bug in variant.gene when gene has no HGVS description


## [4.12]

### Added
- Accepts `alignment_path` in load config to pass bam/cram files
- Display all phenotypes on variant page
- Display hgvs coordinates on pinned and causatives
- Clear panel pending changes
- Adds option to setup the database with static files
- Adds cli command to download the resources from CLI that scout needs
- Adds test files for merged somatic SV and CNV; as well as merged SNV, and INDEL part of #1279
- Allows for upload of OMIM-AUTO gene panel from static files without api-key

### Fixed
- Cancer case HPO panel variants link
- Fix so that some drop downs have correct size
- First IGV button in str variants page
- Cancer case activates on SNV variants
- Cases activate when STR variants are viewed
- Always calculate code coverage
- Pinned/Classification/comments in all types of variants pages
- Null values for panel's custom_inheritance_models
- Discrepancy between the manual disease transcripts and those in database in gene-edit page
- ACMG classification not showing for some causatives
- Fix bug which caused IGV.js to use hg19 reference files for hg38 data
- Bug when multiple bam files sources with non-null values are available


### Changed
- Renamed `requests` file to `scout_requests`
- Cancer variant view shows two, instead of four, decimals for allele and normal


## [4.11.1]

### Fixed
- Institute settings page
- Link institute settings to sharing institutes choices

## [4.11.0]

### Added
- Display locus name on STR variant page
- Alternative key `GNOMADAF_popmax` for Gnomad popmax allele frequency
- Automatic suggestions on how to improve the code on Pull Requests
- Parse GERP, phastCons and phyloP annotations from vep annotated CSQ fields
- Avoid flickering comment popovers in variant list
- Parse REVEL score from vep annotated CSQ fields
- Allow users to modify general institute settings
- Optionally format code automatically on commit
- Adds command to backup vital parts `scout export database`
- Parsing and displaying cancer SV variants from Manta annotated VCF files
- Dismiss cancer snv variants with cancer-specific options
- Add IGV.js UPD, RHO and TIDDIT coverage wig tracks.


### Fixed
- Slightly darker page background
- Fixed an issued with parsed conservation values from CSQ
- Clinvar submissions accessible to all users of an institute
- Header toolbar when on Clinvar page now shows institute name correctly
- Case should not always inactivate upon update
- Show dismissed snv cancer variants as grey on the cancer variants page
- Improved style of mappability link and local observations on variant page
- Convert all the GET requests to the igv view to POST request
- Error when updating gene panels using a file containing BOM chars
- Add/replace gene radio button not working in gene panels


## [4.10.1]

### Fixed
- Fixed issue with opening research variants
- Problem with coveralls not called by Travis CI
- Handle Biomart service down in tests


## [4.10.0]

### Added
- Rank score model in causatives page
- Exportable HPO terms from phenotypes page
- AMP guideline tiers for cancer variants
- Adds scroll for the transcript tab
- Added CLI option to query cases on time since case event was added
- Shadow clinical assessments also on research variants display
- Support for CRAM alignment files
- Improved str variants view : sorting by locus, grouped by allele.
- Delivery report PDF export
- New mosaicism tag option
- Add or modify individuals' age or tissue type from case page
- Display GC and allele depth in causatives table.
- Included primary reference transcript in general report
- Included partial causative variants in general report
- Remove dependency of loqusdb by utilising the CLI

### Fixed
- Fixed update OMIM command bug due to change in the header of the genemap2 file
- Removed Mosaic Tag from Cancer variants
- Fixes issue with unaligned table headers that comes with hidden Datatables
- Layout in general report PDF export
- Fixed issue on the case statistics view. The validation bars didn't show up when all institutes were selected. Now they do.
- Fixed missing path import by importing pathlib.Path
- Handle index inconsistencies in the update index functions
- Fixed layout problems


## [4.9.0]

### Added
- Improved MatchMaker pages, including visible patient contacts email address
- New badges for the github repo
- Links to [GENEMANIA](genemania.org)
- Sort gene panel list on case view.
- More automatic tests
- Allow loading of custom annotations in VCF using the SCOUT_CUSTOM info tag.

### Fixed
- Fix error when a gene is added to an empty dynamic gene panel
- Fix crash when attempting to add genes on incorrect format to dynamic gene panel
- Manual rank variant tags could be saved in a "Select a tag"-state, a problem in the variants view.
- Same case evaluations are no longer shown as gray previous evaluations on the variants page
- Stay on research pages, even if reset, next first buttons are pressed..
- Overlapping variants will now be visible on variant page again
- Fix missing classification comments and links in evaluations page
- All prioritized cases are shown on cases page


## [4.8.3]

### Added

### Fixed
- Bug when ordering sanger
- Improved scrolling over long list of genes/transcripts


## [4.8.2]

### Added

### Fixed
- Avoid opening extra tab for coverage report
- Fixed a problem when rank model version was saved as floats and not strings
- Fixed a problem with displaying dismiss variant reasons on the general report
- Disable load and delete filter buttons if there are no saved filters
- Fix problem with missing verifications
- Remove duplicate users and merge their data and activity


## [4.8.1]

### Added

### Fixed
- Prevent login fail for users with id defined by ObjectId and not email
- Prevent the app from crashing with `AttributeError: 'NoneType' object has no attribute 'message'`


## [4.8.0]

### Added
- Updated Scout to use Bootstrap 4.3
- New looks for Scout
- Improved dashboard using Chart.js
- Ask before inactivating a case where last assigned user leaves it
- Genes can be manually added to the dynamic gene list directly on the case page
- Dynamic gene panels can optionally be used with clinical filter, instead of default gene panel
- Dynamic gene panels get link out to chanjo-report for coverage report
- Load all clinvar variants with clinvar Pathogenic, Likely Pathogenic and Conflicting pathogenic
- Show transcripts with exon numbers for structural variants
- Case sort order can now be toggled between ascending and descending.
- Variants can be marked as partial causative if phenotype is available for case.
- Show a frequency tooltip hover for SV-variants.
- Added support for LDAP login system
- Search snv and structural variants by chromosomal coordinates
- Structural variants can be marked as partial causative if phenotype is available for case.
- Show normal and pathologic limits for STRs in the STR variants view.
- Institute level persistent variant filter settings that can be retrieved and used.
- export causative variants to Excel
- Add support for ROH, WIG and chromosome PNGs in case-view

### Fixed
- Fixed missing import for variants with comments
- Instructions on how to build docs
- Keep sanger order + verification when updating/reloading variants
- Fixed and moved broken filter actions (HPO gene panel and reset filter)
- Fixed string conversion to number
- UCSC links for structural variants are now separated per breakpoint (and whole variant where applicable)
- Reintroduced missing coverage report
- Fixed a bug preventing loading samples using the command line
- Better inheritance models customization for genes in gene panels
- STR variant page back to list button now does its one job.
- Allows to setup scout without a omim api key
- Fixed error causing "favicon not found" flash messages
- Removed flask --version from base cli
- Request rerun no longer changes case status. Active or archived cases inactivate on upload.
- Fixed missing tooltip on the cancer variants page
- Fixed weird Rank cell in variants page
- Next and first buttons order swap
- Added pagination (and POST capability) to cancer variants.
- Improves loading speed for variant page
- Problem with updating variant rank when no variants
- Improved Clinvar submission form
- General report crashing when dismissed variant has no valid dismiss code
- Also show collaborative case variants on the All variants view.
- Improved phenotype search using dataTables.js on phenotypes page
- Search and delete users with `email` instead of `_id`
- Fixed css styles so that multiselect options will all fit one column


## [4.7.3]

### Added
- RankScore can be used with VCFs for vcf_cancer files

### Fixed
- Fix issue with STR view next page button not doing its one job.

### Deleted
- Removed pileup as a bam viewing option. This is replaced by IGV


## [4.7.2]

### Added
- Show earlier ACMG classification in the variant list

### Fixed
- Fixed igv search not working due to igv.js dist 2.2.17
- Fixed searches for cases with a gene with variants pinned or marked causative.
- Load variant pages faster after fixing other causatives query
- Fixed mitochondrial report bug for variants without genes

## [4.7.1]

### Added

### Fixed
- Fixed bug on genes page


## [4.7.0]

### Added
- Export genes and gene panels in build GRCh38
- Search for cases with variants pinned or marked causative in a given gene.
- Search for cases phenotypically similar to a case also from WUI.
- Case variant searches can be limited to similar cases, matching HPO-terms,
  phenogroups and cohorts.
- De-archive reruns and flag them as 'inactive' if archived
- Sort cases by analysis_date, track or status
- Display cases in the following order: prioritized, active, inactive, archived, solved
- Assign case to user when user activates it or asks for rerun
- Case becomes inactive when it has no assignees
- Fetch refseq version from entrez and use it in clinvar form
- Load and export of exons for all genes, independent on refseq
- Documentation for loading/updating exons
- Showing SV variant annotations: SV cgh frequencies, gnomad-SV, local SV frequencies
- Showing transcripts mapping score in segmental duplications
- Handle requests to Ensembl Rest API
- Handle requests to Ensembl Rest Biomart
- STR variants view now displays GT and IGV link.
- Description field for gene panels
- Export exons in build 37 and 38 using the command line

### Fixed
- Fixes of and induced by build tests
- Fixed bug affecting variant observations in other cases
- Fixed a bug that showed wrong gene coverage in general panel PDF export
- MT report only shows variants occurring in the specific individual of the excel sheet
- Disable SSL certifcate verification in requests to chanjo
- Updates how intervaltree and pymongo is used to void deprecated functions
- Increased size of IGV sample tracks
- Optimized tests


## [4.6.1]

### Added

### Fixed
- Missing 'father' and 'mother' keys when parsing single individual cases


## [4.6.0]

### Added
- Description of Scout branching model in CONTRIBUTING doc
- Causatives in alphabetical order, display ACMG classification and filter by gene.
- Added 'external' to the list of analysis type options
- Adds functionality to display "Tissue type". Passed via load config.
- Update to IGV 2.

### Fixed
- Fixed alignment visualization and vcf2cytosure availability for demo case samples
- Fixed 3 bugs affecting SV pages visualization
- Reintroduced the --version cli option
- Fixed variants query by panel (hpo panel + gene panel).
- Downloaded MT report contains excel files with individuals' display name
- Refactored code in parsing of config files.


## [4.5.1]

### Added

### Fixed
- update requirement to use PyYaml version >= 5.1
- Safer code when loading config params in cli base


## [4.5.0]

### Added
- Search for similar cases from scout view CLI
- Scout cli is now invoked from the app object and works under the app context

### Fixed
- PyYaml dependency fixed to use version >= 5.1


## [4.4.1]

### Added
- Display SV rank model version when available

### Fixed
- Fixed upload of delivery report via API


## [4.4.0]

### Added
- Displaying more info on the Causatives page and hiding those not causative at the case level
- Add a comment text field to Sanger order request form, allowing a message to be included in the email
- MatchMaker Exchange integration
- List cases with empty synopsis, missing HPO terms and phenotype groups.
- Search for cases with open research list, or a given case status (active, inactive, archived)

### Fixed
- Variant query builder split into several functions
- Fixed delivery report load bug


## [4.3.3]

### Added
- Different individual table for cancer cases

### Fixed
- Dashboard collects validated variants from verification events instead of using 'sanger' field
- Cases shared with collaborators are visible again in cases page
- Force users to select a real institute to share cases with (actionbar select fix)


## [4.3.2]

### Added
- Dashboard data can be filtered using filters available in cases page
- Causatives for each institute are displayed on a dedicated page
- SNVs and and SVs are searchable across cases by gene and rank score
- A more complete report with validated variants is downloadable from dashboard

### Fixed
- Clinsig filter is fixed so clinsig numerical values are returned
- Split multi clinsig string values in different elements of clinsig array
- Regex to search in multi clinsig string values or multi revstat string values
- It works to upload vcf files with no variants now
- Combined Pileup and IGV alignments for SVs having variant start and stop on the same chromosome


## [4.3.1]

### Added
- Show calls from all callers even if call is not available
- Instructions to install cairo and pango libs from WeasyPrint page
- Display cases with number of variants from CLI
- Only display cases with number of variants above certain treshold. (Also CLI)
- Export of verified variants by CLI or from the dashboard
- Extend case level queries with default panels, cohorts and phenotype groups.
- Slice dashboard statistics display using case level queries
- Add a view where all variants for an institute can be searched across cases, filtering on gene and rank score. Allows searching research variants for cases that have research open.

### Fixed
- Fixed code to extract variant conservation (gerp, phyloP, phastCons)
- Visualization of PDF-exported gene panels
- Reintroduced the exon/intron number in variant verification email
- Sex and affected status is correctly displayed on general report
- Force number validation in SV filter by size
- Display ensembl transcripts when no refseq exists


## [4.3.0]

### Added
- Mosaicism tag on variants
- Show and filter on SweGen frequency for SVs
- Show annotations for STR variants
- Show all transcripts in verification email
- Added mitochondrial export
- Adds alternative to search for SVs shorter that the given length
- Look for 'bcftools' in the `set` field of VCFs
- Display digenic inheritance from OMIM
- Displays what refseq transcript that is primary in hgnc

### Fixed

- Archived panels displays the correct date (not retroactive change)
- Fixed problem with waiting times in gene panel exports
- Clinvar fiter not working with human readable clinsig values

## [4.2.2]

### Fixed
- Fixed gene panel create/modify from CSV file utf-8 decoding error
- Updating genes in gene panels now supports edit comments and entry version
- Gene panel export timeout error

## [4.2.1]

### Fixed
- Re-introduced gene name(s) in verification email subject
- Better PDF rendering for excluded variants in report
- Problem to access old case when `is_default` did not exist on a panel


## [4.2.0]

### Added
- New index on variant_id for events
- Display overlapping compounds on variants view

### Fixed
- Fixed broken clinical filter


## [4.1.4]

### Added
- Download of filtered SVs

### Fixed
- Fixed broken download of filtered variants
- Fixed visualization issue in gene panel PDF export
- Fixed bug when updating gene names in variant controller


## [4.1.3]

### Fixed
- Displays all primary transcripts


## [4.1.2]

### Added
- Option add/replace when updating a panel via CSV file
- More flexible versioning of the gene panels
- Printing coverage report on the bottom of the pdf case report
- Variant verification option for SVs
- Logs uri without pwd when connecting
- Disease-causing transcripts in case report
- Thicker lines in case report
- Supports HPO search for cases, both terms or if described in synopsis
- Adds sanger information to dashboard

### Fixed
- Use db name instead of **auth** as default for authentication
- Fixes so that reports can be generated even with many variants
- Fixed sanger validation popup to show individual variants queried by user and institute.
- Fixed problem with setting up scout
- Fixes problem when exac file is not available through broad ftp
- Fetch transcripts for correct build in `adapter.hgnc_gene`

## [4.1.1]
- Fix problem with institute authentication flash message in utils
- Fix problem with comments
- Fix problem with ensembl link


## [4.1.0]

### Added
- OMIM phenotypes to case report
- Command to download all panel app gene panels `scout load panel --panel-app`
- Links to genenames.org and omim on gene page
- Popup on gene at variants page with gene information
- reset sanger status to "Not validated" for pinned variants
- highlight cases with variants to be evaluated by Sanger on the cases page
- option to point to local reference files to the genome viewer pileup.js. Documented in `docs.admin-guide.server`
- option to export single variants in `scout export variants`
- option to load a multiqc report together with a case(add line in load config)
- added a view for searching HPO terms. It is accessed from the top left corner menu
- Updates the variants view for cancer variants. Adds a small cancer specific filter for known variants
- Adds hgvs information on cancer variants page
- Adds option to update phenotype groups from CLI

### Fixed
- Improved Clinvar to submit variants from different cases. Fixed HPO terms in casedata according to feedback
- Fixed broken link to case page from Sanger modal in cases view
- Now only cases with non empty lists of causative variants are returned in `adapter.case(has_causatives=True)`
- Can handle Tumor only samples
- Long lists of HGNC symbols are now possible. This was previously difficult with manual, uploaded or by HPO search when changing filter settings due to GET request limitations. Relevant pages now use POST requests. Adds the dynamic HPO panel as a selection on the gene panel dropdown.
- Variant filter defaults to default panels also on SV and Cancer variants pages.

## [4.0.0]

### WARNING ###

This is a major version update and will require that the backend of pre releases is updated.
Run commands:

```
$scout update genes
$scout update hpo
```

- Created a Clinvar submission tool, to speed up Clinvar submission of SNVs and SVs
- Added an analysis report page (html and PDF format) containing phenotype, gene panels and variants that are relevant to solve a case.

### Fixed
- Optimized evaluated variants to speed up creation of case report
- Moved igv and pileup viewer under a common folder
- Fixed MT alignment view pileup.js
- Fixed coordinates for SVs with start chromosome different from end chromosome
- Global comments shown across cases and institutes. Case-specific variant comments are shown only for that specific case.
- Links to clinvar submitted variants at the cases level
- Adapts clinvar parsing to new format
- Fixed problem in `scout update user` when the user object had no roles
- Makes pileup.js use online genome resources when viewing alignments. Now any instance of Scout can make use of this functionality.
- Fix ensembl link for structural variants
- Works even when cases does not have `'madeline_info'`
- Parses Polyphen in correct way again
- Fix problem with parsing gnomad from VEP

### Added
- Added a PDF export function for gene panels
- Added a "Filter and export" button to export custom-filtered SNVs to CSV file
- Dismiss SVs
- Added IGV alignments viewer
- Read delivery report path from case config or CLI command
- Filter for spidex scores
- All HPO terms are now added and fetched from the correct source (https://github.com/obophenotype/human-phenotype-ontology/blob/master/hp.obo)
- New command `scout update hpo`
- New command `scout update genes` will fetch all the latest information about genes and update them
- Load **all** variants found on chromosome **MT**
- Adds choice in cases overview do show as many cases as user like

### Removed
- pileup.min.js and pileup css are imported from a remote web location now
- All source files for HPO information, this is instead fetched directly from source
- All source files for gene information, this is instead fetched directly from source

## [3.0.0]
### Fixed
- hide pedigree panel unless it exists

## [1.5.1] - 2016-07-27
### Fixed
- look for both ".bam.bai" and ".bai" extensions

## [1.4.0] - 2016-03-22
### Added
- support for local frequency through loqusdb
- bunch of other stuff

## [1.3.0] - 2016-02-19
### Fixed
- Update query-phenomizer and add username/password

### Changed
- Update the way a case is checked for rerun-status

### Added
- Add new button to mark a case as "checked"
- Link to clinical variants _without_ 1000G annotation

## [1.2.2] - 2016-02-18
### Fixed
- avoid filtering out variants lacking ExAC and 1000G annotations

## [1.1.3] - 2015-10-01
### Fixed
- persist (clinical) filter when clicking load more
- fix #154 by robustly setting clinical filter func. terms

## [1.1.2] - 2015-09-07
### Fixed
- avoid replacing coverage report with none
- update SO terms, refactored

## [1.1.1] - 2015-08-20
### Fixed
- fetch case based on collaborator status (not owner)

## [1.1.0] - 2015-05-29
### Added
- link(s) to SNPedia based on RS-numbers
- new Jinja filter to "humanize" decimal numbers
- show gene panels in variant view
- new Jinja filter for decoding URL encoding
- add indicator to variants in list that have comments
- add variant number threshold and rank score threshold to load function
- add event methods to mongo adapter
- add tests for models
- show badge "old" if comment was written for a previous analysis

### Changed
- show cDNA change in transcript summary unless variant is exonic
- moved compounds table further up the page
- show dates for case uploads in ISO format
- moved variant comments higher up on page
- updated documentation for pages
- read in coverage report as blob in database and serve directly
- change ``OmimPhenotype`` to ``PhenotypeTerm``
- reorganize models sub-package
- move events (and comments) to separate collection
- only display prev/next links for the research list
- include variant type in breadcrumbs e.g. "Clinical variants"

### Removed
- drop dependency on moment.js

### Fixed
- show the same level of detail for all frequencies on all pages
- properly decode URL encoded symbols in amino acid/cDNA change strings
- fixed issue with wipe permissions in MongoDB
- include default gene lists in "variants" link in breadcrumbs

## [1.0.2] - 2015-05-20
### Changed
- update case fetching function

### Fixed
- handle multiple cases with same id

## [1.0.1] - 2015-04-28
### Fixed
- Fix building URL parameters in cases list Vue component

## [1.0.0] - 2015-04-12
Codename: Sara Lund

![Release 1.0](artwork/releases/release-1-0.jpg)

### Added
- Add email logging for unexpected errors
- New command line tool for deleting case

### Changed
- Much improved logging overall
- Updated documentation/usage guide
- Removed non-working IGV link

### Fixed
- Show sample display name in GT call
- Various small bug fixes
- Make it easier to hover over popups

## [0.0.2-rc1] - 2015-03-04
### Added
- add protein table for each variant
- add many more external links
- add coverage reports as PDFs

### Changed
- incorporate user feedback updates
- big refactor of load scripts

## [0.0.2-rc2] - 2015-03-04
### Changes
- add gene table with gene description
- reorganize inheritance models box

### Fixed
- avoid overwriting gene list on "research" load
- fix various bugs in external links

## [0.0.2-rc3] - 2015-03-05
### Added
- Activity log feed to variant view
- Adds protein change strings to ODM and Sanger email

### Changed
- Extract activity log component to macro

### Fixes
- Make Ensembl transcript links use archive website<|MERGE_RESOLUTION|>--- conflicted
+++ resolved
@@ -23,13 +23,8 @@
 - Retrieve and display case and variant custom images using image's saved path
 - Cases are activated by viewing FSHD and SMA reports
 - Split multi-gene SNV variants into single genes when submitting to Matchmaker Exchange
-<<<<<<< HEAD
-- Alamut links now appear on the gene level, using transcript and hgvs notation. Less precise, but better for indels.
-- Replace the code that downloads Ensembl genes, transcripts and exons with schug library
-=======
 - Alamut links also on the gene level, using transcript and HGVS: better for indels. Keep variant link for missing HGVS
 - Thaw WTForms - explicitly coerce form decimal field entries when filters fetched from db
->>>>>>> 82eb6f69
 ### Fixed
 - Removed some extra characters from top of general report left over from FontAwsome fix
 - Do not save fusion variants-specific key/values in other types of variants
