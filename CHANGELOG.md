--- conflicted
+++ resolved
@@ -11,10 +11,7 @@
 - Buttons layout in HPO genes panel on case page
 - Added back old variant rankscore index with different key order to help loading on demo instance
 - Cancer case_report panel-table no longer contains inheritance information
-<<<<<<< HEAD
-=======
 - Case report pinned variants card now displays info text if all pinned variants are present in causatives
->>>>>>> fc0122dd
 
 ## [4.80]
 ### Added
