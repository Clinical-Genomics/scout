--- conflicted
+++ resolved
@@ -26,11 +26,8 @@
 - Fixed string conversion to number
 - UCSC links for structural variants are now separated per breakpoint (and whole variant where applicable)
 - Reintroduced missing coverage report
-<<<<<<< HEAD
+- Fixed a bug preventing loading samples using the command line
 - Better inheritance models customization for genes in gene panels
-=======
-- Fixed a bug preventing loading samples using the command line
->>>>>>> fdc5e599
 
 
 ## [4.7.3]
