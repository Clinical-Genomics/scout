# Change Log
All notable changes to this project will be documented in this file.
This project adheres to [Semantic Versioning](http://semver.org/).

About changelog [here](https://keepachangelog.com/en/1.0.0/)

## [unreleased]
### Added
- Add cancer SNVs to Oncogenicity ClinVar submissions (downloadable json document only) (#5449)
<<<<<<< HEAD
- Add Alamut alignment view (#5457)
=======
### Fixed
- Instance badge class and config option documentation (#5500)
>>>>>>> be77892e

## [4.102]
### Added
- ClinVar data with link to ClinVar for variants present on the general case report (#5478)
- Customise Scout instance color and name, by adding INSTANCE_NAME and INSTANCE_COLOR parameters in the app config file (#5479)
- Display local archived frequencies on general case report (#5492)
### Changed
- Refactored and simplified code that fetches case's genome build (#5443)
- On caseS page, dim cases only included from the always display cases with status option (#5464)
- Reuse the variant frequencies table from variant page on case reports (#5478)
- Loading of outliers files (Fraser and Outrider) do not raise error when path to these files is missing or wrong, just a warning (#5486)
- Updated libraries on uv lock file (#5495)
### Fixed
- Fix long STR variant pinned display on case page (#5455)
- Variant page crashing when Loqusdb instance is chosen on institute settings but is not found at the given URL (#5447)
- Show assignees in case list when user ID is different from email (#5460)
- When removing a germline variant from a ClinVar submission, make sure to remove also its associated observations from the database (#5463)
- Chanjo2 genes full coverage check when variant has no genes (#5468)
- Full Flask user logout blocked by session clear (#5470)
- SV page UCSC link for breakpoints did not detect genome build 38 (#5489)
- HPO term deep link URL updated to a working one (#5488)
- Add `str_trid` as a sorting criterion when selecting STRs. This fixes the sort order problem of STRs from cases with genome build 38 (#5491)
- Always use GitHub original for igv.js genomes.json config - it is intended as official backup URL already (#5496)
- Update igv.js to v3.3.0 (#5496)
- Introduced a function that checks redirect URLs to avoid redirection to external sites (#5458)
- Loading of missing outliers files should also not raise error if key exists but is unset (#5497)
- Do not add null references to HPO-associated genes when parsing errors occur (#5472)
- Possibility to change user immediately after logging out from Google Oauth or Keycloak (#5493)
- Trust hgnc_id for unique aliases for HPO-associated genes (#5498)

## [4.101]
### Changed
- Institutes are now sorted by ID on gene panels page (#5436)
- Simplified visualization of previous ACMG and CCV classifications for a variant on variantS page (#5439 & #5440)
- On ClinVar multistep submission form, skip fetching transcript versions for build 38 transcripts which are not MANE Select or MANE Plus Clinical (#5426)
### Fixed
- Malformatted table cell for analysis date on caseS page (#5438)
- Remove "Add to ClinVar submission" button for pinned MEI variants as submission is not supported at the moment (#5442)
- Clinical variant files could once again be read in arbitrary order on load (#5452)
- Fix test_sanger_validation test to be run with a mock app instantiated (#5453)

## [4.100.2]
### Fixed
- Keyerror 'ensembl_transcript_id' when loading transcripts from a pre-downloaded Ensembl transcripts file (#5435)

## [4.100.1]
### Fixed
- Removed an extra `x` from compounds functional annotation cells (#5432)

## [4.100]
### Added
- Button with link to cancerhotspots.org on variant page for cancer cases (#5359)
- Link to ClinGen ACMG CSPEC Criteria Specification Registry from ACMG classification page (#5364)
- Documentation on how to export data from the scout database using the command line (#5373)
- Filter cancer SNVs by ClinVar oncogenicity. OBS: since annotations are still sparse in ClinVar, relying solely on them could be too restrictive (#5367)
- Include eventual gene-matching WTS outliers on variantS page (Overlap column) and variant page (Gene overlapping non-SNVs table) (#5371)
- Minor Allele Frequency (HiFiCNV) IGV.js track for Nallo cases (#5401)
- A page showing all cases submitted to the Matchmaker Exchange, accessible from the institute's sidebar (#5378)
- Variants' loader progress bar (#5411)
### Changed
- Allow matching compounded subcategories from SV callers e.g. DUP:INV (#5360)
- Adjust the link to the chanjo2 gene coverage report to reflect the type of analyses used for the samples (#5368)
- Gene panels open in new tabs from case panels and display case name on the top of the page (#5369)
- When uploading research variants, use rank threshold defined in case settings, if available, otherwise use the default threshold of 8 (#5370)
- Display genome build version on case general report (#5381)
- On pull request template, fixed instructions on how to deploy a branch to the development server (#5382)
- On case general report, when a variant is classified (ACMG or CCV), tagged, commented and also dismissed, will only be displayed among the dismissed variants (#5377)
- If case is re-runned/re-uploaded with the `--keep-actions` tag, remember also previously assigned diseases, HPO terms, phenotype groups and HPO panels (#5365)
- Case load config alias and updated track label for TIDDIT coverage tracks to accommodate HiFiCNV dito (#5401)
- On variants page, compounds popup table, truncate the display name of compound variants with display name that exceeds 20 characters (#5404)
- Update dataTables js (#5407)
- Load variants command prints more clearly which categories of variants are being loaded (#5409)
- Tooltips instead of popovers (no click needed) for matching indicators on variantS page (#5419)
- Call chanjo2 coverage completeness indicator via API after window loading completes (#5366)
- On ClinVar multistep submission form, silence warnings coming from missing HGVS version using Entrez Eutils (#5424)
### Fixed
- Style of Alamut button on variant page (#5358)
- Scope of overlapping functions (#5385)
- Tests involving the variants controllers, which failed when not run in a specific order (#5391)
- Option to return to the previous step in each of the steps of the ClinVar submission form (#5393)
- chanjo2 MT report for cases in build 38 (#5397)
- Fixed some variantS view tests accessing database out of app context (#5415)
- Display of matching manual rank on the SV variant page (#5419)
- Broken `scout setup database` command (#5422)
- Collecting submission data for cases which have been removed (#5421)
- Speed up query for gene overlapping variants (#5413)
- Removing submission data for cases which have been removed (#5430)

## [4.99]
### Added
- De novo assembly alignment file load and display (#5284)
- Paraphase bam-let alignment file load and display (#5284)
- Parsing and showing ClinVar somatic oncogenicity anontations, when available (#5304)
- Gene overlapping variants (superset of compounds) for SVs (#5332)
- Gene overlapping variants for MEIs (#5332)
- Gene overlapping variants for cancer (and cancer_sv) (#5332)
- Tests for the Google login functionality (#5335)
- Support for login using Keycloak (#5337)
- Documentation on Keycloak login system integration (#5342)
- Integrity check for genes/transcripts/exons files downloaded from Ensembl (#5353)
- Options for custom ID/display name for PanelApp Green updates (#5355)
### Changed
- Allow ACMG criteria strength modification to Very strong/Stand-alone (#5297)
- Mocked the Ensembl liftover service in igv tracks tests (#5319)
- Refactored the login function into smaller functions, handling respectively: user consent, LDAP login, Google login, database login and user validation (#5331)
- Allow loading of mixed analysis type cases where some individuals are fully WTS and do not appear in DNA VCFs (#5327)
- Documentation available in dark mode, and expanded installation instructions (#5343)
### Fixed
- Re-enable display of case and individual specific tracks (pre-computed coverage, UPD, zygosity) (#5300)
- Disable 2-color mode in IGV.js by default, since it obscures variant proportion of reads. Can be manually enabled (#5311)
- Institute settings reset (#5309)
- Updated color scheme for variant assessment badges that were hard to see in light mode, notably Risk Factor (#5318)
- Avoid page timeout by skipping HGVS validations in ClinVar multistep submission for non-MANE transcripts from variants in build 38 (#5302)
- Sashimi view page displaying an error message when Ensembl REST API (LiftOver) is not available (#5322)
- Refactored the liftover functionality to avoid using the old Ensembl REST API (#5326)
- Downloading of Ensembl resources by fixing the URL to the schug server, pointing to the production instance instead of the staging one (#5348)
- Missing MT genes from the IGV track (#5339)
- Paraphase and de novo assembly tracks could mismatch alignment sample labels - refactor to case specific tracks (#5357)

## [4.98]
### Added
- Documentation on how to delete variants for one or more cases
- Document the option to collect green genes from any panel when updating the PanelApp green genes panel
- On the institute's filters page, display also any soft filters applied to institute's variants
### Fixed
- Case page patch for research cases without WTS outliers

## [4.97]
### Added
- Software version and link to the relative release on GitHub on the top left dropdown menu
- Option to sort WTS outliers by p_value, Δψ, ψ value, zscore or l2fc
- Display pLI score and LOEUF on rare diseases and cancer SNV pages
- Preselect MANE SELECT transcripts in the multi-step ClinVar variant add to submission process
- Allow updating case with WTS Fraser and Outrider research files
- Load research WTS outliers using the `scout load variants --outliers-research` command
- Chanjo2 gene coverage completeness indicator and report from variant page, summary card
- Enhanced SNV and SV filtering for cancer and rare disease cases, now supporting size thresholds (≥ or < a specified base pair length)
- Option to exclude ClinVar significance status in SNVs filters form
- Made HRD a config parameter and display it for cancer cases.
- Preset institute-level soft filters for variants (filtering based on "filters" values on variant documents). Settings editable by admins on the institute's settings page. Allows e.g. hiding tumor `in_normal` and `germline_risk` filter status variants.
- Load pedigree and sex check from Somalier, provided by e.g. the Nallo pipeline
- Expand the command line to remove more types of variants. Now supports: `cancer`, `cancer_sv`, `fusion`, `mei`, `outlier`, `snv`, `str`, and `sv`.
- New `prioritise_clinvar` checkbox on rare diseases cases, SNVs page, used by clinical filter or for expanding the search to always return variants that match the selected ClinVar conditions
- ClinVar CLNSIG Exclude option on cancer variantS filters
### Changed
- Do not show overlapping gene panels badge on variants from cases runned without gene panels
- Set case as research case if it contains any type of research variants
- Update igv.js to 3.2.0
- IGV DNA alignment track defaults to group by tag:HP and color by methylation (useful for LRS), and show soft-clips
- Update gnomAD constraint to v4.1
- HG38 genes track in igv.js browser, to correctly display gene names
- Refactored code for prioritizing the order of variant loading
- Modified the web pages body style to adapt content to smaller screens
- Refactored filters to filter variants by ClinVar significance, CLINSIG Confident and ClinVar hits at the same time
- Improved tooltips for ClinVar filter in SNVs filter form
- `showSoftClips` parameter in igv.js is set to false by default for WES and PANEL samples
- Updated dependencies in uv.lock file
### Fixed
- Don't save any "-1", "." or "0" frequency values for SNVs - same as for SVs
- Downloading and parsing of genes from Ensembl (including MT-TP)
- Don't parse SV frequencies for SNVs even if the name matches. Also accept "." as missing value for SV frequencies.
- HPO search on WTS Outliers page
- Stop using dynamic gene panel (HPO generated list) for clinical filter when the last gene is removed from the dynamic gene panel
- Return only variants with ClinVar annotation when `ClinVar hits` checkbox is checked on variants search form
- Legacy variant filter option `clinsig_confident_always_returned` on saved filters is remapped as `prioritised_clivar` and `clinvar_trusted_revstat`
- Variants queries excluding ClinVar tags without `prioritise_clinvar` checkbox checked
- Pedigree QC Somalier loading demo ancestry file and operator priority

## [4.96]
### Added
- Support case status assignment upon loading (by providing case status in the case config file)
- Severity predictions on general case report for SNVs and cancer SNVs
- Variant functional annotation on general case report for SNVs and cancer SNVs
- Version of Scout used when the case was loaded is displayed on case page and general report
### Removed
- Discontinue ClinVar submissions via CSV files and support only submission via API: removed buttons for downloading ClinVar submission objects as CSV files
### Changed
- Display STR variant filter status on corresponding variantS page
- Warning and reference to Biesecker et al when using PP1/BS4 and PP4 together in ACMG classifications
- Warning to not use PP4 criterion together with PS2/PM6 in ACMG classifications with reference to the SVI Recommendation for _de novo_ Criteria (PS2 & PM6)
- Button to directly remove accepted submissions from ClinVar
- Upgraded libs in uv.lock file
### Fixed
- Release docs to include instructions for upgrading dependencies
- Truncated long HGVS descriptions on cancer SNV and SNVs pages
- Avoid recurrent error by removing variant ranking settings in unranked demo case
- Actually re-raise exception after load aborts and has rolled back variant insertion

## [4.95]
### Added
- CCV score / temperature on case reports
- ACMG SNV classification form also accessible from SV variant page
- Simplify updating of the PanelApp Green panel from all source types in the command line interactive session
### Changed
- Clearer link to `Richards 2015` on ACMG classification section on SVs and cancer SVs variants pages
- Parse HGNC Ids directly from PanelApp when updating/downloading PanelApp panels
- Skip variant genotype matching check and just return True when matching causative is found in a case with only one individual/sample
- Reduced number of research MEI variants present in the demo case from 17K to 145 to speed up automatic tests
### Fixed
- ACMG temperature on case general report should respect term modifiers
- Missing inheritance, constraint info for genes with symbols matching other genes previous aliases with some lower case letters
- Loading of all PanelApp panels from command line
- Saving gene inheritance models when loading/updating specific/all PanelApp panels (doesn't apply to the `PanelApp Green Genes panel`)
- Save also complete penetrance status (in addition to incomplete) if available when loading specific/all PanelApp panels (does not apply to the `PanelApp Green Genes panel`)
- Variants and managed variants query by coordinates, which was returning all variants in the chromosome if start position was 0
- Compound loading matches also "chr"-containing compound variant names

## [4.94.1]
### Fixed
- Temporary directory generation for MT reports and pedigree file for case general report

## [4.94]
### Added
- Max-level provenance and Software Bill Of Materials (SBOM) to the Docker images pushed to Docker Hub
- ACMG VUS Bayesian score / temperature on case reports
- Button to filter and download case individuals/samples from institute's caseS page
### Changed
- On variant page, RefSeq transcripts panel, truncate very long protein change descriptions
- Build system changed to uv/hatchling, remove setuptools, version file, add project toml and associated files
- On variantS pages, display chromosome directly on start and end chromosome if different
- On cancer variantS pages, display allele counts and frequency the same way for SNVs and SVs (refactor macro)
- Stricter coordinate check in BND variants queries (affecting search results on SV variants page)
### Fixed
- UCSC hg38 links are updated
- Variants page tooltip errors
- Cancer variantS page had poor visibility of VAF and chromosome coordinate on causatives (green background)

## [4.93.1]
### Fixed
- Updated PyPi build GitHub action to explicitly include setuptools (for Python 3.12 distro)

## [4.93]
### Added
- ClinGen-CGC-VICC oncogenicity classification for cancer SNVs
- A warning to not to post sensitive or personal info when opening an issue
### Changed
- "Show more/less" button to toggle showing 50 (instead of 10) observed cases in LoqusDB observation panel
- Show customer id on share and revoke sharing case collapsible sidebar dialog
- Switch to python v.3.12 in Dockerfiles and automatic tests
### Fixed
- Limit the size of custom images displayed on case and variant pages and add a link to display them in full size in a new tab
- Classified variants not showing on case report when collaborator adds classification
- On variantS page, when a variant has more than one gene, then the gene panel badge reflect the panels each gene is actually in
- Updating genes on a gene panel using a file
- Link out to Horak 2020 from CCV classify page opens in new tab

## [4.92]
### Added
- PanelApp link on gene page and on gene panels description
- Add more filters to the delete variants command (institute ID and text file with list of case IDs)
### Changed
- Use the `clinicalgenomics/python3.11-venv:1.0` image everywhere in the Dockerfiles
### Fixed
- list/List typing issue on PanelApp extension module

## [4.91.2]
### Fixed
- Stranger TRGT parsing of `.` in `FORMAT.MC`
- Parse ClinVar low-penetrance info and display it alongside Pathogenic and likely pathogenic on SNVs pages
- Gene panel indexes to reflect the indexes used in production database
- Panel version check while editing the genes of a panel
- Display unknown filter tags as "danger" marked badges
- Open WTS variantS SNVs and SVs in new tabs
- PanelApp panels update documentation to reflect the latest changes in the command line
- Display panel IDs alongside panel display names on gene panels page
- Just one `Hide removed panels` checkbox for all panels on gene panels page
- Variant filters redecoration from multiple classifications crash on general case report

## [4.91.1]
### Fixed
- Update IGV.js to v3.1.0
- Columns/headings on SV variantS shifted

## [4.91]
### Added
- Variant link to Franklin in database buttons (different depending on rare or cancer track)
- MANE badges on list of variant's Genes/Transcripts/Proteins table, this way also SVs will display MANE annotations
- Export variant type and callers-related info fields when exporting variants from variantS pages
- Cases advanced search on the dashboard page
- Possibility to use only signed off panels when building the PanelApp GREEN panel
### Changed
- On genes panel page and gene panel PDF export, it's more evident which genes were newly introduced into the panel
- WTS outlier position copy button on WTS outliers page
- Update IGV.js to v3.0.9
- Managed variants VCF export more verbose on SVs
- `/api/v1/hpo-terms` returns pymongo OperationFailure errors when provided query string contains problematic characters
- When parsing variants, prioritise caller AF if set in FORMAT over recalculation from AD
- Expand the submissions information section on the ClinVar submissions page to fully display long text entries
- Jarvik et al for PP1 added to ACMG modification guidelines
- Display institute `_id` + display name on dashboard filters
- ClinVar category 8 has changed to "Conflicting classifications of pathogenicity" instead of "interpretations"
- Simplify always loading ClinVar `CLNSIG` P, LP and conflicting annotations slightly
- Increased visibility of variant callers's "Pass" or "Filtered" on the following pages: SNV variants (cancer cases), SV variants (both RD and cancer cases)
- Names on IGV buttons, including an overview level IGV MT button
- Cases query no longer accepts strings for the `name_query` parameter, only ImmutableMultiDict (form data)
- Refactor the loading of PanelApp panels to use the maintained API - Customised PanelApp GREEN panels
- Better layout for Consequence cell on cancer SNVs page
- Merged `Qual` and `Callers` cell on cancer SNVs page
### Fixed
- Empty custom_images dicts in case load config do not crash
- Tracks missing alignment files are skipped on generating IGV views
- ClinVar form to accept MedGen phenotypes
- Cancer SV variantS page spinner on variant export
- STRs variants export (do not allow null estimated variant size and repeat locus ID)
- STRs variants page when one or more variants have SweGen mean frequency but lack Short Tandem Repeat motif count
- ClinVar submission enquiry status for all submissions after the latest
- CLI scout update type hint error when running commands using Python 3.9
- Missing alignment files but present index files could crash the function creating alignment tracks for IGV display
- Fix missing "Repeat locus" info on STRs export

## [4.90.1]
### Fixed
- Parsing Matchmaker Exchange's matches dates

## [4.90]
### Added
- Link to chanjo2 MANE coverage overview on case page and panel page
- More SVI recommendation links on the ACMG page
- IGV buttons for SMN CN page
- Warnings on ACMG classifications for potentially conflicting classification pairs
- ACMG Bayesian foundation point scale after Tavtigian for variant heat profile
### Changed
- Variants query backend allows rank_score filtering
- Added script to tabulate causatives clinical filter rank
- Do not display inheritance models associated to ORPHA terms on variant page
- Moved edit and delete buttons close to gene names on gene panel page and other aesthetical fixes
- SNV VariantS page functional annotation and region annotation columns merged
- VariantS pages (not cancer) gene cells show OMIM inheritance pattern badges also without hover
- STR variantS page to show STR inheritance model without hover (fallback to OMIM for non-Stranger annotation)
- VariantS page local observation badges have counts visible also without hover
- On Matchmaker page, show number of matches together with matching attempt date
- Display all custom inheritance models, both standard and non-standard, as gathered from the gene panel information on the variant page
- Moved PanelApp-related code to distinct modules/extension
### Fixed
- Make BA1 fully stand-alone to Benign prediction
- Modifying Benign terms to "Moderate" has no effect under Richards. Ignored completely before, will retain unmodified significance now
- Extract all fields correctly when exporting a panel to file from gene panel page
- Custom updates to a gene in a panel
- Gene panel PDF export, including gene links
- Cancer SV, Fusion, MEI and Outlier filters are shown on the Institute Filters overview
- CaseS advanced search limit
- Visibility of Matchmaker Exchange matches on dark mode
- When creating a new gene panel from file, all gene fields are saved, including comments and manual inheritance models
- Downloading on gene names from EBI
- Links to gene panels on variant page, summary panel
- Exporting gene variants when one or more variants' genes are missing HGNC symbol

## [4.89.2]
## Fixed
- If OMIM gene panel gene symbols are not mapping to hgnc_id, allow fallback use of a unique gene alias

## [4.89.1]
### Fixed
- General case report crash when encountering STR variants without `source` tags
- Coloring and SV inheritance patterns on general case report

## [4.89]
### Added
- Button on SMN CN page to search variants within SMN1 and SMN2 genes
- Options for selectively updating OMICS variants (fraser, outrider) on a case
- Log users' activity to file by specifying `USERS_ACTIVITY_LOG_PATH` parameter in app config
- `Mean MT coverage`, `Mean chrom 14 coverage` and `Estimated mtDNA copy number` on MT coverage file from chanjo2 if available
- In ClinVar multistep form, preselect ACMG criteria according to the variant's ACMG classification, if available
- Subject id search from caseS page (supporting multiple sample types e.g.) - adding indexes to speed up caseS queries
- Advanced cases search to narrow down results using more than one search parameter
- Coverage report available for any case with samples containing d4 files, even if case has no associated gene panels
- RNA delivery reports
- Two new LRS SV callers (hificnv, severus)
### Changed
- Documentation for OMICS variants and updating a case
- Include both creation and deletion dates in gene panels pages
- Moved code to collect MT copy number stats for the MT report to the chanjo extension
- On the gene panelS page, show expanded gene panel version list in one column only
- IGV.js WTS loci default to zoom to a region around a variant instead of whole gene
- Refactored logging module
- Case general report no longer shows ORPHA inheritance models. OMIM models are shown colored.
- Chromosome alias tab files used in the igv.js browser, which now contain the alias for chromosome "M"
- Renamed "Comment on clinical significance" to "Comment on classification" in ClinVar multistep form
- Enable Gens CN button also for non-wgs cancer track cases
### Fixed
- Broken heading anchors in the documentation (`admin-guide/login-system.md` and `admin-guide/setup-scout.md` files)
- Avoid open login redirect attacks by always redirecting to cases page upon user login
- Stricter check of ID of gene panels to prevent file downloading vulnerability
- Removed link to the retired SPANR service. SPIDEX scores are still parsed and displayed if available from variant annotation.
- Omics variant view test coverage
- String pattern escape warnings
- Code creating Alamut links for variant genes without canonical_transcript set
- Variant delete button in ClinVar submissions page
- Broken search cases by case similarity
- Missing caller tag for TRGT

## [4.88.1]
### Fixed
- Patch update igv.js to 3.0.5

## [4.88]
### Added
- Added CoLoRSdb frequency to Pop Freq column on variantS page
- Hovertip to gene panel names with associated genes in SV variant view, when variant covers more than one gene
- RNA sample ID can be provided in case load config if different from sample_id
### Fixed
- Broken `scout setup database` command
- Update demo VCF header, adding missing keys found on variants
- Broken upload to Codecov step in Tests & Coverage GitHub action
- Tomte DROP column names have been updated (backwards compatibility preserved for main fields)
- WTS outlierS view to display correct individual IDs for cases with multiple individuals
- WTS outlierS not displayed on WTS outlierS view

## [4.87.1]
### Fixed
- Positioning and alignment of genes cell on variantS page

## [4.87]
### Added
- Option to configure RNA build on case load (default '38')
### Changed
- Tooltip on RNA alignments now shows RNA genome build version
- Updated igv.js to v3.0.4
### Fixed
- Style of "SNVs" and "SVs" buttons on WTS Outliers page
- Chromosome alias files for igv.js
- Genes track displayed also when RNA alignments are present without splice junctions track on igv browser
- Genes track displayed again when splice junction tracks are present

## [4.86.1]
### Fixed
- Loading and updating PanelApp panels, including PanelApp green

## [4.86]
### Added
- Display samples' name (tooltip) and affected status directly on caseS page
- Search SVs across all cases, in given genes
- `CLINVAR_API_URL` param can be specified in app settings to override the URL used to send ClinVar submissions to. Intended for testing.
- Support for loading and storing OMICS data
- Parse DROP Fraser and Outrider TSVs
- Display omics variants - wts outliers (Fraser, Outrider)
- Parse GNOMAD `gnomad_af` and `gnomad_popmax_af` keys from variants annotated with `echtvar`
- Make removed panel optionally visible to non-admin or non maintainers
- Parse CoLoRSdb frequencies annotated in the variant INFO field with the `colorsdb_af` key
- Download -omics variants using the `Filter and export button`
- Clickable COSMIC links on IGV tracks
- Possibility to un-audit previously audited filters
- Reverted table style and removed font awesome style from IGV template
- Case status tags displayed on dashboard case overview
### Changed
- Updated igv.js to v3.0.1
- Alphabetically sort IGV track available for custom selection
- Updated wokeignore to avoid unfixable warning
- Update Chart.js to v4.4.3
- Use tornado library version >= 6.4.1
- Fewer variants in the MEI demo file
- Switch to FontAwesome v.6 instead of using icons v.5 + kit with icons v.6
- Show time (hours and minutes) additionally to date on comments and activity panel
### Fixed
- Only add expected caller keys to variant (FOUND_IN or SVDB_ORIGIN)
- Splice junction merged track height offset in IGV.js
- Splice junction initiation crash with empty variant obj
- Splice junction variant routing for cases with WTS but without outlier data
- Variant links to ExAC, now pointing to gnomAD, since the ExAC browser is no longer available
- Style of HPO terms assigned to a case, now one phenotype per line
- RNA sashimi view rendering should work also if the gene track is user disabled
- Respect IGV tracks chosen by user in variant IGV settings

## [4.85]
### Added
- Load also genes which are missing Ensembl gene ID (72 in both builds), including immunoglobulins and fragile sites
### Changed
- Unfreeze werkzeug again
- Show "(Removed)" after removed panels in dropdown
- The REVEL score is collected as the maximum REVEL score from all of the variant's transcripts
- Parse GNOMAD POPMAX values only if they are numerical when loading variants
### Fixed
- Alphabetically sort "select default panels" dropdown menu options on case page
- Show gene panel removed status on case page
- Fixed visibility of the following buttons: remove assignee, remove pinned/causative, remove comment, remove case from group

## [4.84]
### Changed
- Clearer error message when a loqusdb query fails for an instance that initially connected
- Do not load chanjo-report module if not needed and more visible message when it fails loading
- Converted the HgncGene class into a Pydantic class
- Swap menu open and collapse indicator chevrons - down is now displayed-open, right hidden-closed
- Linters and actions now all use python 3.11
### Fixed
- Safer way to update variant genes and compounds that avoids saving temporary decorators into variants' database documents
- Link to HGNC gene report on gene page
- Case file load priority so that e.g. SNV get loaded before SV, or clinical before research, for consistent variant_id collisions

## [4.83]
### Added
- Edit ACMG classifications from variant page (only for classifications with criteria)
- Events for case CLI events (load case, update case, update individual)
- Support for loading and displaying local custom IGV tracks
- MANE IGV track to be used as a local track for igv.js (see scout demo config file)
- Optional separate MT VCFs, for `nf-core/raredisease`
### Changed
- Avoid passing verbs from CaseHandler - functions for case sample and individual in CaseEventHandler
- Hide mtDNA report and coverage report links on case sidebar for cases with WTS data only
- Modified OMIM-AUTO gene panel to include genes in both genome builds
- Moved chanjo code into a dedicated extension
- Optimise the function that collects "match-safe" genes for an institute by avoiding duplicated genes from different panels
- Users must actively select "show matching causatives/managed" on a case page to see matching numbers
- Upgraded python version from 3.8 to 3.11 in Docker images
### Fixed
- Fix several tests that relied on number of events after setup to be 0
- Removed unused load case function
- Artwork logo sync sketch with png and export svg
- Clearer exception handling on chanjo-report setup - fail early and visibly
- mtDNA report crashing when one or more samples from a case is not in the chanjo database
- Case page crashing on missing phenotype terms
- ACMG benign modifiers
- Speed up tests by caching python env correctly in Github action and adding two more test groups
- Agile issue templates were added globally to the CG-org. Adding custom issue templates to avoid exposing customers
- PanelApp panel not saving genes with empty `EnsembleGeneIds` list
- Speed up checking outdated gene panels
- Do not load research variants automatically when loading a case

## [4.82.2]
### Fixed
- Warning icon in case pages for individuals where `confirmed_sex` is false
- Show allele sizes form ExpansionHunter on STR variantS page again

## [4.82.1]
### Fixed
- Revert the installation of flask-ldapconn to use the version available on PyPI to be able to push new scout releases to PyPI

## [4.82]
### Added
- Tooltip for combined score in tables for compounds and overlapping variants
- Checkbox to filter variants by excluding genes listed in selected gene panels, files or provided as list
- STR variant information card with database links, replacing empty frequency panel
- Display paging and number of HPO terms available in the database on Phenotypes page
- On case page, typeahead hints when searching for a disease using substrings containing source ("OMIM:", "ORPHA:")
- Button to monitor the status of submissions on ClinVar Submissions page
- Option to filter cancer variants by number of observations in somatic and germline archived database
- Documentation for integrating chanjo2
- More up-to-date VEP CSQ dbNSFP frequency keys
- Parse PacBio TRGT (Tandem repeat genotyping tool) Short Tandem Repeat VCFs
### Changed
- In the case_report #panel-tables has a fixed width
- Updated IGV.js to 2.15.11
- Fusion variants in case report now contain same info as on fusion variantS page
- Block submission of somatic variants to ClinVar until we harmonise with their changed API
- Additional control on the format of conditions provided in ClinVar form
- Errors while loading managed variants from file are now displayed on the Managed Variants page
- Chanjo2 coverage button visible only when query will contain a list of HGNC gene IDs
- Use Python-Markdown directly instead of the unmaintained Flask-Markdown
- Use Markupsafe instead of long deprecated, now removed Flask Markup
- Prepare to unfreeze Werkzeug, but don't actually activate until chanjo can deal with the change
### Fixed
- Submit requests to Chanjo2 using HTML forms instead of JSON data
- `Research somatic variants` link name on caseS page
- Broken `Install the HTML 2 PDF renderer` step in a GitHub action
- Fix ClinVar form parsing to not include ":" in conditionType.id when condition conditionType.db is Orphanet
- Fix condition dropdown and pre-selection on ClinVar form for cases with associated ORPHA diagnoses
- Improved visibility of ClinVar form in dark mode
- End coordinates for indels in ClinVar form
- Diagnoses API search crashing with empty search string
- Variant's overlapping panels should show overlapping of variant genes against the latest version of the panel
- Case page crashing when case has both variants in a ClinVar submission and pinned not loaded variants
- Installation of git in second build stage of Dockerfile, allowing correct installation of libraries

## [4.81]
### Added
- Tag for somatic SV IGH-DUX4 detection samtools script
### Changed
- Upgraded Bootstrap version in reports from 4.3.1 to 5.1.3
### Fixed
- Buttons layout in HPO genes panel on case page
- Added back old variant rankscore index with different key order to help loading on demo instance
- Cancer case_report panel-table no longer contains inheritance information
- Case report pinned variants card now displays info text if all pinned variants are present in causatives
- Darkmode setting now applies to the comment-box accordion
- Typo in case report causing `cancer_rank_options is undefined` error

## [4.80]
### Added
- Support for .d4 files coverage using chanjo2 (Case page sidebar link) with test
- Link to chanjo2 coverage report and coverage gene overview on gene panel page
- Link to chanjo2 coverage report on Case page, HPO dynamic gene list
- Link to genes coverage overview report on Case page, HPO dynamic gene list
### Changed
- All links in disease table on diagnosis page now open in a new tab
- Dark mode settings applied to multi-selects on institute settings page
- Comments on case and variant pages can be viewed by expanding an accordion
- On case page information on pinned variants and variants submitted to ClinVar are displayed in the same table
- Demo case file paths are now stored as absolute paths
- Optimised indices to address slow queries
- On case page default panels are now found at the top of the table, and it can be sorted by this trait
### Fixed
- On variants page, search for variants in genes present only in build 38 returning no results
- Pin/unpin with API was not able to make event links
- A new field `Explanation for multiple conditions` is available in ClinVar for submitting variants with more than one associated condition
- Fusion genes with partners lacking gene HGNC id will still be fully loaded
- Fusion variantS export now contains fusion variant specific columns
- When Loqusdb observations count is one the table includes information on if observation was for the current or another case

## [4.79.1]
### Fixed
- Exporting variants without rank score causing page to crash
- Display custom annotations also on cancer variant page

## [4.79]
### Added
- Added tags for Sniffles and CNVpytor, two LRS SV callers
- Button on case page for displaying STR variants occurring in the dynamic HPO panel
- Display functional annotation relative to variant gene's MANE transcripts on variant summary, when available
- Links to ACMG structural variant pathogenicity classification guidelines
- Phenomodels checkboxes can now include orpha terms
- Add incidental finding to case tags
- Get an alert on caseS page when somebody validates variants you ordered Sanger sequencing for
### Changed
- In the diagnoses page genes associated with a disease are displayed using hgnc symbol instead of hgnc id
- Refactor view route to allow navigation directly to unique variant document id, improve permissions check
- Do not show MANE and MANE Plus Clinical transcripts annotated from VEP (saved in variants) but collect this info from the transcripts database collection
- Refactor view route to allow navigation directly to unique case id (in particular for gens)
- `Institutes to share cases with` on institute's settings page now displays institutes names and IDs
- View route with document id selects view template based on variant category
### Fixed
- Refactored code in cases blueprints and variant_events adapter (set diseases for partial causative variants) to use "disease" instead of "omim" to encompass also ORPHA terms
- Refactored code in `scout/parse/omim.py` and `scout/parse/disease_terms.py` to use "disease" instead of "phenotype" to differentiate from HPO terms
- Be more careful about checking access to variant on API access
- Show also ACMG VUS on general report (could be missing if not e.g. pinned)

## [4.78]
### Added
- Case status labels can be added, giving more finegrained details on a solved status (provisional, diagnostic, carrier, UPD, SMN, ...)
- New SO terms: `sequence_variant` and `coding_transcript_variant`
- More MEI specific annotation is shown on the variant page
- Parse and save MANE transcripts info when updating genes in build 38
- ClinVar submission can now be downloaded as a json file
- `Mane Select` and `Mane Plus Clinical` badges on Gene page, when available
- ClinVar submission can now be downloaded as a json file
- API endpoint to pin variant
- Display common/uncommon/rare on summary of mei variant page
### Changed
- In the ClinVar form, database and id of assertion criteria citation are now separate inputs
- Customise institute settings to be able to display all cases with a certain status on cases page (admin users)
- Renamed `Clinical Significance` to `Germline Classification` on multistep ClinVar form
- Changed the "x" in cases.utils.remove_form button text to red for better visibility in dark mode
- Update GitHub actions
- Default loglevel up to INFO, making logs with default start easier to read
- Add XTR region to PAR region definition
- Diagnoses can be searched on diagnoses page without waiting for load first
### Fixed
- Removed log info showing hgnc IDs used in variantS search
- Maintain Matchmaker Exchange and Beacon submission status when a case is re-uploaded
- Inheritance mode from ORPHA should not be confounded with the OMIM inheritance model
- Decipher link URL changes
- Refactored code in cases blueprints to use "disease" instead of "omim" to encompass also ORPHA terms

## [4.77]
### Added
- Orpha disease terms now include information on inheritance
- Case loading via .yaml config file accepts subject_id and phenotype_groups (if previously defined as constant default or added per institute)
- Possibility to submit variants associated with Orphanet conditions to ClinVar
- Option update path to .d4 files path for individuals of an existing case using the command line
- More constraint information is displayed per gene in addition to pLi: missense and LoF OE, CI (inluding LOEUF) and Z-score.
### Changed
- Introduce validation in the ClinVar multistep form to make sure users provide at least one variant-associated condition
- CLI scout update individual accepts subject_id
- Update ClinVar inheritance models to reflect changes in ClinVar submission API
- Handle variant-associated condition ID format in background when creating ClinVar submissions
- Replace the code that downloads Ensembl genes, transcripts and exons with the Schug web app
- Add more info to error log when transcript variant frequency parsing fails.
- GnomAD v4 constraint information replaces ExAC constraints (pLi).
### Fixed
- Text input of associated condition in ClinVar form now aligns to the left
- Alignment of contents in the case report has been updated
- Missing number of phenotypes and genes from case diagnoses
- Associate OMIM and/or ORPHA diagnoses with partial causatives
- Visualization of partial causatives' diagnoses on case page: style and links
- Revert style of pinned variants window on the case page
- Rename `Clinical significanc` to `Germline classification` in ClinVar submissions exported files
- Rename `Clinical significance citations` to `Classification citations` in ClinVar submissions exported files
- Rename `Comment on clinical significance` to `Comment on classification` in ClinVar submissions exported files
- Show matching partial causatives on variant page
- Matching causatives shown on case page consisting only of variant matching the default panels of the case - bug introduced since scout v4.72 (Oct 18, 2023)
- Missing somatic variant read depth leading to report division by zero

## [4.76]
### Added
- Orphacodes are visible in phenotype tables
- Pydantic validation of image paths provided in case load config file
- Info on the user which created a ClinVar submission, when available
- Associate .d4 files to case individuals when loading a case via config file
### Changed
- In diagnoses page the load of diseases are initiated by clicking a button
- Revel score, Revel rank score and SpliceAI values are also displayed in Causatives and Validated variants tables
- Remove unused functions and tests
- Analysis type and direct link from cases list for OGM cases
- Removed unused `case_obj` parameter from server/blueprints/variant/controllers/observations function
- Possibility to reset ClinVar submission ID
- Allow ClinVar submissions with custom API key for users registered as ClinVar submitters or when institute doesn't have a preset list of ClinVar submitters
- Ordered event verbs alphabetically and created ClinVar-related user events
- Removed the unused "no-variants" option from the load case command line
### Fixed
- All disease_terms have gene HGNC ids as integers when added to the scout database
- Disease_term identifiers are now prefixed with the name of the coding system
- Command line crashing with error when updating a user that doesn't exist
- Thaw coloredlogs - 15.0.1 restores errorhandler issue
- Thaw crypography - current base image and library version allow Docker builds
- Missing delete icons on phenomodels page
- Missing cryptography lib error while running Scout container on an ARM processor
- Round CADD values with many decimals on causatives and validated variants pages
- Dark-mode visibility of some fields on causatives and validated variants pages
- Clinvar submitters would be cleared when unprivileged users saved institute settings page
- Added a default empty string in cases search form to avoid None default value
- Page crashing when user tries to remove the same variant from a ClinVar submission in different browser tabs
- Update more GnomAD links to GnomAD v4 (v38 SNVs, MT vars, STRs)
- Empty cells for RNA fusion variants in Causatives and Verified variants page
- Submenu icons missing from collapsible actionbar
- The collapsible actionbar had some non-collapsing overly long entries
- Cancer observations for SVs not appearing in the variant details view
- Archived local observations not visible on cancer variantS page
- Empty Population Frequency column in the Cancer SV Variants view
- Capital letters in ClinVar events description shown on case page

## [4.75]
### Added
- Hovertip to gene panel names with associated genes in variant view, when variant covers more than one gene
- Tests for panel to genes
- Download of Orphadata en_product6 and en_product4 from CLI
- Parse and save `database_found` key/values for RNA fusion variants
- Added fusion_score, ffpm, split_reads, junction_reads and fusion_caller to the list of filters on RNA fusion variants page
- Renamed the function `get_mei_info` to `set_mei_info` to be consistent with the other functions
- Fixed removing None key/values from parsed variants
- Orphacodes are included in the database disease_terms
### Changed
- Allow use of projections when retrieving gene panels
- Do not save custom images as binary data into case and variant database documents
- Retrieve and display case and variant custom images using image's saved path
- Cases are activated by viewing FSHD and SMA reports
- Split multi-gene SNV variants into single genes when submitting to Matchmaker Exchange
- Alamut links also on the gene level, using transcript and HGVS: better for indels. Keep variant link for missing HGVS
- Thaw WTForms - explicitly coerce form decimal field entries when filters fetched from db
### Fixed
- Removed some extra characters from top of general report left over from FontAwsome fix
- Do not save fusion variants-specific key/values in other types of variants
- Alamut link for MT variants in build 38
- Convert RNA fusions variants `tool_hits` and `fusion_score` keys from string to numbers
- Fix genotype reference and alternative sequencing depths defaulting to -1 when values are 0
- DecimalFields were limited to two decimal places for several forms - lifting restrictions on AF, CADD etc.

## [4.74.1]
### Changed
- Parse and save into database also OMIM terms not associated to genes
### Fixed
- BioNano API FSHD report requests are GET in Access 1.8, were POST in 1.7
- Update more FontAwesome icons to avoid Pro icons
- Test if files still exist before attempting to load research variants
- Parsing of genotypes error, resulting in -1 values when alt or ref read depths are 0

## [4.74]
### Added
- SNVs and Indels, MEI and str variants genes have links to Decipher
- An `owner + case display name` index for cases database collection
- Test and fixtures for RNA fusion case page
- Load and display fusion variants from VCF files as the other variant types
- Option to update case document with path to mei variants (clinical and research)
### Changed
- Details on variant type and category for audit filters on case general report
- Enable Gens CN profile button also in somatic case view
- Fix case of analysis type check for Gens analysis button - only show for WGS
### Fixed
- loqusdb table no longer has empty row below each loqusid
- MatchMaker submission details page crashing because of change in date format returned by PatientMatcher
- Variant external links buttons style does not change color when visited
- Hide compounds with compounds follow filter for region or function would fail for variants in multiple genes
- Updated FontAwesome version to fix missing icons

## [4.73]
### Added
- Shortcut button for HPO panel MEI variants from case page
- Export managed variants from CLI
### Changed
- STRs visualization on case panel to emphasize abnormal repeat count and associated condition
- Removed cytoband column from STRs variant view on case report
- More long integers formatted with thin spaces, and copy to clipboard buttons added
### Fixed
- OMIM table is scrollable if higher than 700px on SV page
- Pinned variants validation badge is now red for false positives.
- Case display name defaulting to case ID when `family_name` or `display_name` are missing from case upload config file
- Expanded menu visible at screen sizes below 1000px now has background color
- The image in ClinVar howto-modal is now responsive
- Clicking on a case in case groups when case was already removed from group in another browser tab
- Page crashing when saving filters for mei variants
- Link visited color of images

## [4.72.4]
### Changed
- Automatic test mongod version increased to v7
### Fixed
- GnomAD now defaults to hg38 - change build 37 links accordingly

## [4.72.3]
### Fixed
- Somatic general case report small variant table can crash with unclassified variants

## [4.72.2]
### Changed
- A gunicorn maxrequests parameter for Docker server image - default to 1200
- STR export limit increased to 500, as for other variants
- Prevent long number wrapping and use thin spaces for separation, as per standards from SI, NIST, IUPAC, BIPM.
- Speed up case retrieval and lower memory use by projecting case queries
- Make relatedness check fails stand out a little more to new users
- Speed up case retrieval and lower memory use by projecting case queries
- Speed up variant pages by projecting only the necessary keys in disease collection query
### Fixed
- Huge memory use caused by cases and variants pages pulling complete disease documents from DB
- Do not include genes fetched from HPO terms when loading diseases
- Consider the renamed fields `Approved Symbol` -> `Approved Gene Symbol` and `Gene Symbols` -> `Gene/Locus And Other Related Symbols` when parsing OMIM terms from genemap2.txt file

## [4.72.1]
### Fixed
- Jinja filter that renders long integers
- Case cache when looking for causatives in other cases causing the server to hang

## [4.72]
### Added
- A GitHub action that checks for broken internal links in docs pages
- Link validation settings in mkdocs.yml file
- Load and display full RNA alignments on alignment viewer
- Genome build check when loading a case
- Extend event index to previous causative variants and always load them
### Fixed
- Documentation nav links for a few documents
- Slightly extended the BioNano Genomics Access integration docs
- Loading of SVs when VCF is missing the INFO.END field but has INFO.SVLEN field
- Escape protein sequence name (if available) in case general report to render special characters correctly
- CaseS HPO term searches for multiple terms works independent of order
- CaseS search regexp should not allow backslash
- CaseS cohort tags can contain whitespace and still match
- Remove diagnoses from cases even if OMIM term is not found in the database
- Parsing of disease-associated genes
- Removed an annoying warning while updating database's disease terms
- Displaying custom case images loaded with scout version <= 4.71
- Use pydantic version >=2 in requirements.txt file
### Changed
- Column width adjustment on caseS page
- Use Python 3.11 in tests
- Update some github actions
- Upgraded Pydantic to version 2
- Case validation fails on loading when associated files (alignments, VCFs and reports) are not present on disk
- Case validation fails on loading when custom images have format different then ["gif", "svg", "png", "jpg", "jpeg"]
- Custom images keys `case` and `str` in case config yaml file are renamed to `case_images` and `str_variants_images`
- Simplify and speed up case general report code
- Speed up case retrieval in case_matching_causatives
- Upgrade pymongo to version 4
- When updating disease terms, check that all terms are consistent with a DiseaseTerm model before dropping the old collection
- Better separation between modules loading HPO terms and diseases
- Deleted unused scout.build.phenotype module
- Stricter validation of mandatory genome build key when loading a case. Allowed values are ['37','38',37,38]
- Improved readability of variants length and coordinates on variantS pages

## [4.71]
### Added
- Added Balsamic keys for SweGen and loqusdb local archive frequecies, SNV and SV
- New filter option for Cancer variantS: local archive RD loqusdb
- Show annotated observations on SV variantS view, also for cancer somatic SVs
- Revel filter for variantS
- Show case default panel on caseS page
- CADD filter for Cancer Somatic SNV variantS - show score
- SpliceAI-lookup link (BROAD, shows SpliceAI and Pangolin) from variant page
- BioNano Access server API - check projects, samples and fetch FSHD reports
### Fixed
- Name of reference genome build for RNA for compatibility with IGV locus search change
- Howto to run the Docker image on Mac computers in `admin-guide/containers/container-deploy.md`
- Link to Weasyprint installation howto in README file
- Avoid filling up disk by creating a reduced VCF file for every variant that is visualized
- Remove legacy incorrectly formatted CODEOWNERS file
- Restrain variant_type requests to variantS views to "clinical" or "research"
- Visualization of cancer variants where cancer case has no affected individual
- ProteinPaint gene link (small StJude API change)
- Causative MEI variant link on causatives page
- Bionano access api settings commented out by default in Scout demo config file.
- Do not show FSHD button on freshly loaded cases without bionano_access individuals
- Truncate long variants' HGVS on causative/Clinically significant and pinned variants case panels
### Changed
- Remove function call that tracks users' browser version
- Include three more splice variant SO terms in clinical filter severe SO terms
- Drop old HPO term collection only after parsing and validation of new terms completes
- Move score to own column on Cancer Somatic SNV variantS page
- Refactored a few complex case operations, breaking out sub functionalities

## [4.70]
### Added
- Download a list of Gene Variants (max 500) resulting from SNVs and Indels search
- Variant PubMed link to search for gene symbol and any aliases
### Changed
- Clearer gnomAD values in Variants page
### Fixed
- CaseS page uniform column widths
- Include ClinVar variants into a scrollable div element on Case page
- `canonical_transcript` variable not initialized in get_hgvs function (server.blueprints.institutes.controllers.py)
- Catch and display any error while importing Phenopacket info
- Modified Docker files to use python:3.8-slim-bullseye to prevent gunicorn workers booting error

## [4.69]
### Added
- ClinVar submission howto available also on Case page
- Somatic score and filtering for somatic SV callers, if available
- Show caller as a tooltip on variantS list
### Fixed
- Crash when attempting to export phenotype from a case that had never had phenotypes
- Aesthetic fix to Causative and Pinned Variants on Case page
- Structural inconsistency for ClinVar Blueprint templates
- Updated igv.js to 2.15.8 to fix track default color bug
- Fixed release versions for actions.
- Freeze tornado below 6.3.0 for compatibility with livereload 2.6.3
- Force update variants count on case re-upload
- IGV locus search not working - add genome reference id
- Pin links to MEI variants should end up on MEI not SV variant view
- Load also matching MEI variants on forced region load
- Allow excluding MEI from case variant deletion
- Fixed the name of the assigned user when the internal user ID is different from the user email address
- Gene variantS should display gene function, region and full hgvs
### Changed
- FontAwesome integrity check fail (updated resource)
- Removed ClinVar API validation buttons in favour of direct API submission
- Improved layout of Institute settings page
- ClinVar API key and allowed submitters are set in the Institute settings page


## [4.68]
### Added
- Rare Disease Mobile Element Insertion variants view
### Changed
- Updated igv.js to 2.15.6
### Fixed
- Docker stage build pycairo.
- Restore SNV and SV rank models versions on Causatives and Verified pages
- Saving `REVEL_RANKSCORE` value in a field named `revel` in variants database documents

## [4.67]
### Added
- Prepare to filter local SV frequency
### Changed
- Speed up instituteS page loading by refactoring cases/institutes query
- Clinical Filter for SVs includes `splice_polypyrimidine_tract_variant` as a severe consequence
- Clinical Filter for SVs includes local variant frequency freeze ("old") for filtering, starting at 30 counts
- Speed up caseS page loading by adding status to index and refactoring totals count
- HPO file parsing is updated to reflect that HPO have changed a few downloadable file formats with their 230405 release.
### Fixed
- Page crashing when a user tries to edit a comment that was removed
- Warning instead of crashed page when attempting to retrieve a non-existent Phenopacket
- Fixed StJude ProteinPaint gene link (URL change)
- Freeze of werkzeug library to version<2.3 to avoid problems resulting from the consequential upgrade of the Flask lib
- Huge list of genes in case report for megabases-long structural variants.
- Fix displaying institutes without associated cases on institutes page
- Fix default panel selection on SVs in cancer case report

## [4.66]
### Changed
- Moved Phenomodels code under a dedicated blueprint
- Updated the instructions to load custom case report under admin guide
- Keep variants filter window collapsed except when user expands it to filter
### Added
- A summary table of pinned variants on the cancer case general report
- New openable matching causatives and managed variants lists for default gene panels only for convenience
### Fixed
- Gens structural variant page link individual id typo

## [4.65.2]
### Fixed
- Generating general case report with str variants containing comments

## [4.65.1]
### Fixed
- Visibility of `Gene(s)` badges on SV VariantS page
- Hide dismiss bar on SV page not working well
- Delivery report PDF download
- Saving Pipeline version file when loading a case
- Backport compatible import of importlib metadata for old python versions (<3.8)

## [4.65]
### Added
- Option to mark a ClinVar submission as submitted
- Docs on how to create/update the PanelApp green genes as a system admin
- `individual_id`-parameter to both Gens links
- Download a gene panel in TXT format from gene panel page
- Panel gene comments on variant page: genes in panels can have comments that describe the gene in a panel context
### Changed
- Always show each case category on caseS page, even if 0 cases in total or after current query
- Improved sorting of ClinVar submissions
- Pre-populate SV type select in ClinVar submission form, when possible
- Show comment badges in related comments tables on general report
- Updated version of several GitHub actions
- Migrate from deprecated `pkg_resources` lib to `importlib_resources`
- Dismiss bar on variantS pages is thinner.
- Dismiss bar on variantS pages can be toggled open or closed for the duration of a login session.
### Fixed
- Fixed Sanger order / Cancel order modal close buttons
- Visibility of SV type in ClinVar submission form
- Fixed a couple of creations where now was called twice, so updated_at and created_at could differ
- Deprecated Ubuntu version 18.04 in one GitHub action
- Panels that have been removed (hidden) should not be visible in views where overlapping gene panels for genes are shown
- Gene panel test pointing to the right function

## [4.64]
### Added
- Create/Update a gene panel containing all PanelApp green genes (`scout update panelapp-green -i <cust_id>`)
- Links for ACMG pathogenicity impact modification on the ACMG classification page
### Changed
- Open local observation matching cases in new windows
### Fixed
- Matching manual ranked variants are now shown also on the somatic variant page
- VarSome links to hg19/GRCh37
- Managed variants filter settings lost when navigating to additional pages
- Collect the right variant category after submitting filter form from research variantS page
- Beacon links are templated and support variants in genome build 38

## [4.63]
### Added
- Display data sharing info for ClinVar, Matchmaker Exchange and Beacon in a dedicated column on Cases page
- Test for `commands.download.omim.print_omim`
- Display dismissed variants comments on general case report
- Modify ACMG pathogenicity impact (most commonly PVS1, PS3) based on strength of evidence with lab director's professional judgement
- REViewer button on STR variant page
- Alamut institution parameter in institute settings for Alamut Visual Plus software
- Added Manual Ranks Risk Factor, Likely Risk Factor and Uncertain Risk Factor
- Display matching manual ranks from previous cases the user has access to on VariantS and Variant pages
- Link to gnomAD gene SVs v2.1 for SV variants with gnomAD frequency
- Support for nf-core/rnafusion reports
### Changed
- Display chrY for sex unknown
- Deprecate legacy scout_load() method API call.
- Message shown when variant tag is updated for a variant
- When all ACMG classifications are deleted from a variant, the current variant classification status is also reset.
- Refactored the functions that collect causative variants
- Removed `scripts/generate_test_data.py`
### Fixed
- Default IGV tracks (genes, ClinVar, ClinVar CNVs) showing even if user unselects them all
- Freeze Flask-Babel below v3.0 due to issue with a locale decorator
- Thaw Flask-Babel and fix according to v3 standard. Thank you @TkTech!
- Show matching causatives on somatic structural variant page
- Visibility of gene names and functional annotations on Causatives/Verified pages
- Panel version can be manually set to floating point numbers, when modified
- Causatives page showing also non-causative variants matching causatives in other cases
- ClinVar form submission for variants with no selected transcript and HGVS
- Validating and submitting ClinVar objects not containing both Variant and Casedata info

## [4.62.1]
### Fixed
- Case page crashing when adding a case to a group without providing a valid case name

## [4.62]
### Added
- Validate ClinVar submission objects using the ClinVar API
- Wrote tests for case and variant API endpoints
- Create ClinVar submissions from Scout using the ClinVar API
- Export Phenopacket for affected individual
- Import Phenopacket from JSON file or Phenopacket API backend server
- Use the new case name option for GENS requests
- Pre-validate refseq:HGVS items using VariantValidator in ClinVar submission form
### Fixed
- Fallback for empty alignment index for REViewer service
- Source link out for MIP 11.1 reference STR annotation
- Avoid duplicate causatives and pinned variants
- ClinVar clinical significance displays only the ACMG terms when user selects ACMG 2015 as assertion criteria
- Spacing between icon and text on Beacon and MatchMaker links on case page sidebar
- Truncate IDs and HGVS representations in ClinVar pages if longer than 25 characters
- Update ClinVar submission ID form
- Handle connection timeout when sending requests requests to external web services
- Validate any ClinVar submission regardless of its status
- Empty Phenopackets import crashes
- Stop Spinner on Phenopacket JSON download
### Changed
- Updated ClinVar submission instructions

## [4.61.1]
### Fixed
- Added `UMLS` as an option of `Condition ID type` in ClinVar Variant downloaded files
- Missing value for `Condition ID type` in ClinVar Variant downloaded files
- Possibility to open, close or delete a ClinVar submission even if it doesn't have an associated name
- Save SV type, ref and alt n. copies to exported ClinVar files
- Inner and outer start and stop SV coordinates not exported in ClinVar files
- ClinVar submissions page crashing when SV files don't contain breakpoint exact coordinates
- Align OMIM diagnoses with delete diagnosis button on case page
- In ClinVar form, reset condition list and customize help when condition ID changes

## [4.61]
### Added
- Filter case list by cases with variants in ClinVar submission
- Filter case list by cases containing RNA-seq data - gene_fusion_reports and sample-level tracks (splice junctions and RNA coverage)
- Additional case category `Ignored`, to be used for cases that don't fall in the existing 'inactive', 'archived', 'solved', 'prioritized' categories
- Display number of cases shown / total number of cases available for each category on Cases page
- Moved buttons to modify case status from sidebar to main case page
- Link to Mutalyzer Normalizer tool on variant's transcripts overview to retrieve official HVGS descriptions
- Option to manually load RNA MULTIQC report using the command `scout load report -t multiqc_rna`
- Load RNA MULTIQC automatically for a case if config file contains the `multiqc_rna` key/value
- Instructions in admin-guide on how to load case reports via the command line
- Possibility to filter RD variants by a specific genotype call
- Distinct colors for different inheritance models on RD Variant page
- Gene panels PDF export with case variants hits by variant type
- A couple of additional README badges for GitHub stats
- Upload and display of pipeline reference info and executable version yaml files as custom reports
- Testing CLI on hasta in PR template
### Changed
- Instructions on how to call dibs on scout-stage server in pull request template
- Deprecated CLI commands `scout load <delivery_report, gene_fusion_report, coverage_qc_report, cnv_report>` to replace them with command `scout load report -t <report type>`
- Refactored code to display and download custom case reports
- Do not export `Assertion method` and `Assertion method citation` to ClinVar submission files according to changes to ClinVar's submission spreadsheet templates.
- Simplified code to create and download ClinVar CSV files
- Colorize inheritance models badges by category on VariantS page
- `Safe variants matching` badge more visible on case page
### Fixed
- Non-admin users saving institute settings would clear loqusdb instance selection
- Layout of variant position, cytoband and type in SV variant summary
- Broken `Build Status - GitHub badge` on GitHub README page
- Visibility of text on grey badges in gene panels PDF exports
- Labels for dashboard search controls
- Dark mode visibility for ClinVar submission
- Whitespaces on outdated panel in extent report

## [4.60]
### Added
- Mitochondrial deletion signatures (mitosign) can be uploaded and shown with mtDNA report
- A `Type of analysis` column on Causatives and Validated variants pages
- List of "safe" gene panels available for matching causatives and managed variants in institute settings, to avoid secondary findings
- `svdb_origin` as a synonym for `FOUND_IN` to complement `set` for variants found by all callers
### Changed
- Hide removed gene panels by default in panels page
- Removed option for filtering cancer SVs by Tumor and Normal alt AF
- Hide links to coverage report from case dynamic HPO panel if cancer analysis
- Remove rerun emails and redirect users to the analysis order portal instead
- Updated clinical SVs igv.js track (dbVar) and added example of external track from `https://trackhubregistry.org/`
- Rewrote the ClinVar export module to simplify and add one variant at the time
- ClinVar submissions with phenotype conditions from: [OMIM, MedGen, Orphanet, MeSH, HP, MONDO]
### Fixed
- If trying to load a badly formatted .tsv file an error message is displayed.
- Avoid showing case as rerun when first attempt at case upload failed
- Dynamic autocomplete search not working on phenomodels page
- Callers added to variant when loading case
- Now possible to update managed variant from file without deleting it first
- Missing preselected chromosome when editing a managed variant
- Preselected variant type and subtype when editing a managed variant
- Typo in dbVar ClinVar track, hg19


## [4.59]
### Added
- Button to go directly to HPO SV filter variantS page from case
- `Scout-REViewer-Service` integration - show `REViewer` picture if available
- Link to HPO panel coverage overview on Case page
- Specify a confidence threshold (green|amber|red) when loading PanelApp panels
- Functional annotations in variants lists exports (all variants)
- Cancer/Normal VAFs and COSMIC ids in in variants lists exports (cancer variants)
### Changed
- Better visualization of regional annotation for long lists of genes in large SVs in Variants tables
- Order of cells in variants tables
- More evident links to gene coverage from Variant page
- Gene panels sorted by display name in the entire Case page
- Round CADD and GnomAD values in variants export files
### Fixed
- HPO filter button on SV variantS page
- Spacing between region|function cells in SVs lists
- Labels on gene panel Chanjo report
- Fixed ambiguous duplicated response headers when requesting a BAM file from /static
- Visited color link on gene coverage button (Variant page)

## [4.58.1]
### Fixed
- Case search with search strings that contain characters that can be escaped

## [4.58]
### Added
- Documentation on how to create/update PanelApp panels
- Add filter by local observations (archive) to structural variants filters
- Add more splicing consequences to SO term definitions
- Search for a specific gene in all gene panels
- Institute settings option to force show all variants on VariantS page for all cases of an institute
- Filter cases by validation pending status
- Link to The Clinical Knowledgebase (CKB) (https://ckb.jax.org/) in cancer variant's page
### Fixed
- Added a not-authorized `auto-login` fixture according to changes in Flask-Login 0.6.2
- Renamed `cache_timeout` param name of flask.send_file function to `max_age` (Flask 2.2 compliant)
- Replaced deprecated `app.config["JSON_SORT_KEYS"]` with app.json.sort_keys in app settings
- Bug in gene variants page (All SNVs and INDELs) when variant gene doesn't have a hgnc id that is found in the database
- Broken export of causatives table
- Query for genes in build 38 on `Search SNVs and INDELs` page
- Prevent typing special characters `^<>?!=\/` in case search form
- Search matching causatives also among research variants in other cases
- Links to variants in Verified variants page
- Broken filter institute cases by pinned gene
- Better visualization of long lists of genes in large SVs on Causative and Verified Variants page
- Reintroduced missing button to export Causative variants
- Better linking and display of matching causatives and managed variants
- Reduced code complexity in `scout/parse/variant/variant.py`
- Reduced complexity of code in `scout/build/variant/variant.py`

### Changed
- State that loqusdb observation is in current case if observations count is one and no cases are shown
- Better pagination and number of variants returned by queries in `Search SNVs and INDELs` page
- Refactored and simplified code used for collecting gene variants for `Search SNVs and INDELs` page
- Fix sidebar panel icons in Case view
- Fix panel spacing in Case view
- Removed unused database `sanger_ordered` and `case_id,category,rank_score` indexes (variant collection)
- Verified variants displayed in a dedicated page reachable from institute sidebar
- Unified stats in dashboard page
- Improved gene info for large SVs and cancer SVs
- Remove the unused `variant.str_variant` endpoint from variant views
- Easier editing of HPO gene panel on case page
- Assign phenotype panel less cramped on Case page
- Causatives and Verified variants pages to use the same template macro
- Allow hyphens in panel names
- Reduce resolution of example images
- Remove some animations in web gui which where rendered slow


## [4.57.4]
### Fixed
- Parsing of variant.FORMAT "DR" key in parse variant file

## [4.57.3]
### Fixed
- Export of STR verified variants
- Do not download as verified variants first verified and then reset to not validated
- Avoid duplicated lines in downloaded verified variants reflecting changes in variant validation status

## [4.57.2]
### Fixed
- Export of verified variants when variant gene has no transcripts
- HTTP 500 when visiting a the details page for a cancer variant that had been ranked with genmod

## [4.57.1]
### Fixed
- Updating/replacing a gene panel from file with a corrupted or malformed file

## [4.57]
### Added
- Display last 50 or 500 events for a user in a timeline
- Show dismiss count from other cases on matching variantS
- Save Beacon-related events in events collection
- Institute settings allow saving multiple loqusdb instances for one institute
- Display stats from multiple instances of loqusdb on variant page
- Display date and frequency of obs derived from count of local archive observations from MIP11 (requires fix in MIP)
### Changed
- Prior ACMG classifications view is no longer limited by pathogenicity
### Fixed
- Visibility of Sanger ordered badge on case page, light mode
- Some of the DataTables tables (Phenotypes and Diagnoses pages) got a bit dark in dark mode
- Remove all redundancies when displaying timeline events (some events are saved both as case-related and variant-related)
- Missing link in saved MatchMaker-related events
- Genes with mixed case gene symbols missing in PanelApp panels
- Alignment of elements on the Beacon submission modal window
- Locus info links from STR variantS page open in new browser tabs

## [4.56]
### Added
- Test for PanelApp panels loading
- `panel-umi` tag option when loading cancer analyses
### Changed
- Black text to make comments more visible in dark mode
- Loading PanelApp panels replaces pre-existing panels with same version
- Removed sidebar from Causatives page - navigation is available on the top bar for now
- Create ClinVar submissions from pinned variants list in case page
- Select which pinned variants will be included in ClinVar submission documents
### Fixed
- Remove a:visited css style from all buttons
- Update of HPO terms via command line
- Background color of `MIXED` and `PANEL-UMI` sequencing types on cases page
- Fixed regex error when searching for cases with query ending with `\ `
- Gene symbols on Causatives page lighter in dark mode
- SpliceAI tooltip of multigene variants

## [4.55]
### Changed
- Represent different tumor samples as vials in cases page
- Option to force-update the OMIM panel
### Fixed
- Low tumor purity badge alignment in cancer samples table on cancer case view
- VariantS comment popovers reactivate on hover
- Updating database genes in build 37
- ACMG classification summary hidden by sticky navbar
- Logo backgrounds fixed to white on welcome page
- Visited links turn purple again
- Style of link buttons and dropdown menus
- Update KUH and GMS logos
- Link color for Managed variants

## [4.54]
### Added
- Dark mode, using browser/OS media preference
- Allow marking case as solved without defining causative variants
- Admin users can create missing beacon datasets from the institute's settings page
- GenCC links on gene and variant pages
- Deprecation warnings when launching the app using a .yaml config file or loading cases using .ped files
### Changed
- Improved HTML syntax in case report template
- Modified message displayed when variant rank stats could not be calculated
- Expanded instructions on how to test on CG development server (cg-vm1)
- Added more somatic variant callers (Balsamic v9 SNV, develop SV)
### Fixed
- Remove load demo case command from docker-compose.yml
- Text elements being split across pages in PDF reports
- Made login password field of type `password` in LDAP login form
- Gene panels HTML select in institute's settings page
- Bootstrap upgraded to version 5
- Fix some Sourcery and SonarCloud suggestions
- Escape special characters in case search on institute and dashboard pages
- Broken case PDF reports when no Madeline pedigree image can be created
- Removed text-white links style that were invisible in new pages style
- Variants pagination after pressing "Filter variants" or "Clinical filter"
- Layout of buttons Matchmaker submission panel (case page)
- Removing cases from Matchmaker (simplified code and fixed functionality)
- Reintroduce check for missing alignment files purged from server

## [4.53]
### Added
### Changed
- Point Alamut API key docs link to new API version
- Parse dbSNP id from ID only if it says "rs", else use VEP CSQ fields
- Removed MarkupSafe from the dependencies
### Fixed
- Reintroduced loading of SVs for demo case 643595
- Successful parse of FOUND_IN should avoid GATK caller default
- All vulnerabilities flagged by SonarCloud

## [4.52]
### Added
- Demo cancer case gets loaded together with demo RD case in demo instance
- Parse REVEL_score alongside REVEL_rankscore from csq field and display it on SNV variant page
- Rank score results now show the ranking range
- cDNA and protein changes displayed on institute causatives pages
- Optional SESSION_TIMEOUT_MINUTES configuration in app config files
- Script to convert old OMIM case format (list of integers) to new format (list of dictionaries)
- Additional check for user logged in status before serving alignment files
- Download .cgh files from cancer samples table on cancer case page
- Number of documents and date of last update on genes page
### Changed
- Verify user before redirecting to IGV alignments and sashimi plots
- Build case IGV tracks starting from case and variant objects instead of passing all params in a form
- Unfreeze Werkzeug lib since Flask_login v.0.6 with bugfix has been released
- Sort gene panels by name (panelS and variant page)
- Removed unused `server.blueprints.alignviewers.unindexed_remote_static` endpoint
- User sessions to check files served by `server.blueprints.alignviewers.remote_static` endpoint
- Moved Beacon-related functions to a dedicated app extension
- Audit Filter now also loads filter displaying the variants for it
### Fixed
- Handle `attachment_filename` parameter renamed to `download_name` when Flask 2.2 will be released
- Removed cursor timeout param in cases find adapter function to avoid many code warnings
- Removed stream argument deprecation warning in tests
- Handle `no intervals found` warning in load_region test
- Beacon remove variants
- Protect remote_cors function in alignviewers view from Server-Side Request Forgery (SSRF)
- Check creation date of last document in gene collection to display when genes collection was updated last

## [4.51]
### Added
- Config file containing codecov settings for pull requests
- Add an IGV.js direct link button from case page
- Security policy file
- Hide/shade compound variants based on rank score on variantS from filter
- Chromograph legend documentation direct link
### Changed
- Updated deprecated Codecov GitHub action to v.2
- Simplified code of scout/adapter/mongo/variant
- Update IGV.js to v2.11.2
- Show summary number of variant gene panels on general report if more than 3
### Fixed
- Marrvel link for variants in genome build 38 (using liftover to build 37)
- Remove flags from codecov config file
- Fixed filter bug with high negative SPIDEX scores
- Renamed IARC TP53 button to to `TP53 Database`, modified also link since IARC has been moved to the US NCI: `https://tp53.isb-cgc.org/`
- Parsing new format of OMIM case info when exporting patients to Matchmaker
- Remove flask-debugtoolbar lib dependency that is using deprecated code and causes app to crash after new release of Jinja2 (3.1)
- Variant page crashing for cases with old OMIM terms structure (a list of integers instead of dictionary)
- Variant page crashing when creating MARRVEL link for cases with no genome build
- SpliceAI documentation link
- Fix deprecated `safe_str_cmp` import from `werkzeug.security` by freezing Werkzeug lib to v2.0 until Flask_login v.0.6 with bugfix is released
- List gene names densely in general report for SVs that contain more than 3 genes
- Show transcript ids on refseq genes on hg19 in IGV.js, using refgene source
- Display correct number of genes in general report for SVs that contain more than 32 genes
- Broken Google login after new major release of `lepture/authlib`
- Fix frequency and callers display on case general report

## [4.50.1]
### Fixed
- Show matching causative STR_repid for legacy str variants (pre Stranger hgnc_id)

## [4.50]
### Added
- Individual-specific OMIM terms
- OMIM disease descriptions in ClinVar submission form
- Add a toggle for melter rerun monitoring of cases
- Add a config option to show the rerun monitoring toggle
- Add a cli option to export cases with rerun monitoring enabled
- Add a link to STRipy for STR variants; shallow for ARX and HOXA13
- Hide by default variants only present in unaffected individuals in variants filters
- OMIM terms in general case report
- Individual-level info on OMIM and HPO terms in general case report
- PanelApp gene link among the external links on variant page
- Dashboard case filters fields help
- Filter cases by OMIM terms in cases and dashboard pages
### Fixed
- A malformed panel id request would crash with exception: now gives user warning flash with redirect
- Link to HPO resource file hosted on `http://purl.obolibrary.org`
- Gene search form when gene exists only in build 38
- Fixed odd redirect error and poor error message on missing column for gene panel csv upload
- Typo in parse variant transcripts function
- Modified keys name used to parse local observations (archived) frequencies to reflect change in MIP keys naming
- Better error handling for partly broken/timed out chanjo reports
- Broken javascript code when case Chromograph data is malformed
- Broader space for case synopsis in general report
- Show partial causatives on causatives and matching causatives panels
- Partial causative assignment in cases with no OMIM or HPO terms
- Partial causative OMIM select options in variant page
### Changed
- Slightly smaller and improved layout of content in case PDF report
- Relabel more cancer variant pages somatic for navigation
- Unify caseS nav links
- Removed unused `add_compounds` param from variant controllers function
- Changed default hg19 genome for IGV.js to legacy hg19_1kg_decoy to fix a few problematic loci
- Reduce code complexity (parse/ensembl.py)
- Silence certain fields in ClinVar export if prioritised ones exist (chrom-start-end if hgvs exist)
- Made phenotype non-mandatory when marking a variant as partial causative
- Only one phenotype condition type (OMIM or HPO) per variant is used in ClinVar submissions
- ClinVar submission variant condition prefers OMIM over HPO if available
- Use lighter version of gene objects in Omim MongoDB adapter, panels controllers, panels views and institute controllers
- Gene-variants table size is now adaptive
- Remove unused file upload on gene-variants page

## [4.49]
### Fixed
- Pydantic model types for genome_build, madeline_info, peddy_ped_check and peddy_sex_check, rank_model_version and sv_rank_model_version
- Replace `MatchMaker` with `Matchmaker` in all places visible by a user
- Save diagnosis labels along with OMIM terms in Matchmaker Exchange submission objects
- `libegl-mesa0_21.0.3-0ubuntu0.3~20.04.5_amd64.deb` lib not found by GitHub actions Docker build
- Remove unused `chromograph_image_files` and `chromograph_prefixes` keys saved when creating or updating an RD case
- Search managed variants by description and with ignore case
### Changed
- Introduced page margins on exported PDF reports
- Smaller gene fonts in downloaded HPO genes PDF reports
- Reintroduced gene coverage data in the PDF-exported general report of rare-disease cases
- Check for existence of case report files before creating sidebar links
- Better description of HPO and OMIM terms for patients submitted to Matchmaker Exchange
- Remove null non-mandatory key/values when updating a case
- Freeze WTForms<3 due to several form input rendering changes

## [4.48.1]
### Fixed
- General case PDF report for recent cases with no pedigree

## [4.48]
### Added
- Option to cancel a request for research variants in case page
### Changed
- Update igv.js to v2.10.5
- Updated example of a case delivery report
- Unfreeze cyvcf2
- Builder images used in Scout Dockerfiles
- Crash report email subject gives host name
- Export general case report to PDF using PDFKit instead of WeasyPrint
- Do not include coverage report in PDF case report since they might have different orientation
- Export cancer cases's "Coverage and QC report" to PDF using PDFKit instead of Weasyprint
- Updated cancer "Coverage and QC report" example
- Keep portrait orientation in PDF delivery report
- Export delivery report to PDF using PDFKit instead of Weasyprint
- PDF export of clinical and research HPO panels using PDFKit instead of Weasyprint
- Export gene panel report to PDF using PDFKit
- Removed WeasyPrint lib dependency

### Fixed
- Reintroduced missing links to Swegen and Beacon and dbSNP in RD variant page, summary section
- Demo delivery report orientation to fit new columns
- Missing delivery report in demo case
- Cast MNVs to SNV for test
- Export verified variants from all institutes when user is admin
- Cancer coverage and QC report not found for demo cancer case
- Pull request template instructions on how to deploy to test server
- PDF Delivery report not showing Swedac logo
- Fix code typos
- Disable codefactor raised by ESLint for javascript functions located on another file
- Loading spinner stuck after downloading a PDF gene panel report
- IGV browser crashing when file system with alignment files is not mounted

## [4.47]
### Added
- Added CADD, GnomAD and genotype calls to variantS export
### Changed
- Pull request template, to illustrate how to deploy pull request branches on cg-vm1 stage server
### Fixed
- Compiled Docker image contains a patched version (v4.9) of chanjo-report

## [4.46.1]
### Fixed
- Downloading of files generated within the app container (MT-report, verified variants, pedigrees, ..)

## [4.46]
### Added
- Created a Dockefile to be used to serve the dockerized app in production
- Modified the code to collect database params specified as env vars
- Created a GitHub action that pushes the Dockerfile-server image to Docker Hub (scout-server-stage) every time a PR is opened
- Created a GitHub action that pushes the Dockerfile-server image to Docker Hub (scout-server) every time a new release is created
- Reassign MatchMaker Exchange submission to another user when a Scout user is deleted
- Expose public API JSON gene panels endpoint, primarily to enable automated rerun checking for updates
- Add utils for dictionary type
- Filter institute cases using multiple HPO terms
- Vulture GitHub action to identify and remove unused variables and imports
### Changed
- Updated the python config file documentation in admin guide
- Case configuration parsing now uses Pydantic for improved typechecking and config handling
- Removed test matrices to speed up automatic testing of PRs
- Switch from Coveralls to Codecov to handle CI test coverage
- Speed-up CI tests by caching installation of libs and splitting tests into randomized groups using pytest-test-groups
- Improved LDAP login documentation
- Use lib flask-ldapconn instead of flask_ldap3_login> to handle ldap authentication
- Updated Managed variant documentation in user guide
- Fix and simplify creating and editing of gene panels
- Simplified gene variants search code
- Increased the height of the genes track in the IGV viewer
### Fixed
- Validate uploaded managed variant file lines, warning the user.
- Exporting validated variants with missing "genes" database key
- No results returned when searching for gene variants using a phenotype term
- Variants filtering by gene symbols file
- Make gene HGNC symbols field mandatory in gene variants page and run search only on form submit
- Make sure collaborator gene variants are still visible, even if HPO filter is used

## [4.45]
### Added
### Changed
- Start Scout also when loqusdbapi is not reachable
- Clearer definition of manual standard and custom inheritance models in gene panels
- Allow searching multiple chromosomes in filters
### Fixed
- Gene panel crashing on edit action

## [4.44]
### Added
### Changed
- Display Gene track beneath each sample track when displaying splice junctions in igv browser
- Check outdated gene symbols and update with aliases for both RD and cancer variantS
### Fixed
- Added query input check and fixed the Genes API endpoint to return a json formatted error when request is malformed
- Typo in ACMG BP6 tooltip

## [4.43.1]
### Added
- Added database index for OMIM disease term genes
### Changed
### Fixed
- Do not drop HPO terms collection when updating HPO terms via the command line
- Do not drop disease (OMIM) terms collection when updating diseases via the command line

## [4.43]
### Added
- Specify which collection(s) update/build indexes for
### Fixed
- Do not drop genes and transcripts collections when updating genes via the command line

## [4.42.1]
### Added
### Changed
### Fixed
- Freeze PyMongo lib to version<4.0 to keep supporting previous MongoDB versions
- Speed up gene panels creation and update by collecting only light gene info from database
- Avoid case page crash on Phenomizer queries timeout

## [4.42]
### Added
- Choose custom pinned variants to submit to MatchMaker Exchange
- Submit structural variant as genes to the MatchMaker Exchange
- Added function for maintainers and admins to remove gene panels
- Admins can restore deleted gene panels
- A development docker-compose file illustrating the scout/chanjo-report integration
- Show AD on variants view for cancer SV (tumor and normal)
- Cancer SV variants filter AD, AF (tumor and normal)
- Hiding the variants score column also from cancer SVs, as for the SNVs
### Changed
- Enforce same case _id and display_name when updating a case
- Enforce same individual ids, display names and affected status when updating a case
- Improved documentation for connecting to loqusdb instances (including loqusdbapi)
- Display and download HPO gene panels' gene symbols in italics
- A faster-built and lighter Docker image
- Reduce complexity of `panels` endpoint moving some code to the panels controllers
- Update requirements to use flask-ldap3-login>=0.9.17 instead of freezing WTForm
### Fixed
- Use of deprecated TextField after the upgrade of WTF to v3.0
- Freeze to WTForms to version < 3
- Remove the extra files (bed files and madeline.svg) introduced by mistake
- Cli command loading demo data in docker-compose when case custom images exist and is None
- Increased MongoDB connection serverSelectionTimeoutMS parameter to 30K (default value according to MongoDB documentation)
- Better differentiate old obs counts 0 vs N/A
- Broken cancer variants page when default gene panel was deleted
- Typo in tx_overview function in variant controllers file
- Fixed loqusdbapi SV search URL
- SV variants filtering using Decipher criterion
- Removing old gene panels that don't contain the `maintainer` key.

## [4.41.1]
### Fixed
- General reports crash for variant annotations with same variant on other cases

## [4.41]
### Added
- Extended the instructions for running the Scout Docker image (web app and cli).
- Enabled inclusion of custom images to STR variant view
### Fixed
- General case report sorting comments for variants with None genetic models
- Do not crash but redirect to variants page with error when a variant is not found for a case
- UCSC links coordinates for SV variants with start chromosome different than end chromosome
- Human readable variants name in case page for variants having start chromosome different from end chromosome
- Avoid always loading all transcripts when checking gene symbol: introduce gene captions
- Slow queries for evaluated variants on e.g. case page - use events instead
### Changed
- Rearrange variant page again, moving severity predictions down.
- More reactive layout width steps on variant page

## [4.40.1]
### Added
### Fixed
- Variants dismissed with inconsistent inheritance pattern can again be shown in general case report
- General report page for variants with genes=None
- General report crashing when variants have no panels
- Added other missing keys to case and variant dictionaries passed to general report
### Changed

## [4.40]
### Added
- A .cff citation file
- Phenotype search API endpoint
- Added pagination to phenotype API
- Extend case search to include internal MongoDB id
- Support for connecting to a MongoDB replica set (.py config files)
- Support for connecting to a MongoDB replica set (.yaml config files)
### Fixed
- Command to load the OMIM gene panel (`scout load panel --omim`)
- Unify style of pinned and causative variants' badges on case page
- Removed automatic spaces after punctuation in comments
- Remove the hardcoded number of total individuals from the variant's old observations panel
- Send delete requests to a connected Beacon using the DELETE method
- Layout of the SNV and SV variant page - move frequency up
### Changed
- Stop updating database indexes after loading exons via command line
- Display validation status badge also for not Sanger-sequenced variants
- Moved Frequencies, Severity and Local observations panels up in RD variants page
- Enabled Flask CORS to communicate CORS status to js apps
- Moved the code preparing the transcripts overview to the backend
- Refactored and filtered json data used in general case report
- Changed the database used in docker-compose file to use the official MongoDB v4.4 image
- Modified the Python (3.6, 3.8) and MongoDB (3.2, 4.4, 5.0) versions used in testing matrices (GitHub actions)
- Capitalize case search terms on institute and dashboard pages


## [4.39]
### Added
- COSMIC IDs collected from CSQ field named `COSMIC`
### Fixed
- Link to other causative variants on variant page
- Allow multiple COSMIC links for a cancer variant
- Fix floating text in severity box #2808
- Fixed MitoMap and HmtVar links for hg38 cases
- Do not open new browser tabs when downloading files
- Selectable IGV tracks on variant page
- Missing splice junctions button on variant page
- Refactor variantS representative gene selection, and use it also for cancer variant summary
### Changed
- Improve Javascript performance for displaying Chromograph images
- Make ClinVar classification more evident in cancer variant page

## [4.38]
### Added
- Option to hide Alamut button in the app config file
### Fixed
- Library deprecation warning fixed (insert is deprecated. Use insert_one or insert_many instead)
- Update genes command will not trigger an update of database indices any more
- Missing resources in temporary downloading directory when updating genes using the command line
- Restore previous variant ACMG classification in a scrollable div
- Loading spinner not stopping after downloading PDF case reports and variant list export
- Add extra Alamut links higher up on variant pages
- Improve UX for phenotypes in case page
- Filter and export of STR variants
- Update look of variants page navigation buttons
### Changed

## [4.37]
### Added
- Highlight and show version number for RefSeq MANE transcripts.
- Added integration to a rerunner service for toggling reanalysis with updated pedigree information
- SpliceAI display and parsing from VEP CSQ
- Display matching tiered variants for cancer variants
- Display a loading icon (spinner) until the page loads completely
- Display filter badges in cancer variants list
- Update genes from pre-downloaded file resources
- On login, OS, browser version and screen size are saved anonymously to understand how users are using Scout
- API returning institutes data for a given user: `/api/v1/institutes`
- API returning case data for a given institute: `/api/v1/institutes/<institute_id>/cases`
- Added GMS and Lund university hospital logos to login page
- Made display of Swedac logo configurable
- Support for displaying custom images in case view
- Individual-specific HPO terms
- Optional alamut_key in institute settings for Alamut Plus software
- Case report API endpoint
- Tooltip in case explaining that genes with genome build different than case genome build will not be added to dynamic HPO panel.
- Add DeepVariant as a caller
### Fixed
- Updated IGV to v2.8.5 to solve missing gene labels on some zoom levels
- Demo cancer case config file to load somatic SNVs and SVs only.
- Expand list of refseq trancripts in ClinVar submission form
- Renamed `All SNVs and INDELs` institute sidebar element to `Search SNVs and INDELs` and fixed its style.
- Add missing parameters to case load-config documentation
- Allow creating/editing gene panels and dynamic gene panels with genes present in genome build 38
- Bugfix broken Pytests
- Bulk dismissing variants error due to key conversion from string to integer
- Fix typo in index documentation
- Fixed crash in institute settings page if "collaborators" key is not set in database
- Don't stop Scout execution if LoqusDB call fails and print stacktrace to log
- Bug when case contains custom images with value `None`
- Bug introduced when fixing another bug in Scout-LoqusDB interaction
- Loading of OMIM diagnoses in Scout demo instance
- Remove the docker-compose with chanjo integration because it doesn't work yet.
- Fixed standard docker-compose with scout demo data and database
- Clinical variant assessments not present for pinned and causative variants on case page.
- MatchMaker matching one node at the time only
- Remove link from previously tiered variants badge in cancer variants page
- Typo in gene cell on cancer variants page
- Managed variants filter form
### Changed
- Better naming for variants buttons on cancer track (somatic, germline). Also show cancer research button if available.
- Load case with missing panels in config files, but show warning.
- Changing the (Female, Male) symbols to (F/M) letters in individuals_table and case-sma.
- Print stacktrace if case load command fails
- Added sort icon and a pointer to the cursor to all tables with sortable fields
- Moved variant, gene and panel info from the basic pane to summary panel for all variants.
- Renamed `Basics` panel to `Classify` on variant page.
- Revamped `Basics` panel to a panel dedicated to classify variants
- Revamped the summary panel to be more compact.
- Added dedicated template for cancer variants
- Removed Gene models, Gene annotations and Conservation panels for cancer variants
- Reorganized the orders of panels for variant and cancer variant views
- Added dedicated variant quality panel and removed relevant panes
- A more compact case page
- Removed OMIM genes panel
- Make genes panel, pinned variants panel, causative variants panel and ClinVar panel scrollable on case page
- Update to Scilifelab's 2020 logo
- Update Gens URL to support Gens v2.0 format
- Refactor tests for parsing case configurations
- Updated links to HPO downloadable resources
- Managed variants filtering defaults to all variant categories
- Changing the (Kind) drop-down according to (Category) drop-down in Managed variant add variant
- Moved Gens button to individuals table
- Check resource files availability before starting updating OMIM diagnoses
- Fix typo in `SHOW_OBSERVED_VARIANT_ARCHIVE` config param

## [4.36]
### Added
- Parse and save splice junction tracks from case config file
- Tooltip in observations panel, explaining that case variants with no link might be old variants, not uploaded after a case rerun
### Fixed
- Warning on overwriting variants with same position was no longer shown
- Increase the height of the dropdowns to 425px
- More indices for the case table as it grows, specifically for causatives queries
- Splice junction tracks not centered over variant genes
- Total number of research variants count
- Update variants stats in case documents every time new variants are loaded
- Bug in flashing warning messages when filtering variants
### Changed
- Clearer warning messages for genes and gene/gene-panels searches in variants filters

## [4.35]
### Added
- A new index for hgnc_symbol in the hgnc_gene collection
- A Pedigree panel in STR page
- Display Tier I and II variants in case view causatives card for cancer cases
### Fixed
- Send partial file data to igv.js when visualizing sashimi plots with splice junction tracks
- Research variants filtering by gene
- Do not attempt to populate annotations for not loaded pinned/causatives
- Add max-height to all dropdowns in filters
### Changed
- Switch off non-clinical gene warnings when filtering research variants
- Don't display OMIM disease card in case view for cancer cases
- Refactored Individuals and Causative card in case view for cancer cases
- Update and style STR case report

## [4.34]
### Added
- Saved filter lock and unlock
- Filters can optionally be marked audited, logging the filter name, user and date on the case events and general report.
- Added `ClinVar hits` and `Cosmic hits` in cancer SNVs filters
- Added `ClinVar hits` to variants filter (rare disease track)
- Load cancer demo case in docker-compose files (default and demo file)
- Inclusive-language check using [woke](https://github.com/get-woke/woke) github action
- Add link to HmtVar for mitochondrial variants (if VCF is annotated with HmtNote)
- Grey background for dismissed compounds in variants list and variant page
- Pin badge for pinned compounds in variants list and variant page
- Support LoqusDB REST API queries
- Add a docker-compose-matchmaker under scout/containers/development to test matchmaker locally
- Script to investigate consequences of symbol search bug
- Added GATK to list of SV and cancer SV callers
### Fixed
- Make MitoMap link work for hg38 again
- Export Variants feature crashing when one of the variants has no primary transcripts
- Redirect to last visited variantS page when dismissing variants from variants list
- Improved matching of SVs Loqus occurrences in other cases
- Remove padding from the list inside (Matching causatives from other cases) panel
- Pass None to get_app function in CLI base since passing script_info to app factory functions was deprecated in Flask 2.0
- Fixed failing tests due to Flask update to version 2.0
- Speed up user events view
- Causative view sort out of memory error
- Use hgnc_id for gene filter query
- Typo in case controllers displaying an error every time a patient is matched against external MatchMaker nodes
- Do not crash while attempting an update for variant documents that are too big (> 16 MB)
- Old STR causatives (and other variants) may not have HGNC symbols - fix sort lambda
- Check if gene_obj has primary_transcript before trying to access it
- Warn if a gene manually searched is in a clinical panel with an outdated name when filtering variants
- ChrPos split js not needed on STR page yet
### Changed
- Remove parsing of case `genome_version`, since it's not used anywhere downstream
- Introduce deprecation warning for Loqus configs that are not dictionaries
- SV clinical filter no longer filters out sub 100 nt variants
- Count cases in LoqusDB by variant type
- Commit pulse repo badge temporarily set to weekly
- Sort ClinVar submissions objects by ascending "Last evaluated" date
- Refactored the MatchMaker integration as an extension
- Replaced some sensitive words as suggested by woke linter
- Documentation for load-configuration rewritten.
- Add styles to MatchMaker matches table
- More detailed info on the data shared in MatchMaker submission form

## [4.33.1]
### Fixed
- Include markdown for release autodeploy docs
- Use standard inheritance model in ClinVar (https://ftp.ncbi.nlm.nih.gov/pub/GTR/standard_terms/Mode_of_inheritance.txt)
- Fix issue crash with variants that have been unflagged causative not being available in other causatives
### Added
### Changed

## [4.33]
### Fixed
- Command line crashing when updating an individual not found in database
- Dashboard page crashing when filters return no data
- Cancer variants filter by chromosome
- /api/v1/genes now searches for genes in all genome builds by default
- Upgraded igv.js to version 2.8.1 (Fixed Unparsable bed record error)
### Added
- Autodeploy docs on release
- Documentation for updating case individuals tracks
- Filter cases and dashboard stats by analysis track
### Changed
- Changed from deprecated db update method
- Pre-selected fields to run queries with in dashboard page
- Do not filter by any institute when first accessing the dashboard
- Removed OMIM panel in case view for cancer cases
- Display Tier I and II variants in case view causatives panel for cancer cases
- Refactored Individuals and Causative panels in case view for cancer cases

## [4.32.1]
### Fixed
- iSort lint check only
### Changed
- Institute cases page crashing when a case has track:Null
### Added

## [4.32]
### Added
- Load and show MITOMAP associated diseases from VCF (INFO field: MitomapAssociatedDiseases, via HmtNote)
- Show variant allele frequencies for mitochondrial variants (GRCh38 cases)
- Extend "public" json API with diseases (OMIM) and phenotypes (HPO)
- HPO gene list download now has option for clinical and non-clinical genes
- Display gene splice junctions data in sashimi plots
- Update case individuals with splice junctions tracks
- Simple Docker compose for development with local build
- Make Phenomodels subpanels collapsible
- User side documentation of cytogenomics features (Gens, Chromograph, vcf2cytosure, rhocall)
- iSort GitHub Action
- Support LoqusDB REST API queries
### Fixed
- Show other causative once, even if several events point to it
- Filtering variants by mitochondrial chromosome for cases with genome build=38
- HPO gene search button triggers any warnings for clinical / non-existing genes also on first search
- Fixed a bug in variants pages caused by MT variants without alt_frequency
- Tests for CADD score parsing function
- Fixed the look of IGV settings on SNV variant page
- Cases analyzed once shown as `rerun`
- Missing case track on case re-upload
- Fixed severity rank for SO term "regulatory region ablation"
### Changed
- Refactor according to CodeFactor - mostly reuse of duplicated code
- Phenomodels language adjustment
- Open variants in a new window (from variants page)
- Open overlapping and compound variants in a new window (from variant page)
- gnomAD link points to gnomAD v.3 (build GRCh38) for mitochondrial variants.
- Display only number of affected genes for dismissed SVs in general report
- Chromosome build check when populating the variants filter chromosome selection
- Display mitochondrial and rare diseases coverage report in cases with missing 'rare' track

## [4.31.1]
### Added
### Changed
- Remove mitochondrial and coverage report from cancer cases sidebar
### Fixed
- ClinVar page when dbSNP id is None

## [4.31]
### Added
- gnomAD annotation field in admin guide
- Export also dynamic panel genes not associated to an HPO term when downloading the HPO panel
- Primary HGNC transcript info in variant export files
- Show variant quality (QUAL field from vcf) in the variant summary
- Load/update PDF gene fusion reports (clinical and research) generated with Arriba
- Support new MANE annotations from VEP (both MANE Select and MANE Plus Clinical)
- Display on case activity the event of a user resetting all dismissed variants
- Support gnomAD population frequencies for mitochondrial variants
- Anchor links in Casedata ClinVar panels to redirect after renaming individuals
### Fixed
- Replace old docs link www.clinicalgenomics.se/scout with new https://clinical-genomics.github.io/scout
- Page formatting issues whenever case and variant comments contain extremely long strings with no spaces
- Chromograph images can be one column and have scrollbar. Removed legacy code.
- Column labels for ClinVar case submission
- Page crashing looking for LoqusDB observation when variant doesn't exist
- Missing inheritance models and custom inheritance models on newly created gene panels
- Accept only numbers in managed variants filter as position and end coordinates
- SNP id format and links in Variant page, ClinVar submission form and general report
- Case groups tooltip triggered only when mouse is on the panel header
- Loadable filters displayed in alphabetical order on variants page
### Changed
- A more compact case groups panel
- Added landscape orientation CSS style to cancer coverage and QC demo report
- Improve user documentation to create and save new gene panels
- Removed option to use space as separator when uploading gene panels
- Separating the columns of standard and custom inheritance models in gene panels
- Improved ClinVar instructions for users using non-English Excel

## [4.30.2]
### Added
### Fixed
- Use VEP RefSeq ID if RefSeq list is empty in RefSeq transcripts overview
- Bug creating variant links for variants with no end_chrom
### Changed

## [4.30.1]
### Added
### Fixed
- Cryptography dependency fixed to use version < 3.4
### Changed

## [4.30]
### Added
- Introduced a `reset dismiss variant` verb
- Button to reset all dismissed variants for a case
- Add black border to Chromograph ideograms
- Show ClinVar annotations on variantS page
- Added integration with GENS, copy number visualization tool
- Added a VUS label to the manual classification variant tags
- Add additional information to SNV verification emails
- Tooltips documenting manual annotations from default panels
- Case groups now show bam files from all cases on align view
### Fixed
- Center initial igv view on variant start with SNV/indels
- Don't set initial igv view to negative coordinates
- Display of GQ for SV and STR
- Parsing of AD and related info for STRs
- LoqusDB field in institute settings accepts only existing Loqus instances
- Fix DECIPHER link to work after DECIPHER migrated to GRCh38
- Removed visibility window param from igv.js genes track
- Updated HPO download URL
- Patch HPO download test correctly
- Reference size on STR hover not needed (also wrong)
- Introduced genome build check (allowed values: 37, 38, "37", "38") on case load
- Improve case searching by assignee full name
- Populating the LoqusDB select in institute settings
### Changed
- Cancer variants table header (pop freq etc)
- Only admin users can modify LoqusDB instance in Institute settings
- Style of case synopsis, variants and case comments
- Switched to igv.js 2.7.5
- Do not choke if case is missing research variants when research requested
- Count cases in LoqusDB by variant type
- Introduce deprecation warning for Loqus configs that are not dictionaries
- Improve create new gene panel form validation
- Make XM- transcripts less visible if they don't overlap with transcript refseq_id in variant page
- Color of gene panels and comments panels on cases and variant pages
- Do not choke if case is missing research variants when reserch requested

## [4.29.1]
### Added
### Fixed
- Always load STR variants regardless of RankScore threshold (hotfix)
### Changed

## [4.29]
### Added
- Added a page about migrating potentially breaking changes to the documentation
- markdown_include in development requirements file
- STR variants filter
- Display source, Z-score, inheritance pattern for STR annotations from Stranger (>0.6.1) if available
- Coverage and quality report to cancer view
### Fixed
- ACMG classification page crashing when trying to visualize a classification that was removed
- Pretty print HGVS on gene variants (URL-decode VEP)
- Broken or missing link in the documentation
- Multiple gene names in ClinVar submission form
- Inheritance model select field in ClinVar submission
- IGV.js >2.7.0 has an issue with the gene track zoom levels - temp freeze at 2.7.0
- Revert CORS-anywhere and introduce a local http proxy for cloud tracks
### Changed

## [4.28]
### Added
- Chromograph integration for displaying PNGs in case-page
- Add VAF to cancer case general report, and remove some of its unused fields
- Variants filter compatible with genome browser location strings
- Support for custom public igv tracks stored on the cloud
- Add tests to increase testing coverage
- Update case variants count after deleting variants
- Update IGV.js to latest (v2.7.4)
- Bypass igv.js CORS check using `https://github.com/Rob--W/cors-anywhere`
- Documentation on default and custom IGV.js tracks (admin docs)
- Lock phenomodels so they're editable by admins only
- Small case group assessment sharing
- Tutorial and files for deploying app on containers (Kubernetes pods)
- Canonical transcript and protein change of canonical transcript in exported variants excel sheet
- Support for Font Awesome version 6
- Submit to Beacon from case page sidebar
- Hide dismissed variants in variants pages and variants export function
- Systemd service files and instruction to deploy Scout using podman
### Fixed
- Bugfix: unused `chromgraph_prefix |tojson` removed
- Freeze coloredlogs temporarily
- Marrvel link
- Don't show TP53 link for silent or synonymous changes
- OMIM gene field accepts any custom number as OMIM gene
- Fix Pytest single quote vs double quote string
- Bug in gene variants search by similar cases and no similar case is found
- Delete unused file `userpanel.py`
- Primary transcripts in variant overview and general report
- Google OAuth2 login setup in README file
- Redirect to 'missing file'-icon if configured Chromograph file is missing
- Javascript error in case page
- Fix compound matching during variant loading for hg38
- Cancer variants view containing variants dismissed with cancer-specific reasons
- Zoom to SV variant length was missing IGV contig select
- Tooltips on case page when case has no default gene panels
### Changed
- Save case variants count in case document and not in sessions
- Style of gene panels multiselect on case page
- Collapse/expand main HPO checkboxes in phenomodel preview
- Replaced GQ (Genotype quality) with VAF (Variant allele frequency) in cancer variants GT table
- Allow loading of cancer cases with no tumor_purity field
- Truncate cDNA and protein changes in case report if longer than 20 characters


## [4.27]
### Added
- Exclude one or more variant categories when running variants delete command
### Fixed
### Changed

## [4.26.1]
### Added
### Fixed
- Links with 1-letter aa codes crash on frameshift etc
### Changed

## [4.26]
### Added
- Extend the delete variants command to print analysis date, track, institute, status and research status
- Delete variants by type of analysis (wgs|wes|panel)
- Links to cBioPortal, MutanTP53, IARC TP53, OncoKB, MyCancerGenome, CIViC
### Fixed
- Deleted variants count
### Changed
- Print output of variants delete command as a tab separated table

## [4.25]
### Added
- Command line function to remove variants from one or all cases
### Fixed
- Parse SMN None calls to None rather than False

## [4.24.1]
### Fixed
- Install requirements.txt via setup file

## [4.24]
### Added
- Institute-level phenotype models with sub-panels containing HPO and OMIM terms
- Runnable Docker demo
- Docker image build and push github action
- Makefile with shortcuts to docker commands
- Parse and save synopsis, phenotype and cohort terms from config files upon case upload
### Fixed
- Update dismissed variant status when variant dismissed key is missing
- Breakpoint two IGV button now shows correct chromosome when different from bp1
- Missing font lib in Docker image causing the PDF report download page to crash
- Sentieon Manta calls lack Somaticscore - load anyway
- ClinVar submissions crashing due to pinned variants that are not loaded
- Point ExAC pLI score to new gnomad server address
- Bug uploading cases missing phenotype terms in config file
- STRs loaded but not shown on browser page
- Bug when using adapter.variant.get_causatives with case_id without causatives
- Problem with fetching "solved" from scout export cases cli
- Better serialising of datetime and bson.ObjectId
- Added `volumes` folder to .gitignore
### Changed
- Make matching causative and managed variants foldable on case page
- Remove calls to PyMongo functions marked as deprecated in backend and frontend(as of version 3.7).
- Improved `scout update individual` command
- Export dynamic phenotypes with ordered gene lists as PDF


## [4.23]
### Added
- Save custom IGV track settings
- Show a flash message with clear info about non-valid genes when gene panel creation fails
- CNV report link in cancer case side navigation
- Return to comment section after editing, deleting or submitting a comment
- Managed variants
- MT vs 14 chromosome mean coverage stats if Scout is connected to Chanjo
### Fixed
- missing `vcf_cancer_sv` and `vcf_cancer_sv_research` to manual.
- Split ClinVar multiple clnsig values (slash-separated) and strip them of underscore for annotations without accession number
- Timeout of `All SNVs and INDELs` page when no valid gene is provided in the search
- Round CADD (MIPv9)
- Missing default panel value
- Invisible other causatives lines when other causatives lack gene symbols
### Changed
- Do not freeze mkdocs-material to version 4.6.1
- Remove pre-commit dependency

## [4.22]
### Added
- Editable cases comments
- Editable variants comments
### Fixed
- Empty variant activity panel
- STRs variants popover
- Split new ClinVar multiple significance terms for a variant
- Edit the selected comment, not the latest
### Changed
- Updated RELEASE docs.
- Pinned variants card style on the case page
- Merged `scout export exons` and `scout view exons` commands


## [4.21.2]
### Added
### Fixed
- Do not pre-filter research variants by (case-default) gene panels
- Show OMIM disease tooltip reliably
### Changed

## [4.21.1]
### Added
### Fixed
- Small change to Pop Freq column in variants ang gene panels to avoid strange text shrinking on small screens
- Direct use of HPO list for Clinical HPO SNV (and cancer SNV) filtering
- PDF coverage report redirecting to login page
### Changed
- Remove the option to dismiss single variants from all variants pages
- Bulk dismiss SNVs, SVs and cancer SNVs from variants pages

## [4.21]
### Added
- Support to configure LoqusDB per institute
- Highlight causative variants in the variants list
- Add tests. Mostly regarding building internal datatypes.
- Remove leading and trailing whitespaces from panel_name and display_name when panel is created
- Mark MANE transcript in list of transcripts in "Transcript overview" on variant page
- Show default panel name in case sidebar
- Previous buttons for variants pagination
- Adds a gh action that checks that the changelog is updated
- Adds a gh action that deploys new releases automatically to pypi
- Warn users if case default panels are outdated
- Define institute-specific gene panels for filtering in institute settings
- Use institute-specific gene panels in variants filtering
- Show somatic VAF for pinned and causative variants on case page

### Fixed
- Report pages redirect to login instead of crashing when session expires
- Variants filter loading in cancer variants page
- User, Causative and Cases tables not scaling to full page
- Improved docs for an initial production setup
- Compatibility with latest version of Black
- Fixed tests for Click>7
- Clinical filter required an extra click to Filter to return variants
- Restore pagination and shrink badges in the variants page tables
- Removing a user from the command line now inactivates the case only if user is last assignee and case is active
- Bugfix, LoqusDB per institute feature crashed when institute id was empty string
- Bugfix, LoqusDB calls where missing case count
- filter removal and upload for filters deleted from another page/other user
- Visualize outdated gene panels info in a popover instead of a tooltip in case page side panel

### Changed
- Highlight color on normal STRs in the variants table from green to blue
- Display breakpoints coordinates in verification emails only for structural variants


## [4.20]
### Added
- Display number of filtered variants vs number of total variants in variants page
- Search case by HPO terms
- Dismiss variant column in the variants tables
- Black and pre-commit packages to dev requirements

### Fixed
- Bug occurring when rerun is requested twice
- Peddy info fields in the demo config file
- Added load config safety check for multiple alignment files for one individual
- Formatting of cancer variants table
- Missing Score in SV variants table

### Changed
- Updated the documentation on how to create a new software release
- Genome build-aware cytobands coordinates
- Styling update of the Matchmaker card
- Select search type in case search form


## [4.19]

### Added
- Show internal ID for case
- Add internal ID for downloaded CGH files
- Export dynamic HPO gene list from case page
- Remove users as case assignees when their account is deleted
- Keep variants filters panel expanded when filters have been used

### Fixed
- Handle the ProxyFix ModuleNotFoundError when Werkzeug installed version is >1.0
- General report formatting issues whenever case and variant comments contain extremely long strings with no spaces

### Changed
- Created an institute wrapper page that contains list of cases, causatives, SNVs & Indels, user list, shared data and institute settings
- Display case name instead of case ID on clinVar submissions
- Changed icon of sample update in clinVar submissions


## [4.18]

### Added
- Filter cancer variants on cytoband coordinates
- Show dismiss reasons in a badge with hover for clinical variants
- Show an ellipsis if 10 cases or more to display with loqusdb matches
- A new blog post for version 4.17
- Tooltip to better describe Tumor and Normal columns in cancer variants
- Filter cancer SNVs and SVs by chromosome coordinates
- Default export of `Assertion method citation` to clinVar variants submission file
- Button to export up to 500 cancer variants, filtered or not
- Rename samples of a clinVar submission file

### Fixed
- Apply default gene panel on return to cancer variantS from variant view
- Revert to certificate checking when asking for Chanjo reports
- `scout download everything` command failing while downloading HPO terms

### Changed
- Turn tumor and normal allelic fraction to decimal numbers in tumor variants page
- Moved clinVar submissions code to the institutes blueprints
- Changed name of clinVar export files to FILENAME.Variant.csv and FILENAME.CaseData.csv
- Switched Google login libraries from Flask-OAuthlib to Authlib


## [4.17.1]

### Fixed
- Load cytobands for cases with chromosome build not "37" or "38"


## [4.17]

### Added
- COSMIC badge shown in cancer variants
- Default gene-panel in non-cancer structural view in url
- Filter SNVs and SVs by cytoband coordinates
- Filter cancer SNV variants by alt allele frequency in tumor
- Correct genome build in UCSC link from structural variant page



### Fixed
- Bug in clinVar form when variant has no gene
- Bug when sharing cases with the same institute twice
- Page crashing when removing causative variant tag
- Do not default to GATK caller when no caller info is provided for cancer SNVs


## [4.16.1]

### Fixed
- Fix the fix for handling of delivery reports for rerun cases

## [4.16]

### Added
- Adds possibility to add "lims_id" to cases. Currently only stored in database, not shown anywhere
- Adds verification comment box to SVs (previously only available for small variants)
- Scrollable pedigree panel

### Fixed
- Error caused by changes in WTForm (new release 2.3.x)
- Bug in OMIM case page form, causing the page to crash when a string was provided instead of a numerical OMIM id
- Fix Alamut link to work properly on hg38
- Better handling of delivery reports for rerun cases
- Small CodeFactor style issues: matchmaker results counting, a couple of incomplete tests and safer external xml
- Fix an issue with Phenomizer introduced by CodeFactor style changes

### Changed
- Updated the version of igv.js to 2.5.4

## [4.15.1]

### Added
- Display gene names in ClinVar submissions page
- Links to Varsome in variant transcripts table

### Fixed
- Small fixes to ClinVar submission form
- Gene panel page crash when old panel has no maintainers

## [4.15]

### Added
- Clinvar CNVs IGV track
- Gene panels can have maintainers
- Keep variant actions (dismissed, manual rank, mosaic, acmg, comments) upon variant re-upload
- Keep variant actions also on full case re-upload

### Fixed
- Fix the link to Ensembl for SV variants when genome build 38.
- Arrange information in columns on variant page
- Fix so that new cosmic identifier (COSV) is also acceptable #1304
- Fixed COSMIC tag in INFO (outside of CSQ) to be parses as well with `&` splitter.
- COSMIC stub URL changed to https://cancer.sanger.ac.uk/cosmic/search?q= instead.
- Updated to a version of IGV where bigBed tracks are visualized correctly
- Clinvar submission files are named according to the content (variant_data and case_data)
- Always show causatives from other cases in case overview
- Correct disease associations for gene symbol aliases that exist as separate genes
- Re-add "custom annotations" for SV variants
- The override ClinVar P/LP add-in in the Clinical Filter failed for new CSQ strings

### Changed
- Runs all CI checks in github actions

## [4.14.1]

### Fixed
- Error when variant found in loqusdb is not loaded for other case

## [4.14]

### Added
- Use github actions to run tests
- Adds CLI command to update individual alignments path
- Update HPO terms using downloaded definitions files
- Option to use alternative flask config when running `scout serve`
- Requirement to use loqusdb >= 2.5 if integrated

### Fixed
- Do not display Pedigree panel in cancer view
- Do not rely on internet connection and services available when running CI tests
- Variant loading assumes GATK if no caller set given and GATK filter status is seen in FILTER
- Pass genome build param all the way in order to get the right gene mappings for cases with build 38
- Parse correctly variants with zero frequency values
- Continue even if there are problems to create a region vcf
- STR and cancer variant navigation back to variants pages could fail

### Changed
- Improved code that sends requests to the external APIs
- Updates ranges for user ranks to fit todays usage
- Run coveralls on github actions instead of travis
- Run pip checks on github actions instead of coveralls
- For hg38 cases, change gnomAD link to point to version 3.0 (which is hg38 based)
- Show pinned or causative STR variants a bit more human readable

## [4.13.1]

### Added
### Fixed
- Typo that caused not all clinvar conflicting interpretations to be loaded no matter what
- Parse and retrieve clinvar annotations from VEP-annotated (VEP 97+) CSQ VCF field
- Variant clinvar significance shown as `not provided` whenever is `Uncertain significance`
- Phenomizer query crashing when case has no HPO terms assigned
- Fixed a bug affecting `All SNVs and INDELs` page when variants don't have canonical transcript
- Add gene name or id in cancer variant view

### Changed
- Cancer Variant view changed "Variant:Transcript:Exon:HGVS" to "Gene:Transcript:Exon:HGVS"

## [4.13]

### Added
- ClinVar SNVs track in IGV
- Add SMA view with SMN Copy Number data
- Easier to assign OMIM diagnoses from case page
- OMIM terms and specific OMIM term page

### Fixed
- Bug when adding a new gene to a panel
- Restored missing recent delivery reports
- Fixed style and links to other reports in case side panel
- Deleting cases using display_name and institute not deleting its variants
- Fixed bug that caused coordinates filter to override other filters
- Fixed a problem with finding some INS in loqusdb
- Layout on SV page when local observations without cases are present
- Make scout compatible with the new HPO definition files from `http://compbio.charite.de/jenkins/`
- General report visualization error when SNVs display names are very long


### Changed


## [4.12.4]

### Fixed
- Layout on SV page when local observations without cases are present

## [4.12.3]

### Fixed
- Case report when causative or pinned SVs have non null allele frequencies

## [4.12.2]

### Fixed
- SV variant links now take you to the SV variant page again
- Cancer variant view has cleaner table data entries for "N/A" data
- Pinned variant case level display hotfix for cancer and str - more on this later
- Cancer variants show correct alt/ref reads mirroring alt frequency now
- Always load all clinical STR variants even if a region load is attempted - index may be missing
- Same case repetition in variant local observations

## [4.12.1]

### Fixed
- Bug in variant.gene when gene has no HGVS description


## [4.12]

### Added
- Accepts `alignment_path` in load config to pass bam/cram files
- Display all phenotypes on variant page
- Display hgvs coordinates on pinned and causatives
- Clear panel pending changes
- Adds option to setup the database with static files
- Adds cli command to download the resources from CLI that scout needs
- Adds test files for merged somatic SV and CNV; as well as merged SNV, and INDEL part of #1279
- Allows for upload of OMIM-AUTO gene panel from static files without api-key

### Fixed
- Cancer case HPO panel variants link
- Fix so that some drop downs have correct size
- First IGV button in str variants page
- Cancer case activates on SNV variants
- Cases activate when STR variants are viewed
- Always calculate code coverage
- Pinned/Classification/comments in all types of variants pages
- Null values for panel's custom_inheritance_models
- Discrepancy between the manual disease transcripts and those in database in gene-edit page
- ACMG classification not showing for some causatives
- Fix bug which caused IGV.js to use hg19 reference files for hg38 data
- Bug when multiple bam files sources with non-null values are available


### Changed
- Renamed `requests` file to `scout_requests`
- Cancer variant view shows two, instead of four, decimals for allele and normal


## [4.11.1]

### Fixed
- Institute settings page
- Link institute settings to sharing institutes choices

## [4.11.0]

### Added
- Display locus name on STR variant page
- Alternative key `GNOMADAF_popmax` for Gnomad popmax allele frequency
- Automatic suggestions on how to improve the code on Pull Requests
- Parse GERP, phastCons and phyloP annotations from vep annotated CSQ fields
- Avoid flickering comment popovers in variant list
- Parse REVEL score from vep annotated CSQ fields
- Allow users to modify general institute settings
- Optionally format code automatically on commit
- Adds command to backup vital parts `scout export database`
- Parsing and displaying cancer SV variants from Manta annotated VCF files
- Dismiss cancer snv variants with cancer-specific options
- Add IGV.js UPD, RHO and TIDDIT coverage wig tracks.


### Fixed
- Slightly darker page background
- Fixed an issued with parsed conservation values from CSQ
- Clinvar submissions accessible to all users of an institute
- Header toolbar when on Clinvar page now shows institute name correctly
- Case should not always inactivate upon update
- Show dismissed snv cancer variants as grey on the cancer variants page
- Improved style of mappability link and local observations on variant page
- Convert all the GET requests to the igv view to POST request
- Error when updating gene panels using a file containing BOM chars
- Add/replace gene radio button not working in gene panels


## [4.10.1]

### Fixed
- Fixed issue with opening research variants
- Problem with coveralls not called by Travis CI
- Handle Biomart service down in tests


## [4.10.0]

### Added
- Rank score model in causatives page
- Exportable HPO terms from phenotypes page
- AMP guideline tiers for cancer variants
- Adds scroll for the transcript tab
- Added CLI option to query cases on time since case event was added
- Shadow clinical assessments also on research variants display
- Support for CRAM alignment files
- Improved str variants view : sorting by locus, grouped by allele.
- Delivery report PDF export
- New mosaicism tag option
- Add or modify individuals' age or tissue type from case page
- Display GC and allele depth in causatives table.
- Included primary reference transcript in general report
- Included partial causative variants in general report
- Remove dependency of loqusdb by utilising the CLI

### Fixed
- Fixed update OMIM command bug due to change in the header of the genemap2 file
- Removed Mosaic Tag from Cancer variants
- Fixes issue with unaligned table headers that comes with hidden Datatables
- Layout in general report PDF export
- Fixed issue on the case statistics view. The validation bars didn't show up when all institutes were selected. Now they do.
- Fixed missing path import by importing pathlib.Path
- Handle index inconsistencies in the update index functions
- Fixed layout problems


## [4.9.0]

### Added
- Improved MatchMaker pages, including visible patient contacts email address
- New badges for the github repo
- Links to [GENEMANIA](genemania.org)
- Sort gene panel list on case view.
- More automatic tests
- Allow loading of custom annotations in VCF using the SCOUT_CUSTOM info tag.

### Fixed
- Fix error when a gene is added to an empty dynamic gene panel
- Fix crash when attempting to add genes on incorrect format to dynamic gene panel
- Manual rank variant tags could be saved in a "Select a tag"-state, a problem in the variants view.
- Same case evaluations are no longer shown as gray previous evaluations on the variants page
- Stay on research pages, even if reset, next first buttons are pressed..
- Overlapping variants will now be visible on variant page again
- Fix missing classification comments and links in evaluations page
- All prioritized cases are shown on cases page


## [4.8.3]

### Added

### Fixed
- Bug when ordering sanger
- Improved scrolling over long list of genes/transcripts


## [4.8.2]

### Added

### Fixed
- Avoid opening extra tab for coverage report
- Fixed a problem when rank model version was saved as floats and not strings
- Fixed a problem with displaying dismiss variant reasons on the general report
- Disable load and delete filter buttons if there are no saved filters
- Fix problem with missing verifications
- Remove duplicate users and merge their data and activity


## [4.8.1]

### Added

### Fixed
- Prevent login fail for users with id defined by ObjectId and not email
- Prevent the app from crashing with `AttributeError: 'NoneType' object has no attribute 'message'`


## [4.8.0]

### Added
- Updated Scout to use Bootstrap 4.3
- New looks for Scout
- Improved dashboard using Chart.js
- Ask before inactivating a case where last assigned user leaves it
- Genes can be manually added to the dynamic gene list directly on the case page
- Dynamic gene panels can optionally be used with clinical filter, instead of default gene panel
- Dynamic gene panels get link out to chanjo-report for coverage report
- Load all clinvar variants with clinvar Pathogenic, Likely Pathogenic and Conflicting pathogenic
- Show transcripts with exon numbers for structural variants
- Case sort order can now be toggled between ascending and descending.
- Variants can be marked as partial causative if phenotype is available for case.
- Show a frequency tooltip hover for SV-variants.
- Added support for LDAP login system
- Search snv and structural variants by chromosomal coordinates
- Structural variants can be marked as partial causative if phenotype is available for case.
- Show normal and pathologic limits for STRs in the STR variants view.
- Institute level persistent variant filter settings that can be retrieved and used.
- export causative variants to Excel
- Add support for ROH, WIG and chromosome PNGs in case-view

### Fixed
- Fixed missing import for variants with comments
- Instructions on how to build docs
- Keep sanger order + verification when updating/reloading variants
- Fixed and moved broken filter actions (HPO gene panel and reset filter)
- Fixed string conversion to number
- UCSC links for structural variants are now separated per breakpoint (and whole variant where applicable)
- Reintroduced missing coverage report
- Fixed a bug preventing loading samples using the command line
- Better inheritance models customization for genes in gene panels
- STR variant page back to list button now does its one job.
- Allows to setup scout without a omim api key
- Fixed error causing "favicon not found" flash messages
- Removed flask --version from base cli
- Request rerun no longer changes case status. Active or archived cases inactivate on upload.
- Fixed missing tooltip on the cancer variants page
- Fixed weird Rank cell in variants page
- Next and first buttons order swap
- Added pagination (and POST capability) to cancer variants.
- Improves loading speed for variant page
- Problem with updating variant rank when no variants
- Improved Clinvar submission form
- General report crashing when dismissed variant has no valid dismiss code
- Also show collaborative case variants on the All variants view.
- Improved phenotype search using dataTables.js on phenotypes page
- Search and delete users with `email` instead of `_id`
- Fixed css styles so that multiselect options will all fit one column


## [4.7.3]

### Added
- RankScore can be used with VCFs for vcf_cancer files

### Fixed
- Fix issue with STR view next page button not doing its one job.

### Deleted
- Removed pileup as a bam viewing option. This is replaced by IGV


## [4.7.2]

### Added
- Show earlier ACMG classification in the variant list

### Fixed
- Fixed igv search not working due to igv.js dist 2.2.17
- Fixed searches for cases with a gene with variants pinned or marked causative.
- Load variant pages faster after fixing other causatives query
- Fixed mitochondrial report bug for variants without genes

## [4.7.1]

### Added

### Fixed
- Fixed bug on genes page


## [4.7.0]

### Added
- Export genes and gene panels in build GRCh38
- Search for cases with variants pinned or marked causative in a given gene.
- Search for cases phenotypically similar to a case also from WUI.
- Case variant searches can be limited to similar cases, matching HPO-terms,
  phenogroups and cohorts.
- De-archive reruns and flag them as 'inactive' if archived
- Sort cases by analysis_date, track or status
- Display cases in the following order: prioritized, active, inactive, archived, solved
- Assign case to user when user activates it or asks for rerun
- Case becomes inactive when it has no assignees
- Fetch refseq version from entrez and use it in clinvar form
- Load and export of exons for all genes, independent on refseq
- Documentation for loading/updating exons
- Showing SV variant annotations: SV cgh frequencies, gnomad-SV, local SV frequencies
- Showing transcripts mapping score in segmental duplications
- Handle requests to Ensembl Rest API
- Handle requests to Ensembl Rest Biomart
- STR variants view now displays GT and IGV link.
- Description field for gene panels
- Export exons in build 37 and 38 using the command line

### Fixed
- Fixes of and induced by build tests
- Fixed bug affecting variant observations in other cases
- Fixed a bug that showed wrong gene coverage in general panel PDF export
- MT report only shows variants occurring in the specific individual of the excel sheet
- Disable SSL certifcate verification in requests to chanjo
- Updates how intervaltree and pymongo is used to void deprecated functions
- Increased size of IGV sample tracks
- Optimized tests


## [4.6.1]

### Added

### Fixed
- Missing 'father' and 'mother' keys when parsing single individual cases


## [4.6.0]

### Added
- Description of Scout branching model in CONTRIBUTING doc
- Causatives in alphabetical order, display ACMG classification and filter by gene.
- Added 'external' to the list of analysis type options
- Adds functionality to display "Tissue type". Passed via load config.
- Update to IGV 2.

### Fixed
- Fixed alignment visualization and vcf2cytosure availability for demo case samples
- Fixed 3 bugs affecting SV pages visualization
- Reintroduced the --version cli option
- Fixed variants query by panel (hpo panel + gene panel).
- Downloaded MT report contains excel files with individuals' display name
- Refactored code in parsing of config files.


## [4.5.1]

### Added

### Fixed
- update requirement to use PyYaml version >= 5.1
- Safer code when loading config params in cli base


## [4.5.0]

### Added
- Search for similar cases from scout view CLI
- Scout cli is now invoked from the app object and works under the app context

### Fixed
- PyYaml dependency fixed to use version >= 5.1


## [4.4.1]

### Added
- Display SV rank model version when available

### Fixed
- Fixed upload of delivery report via API


## [4.4.0]

### Added
- Displaying more info on the Causatives page and hiding those not causative at the case level
- Add a comment text field to Sanger order request form, allowing a message to be included in the email
- MatchMaker Exchange integration
- List cases with empty synopsis, missing HPO terms and phenotype groups.
- Search for cases with open research list, or a given case status (active, inactive, archived)

### Fixed
- Variant query builder split into several functions
- Fixed delivery report load bug


## [4.3.3]

### Added
- Different individual table for cancer cases

### Fixed
- Dashboard collects validated variants from verification events instead of using 'sanger' field
- Cases shared with collaborators are visible again in cases page
- Force users to select a real institute to share cases with (actionbar select fix)


## [4.3.2]

### Added
- Dashboard data can be filtered using filters available in cases page
- Causatives for each institute are displayed on a dedicated page
- SNVs and and SVs are searchable across cases by gene and rank score
- A more complete report with validated variants is downloadable from dashboard

### Fixed
- Clinsig filter is fixed so clinsig numerical values are returned
- Split multi clinsig string values in different elements of clinsig array
- Regex to search in multi clinsig string values or multi revstat string values
- It works to upload vcf files with no variants now
- Combined Pileup and IGV alignments for SVs having variant start and stop on the same chromosome


## [4.3.1]

### Added
- Show calls from all callers even if call is not available
- Instructions to install cairo and pango libs from WeasyPrint page
- Display cases with number of variants from CLI
- Only display cases with number of variants above certain treshold. (Also CLI)
- Export of verified variants by CLI or from the dashboard
- Extend case level queries with default panels, cohorts and phenotype groups.
- Slice dashboard statistics display using case level queries
- Add a view where all variants for an institute can be searched across cases, filtering on gene and rank score. Allows searching research variants for cases that have research open.

### Fixed
- Fixed code to extract variant conservation (gerp, phyloP, phastCons)
- Visualization of PDF-exported gene panels
- Reintroduced the exon/intron number in variant verification email
- Sex and affected status is correctly displayed on general report
- Force number validation in SV filter by size
- Display ensembl transcripts when no refseq exists


## [4.3.0]

### Added
- Mosaicism tag on variants
- Show and filter on SweGen frequency for SVs
- Show annotations for STR variants
- Show all transcripts in verification email
- Added mitochondrial export
- Adds alternative to search for SVs shorter that the given length
- Look for 'bcftools' in the `set` field of VCFs
- Display digenic inheritance from OMIM
- Displays what refseq transcript that is primary in hgnc

### Fixed

- Archived panels displays the correct date (not retroactive change)
- Fixed problem with waiting times in gene panel exports
- Clinvar fiter not working with human readable clinsig values

## [4.2.2]

### Fixed
- Fixed gene panel create/modify from CSV file utf-8 decoding error
- Updating genes in gene panels now supports edit comments and entry version
- Gene panel export timeout error

## [4.2.1]

### Fixed
- Re-introduced gene name(s) in verification email subject
- Better PDF rendering for excluded variants in report
- Problem to access old case when `is_default` did not exist on a panel


## [4.2.0]

### Added
- New index on variant_id for events
- Display overlapping compounds on variants view

### Fixed
- Fixed broken clinical filter


## [4.1.4]

### Added
- Download of filtered SVs

### Fixed
- Fixed broken download of filtered variants
- Fixed visualization issue in gene panel PDF export
- Fixed bug when updating gene names in variant controller


## [4.1.3]

### Fixed
- Displays all primary transcripts


## [4.1.2]

### Added
- Option add/replace when updating a panel via CSV file
- More flexible versioning of the gene panels
- Printing coverage report on the bottom of the pdf case report
- Variant verification option for SVs
- Logs uri without pwd when connecting
- Disease-causing transcripts in case report
- Thicker lines in case report
- Supports HPO search for cases, both terms or if described in synopsis
- Adds sanger information to dashboard

### Fixed
- Use db name instead of **auth** as default for authentication
- Fixes so that reports can be generated even with many variants
- Fixed sanger validation popup to show individual variants queried by user and institute.
- Fixed problem with setting up scout
- Fixes problem when exac file is not available through broad ftp
- Fetch transcripts for correct build in `adapter.hgnc_gene`

## [4.1.1]
- Fix problem with institute authentication flash message in utils
- Fix problem with comments
- Fix problem with ensembl link


## [4.1.0]

### Added
- OMIM phenotypes to case report
- Command to download all panel app gene panels `scout load panel --panel-app`
- Links to genenames.org and omim on gene page
- Popup on gene at variants page with gene information
- reset sanger status to "Not validated" for pinned variants
- highlight cases with variants to be evaluated by Sanger on the cases page
- option to point to local reference files to the genome viewer pileup.js. Documented in `docs.admin-guide.server`
- option to export single variants in `scout export variants`
- option to load a multiqc report together with a case(add line in load config)
- added a view for searching HPO terms. It is accessed from the top left corner menu
- Updates the variants view for cancer variants. Adds a small cancer specific filter for known variants
- Adds hgvs information on cancer variants page
- Adds option to update phenotype groups from CLI

### Fixed
- Improved Clinvar to submit variants from different cases. Fixed HPO terms in casedata according to feedback
- Fixed broken link to case page from Sanger modal in cases view
- Now only cases with non empty lists of causative variants are returned in `adapter.case(has_causatives=True)`
- Can handle Tumor only samples
- Long lists of HGNC symbols are now possible. This was previously difficult with manual, uploaded or by HPO search when changing filter settings due to GET request limitations. Relevant pages now use POST requests. Adds the dynamic HPO panel as a selection on the gene panel dropdown.
- Variant filter defaults to default panels also on SV and Cancer variants pages.

## [4.0.0]

### WARNING ###

This is a major version update and will require that the backend of pre releases is updated.
Run commands:

```
$scout update genes
$scout update hpo
```

- Created a Clinvar submission tool, to speed up Clinvar submission of SNVs and SVs
- Added an analysis report page (html and PDF format) containing phenotype, gene panels and variants that are relevant to solve a case.

### Fixed
- Optimized evaluated variants to speed up creation of case report
- Moved igv and pileup viewer under a common folder
- Fixed MT alignment view pileup.js
- Fixed coordinates for SVs with start chromosome different from end chromosome
- Global comments shown across cases and institutes. Case-specific variant comments are shown only for that specific case.
- Links to clinvar submitted variants at the cases level
- Adapts clinvar parsing to new format
- Fixed problem in `scout update user` when the user object had no roles
- Makes pileup.js use online genome resources when viewing alignments. Now any instance of Scout can make use of this functionality.
- Fix ensembl link for structural variants
- Works even when cases does not have `'madeline_info'`
- Parses Polyphen in correct way again
- Fix problem with parsing gnomad from VEP

### Added
- Added a PDF export function for gene panels
- Added a "Filter and export" button to export custom-filtered SNVs to CSV file
- Dismiss SVs
- Added IGV alignments viewer
- Read delivery report path from case config or CLI command
- Filter for spidex scores
- All HPO terms are now added and fetched from the correct source (https://github.com/obophenotype/human-phenotype-ontology/blob/master/hp.obo)
- New command `scout update hpo`
- New command `scout update genes` will fetch all the latest information about genes and update them
- Load **all** variants found on chromosome **MT**
- Adds choice in cases overview do show as many cases as user like

### Removed
- pileup.min.js and pileup css are imported from a remote web location now
- All source files for HPO information, this is instead fetched directly from source
- All source files for gene information, this is instead fetched directly from source

## [3.0.0]
### Fixed
- hide pedigree panel unless it exists

## [1.5.1] - 2016-07-27
### Fixed
- look for both ".bam.bai" and ".bai" extensions

## [1.4.0] - 2016-03-22
### Added
- support for local frequency through loqusdb
- bunch of other stuff

## [1.3.0] - 2016-02-19
### Fixed
- Update query-phenomizer and add username/password

### Changed
- Update the way a case is checked for rerun-status

### Added
- Add new button to mark a case as "checked"
- Link to clinical variants _without_ 1000G annotation

## [1.2.2] - 2016-02-18
### Fixed
- avoid filtering out variants lacking ExAC and 1000G annotations

## [1.1.3] - 2015-10-01
### Fixed
- persist (clinical) filter when clicking load more
- fix #154 by robustly setting clinical filter func. terms

## [1.1.2] - 2015-09-07
### Fixed
- avoid replacing coverage report with none
- update SO terms, refactored

## [1.1.1] - 2015-08-20
### Fixed
- fetch case based on collaborator status (not owner)

## [1.1.0] - 2015-05-29
### Added
- link(s) to SNPedia based on RS-numbers
- new Jinja filter to "humanize" decimal numbers
- show gene panels in variant view
- new Jinja filter for decoding URL encoding
- add indicator to variants in list that have comments
- add variant number threshold and rank score threshold to load function
- add event methods to mongo adapter
- add tests for models
- show badge "old" if comment was written for a previous analysis

### Changed
- show cDNA change in transcript summary unless variant is exonic
- moved compounds table further up the page
- show dates for case uploads in ISO format
- moved variant comments higher up on page
- updated documentation for pages
- read in coverage report as blob in database and serve directly
- change ``OmimPhenotype`` to ``PhenotypeTerm``
- reorganize models sub-package
- move events (and comments) to separate collection
- only display prev/next links for the research list
- include variant type in breadcrumbs e.g. "Clinical variants"

### Removed
- drop dependency on moment.js

### Fixed
- show the same level of detail for all frequencies on all pages
- properly decode URL encoded symbols in amino acid/cDNA change strings
- fixed issue with wipe permissions in MongoDB
- include default gene lists in "variants" link in breadcrumbs

## [1.0.2] - 2015-05-20
### Changed
- update case fetching function

### Fixed
- handle multiple cases with same id

## [1.0.1] - 2015-04-28
### Fixed
- Fix building URL parameters in cases list Vue component

## [1.0.0] - 2015-04-12
Codename: Sara Lund

![Release 1.0](artwork/releases/release-1-0.jpg)

### Added
- Add email logging for unexpected errors
- New command line tool for deleting case

### Changed
- Much improved logging overall
- Updated documentation/usage guide
- Removed non-working IGV link

### Fixed
- Show sample display name in GT call
- Various small bug fixes
- Make it easier to hover over popups

## [0.0.2-rc1] - 2015-03-04
### Added
- add protein table for each variant
- add many more external links
- add coverage reports as PDFs

### Changed
- incorporate user feedback updates
- big refactor of load scripts

## [0.0.2-rc2] - 2015-03-04
### Changes
- add gene table with gene description
- reorganize inheritance models box

### Fixed
- avoid overwriting gene list on "research" load
- fix various bugs in external links

## [0.0.2-rc3] - 2015-03-05
### Added
- Activity log feed to variant view
- Adds protein change strings to ODM and Sanger email

### Changed
- Extract activity log component to macro

### Fixes
- Make Ensembl transcript links use archive website<|MERGE_RESOLUTION|>--- conflicted
+++ resolved
@@ -7,12 +7,8 @@
 ## [unreleased]
 ### Added
 - Add cancer SNVs to Oncogenicity ClinVar submissions (downloadable json document only) (#5449)
-<<<<<<< HEAD
+- Instance badge class and config option documentation (#5500)
 - Add Alamut alignment view (#5457)
-=======
-### Fixed
-- Instance badge class and config option documentation (#5500)
->>>>>>> be77892e
 
 ## [4.102]
 ### Added
