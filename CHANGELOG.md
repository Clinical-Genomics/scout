# Change Log
All notable changes to this project will be documented in this file.
This project adheres to [Semantic Versioning](http://semver.org/).

About changelog [here](https://keepachangelog.com/en/1.0.0/)


## [x.x.x]

### Added
- Display locus name on STR variant page
- Alternative key `GNOMADAF_popmax` for Gnomad popmax allele frequency
- Automatic suggestions on how to improve the code on Pull Requests
- Parse GERP, phastCons and phyloP annotations from vep annotated CSQ fields
- Avoid flickering comment popovers in variant list
- Parse REVEL score from vep annotated CSQ fields
- Allow users to modify general institute settings
- Optionally format code automatically on commit
- Adds command to backup vital parts `scout export database`
- Parsing and displaying cancer SV variants from Manta annotated VCF files
- Dismiss cancer snv variants with cancer-specific options


### Fixed
- Slightly darker page background
- Fixed an issued with parsed conservation values from CSQ
- Coverage calculated on Pull Request commits instead of last push commit
- Clinvar submissions accessible to all users of an institute
- Case should not always inactivate upon update
- Show dismissed snv cancer variants as grey on the cancer variants page
<<<<<<< HEAD
- Convert all the GET requests to the igv view to POST request

=======
- Improved style of mappability link and local observations on variant page
>>>>>>> 84b647e1


## [4.10.1]

### Fixed
- Fixed issue with opening research variants
- Problem with coveralls not called by Travis CI
- Handle Biomart service down in tests



## [4.10.0]

### Added
- Rank score model in causatives page
- Exportable HPO terms from phenotypes page
- AMP guideline tiers for cancer variants
- Adds scroll for the transcript tab
- Added CLI option to query cases on time since case event was added
- Shadow clinical assessments also on research variants display
- Support for CRAM alignment files
- Improved str variants view : sorting by locus, grouped by allele.
- Delivery report PDF export
- New mosaicism tag option
- Add or modify individuals' age or tissue type from case page
- Display GC and allele depth in causatives table.
- Included primary reference transcript in general report
- Included partial causative variants in general report
- Remove dependency of loqusdb by utilising the CLI

### Fixed
- Fixed update OMIM command bug due to change in the header of the genemap2 file
- Removed Mosaic Tag from Cancer variants
- Fixes issue with unaligned table headers that comes with hidden Datatables
- Layout in general report PDF export
- Fixed issue on the case statistics view. The validation bars didn't show up when all institutes were selected. Now they do.
- Fixed missing path import by importing pathlib.Path
- Handle index inconsistencies in the update index functions
- Fixed layout problems


## [4.9.0]

### Added
- Improved MatchMaker pages, including visible patient contacts email address
- New badges for the github repo
- Links to [GENEMANIA](genemania.org)
- Sort gene panel list on case view.
- More automatic tests
- Allow loading of custom annotations in VCF using the SCOUT_CUSTOM info tag.

### Fixed
- Fix error when a gene is added to an empty dynamic gene panel
- Fix crash when attempting to add genes on incorrect format to dynamic gene panel
- Manual rank variant tags could be saved in a "Select a tag"-state, a problem in the variants view.
- Same case evaluations are no longer shown as gray previous evaluations on the variants page
- Stay on research pages, even if reset, next first buttons are pressed..
- Overlapping variants will now be visible on variant page again
- Fix missing classification comments and links in evaluations page
- All prioritized cases are shown on cases page


## [4.8.3]

### Added

### Fixed
- Bug when ordering sanger
- Improved scrolling over long list of genes/transcripts


## [4.8.2]

### Added

### Fixed
- Avoid opening extra tab for coverage report
- Fixed a problem when rank model version was saved as floats and not strings
- Fixed a problem with displaying dismiss variant reasons on the general report
- Disable load and delete filter buttons if there are no saved filters
- Fix problem with missing verifications
- Remove duplicate users and merge their data and activity


## [4.8.1]

### Added

### Fixed
- Prevent login fail for users with id defined by ObjectId and not email
- Prevent the app from crashing with `AttributeError: 'NoneType' object has no attribute 'message'`


## [4.8.0]

### Added
- Updated Scout to use Bootstrap 4.3
- New looks for Scout
- Improved dashboard using Chart.js
- Ask before inactivating a case where last assigned user leaves it
- Genes can be manually added to the dynamic gene list directly on the case page
- Dynamic gene panels can optionally be used with clinical filter, instead of default gene panel
- Dynamic gene panels get link out to chanjo-report for coverage report
- Load all clinvar variants with clinvar Pathogenic, Likely Pathogenic and Conflicting pathogenic
- Show transcripts with exon numbers for structural variants
- Case sort order can now be toggled between ascending and descending.
- Variants can be marked as partial causative if phenotype is available for case.
- Show a frequency tooltip hover for SV-variants.
- Added support for LDAP login system
- Search snv and structural variants by chromosomal coordinates
- Structural variants can be marked as partial causative if phenotype is available for case.
- Show normal and pathologic limits for STRs in the STR variants view.
- Institute level persistent variant filter settings that can be retrieved and used.
- export causative variants to Excel
- Add support for ROH, WIG and chromosome PNGs in case-view

### Fixed
- Fixed missing import for variants with comments
- Instructions on how to build docs
- Keep sanger order + verification when updating/reloading variants
- Fixed and moved broken filter actions (HPO gene panel and reset filter)
- Fixed string conversion to number
- UCSC links for structural variants are now separated per breakpoint (and whole variant where applicable)
- Reintroduced missing coverage report
- Fixed a bug preventing loading samples using the command line
- Better inheritance models customization for genes in gene panels
- STR variant page back to list button now does its one job.
- Allows to setup scout without a omim api key
- Fixed error causing "favicon not found" flash messages
- Removed flask --version from base cli
- Request rerun no longer changes case status. Active or archived cases inactivate on upload.
- Fixed missing tooltip on the cancer variants page
- Fixed weird Rank cell in variants page
- Next and first buttons order swap
- Added pagination (and POST capability) to cancer variants.
- Improves loading speed for variant page
- Problem with updating variant rank when no variants
- Improved Clinvar submission form
- General report crashing when dismissed variant has no valid dismiss code
- Also show collaborative case variants on the All variants view.
- Improved phenotype search using dataTables.js on phenotypes page
- Search and delete users with `email` instead of `_id`
- Fixed css styles so that multiselect options will all fit one column


## [4.7.3]

### Added
- RankScore can be used with VCFs for vcf_cancer files

### Fixed
- Fix issue with STR view next page button not doing its one job.

### Deleted
- Removed pileup as a bam viewing option. This is replaced by IGV


## [4.7.2]

### Added
- Show earlier ACMG classification in the variant list

### Fixed
- Fixed igv search not working due to igv.js dist 2.2.17
- Fixed searches for cases with a gene with variants pinned or marked causative.
- Load variant pages faster after fixing other causatives query
- Fixed mitochondrial report bug for variants without genes

## [4.7.1]

### Added

### Fixed
- Fixed bug on genes page


## [4.7.0]

### Added
- Export genes and gene panels in build GRCh38
- Search for cases with variants pinned or marked causative in a given gene.
- Search for cases phenotypically similar to a case also from WUI.
- Case variant searches can be limited to similar cases, matching HPO-terms,
  phenogroups and cohorts.
- De-archive reruns and flag them as 'inactive' if archived
- Sort cases by analysis_date, track or status
- Display cases in the following order: prioritized, active, inactive, archived, solved
- Assign case to user when user activates it or asks for rerun
- Case becomes inactive when it has no assignees
- Fetch refseq version from entrez and use it in clinvar form
- Load and export of exons for all genes, independent on refseq
- Documentation for loading/updating exons
- Showing SV variant annotations: SV cgh frequencies, gnomad-SV, local SV frequencies
- Showing transcripts mapping score in segmental duplications
- Handle requests to Ensembl Rest API
- Handle requests to Ensembl Rest Biomart
- STR variants view now displays GT and IGV link.
- Description field for gene panels
- Export exons in build 37 and 38 using the command line

### Fixed
- Fixes of and induced by build tests
- Fixed bug affecting variant observations in other cases
- Fixed a bug that showed wrong gene coverage in general panel PDF export
- MT report only shows variants occurring in the specific individual of the excel sheet
- Disable SSL certifcate verification in requests to chanjo
- Updates how intervaltree and pymongo is used to void deprecated functions
- Increased size of IGV sample tracks
- Optimized tests


## [4.6.1]

### Added

### Fixed
- Missing 'father' and 'mother' keys when parsing single individual cases


## [4.6.0]

### Added
- Description of Scout branching model in CONTRIBUTING doc
- Causatives in alphabetical order, display ACMG classification and filter by gene.
- Added 'external' to the list of analysis type options
- Adds functionality to display "Tissue type". Passed via load config.
- Update to IGV 2.

### Fixed
- Fixed alignment visualization and vcf2cytosure availability for demo case samples
- Fixed 3 bugs affecting SV pages visualization
- Reintroduced the --version cli option
- Fixed variants query by panel (hpo panel + gene panel).
- Downloaded MT report contains excel files with individuals' display name
- Refactored code in parsing of config files.


## [4.5.1]

### Added

### Fixed
- update requirement to use PyYaml version >= 5.1
- Safer code when loading config params in cli base


## [4.5.0]

### Added
- Search for similar cases from scout view CLI
- Scout cli is now invoked from the app object and works under the app context

### Fixed
- PyYaml dependency fixed to use version >= 5.1


## [4.4.1]

### Added
- Display SV rank model version when available

### Fixed
- Fixed upload of delivery report via API


## [4.4.0]

### Added
- Displaying more info on the Causatives page and hiding those not causative at the case level
- Add a comment text field to Sanger order request form, allowing a message to be included in the email
- MatchMaker Exchange integration
- List cases with empty synopsis, missing HPO terms and phenotype groups.
- Search for cases with open research list, or a given case status (active, inactive, archived)

### Fixed
- Variant query builder split into several functions
- Fixed delivery report load bug


## [4.3.3]

### Added
- Different individual table for cancer cases

### Fixed
- Dashboard collects validated variants from verification events instead of using 'sanger' field
- Cases shared with collaborators are visible again in cases page
- Force users to select a real institute to share cases with (actionbar select fix)


## [4.3.2]

### Added
- Dashboard data can be filtered using filters available in cases page
- Causatives for each institute are displayed on a dedicated page
- SNVs and and SVs are searchable across cases by gene and rank score
- A more complete report with validated variants is downloadable from dashboard

### Fixed
- Clinsig filter is fixed so clinsig numerical values are returned
- Split multi clinsig string values in different elements of clinsig array
- Regex to search in multi clinsig string values or multi revstat string values
- It works to upload vcf files with no variants now
- Combined Pileup and IGV alignments for SVs having variant start and stop on the same chromosome


## [4.3.1]

### Added
- Show calls from all callers even if call is not available
- Instructions to install cairo and pango libs from WeasyPrint page
- Display cases with number of variants from CLI
- Only display cases with number of variants above certain treshold. (Also CLI)
- Export of verified variants by CLI or from the dashboard
- Extend case level queries with default panels, cohorts and phenotype groups.
- Slice dashboard statistics display using case level queries
- Add a view where all variants for an institute can be searched across cases, filtering on gene and rank score. Allows searching research variants for cases that have research open.

### Fixed
- Fixed code to extract variant conservation (gerp, phyloP, phastCons)
- Visualization of PDF-exported gene panels
- Reintroduced the exon/intron number in variant verification email
- Sex and affected status is correctly displayed on general report
- Force number validation in SV filter by size
- Display ensembl transcripts when no refseq exists


## [4.3.0]

### Added
- Mosaicism tag on variants
- Show and filter on SweGen frequency for SVs
- Show annotations for STR variants
- Show all transcripts in verification email
- Added mitochondrial export
- Adds alternative to search for SVs shorter that the given length
- Look for 'bcftools' in the `set` field of VCFs
- Display digenic inheritance from OMIM
- Displays what refseq transcript that is primary in hgnc

### Fixed

- Archived panels displays the correct date (not retroactive change)
- Fixed problem with waiting times in gene panel exports
- Clinvar fiter not working with human readable clinsig values

## [4.2.2]

### Fixed
- Fixed gene panel create/modify from CSV file utf-8 decoding error
- Updating genes in gene panels now supports edit comments and entry version
- Gene panel export timeout error

## [4.2.1]

### Fixed
- Re-introduced gene name(s) in verification email subject
- Better PDF rendering for excluded variants in report
- Problem to access old case when `is_default` did not exist on a panel


## [4.2.0]

### Added
- New index on variant_id for events
- Display overlapping compounds on variants view

### Fixed
- Fixed broken clinical filter


## [4.1.4]

### Added
- Download of filtered SVs

### Fixed
- Fixed broken download of filtered variants
- Fixed visualization issue in gene panel PDF export
- Fixed bug when updating gene names in variant controller


## [4.1.3]

### Fixed
- Displays all primary transcripts


## [4.1.2]

### Added
- Option add/replace when updating a panel via CSV file
- More flexible versioning of the gene panels
- Printing coverage report on the bottom of the pdf case report
- Variant verification option for SVs
- Logs uri without pwd when connecting
- Disease-causing transcripts in case report
- Thicker lines in case report
- Supports HPO search for cases, both terms or if described in synopsis
- Adds sanger information to dashboard

### Fixed
- Use db name instead of **auth** as default for authentication
- Fixes so that reports can be generated even with many variants
- Fixed sanger validation popup to show individual variants queried by user and institute.
- Fixed problem with setting up scout
- Fixes problem when exac file is not available through broad ftp
- Fetch transcripts for correct build in `adapter.hgnc_gene`

## [4.1.1]
- Fix problem with institute authentication flash message in utils
- Fix problem with comments
- Fix problem with ensembl link


## [4.1.0]

### Added
- OMIM phenotypes to case report
- Command to download all panel app gene panels `scout load panel --panel-app`
- Links to genenames.org and omim on gene page
- Popup on gene at variants page with gene information
- reset sanger status to "Not validated" for pinned variants
- highlight cases with variants to be evaluated by Sanger on the cases page
- option to point to local reference files to the genome viewer pileup.js. Documented in `docs.admin-guide.server`
- option to export single variants in `scout export variants`
- option to load a multiqc report together with a case(add line in load config)
- added a view for searching HPO terms. It is accessed from the top left corner menu
- Updates the variants view for cancer variants. Adds a small cancer specific filter for known variants
- Adds hgvs information on cancer variants page
- Adds option to update phenotype groups from CLI

### Fixed
- Improved Clinvar to submit variants from different cases. Fixed HPO terms in casedata according to feedback
- Fixed broken link to case page from Sanger modal in cases view
- Now only cases with non empty lists of causative variants are returned in `adapter.case(has_causatives=True)`
- Can handle Tumor only samples
- Long lists of HGNC symbols are now possible. This was previously difficult with manual, uploaded or by HPO search when changing filter settings due to GET request limitations. Relevant pages now use POST requests. Adds the dynamic HPO panel as a selection on the gene panel dropdown.
- Variant filter defaults to default panels also on SV and Cancer variants pages.

## [4.0.0]

### WARNING ###

This is a major version update and will require that the backend of pre releases is updated.
Run commands:

```
$scout update genes
$scout update hpo
```

- Created a Clinvar submission tool, to speed up Clinvar submission of SNVs and SVs
- Added an analysis report page (html and PDF format) containing phenotype, gene panels and variants that are relevant to solve a case.

### Fixed
- Optimized evaluated variants to speed up creation of case report
- Moved igv and pileup viewer under a common folder
- Fixed MT alignment view pileup.js
- Fixed coordinates for SVs with start chromosome different from end chromosome
- Global comments shown across cases and institutes. Case-specific variant comments are shown only for that specific case.
- Links to clinvar submitted variants at the cases level
- Adapts clinvar parsing to new format
- Fixed problem in `scout update user` when the user object had no roles
- Makes pileup.js use online genome resources when viewing alignments. Now any instance of Scout can make use of this functionality.
- Fix ensembl link for structural variants
- Works even when cases does not have `'madeline_info'`
- Parses Polyphen in correct way again
- Fix problem with parsing gnomad from VEP

### Added
- Added a PDF export function for gene panels
- Added a "Filter and export" button to export custom-filtered SNVs to CSV file
- Dismiss SVs
- Added IGV alignments viewer
- Read delivery report path from case config or CLI command
- Filter for spidex scores
- All HPO terms are now added and fetched from the correct source (https://github.com/obophenotype/human-phenotype-ontology/blob/master/hp.obo)
- New command `scout update hpo`
- New command `scout update genes` will fetch all the latest information about genes and update them
- Load **all** variants found on chromosome **MT**
- Adds choice in cases overview do show as many cases as user like

### Removed
- pileup.min.js and pileup css are imported from a remote web location now
- All source files for HPO information, this is instead fetched directly from source
- All source files for gene information, this is instead fetched directly from source

## [3.0.0]
### Fixed
- hide pedigree panel unless it exists

## [1.5.1] - 2016-07-27
### Fixed
- look for both ".bam.bai" and ".bai" extensions

## [1.4.0] - 2016-03-22
### Added
- support for local frequency through loqusdb
- bunch of other stuff

## [1.3.0] - 2016-02-19
### Fixed
- Update query-phenomizer and add username/password

### Changed
- Update the way a case is checked for rerun-status

### Added
- Add new button to mark a case as "checked"
- Link to clinical variants _without_ 1000G annotation

## [1.2.2] - 2016-02-18
### Fixed
- avoid filtering out variants lacking ExAC and 1000G annotations

## [1.1.3] - 2015-10-01
### Fixed
- persist (clinical) filter when clicking load more
- fix #154 by robustly setting clinical filter func. terms

## [1.1.2] - 2015-09-07
### Fixed
- avoid replacing coverage report with none
- update SO terms, refactored

## [1.1.1] - 2015-08-20
### Fixed
- fetch case based on collaborator status (not owner)

## [1.1.0] - 2015-05-29
### Added
- link(s) to SNPedia based on RS-numbers
- new Jinja filter to "humanize" decimal numbers
- show gene panels in variant view
- new Jinja filter for decoding URL encoding
- add indicator to variants in list that have comments
- add variant number threshold and rank score threshold to load function
- add event methods to mongo adapter
- add tests for models
- show badge "old" if comment was written for a previous analysis

### Changed
- show cDNA change in transcript summary unless variant is exonic
- moved compounds table further up the page
- show dates for case uploads in ISO format
- moved variant comments higher up on page
- updated documentation for pages
- read in coverage report as blob in database and serve directly
- change ``OmimPhenotype`` to ``PhenotypeTerm``
- reorganize models sub-package
- move events (and comments) to separate collection
- only display prev/next links for the research list
- include variant type in breadcrumbs e.g. "Clinical variants"

### Removed
- drop dependency on moment.js

### Fixed
- show the same level of detail for all frequencies on all pages
- properly decode URL encoded symbols in amino acid/cDNA change strings
- fixed issue with wipe permissions in MongoDB
- include default gene lists in "variants" link in breadcrumbs

## [1.0.2] - 2015-05-20
### Changed
- update case fetching function

### Fixed
- handle multiple cases with same id

## [1.0.1] - 2015-04-28
### Fixed
- Fix building URL parameters in cases list Vue component

## [1.0.0] - 2015-04-12
Codename: Sara Lund

![Release 1.0](artwork/releases/release-1-0.jpg)

### Added
- Add email logging for unexpected errors
- New command line tool for deleting case

### Changed
- Much improved logging overall
- Updated documentation/usage guide
- Removed non-working IGV link

### Fixed
- Show sample display name in GT call
- Various small bug fixes
- Make it easier to hover over popups

## [0.0.2-rc1] - 2015-03-04
### Added
- add protein table for each variant
- add many more external links
- add coverage reports as PDFs

### Changed
- incorporate user feedback updates
- big refactor of load scripts

## [0.0.2-rc2] - 2015-03-04
### Changes
- add gene table with gene description
- reorganize inheritance models box

### Fixed
- avoid overwriting gene list on "research" load
- fix various bugs in external links

## [0.0.2-rc3] - 2015-03-05
### Added
- Activity log feed to variant view
- Adds protein change strings to ODM and Sanger email

### Changed
- Extract activity log component to macro

### Fixes
- Make Ensembl transcript links use archive website<|MERGE_RESOLUTION|>--- conflicted
+++ resolved
@@ -28,12 +28,8 @@
 - Clinvar submissions accessible to all users of an institute
 - Case should not always inactivate upon update
 - Show dismissed snv cancer variants as grey on the cancer variants page
-<<<<<<< HEAD
+- Improved style of mappability link and local observations on variant page
 - Convert all the GET requests to the igv view to POST request
-
-=======
-- Improved style of mappability link and local observations on variant page
->>>>>>> 84b647e1
 
 
 ## [4.10.1]
