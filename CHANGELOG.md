--- conflicted
+++ resolved
@@ -8,13 +8,9 @@
 ### Added
 - Display samples' name (tooltip) and affected status directly on caseS page
 - Search SVs across all cases, in given genes
-<<<<<<< HEAD
 - Make removed panel optionally visible to non-admin or non maintainers
-=======
 ### Changed
 - Updated igv.js to v3.0.1
->>>>>>> be9dc043
-
 
 ## [4.85]
 ### Added
