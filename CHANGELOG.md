--- conflicted
+++ resolved
@@ -10,10 +10,7 @@
 - `Scout-REViewer-Service` integration - show `REViewer` picture if available
 ### Changed
 - Better visualization of regional annotation for long lists of genes in large SVs in Variants tables
-<<<<<<< HEAD
-=======
 - Order of cells in variants tables
->>>>>>> d7b49a2a
 ### Fixed
 - HPO filter button on SV variantS page
 - Spacing between region|function cells in SVs lists
