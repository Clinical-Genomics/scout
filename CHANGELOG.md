# Change Log
All notable changes to this project will be documented in this file.
This project adheres to [Semantic Versioning](http://semver.org/).

About changelog [here](https://keepachangelog.com/en/1.0.0/)

## [unreleased]
### Added
- Mitochondrial deletion signatures (mitosign) can be uploaded and shown with mtDNA report
### Changed
- Hide removed gene panels by default in panels page
- Removed option for filtering cancer SVs by Tumor and Normal alt AF
- Hide links to coverage repost if cancer analysis
- Remove rerun emails and redirect users to the analysis order portal instead
### Fixed
- If trying to load a badly formatted .tsv file an error message is displayed.
<<<<<<< HEAD
- Now possible to update managed variant from file without deleting it first
=======
- Avoid showing case as rerun when first attempt at case upload failed
- Dynamic autocomplete search not working on phenomodels page
>>>>>>> a1af79e6

## [4.59]
### Added
- Button to go directly to HPO SV filter variantS page from case
- `Scout-REViewer-Service` integration - show `REViewer` picture if available
- Link to HPO panel coverage overview on Case page
- Specify a confidence threshold (green|amber|red) when loading PanelApp panels
- Functional annotations in variants lists exports (all variants)
- Cancer/Normal VAFs and COSMIC ids in in variants lists exports (cancer variants)
### Changed
- Better visualization of regional annotation for long lists of genes in large SVs in Variants tables
- Order of cells in variants tables
- More evident links to gene coverage from Variant page
- Gene panels sorted by display name in the entire Case page
- Round CADD and GnomAD values in variants export files
### Fixed
- HPO filter button on SV variantS page
- Spacing between region|function cells in SVs lists
- Labels on gene panel Chanjo report
- Fixed ambiguous duplicated response headers when requesting a BAM file from /static
- Visited color link on gene coverage button (Variant page)

## [4.58.1]
### Fixed
- Case search with search strings that contain characters that can be escaped

## [4.58]
### Added
- Documentation on how to create/update PanelApp panels
- Add filter by local observations (archive) to structural variants filters
- Add more splicing consequences to SO term definitions
- Search for a specific gene in all gene panels
- Institute settings option to force show all variants on VariantS page for all cases of an institute
- Filter cases by validation pending status
- Link to The Clinical Knowledgebase (CKB) (https://ckb.jax.org/) in cancer variant's page
### Fixed
- Added a not-authorized `auto-login` fixture according to changes in Flask-Login 0.6.2
- Renamed `cache_timeout` param name of flask.send_file function to `max_age` (Flask 2.2 compliant)
- Replaced deprecated `app.config["JSON_SORT_KEYS"]` with app.json.sort_keys in app settings
- Bug in gene variants page (All SNVs and INDELs) when variant gene doesn't have a hgnc id that is found in the database
- Broken export of causatives table
- Query for genes in build 38 on `Search SNVs and INDELs` page
- Prevent typing special characters `^<>?!=\/` in case search form
- Search matching causatives also among research variants in other cases
- Links to variants in Verified variants page
- Broken filter institute cases by pinned gene
- Better visualization of long lists of genes in large SVs on Causative and Verified Variants page
- Reintroduced missing button to export Causative variants
- Better linking and display of matching causatives and managed variants
### Changed
- State that loqusdb observation is in current case if observations count is one and no cases are shown
- Better pagination and number of variants returned by queries in `Search SNVs and INDELs` page
- Refactored and simplified code used for collecting gene variants for `Search SNVs and INDELs` page
- Fix sidebar panel icons in Case view
- Fix panel spacing in Case view
- Removed unused database `sanger_ordered` and `case_id,category,rank_score` indexes (variant collection)
- Verified variants displayed in a dedicated page reachable from institute sidebar
- Unified stats in dashboard page
- Improved gene info for large SVs and cancer SVs
- Remove the unused `variant.str_variant` endpoint from variant views
- Easier editing of HPO gene panel on case page
- Assign phenotype panel less cramped on Case page
- Causatives and Verified variants pages to use the same template macro
- Allow hyphens in panel names
- Reduce resolution of example images
- Remove some animations in web gui which where rendered slow


## [4.57.4]
### Fixed
- Parsing of variant.FORMAT "DR" key in parse variant file
- Reduced code complexity in `scout/parse/variant/variant.py`
- Reduced complexity of code in `scout/build/variant/variant.py`

## [4.57.3]
### Fixed
- Export of STR verified variants
- Do not download as verified variants first verified and then reset to not validated
- Avoid duplicated lines in downloaded verified variants reflecting changes in variant validation status

## [4.57.2]
### Fixed
- Export of verified variants when variant gene has no transcripts
- HTTP 500 when visiting a the details page for a cancer variant that had been ranked with genmod

## [4.57.1]
### Fixed
- Updating/replacing a gene panel from file with a corrupted or malformed file

## [4.57]
### Added
- Display last 50 or 500 events for a user in a timeline
- Show dismiss count from other cases on matching variantS
- Save Beacon-related events in events collection
- Institute settings allow saving multiple loqusdb instances for one institute
- Display stats from multiple instances of loqusdb on variant page
- Display date and frequency of obs derived from count of local archive observations from MIP11 (requires fix in MIP)
### Changed
- Prior ACMG classifications view is no longer limited by pathogenicity
### Fixed
- Visibility of Sanger ordered badge on case page, light mode
- Some of the DataTables tables (Phenotypes and Diagnoses pages) got a bit dark in dark mode
- Remove all redundancies when displaying timeline events (some events are saved both as case-related and variant-related)
- Missing link in saved MatchMaker-related events
- Genes with mixed case gene symbols missing in PanelApp panels
- Alignment of elements on the Beacon submission modal window
- Locus info links from STR variantS page open in new browser tabs

## [4.56]
### Added
- Test for PanelApp panels loading
- `panel-umi` tag option when loading cancer analyses
### Changed
- Black text to make comments more visible in dark mode
- Loading PanelApp panels replaces pre-existing panels with same version
- Removed sidebar from Causatives page - navigation is available on the top bar for now
- Create ClinVar submissions from pinned variants list in case page
- Select which pinned variants will be included in ClinVar submission documents
### Fixed
- Remove a:visited css style from all buttons
- Update of HPO terms via command line
- Background color of `MIXED` and `PANEL-UMI` sequencing types on cases page
- Fixed regex error when searching for cases with query ending with `\ `
- Gene symbols on Causatives page lighter in dark mode
- SpliceAI tooltip of multigene variants

## [4.55]
### Changed
- Represent different tumor samples as vials in cases page
- Option to force-update the OMIM panel
### Fixed
- Low tumor purity badge alignment in cancer samples table on cancer case view
- VariantS comment popovers reactivate on hover
- Updating database genes in build 37
- ACMG classification summary hidden by sticky navbar
- Logo backgrounds fixed to white on welcome page
- Visited links turn purple again
- Style of link buttons and dropdown menus
- Update KUH and GMS logos
- Link color for Managed variants

## [4.54]
### Added
- Dark mode, using browser/OS media preference
- Allow marking case as solved without defining causative variants
- Admin users can create missing beacon datasets from the institute's settings page
- GenCC links on gene and variant pages
- Deprecation warnings when launching the app using a .yaml config file or loading cases using .ped files
### Changed
- Improved HTML syntax in case report template
- Modified message displayed when variant rank stats could not be calculated
- Expanded instructions on how to test on CG development server (cg-vm1)
- Added more somatic variant callers (Balsamic v9 SNV, develop SV)
### Fixed
- Remove load demo case command from docker-compose.yml
- Text elements being split across pages in PDF reports
- Made login password field of type `password` in LDAP login form
- Gene panels HTML select in institute's settings page
- Bootstrap upgraded to version 5
- Fix some Sourcery and SonarCloud suggestions
- Escape special characters in case search on institute and dashboard pages
- Broken case PDF reports when no Madeline pedigree image can be created
- Removed text-white links style that were invisible in new pages style
- Variants pagination after pressing "Filter variants" or "Clinical filter"
- Layout of buttons Matchmaker submission panel (case page)
- Removing cases from Matchmaker (simplified code and fixed functionality)
- Reintroduce check for missing alignment files purged from server

## [4.53]
### Added
### Changed
- Point Alamut API key docs link to new API version
- Parse dbSNP id from ID only if it says "rs", else use VEP CSQ fields
- Removed MarkupSafe from the dependencies
### Fixed
- Reintroduced loading of SVs for demo case 643595
- Successful parse of FOUND_IN should avoid GATK caller default
- All vulnerabilities flagged by SonarCloud

## [4.52]
### Added
- Demo cancer case gets loaded together with demo RD case in demo instance
- Parse REVEL_score alongside REVEL_rankscore from csq field and display it on SNV variant page
- Rank score results now show the ranking range
- cDNA and protein changes displayed on institute causatives pages
- Optional SESSION_TIMEOUT_MINUTES configuration in app config files
- Script to convert old OMIM case format (list of integers) to new format (list of dictionaries)
- Additional check for user logged in status before serving alignment files
- Download .cgh files from cancer samples table on cancer case page
- Number of documents and date of last update on genes page
### Changed
- Verify user before redirecting to IGV alignments and sashimi plots
- Build case IGV tracks starting from case and variant objects instead of passing all params in a form
- Unfreeze Werkzeug lib since Flask_login v.0.6 with bugfix has been released
- Sort gene panels by name (panelS and variant page)
- Removed unused `server.blueprints.alignviewers.unindexed_remote_static` endpoint
- User sessions to check files served by `server.blueprints.alignviewers.remote_static` endpoint
- Moved Beacon-related functions to a dedicated app extension
- Audit Filter now also loads filter displaying the variants for it
### Fixed
- Handle `attachment_filename` parameter renamed to `download_name` when Flask 2.2 will be released
- Removed cursor timeout param in cases find adapter function to avoid many code warnings
- Removed stream argument deprecation warning in tests
- Handle `no intervals found` warning in load_region test
- Beacon remove variants
- Protect remote_cors function in alignviewers view from Server-Side Request Forgery (SSRF)
- Check creation date of last document in gene collection to display when genes collection was updated last

## [4.51]
### Added
- Config file containing codecov settings for pull requests
- Add an IGV.js direct link button from case page
- Security policy file
- Hide/shade compound variants based on rank score on variantS from filter
- Chromograph legend documentation direct link
### Changed
- Updated deprecated Codecov GitHub action to v.2
- Simplified code of scout/adapter/mongo/variant
- Update IGV.js to v2.11.2
- Show summary number of variant gene panels on general report if more than 3
### Fixed
- Marrvel link for variants in genome build 38 (using liftover to build 37)
- Remove flags from codecov config file
- Fixed filter bug with high negative SPIDEX scores
- Renamed IARC TP53 button to to `TP53 Database`, modified also link since IARC has been moved to the US NCI: `https://tp53.isb-cgc.org/`
- Parsing new format of OMIM case info when exporting patients to Matchmaker
- Remove flask-debugtoolbar lib dependency that is using deprecated code and causes app to crash after new release of Jinja2 (3.1)
- Variant page crashing for cases with old OMIM terms structure (a list of integers instead of dictionary)
- Variant page crashing when creating MARRVEL link for cases with no genome build
- SpliceAI documentation link
- Fix deprecated `safe_str_cmp` import from `werkzeug.security` by freezing Werkzeug lib to v2.0 until Flask_login v.0.6 with bugfix is released
- List gene names densely in general report for SVs that contain more than 3 genes
- Show transcript ids on refseq genes on hg19 in IGV.js, using refgene source
- Display correct number of genes in general report for SVs that contain more than 32 genes
- Broken Google login after new major release of `lepture/authlib`
- Fix frequency and callers display on case general report

## [4.50.1]
### Fixed
- Show matching causative STR_repid for legacy str variants (pre Stranger hgnc_id)

## [4.50]
### Added
- Individual-specific OMIM terms
- OMIM disease descriptions in ClinVar submission form
- Add a toggle for melter rerun monitoring of cases
- Add a config option to show the rerun monitoring toggle
- Add a cli option to export cases with rerun monitoring enabled
- Add a link to STRipy for STR variants; shallow for ARX and HOXA13
- Hide by default variants only present in unaffected individuals in variants filters
- OMIM terms in general case report
- Individual-level info on OMIM and HPO terms in general case report
- PanelApp gene link among the external links on variant page
- Dashboard case filters fields help
- Filter cases by OMIM terms in cases and dashboard pages
### Fixed
- A malformed panel id request would crash with exception: now gives user warning flash with redirect
- Link to HPO resource file hosted on `http://purl.obolibrary.org`
- Gene search form when gene exists only in build 38
- Fixed odd redirect error and poor error message on missing column for gene panel csv upload
- Typo in parse variant transcripts function
- Modified keys name used to parse local observations (archived) frequencies to reflect change in MIP keys naming
- Better error handling for partly broken/timed out chanjo reports
- Broken javascript code when case Chromograph data is malformed
- Broader space for case synopsis in general report
- Show partial causatives on causatives and matching causatives panels
- Partial causative assignment in cases with no OMIM or HPO terms
- Partial causative OMIM select options in variant page
### Changed
- Slightly smaller and improved layout of content in case PDF report
- Relabel more cancer variant pages somatic for navigation
- Unify caseS nav links
- Removed unused `add_compounds` param from variant controllers function
- Changed default hg19 genome for IGV.js to legacy hg19_1kg_decoy to fix a few problematic loci
- Reduce code complexity (parse/ensembl.py)
- Silence certain fields in ClinVar export if prioritised ones exist (chrom-start-end if hgvs exist)
- Made phenotype non-mandatory when marking a variant as partial causative
- Only one phenotype condition type (OMIM or HPO) per variant is used in ClinVar submissions
- ClinVar submission variant condition prefers OMIM over HPO if available
- Use lighter version of gene objects in Omim MongoDB adapter, panels controllers, panels views and institute controllers
- Gene-variants table size is now adaptive
- Remove unused file upload on gene-variants page

## [4.49]
### Fixed
- Pydantic model types for genome_build, madeline_info, peddy_ped_check and peddy_sex_check, rank_model_version and sv_rank_model_version
- Replace `MatchMaker` with `Matchmaker` in all places visible by a user
- Save diagnosis labels along with OMIM terms in Matchmaker Exchange submission objects
- `libegl-mesa0_21.0.3-0ubuntu0.3~20.04.5_amd64.deb` lib not found by GitHub actions Docker build
- Remove unused `chromograph_image_files` and `chromograph_prefixes` keys saved when creating or updating an RD case
- Search managed variants by description and with ignore case
### Changed
- Introduced page margins on exported PDF reports
- Smaller gene fonts in downloaded HPO genes PDF reports
- Reintroduced gene coverage data in the PDF-exported general report of rare-disease cases
- Check for existence of case report files before creating sidebar links
- Better description of HPO and OMIM terms for patients submitted to Matchmaker Exchange
- Remove null non-mandatory key/values when updating a case
- Freeze WTForms<3 due to several form input rendering changes

## [4.48.1]
### Fixed
- General case PDF report for recent cases with no pedigree

## [4.48]
### Added
- Option to cancel a request for research variants in case page
### Changed
- Update igv.js to v2.10.5
- Updated example of a case delivery report
- Unfreeze cyvcf2
- Builder images used in Scout Dockerfiles
- Crash report email subject gives host name
- Export general case report to PDF using PDFKit instead of WeasyPrint
- Do not include coverage report in PDF case report since they might have different orientation
- Export cancer cases's "Coverage and QC report" to PDF using PDFKit instead of Weasyprint
- Updated cancer "Coverage and QC report" example
- Keep portrait orientation in PDF delivery report
- Export delivery report to PDF using PDFKit instead of Weasyprint
- PDF export of clinical and research HPO panels using PDFKit instead of Weasyprint
- Export gene panel report to PDF using PDFKit
- Removed WeasyPrint lib dependency

### Fixed
- Reintroduced missing links to Swegen and Beacon and dbSNP in RD variant page, summary section
- Demo delivery report orientation to fit new columns
- Missing delivery report in demo case
- Cast MNVs to SNV for test
- Export verified variants from all institutes when user is admin
- Cancer coverage and QC report not found for demo cancer case
- Pull request template instructions on how to deploy to test server
- PDF Delivery report not showing Swedac logo
- Fix code typos
- Disable codefactor raised by ESLint for javascript functions located on another file
- Loading spinner stuck after downloading a PDF gene panel report
- IGV browser crashing when file system with alignment files is not mounted

## [4.47]
### Added
- Added CADD, GnomAD and genotype calls to variantS export
### Changed
- Pull request template, to illustrate how to deploy pull request branches on cg-vm1 stage server
### Fixed
- Compiled Docker image contains a patched version (v4.9) of chanjo-report

## [4.46.1]
### Fixed
- Downloading of files generated within the app container (MT-report, verified variants, pedigrees, ..)

## [4.46]
### Added
- Created a Dockefile to be used to serve the dockerized app in production
- Modified the code to collect database params specified as env vars
- Created a GitHub action that pushes the Dockerfile-server image to Docker Hub (scout-server-stage) every time a PR is opened
- Created a GitHub action that pushes the Dockerfile-server image to Docker Hub (scout-server) every time a new release is created
- Reassign MatchMaker Exchange submission to another user when a Scout user is deleted
- Expose public API JSON gene panels endpoint, primarily to enable automated rerun checking for updates
- Add utils for dictionary type
- Filter institute cases using multiple HPO terms
- Vulture GitHub action to identify and remove unused variables and imports
### Changed
- Updated the python config file documentation in admin guide
- Case configuration parsing now uses Pydantic for improved typechecking and config handling
- Removed test matrices to speed up automatic testing of PRs
- Switch from Coveralls to Codecov to handle CI test coverage
- Speed-up CI tests by caching installation of libs and splitting tests into randomized groups using pytest-test-groups
- Improved LDAP login documentation
- Use lib flask-ldapconn instead of flask_ldap3_login> to handle ldap authentication
- Updated Managed variant documentation in user guide
- Fix and simplify creating and editing of gene panels
- Simplified gene variants search code
- Increased the height of the genes track in the IGV viewer
### Fixed
- Validate uploaded managed variant file lines, warning the user.
- Exporting validated variants with missing "genes" database key
- No results returned when searching for gene variants using a phenotype term
- Variants filtering by gene symbols file
- Make gene HGNC symbols field mandatory in gene variants page and run search only on form submit
- Make sure collaborator gene variants are still visible, even if HPO filter is used

## [4.45]
### Added
### Changed
- Start Scout also when loqusdbapi is not reachable
- Clearer definition of manual standard and custom inheritance models in gene panels
- Allow searching multiple chromosomes in filters
### Fixed
- Gene panel crashing on edit action

## [4.44]
### Added
### Changed
- Display Gene track beneath each sample track when displaying splice junctions in igv browser
- Check outdated gene symbols and update with aliases for both RD and cancer variantS
### Fixed
- Added query input check and fixed the Genes API endpoint to return a json formatted error when request is malformed
- Typo in ACMG BP6 tooltip

## [4.43.1]
### Added
- Added database index for OMIM disease term genes
### Changed
### Fixed
- Do not drop HPO terms collection when updating HPO terms via the command line
- Do not drop disease (OMIM) terms collection when updating diseases via the command line

## [4.43]
### Added
- Specify which collection(s) update/build indexes for
### Fixed
- Do not drop genes and transcripts collections when updating genes via the command line

## [4.42.1]
### Added
### Changed
### Fixed
- Freeze PyMongo lib to version<4.0 to keep supporting previous MongoDB versions
- Speed up gene panels creation and update by collecting only light gene info from database
- Avoid case page crash on Phenomizer queries timeout

## [4.42]
### Added
- Choose custom pinned variants to submit to MatchMaker Exchange
- Submit structural variant as genes to the MatchMaker Exchange
- Added function for maintainers and admins to remove gene panels
- Admins can restore deleted gene panels
- A development docker-compose file illustrating the scout/chanjo-report integration
- Show AD on variants view for cancer SV (tumor and normal)
- Cancer SV variants filter AD, AF (tumor and normal)
- Hiding the variants score column also from cancer SVs, as for the SNVs
### Changed
- Enforce same case _id and display_name when updating a case
- Enforce same individual ids, display names and affected status when updating a case
- Improved documentation for connecting to loqusdb instances (including loqusdbapi)
- Display and download HPO gene panels' gene symbols in italics
- A faster-built and lighter Docker image
- Reduce complexity of `panels` endpoint moving some code to the panels controllers
- Update requirements to use flask-ldap3-login>=0.9.17 instead of freezing WTForm
### Fixed
- Use of deprecated TextField after the upgrade of WTF to v3.0
- Freeze to WTForms to version < 3
- Remove the extra files (bed files and madeline.svg) introduced by mistake
- Cli command loading demo data in docker-compose when case custom images exist and is None
- Increased MongoDB connection serverSelectionTimeoutMS parameter to 30K (default value according to MongoDB documentation)
- Better differentiate old obs counts 0 vs N/A
- Broken cancer variants page when default gene panel was deleted
- Typo in tx_overview function in variant controllers file
- Fixed loqusdbapi SV search URL
- SV variants filtering using Decipher criterion
- Removing old gene panels that don't contain the `maintainer` key.

## [4.41.1]
### Fixed
- General reports crash for variant annotations with same variant on other cases

## [4.41]
### Added
- Extended the instructions for running the Scout Docker image (web app and cli).
- Enabled inclusion of custom images to STR variant view
### Fixed
- General case report sorting comments for variants with None genetic models
- Do not crash but redirect to variants page with error when a variant is not found for a case
- UCSC links coordinates for SV variants with start chromosome different than end chromosome
- Human readable variants name in case page for variants having start chromosome different from end chromosome
- Avoid always loading all transcripts when checking gene symbol: introduce gene captions
- Slow queries for evaluated variants on e.g. case page - use events instead
### Changed
- Rearrange variant page again, moving severity predictions down.
- More reactive layout width steps on variant page

## [4.40.1]
### Added
### Fixed
- Variants dismissed with inconsistent inheritance pattern can again be shown in general case report
- General report page for variants with genes=None
- General report crashing when variants have no panels
- Added other missing keys to case and variant dictionaries passed to general report
### Changed

## [4.40]
### Added
- A .cff citation file
- Phenotype search API endpoint
- Added pagination to phenotype API
- Extend case search to include internal MongoDB id
- Support for connecting to a MongoDB replica set (.py config files)
- Support for connecting to a MongoDB replica set (.yaml config files)
### Fixed
- Command to load the OMIM gene panel (`scout load panel --omim`)
- Unify style of pinned and causative variants' badges on case page
- Removed automatic spaces after punctuation in comments
- Remove the hardcoded number of total individuals from the variant's old observations panel
- Send delete requests to a connected Beacon using the DELETE method
- Layout of the SNV and SV variant page - move frequency up
### Changed
- Stop updating database indexes after loading exons via command line
- Display validation status badge also for not Sanger-sequenced variants
- Moved Frequencies, Severity and Local observations panels up in RD variants page
- Enabled Flask CORS to communicate CORS status to js apps
- Moved the code preparing the transcripts overview to the backend
- Refactored and filtered json data used in general case report
- Changed the database used in docker-compose file to use the official MongoDB v4.4 image
- Modified the Python (3.6, 3.8) and MongoDB (3.2, 4.4, 5.0) versions used in testing matrices (GitHub actions)
- Capitalize case search terms on institute and dashboard pages


## [4.39]
### Added
- COSMIC IDs collected from CSQ field named `COSMIC`
### Fixed
- Link to other causative variants on variant page
- Allow multiple COSMIC links for a cancer variant
- Fix floating text in severity box #2808
- Fixed MitoMap and HmtVar links for hg38 cases
- Do not open new browser tabs when downloading files
- Selectable IGV tracks on variant page
- Missing splice junctions button on variant page
- Refactor variantS representative gene selection, and use it also for cancer variant summary
### Changed
- Improve Javascript performance for displaying Chromograph images
- Make ClinVar classification more evident in cancer variant page

## [4.38]
### Added
- Option to hide Alamut button in the app config file
### Fixed
- Library deprecation warning fixed (insert is deprecated. Use insert_one or insert_many instead)
- Update genes command will not trigger an update of database indices any more
- Missing resources in temporary downloading directory when updating genes using the command line
- Restore previous variant ACMG classification in a scrollable div
- Loading spinner not stopping after downloading PDF case reports and variant list export
- Add extra Alamut links higher up on variant pages
- Improve UX for phenotypes in case page
- Filter and export of STR variants
- Update look of variants page navigation buttons
### Changed

## [4.37]
### Added
- Highlight and show version number for RefSeq MANE transcripts.
- Added integration to a rerunner service for toggling reanalysis with updated pedigree information
- SpliceAI display and parsing from VEP CSQ
- Display matching tiered variants for cancer variants
- Display a loading icon (spinner) until the page loads completely
- Display filter badges in cancer variants list
- Update genes from pre-downloaded file resources
- On login, OS, browser version and screen size are saved anonymously to understand how users are using Scout
- API returning institutes data for a given user: `/api/v1/institutes`
- API returning case data for a given institute: `/api/v1/institutes/<institute_id>/cases`
- Added GMS and Lund university hospital logos to login page
- Made display of Swedac logo configurable
- Support for displaying custom images in case view
- Individual-specific HPO terms
- Optional alamut_key in institute settings for Alamut Plus software
- Case report API endpoint
- Tooltip in case explaining that genes with genome build different than case genome build will not be added to dynamic HPO panel.
- Add DeepVariant as a caller
### Fixed
- Updated IGV to v2.8.5 to solve missing gene labels on some zoom levels
- Demo cancer case config file to load somatic SNVs and SVs only.
- Expand list of refseq trancripts in ClinVar submission form
- Renamed `All SNVs and INDELs` institute sidebar element to `Search SNVs and INDELs` and fixed its style.
- Add missing parameters to case load-config documentation
- Allow creating/editing gene panels and dynamic gene panels with genes present in genome build 38
- Bugfix broken Pytests
- Bulk dismissing variants error due to key conversion from string to integer
- Fix typo in index documentation
- Fixed crash in institute settings page if "collaborators" key is not set in database
- Don't stop Scout execution if LoqusDB call fails and print stacktrace to log
- Bug when case contains custom images with value `None`
- Bug introduced when fixing another bug in Scout-LoqusDB interaction
- Loading of OMIM diagnoses in Scout demo instance
- Remove the docker-compose with chanjo integration because it doesn't work yet.
- Fixed standard docker-compose with scout demo data and database
- Clinical variant assessments not present for pinned and causative variants on case page.
- MatchMaker matching one node at the time only
- Remove link from previously tiered variants badge in cancer variants page
- Typo in gene cell on cancer variants page
- Managed variants filter form
### Changed
- Better naming for variants buttons on cancer track (somatic, germline). Also show cancer research button if available.
- Load case with missing panels in config files, but show warning.
- Changing the (Female, Male) symbols to (F/M) letters in individuals_table and case-sma.
- Print stacktrace if case load command fails
- Added sort icon and a pointer to the cursor to all tables with sortable fields
- Moved variant, gene and panel info from the basic pane to summary panel for all variants.
- Renamed `Basics` panel to `Classify` on variant page.
- Revamped `Basics` panel to a panel dedicated to classify variants
- Revamped the summary panel to be more compact.
- Added dedicated template for cancer variants
- Removed Gene models, Gene annotations and Conservation panels for cancer variants
- Reorganized the orders of panels for variant and cancer variant views
- Added dedicated variant quality panel and removed relevant panes
- A more compact case page
- Removed OMIM genes panel
- Make genes panel, pinned variants panel, causative variants panel and ClinVar panel scrollable on case page
- Update to Scilifelab's 2020 logo
- Update Gens URL to support Gens v2.0 format
- Refactor tests for parsing case configurations
- Updated links to HPO downloadable resources
- Managed variants filtering defaults to all variant categories
- Changing the (Kind) drop-down according to (Category) drop-down in Managed variant add variant
- Moved Gens button to individuals table
- Check resource files availability before starting updating OMIM diagnoses
- Fix typo in `SHOW_OBSERVED_VARIANT_ARCHIVE` config param

## [4.36]
### Added
- Parse and save splice junction tracks from case config file
- Tooltip in observations panel, explaining that case variants with no link might be old variants, not uploaded after a case rerun
### Fixed
- Warning on overwriting variants with same position was no longer shown
- Increase the height of the dropdowns to 425px
- More indices for the case table as it grows, specifically for causatives queries
- Splice junction tracks not centered over variant genes
- Total number of research variants count
- Update variants stats in case documents every time new variants are loaded
- Bug in flashing warning messages when filtering variants
### Changed
- Clearer warning messages for genes and gene/gene-panels searches in variants filters

## [4.35]
### Added
- A new index for hgnc_symbol in the hgnc_gene collection
- A Pedigree panel in STR page
- Display Tier I and II variants in case view causatives card for cancer cases
### Fixed
- Send partial file data to igv.js when visualizing sashimi plots with splice junction tracks
- Research variants filtering by gene
- Do not attempt to populate annotations for not loaded pinned/causatives
- Add max-height to all dropdowns in filters
### Changed
- Switch off non-clinical gene warnings when filtering research variants
- Don't display OMIM disease card in case view for cancer cases
- Refactored Individuals and Causative card in case view for cancer cases
- Update and style STR case report

## [4.34]
### Added
- Saved filter lock and unlock
- Filters can optionally be marked audited, logging the filter name, user and date on the case events and general report.
- Added `ClinVar hits` and `Cosmic hits` in cancer SNVs filters
- Added `ClinVar hits` to variants filter (rare disease track)
- Load cancer demo case in docker-compose files (default and demo file)
- Inclusive-language check using [woke](https://github.com/get-woke/woke) github action
- Add link to HmtVar for mitochondrial variants (if VCF is annotated with HmtNote)
- Grey background for dismissed compounds in variants list and variant page
- Pin badge for pinned compounds in variants list and variant page
- Support LoqusDB REST API queries
- Add a docker-compose-matchmaker under scout/containers/development to test matchmaker locally
- Script to investigate consequences of symbol search bug
- Added GATK to list of SV and cancer SV callers
### Fixed
- Make MitoMap link work for hg38 again
- Export Variants feature crashing when one of the variants has no primary transcripts
- Redirect to last visited variantS page when dismissing variants from variants list
- Improved matching of SVs Loqus occurrences in other cases
- Remove padding from the list inside (Matching causatives from other cases) panel
- Pass None to get_app function in CLI base since passing script_info to app factory functions was deprecated in Flask 2.0
- Fixed failing tests due to Flask update to version 2.0
- Speed up user events view
- Causative view sort out of memory error
- Use hgnc_id for gene filter query
- Typo in case controllers displaying an error every time a patient is matched against external MatchMaker nodes
- Do not crash while attempting an update for variant documents that are too big (> 16 MB)
- Old STR causatives (and other variants) may not have HGNC symbols - fix sort lambda
- Check if gene_obj has primary_transcript before trying to access it
- Warn if a gene manually searched is in a clinical panel with an outdated name when filtering variants
- ChrPos split js not needed on STR page yet
### Changed
- Remove parsing of case `genome_version`, since it's not used anywhere downstream
- Introduce deprecation warning for Loqus configs that are not dictionaries
- SV clinical filter no longer filters out sub 100 nt variants
- Count cases in LoqusDB by variant type
- Commit pulse repo badge temporarily set to weekly
- Sort ClinVar submissions objects by ascending "Last evaluated" date
- Refactored the MatchMaker integration as an extension
- Replaced some sensitive words as suggested by woke linter
- Documentation for load-configuration rewritten.
- Add styles to MatchMaker matches table
- More detailed info on the data shared in MatchMaker submission form

## [4.33.1]
### Fixed
- Include markdown for release autodeploy docs
- Use standard inheritance model in ClinVar (https://ftp.ncbi.nlm.nih.gov/pub/GTR/standard_terms/Mode_of_inheritance.txt)
- Fix issue crash with variants that have been unflagged causative not being available in other causatives
### Added
### Changed

## [4.33]
### Fixed
- Command line crashing when updating an individual not found in database
- Dashboard page crashing when filters return no data
- Cancer variants filter by chromosome
- /api/v1/genes now searches for genes in all genome builds by default
- Upgraded igv.js to version 2.8.1 (Fixed Unparsable bed record error)
### Added
- Autodeploy docs on release
- Documentation for updating case individuals tracks
- Filter cases and dashboard stats by analysis track
### Changed
- Changed from deprecated db update method
- Pre-selected fields to run queries with in dashboard page
- Do not filter by any institute when first accessing the dashboard
- Removed OMIM panel in case view for cancer cases
- Display Tier I and II variants in case view causatives panel for cancer cases
- Refactored Individuals and Causative panels in case view for cancer cases

## [4.32.1]
### Fixed
- iSort lint check only
### Changed
- Institute cases page crashing when a case has track:Null
### Added

## [4.32]
### Added
- Load and show MITOMAP associated diseases from VCF (INFO field: MitomapAssociatedDiseases, via HmtNote)
- Show variant allele frequencies for mitochondrial variants (GRCh38 cases)
- Extend "public" json API with diseases (OMIM) and phenotypes (HPO)
- HPO gene list download now has option for clinical and non-clinical genes
- Display gene splice junctions data in sashimi plots
- Update case individuals with splice junctions tracks
- Simple Docker compose for development with local build
- Make Phenomodels subpanels collapsible
- User side documentation of cytogenomics features (Gens, Chromograph, vcf2cytosure, rhocall)
- iSort GitHub Action
- Support LoqusDB REST API queries
### Fixed
- Show other causative once, even if several events point to it
- Filtering variants by mitochondrial chromosome for cases with genome build=38
- HPO gene search button triggers any warnings for clinical / non-existing genes also on first search
- Fixed a bug in variants pages caused by MT variants without alt_frequency
- Tests for CADD score parsing function
- Fixed the look of IGV settings on SNV variant page
- Cases analyzed once shown as `rerun`
- Missing case track on case re-upload
- Fixed severity rank for SO term "regulatory region ablation"
### Changed
- Refactor according to CodeFactor - mostly reuse of duplicated code
- Phenomodels language adjustment
- Open variants in a new window (from variants page)
- Open overlapping and compound variants in a new window (from variant page)
- gnomAD link points to gnomAD v.3 (build GRCh38) for mitochondrial variants.
- Display only number of affected genes for dismissed SVs in general report
- Chromosome build check when populating the variants filter chromosome selection
- Display mitochondrial and rare diseases coverage report in cases with missing 'rare' track

## [4.31.1]
### Added
### Changed
- Remove mitochondrial and coverage report from cancer cases sidebar
### Fixed
- ClinVar page when dbSNP id is None

## [4.31]
### Added
- gnomAD annotation field in admin guide
- Export also dynamic panel genes not associated to an HPO term when downloading the HPO panel
- Primary HGNC transcript info in variant export files
- Show variant quality (QUAL field from vcf) in the variant summary
- Load/update PDF gene fusion reports (clinical and research) generated with Arriba
- Support new MANE annotations from VEP (both MANE Select and MANE Plus Clinical)
- Display on case activity the event of a user resetting all dismissed variants
- Support gnomAD population frequencies for mitochondrial variants
- Anchor links in Casedata ClinVar panels to redirect after renaming individuals
### Fixed
- Replace old docs link www.clinicalgenomics.se/scout with new https://clinical-genomics.github.io/scout
- Page formatting issues whenever case and variant comments contain extremely long strings with no spaces
- Chromograph images can be one column and have scrollbar. Removed legacy code.
- Column labels for ClinVar case submission
- Page crashing looking for LoqusDB observation when variant doesn't exist
- Missing inheritance models and custom inheritance models on newly created gene panels
- Accept only numbers in managed variants filter as position and end coordinates
- SNP id format and links in Variant page, ClinVar submission form and general report
- Case groups tooltip triggered only when mouse is on the panel header
### Changed
- A more compact case groups panel
- Added landscape orientation CSS style to cancer coverage and QC demo report
- Improve user documentation to create and save new gene panels
- Removed option to use space as separator when uploading gene panels
- Separating the columns of standard and custom inheritance models in gene panels
- Improved ClinVar instructions for users using non-English Excel

## [4.30.2]
### Added
### Fixed
- Use VEP RefSeq ID if RefSeq list is empty in RefSeq transcripts overview
- Bug creating variant links for variants with no end_chrom
### Changed

## [4.30.1]
### Added
### Fixed
- Cryptography dependency fixed to use version < 3.4
### Changed

## [4.30]
### Added
- Introduced a `reset dismiss variant` verb
- Button to reset all dismissed variants for a case
- Add black border to Chromograph ideograms
- Show ClinVar annotations on variantS page
- Added integration with GENS, copy number visualization tool
- Added a VUS label to the manual classification variant tags
- Add additional information to SNV verification emails
- Tooltips documenting manual annotations from default panels
- Case groups now show bam files from all cases on align view
### Fixed
- Center initial igv view on variant start with SNV/indels
- Don't set initial igv view to negative coordinates
- Display of GQ for SV and STR
- Parsing of AD and related info for STRs
- LoqusDB field in institute settings accepts only existing Loqus instances
- Fix DECIPHER link to work after DECIPHER migrated to GRCh38
- Removed visibility window param from igv.js genes track
- Updated HPO download URL
- Patch HPO download test correctly
- Reference size on STR hover not needed (also wrong)
- Introduced genome build check (allowed values: 37, 38, "37", "38") on case load
- Improve case searching by assignee full name
- Populating the LoqusDB select in institute settings
### Changed
- Cancer variants table header (pop freq etc)
- Only admin users can modify LoqusDB instance in Institute settings
- Style of case synopsis, variants and case comments
- Switched to igv.js 2.7.5
- Do not choke if case is missing research variants when research requested
- Count cases in LoqusDB by variant type
- Introduce deprecation warning for Loqus configs that are not dictionaries
- Improve create new gene panel form validation
- Make XM- transcripts less visible if they don't overlap with transcript refseq_id in variant page
- Color of gene panels and comments panels on cases and variant pages
- Do not choke if case is missing research variants when reserch requested

## [4.29.1]
### Added
### Fixed
- Always load STR variants regardless of RankScore threshold (hotfix)
### Changed

## [4.29]
### Added
- Added a page about migrating potentially breaking changes to the documentation
- markdown_include in development requirements file
- STR variants filter
- Display source, Z-score, inheritance pattern for STR annotations from Stranger (>0.6.1) if available
- Coverage and quality report to cancer view
### Fixed
- ACMG classification page crashing when trying to visualize a classification that was removed
- Pretty print HGVS on gene variants (URL-decode VEP)
- Broken or missing link in the documentation
- Multiple gene names in ClinVar submission form
- Inheritance model select field in ClinVar submission
- IGV.js >2.7.0 has an issue with the gene track zoom levels - temp freeze at 2.7.0
- Revert CORS-anywhere and introduce a local http proxy for cloud tracks
### Changed

## [4.28]
### Added
- Chromograph integration for displaying PNGs in case-page
- Add VAF to cancer case general report, and remove some of its unused fields
- Variants filter compatible with genome browser location strings
- Support for custom public igv tracks stored on the cloud
- Add tests to increase testing coverage
- Update case variants count after deleting variants
- Update IGV.js to latest (v2.7.4)
- Bypass igv.js CORS check using `https://github.com/Rob--W/cors-anywhere`
- Documentation on default and custom IGV.js tracks (admin docs)
- Lock phenomodels so they're editable by admins only
- Small case group assessment sharing
- Tutorial and files for deploying app on containers (Kubernetes pods)
- Canonical transcript and protein change of canonical transcript in exported variants excel sheet
- Support for Font Awesome version 6
- Submit to Beacon from case page sidebar
- Hide dismissed variants in variants pages and variants export function
- Systemd service files and instruction to deploy Scout using podman
### Fixed
- Bugfix: unused `chromgraph_prefix |tojson` removed
- Freeze coloredlogs temporarily
- Marrvel link
- Don't show TP53 link for silent or synonymous changes
- OMIM gene field accepts any custom number as OMIM gene
- Fix Pytest single quote vs double quote string
- Bug in gene variants search by similar cases and no similar case is found
- Delete unused file `userpanel.py`
- Primary transcripts in variant overview and general report
- Google OAuth2 login setup in README file
- Redirect to 'missing file'-icon if configured Chromograph file is missing
- Javascript error in case page
- Fix compound matching during variant loading for hg38
- Cancer variants view containing variants dismissed with cancer-specific reasons
- Zoom to SV variant length was missing IGV contig select
- Tooltips on case page when case has no default gene panels
### Changed
- Save case variants count in case document and not in sessions
- Style of gene panels multiselect on case page
- Collapse/expand main HPO checkboxes in phenomodel preview
- Replaced GQ (Genotype quality) with VAF (Variant allele frequency) in cancer variants GT table
- Allow loading of cancer cases with no tumor_purity field
- Truncate cDNA and protein changes in case report if longer than 20 characters


## [4.27]
### Added
- Exclude one or more variant categories when running variants delete command
### Fixed
### Changed

## [4.26.1]
### Added
### Fixed
- Links with 1-letter aa codes crash on frameshift etc
### Changed

## [4.26]
### Added
- Extend the delete variants command to print analysis date, track, institute, status and research status
- Delete variants by type of analysis (wgs|wes|panel)
- Links to cBioPortal, MutanTP53, IARC TP53, OncoKB, MyCancerGenome, CIViC
### Fixed
- Deleted variants count
### Changed
- Print output of variants delete command as a tab separated table

## [4.25]
### Added
- Command line function to remove variants from one or all cases
### Fixed
- Parse SMN None calls to None rather than False

## [4.24.1]
### Fixed
- Install requirements.txt via setup file

## [4.24]
### Added
- Institute-level phenotype models with sub-panels containing HPO and OMIM terms
- Runnable Docker demo
- Docker image build and push github action
- Makefile with shortcuts to docker commands
- Parse and save synopsis, phenotype and cohort terms from config files upon case upload
### Fixed
- Update dismissed variant status when variant dismissed key is missing
- Breakpoint two IGV button now shows correct chromosome when different from bp1
- Missing font lib in Docker image causing the PDF report download page to crash
- Sentieon Manta calls lack Somaticscore - load anyway
- ClinVar submissions crashing due to pinned variants that are not loaded
- Point ExAC pLI score to new gnomad server address
- Bug uploading cases missing phenotype terms in config file
- STRs loaded but not shown on browser page
- Bug when using adapter.variant.get_causatives with case_id without causatives
- Problem with fetching "solved" from scout export cases cli
- Better serialising of datetime and bson.ObjectId
- Added `volumes` folder to .gitignore
### Changed
- Make matching causative and managed variants foldable on case page
- Remove calls to PyMongo functions marked as deprecated in backend and frontend(as of version 3.7).
- Improved `scout update individual` command
- Export dynamic phenotypes with ordered gene lists as PDF


## [4.23]
### Added
- Save custom IGV track settings
- Show a flash message with clear info about non-valid genes when gene panel creation fails
- CNV report link in cancer case side navigation
- Return to comment section after editing, deleting or submitting a comment
- Managed variants
- MT vs 14 chromosome mean coverage stats if Scout is connected to Chanjo
### Fixed
- missing `vcf_cancer_sv` and `vcf_cancer_sv_research` to manual.
- Split ClinVar multiple clnsig values (slash-separated) and strip them of underscore for annotations without accession number
- Timeout of `All SNVs and INDELs` page when no valid gene is provided in the search
- Round CADD (MIPv9)
- Missing default panel value
- Invisible other causatives lines when other causatives lack gene symbols
### Changed
- Do not freeze mkdocs-material to version 4.6.1
- Remove pre-commit dependency

## [4.22]
### Added
- Editable cases comments
- Editable variants comments
### Fixed
- Empty variant activity panel
- STRs variants popover
- Split new ClinVar multiple significance terms for a variant
- Edit the selected comment, not the latest
### Changed
- Updated RELEASE docs.
- Pinned variants card style on the case page
- Merged `scout export exons` and `scout view exons` commands


## [4.21.2]
### Added
### Fixed
- Do not pre-filter research variants by (case-default) gene panels
- Show OMIM disease tooltip reliably
### Changed

## [4.21.1]
### Added
### Fixed
- Small change to Pop Freq column in variants ang gene panels to avoid strange text shrinking on small screens
- Direct use of HPO list for Clinical HPO SNV (and cancer SNV) filtering
- PDF coverage report redirecting to login page
### Changed
- Remove the option to dismiss single variants from all variants pages
- Bulk dismiss SNVs, SVs and cancer SNVs from variants pages

## [4.21]
### Added
- Support to configure LoqusDB per institute
- Highlight causative variants in the variants list
- Add tests. Mostly regarding building internal datatypes.
- Remove leading and trailing whitespaces from panel_name and display_name when panel is created
- Mark MANE transcript in list of transcripts in "Transcript overview" on variant page
- Show default panel name in case sidebar
- Previous buttons for variants pagination
- Adds a gh action that checks that the changelog is updated
- Adds a gh action that deploys new releases automatically to pypi
- Warn users if case default panels are outdated
- Define institute-specific gene panels for filtering in institute settings
- Use institute-specific gene panels in variants filtering
- Show somatic VAF for pinned and causative variants on case page

### Fixed
- Report pages redirect to login instead of crashing when session expires
- Variants filter loading in cancer variants page
- User, Causative and Cases tables not scaling to full page
- Improved docs for an initial production setup
- Compatibility with latest version of Black
- Fixed tests for Click>7
- Clinical filter required an extra click to Filter to return variants
- Restore pagination and shrink badges in the variants page tables
- Removing a user from the command line now inactivates the case only if user is last assignee and case is active
- Bugfix, LoqusDB per institute feature crashed when institute id was empty string
- Bugfix, LoqusDB calls where missing case count
- filter removal and upload for filters deleted from another page/other user
- Visualize outdated gene panels info in a popover instead of a tooltip in case page side panel

### Changed
- Highlight color on normal STRs in the variants table from green to blue
- Display breakpoints coordinates in verification emails only for structural variants


## [4.20]
### Added
- Display number of filtered variants vs number of total variants in variants page
- Search case by HPO terms
- Dismiss variant column in the variants tables
- Black and pre-commit packages to dev requirements

### Fixed
- Bug occurring when rerun is requested twice
- Peddy info fields in the demo config file
- Added load config safety check for multiple alignment files for one individual
- Formatting of cancer variants table
- Missing Score in SV variants table

### Changed
- Updated the documentation on how to create a new software release
- Genome build-aware cytobands coordinates
- Styling update of the Matchmaker card
- Select search type in case search form


## [4.19]

### Added
- Show internal ID for case
- Add internal ID for downloaded CGH files
- Export dynamic HPO gene list from case page
- Remove users as case assignees when their account is deleted
- Keep variants filters panel expanded when filters have been used

### Fixed
- Handle the ProxyFix ModuleNotFoundError when Werkzeug installed version is >1.0
- General report formatting issues whenever case and variant comments contain extremely long strings with no spaces

### Changed
- Created an institute wrapper page that contains list of cases, causatives, SNVs & Indels, user list, shared data and institute settings
- Display case name instead of case ID on clinVar submissions
- Changed icon of sample update in clinVar submissions


## [4.18]

### Added
- Filter cancer variants on cytoband coordinates
- Show dismiss reasons in a badge with hover for clinical variants
- Show an ellipsis if 10 cases or more to display with loqusdb matches
- A new blog post for version 4.17
- Tooltip to better describe Tumor and Normal columns in cancer variants
- Filter cancer SNVs and SVs by chromosome coordinates
- Default export of `Assertion method citation` to clinVar variants submission file
- Button to export up to 500 cancer variants, filtered or not
- Rename samples of a clinVar submission file

### Fixed
- Apply default gene panel on return to cancer variantS from variant view
- Revert to certificate checking when asking for Chanjo reports
- `scout download everything` command failing while downloading HPO terms

### Changed
- Turn tumor and normal allelic fraction to decimal numbers in tumor variants page
- Moved clinVar submissions code to the institutes blueprints
- Changed name of clinVar export files to FILENAME.Variant.csv and FILENAME.CaseData.csv
- Switched Google login libraries from Flask-OAuthlib to Authlib


## [4.17.1]

### Fixed
- Load cytobands for cases with chromosome build not "37" or "38"


## [4.17]

### Added
- COSMIC badge shown in cancer variants
- Default gene-panel in non-cancer structural view in url
- Filter SNVs and SVs by cytoband coordinates
- Filter cancer SNV variants by alt allele frequency in tumor
- Correct genome build in UCSC link from structural variant page



### Fixed
- Bug in clinVar form when variant has no gene
- Bug when sharing cases with the same institute twice
- Page crashing when removing causative variant tag
- Do not default to GATK caller when no caller info is provided for cancer SNVs


## [4.16.1]

### Fixed
- Fix the fix for handling of delivery reports for rerun cases

## [4.16]

### Added
- Adds possibility to add "lims_id" to cases. Currently only stored in database, not shown anywhere
- Adds verification comment box to SVs (previously only available for small variants)
- Scrollable pedigree panel

### Fixed
- Error caused by changes in WTForm (new release 2.3.x)
- Bug in OMIM case page form, causing the page to crash when a string was provided instead of a numerical OMIM id
- Fix Alamut link to work properly on hg38
- Better handling of delivery reports for rerun cases
- Small CodeFactor style issues: matchmaker results counting, a couple of incomplete tests and safer external xml
- Fix an issue with Phenomizer introduced by CodeFactor style changes

### Changed
- Updated the version of igv.js to 2.5.4

## [4.15.1]

### Added
- Display gene names in ClinVar submissions page
- Links to Varsome in variant transcripts table

### Fixed
- Small fixes to ClinVar submission form
- Gene panel page crash when old panel has no maintainers

## [4.15]

### Added
- Clinvar CNVs IGV track
- Gene panels can have maintainers
- Keep variant actions (dismissed, manual rank, mosaic, acmg, comments) upon variant re-upload
- Keep variant actions also on full case re-upload

### Fixed
- Fix the link to Ensembl for SV variants when genome build 38.
- Arrange information in columns on variant page
- Fix so that new cosmic identifier (COSV) is also acceptable #1304
- Fixed COSMIC tag in INFO (outside of CSQ) to be parses as well with `&` splitter.
- COSMIC stub URL changed to https://cancer.sanger.ac.uk/cosmic/search?q= instead.
- Updated to a version of IGV where bigBed tracks are visualized correctly
- Clinvar submission files are named according to the content (variant_data and case_data)
- Always show causatives from other cases in case overview
- Correct disease associations for gene symbol aliases that exist as separate genes
- Re-add "custom annotations" for SV variants
- The override ClinVar P/LP add-in in the Clinical Filter failed for new CSQ strings

### Changed
- Runs all CI checks in github actions

## [4.14.1]

### Fixed
- Error when variant found in loqusdb is not loaded for other case

## [4.14]

### Added
- Use github actions to run tests
- Adds CLI command to update individual alignments path
- Update HPO terms using downloaded definitions files
- Option to use alternative flask config when running `scout serve`
- Requirement to use loqusdb >= 2.5 if integrated

### Fixed
- Do not display Pedigree panel in cancer view
- Do not rely on internet connection and services available when running CI tests
- Variant loading assumes GATK if no caller set given and GATK filter status is seen in FILTER
- Pass genome build param all the way in order to get the right gene mappings for cases with build 38
- Parse correctly variants with zero frequency values
- Continue even if there are problems to create a region vcf
- STR and cancer variant navigation back to variants pages could fail

### Changed
- Improved code that sends requests to the external APIs
- Updates ranges for user ranks to fit todays usage
- Run coveralls on github actions instead of travis
- Run pip checks on github actions instead of coveralls
- For hg38 cases, change gnomAD link to point to version 3.0 (which is hg38 based)
- Show pinned or causative STR variants a bit more human readable

## [4.13.1]

### Added
### Fixed
- Typo that caused not all clinvar conflicting interpretations to be loaded no matter what
- Parse and retrieve clinvar annotations from VEP-annotated (VEP 97+) CSQ VCF field
- Variant clinvar significance shown as `not provided` whenever is `Uncertain significance`
- Phenomizer query crashing when case has no HPO terms assigned
- Fixed a bug affecting `All SNVs and INDELs` page when variants don't have canonical transcript
- Add gene name or id in cancer variant view

### Changed
- Cancer Variant view changed "Variant:Transcript:Exon:HGVS" to "Gene:Transcript:Exon:HGVS"

## [4.13]

### Added
- ClinVar SNVs track in IGV
- Add SMA view with SMN Copy Number data
- Easier to assign OMIM diagnoses from case page
- OMIM terms and specific OMIM term page

### Fixed
- Bug when adding a new gene to a panel
- Restored missing recent delivery reports
- Fixed style and links to other reports in case side panel
- Deleting cases using display_name and institute not deleting its variants
- Fixed bug that caused coordinates filter to override other filters
- Fixed a problem with finding some INS in loqusdb
- Layout on SV page when local observations without cases are present
- Make scout compatible with the new HPO definition files from `http://compbio.charite.de/jenkins/`
- General report visualization error when SNVs display names are very long


### Changed


## [4.12.4]

### Fixed
- Layout on SV page when local observations without cases are present

## [4.12.3]

### Fixed
- Case report when causative or pinned SVs have non null allele frequencies

## [4.12.2]

### Fixed
- SV variant links now take you to the SV variant page again
- Cancer variant view has cleaner table data entries for "N/A" data
- Pinned variant case level display hotfix for cancer and str - more on this later
- Cancer variants show correct alt/ref reads mirroring alt frequency now
- Always load all clinical STR variants even if a region load is attempted - index may be missing
- Same case repetition in variant local observations

## [4.12.1]

### Fixed
- Bug in variant.gene when gene has no HGVS description


## [4.12]

### Added
- Accepts `alignment_path` in load config to pass bam/cram files
- Display all phenotypes on variant page
- Display hgvs coordinates on pinned and causatives
- Clear panel pending changes
- Adds option to setup the database with static files
- Adds cli command to download the resources from CLI that scout needs
- Adds test files for merged somatic SV and CNV; as well as merged SNV, and INDEL part of #1279
- Allows for upload of OMIM-AUTO gene panel from static files without api-key

### Fixed
- Cancer case HPO panel variants link
- Fix so that some drop downs have correct size
- First IGV button in str variants page
- Cancer case activates on SNV variants
- Cases activate when STR variants are viewed
- Always calculate code coverage
- Pinned/Classification/comments in all types of variants pages
- Null values for panel's custom_inheritance_models
- Discrepancy between the manual disease transcripts and those in database in gene-edit page
- ACMG classification not showing for some causatives
- Fix bug which caused IGV.js to use hg19 reference files for hg38 data
- Bug when multiple bam files sources with non-null values are available


### Changed
- Renamed `requests` file to `scout_requests`
- Cancer variant view shows two, instead of four, decimals for allele and normal


## [4.11.1]

### Fixed
- Institute settings page
- Link institute settings to sharing institutes choices

## [4.11.0]

### Added
- Display locus name on STR variant page
- Alternative key `GNOMADAF_popmax` for Gnomad popmax allele frequency
- Automatic suggestions on how to improve the code on Pull Requests
- Parse GERP, phastCons and phyloP annotations from vep annotated CSQ fields
- Avoid flickering comment popovers in variant list
- Parse REVEL score from vep annotated CSQ fields
- Allow users to modify general institute settings
- Optionally format code automatically on commit
- Adds command to backup vital parts `scout export database`
- Parsing and displaying cancer SV variants from Manta annotated VCF files
- Dismiss cancer snv variants with cancer-specific options
- Add IGV.js UPD, RHO and TIDDIT coverage wig tracks.


### Fixed
- Slightly darker page background
- Fixed an issued with parsed conservation values from CSQ
- Clinvar submissions accessible to all users of an institute
- Header toolbar when on Clinvar page now shows institute name correctly
- Case should not always inactivate upon update
- Show dismissed snv cancer variants as grey on the cancer variants page
- Improved style of mappability link and local observations on variant page
- Convert all the GET requests to the igv view to POST request
- Error when updating gene panels using a file containing BOM chars
- Add/replace gene radio button not working in gene panels


## [4.10.1]

### Fixed
- Fixed issue with opening research variants
- Problem with coveralls not called by Travis CI
- Handle Biomart service down in tests


## [4.10.0]

### Added
- Rank score model in causatives page
- Exportable HPO terms from phenotypes page
- AMP guideline tiers for cancer variants
- Adds scroll for the transcript tab
- Added CLI option to query cases on time since case event was added
- Shadow clinical assessments also on research variants display
- Support for CRAM alignment files
- Improved str variants view : sorting by locus, grouped by allele.
- Delivery report PDF export
- New mosaicism tag option
- Add or modify individuals' age or tissue type from case page
- Display GC and allele depth in causatives table.
- Included primary reference transcript in general report
- Included partial causative variants in general report
- Remove dependency of loqusdb by utilising the CLI

### Fixed
- Fixed update OMIM command bug due to change in the header of the genemap2 file
- Removed Mosaic Tag from Cancer variants
- Fixes issue with unaligned table headers that comes with hidden Datatables
- Layout in general report PDF export
- Fixed issue on the case statistics view. The validation bars didn't show up when all institutes were selected. Now they do.
- Fixed missing path import by importing pathlib.Path
- Handle index inconsistencies in the update index functions
- Fixed layout problems


## [4.9.0]

### Added
- Improved MatchMaker pages, including visible patient contacts email address
- New badges for the github repo
- Links to [GENEMANIA](genemania.org)
- Sort gene panel list on case view.
- More automatic tests
- Allow loading of custom annotations in VCF using the SCOUT_CUSTOM info tag.

### Fixed
- Fix error when a gene is added to an empty dynamic gene panel
- Fix crash when attempting to add genes on incorrect format to dynamic gene panel
- Manual rank variant tags could be saved in a "Select a tag"-state, a problem in the variants view.
- Same case evaluations are no longer shown as gray previous evaluations on the variants page
- Stay on research pages, even if reset, next first buttons are pressed..
- Overlapping variants will now be visible on variant page again
- Fix missing classification comments and links in evaluations page
- All prioritized cases are shown on cases page


## [4.8.3]

### Added

### Fixed
- Bug when ordering sanger
- Improved scrolling over long list of genes/transcripts


## [4.8.2]

### Added

### Fixed
- Avoid opening extra tab for coverage report
- Fixed a problem when rank model version was saved as floats and not strings
- Fixed a problem with displaying dismiss variant reasons on the general report
- Disable load and delete filter buttons if there are no saved filters
- Fix problem with missing verifications
- Remove duplicate users and merge their data and activity


## [4.8.1]

### Added

### Fixed
- Prevent login fail for users with id defined by ObjectId and not email
- Prevent the app from crashing with `AttributeError: 'NoneType' object has no attribute 'message'`


## [4.8.0]

### Added
- Updated Scout to use Bootstrap 4.3
- New looks for Scout
- Improved dashboard using Chart.js
- Ask before inactivating a case where last assigned user leaves it
- Genes can be manually added to the dynamic gene list directly on the case page
- Dynamic gene panels can optionally be used with clinical filter, instead of default gene panel
- Dynamic gene panels get link out to chanjo-report for coverage report
- Load all clinvar variants with clinvar Pathogenic, Likely Pathogenic and Conflicting pathogenic
- Show transcripts with exon numbers for structural variants
- Case sort order can now be toggled between ascending and descending.
- Variants can be marked as partial causative if phenotype is available for case.
- Show a frequency tooltip hover for SV-variants.
- Added support for LDAP login system
- Search snv and structural variants by chromosomal coordinates
- Structural variants can be marked as partial causative if phenotype is available for case.
- Show normal and pathologic limits for STRs in the STR variants view.
- Institute level persistent variant filter settings that can be retrieved and used.
- export causative variants to Excel
- Add support for ROH, WIG and chromosome PNGs in case-view

### Fixed
- Fixed missing import for variants with comments
- Instructions on how to build docs
- Keep sanger order + verification when updating/reloading variants
- Fixed and moved broken filter actions (HPO gene panel and reset filter)
- Fixed string conversion to number
- UCSC links for structural variants are now separated per breakpoint (and whole variant where applicable)
- Reintroduced missing coverage report
- Fixed a bug preventing loading samples using the command line
- Better inheritance models customization for genes in gene panels
- STR variant page back to list button now does its one job.
- Allows to setup scout without a omim api key
- Fixed error causing "favicon not found" flash messages
- Removed flask --version from base cli
- Request rerun no longer changes case status. Active or archived cases inactivate on upload.
- Fixed missing tooltip on the cancer variants page
- Fixed weird Rank cell in variants page
- Next and first buttons order swap
- Added pagination (and POST capability) to cancer variants.
- Improves loading speed for variant page
- Problem with updating variant rank when no variants
- Improved Clinvar submission form
- General report crashing when dismissed variant has no valid dismiss code
- Also show collaborative case variants on the All variants view.
- Improved phenotype search using dataTables.js on phenotypes page
- Search and delete users with `email` instead of `_id`
- Fixed css styles so that multiselect options will all fit one column


## [4.7.3]

### Added
- RankScore can be used with VCFs for vcf_cancer files

### Fixed
- Fix issue with STR view next page button not doing its one job.

### Deleted
- Removed pileup as a bam viewing option. This is replaced by IGV


## [4.7.2]

### Added
- Show earlier ACMG classification in the variant list

### Fixed
- Fixed igv search not working due to igv.js dist 2.2.17
- Fixed searches for cases with a gene with variants pinned or marked causative.
- Load variant pages faster after fixing other causatives query
- Fixed mitochondrial report bug for variants without genes

## [4.7.1]

### Added

### Fixed
- Fixed bug on genes page


## [4.7.0]

### Added
- Export genes and gene panels in build GRCh38
- Search for cases with variants pinned or marked causative in a given gene.
- Search for cases phenotypically similar to a case also from WUI.
- Case variant searches can be limited to similar cases, matching HPO-terms,
  phenogroups and cohorts.
- De-archive reruns and flag them as 'inactive' if archived
- Sort cases by analysis_date, track or status
- Display cases in the following order: prioritized, active, inactive, archived, solved
- Assign case to user when user activates it or asks for rerun
- Case becomes inactive when it has no assignees
- Fetch refseq version from entrez and use it in clinvar form
- Load and export of exons for all genes, independent on refseq
- Documentation for loading/updating exons
- Showing SV variant annotations: SV cgh frequencies, gnomad-SV, local SV frequencies
- Showing transcripts mapping score in segmental duplications
- Handle requests to Ensembl Rest API
- Handle requests to Ensembl Rest Biomart
- STR variants view now displays GT and IGV link.
- Description field for gene panels
- Export exons in build 37 and 38 using the command line

### Fixed
- Fixes of and induced by build tests
- Fixed bug affecting variant observations in other cases
- Fixed a bug that showed wrong gene coverage in general panel PDF export
- MT report only shows variants occurring in the specific individual of the excel sheet
- Disable SSL certifcate verification in requests to chanjo
- Updates how intervaltree and pymongo is used to void deprecated functions
- Increased size of IGV sample tracks
- Optimized tests


## [4.6.1]

### Added

### Fixed
- Missing 'father' and 'mother' keys when parsing single individual cases


## [4.6.0]

### Added
- Description of Scout branching model in CONTRIBUTING doc
- Causatives in alphabetical order, display ACMG classification and filter by gene.
- Added 'external' to the list of analysis type options
- Adds functionality to display "Tissue type". Passed via load config.
- Update to IGV 2.

### Fixed
- Fixed alignment visualization and vcf2cytosure availability for demo case samples
- Fixed 3 bugs affecting SV pages visualization
- Reintroduced the --version cli option
- Fixed variants query by panel (hpo panel + gene panel).
- Downloaded MT report contains excel files with individuals' display name
- Refactored code in parsing of config files.


## [4.5.1]

### Added

### Fixed
- update requirement to use PyYaml version >= 5.1
- Safer code when loading config params in cli base


## [4.5.0]

### Added
- Search for similar cases from scout view CLI
- Scout cli is now invoked from the app object and works under the app context

### Fixed
- PyYaml dependency fixed to use version >= 5.1


## [4.4.1]

### Added
- Display SV rank model version when available

### Fixed
- Fixed upload of delivery report via API


## [4.4.0]

### Added
- Displaying more info on the Causatives page and hiding those not causative at the case level
- Add a comment text field to Sanger order request form, allowing a message to be included in the email
- MatchMaker Exchange integration
- List cases with empty synopsis, missing HPO terms and phenotype groups.
- Search for cases with open research list, or a given case status (active, inactive, archived)

### Fixed
- Variant query builder split into several functions
- Fixed delivery report load bug


## [4.3.3]

### Added
- Different individual table for cancer cases

### Fixed
- Dashboard collects validated variants from verification events instead of using 'sanger' field
- Cases shared with collaborators are visible again in cases page
- Force users to select a real institute to share cases with (actionbar select fix)


## [4.3.2]

### Added
- Dashboard data can be filtered using filters available in cases page
- Causatives for each institute are displayed on a dedicated page
- SNVs and and SVs are searchable across cases by gene and rank score
- A more complete report with validated variants is downloadable from dashboard

### Fixed
- Clinsig filter is fixed so clinsig numerical values are returned
- Split multi clinsig string values in different elements of clinsig array
- Regex to search in multi clinsig string values or multi revstat string values
- It works to upload vcf files with no variants now
- Combined Pileup and IGV alignments for SVs having variant start and stop on the same chromosome


## [4.3.1]

### Added
- Show calls from all callers even if call is not available
- Instructions to install cairo and pango libs from WeasyPrint page
- Display cases with number of variants from CLI
- Only display cases with number of variants above certain treshold. (Also CLI)
- Export of verified variants by CLI or from the dashboard
- Extend case level queries with default panels, cohorts and phenotype groups.
- Slice dashboard statistics display using case level queries
- Add a view where all variants for an institute can be searched across cases, filtering on gene and rank score. Allows searching research variants for cases that have research open.

### Fixed
- Fixed code to extract variant conservation (gerp, phyloP, phastCons)
- Visualization of PDF-exported gene panels
- Reintroduced the exon/intron number in variant verification email
- Sex and affected status is correctly displayed on general report
- Force number validation in SV filter by size
- Display ensembl transcripts when no refseq exists


## [4.3.0]

### Added
- Mosaicism tag on variants
- Show and filter on SweGen frequency for SVs
- Show annotations for STR variants
- Show all transcripts in verification email
- Added mitochondrial export
- Adds alternative to search for SVs shorter that the given length
- Look for 'bcftools' in the `set` field of VCFs
- Display digenic inheritance from OMIM
- Displays what refseq transcript that is primary in hgnc

### Fixed

- Archived panels displays the correct date (not retroactive change)
- Fixed problem with waiting times in gene panel exports
- Clinvar fiter not working with human readable clinsig values

## [4.2.2]

### Fixed
- Fixed gene panel create/modify from CSV file utf-8 decoding error
- Updating genes in gene panels now supports edit comments and entry version
- Gene panel export timeout error

## [4.2.1]

### Fixed
- Re-introduced gene name(s) in verification email subject
- Better PDF rendering for excluded variants in report
- Problem to access old case when `is_default` did not exist on a panel


## [4.2.0]

### Added
- New index on variant_id for events
- Display overlapping compounds on variants view

### Fixed
- Fixed broken clinical filter


## [4.1.4]

### Added
- Download of filtered SVs

### Fixed
- Fixed broken download of filtered variants
- Fixed visualization issue in gene panel PDF export
- Fixed bug when updating gene names in variant controller


## [4.1.3]

### Fixed
- Displays all primary transcripts


## [4.1.2]

### Added
- Option add/replace when updating a panel via CSV file
- More flexible versioning of the gene panels
- Printing coverage report on the bottom of the pdf case report
- Variant verification option for SVs
- Logs uri without pwd when connecting
- Disease-causing transcripts in case report
- Thicker lines in case report
- Supports HPO search for cases, both terms or if described in synopsis
- Adds sanger information to dashboard

### Fixed
- Use db name instead of **auth** as default for authentication
- Fixes so that reports can be generated even with many variants
- Fixed sanger validation popup to show individual variants queried by user and institute.
- Fixed problem with setting up scout
- Fixes problem when exac file is not available through broad ftp
- Fetch transcripts for correct build in `adapter.hgnc_gene`

## [4.1.1]
- Fix problem with institute authentication flash message in utils
- Fix problem with comments
- Fix problem with ensembl link


## [4.1.0]

### Added
- OMIM phenotypes to case report
- Command to download all panel app gene panels `scout load panel --panel-app`
- Links to genenames.org and omim on gene page
- Popup on gene at variants page with gene information
- reset sanger status to "Not validated" for pinned variants
- highlight cases with variants to be evaluated by Sanger on the cases page
- option to point to local reference files to the genome viewer pileup.js. Documented in `docs.admin-guide.server`
- option to export single variants in `scout export variants`
- option to load a multiqc report together with a case(add line in load config)
- added a view for searching HPO terms. It is accessed from the top left corner menu
- Updates the variants view for cancer variants. Adds a small cancer specific filter for known variants
- Adds hgvs information on cancer variants page
- Adds option to update phenotype groups from CLI

### Fixed
- Improved Clinvar to submit variants from different cases. Fixed HPO terms in casedata according to feedback
- Fixed broken link to case page from Sanger modal in cases view
- Now only cases with non empty lists of causative variants are returned in `adapter.case(has_causatives=True)`
- Can handle Tumor only samples
- Long lists of HGNC symbols are now possible. This was previously difficult with manual, uploaded or by HPO search when changing filter settings due to GET request limitations. Relevant pages now use POST requests. Adds the dynamic HPO panel as a selection on the gene panel dropdown.
- Variant filter defaults to default panels also on SV and Cancer variants pages.

## [4.0.0]

### WARNING ###

This is a major version update and will require that the backend of pre releases is updated.
Run commands:

```
$scout update genes
$scout update hpo
```

- Created a Clinvar submission tool, to speed up Clinvar submission of SNVs and SVs
- Added an analysis report page (html and PDF format) containing phenotype, gene panels and variants that are relevant to solve a case.

### Fixed
- Optimized evaluated variants to speed up creation of case report
- Moved igv and pileup viewer under a common folder
- Fixed MT alignment view pileup.js
- Fixed coordinates for SVs with start chromosome different from end chromosome
- Global comments shown across cases and institutes. Case-specific variant comments are shown only for that specific case.
- Links to clinvar submitted variants at the cases level
- Adapts clinvar parsing to new format
- Fixed problem in `scout update user` when the user object had no roles
- Makes pileup.js use online genome resources when viewing alignments. Now any instance of Scout can make use of this functionality.
- Fix ensembl link for structural variants
- Works even when cases does not have `'madeline_info'`
- Parses Polyphen in correct way again
- Fix problem with parsing gnomad from VEP

### Added
- Added a PDF export function for gene panels
- Added a "Filter and export" button to export custom-filtered SNVs to CSV file
- Dismiss SVs
- Added IGV alignments viewer
- Read delivery report path from case config or CLI command
- Filter for spidex scores
- All HPO terms are now added and fetched from the correct source (https://github.com/obophenotype/human-phenotype-ontology/blob/master/hp.obo)
- New command `scout update hpo`
- New command `scout update genes` will fetch all the latest information about genes and update them
- Load **all** variants found on chromosome **MT**
- Adds choice in cases overview do show as many cases as user like

### Removed
- pileup.min.js and pileup css are imported from a remote web location now
- All source files for HPO information, this is instead fetched directly from source
- All source files for gene information, this is instead fetched directly from source

## [3.0.0]
### Fixed
- hide pedigree panel unless it exists

## [1.5.1] - 2016-07-27
### Fixed
- look for both ".bam.bai" and ".bai" extensions

## [1.4.0] - 2016-03-22
### Added
- support for local frequency through loqusdb
- bunch of other stuff

## [1.3.0] - 2016-02-19
### Fixed
- Update query-phenomizer and add username/password

### Changed
- Update the way a case is checked for rerun-status

### Added
- Add new button to mark a case as "checked"
- Link to clinical variants _without_ 1000G annotation

## [1.2.2] - 2016-02-18
### Fixed
- avoid filtering out variants lacking ExAC and 1000G annotations

## [1.1.3] - 2015-10-01
### Fixed
- persist (clinical) filter when clicking load more
- fix #154 by robustly setting clinical filter func. terms

## [1.1.2] - 2015-09-07
### Fixed
- avoid replacing coverage report with none
- update SO terms, refactored

## [1.1.1] - 2015-08-20
### Fixed
- fetch case based on collaborator status (not owner)

## [1.1.0] - 2015-05-29
### Added
- link(s) to SNPedia based on RS-numbers
- new Jinja filter to "humanize" decimal numbers
- show gene panels in variant view
- new Jinja filter for decoding URL encoding
- add indicator to variants in list that have comments
- add variant number threshold and rank score threshold to load function
- add event methods to mongo adapter
- add tests for models
- show badge "old" if comment was written for a previous analysis

### Changed
- show cDNA change in transcript summary unless variant is exonic
- moved compounds table further up the page
- show dates for case uploads in ISO format
- moved variant comments higher up on page
- updated documentation for pages
- read in coverage report as blob in database and serve directly
- change ``OmimPhenotype`` to ``PhenotypeTerm``
- reorganize models sub-package
- move events (and comments) to separate collection
- only display prev/next links for the research list
- include variant type in breadcrumbs e.g. "Clinical variants"

### Removed
- drop dependency on moment.js

### Fixed
- show the same level of detail for all frequencies on all pages
- properly decode URL encoded symbols in amino acid/cDNA change strings
- fixed issue with wipe permissions in MongoDB
- include default gene lists in "variants" link in breadcrumbs

## [1.0.2] - 2015-05-20
### Changed
- update case fetching function

### Fixed
- handle multiple cases with same id

## [1.0.1] - 2015-04-28
### Fixed
- Fix building URL parameters in cases list Vue component

## [1.0.0] - 2015-04-12
Codename: Sara Lund

![Release 1.0](artwork/releases/release-1-0.jpg)

### Added
- Add email logging for unexpected errors
- New command line tool for deleting case

### Changed
- Much improved logging overall
- Updated documentation/usage guide
- Removed non-working IGV link

### Fixed
- Show sample display name in GT call
- Various small bug fixes
- Make it easier to hover over popups

## [0.0.2-rc1] - 2015-03-04
### Added
- add protein table for each variant
- add many more external links
- add coverage reports as PDFs

### Changed
- incorporate user feedback updates
- big refactor of load scripts

## [0.0.2-rc2] - 2015-03-04
### Changes
- add gene table with gene description
- reorganize inheritance models box

### Fixed
- avoid overwriting gene list on "research" load
- fix various bugs in external links

## [0.0.2-rc3] - 2015-03-05
### Added
- Activity log feed to variant view
- Adds protein change strings to ODM and Sanger email

### Changed
- Extract activity log component to macro

### Fixes
- Make Ensembl transcript links use archive website<|MERGE_RESOLUTION|>--- conflicted
+++ resolved
@@ -14,12 +14,9 @@
 - Remove rerun emails and redirect users to the analysis order portal instead
 ### Fixed
 - If trying to load a badly formatted .tsv file an error message is displayed.
-<<<<<<< HEAD
-- Now possible to update managed variant from file without deleting it first
-=======
 - Avoid showing case as rerun when first attempt at case upload failed
 - Dynamic autocomplete search not working on phenomodels page
->>>>>>> a1af79e6
+- Now possible to update managed variant from file without deleting it first
 
 ## [4.59]
 ### Added
