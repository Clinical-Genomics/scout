# Change Log
All notable changes to this project will be documented in this file.
This project adheres to [Semantic Versioning](http://semver.org/).

About changelog [here](https://keepachangelog.com/en/1.0.0/)

## [4.99]
### Added
- De novo assembly alignment file load and display (#5284)
- Paraphase bam-let alignment file load and display (#5284)
- Parsing and showing ClinVar somatic oncogenicity anontations, when available (#5304)
- Gene overlapping variants (superset of compounds) for SVs (#5332)
- Gene overlapping variants for MEIs (#5332)
- Gene overlapping variants for cancer (and cancer_sv) (#5332)
- Tests for the Google login functionality (#5335)
- Support for login using Keycloak (#5337)
- Documentation on Keycloak login system integration (#5342)
### Changed
- Allow ACMG criteria strength modification to Very strong/Stand-alone (#5297)
- Mocked the Ensembl liftover service in igv tracks tests (#5319)
- Refactored the login function into smaller functions, handling respectively: user consent, LDAP login, Google login, database login and user validation (#5331)
- Allow loading of mixed analysis type cases where some individuals are fully WTS and do not appear in DNA VCFs (#5327)
- Documentation available in dark mode, and expanded installation instructions (#5343)
### Fixed
- Re-enable display of case and individual specific tracks (pre-computed coverage, UPD, zygosity) (#5300)
- Disable 2-color mode in IGV.js by default, since it obscures variant proportion of reads. Can be manually enabled (#5311)
- Institute settings reset (#5309)
- Updated color scheme for variant assessment badges that were hard to see in light mode, notably Risk Factor (#5318)
- Avoid page timeout by skipping HGVS validations in ClinVar multistep submission for non-MANE transcripts from variants in build 38 (#5302)
- Sashimi view page displaying an error message when Ensembl REST API (LiftOver) is not available (#5322)
<<<<<<< HEAD
- Refactored the LiftOver functionality to avoid using the old Ensembl REST API (#5326)


=======
- Refactored the liftover functionality to avoid using the old Ensembl REST API (#5326)
- Downloading of Ensembl resources by fixing the URL to the schug server, pointing to the production instance instead of the staging one (#5348)
>>>>>>> fec8d1ed

## [4.98]
### Added
- Documentation on how to delete variants for one or more cases
- Document the option to collect green genes from any panel when updating the PanelApp green genes panel
- On the institute's filters page, display also any soft filters applied to institute's variants
### Fixed
- Case page patch for research cases without WTS outliers

## [4.97]
### Added
- Software version and link to the relative release on GitHub on the top left dropdown menu
- Option to sort WTS outliers by p_value, Δψ, ψ value, zscore or l2fc
- Display pLI score and LOEUF on rare diseases and cancer SNV pages
- Preselect MANE SELECT transcripts in the multi-step ClinVar variant add to submission process
- Allow updating case with WTS Fraser and Outrider research files
- Load research WTS outliers using the `scout load variants --outliers-research` command
- Chanjo2 gene coverage completeness indicator and report from variant page, summary card
- Enhanced SNV and SV filtering for cancer and rare disease cases, now supporting size thresholds (≥ or < a specified base pair length)
- Option to exclude ClinVar significance status in SNVs filters form
- Made HRD a config parameter and display it for cancer cases.
- Preset institute-level soft filters for variants (filtering based on "filters" values on variant documents). Settings editable by admins on the institute's settings page. Allows e.g. hiding tumor `in_normal` and `germline_risk` filter status variants.
- Load pedigree and sex check from Somalier, provided by e.g. the Nallo pipeline
- Expand the command line to remove more types of variants. Now supports: `cancer`, `cancer_sv`, `fusion`, `mei`, `outlier`, `snv`, `str`, and `sv`.
- New `prioritise_clinvar` checkbox on rare diseases cases, SNVs page, used by clinical filter or for expanding the search to always return variants that match the selected ClinVar conditions
- ClinVar CLNSIG Exclude option on cancer variantS filters
### Changed
- Do not show overlapping gene panels badge on variants from cases runned without gene panels
- Set case as research case if it contains any type of research variants
- Update igv.js to 3.2.0
- IGV DNA alignment track defaults to group by tag:HP and color by methylation (useful for LRS), and show soft-clips
- Update gnomAD constraint to v4.1
- HG38 genes track in igv.js browser, to correctly display gene names
- Refactored code for prioritizing the order of variant loading
- Modified the web pages body style to adapt content to smaller screens
- Refactored filters to filter variants by ClinVar significance, CLINSIG Confident and ClinVar hits at the same time
- Improved tooltips for ClinVar filter in SNVs filter form
- `showSoftClips` parameter in igv.js is set to false by default for WES and PANEL samples
- Updated dependencies in uv.lock file
### Fixed
- Don't save any "-1", "." or "0" frequency values for SNVs - same as for SVs
- Downloading and parsing of genes from Ensembl (including MT-TP)
- Don't parse SV frequencies for SNVs even if the name matches. Also accept "." as missing value for SV frequencies.
- HPO search on WTS Outliers page
- Stop using dynamic gene panel (HPO generated list) for clinical filter when the last gene is removed from the dynamic gene panel
- Return only variants with ClinVar annotation when `ClinVar hits` checkbox is checked on variants search form
- Legacy variant filter option `clinsig_confident_always_returned` on saved filters is remapped as `prioritised_clivar` and `clinvar_trusted_revstat`
- Variants queries excluding ClinVar tags without `prioritise_clinvar` checkbox checked
- Pedigree QC Somalier loading demo ancestry file and operator priority

## [4.96]
### Added
- Support case status assignment upon loading (by providing case status in the case config file)
- Severity predictions on general case report for SNVs and cancer SNVs
- Variant functional annotation on general case report for SNVs and cancer SNVs
- Version of Scout used when the case was loaded is displayed on case page and general report
### Removed
- Discontinue ClinVar submissions via CSV files and support only submission via API: removed buttons for downloading ClinVar submission objects as CSV files
### Changed
- Display STR variant filter status on corresponding variantS page
- Warning and reference to Biesecker et al when using PP1/BS4 and PP4 together in ACMG classifications
- Warning to not use PP4 criterion together with PS2/PM6 in ACMG classifications with reference to the SVI Recommendation for _de novo_ Criteria (PS2 & PM6)
- Button to directly remove accepted submissions from ClinVar
- Upgraded libs in uv.lock file
### Fixed
- Release docs to include instructions for upgrading dependencies
- Truncated long HGVS descriptions on cancer SNV and SNVs pages
- Avoid recurrent error by removing variant ranking settings in unranked demo case
- Actually re-raise exception after load aborts and has rolled back variant insertion

## [4.95]
### Added
- CCV score / temperature on case reports
- ACMG SNV classification form also accessible from SV variant page
- Simplify updating of the PanelApp Green panel from all source types in the command line interactive session
### Changed
- Clearer link to `Richards 2015` on ACMG classification section on SVs and cancer SVs variants pages
- Parse HGNC Ids directly from PanelApp when updating/downloading PanelApp panels
- Skip variant genotype matching check and just return True when matching causative is found in a case with only one individual/sample
- Reduced number of research MEI variants present in the demo case from 17K to 145 to speed up automatic tests
### Fixed
- ACMG temperature on case general report should respect term modifiers
- Missing inheritance, constraint info for genes with symbols matching other genes previous aliases with some lower case letters
- Loading of all PanelApp panels from command line
- Saving gene inheritance models when loading/updating specific/all PanelApp panels (doesn't apply to the `PanelApp Green Genes panel`)
- Save also complete penetrance status (in addition to incomplete) if available when loading specific/all PanelApp panels (does not apply to the `PanelApp Green Genes panel`)
- Variants and managed variants query by coordinates, which was returning all variants in the chromosome if start position was 0
- Compound loading matches also "chr"-containing compound variant names

## [4.94.1]
### Fixed
- Temporary directory generation for MT reports and pedigree file for case general report

## [4.94]
### Added
- Max-level provenance and Software Bill Of Materials (SBOM) to the Docker images pushed to Docker Hub
- ACMG VUS Bayesian score / temperature on case reports
- Button to filter and download case individuals/samples from institute's caseS page
### Changed
- On variant page, RefSeq transcripts panel, truncate very long protein change descriptions
- Build system changed to uv/hatchling, remove setuptools, version file, add project toml and associated files
- On variantS pages, display chromosome directly on start and end chromosome if different
- On cancer variantS pages, display allele counts and frequency the same way for SNVs and SVs (refactor macro)
- Stricter coordinate check in BND variants queries (affecting search results on SV variants page)
### Fixed
- UCSC hg38 links are updated
- Variants page tooltip errors
- Cancer variantS page had poor visibility of VAF and chromosome coordinate on causatives (green background)

## [4.93.1]
### Fixed
- Updated PyPi build GitHub action to explicitly include setuptools (for Python 3.12 distro)

## [4.93]
### Added
- ClinGen-CGC-VICC oncogenicity classification for cancer SNVs
- A warning to not to post sensitive or personal info when opening an issue
### Changed
- "Show more/less" button to toggle showing 50 (instead of 10) observed cases in LoqusDB observation panel
- Show customer id on share and revoke sharing case collapsible sidebar dialog
- Switch to python v.3.12 in Dockerfiles and automatic tests
### Fixed
- Limit the size of custom images displayed on case and variant pages and add a link to display them in full size in a new tab
- Classified variants not showing on case report when collaborator adds classification
- On variantS page, when a variant has more than one gene, then the gene panel badge reflect the panels each gene is actually in
- Updating genes on a gene panel using a file
- Link out to Horak 2020 from CCV classify page opens in new tab

## [4.92]
### Added
- PanelApp link on gene page and on gene panels description
- Add more filters to the delete variants command (institute ID and text file with list of case IDs)
### Changed
- Use the `clinicalgenomics/python3.11-venv:1.0` image everywhere in the Dockerfiles
### Fixed
- list/List typing issue on PanelApp extension module

## [4.91.2]
### Fixed
- Stranger TRGT parsing of `.` in `FORMAT.MC`
- Parse ClinVar low-penetrance info and display it alongside Pathogenic and likely pathogenic on SNVs pages
- Gene panel indexes to reflect the indexes used in production database
- Panel version check while editing the genes of a panel
- Display unknown filter tags as "danger" marked badges
- Open WTS variantS SNVs and SVs in new tabs
- PanelApp panels update documentation to reflect the latest changes in the command line
- Display panel IDs alongside panel display names on gene panels page
- Just one `Hide removed panels` checkbox for all panels on gene panels page
- Variant filters redecoration from multiple classifications crash on general case report

## [4.91.1]
### Fixed
- Update IGV.js to v3.1.0
- Columns/headings on SV variantS shifted

## [4.91]
### Added
- Variant link to Franklin in database buttons (different depending on rare or cancer track)
- MANE badges on list of variant's Genes/Transcripts/Proteins table, this way also SVs will display MANE annotations
- Export variant type and callers-related info fields when exporting variants from variantS pages
- Cases advanced search on the dashboard page
- Possibility to use only signed off panels when building the PanelApp GREEN panel
### Changed
- On genes panel page and gene panel PDF export, it's more evident which genes were newly introduced into the panel
- WTS outlier position copy button on WTS outliers page
- Update IGV.js to v3.0.9
- Managed variants VCF export more verbose on SVs
- `/api/v1/hpo-terms` returns pymongo OperationFailure errors when provided query string contains problematic characters
- When parsing variants, prioritise caller AF if set in FORMAT over recalculation from AD
- Expand the submissions information section on the ClinVar submissions page to fully display long text entries
- Jarvik et al for PP1 added to ACMG modification guidelines
- Display institute `_id` + display name on dashboard filters
- ClinVar category 8 has changed to "Conflicting classifications of pathogenicity" instead of "interpretations"
- Simplify always loading ClinVar `CLNSIG` P, LP and conflicting annotations slightly
- Increased visibility of variant callers's "Pass" or "Filtered" on the following pages: SNV variants (cancer cases), SV variants (both RD and cancer cases)
- Names on IGV buttons, including an overview level IGV MT button
- Cases query no longer accepts strings for the `name_query` parameter, only ImmutableMultiDict (form data)
- Refactor the loading of PanelApp panels to use the maintained API - Customised PanelApp GREEN panels
- Better layout for Consequence cell on cancer SNVs page
- Merged `Qual` and `Callers` cell on cancer SNVs page
### Fixed
- Empty custom_images dicts in case load config do not crash
- Tracks missing alignment files are skipped on generating IGV views
- ClinVar form to accept MedGen phenotypes
- Cancer SV variantS page spinner on variant export
- STRs variants export (do not allow null estimated variant size and repeat locus ID)
- STRs variants page when one or more variants have SweGen mean frequency but lack Short Tandem Repeat motif count
- ClinVar submission enquiry status for all submissions after the latest
- CLI scout update type hint error when running commands using Python 3.9
- Missing alignment files but present index files could crash the function creating alignment tracks for IGV display
- Fix missing "Repeat locus" info on STRs export

## [4.90.1]
### Fixed
- Parsing Matchmaker Exchange's matches dates

## [4.90]
### Added
- Link to chanjo2 MANE coverage overview on case page and panel page
- More SVI recommendation links on the ACMG page
- IGV buttons for SMN CN page
- Warnings on ACMG classifications for potentially conflicting classification pairs
- ACMG Bayesian foundation point scale after Tavtigian for variant heat profile
### Changed
- Variants query backend allows rank_score filtering
- Added script to tabulate causatives clinical filter rank
- Do not display inheritance models associated to ORPHA terms on variant page
- Moved edit and delete buttons close to gene names on gene panel page and other aesthetical fixes
- SNV VariantS page functional annotation and region annotation columns merged
- VariantS pages (not cancer) gene cells show OMIM inheritance pattern badges also without hover
- STR variantS page to show STR inheritance model without hover (fallback to OMIM for non-Stranger annotation)
- VariantS page local observation badges have counts visible also without hover
- On Matchmaker page, show number of matches together with matching attempt date
- Display all custom inheritance models, both standard and non-standard, as gathered from the gene panel information on the variant page
- Moved PanelApp-related code to distinct modules/extension
### Fixed
- Make BA1 fully stand-alone to Benign prediction
- Modifying Benign terms to "Moderate" has no effect under Richards. Ignored completely before, will retain unmodified significance now
- Extract all fields correctly when exporting a panel to file from gene panel page
- Custom updates to a gene in a panel
- Gene panel PDF export, including gene links
- Cancer SV, Fusion, MEI and Outlier filters are shown on the Institute Filters overview
- CaseS advanced search limit
- Visibility of Matchmaker Exchange matches on dark mode
- When creating a new gene panel from file, all gene fields are saved, including comments and manual inheritance models
- Downloading on gene names from EBI
- Links to gene panels on variant page, summary panel
- Exporting gene variants when one or more variants' genes are missing HGNC symbol

## [4.89.2]
## Fixed
- If OMIM gene panel gene symbols are not mapping to hgnc_id, allow fallback use of a unique gene alias

## [4.89.1]
### Fixed
- General case report crash when encountering STR variants without `source` tags
- Coloring and SV inheritance patterns on general case report

## [4.89]
### Added
- Button on SMN CN page to search variants within SMN1 and SMN2 genes
- Options for selectively updating OMICS variants (fraser, outrider) on a case
- Log users' activity to file by specifying `USERS_ACTIVITY_LOG_PATH` parameter in app config
- `Mean MT coverage`, `Mean chrom 14 coverage` and `Estimated mtDNA copy number` on MT coverage file from chanjo2 if available
- In ClinVar multistep form, preselect ACMG criteria according to the variant's ACMG classification, if available
- Subject id search from caseS page (supporting multiple sample types e.g.) - adding indexes to speed up caseS queries
- Advanced cases search to narrow down results using more than one search parameter
- Coverage report available for any case with samples containing d4 files, even if case has no associated gene panels
- RNA delivery reports
- Two new LRS SV callers (hificnv, severus)
### Changed
- Documentation for OMICS variants and updating a case
- Include both creation and deletion dates in gene panels pages
- Moved code to collect MT copy number stats for the MT report to the chanjo extension
- On the gene panelS page, show expanded gene panel version list in one column only
- IGV.js WTS loci default to zoom to a region around a variant instead of whole gene
- Refactored logging module
- Case general report no longer shows ORPHA inheritance models. OMIM models are shown colored.
- Chromosome alias tab files used in the igv.js browser, which now contain the alias for chromosome "M"
- Renamed "Comment on clinical significance" to "Comment on classification" in ClinVar multistep form
- Enable Gens CN button also for non-wgs cancer track cases
### Fixed
- Broken heading anchors in the documentation (`admin-guide/login-system.md` and `admin-guide/setup-scout.md` files)
- Avoid open login redirect attacks by always redirecting to cases page upon user login
- Stricter check of ID of gene panels to prevent file downloading vulnerability
- Removed link to the retired SPANR service. SPIDEX scores are still parsed and displayed if available from variant annotation.
- Omics variant view test coverage
- String pattern escape warnings
- Code creating Alamut links for variant genes without canonical_transcript set
- Variant delete button in ClinVar submissions page
- Broken search cases by case similarity
- Missing caller tag for TRGT

## [4.88.1]
### Fixed
- Patch update igv.js to 3.0.5

## [4.88]
### Added
- Added CoLoRSdb frequency to Pop Freq column on variantS page
- Hovertip to gene panel names with associated genes in SV variant view, when variant covers more than one gene
- RNA sample ID can be provided in case load config if different from sample_id
### Fixed
- Broken `scout setup database` command
- Update demo VCF header, adding missing keys found on variants
- Broken upload to Codecov step in Tests & Coverage GitHub action
- Tomte DROP column names have been updated (backwards compatibility preserved for main fields)
- WTS outlierS view to display correct individual IDs for cases with multiple individuals
- WTS outlierS not displayed on WTS outlierS view

## [4.87.1]
### Fixed
- Positioning and alignment of genes cell on variantS page

## [4.87]
### Added
- Option to configure RNA build on case load (default '38')
### Changed
- Tooltip on RNA alignments now shows RNA genome build version
- Updated igv.js to v3.0.4
### Fixed
- Style of "SNVs" and "SVs" buttons on WTS Outliers page
- Chromosome alias files for igv.js
- Genes track displayed also when RNA alignments are present without splice junctions track on igv browser
- Genes track displayed again when splice junction tracks are present

## [4.86.1]
### Fixed
- Loading and updating PanelApp panels, including PanelApp green

## [4.86]
### Added
- Display samples' name (tooltip) and affected status directly on caseS page
- Search SVs across all cases, in given genes
- `CLINVAR_API_URL` param can be specified in app settings to override the URL used to send ClinVar submissions to. Intended for testing.
- Support for loading and storing OMICS data
- Parse DROP Fraser and Outrider TSVs
- Display omics variants - wts outliers (Fraser, Outrider)
- Parse GNOMAD `gnomad_af` and `gnomad_popmax_af` keys from variants annotated with `echtvar`
- Make removed panel optionally visible to non-admin or non maintainers
- Parse CoLoRSdb frequencies annotated in the variant INFO field with the `colorsdb_af` key
- Download -omics variants using the `Filter and export button`
- Clickable COSMIC links on IGV tracks
- Possibility to un-audit previously audited filters
- Reverted table style and removed font awesome style from IGV template
- Case status tags displayed on dashboard case overview
### Changed
- Updated igv.js to v3.0.1
- Alphabetically sort IGV track available for custom selection
- Updated wokeignore to avoid unfixable warning
- Update Chart.js to v4.4.3
- Use tornado library version >= 6.4.1
- Fewer variants in the MEI demo file
- Switch to FontAwesome v.6 instead of using icons v.5 + kit with icons v.6
- Show time (hours and minutes) additionally to date on comments and activity panel
### Fixed
- Only add expected caller keys to variant (FOUND_IN or SVDB_ORIGIN)
- Splice junction merged track height offset in IGV.js
- Splice junction initiation crash with empty variant obj
- Splice junction variant routing for cases with WTS but without outlier data
- Variant links to ExAC, now pointing to gnomAD, since the ExAC browser is no longer available
- Style of HPO terms assigned to a case, now one phenotype per line
- RNA sashimi view rendering should work also if the gene track is user disabled
- Respect IGV tracks chosen by user in variant IGV settings

## [4.85]
### Added
- Load also genes which are missing Ensembl gene ID (72 in both builds), including immunoglobulins and fragile sites
### Changed
- Unfreeze werkzeug again
- Show "(Removed)" after removed panels in dropdown
- The REVEL score is collected as the maximum REVEL score from all of the variant's transcripts
- Parse GNOMAD POPMAX values only if they are numerical when loading variants
### Fixed
- Alphabetically sort "select default panels" dropdown menu options on case page
- Show gene panel removed status on case page
- Fixed visibility of the following buttons: remove assignee, remove pinned/causative, remove comment, remove case from group

## [4.84]
### Changed
- Clearer error message when a loqusdb query fails for an instance that initially connected
- Do not load chanjo-report module if not needed and more visible message when it fails loading
- Converted the HgncGene class into a Pydantic class
- Swap menu open and collapse indicator chevrons - down is now displayed-open, right hidden-closed
- Linters and actions now all use python 3.11
### Fixed
- Safer way to update variant genes and compounds that avoids saving temporary decorators into variants' database documents
- Link to HGNC gene report on gene page
- Case file load priority so that e.g. SNV get loaded before SV, or clinical before research, for consistent variant_id collisions

## [4.83]
### Added
- Edit ACMG classifications from variant page (only for classifications with criteria)
- Events for case CLI events (load case, update case, update individual)
- Support for loading and displaying local custom IGV tracks
- MANE IGV track to be used as a local track for igv.js (see scout demo config file)
- Optional separate MT VCFs, for `nf-core/raredisease`
### Changed
- Avoid passing verbs from CaseHandler - functions for case sample and individual in CaseEventHandler
- Hide mtDNA report and coverage report links on case sidebar for cases with WTS data only
- Modified OMIM-AUTO gene panel to include genes in both genome builds
- Moved chanjo code into a dedicated extension
- Optimise the function that collects "match-safe" genes for an institute by avoiding duplicated genes from different panels
- Users must actively select "show matching causatives/managed" on a case page to see matching numbers
- Upgraded python version from 3.8 to 3.11 in Docker images
### Fixed
- Fix several tests that relied on number of events after setup to be 0
- Removed unused load case function
- Artwork logo sync sketch with png and export svg
- Clearer exception handling on chanjo-report setup - fail early and visibly
- mtDNA report crashing when one or more samples from a case is not in the chanjo database
- Case page crashing on missing phenotype terms
- ACMG benign modifiers
- Speed up tests by caching python env correctly in Github action and adding two more test groups
- Agile issue templates were added globally to the CG-org. Adding custom issue templates to avoid exposing customers
- PanelApp panel not saving genes with empty `EnsembleGeneIds` list
- Speed up checking outdated gene panels
- Do not load research variants automatically when loading a case

## [4.82.2]
### Fixed
- Warning icon in case pages for individuals where `confirmed_sex` is false
- Show allele sizes form ExpansionHunter on STR variantS page again

## [4.82.1]
### Fixed
- Revert the installation of flask-ldapconn to use the version available on PyPI to be able to push new scout releases to PyPI

## [4.82]
### Added
- Tooltip for combined score in tables for compounds and overlapping variants
- Checkbox to filter variants by excluding genes listed in selected gene panels, files or provided as list
- STR variant information card with database links, replacing empty frequency panel
- Display paging and number of HPO terms available in the database on Phenotypes page
- On case page, typeahead hints when searching for a disease using substrings containing source ("OMIM:", "ORPHA:")
- Button to monitor the status of submissions on ClinVar Submissions page
- Option to filter cancer variants by number of observations in somatic and germline archived database
- Documentation for integrating chanjo2
- More up-to-date VEP CSQ dbNSFP frequency keys
- Parse PacBio TRGT (Tandem repeat genotyping tool) Short Tandem Repeat VCFs
### Changed
- In the case_report #panel-tables has a fixed width
- Updated IGV.js to 2.15.11
- Fusion variants in case report now contain same info as on fusion variantS page
- Block submission of somatic variants to ClinVar until we harmonise with their changed API
- Additional control on the format of conditions provided in ClinVar form
- Errors while loading managed variants from file are now displayed on the Managed Variants page
- Chanjo2 coverage button visible only when query will contain a list of HGNC gene IDs
- Use Python-Markdown directly instead of the unmaintained Flask-Markdown
- Use Markupsafe instead of long deprecated, now removed Flask Markup
- Prepare to unfreeze Werkzeug, but don't actually activate until chanjo can deal with the change
### Fixed
- Submit requests to Chanjo2 using HTML forms instead of JSON data
- `Research somatic variants` link name on caseS page
- Broken `Install the HTML 2 PDF renderer` step in a GitHub action
- Fix ClinVar form parsing to not include ":" in conditionType.id when condition conditionType.db is Orphanet
- Fix condition dropdown and pre-selection on ClinVar form for cases with associated ORPHA diagnoses
- Improved visibility of ClinVar form in dark mode
- End coordinates for indels in ClinVar form
- Diagnoses API search crashing with empty search string
- Variant's overlapping panels should show overlapping of variant genes against the latest version of the panel
- Case page crashing when case has both variants in a ClinVar submission and pinned not loaded variants
- Installation of git in second build stage of Dockerfile, allowing correct installation of libraries

## [4.81]
### Added
- Tag for somatic SV IGH-DUX4 detection samtools script
### Changed
- Upgraded Bootstrap version in reports from 4.3.1 to 5.1.3
### Fixed
- Buttons layout in HPO genes panel on case page
- Added back old variant rankscore index with different key order to help loading on demo instance
- Cancer case_report panel-table no longer contains inheritance information
- Case report pinned variants card now displays info text if all pinned variants are present in causatives
- Darkmode setting now applies to the comment-box accordion
- Typo in case report causing `cancer_rank_options is undefined` error

## [4.80]
### Added
- Support for .d4 files coverage using chanjo2 (Case page sidebar link) with test
- Link to chanjo2 coverage report and coverage gene overview on gene panel page
- Link to chanjo2 coverage report on Case page, HPO dynamic gene list
- Link to genes coverage overview report on Case page, HPO dynamic gene list
### Changed
- All links in disease table on diagnosis page now open in a new tab
- Dark mode settings applied to multi-selects on institute settings page
- Comments on case and variant pages can be viewed by expanding an accordion
- On case page information on pinned variants and variants submitted to ClinVar are displayed in the same table
- Demo case file paths are now stored as absolute paths
- Optimised indices to address slow queries
- On case page default panels are now found at the top of the table, and it can be sorted by this trait
### Fixed
- On variants page, search for variants in genes present only in build 38 returning no results
- Pin/unpin with API was not able to make event links
- A new field `Explanation for multiple conditions` is available in ClinVar for submitting variants with more than one associated condition
- Fusion genes with partners lacking gene HGNC id will still be fully loaded
- Fusion variantS export now contains fusion variant specific columns
- When Loqusdb observations count is one the table includes information on if observation was for the current or another case

## [4.79.1]
### Fixed
- Exporting variants without rank score causing page to crash
- Display custom annotations also on cancer variant page

## [4.79]
### Added
- Added tags for Sniffles and CNVpytor, two LRS SV callers
- Button on case page for displaying STR variants occurring in the dynamic HPO panel
- Display functional annotation relative to variant gene's MANE transcripts on variant summary, when available
- Links to ACMG structural variant pathogenicity classification guidelines
- Phenomodels checkboxes can now include orpha terms
- Add incidental finding to case tags
- Get an alert on caseS page when somebody validates variants you ordered Sanger sequencing for
### Changed
- In the diagnoses page genes associated with a disease are displayed using hgnc symbol instead of hgnc id
- Refactor view route to allow navigation directly to unique variant document id, improve permissions check
- Do not show MANE and MANE Plus Clinical transcripts annotated from VEP (saved in variants) but collect this info from the transcripts database collection
- Refactor view route to allow navigation directly to unique case id (in particular for gens)
- `Institutes to share cases with` on institute's settings page now displays institutes names and IDs
- View route with document id selects view template based on variant category
### Fixed
- Refactored code in cases blueprints and variant_events adapter (set diseases for partial causative variants) to use "disease" instead of "omim" to encompass also ORPHA terms
- Refactored code in `scout/parse/omim.py` and `scout/parse/disease_terms.py` to use "disease" instead of "phenotype" to differentiate from HPO terms
- Be more careful about checking access to variant on API access
- Show also ACMG VUS on general report (could be missing if not e.g. pinned)

## [4.78]
### Added
- Case status labels can be added, giving more finegrained details on a solved status (provisional, diagnostic, carrier, UPD, SMN, ...)
- New SO terms: `sequence_variant` and `coding_transcript_variant`
- More MEI specific annotation is shown on the variant page
- Parse and save MANE transcripts info when updating genes in build 38
- ClinVar submission can now be downloaded as a json file
- `Mane Select` and `Mane Plus Clinical` badges on Gene page, when available
- ClinVar submission can now be downloaded as a json file
- API endpoint to pin variant
- Display common/uncommon/rare on summary of mei variant page
### Changed
- In the ClinVar form, database and id of assertion criteria citation are now separate inputs
- Customise institute settings to be able to display all cases with a certain status on cases page (admin users)
- Renamed `Clinical Significance` to `Germline Classification` on multistep ClinVar form
- Changed the "x" in cases.utils.remove_form button text to red for better visibility in dark mode
- Update GitHub actions
- Default loglevel up to INFO, making logs with default start easier to read
- Add XTR region to PAR region definition
- Diagnoses can be searched on diagnoses page without waiting for load first
### Fixed
- Removed log info showing hgnc IDs used in variantS search
- Maintain Matchmaker Exchange and Beacon submission status when a case is re-uploaded
- Inheritance mode from ORPHA should not be confounded with the OMIM inheritance model
- Decipher link URL changes
- Refactored code in cases blueprints to use "disease" instead of "omim" to encompass also ORPHA terms

## [4.77]
### Added
- Orpha disease terms now include information on inheritance
- Case loading via .yaml config file accepts subject_id and phenotype_groups (if previously defined as constant default or added per institute)
- Possibility to submit variants associated with Orphanet conditions to ClinVar
- Option update path to .d4 files path for individuals of an existing case using the command line
- More constraint information is displayed per gene in addition to pLi: missense and LoF OE, CI (inluding LOEUF) and Z-score.
### Changed
- Introduce validation in the ClinVar multistep form to make sure users provide at least one variant-associated condition
- CLI scout update individual accepts subject_id
- Update ClinVar inheritance models to reflect changes in ClinVar submission API
- Handle variant-associated condition ID format in background when creating ClinVar submissions
- Replace the code that downloads Ensembl genes, transcripts and exons with the Schug web app
- Add more info to error log when transcript variant frequency parsing fails.
- GnomAD v4 constraint information replaces ExAC constraints (pLi).
### Fixed
- Text input of associated condition in ClinVar form now aligns to the left
- Alignment of contents in the case report has been updated
- Missing number of phenotypes and genes from case diagnoses
- Associate OMIM and/or ORPHA diagnoses with partial causatives
- Visualization of partial causatives' diagnoses on case page: style and links
- Revert style of pinned variants window on the case page
- Rename `Clinical significanc` to `Germline classification` in ClinVar submissions exported files
- Rename `Clinical significance citations` to `Classification citations` in ClinVar submissions exported files
- Rename `Comment on clinical significance` to `Comment on classification` in ClinVar submissions exported files
- Show matching partial causatives on variant page
- Matching causatives shown on case page consisting only of variant matching the default panels of the case - bug introduced since scout v4.72 (Oct 18, 2023)
- Missing somatic variant read depth leading to report division by zero

## [4.76]
### Added
- Orphacodes are visible in phenotype tables
- Pydantic validation of image paths provided in case load config file
- Info on the user which created a ClinVar submission, when available
- Associate .d4 files to case individuals when loading a case via config file
### Changed
- In diagnoses page the load of diseases are initiated by clicking a button
- Revel score, Revel rank score and SpliceAI values are also displayed in Causatives and Validated variants tables
- Remove unused functions and tests
- Analysis type and direct link from cases list for OGM cases
- Removed unused `case_obj` parameter from server/blueprints/variant/controllers/observations function
- Possibility to reset ClinVar submission ID
- Allow ClinVar submissions with custom API key for users registered as ClinVar submitters or when institute doesn't have a preset list of ClinVar submitters
- Ordered event verbs alphabetically and created ClinVar-related user events
- Removed the unused "no-variants" option from the load case command line
### Fixed
- All disease_terms have gene HGNC ids as integers when added to the scout database
- Disease_term identifiers are now prefixed with the name of the coding system
- Command line crashing with error when updating a user that doesn't exist
- Thaw coloredlogs - 15.0.1 restores errorhandler issue
- Thaw crypography - current base image and library version allow Docker builds
- Missing delete icons on phenomodels page
- Missing cryptography lib error while running Scout container on an ARM processor
- Round CADD values with many decimals on causatives and validated variants pages
- Dark-mode visibility of some fields on causatives and validated variants pages
- Clinvar submitters would be cleared when unprivileged users saved institute settings page
- Added a default empty string in cases search form to avoid None default value
- Page crashing when user tries to remove the same variant from a ClinVar submission in different browser tabs
- Update more GnomAD links to GnomAD v4 (v38 SNVs, MT vars, STRs)
- Empty cells for RNA fusion variants in Causatives and Verified variants page
- Submenu icons missing from collapsible actionbar
- The collapsible actionbar had some non-collapsing overly long entries
- Cancer observations for SVs not appearing in the variant details view
- Archived local observations not visible on cancer variantS page
- Empty Population Frequency column in the Cancer SV Variants view
- Capital letters in ClinVar events description shown on case page

## [4.75]
### Added
- Hovertip to gene panel names with associated genes in variant view, when variant covers more than one gene
- Tests for panel to genes
- Download of Orphadata en_product6 and en_product4 from CLI
- Parse and save `database_found` key/values for RNA fusion variants
- Added fusion_score, ffpm, split_reads, junction_reads and fusion_caller to the list of filters on RNA fusion variants page
- Renamed the function `get_mei_info` to `set_mei_info` to be consistent with the other functions
- Fixed removing None key/values from parsed variants
- Orphacodes are included in the database disease_terms
### Changed
- Allow use of projections when retrieving gene panels
- Do not save custom images as binary data into case and variant database documents
- Retrieve and display case and variant custom images using image's saved path
- Cases are activated by viewing FSHD and SMA reports
- Split multi-gene SNV variants into single genes when submitting to Matchmaker Exchange
- Alamut links also on the gene level, using transcript and HGVS: better for indels. Keep variant link for missing HGVS
- Thaw WTForms - explicitly coerce form decimal field entries when filters fetched from db
### Fixed
- Removed some extra characters from top of general report left over from FontAwsome fix
- Do not save fusion variants-specific key/values in other types of variants
- Alamut link for MT variants in build 38
- Convert RNA fusions variants `tool_hits` and `fusion_score` keys from string to numbers
- Fix genotype reference and alternative sequencing depths defaulting to -1 when values are 0
- DecimalFields were limited to two decimal places for several forms - lifting restrictions on AF, CADD etc.

## [4.74.1]
### Changed
- Parse and save into database also OMIM terms not associated to genes
### Fixed
- BioNano API FSHD report requests are GET in Access 1.8, were POST in 1.7
- Update more FontAwesome icons to avoid Pro icons
- Test if files still exist before attempting to load research variants
- Parsing of genotypes error, resulting in -1 values when alt or ref read depths are 0

## [4.74]
### Added
- SNVs and Indels, MEI and str variants genes have links to Decipher
- An `owner + case display name` index for cases database collection
- Test and fixtures for RNA fusion case page
- Load and display fusion variants from VCF files as the other variant types
- Option to update case document with path to mei variants (clinical and research)
### Changed
- Details on variant type and category for audit filters on case general report
- Enable Gens CN profile button also in somatic case view
- Fix case of analysis type check for Gens analysis button - only show for WGS
### Fixed
- loqusdb table no longer has empty row below each loqusid
- MatchMaker submission details page crashing because of change in date format returned by PatientMatcher
- Variant external links buttons style does not change color when visited
- Hide compounds with compounds follow filter for region or function would fail for variants in multiple genes
- Updated FontAwesome version to fix missing icons

## [4.73]
### Added
- Shortcut button for HPO panel MEI variants from case page
- Export managed variants from CLI
### Changed
- STRs visualization on case panel to emphasize abnormal repeat count and associated condition
- Removed cytoband column from STRs variant view on case report
- More long integers formatted with thin spaces, and copy to clipboard buttons added
### Fixed
- OMIM table is scrollable if higher than 700px on SV page
- Pinned variants validation badge is now red for false positives.
- Case display name defaulting to case ID when `family_name` or `display_name` are missing from case upload config file
- Expanded menu visible at screen sizes below 1000px now has background color
- The image in ClinVar howto-modal is now responsive
- Clicking on a case in case groups when case was already removed from group in another browser tab
- Page crashing when saving filters for mei variants
- Link visited color of images

## [4.72.4]
### Changed
- Automatic test mongod version increased to v7
### Fixed
- GnomAD now defaults to hg38 - change build 37 links accordingly

## [4.72.3]
### Fixed
- Somatic general case report small variant table can crash with unclassified variants

## [4.72.2]
### Changed
- A gunicorn maxrequests parameter for Docker server image - default to 1200
- STR export limit increased to 500, as for other variants
- Prevent long number wrapping and use thin spaces for separation, as per standards from SI, NIST, IUPAC, BIPM.
- Speed up case retrieval and lower memory use by projecting case queries
- Make relatedness check fails stand out a little more to new users
- Speed up case retrieval and lower memory use by projecting case queries
- Speed up variant pages by projecting only the necessary keys in disease collection query
### Fixed
- Huge memory use caused by cases and variants pages pulling complete disease documents from DB
- Do not include genes fetched from HPO terms when loading diseases
- Consider the renamed fields `Approved Symbol` -> `Approved Gene Symbol` and `Gene Symbols` -> `Gene/Locus And Other Related Symbols` when parsing OMIM terms from genemap2.txt file

## [4.72.1]
### Fixed
- Jinja filter that renders long integers
- Case cache when looking for causatives in other cases causing the server to hang

## [4.72]
### Added
- A GitHub action that checks for broken internal links in docs pages
- Link validation settings in mkdocs.yml file
- Load and display full RNA alignments on alignment viewer
- Genome build check when loading a case
- Extend event index to previous causative variants and always load them
### Fixed
- Documentation nav links for a few documents
- Slightly extended the BioNano Genomics Access integration docs
- Loading of SVs when VCF is missing the INFO.END field but has INFO.SVLEN field
- Escape protein sequence name (if available) in case general report to render special characters correctly
- CaseS HPO term searches for multiple terms works independent of order
- CaseS search regexp should not allow backslash
- CaseS cohort tags can contain whitespace and still match
- Remove diagnoses from cases even if OMIM term is not found in the database
- Parsing of disease-associated genes
- Removed an annoying warning while updating database's disease terms
- Displaying custom case images loaded with scout version <= 4.71
- Use pydantic version >=2 in requirements.txt file
### Changed
- Column width adjustment on caseS page
- Use Python 3.11 in tests
- Update some github actions
- Upgraded Pydantic to version 2
- Case validation fails on loading when associated files (alignments, VCFs and reports) are not present on disk
- Case validation fails on loading when custom images have format different then ["gif", "svg", "png", "jpg", "jpeg"]
- Custom images keys `case` and `str` in case config yaml file are renamed to `case_images` and `str_variants_images`
- Simplify and speed up case general report code
- Speed up case retrieval in case_matching_causatives
- Upgrade pymongo to version 4
- When updating disease terms, check that all terms are consistent with a DiseaseTerm model before dropping the old collection
- Better separation between modules loading HPO terms and diseases
- Deleted unused scout.build.phenotype module
- Stricter validation of mandatory genome build key when loading a case. Allowed values are ['37','38',37,38]
- Improved readability of variants length and coordinates on variantS pages

## [4.71]
### Added
- Added Balsamic keys for SweGen and loqusdb local archive frequecies, SNV and SV
- New filter option for Cancer variantS: local archive RD loqusdb
- Show annotated observations on SV variantS view, also for cancer somatic SVs
- Revel filter for variantS
- Show case default panel on caseS page
- CADD filter for Cancer Somatic SNV variantS - show score
- SpliceAI-lookup link (BROAD, shows SpliceAI and Pangolin) from variant page
- BioNano Access server API - check projects, samples and fetch FSHD reports
### Fixed
- Name of reference genome build for RNA for compatibility with IGV locus search change
- Howto to run the Docker image on Mac computers in `admin-guide/containers/container-deploy.md`
- Link to Weasyprint installation howto in README file
- Avoid filling up disk by creating a reduced VCF file for every variant that is visualized
- Remove legacy incorrectly formatted CODEOWNERS file
- Restrain variant_type requests to variantS views to "clinical" or "research"
- Visualization of cancer variants where cancer case has no affected individual
- ProteinPaint gene link (small StJude API change)
- Causative MEI variant link on causatives page
- Bionano access api settings commented out by default in Scout demo config file.
- Do not show FSHD button on freshly loaded cases without bionano_access individuals
- Truncate long variants' HGVS on causative/Clinically significant and pinned variants case panels
### Changed
- Remove function call that tracks users' browser version
- Include three more splice variant SO terms in clinical filter severe SO terms
- Drop old HPO term collection only after parsing and validation of new terms completes
- Move score to own column on Cancer Somatic SNV variantS page
- Refactored a few complex case operations, breaking out sub functionalities

## [4.70]
### Added
- Download a list of Gene Variants (max 500) resulting from SNVs and Indels search
- Variant PubMed link to search for gene symbol and any aliases
### Changed
- Clearer gnomAD values in Variants page
### Fixed
- CaseS page uniform column widths
- Include ClinVar variants into a scrollable div element on Case page
- `canonical_transcript` variable not initialized in get_hgvs function (server.blueprints.institutes.controllers.py)
- Catch and display any error while importing Phenopacket info
- Modified Docker files to use python:3.8-slim-bullseye to prevent gunicorn workers booting error

## [4.69]
### Added
- ClinVar submission howto available also on Case page
- Somatic score and filtering for somatic SV callers, if available
- Show caller as a tooltip on variantS list
### Fixed
- Crash when attempting to export phenotype from a case that had never had phenotypes
- Aesthetic fix to Causative and Pinned Variants on Case page
- Structural inconsistency for ClinVar Blueprint templates
- Updated igv.js to 2.15.8 to fix track default color bug
- Fixed release versions for actions.
- Freeze tornado below 6.3.0 for compatibility with livereload 2.6.3
- Force update variants count on case re-upload
- IGV locus search not working - add genome reference id
- Pin links to MEI variants should end up on MEI not SV variant view
- Load also matching MEI variants on forced region load
- Allow excluding MEI from case variant deletion
- Fixed the name of the assigned user when the internal user ID is different from the user email address
- Gene variantS should display gene function, region and full hgvs
### Changed
- FontAwesome integrity check fail (updated resource)
- Removed ClinVar API validation buttons in favour of direct API submission
- Improved layout of Institute settings page
- ClinVar API key and allowed submitters are set in the Institute settings page


## [4.68]
### Added
- Rare Disease Mobile Element Insertion variants view
### Changed
- Updated igv.js to 2.15.6
### Fixed
- Docker stage build pycairo.
- Restore SNV and SV rank models versions on Causatives and Verified pages
- Saving `REVEL_RANKSCORE` value in a field named `revel` in variants database documents

## [4.67]
### Added
- Prepare to filter local SV frequency
### Changed
- Speed up instituteS page loading by refactoring cases/institutes query
- Clinical Filter for SVs includes `splice_polypyrimidine_tract_variant` as a severe consequence
- Clinical Filter for SVs includes local variant frequency freeze ("old") for filtering, starting at 30 counts
- Speed up caseS page loading by adding status to index and refactoring totals count
- HPO file parsing is updated to reflect that HPO have changed a few downloadable file formats with their 230405 release.
### Fixed
- Page crashing when a user tries to edit a comment that was removed
- Warning instead of crashed page when attempting to retrieve a non-existent Phenopacket
- Fixed StJude ProteinPaint gene link (URL change)
- Freeze of werkzeug library to version<2.3 to avoid problems resulting from the consequential upgrade of the Flask lib
- Huge list of genes in case report for megabases-long structural variants.
- Fix displaying institutes without associated cases on institutes page
- Fix default panel selection on SVs in cancer case report

## [4.66]
### Changed
- Moved Phenomodels code under a dedicated blueprint
- Updated the instructions to load custom case report under admin guide
- Keep variants filter window collapsed except when user expands it to filter
### Added
- A summary table of pinned variants on the cancer case general report
- New openable matching causatives and managed variants lists for default gene panels only for convenience
### Fixed
- Gens structural variant page link individual id typo

## [4.65.2]
### Fixed
- Generating general case report with str variants containing comments

## [4.65.1]
### Fixed
- Visibility of `Gene(s)` badges on SV VariantS page
- Hide dismiss bar on SV page not working well
- Delivery report PDF download
- Saving Pipeline version file when loading a case
- Backport compatible import of importlib metadata for old python versions (<3.8)

## [4.65]
### Added
- Option to mark a ClinVar submission as submitted
- Docs on how to create/update the PanelApp green genes as a system admin
- `individual_id`-parameter to both Gens links
- Download a gene panel in TXT format from gene panel page
- Panel gene comments on variant page: genes in panels can have comments that describe the gene in a panel context
### Changed
- Always show each case category on caseS page, even if 0 cases in total or after current query
- Improved sorting of ClinVar submissions
- Pre-populate SV type select in ClinVar submission form, when possible
- Show comment badges in related comments tables on general report
- Updated version of several GitHub actions
- Migrate from deprecated `pkg_resources` lib to `importlib_resources`
- Dismiss bar on variantS pages is thinner.
- Dismiss bar on variantS pages can be toggled open or closed for the duration of a login session.
### Fixed
- Fixed Sanger order / Cancel order modal close buttons
- Visibility of SV type in ClinVar submission form
- Fixed a couple of creations where now was called twice, so updated_at and created_at could differ
- Deprecated Ubuntu version 18.04 in one GitHub action
- Panels that have been removed (hidden) should not be visible in views where overlapping gene panels for genes are shown
- Gene panel test pointing to the right function

## [4.64]
### Added
- Create/Update a gene panel containing all PanelApp green genes (`scout update panelapp-green -i <cust_id>`)
- Links for ACMG pathogenicity impact modification on the ACMG classification page
### Changed
- Open local observation matching cases in new windows
### Fixed
- Matching manual ranked variants are now shown also on the somatic variant page
- VarSome links to hg19/GRCh37
- Managed variants filter settings lost when navigating to additional pages
- Collect the right variant category after submitting filter form from research variantS page
- Beacon links are templated and support variants in genome build 38

## [4.63]
### Added
- Display data sharing info for ClinVar, Matchmaker Exchange and Beacon in a dedicated column on Cases page
- Test for `commands.download.omim.print_omim`
- Display dismissed variants comments on general case report
- Modify ACMG pathogenicity impact (most commonly PVS1, PS3) based on strength of evidence with lab director's professional judgement
- REViewer button on STR variant page
- Alamut institution parameter in institute settings for Alamut Visual Plus software
- Added Manual Ranks Risk Factor, Likely Risk Factor and Uncertain Risk Factor
- Display matching manual ranks from previous cases the user has access to on VariantS and Variant pages
- Link to gnomAD gene SVs v2.1 for SV variants with gnomAD frequency
- Support for nf-core/rnafusion reports
### Changed
- Display chrY for sex unknown
- Deprecate legacy scout_load() method API call.
- Message shown when variant tag is updated for a variant
- When all ACMG classifications are deleted from a variant, the current variant classification status is also reset.
- Refactored the functions that collect causative variants
- Removed `scripts/generate_test_data.py`
### Fixed
- Default IGV tracks (genes, ClinVar, ClinVar CNVs) showing even if user unselects them all
- Freeze Flask-Babel below v3.0 due to issue with a locale decorator
- Thaw Flask-Babel and fix according to v3 standard. Thank you @TkTech!
- Show matching causatives on somatic structural variant page
- Visibility of gene names and functional annotations on Causatives/Verified pages
- Panel version can be manually set to floating point numbers, when modified
- Causatives page showing also non-causative variants matching causatives in other cases
- ClinVar form submission for variants with no selected transcript and HGVS
- Validating and submitting ClinVar objects not containing both Variant and Casedata info

## [4.62.1]
### Fixed
- Case page crashing when adding a case to a group without providing a valid case name

## [4.62]
### Added
- Validate ClinVar submission objects using the ClinVar API
- Wrote tests for case and variant API endpoints
- Create ClinVar submissions from Scout using the ClinVar API
- Export Phenopacket for affected individual
- Import Phenopacket from JSON file or Phenopacket API backend server
- Use the new case name option for GENS requests
- Pre-validate refseq:HGVS items using VariantValidator in ClinVar submission form
### Fixed
- Fallback for empty alignment index for REViewer service
- Source link out for MIP 11.1 reference STR annotation
- Avoid duplicate causatives and pinned variants
- ClinVar clinical significance displays only the ACMG terms when user selects ACMG 2015 as assertion criteria
- Spacing between icon and text on Beacon and MatchMaker links on case page sidebar
- Truncate IDs and HGVS representations in ClinVar pages if longer than 25 characters
- Update ClinVar submission ID form
- Handle connection timeout when sending requests requests to external web services
- Validate any ClinVar submission regardless of its status
- Empty Phenopackets import crashes
- Stop Spinner on Phenopacket JSON download
### Changed
- Updated ClinVar submission instructions

## [4.61.1]
### Fixed
- Added `UMLS` as an option of `Condition ID type` in ClinVar Variant downloaded files
- Missing value for `Condition ID type` in ClinVar Variant downloaded files
- Possibility to open, close or delete a ClinVar submission even if it doesn't have an associated name
- Save SV type, ref and alt n. copies to exported ClinVar files
- Inner and outer start and stop SV coordinates not exported in ClinVar files
- ClinVar submissions page crashing when SV files don't contain breakpoint exact coordinates
- Align OMIM diagnoses with delete diagnosis button on case page
- In ClinVar form, reset condition list and customize help when condition ID changes

## [4.61]
### Added
- Filter case list by cases with variants in ClinVar submission
- Filter case list by cases containing RNA-seq data - gene_fusion_reports and sample-level tracks (splice junctions and RNA coverage)
- Additional case category `Ignored`, to be used for cases that don't fall in the existing 'inactive', 'archived', 'solved', 'prioritized' categories
- Display number of cases shown / total number of cases available for each category on Cases page
- Moved buttons to modify case status from sidebar to main case page
- Link to Mutalyzer Normalizer tool on variant's transcripts overview to retrieve official HVGS descriptions
- Option to manually load RNA MULTIQC report using the command `scout load report -t multiqc_rna`
- Load RNA MULTIQC automatically for a case if config file contains the `multiqc_rna` key/value
- Instructions in admin-guide on how to load case reports via the command line
- Possibility to filter RD variants by a specific genotype call
- Distinct colors for different inheritance models on RD Variant page
- Gene panels PDF export with case variants hits by variant type
- A couple of additional README badges for GitHub stats
- Upload and display of pipeline reference info and executable version yaml files as custom reports
- Testing CLI on hasta in PR template
### Changed
- Instructions on how to call dibs on scout-stage server in pull request template
- Deprecated CLI commands `scout load <delivery_report, gene_fusion_report, coverage_qc_report, cnv_report>` to replace them with command `scout load report -t <report type>`
- Refactored code to display and download custom case reports
- Do not export `Assertion method` and `Assertion method citation` to ClinVar submission files according to changes to ClinVar's submission spreadsheet templates.
- Simplified code to create and download ClinVar CSV files
- Colorize inheritance models badges by category on VariantS page
- `Safe variants matching` badge more visible on case page
### Fixed
- Non-admin users saving institute settings would clear loqusdb instance selection
- Layout of variant position, cytoband and type in SV variant summary
- Broken `Build Status - GitHub badge` on GitHub README page
- Visibility of text on grey badges in gene panels PDF exports
- Labels for dashboard search controls
- Dark mode visibility for ClinVar submission
- Whitespaces on outdated panel in extent report

## [4.60]
### Added
- Mitochondrial deletion signatures (mitosign) can be uploaded and shown with mtDNA report
- A `Type of analysis` column on Causatives and Validated variants pages
- List of "safe" gene panels available for matching causatives and managed variants in institute settings, to avoid secondary findings
- `svdb_origin` as a synonym for `FOUND_IN` to complement `set` for variants found by all callers
### Changed
- Hide removed gene panels by default in panels page
- Removed option for filtering cancer SVs by Tumor and Normal alt AF
- Hide links to coverage report from case dynamic HPO panel if cancer analysis
- Remove rerun emails and redirect users to the analysis order portal instead
- Updated clinical SVs igv.js track (dbVar) and added example of external track from `https://trackhubregistry.org/`
- Rewrote the ClinVar export module to simplify and add one variant at the time
- ClinVar submissions with phenotype conditions from: [OMIM, MedGen, Orphanet, MeSH, HP, MONDO]
### Fixed
- If trying to load a badly formatted .tsv file an error message is displayed.
- Avoid showing case as rerun when first attempt at case upload failed
- Dynamic autocomplete search not working on phenomodels page
- Callers added to variant when loading case
- Now possible to update managed variant from file without deleting it first
- Missing preselected chromosome when editing a managed variant
- Preselected variant type and subtype when editing a managed variant
- Typo in dbVar ClinVar track, hg19


## [4.59]
### Added
- Button to go directly to HPO SV filter variantS page from case
- `Scout-REViewer-Service` integration - show `REViewer` picture if available
- Link to HPO panel coverage overview on Case page
- Specify a confidence threshold (green|amber|red) when loading PanelApp panels
- Functional annotations in variants lists exports (all variants)
- Cancer/Normal VAFs and COSMIC ids in in variants lists exports (cancer variants)
### Changed
- Better visualization of regional annotation for long lists of genes in large SVs in Variants tables
- Order of cells in variants tables
- More evident links to gene coverage from Variant page
- Gene panels sorted by display name in the entire Case page
- Round CADD and GnomAD values in variants export files
### Fixed
- HPO filter button on SV variantS page
- Spacing between region|function cells in SVs lists
- Labels on gene panel Chanjo report
- Fixed ambiguous duplicated response headers when requesting a BAM file from /static
- Visited color link on gene coverage button (Variant page)

## [4.58.1]
### Fixed
- Case search with search strings that contain characters that can be escaped

## [4.58]
### Added
- Documentation on how to create/update PanelApp panels
- Add filter by local observations (archive) to structural variants filters
- Add more splicing consequences to SO term definitions
- Search for a specific gene in all gene panels
- Institute settings option to force show all variants on VariantS page for all cases of an institute
- Filter cases by validation pending status
- Link to The Clinical Knowledgebase (CKB) (https://ckb.jax.org/) in cancer variant's page
### Fixed
- Added a not-authorized `auto-login` fixture according to changes in Flask-Login 0.6.2
- Renamed `cache_timeout` param name of flask.send_file function to `max_age` (Flask 2.2 compliant)
- Replaced deprecated `app.config["JSON_SORT_KEYS"]` with app.json.sort_keys in app settings
- Bug in gene variants page (All SNVs and INDELs) when variant gene doesn't have a hgnc id that is found in the database
- Broken export of causatives table
- Query for genes in build 38 on `Search SNVs and INDELs` page
- Prevent typing special characters `^<>?!=\/` in case search form
- Search matching causatives also among research variants in other cases
- Links to variants in Verified variants page
- Broken filter institute cases by pinned gene
- Better visualization of long lists of genes in large SVs on Causative and Verified Variants page
- Reintroduced missing button to export Causative variants
- Better linking and display of matching causatives and managed variants
- Reduced code complexity in `scout/parse/variant/variant.py`
- Reduced complexity of code in `scout/build/variant/variant.py`

### Changed
- State that loqusdb observation is in current case if observations count is one and no cases are shown
- Better pagination and number of variants returned by queries in `Search SNVs and INDELs` page
- Refactored and simplified code used for collecting gene variants for `Search SNVs and INDELs` page
- Fix sidebar panel icons in Case view
- Fix panel spacing in Case view
- Removed unused database `sanger_ordered` and `case_id,category,rank_score` indexes (variant collection)
- Verified variants displayed in a dedicated page reachable from institute sidebar
- Unified stats in dashboard page
- Improved gene info for large SVs and cancer SVs
- Remove the unused `variant.str_variant` endpoint from variant views
- Easier editing of HPO gene panel on case page
- Assign phenotype panel less cramped on Case page
- Causatives and Verified variants pages to use the same template macro
- Allow hyphens in panel names
- Reduce resolution of example images
- Remove some animations in web gui which where rendered slow


## [4.57.4]
### Fixed
- Parsing of variant.FORMAT "DR" key in parse variant file

## [4.57.3]
### Fixed
- Export of STR verified variants
- Do not download as verified variants first verified and then reset to not validated
- Avoid duplicated lines in downloaded verified variants reflecting changes in variant validation status

## [4.57.2]
### Fixed
- Export of verified variants when variant gene has no transcripts
- HTTP 500 when visiting a the details page for a cancer variant that had been ranked with genmod

## [4.57.1]
### Fixed
- Updating/replacing a gene panel from file with a corrupted or malformed file

## [4.57]
### Added
- Display last 50 or 500 events for a user in a timeline
- Show dismiss count from other cases on matching variantS
- Save Beacon-related events in events collection
- Institute settings allow saving multiple loqusdb instances for one institute
- Display stats from multiple instances of loqusdb on variant page
- Display date and frequency of obs derived from count of local archive observations from MIP11 (requires fix in MIP)
### Changed
- Prior ACMG classifications view is no longer limited by pathogenicity
### Fixed
- Visibility of Sanger ordered badge on case page, light mode
- Some of the DataTables tables (Phenotypes and Diagnoses pages) got a bit dark in dark mode
- Remove all redundancies when displaying timeline events (some events are saved both as case-related and variant-related)
- Missing link in saved MatchMaker-related events
- Genes with mixed case gene symbols missing in PanelApp panels
- Alignment of elements on the Beacon submission modal window
- Locus info links from STR variantS page open in new browser tabs

## [4.56]
### Added
- Test for PanelApp panels loading
- `panel-umi` tag option when loading cancer analyses
### Changed
- Black text to make comments more visible in dark mode
- Loading PanelApp panels replaces pre-existing panels with same version
- Removed sidebar from Causatives page - navigation is available on the top bar for now
- Create ClinVar submissions from pinned variants list in case page
- Select which pinned variants will be included in ClinVar submission documents
### Fixed
- Remove a:visited css style from all buttons
- Update of HPO terms via command line
- Background color of `MIXED` and `PANEL-UMI` sequencing types on cases page
- Fixed regex error when searching for cases with query ending with `\ `
- Gene symbols on Causatives page lighter in dark mode
- SpliceAI tooltip of multigene variants

## [4.55]
### Changed
- Represent different tumor samples as vials in cases page
- Option to force-update the OMIM panel
### Fixed
- Low tumor purity badge alignment in cancer samples table on cancer case view
- VariantS comment popovers reactivate on hover
- Updating database genes in build 37
- ACMG classification summary hidden by sticky navbar
- Logo backgrounds fixed to white on welcome page
- Visited links turn purple again
- Style of link buttons and dropdown menus
- Update KUH and GMS logos
- Link color for Managed variants

## [4.54]
### Added
- Dark mode, using browser/OS media preference
- Allow marking case as solved without defining causative variants
- Admin users can create missing beacon datasets from the institute's settings page
- GenCC links on gene and variant pages
- Deprecation warnings when launching the app using a .yaml config file or loading cases using .ped files
### Changed
- Improved HTML syntax in case report template
- Modified message displayed when variant rank stats could not be calculated
- Expanded instructions on how to test on CG development server (cg-vm1)
- Added more somatic variant callers (Balsamic v9 SNV, develop SV)
### Fixed
- Remove load demo case command from docker-compose.yml
- Text elements being split across pages in PDF reports
- Made login password field of type `password` in LDAP login form
- Gene panels HTML select in institute's settings page
- Bootstrap upgraded to version 5
- Fix some Sourcery and SonarCloud suggestions
- Escape special characters in case search on institute and dashboard pages
- Broken case PDF reports when no Madeline pedigree image can be created
- Removed text-white links style that were invisible in new pages style
- Variants pagination after pressing "Filter variants" or "Clinical filter"
- Layout of buttons Matchmaker submission panel (case page)
- Removing cases from Matchmaker (simplified code and fixed functionality)
- Reintroduce check for missing alignment files purged from server

## [4.53]
### Added
### Changed
- Point Alamut API key docs link to new API version
- Parse dbSNP id from ID only if it says "rs", else use VEP CSQ fields
- Removed MarkupSafe from the dependencies
### Fixed
- Reintroduced loading of SVs for demo case 643595
- Successful parse of FOUND_IN should avoid GATK caller default
- All vulnerabilities flagged by SonarCloud

## [4.52]
### Added
- Demo cancer case gets loaded together with demo RD case in demo instance
- Parse REVEL_score alongside REVEL_rankscore from csq field and display it on SNV variant page
- Rank score results now show the ranking range
- cDNA and protein changes displayed on institute causatives pages
- Optional SESSION_TIMEOUT_MINUTES configuration in app config files
- Script to convert old OMIM case format (list of integers) to new format (list of dictionaries)
- Additional check for user logged in status before serving alignment files
- Download .cgh files from cancer samples table on cancer case page
- Number of documents and date of last update on genes page
### Changed
- Verify user before redirecting to IGV alignments and sashimi plots
- Build case IGV tracks starting from case and variant objects instead of passing all params in a form
- Unfreeze Werkzeug lib since Flask_login v.0.6 with bugfix has been released
- Sort gene panels by name (panelS and variant page)
- Removed unused `server.blueprints.alignviewers.unindexed_remote_static` endpoint
- User sessions to check files served by `server.blueprints.alignviewers.remote_static` endpoint
- Moved Beacon-related functions to a dedicated app extension
- Audit Filter now also loads filter displaying the variants for it
### Fixed
- Handle `attachment_filename` parameter renamed to `download_name` when Flask 2.2 will be released
- Removed cursor timeout param in cases find adapter function to avoid many code warnings
- Removed stream argument deprecation warning in tests
- Handle `no intervals found` warning in load_region test
- Beacon remove variants
- Protect remote_cors function in alignviewers view from Server-Side Request Forgery (SSRF)
- Check creation date of last document in gene collection to display when genes collection was updated last

## [4.51]
### Added
- Config file containing codecov settings for pull requests
- Add an IGV.js direct link button from case page
- Security policy file
- Hide/shade compound variants based on rank score on variantS from filter
- Chromograph legend documentation direct link
### Changed
- Updated deprecated Codecov GitHub action to v.2
- Simplified code of scout/adapter/mongo/variant
- Update IGV.js to v2.11.2
- Show summary number of variant gene panels on general report if more than 3
### Fixed
- Marrvel link for variants in genome build 38 (using liftover to build 37)
- Remove flags from codecov config file
- Fixed filter bug with high negative SPIDEX scores
- Renamed IARC TP53 button to to `TP53 Database`, modified also link since IARC has been moved to the US NCI: `https://tp53.isb-cgc.org/`
- Parsing new format of OMIM case info when exporting patients to Matchmaker
- Remove flask-debugtoolbar lib dependency that is using deprecated code and causes app to crash after new release of Jinja2 (3.1)
- Variant page crashing for cases with old OMIM terms structure (a list of integers instead of dictionary)
- Variant page crashing when creating MARRVEL link for cases with no genome build
- SpliceAI documentation link
- Fix deprecated `safe_str_cmp` import from `werkzeug.security` by freezing Werkzeug lib to v2.0 until Flask_login v.0.6 with bugfix is released
- List gene names densely in general report for SVs that contain more than 3 genes
- Show transcript ids on refseq genes on hg19 in IGV.js, using refgene source
- Display correct number of genes in general report for SVs that contain more than 32 genes
- Broken Google login after new major release of `lepture/authlib`
- Fix frequency and callers display on case general report

## [4.50.1]
### Fixed
- Show matching causative STR_repid for legacy str variants (pre Stranger hgnc_id)

## [4.50]
### Added
- Individual-specific OMIM terms
- OMIM disease descriptions in ClinVar submission form
- Add a toggle for melter rerun monitoring of cases
- Add a config option to show the rerun monitoring toggle
- Add a cli option to export cases with rerun monitoring enabled
- Add a link to STRipy for STR variants; shallow for ARX and HOXA13
- Hide by default variants only present in unaffected individuals in variants filters
- OMIM terms in general case report
- Individual-level info on OMIM and HPO terms in general case report
- PanelApp gene link among the external links on variant page
- Dashboard case filters fields help
- Filter cases by OMIM terms in cases and dashboard pages
### Fixed
- A malformed panel id request would crash with exception: now gives user warning flash with redirect
- Link to HPO resource file hosted on `http://purl.obolibrary.org`
- Gene search form when gene exists only in build 38
- Fixed odd redirect error and poor error message on missing column for gene panel csv upload
- Typo in parse variant transcripts function
- Modified keys name used to parse local observations (archived) frequencies to reflect change in MIP keys naming
- Better error handling for partly broken/timed out chanjo reports
- Broken javascript code when case Chromograph data is malformed
- Broader space for case synopsis in general report
- Show partial causatives on causatives and matching causatives panels
- Partial causative assignment in cases with no OMIM or HPO terms
- Partial causative OMIM select options in variant page
### Changed
- Slightly smaller and improved layout of content in case PDF report
- Relabel more cancer variant pages somatic for navigation
- Unify caseS nav links
- Removed unused `add_compounds` param from variant controllers function
- Changed default hg19 genome for IGV.js to legacy hg19_1kg_decoy to fix a few problematic loci
- Reduce code complexity (parse/ensembl.py)
- Silence certain fields in ClinVar export if prioritised ones exist (chrom-start-end if hgvs exist)
- Made phenotype non-mandatory when marking a variant as partial causative
- Only one phenotype condition type (OMIM or HPO) per variant is used in ClinVar submissions
- ClinVar submission variant condition prefers OMIM over HPO if available
- Use lighter version of gene objects in Omim MongoDB adapter, panels controllers, panels views and institute controllers
- Gene-variants table size is now adaptive
- Remove unused file upload on gene-variants page

## [4.49]
### Fixed
- Pydantic model types for genome_build, madeline_info, peddy_ped_check and peddy_sex_check, rank_model_version and sv_rank_model_version
- Replace `MatchMaker` with `Matchmaker` in all places visible by a user
- Save diagnosis labels along with OMIM terms in Matchmaker Exchange submission objects
- `libegl-mesa0_21.0.3-0ubuntu0.3~20.04.5_amd64.deb` lib not found by GitHub actions Docker build
- Remove unused `chromograph_image_files` and `chromograph_prefixes` keys saved when creating or updating an RD case
- Search managed variants by description and with ignore case
### Changed
- Introduced page margins on exported PDF reports
- Smaller gene fonts in downloaded HPO genes PDF reports
- Reintroduced gene coverage data in the PDF-exported general report of rare-disease cases
- Check for existence of case report files before creating sidebar links
- Better description of HPO and OMIM terms for patients submitted to Matchmaker Exchange
- Remove null non-mandatory key/values when updating a case
- Freeze WTForms<3 due to several form input rendering changes

## [4.48.1]
### Fixed
- General case PDF report for recent cases with no pedigree

## [4.48]
### Added
- Option to cancel a request for research variants in case page
### Changed
- Update igv.js to v2.10.5
- Updated example of a case delivery report
- Unfreeze cyvcf2
- Builder images used in Scout Dockerfiles
- Crash report email subject gives host name
- Export general case report to PDF using PDFKit instead of WeasyPrint
- Do not include coverage report in PDF case report since they might have different orientation
- Export cancer cases's "Coverage and QC report" to PDF using PDFKit instead of Weasyprint
- Updated cancer "Coverage and QC report" example
- Keep portrait orientation in PDF delivery report
- Export delivery report to PDF using PDFKit instead of Weasyprint
- PDF export of clinical and research HPO panels using PDFKit instead of Weasyprint
- Export gene panel report to PDF using PDFKit
- Removed WeasyPrint lib dependency

### Fixed
- Reintroduced missing links to Swegen and Beacon and dbSNP in RD variant page, summary section
- Demo delivery report orientation to fit new columns
- Missing delivery report in demo case
- Cast MNVs to SNV for test
- Export verified variants from all institutes when user is admin
- Cancer coverage and QC report not found for demo cancer case
- Pull request template instructions on how to deploy to test server
- PDF Delivery report not showing Swedac logo
- Fix code typos
- Disable codefactor raised by ESLint for javascript functions located on another file
- Loading spinner stuck after downloading a PDF gene panel report
- IGV browser crashing when file system with alignment files is not mounted

## [4.47]
### Added
- Added CADD, GnomAD and genotype calls to variantS export
### Changed
- Pull request template, to illustrate how to deploy pull request branches on cg-vm1 stage server
### Fixed
- Compiled Docker image contains a patched version (v4.9) of chanjo-report

## [4.46.1]
### Fixed
- Downloading of files generated within the app container (MT-report, verified variants, pedigrees, ..)

## [4.46]
### Added
- Created a Dockefile to be used to serve the dockerized app in production
- Modified the code to collect database params specified as env vars
- Created a GitHub action that pushes the Dockerfile-server image to Docker Hub (scout-server-stage) every time a PR is opened
- Created a GitHub action that pushes the Dockerfile-server image to Docker Hub (scout-server) every time a new release is created
- Reassign MatchMaker Exchange submission to another user when a Scout user is deleted
- Expose public API JSON gene panels endpoint, primarily to enable automated rerun checking for updates
- Add utils for dictionary type
- Filter institute cases using multiple HPO terms
- Vulture GitHub action to identify and remove unused variables and imports
### Changed
- Updated the python config file documentation in admin guide
- Case configuration parsing now uses Pydantic for improved typechecking and config handling
- Removed test matrices to speed up automatic testing of PRs
- Switch from Coveralls to Codecov to handle CI test coverage
- Speed-up CI tests by caching installation of libs and splitting tests into randomized groups using pytest-test-groups
- Improved LDAP login documentation
- Use lib flask-ldapconn instead of flask_ldap3_login> to handle ldap authentication
- Updated Managed variant documentation in user guide
- Fix and simplify creating and editing of gene panels
- Simplified gene variants search code
- Increased the height of the genes track in the IGV viewer
### Fixed
- Validate uploaded managed variant file lines, warning the user.
- Exporting validated variants with missing "genes" database key
- No results returned when searching for gene variants using a phenotype term
- Variants filtering by gene symbols file
- Make gene HGNC symbols field mandatory in gene variants page and run search only on form submit
- Make sure collaborator gene variants are still visible, even if HPO filter is used

## [4.45]
### Added
### Changed
- Start Scout also when loqusdbapi is not reachable
- Clearer definition of manual standard and custom inheritance models in gene panels
- Allow searching multiple chromosomes in filters
### Fixed
- Gene panel crashing on edit action

## [4.44]
### Added
### Changed
- Display Gene track beneath each sample track when displaying splice junctions in igv browser
- Check outdated gene symbols and update with aliases for both RD and cancer variantS
### Fixed
- Added query input check and fixed the Genes API endpoint to return a json formatted error when request is malformed
- Typo in ACMG BP6 tooltip

## [4.43.1]
### Added
- Added database index for OMIM disease term genes
### Changed
### Fixed
- Do not drop HPO terms collection when updating HPO terms via the command line
- Do not drop disease (OMIM) terms collection when updating diseases via the command line

## [4.43]
### Added
- Specify which collection(s) update/build indexes for
### Fixed
- Do not drop genes and transcripts collections when updating genes via the command line

## [4.42.1]
### Added
### Changed
### Fixed
- Freeze PyMongo lib to version<4.0 to keep supporting previous MongoDB versions
- Speed up gene panels creation and update by collecting only light gene info from database
- Avoid case page crash on Phenomizer queries timeout

## [4.42]
### Added
- Choose custom pinned variants to submit to MatchMaker Exchange
- Submit structural variant as genes to the MatchMaker Exchange
- Added function for maintainers and admins to remove gene panels
- Admins can restore deleted gene panels
- A development docker-compose file illustrating the scout/chanjo-report integration
- Show AD on variants view for cancer SV (tumor and normal)
- Cancer SV variants filter AD, AF (tumor and normal)
- Hiding the variants score column also from cancer SVs, as for the SNVs
### Changed
- Enforce same case _id and display_name when updating a case
- Enforce same individual ids, display names and affected status when updating a case
- Improved documentation for connecting to loqusdb instances (including loqusdbapi)
- Display and download HPO gene panels' gene symbols in italics
- A faster-built and lighter Docker image
- Reduce complexity of `panels` endpoint moving some code to the panels controllers
- Update requirements to use flask-ldap3-login>=0.9.17 instead of freezing WTForm
### Fixed
- Use of deprecated TextField after the upgrade of WTF to v3.0
- Freeze to WTForms to version < 3
- Remove the extra files (bed files and madeline.svg) introduced by mistake
- Cli command loading demo data in docker-compose when case custom images exist and is None
- Increased MongoDB connection serverSelectionTimeoutMS parameter to 30K (default value according to MongoDB documentation)
- Better differentiate old obs counts 0 vs N/A
- Broken cancer variants page when default gene panel was deleted
- Typo in tx_overview function in variant controllers file
- Fixed loqusdbapi SV search URL
- SV variants filtering using Decipher criterion
- Removing old gene panels that don't contain the `maintainer` key.

## [4.41.1]
### Fixed
- General reports crash for variant annotations with same variant on other cases

## [4.41]
### Added
- Extended the instructions for running the Scout Docker image (web app and cli).
- Enabled inclusion of custom images to STR variant view
### Fixed
- General case report sorting comments for variants with None genetic models
- Do not crash but redirect to variants page with error when a variant is not found for a case
- UCSC links coordinates for SV variants with start chromosome different than end chromosome
- Human readable variants name in case page for variants having start chromosome different from end chromosome
- Avoid always loading all transcripts when checking gene symbol: introduce gene captions
- Slow queries for evaluated variants on e.g. case page - use events instead
### Changed
- Rearrange variant page again, moving severity predictions down.
- More reactive layout width steps on variant page

## [4.40.1]
### Added
### Fixed
- Variants dismissed with inconsistent inheritance pattern can again be shown in general case report
- General report page for variants with genes=None
- General report crashing when variants have no panels
- Added other missing keys to case and variant dictionaries passed to general report
### Changed

## [4.40]
### Added
- A .cff citation file
- Phenotype search API endpoint
- Added pagination to phenotype API
- Extend case search to include internal MongoDB id
- Support for connecting to a MongoDB replica set (.py config files)
- Support for connecting to a MongoDB replica set (.yaml config files)
### Fixed
- Command to load the OMIM gene panel (`scout load panel --omim`)
- Unify style of pinned and causative variants' badges on case page
- Removed automatic spaces after punctuation in comments
- Remove the hardcoded number of total individuals from the variant's old observations panel
- Send delete requests to a connected Beacon using the DELETE method
- Layout of the SNV and SV variant page - move frequency up
### Changed
- Stop updating database indexes after loading exons via command line
- Display validation status badge also for not Sanger-sequenced variants
- Moved Frequencies, Severity and Local observations panels up in RD variants page
- Enabled Flask CORS to communicate CORS status to js apps
- Moved the code preparing the transcripts overview to the backend
- Refactored and filtered json data used in general case report
- Changed the database used in docker-compose file to use the official MongoDB v4.4 image
- Modified the Python (3.6, 3.8) and MongoDB (3.2, 4.4, 5.0) versions used in testing matrices (GitHub actions)
- Capitalize case search terms on institute and dashboard pages


## [4.39]
### Added
- COSMIC IDs collected from CSQ field named `COSMIC`
### Fixed
- Link to other causative variants on variant page
- Allow multiple COSMIC links for a cancer variant
- Fix floating text in severity box #2808
- Fixed MitoMap and HmtVar links for hg38 cases
- Do not open new browser tabs when downloading files
- Selectable IGV tracks on variant page
- Missing splice junctions button on variant page
- Refactor variantS representative gene selection, and use it also for cancer variant summary
### Changed
- Improve Javascript performance for displaying Chromograph images
- Make ClinVar classification more evident in cancer variant page

## [4.38]
### Added
- Option to hide Alamut button in the app config file
### Fixed
- Library deprecation warning fixed (insert is deprecated. Use insert_one or insert_many instead)
- Update genes command will not trigger an update of database indices any more
- Missing resources in temporary downloading directory when updating genes using the command line
- Restore previous variant ACMG classification in a scrollable div
- Loading spinner not stopping after downloading PDF case reports and variant list export
- Add extra Alamut links higher up on variant pages
- Improve UX for phenotypes in case page
- Filter and export of STR variants
- Update look of variants page navigation buttons
### Changed

## [4.37]
### Added
- Highlight and show version number for RefSeq MANE transcripts.
- Added integration to a rerunner service for toggling reanalysis with updated pedigree information
- SpliceAI display and parsing from VEP CSQ
- Display matching tiered variants for cancer variants
- Display a loading icon (spinner) until the page loads completely
- Display filter badges in cancer variants list
- Update genes from pre-downloaded file resources
- On login, OS, browser version and screen size are saved anonymously to understand how users are using Scout
- API returning institutes data for a given user: `/api/v1/institutes`
- API returning case data for a given institute: `/api/v1/institutes/<institute_id>/cases`
- Added GMS and Lund university hospital logos to login page
- Made display of Swedac logo configurable
- Support for displaying custom images in case view
- Individual-specific HPO terms
- Optional alamut_key in institute settings for Alamut Plus software
- Case report API endpoint
- Tooltip in case explaining that genes with genome build different than case genome build will not be added to dynamic HPO panel.
- Add DeepVariant as a caller
### Fixed
- Updated IGV to v2.8.5 to solve missing gene labels on some zoom levels
- Demo cancer case config file to load somatic SNVs and SVs only.
- Expand list of refseq trancripts in ClinVar submission form
- Renamed `All SNVs and INDELs` institute sidebar element to `Search SNVs and INDELs` and fixed its style.
- Add missing parameters to case load-config documentation
- Allow creating/editing gene panels and dynamic gene panels with genes present in genome build 38
- Bugfix broken Pytests
- Bulk dismissing variants error due to key conversion from string to integer
- Fix typo in index documentation
- Fixed crash in institute settings page if "collaborators" key is not set in database
- Don't stop Scout execution if LoqusDB call fails and print stacktrace to log
- Bug when case contains custom images with value `None`
- Bug introduced when fixing another bug in Scout-LoqusDB interaction
- Loading of OMIM diagnoses in Scout demo instance
- Remove the docker-compose with chanjo integration because it doesn't work yet.
- Fixed standard docker-compose with scout demo data and database
- Clinical variant assessments not present for pinned and causative variants on case page.
- MatchMaker matching one node at the time only
- Remove link from previously tiered variants badge in cancer variants page
- Typo in gene cell on cancer variants page
- Managed variants filter form
### Changed
- Better naming for variants buttons on cancer track (somatic, germline). Also show cancer research button if available.
- Load case with missing panels in config files, but show warning.
- Changing the (Female, Male) symbols to (F/M) letters in individuals_table and case-sma.
- Print stacktrace if case load command fails
- Added sort icon and a pointer to the cursor to all tables with sortable fields
- Moved variant, gene and panel info from the basic pane to summary panel for all variants.
- Renamed `Basics` panel to `Classify` on variant page.
- Revamped `Basics` panel to a panel dedicated to classify variants
- Revamped the summary panel to be more compact.
- Added dedicated template for cancer variants
- Removed Gene models, Gene annotations and Conservation panels for cancer variants
- Reorganized the orders of panels for variant and cancer variant views
- Added dedicated variant quality panel and removed relevant panes
- A more compact case page
- Removed OMIM genes panel
- Make genes panel, pinned variants panel, causative variants panel and ClinVar panel scrollable on case page
- Update to Scilifelab's 2020 logo
- Update Gens URL to support Gens v2.0 format
- Refactor tests for parsing case configurations
- Updated links to HPO downloadable resources
- Managed variants filtering defaults to all variant categories
- Changing the (Kind) drop-down according to (Category) drop-down in Managed variant add variant
- Moved Gens button to individuals table
- Check resource files availability before starting updating OMIM diagnoses
- Fix typo in `SHOW_OBSERVED_VARIANT_ARCHIVE` config param

## [4.36]
### Added
- Parse and save splice junction tracks from case config file
- Tooltip in observations panel, explaining that case variants with no link might be old variants, not uploaded after a case rerun
### Fixed
- Warning on overwriting variants with same position was no longer shown
- Increase the height of the dropdowns to 425px
- More indices for the case table as it grows, specifically for causatives queries
- Splice junction tracks not centered over variant genes
- Total number of research variants count
- Update variants stats in case documents every time new variants are loaded
- Bug in flashing warning messages when filtering variants
### Changed
- Clearer warning messages for genes and gene/gene-panels searches in variants filters

## [4.35]
### Added
- A new index for hgnc_symbol in the hgnc_gene collection
- A Pedigree panel in STR page
- Display Tier I and II variants in case view causatives card for cancer cases
### Fixed
- Send partial file data to igv.js when visualizing sashimi plots with splice junction tracks
- Research variants filtering by gene
- Do not attempt to populate annotations for not loaded pinned/causatives
- Add max-height to all dropdowns in filters
### Changed
- Switch off non-clinical gene warnings when filtering research variants
- Don't display OMIM disease card in case view for cancer cases
- Refactored Individuals and Causative card in case view for cancer cases
- Update and style STR case report

## [4.34]
### Added
- Saved filter lock and unlock
- Filters can optionally be marked audited, logging the filter name, user and date on the case events and general report.
- Added `ClinVar hits` and `Cosmic hits` in cancer SNVs filters
- Added `ClinVar hits` to variants filter (rare disease track)
- Load cancer demo case in docker-compose files (default and demo file)
- Inclusive-language check using [woke](https://github.com/get-woke/woke) github action
- Add link to HmtVar for mitochondrial variants (if VCF is annotated with HmtNote)
- Grey background for dismissed compounds in variants list and variant page
- Pin badge for pinned compounds in variants list and variant page
- Support LoqusDB REST API queries
- Add a docker-compose-matchmaker under scout/containers/development to test matchmaker locally
- Script to investigate consequences of symbol search bug
- Added GATK to list of SV and cancer SV callers
### Fixed
- Make MitoMap link work for hg38 again
- Export Variants feature crashing when one of the variants has no primary transcripts
- Redirect to last visited variantS page when dismissing variants from variants list
- Improved matching of SVs Loqus occurrences in other cases
- Remove padding from the list inside (Matching causatives from other cases) panel
- Pass None to get_app function in CLI base since passing script_info to app factory functions was deprecated in Flask 2.0
- Fixed failing tests due to Flask update to version 2.0
- Speed up user events view
- Causative view sort out of memory error
- Use hgnc_id for gene filter query
- Typo in case controllers displaying an error every time a patient is matched against external MatchMaker nodes
- Do not crash while attempting an update for variant documents that are too big (> 16 MB)
- Old STR causatives (and other variants) may not have HGNC symbols - fix sort lambda
- Check if gene_obj has primary_transcript before trying to access it
- Warn if a gene manually searched is in a clinical panel with an outdated name when filtering variants
- ChrPos split js not needed on STR page yet
### Changed
- Remove parsing of case `genome_version`, since it's not used anywhere downstream
- Introduce deprecation warning for Loqus configs that are not dictionaries
- SV clinical filter no longer filters out sub 100 nt variants
- Count cases in LoqusDB by variant type
- Commit pulse repo badge temporarily set to weekly
- Sort ClinVar submissions objects by ascending "Last evaluated" date
- Refactored the MatchMaker integration as an extension
- Replaced some sensitive words as suggested by woke linter
- Documentation for load-configuration rewritten.
- Add styles to MatchMaker matches table
- More detailed info on the data shared in MatchMaker submission form

## [4.33.1]
### Fixed
- Include markdown for release autodeploy docs
- Use standard inheritance model in ClinVar (https://ftp.ncbi.nlm.nih.gov/pub/GTR/standard_terms/Mode_of_inheritance.txt)
- Fix issue crash with variants that have been unflagged causative not being available in other causatives
### Added
### Changed

## [4.33]
### Fixed
- Command line crashing when updating an individual not found in database
- Dashboard page crashing when filters return no data
- Cancer variants filter by chromosome
- /api/v1/genes now searches for genes in all genome builds by default
- Upgraded igv.js to version 2.8.1 (Fixed Unparsable bed record error)
### Added
- Autodeploy docs on release
- Documentation for updating case individuals tracks
- Filter cases and dashboard stats by analysis track
### Changed
- Changed from deprecated db update method
- Pre-selected fields to run queries with in dashboard page
- Do not filter by any institute when first accessing the dashboard
- Removed OMIM panel in case view for cancer cases
- Display Tier I and II variants in case view causatives panel for cancer cases
- Refactored Individuals and Causative panels in case view for cancer cases

## [4.32.1]
### Fixed
- iSort lint check only
### Changed
- Institute cases page crashing when a case has track:Null
### Added

## [4.32]
### Added
- Load and show MITOMAP associated diseases from VCF (INFO field: MitomapAssociatedDiseases, via HmtNote)
- Show variant allele frequencies for mitochondrial variants (GRCh38 cases)
- Extend "public" json API with diseases (OMIM) and phenotypes (HPO)
- HPO gene list download now has option for clinical and non-clinical genes
- Display gene splice junctions data in sashimi plots
- Update case individuals with splice junctions tracks
- Simple Docker compose for development with local build
- Make Phenomodels subpanels collapsible
- User side documentation of cytogenomics features (Gens, Chromograph, vcf2cytosure, rhocall)
- iSort GitHub Action
- Support LoqusDB REST API queries
### Fixed
- Show other causative once, even if several events point to it
- Filtering variants by mitochondrial chromosome for cases with genome build=38
- HPO gene search button triggers any warnings for clinical / non-existing genes also on first search
- Fixed a bug in variants pages caused by MT variants without alt_frequency
- Tests for CADD score parsing function
- Fixed the look of IGV settings on SNV variant page
- Cases analyzed once shown as `rerun`
- Missing case track on case re-upload
- Fixed severity rank for SO term "regulatory region ablation"
### Changed
- Refactor according to CodeFactor - mostly reuse of duplicated code
- Phenomodels language adjustment
- Open variants in a new window (from variants page)
- Open overlapping and compound variants in a new window (from variant page)
- gnomAD link points to gnomAD v.3 (build GRCh38) for mitochondrial variants.
- Display only number of affected genes for dismissed SVs in general report
- Chromosome build check when populating the variants filter chromosome selection
- Display mitochondrial and rare diseases coverage report in cases with missing 'rare' track

## [4.31.1]
### Added
### Changed
- Remove mitochondrial and coverage report from cancer cases sidebar
### Fixed
- ClinVar page when dbSNP id is None

## [4.31]
### Added
- gnomAD annotation field in admin guide
- Export also dynamic panel genes not associated to an HPO term when downloading the HPO panel
- Primary HGNC transcript info in variant export files
- Show variant quality (QUAL field from vcf) in the variant summary
- Load/update PDF gene fusion reports (clinical and research) generated with Arriba
- Support new MANE annotations from VEP (both MANE Select and MANE Plus Clinical)
- Display on case activity the event of a user resetting all dismissed variants
- Support gnomAD population frequencies for mitochondrial variants
- Anchor links in Casedata ClinVar panels to redirect after renaming individuals
### Fixed
- Replace old docs link www.clinicalgenomics.se/scout with new https://clinical-genomics.github.io/scout
- Page formatting issues whenever case and variant comments contain extremely long strings with no spaces
- Chromograph images can be one column and have scrollbar. Removed legacy code.
- Column labels for ClinVar case submission
- Page crashing looking for LoqusDB observation when variant doesn't exist
- Missing inheritance models and custom inheritance models on newly created gene panels
- Accept only numbers in managed variants filter as position and end coordinates
- SNP id format and links in Variant page, ClinVar submission form and general report
- Case groups tooltip triggered only when mouse is on the panel header
- Loadable filters displayed in alphabetical order on variants page
### Changed
- A more compact case groups panel
- Added landscape orientation CSS style to cancer coverage and QC demo report
- Improve user documentation to create and save new gene panels
- Removed option to use space as separator when uploading gene panels
- Separating the columns of standard and custom inheritance models in gene panels
- Improved ClinVar instructions for users using non-English Excel

## [4.30.2]
### Added
### Fixed
- Use VEP RefSeq ID if RefSeq list is empty in RefSeq transcripts overview
- Bug creating variant links for variants with no end_chrom
### Changed

## [4.30.1]
### Added
### Fixed
- Cryptography dependency fixed to use version < 3.4
### Changed

## [4.30]
### Added
- Introduced a `reset dismiss variant` verb
- Button to reset all dismissed variants for a case
- Add black border to Chromograph ideograms
- Show ClinVar annotations on variantS page
- Added integration with GENS, copy number visualization tool
- Added a VUS label to the manual classification variant tags
- Add additional information to SNV verification emails
- Tooltips documenting manual annotations from default panels
- Case groups now show bam files from all cases on align view
### Fixed
- Center initial igv view on variant start with SNV/indels
- Don't set initial igv view to negative coordinates
- Display of GQ for SV and STR
- Parsing of AD and related info for STRs
- LoqusDB field in institute settings accepts only existing Loqus instances
- Fix DECIPHER link to work after DECIPHER migrated to GRCh38
- Removed visibility window param from igv.js genes track
- Updated HPO download URL
- Patch HPO download test correctly
- Reference size on STR hover not needed (also wrong)
- Introduced genome build check (allowed values: 37, 38, "37", "38") on case load
- Improve case searching by assignee full name
- Populating the LoqusDB select in institute settings
### Changed
- Cancer variants table header (pop freq etc)
- Only admin users can modify LoqusDB instance in Institute settings
- Style of case synopsis, variants and case comments
- Switched to igv.js 2.7.5
- Do not choke if case is missing research variants when research requested
- Count cases in LoqusDB by variant type
- Introduce deprecation warning for Loqus configs that are not dictionaries
- Improve create new gene panel form validation
- Make XM- transcripts less visible if they don't overlap with transcript refseq_id in variant page
- Color of gene panels and comments panels on cases and variant pages
- Do not choke if case is missing research variants when reserch requested

## [4.29.1]
### Added
### Fixed
- Always load STR variants regardless of RankScore threshold (hotfix)
### Changed

## [4.29]
### Added
- Added a page about migrating potentially breaking changes to the documentation
- markdown_include in development requirements file
- STR variants filter
- Display source, Z-score, inheritance pattern for STR annotations from Stranger (>0.6.1) if available
- Coverage and quality report to cancer view
### Fixed
- ACMG classification page crashing when trying to visualize a classification that was removed
- Pretty print HGVS on gene variants (URL-decode VEP)
- Broken or missing link in the documentation
- Multiple gene names in ClinVar submission form
- Inheritance model select field in ClinVar submission
- IGV.js >2.7.0 has an issue with the gene track zoom levels - temp freeze at 2.7.0
- Revert CORS-anywhere and introduce a local http proxy for cloud tracks
### Changed

## [4.28]
### Added
- Chromograph integration for displaying PNGs in case-page
- Add VAF to cancer case general report, and remove some of its unused fields
- Variants filter compatible with genome browser location strings
- Support for custom public igv tracks stored on the cloud
- Add tests to increase testing coverage
- Update case variants count after deleting variants
- Update IGV.js to latest (v2.7.4)
- Bypass igv.js CORS check using `https://github.com/Rob--W/cors-anywhere`
- Documentation on default and custom IGV.js tracks (admin docs)
- Lock phenomodels so they're editable by admins only
- Small case group assessment sharing
- Tutorial and files for deploying app on containers (Kubernetes pods)
- Canonical transcript and protein change of canonical transcript in exported variants excel sheet
- Support for Font Awesome version 6
- Submit to Beacon from case page sidebar
- Hide dismissed variants in variants pages and variants export function
- Systemd service files and instruction to deploy Scout using podman
### Fixed
- Bugfix: unused `chromgraph_prefix |tojson` removed
- Freeze coloredlogs temporarily
- Marrvel link
- Don't show TP53 link for silent or synonymous changes
- OMIM gene field accepts any custom number as OMIM gene
- Fix Pytest single quote vs double quote string
- Bug in gene variants search by similar cases and no similar case is found
- Delete unused file `userpanel.py`
- Primary transcripts in variant overview and general report
- Google OAuth2 login setup in README file
- Redirect to 'missing file'-icon if configured Chromograph file is missing
- Javascript error in case page
- Fix compound matching during variant loading for hg38
- Cancer variants view containing variants dismissed with cancer-specific reasons
- Zoom to SV variant length was missing IGV contig select
- Tooltips on case page when case has no default gene panels
### Changed
- Save case variants count in case document and not in sessions
- Style of gene panels multiselect on case page
- Collapse/expand main HPO checkboxes in phenomodel preview
- Replaced GQ (Genotype quality) with VAF (Variant allele frequency) in cancer variants GT table
- Allow loading of cancer cases with no tumor_purity field
- Truncate cDNA and protein changes in case report if longer than 20 characters


## [4.27]
### Added
- Exclude one or more variant categories when running variants delete command
### Fixed
### Changed

## [4.26.1]
### Added
### Fixed
- Links with 1-letter aa codes crash on frameshift etc
### Changed

## [4.26]
### Added
- Extend the delete variants command to print analysis date, track, institute, status and research status
- Delete variants by type of analysis (wgs|wes|panel)
- Links to cBioPortal, MutanTP53, IARC TP53, OncoKB, MyCancerGenome, CIViC
### Fixed
- Deleted variants count
### Changed
- Print output of variants delete command as a tab separated table

## [4.25]
### Added
- Command line function to remove variants from one or all cases
### Fixed
- Parse SMN None calls to None rather than False

## [4.24.1]
### Fixed
- Install requirements.txt via setup file

## [4.24]
### Added
- Institute-level phenotype models with sub-panels containing HPO and OMIM terms
- Runnable Docker demo
- Docker image build and push github action
- Makefile with shortcuts to docker commands
- Parse and save synopsis, phenotype and cohort terms from config files upon case upload
### Fixed
- Update dismissed variant status when variant dismissed key is missing
- Breakpoint two IGV button now shows correct chromosome when different from bp1
- Missing font lib in Docker image causing the PDF report download page to crash
- Sentieon Manta calls lack Somaticscore - load anyway
- ClinVar submissions crashing due to pinned variants that are not loaded
- Point ExAC pLI score to new gnomad server address
- Bug uploading cases missing phenotype terms in config file
- STRs loaded but not shown on browser page
- Bug when using adapter.variant.get_causatives with case_id without causatives
- Problem with fetching "solved" from scout export cases cli
- Better serialising of datetime and bson.ObjectId
- Added `volumes` folder to .gitignore
### Changed
- Make matching causative and managed variants foldable on case page
- Remove calls to PyMongo functions marked as deprecated in backend and frontend(as of version 3.7).
- Improved `scout update individual` command
- Export dynamic phenotypes with ordered gene lists as PDF


## [4.23]
### Added
- Save custom IGV track settings
- Show a flash message with clear info about non-valid genes when gene panel creation fails
- CNV report link in cancer case side navigation
- Return to comment section after editing, deleting or submitting a comment
- Managed variants
- MT vs 14 chromosome mean coverage stats if Scout is connected to Chanjo
### Fixed
- missing `vcf_cancer_sv` and `vcf_cancer_sv_research` to manual.
- Split ClinVar multiple clnsig values (slash-separated) and strip them of underscore for annotations without accession number
- Timeout of `All SNVs and INDELs` page when no valid gene is provided in the search
- Round CADD (MIPv9)
- Missing default panel value
- Invisible other causatives lines when other causatives lack gene symbols
### Changed
- Do not freeze mkdocs-material to version 4.6.1
- Remove pre-commit dependency

## [4.22]
### Added
- Editable cases comments
- Editable variants comments
### Fixed
- Empty variant activity panel
- STRs variants popover
- Split new ClinVar multiple significance terms for a variant
- Edit the selected comment, not the latest
### Changed
- Updated RELEASE docs.
- Pinned variants card style on the case page
- Merged `scout export exons` and `scout view exons` commands


## [4.21.2]
### Added
### Fixed
- Do not pre-filter research variants by (case-default) gene panels
- Show OMIM disease tooltip reliably
### Changed

## [4.21.1]
### Added
### Fixed
- Small change to Pop Freq column in variants ang gene panels to avoid strange text shrinking on small screens
- Direct use of HPO list for Clinical HPO SNV (and cancer SNV) filtering
- PDF coverage report redirecting to login page
### Changed
- Remove the option to dismiss single variants from all variants pages
- Bulk dismiss SNVs, SVs and cancer SNVs from variants pages

## [4.21]
### Added
- Support to configure LoqusDB per institute
- Highlight causative variants in the variants list
- Add tests. Mostly regarding building internal datatypes.
- Remove leading and trailing whitespaces from panel_name and display_name when panel is created
- Mark MANE transcript in list of transcripts in "Transcript overview" on variant page
- Show default panel name in case sidebar
- Previous buttons for variants pagination
- Adds a gh action that checks that the changelog is updated
- Adds a gh action that deploys new releases automatically to pypi
- Warn users if case default panels are outdated
- Define institute-specific gene panels for filtering in institute settings
- Use institute-specific gene panels in variants filtering
- Show somatic VAF for pinned and causative variants on case page

### Fixed
- Report pages redirect to login instead of crashing when session expires
- Variants filter loading in cancer variants page
- User, Causative and Cases tables not scaling to full page
- Improved docs for an initial production setup
- Compatibility with latest version of Black
- Fixed tests for Click>7
- Clinical filter required an extra click to Filter to return variants
- Restore pagination and shrink badges in the variants page tables
- Removing a user from the command line now inactivates the case only if user is last assignee and case is active
- Bugfix, LoqusDB per institute feature crashed when institute id was empty string
- Bugfix, LoqusDB calls where missing case count
- filter removal and upload for filters deleted from another page/other user
- Visualize outdated gene panels info in a popover instead of a tooltip in case page side panel

### Changed
- Highlight color on normal STRs in the variants table from green to blue
- Display breakpoints coordinates in verification emails only for structural variants


## [4.20]
### Added
- Display number of filtered variants vs number of total variants in variants page
- Search case by HPO terms
- Dismiss variant column in the variants tables
- Black and pre-commit packages to dev requirements

### Fixed
- Bug occurring when rerun is requested twice
- Peddy info fields in the demo config file
- Added load config safety check for multiple alignment files for one individual
- Formatting of cancer variants table
- Missing Score in SV variants table

### Changed
- Updated the documentation on how to create a new software release
- Genome build-aware cytobands coordinates
- Styling update of the Matchmaker card
- Select search type in case search form


## [4.19]

### Added
- Show internal ID for case
- Add internal ID for downloaded CGH files
- Export dynamic HPO gene list from case page
- Remove users as case assignees when their account is deleted
- Keep variants filters panel expanded when filters have been used

### Fixed
- Handle the ProxyFix ModuleNotFoundError when Werkzeug installed version is >1.0
- General report formatting issues whenever case and variant comments contain extremely long strings with no spaces

### Changed
- Created an institute wrapper page that contains list of cases, causatives, SNVs & Indels, user list, shared data and institute settings
- Display case name instead of case ID on clinVar submissions
- Changed icon of sample update in clinVar submissions


## [4.18]

### Added
- Filter cancer variants on cytoband coordinates
- Show dismiss reasons in a badge with hover for clinical variants
- Show an ellipsis if 10 cases or more to display with loqusdb matches
- A new blog post for version 4.17
- Tooltip to better describe Tumor and Normal columns in cancer variants
- Filter cancer SNVs and SVs by chromosome coordinates
- Default export of `Assertion method citation` to clinVar variants submission file
- Button to export up to 500 cancer variants, filtered or not
- Rename samples of a clinVar submission file

### Fixed
- Apply default gene panel on return to cancer variantS from variant view
- Revert to certificate checking when asking for Chanjo reports
- `scout download everything` command failing while downloading HPO terms

### Changed
- Turn tumor and normal allelic fraction to decimal numbers in tumor variants page
- Moved clinVar submissions code to the institutes blueprints
- Changed name of clinVar export files to FILENAME.Variant.csv and FILENAME.CaseData.csv
- Switched Google login libraries from Flask-OAuthlib to Authlib


## [4.17.1]

### Fixed
- Load cytobands for cases with chromosome build not "37" or "38"


## [4.17]

### Added
- COSMIC badge shown in cancer variants
- Default gene-panel in non-cancer structural view in url
- Filter SNVs and SVs by cytoband coordinates
- Filter cancer SNV variants by alt allele frequency in tumor
- Correct genome build in UCSC link from structural variant page



### Fixed
- Bug in clinVar form when variant has no gene
- Bug when sharing cases with the same institute twice
- Page crashing when removing causative variant tag
- Do not default to GATK caller when no caller info is provided for cancer SNVs


## [4.16.1]

### Fixed
- Fix the fix for handling of delivery reports for rerun cases

## [4.16]

### Added
- Adds possibility to add "lims_id" to cases. Currently only stored in database, not shown anywhere
- Adds verification comment box to SVs (previously only available for small variants)
- Scrollable pedigree panel

### Fixed
- Error caused by changes in WTForm (new release 2.3.x)
- Bug in OMIM case page form, causing the page to crash when a string was provided instead of a numerical OMIM id
- Fix Alamut link to work properly on hg38
- Better handling of delivery reports for rerun cases
- Small CodeFactor style issues: matchmaker results counting, a couple of incomplete tests and safer external xml
- Fix an issue with Phenomizer introduced by CodeFactor style changes

### Changed
- Updated the version of igv.js to 2.5.4

## [4.15.1]

### Added
- Display gene names in ClinVar submissions page
- Links to Varsome in variant transcripts table

### Fixed
- Small fixes to ClinVar submission form
- Gene panel page crash when old panel has no maintainers

## [4.15]

### Added
- Clinvar CNVs IGV track
- Gene panels can have maintainers
- Keep variant actions (dismissed, manual rank, mosaic, acmg, comments) upon variant re-upload
- Keep variant actions also on full case re-upload

### Fixed
- Fix the link to Ensembl for SV variants when genome build 38.
- Arrange information in columns on variant page
- Fix so that new cosmic identifier (COSV) is also acceptable #1304
- Fixed COSMIC tag in INFO (outside of CSQ) to be parses as well with `&` splitter.
- COSMIC stub URL changed to https://cancer.sanger.ac.uk/cosmic/search?q= instead.
- Updated to a version of IGV where bigBed tracks are visualized correctly
- Clinvar submission files are named according to the content (variant_data and case_data)
- Always show causatives from other cases in case overview
- Correct disease associations for gene symbol aliases that exist as separate genes
- Re-add "custom annotations" for SV variants
- The override ClinVar P/LP add-in in the Clinical Filter failed for new CSQ strings

### Changed
- Runs all CI checks in github actions

## [4.14.1]

### Fixed
- Error when variant found in loqusdb is not loaded for other case

## [4.14]

### Added
- Use github actions to run tests
- Adds CLI command to update individual alignments path
- Update HPO terms using downloaded definitions files
- Option to use alternative flask config when running `scout serve`
- Requirement to use loqusdb >= 2.5 if integrated

### Fixed
- Do not display Pedigree panel in cancer view
- Do not rely on internet connection and services available when running CI tests
- Variant loading assumes GATK if no caller set given and GATK filter status is seen in FILTER
- Pass genome build param all the way in order to get the right gene mappings for cases with build 38
- Parse correctly variants with zero frequency values
- Continue even if there are problems to create a region vcf
- STR and cancer variant navigation back to variants pages could fail

### Changed
- Improved code that sends requests to the external APIs
- Updates ranges for user ranks to fit todays usage
- Run coveralls on github actions instead of travis
- Run pip checks on github actions instead of coveralls
- For hg38 cases, change gnomAD link to point to version 3.0 (which is hg38 based)
- Show pinned or causative STR variants a bit more human readable

## [4.13.1]

### Added
### Fixed
- Typo that caused not all clinvar conflicting interpretations to be loaded no matter what
- Parse and retrieve clinvar annotations from VEP-annotated (VEP 97+) CSQ VCF field
- Variant clinvar significance shown as `not provided` whenever is `Uncertain significance`
- Phenomizer query crashing when case has no HPO terms assigned
- Fixed a bug affecting `All SNVs and INDELs` page when variants don't have canonical transcript
- Add gene name or id in cancer variant view

### Changed
- Cancer Variant view changed "Variant:Transcript:Exon:HGVS" to "Gene:Transcript:Exon:HGVS"

## [4.13]

### Added
- ClinVar SNVs track in IGV
- Add SMA view with SMN Copy Number data
- Easier to assign OMIM diagnoses from case page
- OMIM terms and specific OMIM term page

### Fixed
- Bug when adding a new gene to a panel
- Restored missing recent delivery reports
- Fixed style and links to other reports in case side panel
- Deleting cases using display_name and institute not deleting its variants
- Fixed bug that caused coordinates filter to override other filters
- Fixed a problem with finding some INS in loqusdb
- Layout on SV page when local observations without cases are present
- Make scout compatible with the new HPO definition files from `http://compbio.charite.de/jenkins/`
- General report visualization error when SNVs display names are very long


### Changed


## [4.12.4]

### Fixed
- Layout on SV page when local observations without cases are present

## [4.12.3]

### Fixed
- Case report when causative or pinned SVs have non null allele frequencies

## [4.12.2]

### Fixed
- SV variant links now take you to the SV variant page again
- Cancer variant view has cleaner table data entries for "N/A" data
- Pinned variant case level display hotfix for cancer and str - more on this later
- Cancer variants show correct alt/ref reads mirroring alt frequency now
- Always load all clinical STR variants even if a region load is attempted - index may be missing
- Same case repetition in variant local observations

## [4.12.1]

### Fixed
- Bug in variant.gene when gene has no HGVS description


## [4.12]

### Added
- Accepts `alignment_path` in load config to pass bam/cram files
- Display all phenotypes on variant page
- Display hgvs coordinates on pinned and causatives
- Clear panel pending changes
- Adds option to setup the database with static files
- Adds cli command to download the resources from CLI that scout needs
- Adds test files for merged somatic SV and CNV; as well as merged SNV, and INDEL part of #1279
- Allows for upload of OMIM-AUTO gene panel from static files without api-key

### Fixed
- Cancer case HPO panel variants link
- Fix so that some drop downs have correct size
- First IGV button in str variants page
- Cancer case activates on SNV variants
- Cases activate when STR variants are viewed
- Always calculate code coverage
- Pinned/Classification/comments in all types of variants pages
- Null values for panel's custom_inheritance_models
- Discrepancy between the manual disease transcripts and those in database in gene-edit page
- ACMG classification not showing for some causatives
- Fix bug which caused IGV.js to use hg19 reference files for hg38 data
- Bug when multiple bam files sources with non-null values are available


### Changed
- Renamed `requests` file to `scout_requests`
- Cancer variant view shows two, instead of four, decimals for allele and normal


## [4.11.1]

### Fixed
- Institute settings page
- Link institute settings to sharing institutes choices

## [4.11.0]

### Added
- Display locus name on STR variant page
- Alternative key `GNOMADAF_popmax` for Gnomad popmax allele frequency
- Automatic suggestions on how to improve the code on Pull Requests
- Parse GERP, phastCons and phyloP annotations from vep annotated CSQ fields
- Avoid flickering comment popovers in variant list
- Parse REVEL score from vep annotated CSQ fields
- Allow users to modify general institute settings
- Optionally format code automatically on commit
- Adds command to backup vital parts `scout export database`
- Parsing and displaying cancer SV variants from Manta annotated VCF files
- Dismiss cancer snv variants with cancer-specific options
- Add IGV.js UPD, RHO and TIDDIT coverage wig tracks.


### Fixed
- Slightly darker page background
- Fixed an issued with parsed conservation values from CSQ
- Clinvar submissions accessible to all users of an institute
- Header toolbar when on Clinvar page now shows institute name correctly
- Case should not always inactivate upon update
- Show dismissed snv cancer variants as grey on the cancer variants page
- Improved style of mappability link and local observations on variant page
- Convert all the GET requests to the igv view to POST request
- Error when updating gene panels using a file containing BOM chars
- Add/replace gene radio button not working in gene panels


## [4.10.1]

### Fixed
- Fixed issue with opening research variants
- Problem with coveralls not called by Travis CI
- Handle Biomart service down in tests


## [4.10.0]

### Added
- Rank score model in causatives page
- Exportable HPO terms from phenotypes page
- AMP guideline tiers for cancer variants
- Adds scroll for the transcript tab
- Added CLI option to query cases on time since case event was added
- Shadow clinical assessments also on research variants display
- Support for CRAM alignment files
- Improved str variants view : sorting by locus, grouped by allele.
- Delivery report PDF export
- New mosaicism tag option
- Add or modify individuals' age or tissue type from case page
- Display GC and allele depth in causatives table.
- Included primary reference transcript in general report
- Included partial causative variants in general report
- Remove dependency of loqusdb by utilising the CLI

### Fixed
- Fixed update OMIM command bug due to change in the header of the genemap2 file
- Removed Mosaic Tag from Cancer variants
- Fixes issue with unaligned table headers that comes with hidden Datatables
- Layout in general report PDF export
- Fixed issue on the case statistics view. The validation bars didn't show up when all institutes were selected. Now they do.
- Fixed missing path import by importing pathlib.Path
- Handle index inconsistencies in the update index functions
- Fixed layout problems


## [4.9.0]

### Added
- Improved MatchMaker pages, including visible patient contacts email address
- New badges for the github repo
- Links to [GENEMANIA](genemania.org)
- Sort gene panel list on case view.
- More automatic tests
- Allow loading of custom annotations in VCF using the SCOUT_CUSTOM info tag.

### Fixed
- Fix error when a gene is added to an empty dynamic gene panel
- Fix crash when attempting to add genes on incorrect format to dynamic gene panel
- Manual rank variant tags could be saved in a "Select a tag"-state, a problem in the variants view.
- Same case evaluations are no longer shown as gray previous evaluations on the variants page
- Stay on research pages, even if reset, next first buttons are pressed..
- Overlapping variants will now be visible on variant page again
- Fix missing classification comments and links in evaluations page
- All prioritized cases are shown on cases page


## [4.8.3]

### Added

### Fixed
- Bug when ordering sanger
- Improved scrolling over long list of genes/transcripts


## [4.8.2]

### Added

### Fixed
- Avoid opening extra tab for coverage report
- Fixed a problem when rank model version was saved as floats and not strings
- Fixed a problem with displaying dismiss variant reasons on the general report
- Disable load and delete filter buttons if there are no saved filters
- Fix problem with missing verifications
- Remove duplicate users and merge their data and activity


## [4.8.1]

### Added

### Fixed
- Prevent login fail for users with id defined by ObjectId and not email
- Prevent the app from crashing with `AttributeError: 'NoneType' object has no attribute 'message'`


## [4.8.0]

### Added
- Updated Scout to use Bootstrap 4.3
- New looks for Scout
- Improved dashboard using Chart.js
- Ask before inactivating a case where last assigned user leaves it
- Genes can be manually added to the dynamic gene list directly on the case page
- Dynamic gene panels can optionally be used with clinical filter, instead of default gene panel
- Dynamic gene panels get link out to chanjo-report for coverage report
- Load all clinvar variants with clinvar Pathogenic, Likely Pathogenic and Conflicting pathogenic
- Show transcripts with exon numbers for structural variants
- Case sort order can now be toggled between ascending and descending.
- Variants can be marked as partial causative if phenotype is available for case.
- Show a frequency tooltip hover for SV-variants.
- Added support for LDAP login system
- Search snv and structural variants by chromosomal coordinates
- Structural variants can be marked as partial causative if phenotype is available for case.
- Show normal and pathologic limits for STRs in the STR variants view.
- Institute level persistent variant filter settings that can be retrieved and used.
- export causative variants to Excel
- Add support for ROH, WIG and chromosome PNGs in case-view

### Fixed
- Fixed missing import for variants with comments
- Instructions on how to build docs
- Keep sanger order + verification when updating/reloading variants
- Fixed and moved broken filter actions (HPO gene panel and reset filter)
- Fixed string conversion to number
- UCSC links for structural variants are now separated per breakpoint (and whole variant where applicable)
- Reintroduced missing coverage report
- Fixed a bug preventing loading samples using the command line
- Better inheritance models customization for genes in gene panels
- STR variant page back to list button now does its one job.
- Allows to setup scout without a omim api key
- Fixed error causing "favicon not found" flash messages
- Removed flask --version from base cli
- Request rerun no longer changes case status. Active or archived cases inactivate on upload.
- Fixed missing tooltip on the cancer variants page
- Fixed weird Rank cell in variants page
- Next and first buttons order swap
- Added pagination (and POST capability) to cancer variants.
- Improves loading speed for variant page
- Problem with updating variant rank when no variants
- Improved Clinvar submission form
- General report crashing when dismissed variant has no valid dismiss code
- Also show collaborative case variants on the All variants view.
- Improved phenotype search using dataTables.js on phenotypes page
- Search and delete users with `email` instead of `_id`
- Fixed css styles so that multiselect options will all fit one column


## [4.7.3]

### Added
- RankScore can be used with VCFs for vcf_cancer files

### Fixed
- Fix issue with STR view next page button not doing its one job.

### Deleted
- Removed pileup as a bam viewing option. This is replaced by IGV


## [4.7.2]

### Added
- Show earlier ACMG classification in the variant list

### Fixed
- Fixed igv search not working due to igv.js dist 2.2.17
- Fixed searches for cases with a gene with variants pinned or marked causative.
- Load variant pages faster after fixing other causatives query
- Fixed mitochondrial report bug for variants without genes

## [4.7.1]

### Added

### Fixed
- Fixed bug on genes page


## [4.7.0]

### Added
- Export genes and gene panels in build GRCh38
- Search for cases with variants pinned or marked causative in a given gene.
- Search for cases phenotypically similar to a case also from WUI.
- Case variant searches can be limited to similar cases, matching HPO-terms,
  phenogroups and cohorts.
- De-archive reruns and flag them as 'inactive' if archived
- Sort cases by analysis_date, track or status
- Display cases in the following order: prioritized, active, inactive, archived, solved
- Assign case to user when user activates it or asks for rerun
- Case becomes inactive when it has no assignees
- Fetch refseq version from entrez and use it in clinvar form
- Load and export of exons for all genes, independent on refseq
- Documentation for loading/updating exons
- Showing SV variant annotations: SV cgh frequencies, gnomad-SV, local SV frequencies
- Showing transcripts mapping score in segmental duplications
- Handle requests to Ensembl Rest API
- Handle requests to Ensembl Rest Biomart
- STR variants view now displays GT and IGV link.
- Description field for gene panels
- Export exons in build 37 and 38 using the command line

### Fixed
- Fixes of and induced by build tests
- Fixed bug affecting variant observations in other cases
- Fixed a bug that showed wrong gene coverage in general panel PDF export
- MT report only shows variants occurring in the specific individual of the excel sheet
- Disable SSL certifcate verification in requests to chanjo
- Updates how intervaltree and pymongo is used to void deprecated functions
- Increased size of IGV sample tracks
- Optimized tests


## [4.6.1]

### Added

### Fixed
- Missing 'father' and 'mother' keys when parsing single individual cases


## [4.6.0]

### Added
- Description of Scout branching model in CONTRIBUTING doc
- Causatives in alphabetical order, display ACMG classification and filter by gene.
- Added 'external' to the list of analysis type options
- Adds functionality to display "Tissue type". Passed via load config.
- Update to IGV 2.

### Fixed
- Fixed alignment visualization and vcf2cytosure availability for demo case samples
- Fixed 3 bugs affecting SV pages visualization
- Reintroduced the --version cli option
- Fixed variants query by panel (hpo panel + gene panel).
- Downloaded MT report contains excel files with individuals' display name
- Refactored code in parsing of config files.


## [4.5.1]

### Added

### Fixed
- update requirement to use PyYaml version >= 5.1
- Safer code when loading config params in cli base


## [4.5.0]

### Added
- Search for similar cases from scout view CLI
- Scout cli is now invoked from the app object and works under the app context

### Fixed
- PyYaml dependency fixed to use version >= 5.1


## [4.4.1]

### Added
- Display SV rank model version when available

### Fixed
- Fixed upload of delivery report via API


## [4.4.0]

### Added
- Displaying more info on the Causatives page and hiding those not causative at the case level
- Add a comment text field to Sanger order request form, allowing a message to be included in the email
- MatchMaker Exchange integration
- List cases with empty synopsis, missing HPO terms and phenotype groups.
- Search for cases with open research list, or a given case status (active, inactive, archived)

### Fixed
- Variant query builder split into several functions
- Fixed delivery report load bug


## [4.3.3]

### Added
- Different individual table for cancer cases

### Fixed
- Dashboard collects validated variants from verification events instead of using 'sanger' field
- Cases shared with collaborators are visible again in cases page
- Force users to select a real institute to share cases with (actionbar select fix)


## [4.3.2]

### Added
- Dashboard data can be filtered using filters available in cases page
- Causatives for each institute are displayed on a dedicated page
- SNVs and and SVs are searchable across cases by gene and rank score
- A more complete report with validated variants is downloadable from dashboard

### Fixed
- Clinsig filter is fixed so clinsig numerical values are returned
- Split multi clinsig string values in different elements of clinsig array
- Regex to search in multi clinsig string values or multi revstat string values
- It works to upload vcf files with no variants now
- Combined Pileup and IGV alignments for SVs having variant start and stop on the same chromosome


## [4.3.1]

### Added
- Show calls from all callers even if call is not available
- Instructions to install cairo and pango libs from WeasyPrint page
- Display cases with number of variants from CLI
- Only display cases with number of variants above certain treshold. (Also CLI)
- Export of verified variants by CLI or from the dashboard
- Extend case level queries with default panels, cohorts and phenotype groups.
- Slice dashboard statistics display using case level queries
- Add a view where all variants for an institute can be searched across cases, filtering on gene and rank score. Allows searching research variants for cases that have research open.

### Fixed
- Fixed code to extract variant conservation (gerp, phyloP, phastCons)
- Visualization of PDF-exported gene panels
- Reintroduced the exon/intron number in variant verification email
- Sex and affected status is correctly displayed on general report
- Force number validation in SV filter by size
- Display ensembl transcripts when no refseq exists


## [4.3.0]

### Added
- Mosaicism tag on variants
- Show and filter on SweGen frequency for SVs
- Show annotations for STR variants
- Show all transcripts in verification email
- Added mitochondrial export
- Adds alternative to search for SVs shorter that the given length
- Look for 'bcftools' in the `set` field of VCFs
- Display digenic inheritance from OMIM
- Displays what refseq transcript that is primary in hgnc

### Fixed

- Archived panels displays the correct date (not retroactive change)
- Fixed problem with waiting times in gene panel exports
- Clinvar fiter not working with human readable clinsig values

## [4.2.2]

### Fixed
- Fixed gene panel create/modify from CSV file utf-8 decoding error
- Updating genes in gene panels now supports edit comments and entry version
- Gene panel export timeout error

## [4.2.1]

### Fixed
- Re-introduced gene name(s) in verification email subject
- Better PDF rendering for excluded variants in report
- Problem to access old case when `is_default` did not exist on a panel


## [4.2.0]

### Added
- New index on variant_id for events
- Display overlapping compounds on variants view

### Fixed
- Fixed broken clinical filter


## [4.1.4]

### Added
- Download of filtered SVs

### Fixed
- Fixed broken download of filtered variants
- Fixed visualization issue in gene panel PDF export
- Fixed bug when updating gene names in variant controller


## [4.1.3]

### Fixed
- Displays all primary transcripts


## [4.1.2]

### Added
- Option add/replace when updating a panel via CSV file
- More flexible versioning of the gene panels
- Printing coverage report on the bottom of the pdf case report
- Variant verification option for SVs
- Logs uri without pwd when connecting
- Disease-causing transcripts in case report
- Thicker lines in case report
- Supports HPO search for cases, both terms or if described in synopsis
- Adds sanger information to dashboard

### Fixed
- Use db name instead of **auth** as default for authentication
- Fixes so that reports can be generated even with many variants
- Fixed sanger validation popup to show individual variants queried by user and institute.
- Fixed problem with setting up scout
- Fixes problem when exac file is not available through broad ftp
- Fetch transcripts for correct build in `adapter.hgnc_gene`

## [4.1.1]
- Fix problem with institute authentication flash message in utils
- Fix problem with comments
- Fix problem with ensembl link


## [4.1.0]

### Added
- OMIM phenotypes to case report
- Command to download all panel app gene panels `scout load panel --panel-app`
- Links to genenames.org and omim on gene page
- Popup on gene at variants page with gene information
- reset sanger status to "Not validated" for pinned variants
- highlight cases with variants to be evaluated by Sanger on the cases page
- option to point to local reference files to the genome viewer pileup.js. Documented in `docs.admin-guide.server`
- option to export single variants in `scout export variants`
- option to load a multiqc report together with a case(add line in load config)
- added a view for searching HPO terms. It is accessed from the top left corner menu
- Updates the variants view for cancer variants. Adds a small cancer specific filter for known variants
- Adds hgvs information on cancer variants page
- Adds option to update phenotype groups from CLI

### Fixed
- Improved Clinvar to submit variants from different cases. Fixed HPO terms in casedata according to feedback
- Fixed broken link to case page from Sanger modal in cases view
- Now only cases with non empty lists of causative variants are returned in `adapter.case(has_causatives=True)`
- Can handle Tumor only samples
- Long lists of HGNC symbols are now possible. This was previously difficult with manual, uploaded or by HPO search when changing filter settings due to GET request limitations. Relevant pages now use POST requests. Adds the dynamic HPO panel as a selection on the gene panel dropdown.
- Variant filter defaults to default panels also on SV and Cancer variants pages.

## [4.0.0]

### WARNING ###

This is a major version update and will require that the backend of pre releases is updated.
Run commands:

```
$scout update genes
$scout update hpo
```

- Created a Clinvar submission tool, to speed up Clinvar submission of SNVs and SVs
- Added an analysis report page (html and PDF format) containing phenotype, gene panels and variants that are relevant to solve a case.

### Fixed
- Optimized evaluated variants to speed up creation of case report
- Moved igv and pileup viewer under a common folder
- Fixed MT alignment view pileup.js
- Fixed coordinates for SVs with start chromosome different from end chromosome
- Global comments shown across cases and institutes. Case-specific variant comments are shown only for that specific case.
- Links to clinvar submitted variants at the cases level
- Adapts clinvar parsing to new format
- Fixed problem in `scout update user` when the user object had no roles
- Makes pileup.js use online genome resources when viewing alignments. Now any instance of Scout can make use of this functionality.
- Fix ensembl link for structural variants
- Works even when cases does not have `'madeline_info'`
- Parses Polyphen in correct way again
- Fix problem with parsing gnomad from VEP

### Added
- Added a PDF export function for gene panels
- Added a "Filter and export" button to export custom-filtered SNVs to CSV file
- Dismiss SVs
- Added IGV alignments viewer
- Read delivery report path from case config or CLI command
- Filter for spidex scores
- All HPO terms are now added and fetched from the correct source (https://github.com/obophenotype/human-phenotype-ontology/blob/master/hp.obo)
- New command `scout update hpo`
- New command `scout update genes` will fetch all the latest information about genes and update them
- Load **all** variants found on chromosome **MT**
- Adds choice in cases overview do show as many cases as user like

### Removed
- pileup.min.js and pileup css are imported from a remote web location now
- All source files for HPO information, this is instead fetched directly from source
- All source files for gene information, this is instead fetched directly from source

## [3.0.0]
### Fixed
- hide pedigree panel unless it exists

## [1.5.1] - 2016-07-27
### Fixed
- look for both ".bam.bai" and ".bai" extensions

## [1.4.0] - 2016-03-22
### Added
- support for local frequency through loqusdb
- bunch of other stuff

## [1.3.0] - 2016-02-19
### Fixed
- Update query-phenomizer and add username/password

### Changed
- Update the way a case is checked for rerun-status

### Added
- Add new button to mark a case as "checked"
- Link to clinical variants _without_ 1000G annotation

## [1.2.2] - 2016-02-18
### Fixed
- avoid filtering out variants lacking ExAC and 1000G annotations

## [1.1.3] - 2015-10-01
### Fixed
- persist (clinical) filter when clicking load more
- fix #154 by robustly setting clinical filter func. terms

## [1.1.2] - 2015-09-07
### Fixed
- avoid replacing coverage report with none
- update SO terms, refactored

## [1.1.1] - 2015-08-20
### Fixed
- fetch case based on collaborator status (not owner)

## [1.1.0] - 2015-05-29
### Added
- link(s) to SNPedia based on RS-numbers
- new Jinja filter to "humanize" decimal numbers
- show gene panels in variant view
- new Jinja filter for decoding URL encoding
- add indicator to variants in list that have comments
- add variant number threshold and rank score threshold to load function
- add event methods to mongo adapter
- add tests for models
- show badge "old" if comment was written for a previous analysis

### Changed
- show cDNA change in transcript summary unless variant is exonic
- moved compounds table further up the page
- show dates for case uploads in ISO format
- moved variant comments higher up on page
- updated documentation for pages
- read in coverage report as blob in database and serve directly
- change ``OmimPhenotype`` to ``PhenotypeTerm``
- reorganize models sub-package
- move events (and comments) to separate collection
- only display prev/next links for the research list
- include variant type in breadcrumbs e.g. "Clinical variants"

### Removed
- drop dependency on moment.js

### Fixed
- show the same level of detail for all frequencies on all pages
- properly decode URL encoded symbols in amino acid/cDNA change strings
- fixed issue with wipe permissions in MongoDB
- include default gene lists in "variants" link in breadcrumbs

## [1.0.2] - 2015-05-20
### Changed
- update case fetching function

### Fixed
- handle multiple cases with same id

## [1.0.1] - 2015-04-28
### Fixed
- Fix building URL parameters in cases list Vue component

## [1.0.0] - 2015-04-12
Codename: Sara Lund

![Release 1.0](artwork/releases/release-1-0.jpg)

### Added
- Add email logging for unexpected errors
- New command line tool for deleting case

### Changed
- Much improved logging overall
- Updated documentation/usage guide
- Removed non-working IGV link

### Fixed
- Show sample display name in GT call
- Various small bug fixes
- Make it easier to hover over popups

## [0.0.2-rc1] - 2015-03-04
### Added
- add protein table for each variant
- add many more external links
- add coverage reports as PDFs

### Changed
- incorporate user feedback updates
- big refactor of load scripts

## [0.0.2-rc2] - 2015-03-04
### Changes
- add gene table with gene description
- reorganize inheritance models box

### Fixed
- avoid overwriting gene list on "research" load
- fix various bugs in external links

## [0.0.2-rc3] - 2015-03-05
### Added
- Activity log feed to variant view
- Adds protein change strings to ODM and Sanger email

### Changed
- Extract activity log component to macro

### Fixes
- Make Ensembl transcript links use archive website<|MERGE_RESOLUTION|>--- conflicted
+++ resolved
@@ -28,14 +28,8 @@
 - Updated color scheme for variant assessment badges that were hard to see in light mode, notably Risk Factor (#5318)
 - Avoid page timeout by skipping HGVS validations in ClinVar multistep submission for non-MANE transcripts from variants in build 38 (#5302)
 - Sashimi view page displaying an error message when Ensembl REST API (LiftOver) is not available (#5322)
-<<<<<<< HEAD
-- Refactored the LiftOver functionality to avoid using the old Ensembl REST API (#5326)
-
-
-=======
 - Refactored the liftover functionality to avoid using the old Ensembl REST API (#5326)
 - Downloading of Ensembl resources by fixing the URL to the schug server, pointing to the production instance instead of the staging one (#5348)
->>>>>>> fec8d1ed
 
 ## [4.98]
 ### Added
