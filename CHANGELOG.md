# Change Log
All notable changes to this project will be documented in this file.
This project adheres to [Semantic Versioning](http://semver.org/).

About changelog [here](https://keepachangelog.com/en/1.0.0/)

## []
### Added
- Config file containing codecov settings for pull requests
- Add an IGV.js direct link button from case page
- Security policy file
- Hide/shade compound variants based on rank score on variantS from filter
- Chromograph legend documentation direct link
### Changed
- Updated deprecated Codecov GitHub action to v.2
- Simplified code of scout/adapter/mongo/variant
- Update IGV.js to v2.11.2
<<<<<<< HEAD
- Verify user before redirecting to IGV alignments and sashimi plots
- Build case IGV tracks starting from case and variant objects instead of passing all params in a form
=======
- Show summary number of variant gene panels on general report if more than 3
>>>>>>> 1cbf28bc
### Fixed
- Marrvel link for variants in genome build 38 (using liftover to build 37)
- Remove flags from codecov config file
- Fixed filter bug with high negative SPIDEX scores
- Renamed button and modified link to IACR TP53, that has been moved to the US NCI: `https://tp53.isb-cgc.org/`
- Parsing new format of OMIM case info when exporting patients to Matchmaker
- Remove flask-debugtoolbar lib dependency that is using deprecated code and causes app to crash after new release of Jinja2 (3.1)
- Variant page crashing for cases with old OMIM terms structure (a list of integers instead of dictionary)
- Variant page crashing when creating MARRVEL link for cases with no genome build
- SpliceAI documentation link
- Fix deprecated `safe_str_cmp` import from `werkzeug.security` by freezing Werkzeug lib to v2.0 until Flask_login v.0.6 with bugfix is released
- List gene names densely in general report for SVs that contain more than 3 genes
- Show transcript ids on refseq genes on hg19 in IGV.js, using refgene source
- Display correct number of genes in general report for SVs that contain more than 32 genes
- Broken Google login after new major release of `lepture/authlib`
- Fix frequency and callers display on case general report

## [4.50.1]
### Fixed
- Show matching causative STR_repid for legacy str variants (pre Stranger hgnc_id)

## [4.50]
### Added
- Individual-specific OMIM terms
- OMIM disease descriptions in ClinVar submission form
- Add a toggle for melter rerun monitoring of cases
- Add a config option to show the rerun monitoring toggle
- Add a cli option to export cases with rerun monitoring enabled
- Add a link to STRipy for STR variants; shallow for ARX and HOXA13
- Hide by default variants only present in unaffected individuals in variants filters
- OMIM terms in general case report
- Individual-level info on OMIM and HPO terms in general case report
- PanelApp gene link among the external links on variant page
- Dashboard case filters fields help
- Filter cases by OMIM terms in cases and dashboard pages
### Fixed
- A malformed panel id request would crash with exception: now gives user warning flash with redirect
- Link to HPO resource file hosted on `http://purl.obolibrary.org`
- Gene search form when gene exists only in build 38
- Fixed odd redirect error and poor error message on missing column for gene panel csv upload
- Typo in parse variant transcripts function
- Modified keys name used to parse local observations (archived) frequencies to reflect change in MIP keys naming
- Better error handling for partly broken/timed out chanjo reports
- Broken javascript code when case Chromograph data is malformed
- Broader space for case synopsis in general report
- Show partial causatives on causatives and matching causatives panels
- Partial causative assignment in cases with no OMIM or HPO terms
- Partial causative OMIM select options in variant page
### Changed
- Slightly smaller and improved layout of content in case PDF report
- Relabel more cancer variant pages somatic for navigation
- Unify caseS nav links
- Removed unused `add_compounds` param from variant controllers function
- Changed default hg19 genome for IGV.js to legacy hg19_1kg_decoy to fix a few problematic loci
- Reduce code complexity (parse/ensembl.py)
- Silence certain fields in ClinVar export if prioritised ones exist (chrom-start-end if hgvs exist)
- Made phenotype non-mandatory when marking a variant as partial causative
- Only one phenotype condition type (OMIM or HPO) per variant is used in ClinVar submissions
- ClinVar submission variant condition prefers OMIM over HPO if available
- Use lighter version of gene objects in Omim MongoDB adapter, panels controllers, panels views and institute controllers
- Gene-variants table size is now adaptive
- Remove unused file upload on gene-variants page

## [4.49]
### Fixed
- Pydantic model types for genome_build, madeline_info, peddy_ped_check and peddy_sex_check, rank_model_version and sv_rank_model_version
- Replace `MatchMaker` with `Matchmaker` in all places visible by a user
- Save diagnosis labels along with OMIM terms in Matchmaker Exchange submission objects
- `libegl-mesa0_21.0.3-0ubuntu0.3~20.04.5_amd64.deb` lib not found by GitHub actions Docker build
- Remove unused `chromograph_image_files` and `chromograph_prefixes` keys saved when creating or updating an RD case
- Search managed variants by description and with ignore case
### Changed
- Introduced page margins on exported PDF reports
- Smaller gene fonts in downloaded HPO genes PDF reports
- Reintroduced gene coverage data in the PDF-exported general report of rare-disease cases
- Check for existence of case report files before creating sidebar links
- Better description of HPO and OMIM terms for patients submitted to Matchmaker Exchange
- Remove null non-mandatory key/values when updating a case
- Freeze WTForms<3 due to several form input rendering changes

## [4.48.1]
### Fixed
- General case PDF report for recent cases with no pedigree

## [4.48]
### Added
- Option to cancel a request for research variants in case page
### Changed
- Update igv.js to v2.10.5
- Updated example of a case delivery report
- Unfreeze cyvcf2
- Builder images used in Scout Dockerfiles
- Crash report email subject gives host name
- Export general case report to PDF using PDFKit instead of WeasyPrint
- Do not include coverage report in PDF case report since they might have different orientation
- Export cancer cases's "Coverage and QC report" to PDF using PDFKit instead of Weasyprint
- Updated cancer "Coverage and QC report" example
- Keep portrait orientation in PDF delivery report
- Export delivery report to PDF using PDFKit instead of Weasyprint
- PDF export of clinical and research HPO panels using PDFKit instead of Weasyprint
- Export gene panel report to PDF using PDFKit
- Removed WeasyPrint lib dependency

### Fixed
- Reintroduced missing links to Swegen and Beacon and dbSNP in RD variant page, summary section
- Demo delivery report orientation to fit new columns
- Missing delivery report in demo case
- Cast MNVs to SNV for test
- Export verified variants from all institutes when user is admin
- Cancer coverage and QC report not found for demo cancer case
- Pull request template instructions on how to deploy to test server
- PDF Delivery report not showing Swedac logo
- Fix code typos
- Disable codefactor raised by ESLint for javascript functions located on another file
- Loading spinner stuck after downloading a PDF gene panel report
- IGV browser crashing when file system with alignment files is not mounted

## [4.47]
### Added
- Added CADD, GnomAD and genotype calls to variantS export
### Changed
- Pull request template, to illustrate how to deploy pull request branches on cg-vm1 stage server
### Fixed
- Compiled Docker image contains a patched version (v4.9) of chanjo-report

## [4.46.1]
### Fixed
- Downloading of files generated within the app container (MT-report, verified variants, pedigrees, ..)

## [4.46]
### Added
- Created a Dockefile to be used to serve the dockerized app in production
- Modified the code to collect database params specified as env vars
- Created a GitHub action that pushes the Dockerfile-server image to Docker Hub (scout-server-stage) every time a PR is opened
- Created a GitHub action that pushes the Dockerfile-server image to Docker Hub (scout-server) every time a new release is created
- Reassign MatchMaker Exchange submission to another user when a Scout user is deleted
- Expose public API JSON gene panels endpoint, primarily to enable automated rerun checking for updates
- Add utils for dictionary type
- Filter institute cases using multiple HPO terms
- Vulture GitHub action to identify and remove unused variables and imports
### Changed
- Updated the python config file documentation in admin guide
- Case configuration parsing now uses Pydantic for improved typechecking and config handling
- Removed test matrices to speed up automatic testing of PRs
- Switch from Coveralls to Codecov to handle CI test coverage
- Speed-up CI tests by caching installation of libs and splitting tests into randomized groups using pytest-test-groups
- Improved LDAP login documentation
- Use lib flask-ldapconn instead of flask_ldap3_login> to handle ldap authentication
- Updated Managed variant documentation in user guide
- Fix and simplify creating and editing of gene panels
- Simplified gene variants search code
- Increased the height of the genes track in the IGV viewer
### Fixed
- Validate uploaded managed variant file lines, warning the user.
- Exporting validated variants with missing "genes" database key
- No results returned when searching for gene variants using a phenotype term
- Variants filtering by gene symbols file
- Make gene HGNC symbols field mandatory in gene variants page and run search only on form submit
- Make sure collaborator gene variants are still visible, even if HPO filter is used

## [4.45]
### Added
### Changed
- Start Scout also when loqusdbapi is not reachable
- Clearer definition of manual standard and custom inheritance models in gene panels
- Allow searching multiple chromosomes in filters
### Fixed
- Gene panel crashing on edit action

## [4.44]
### Added
### Changed
- Display Gene track beneath each sample track when displaying splice junctions in igv browser
- Check outdated gene symbols and update with aliases for both RD and cancer variantS
### Fixed
- Added query input check and fixed the Genes API endpoint to return a json formatted error when request is malformed
- Typo in ACMG BP6 tooltip

## [4.43.1]
### Added
- Added database index for OMIM disease term genes
### Changed
### Fixed
- Do not drop HPO terms collection when updating HPO terms via the command line
- Do not drop disease (OMIM) terms collection when updating diseases via the command line

## [4.43]
### Added
- Specify which collection(s) update/build indexes for
### Fixed
- Do not drop genes and transcripts collections when updating genes via the command line

## [4.42.1]
### Added
### Changed
### Fixed
- Freeze PyMongo lib to version<4.0 to keep supporting previous MongoDB versions
- Speed up gene panels creation and update by collecting only light gene info from database
- Avoid case page crash on Phenomizer queries timeout

## [4.42]
### Added
- Choose custom pinned variants to submit to MatchMaker Exchange
- Submit structural variant as genes to the MatchMaker Exchange
- Added function for maintainers and admins to remove gene panels
- Admins can restore deleted gene panels
- A development docker-compose file illustrating the scout/chanjo-report integration
- Show AD on variants view for cancer SV (tumor and normal)
- Cancer SV variants filter AD, AF (tumor and normal)
- Hiding the variants score column also from cancer SVs, as for the SNVs
### Changed
- Enforce same case _id and display_name when updating a case
- Enforce same individual ids, display names and affected status when updating a case
- Improved documentation for connecting to loqusdb instances (including loqusdbapi)
- Display and download HPO gene panels' gene symbols in italics
- A faster-built and lighter Docker image
- Reduce complexity of `panels` endpoint moving some code to the panels controllers
- Update requirements to use flask-ldap3-login>=0.9.17 instead of freezing WTForm
### Fixed
- Use of deprecated TextField after the upgrade of WTF to v3.0
- Freeze to WTForms to version < 3
- Remove the extra files (bed files and madeline.svg) introduced by mistake
- Cli command loading demo data in docker-compose when case custom images exist and is None
- Increased MongoDB connection serverSelectionTimeoutMS parameter to 30K (default value according to MongoDB documentation)
- Better differentiate old obs counts 0 vs N/A
- Broken cancer variants page when default gene panel was deleted
- Typo in tx_overview function in variant controllers file
- Fixed loqusdbapi SV search URL
- SV variants filtering using Decipher criterion
- Removing old gene panels that don't contain the `maintainer` key.

## [4.41.1]
### Fixed
- General reports crash for variant annotations with same variant on other cases

## [4.41]
### Added
- Extended the instructions for running the Scout Docker image (web app and cli).
- Enabled inclusion of custom images to STR variant view
### Fixed
- General case report sorting comments for variants with None genetic models
- Do not crash but redirect to variants page with error when a variant is not found for a case
- UCSC links coordinates for SV variants with start chromosome different than end chromosome
- Human readable variants name in case page for variants having start chromosome different from end chromosome
- Avoid always loading all transcripts when checking gene symbol: introduce gene captions
- Slow queries for evaluated variants on e.g. case page - use events instead
### Changed
- Rearrange variant page again, moving severity predictions down.
- More reactive layout width steps on variant page

## [4.40.1]
### Added
### Fixed
- Variants dismissed with inconsistent inheritance pattern can again be shown in general case report
- General report page for variants with genes=None
- General report crashing when variants have no panels
- Added other missing keys to case and variant dictionaries passed to general report
### Changed

## [4.40]
### Added
- A .cff citation file
- Phenotype search API endpoint
- Added pagination to phenotype API
- Extend case search to include internal MongoDB id
- Support for connecting to a MongoDB replica set (.py config files)
- Support for connecting to a MongoDB replica set (.yaml config files)
### Fixed
- Command to load the OMIM gene panel (`scout load panel --omim`)
- Unify style of pinned and causative variants' badges on case page
- Removed automatic spaces after punctuation in comments
- Remove the hardcoded number of total individuals from the variant's old observations panel
- Send delete requests to a connected Beacon using the DELETE method
- Layout of the SNV and SV variant page - move frequency up
### Changed
- Stop updating database indexes after loading exons via command line
- Display validation status badge also for not Sanger-sequenced variants
- Moved Frequencies, Severity and Local observations panels up in RD variants page
- Enabled Flask CORS to communicate CORS status to js apps
- Moved the code preparing the transcripts overview to the backend
- Refactored and filtered json data used in general case report
- Changed the database used in docker-compose file to use the official MongoDB v4.4 image
- Modified the Python (3.6, 3.8) and MongoDB (3.2, 4.4, 5.0) versions used in testing matrices (GitHub actions)
- Capitalize case search terms on institute and dashboard pages


## [4.39]
### Added
- COSMIC IDs collected from CSQ field named `COSMIC`
### Fixed
- Link to other causative variants on variant page
- Allow multiple COSMIC links for a cancer variant
- Fix floating text in severity box #2808
- Fixed MitoMap and HmtVar links for hg38 cases
- Do not open new browser tabs when downloading files
- Selectable IGV tracks on variant page
- Missing splice junctions button on variant page
- Refactor variantS representative gene selection, and use it also for cancer variant summary
### Changed
- Improve Javascript performance for displaying Chromograph images
- Make ClinVar classification more evident in cancer variant page

## [4.38]
### Added
- Option to hide Alamut button in the app config file
### Fixed
- Library deprecation warning fixed (insert is deprecated. Use insert_one or insert_many instead)
- Update genes command will not trigger an update of database indices any more
- Missing resources in temporary downloading directory when updating genes using the command line
- Restore previous variant ACMG classification in a scrollable div
- Loading spinner not stopping after downloading PDF case reports and variant list export
- Add extra Alamut links higher up on variant pages
- Improve UX for phenotypes in case page
- Filter and export of STR variants
- Update look of variants page navigation buttons
### Changed

## [4.37]
### Added
- Highlight and show version number for RefSeq MANE transcripts.
- Added integration to a rerunner service for toggling reanalysis with updated pedigree information
- SpliceAI display and parsing from VEP CSQ
- Display matching tiered variants for cancer variants
- Display a loading icon (spinner) until the page loads completely
- Display filter badges in cancer variants list
- Update genes from pre-downloaded file resources
- On login, OS, browser version and screen size are saved anonymously to understand how users are using Scout
- API returning institutes data for a given user: `/api/v1/institutes`
- API returning case data for a given institute: `/api/v1/institutes/<institute_id>/cases`
- Added GMS and Lund university hospital logos to login page
- Made display of Swedac logo configurable
- Support for displaying custom images in case view
- Individual-specific HPO terms
- Optional alamut_key in institute settings for Alamut Plus software
- Case report API endpoint
- Tooltip in case explaining that genes with genome build different than case genome build will not be added to dynamic HPO panel.
- Add DeepVariant as a caller
### Fixed
- Updated IGV to v2.8.5 to solve missing gene labels on some zoom levels
- Demo cancer case config file to load somatic SNVs and SVs only.
- Expand list of refseq trancripts in ClinVar submission form
- Renamed `All SNVs and INDELs` institute sidebar element to `Search SNVs and INDELs` and fixed its style.
- Add missing parameters to case load-config documentation
- Allow creating/editing gene panels and dynamic gene panels with genes present in genome build 38
- Bugfix broken Pytests
- Bulk dismissing variants error due to key conversion from string to integer
- Fix typo in index documentation
- Fixed crash in institute settings page if "collaborators" key is not set in database
- Don't stop Scout execution if LoqusDB call fails and print stacktrace to log
- Bug when case contains custom images with value `None`
- Bug introduced when fixing another bug in Scout-LoqusDB interaction
- Loading of OMIM diagnoses in Scout demo instance
- Remove the docker-compose with chanjo integration because it doesn't work yet.
- Fixed standard docker-compose with scout demo data and database
- Clinical variant assessments not present for pinned and causative variants on case page.
- MatchMaker matching one node at the time only
- Remove link from previously tiered variants badge in cancer variants page
- Typo in gene cell on cancer variants page
- Managed variants filter form
### Changed
- Better naming for variants buttons on cancer track (somatic, germline). Also show cancer research button if available.
- Load case with missing panels in config files, but show warning.
- Changing the (Female, Male) symbols to (F/M) letters in individuals_table and case-sma.
- Print stacktrace if case load command fails
- Added sort icon and a pointer to the cursor to all tables with sortable fields
- Moved variant, gene and panel info from the basic pane to summary panel for all variants.
- Renamed `Basics` panel to `Classify` on variant page.
- Revamped `Basics` panel to a panel dedicated to classify variants
- Revamped the summary panel to be more compact.
- Added dedicated template for cancer variants
- Removed Gene models, Gene annotations and Conservation panels for cancer variants
- Reorganized the orders of panels for variant and cancer variant views
- Added dedicated variant quality panel and removed relevant panes
- A more compact case page
- Removed OMIM genes panel
- Make genes panel, pinned variants panel, causative variants panel and ClinVar panel scrollable on case page
- Update to Scilifelab's 2020 logo
- Update Gens URL to support Gens v2.0 format
- Refactor tests for parsing case configurations
- Updated links to HPO downloadable resources
- Managed variants filtering defaults to all variant categories
- Changing the (Kind) drop-down according to (Category) drop-down in Managed variant add variant
- Moved Gens button to individuals table
- Check resource files availability before starting updating OMIM diagnoses
- Fix typo in `SHOW_OBSERVED_VARIANT_ARCHIVE` config param

## [4.36]
### Added
- Parse and save splice junction tracks from case config file
- Tooltip in observations panel, explaining that case variants with no link might be old variants, not uploaded after a case rerun
### Fixed
- Warning on overwriting variants with same position was no longer shown
- Increase the height of the dropdowns to 425px
- More indices for the case table as it grows, specifically for causatives queries
- Splice junction tracks not centered over variant genes
- Total number of research variants count
- Update variants stats in case documents every time new variants are loaded
- Bug in flashing warning messages when filtering variants
### Changed
- Clearer warning messages for genes and gene/gene-panels searches in variants filters

## [4.35]
### Added
- A new index for hgnc_symbol in the hgnc_gene collection
- A Pedigree panel in STR page
- Display Tier I and II variants in case view causatives card for cancer cases
### Fixed
- Send partial file data to igv.js when visualizing sashimi plots with splice junction tracks
- Research variants filtering by gene
- Do not attempt to populate annotations for not loaded pinned/causatives
- Add max-height to all dropdowns in filters
### Changed
- Switch off non-clinical gene warnings when filtering research variants
- Don't display OMIM disease card in case view for cancer cases
- Refactored Individuals and Causative card in case view for cancer cases
- Update and style STR case report

## [4.34]
### Added
- Saved filter lock and unlock
- Filters can optionally be marked audited, logging the filter name, user and date on the case events and general report.
- Added `ClinVar hits` and `Cosmic hits` in cancer SNVs filters
- Added `ClinVar hits` to variants filter (rare disease track)
- Load cancer demo case in docker-compose files (default and demo file)
- Inclusive-language check using [woke](https://github.com/get-woke/woke) github action
- Add link to HmtVar for mitochondrial variants (if VCF is annotated with HmtNote)
- Grey background for dismissed compounds in variants list and variant page
- Pin badge for pinned compounds in variants list and variant page
- Support LoqusDB REST API queries
- Add a docker-compose-matchmaker under scout/containers/development to test matchmaker locally
- Script to investigate consequences of symbol search bug
- Added GATK to list of SV and cancer SV callers
### Fixed
- Make MitoMap link work for hg38 again
- Export Variants feature crashing when one of the variants has no primary transcripts
- Redirect to last visited variantS page when dismissing variants from variants list
- Improved matching of SVs Loqus occurrences in other cases
- Remove padding from the list inside (Matching causatives from other cases) panel
- Pass None to get_app function in CLI base since passing script_info to app factory functions was deprecated in Flask 2.0
- Fixed failing tests due to Flask update to version 2.0
- Speed up user events view
- Causative view sort out of memory error
- Use hgnc_id for gene filter query
- Typo in case controllers displaying an error every time a patient is matched against external MatchMaker nodes
- Do not crash while attempting an update for variant documents that are too big (> 16 MB)
- Old STR causatives (and other variants) may not have HGNC symbols - fix sort lambda
- Check if gene_obj has primary_transcript before trying to access it
- Warn if a gene manually searched is in a clinical panel with an outdated name when filtering variants
- ChrPos split js not needed on STR page yet
### Changed
- Remove parsing of case `genome_version`, since it's not used anywhere downstream
- Introduce deprecation warning for Loqus configs that are not dictionaries
- SV clinical filter no longer filters out sub 100 nt variants
- Count cases in LoqusDB by variant type
- Commit pulse repo badge temporarily set to weekly
- Sort ClinVar submissions objects by ascending "Last evaluated" date
- Refactored the MatchMaker integration as an extension
- Replaced some sensitive words as suggested by woke linter
- Documentation for load-configuration rewritten.
- Add styles to MatchMaker matches table
- More detailed info on the data shared in MatchMaker submission form

## [4.33.1]
### Fixed
- Include markdown for release autodeploy docs
- Use standard inheritance model in ClinVar (https://ftp.ncbi.nlm.nih.gov/pub/GTR/standard_terms/Mode_of_inheritance.txt)
- Fix issue crash with variants that have been unflagged causative not being available in other causatives
### Added
### Changed

## [4.33]
### Fixed
- Command line crashing when updating an individual not found in database
- Dashboard page crashing when filters return no data
- Cancer variants filter by chromosome
- /api/v1/genes now searches for genes in all genome builds by default
- Upgraded igv.js to version 2.8.1 (Fixed Unparsable bed record error)
### Added
- Autodeploy docs on release
- Documentation for updating case individuals tracks
- Filter cases and dashboard stats by analysis track
### Changed
- Changed from deprecated db update method
- Pre-selected fields to run queries with in dashboard page
- Do not filter by any institute when first accessing the dashboard
- Removed OMIM panel in case view for cancer cases
- Display Tier I and II variants in case view causatives panel for cancer cases
- Refactored Individuals and Causative panels in case view for cancer cases

## [4.32.1]
### Fixed
- iSort lint check only
### Changed
- Institute cases page crashing when a case has track:Null
### Added

## [4.32]
### Added
- Load and show MITOMAP associated diseases from VCF (INFO field: MitomapAssociatedDiseases, via HmtNote)
- Show variant allele frequencies for mitochondrial variants (GRCh38 cases)
- Extend "public" json API with diseases (OMIM) and phenotypes (HPO)
- HPO gene list download now has option for clinical and non-clinical genes
- Display gene splice junctions data in sashimi plots
- Update case individuals with splice junctions tracks
- Simple Docker compose for development with local build
- Make Phenomodels subpanels collapsible
- User side documentation of cytogenomics features (Gens, Chromograph, vcf2cytosure, rhocall)
- iSort GitHub Action
- Support LoqusDB REST API queries
### Fixed
- Show other causative once, even if several events point to it
- Filtering variants by mitochondrial chromosome for cases with genome build=38
- HPO gene search button triggers any warnings for clinical / non-existing genes also on first search
- Fixed a bug in variants pages caused by MT variants without alt_frequency
- Tests for CADD score parsing function
- Fixed the look of IGV settings on SNV variant page
- Cases analyzed once shown as `rerun`
- Missing case track on case re-upload
- Fixed severity rank for SO term "regulatory region ablation"
### Changed
- Refactor according to CodeFactor - mostly reuse of duplicated code
- Phenomodels language adjustment
- Open variants in a new window (from variants page)
- Open overlapping and compound variants in a new window (from variant page)
- gnomAD link points to gnomAD v.3 (build GRCh38) for mitochondrial variants.
- Display only number of affected genes for dismissed SVs in general report
- Chromosome build check when populating the variants filter chromosome selection
- Display mitochondrial and rare diseases coverage report in cases with missing 'rare' track

## [4.31.1]
### Added
### Changed
- Remove mitochondrial and coverage report from cancer cases sidebar
### Fixed
- ClinVar page when dbSNP id is None

## [4.31]
### Added
- gnomAD annotation field in admin guide
- Export also dynamic panel genes not associated to an HPO term when downloading the HPO panel
- Primary HGNC transcript info in variant export files
- Show variant quality (QUAL field from vcf) in the variant summary
- Load/update PDF gene fusion reports (clinical and research) generated with Arriba
- Support new MANE annotations from VEP (both MANE Select and MANE Plus Clinical)
- Display on case activity the event of a user resetting all dismissed variants
- Support gnomAD population frequencies for mitochondrial variants
- Anchor links in Casedata ClinVar panels to redirect after renaming individuals
### Fixed
- Replace old docs link www.clinicalgenomics.se/scout with new https://clinical-genomics.github.io/scout
- Page formatting issues whenever case and variant comments contain extremely long strings with no spaces
- Chromograph images can be one column and have scrollbar. Removed legacy code.
- Column labels for ClinVar case submission
- Page crashing looking for LoqusDB observation when variant doesn't exist
- Missing inheritance models and custom inheritance models on newly created gene panels
- Accept only numbers in managed variants filter as position and end coordinates
- SNP id format and links in Variant page, ClinVar submission form and general report
- Case groups tooltip triggered only when mouse is on the panel header
### Changed
- A more compact case groups panel
- Added landscape orientation CSS style to cancer coverage and QC demo report
- Improve user documentation to create and save new gene panels
- Removed option to use space as separator when uploading gene panels
- Separating the columns of standard and custom inheritance models in gene panels
- Improved ClinVar instructions for users using non-English Excel

## [4.30.2]
### Added
### Fixed
- Use VEP RefSeq ID if RefSeq list is empty in RefSeq transcripts overview
- Bug creating variant links for variants with no end_chrom
### Changed

## [4.30.1]
### Added
### Fixed
- Cryptography dependency fixed to use version < 3.4
### Changed

## [4.30]
### Added
- Introduced a `reset dismiss variant` verb
- Button to reset all dismissed variants for a case
- Add black border to Chromograph ideograms
- Show ClinVar annotations on variantS page
- Added integration with GENS, copy number visualization tool
- Added a VUS label to the manual classification variant tags
- Add additional information to SNV verification emails
- Tooltips documenting manual annotations from default panels
- Case groups now show bam files from all cases on align view
### Fixed
- Center initial igv view on variant start with SNV/indels
- Don't set initial igv view to negative coordinates
- Display of GQ for SV and STR
- Parsing of AD and related info for STRs
- LoqusDB field in institute settings accepts only existing Loqus instances
- Fix DECIPHER link to work after DECIPHER migrated to GRCh38
- Removed visibility window param from igv.js genes track
- Updated HPO download URL
- Patch HPO download test correctly
- Reference size on STR hover not needed (also wrong)
- Introduced genome build check (allowed values: 37, 38, "37", "38") on case load
- Improve case searching by assignee full name
- Populating the LoqusDB select in institute settings
### Changed
- Cancer variants table header (pop freq etc)
- Only admin users can modify LoqusDB instance in Institute settings
- Style of case synopsis, variants and case comments
- Switched to igv.js 2.7.5
- Do not choke if case is missing research variants when research requested
- Count cases in LoqusDB by variant type
- Introduce deprecation warning for Loqus configs that are not dictionaries
- Improve create new gene panel form validation
- Make XM- transcripts less visible if they don't overlap with transcript refseq_id in variant page
- Color of gene panels and comments panels on cases and variant pages
- Do not choke if case is missing research variants when reserch requested

## [4.29.1]
### Added
### Fixed
- Always load STR variants regardless of RankScore threshold (hotfix)
### Changed

## [4.29]
### Added
- Added a page about migrating potentially breaking changes to the documentation
- markdown_include in development requirements file
- STR variants filter
- Display source, Z-score, inheritance pattern for STR annotations from Stranger (>0.6.1) if available
- Coverage and quality report to cancer view
### Fixed
- ACMG classification page crashing when trying to visualize a classification that was removed
- Pretty print HGVS on gene variants (URL-decode VEP)
- Broken or missing link in the documentation
- Multiple gene names in ClinVar submission form
- Inheritance model select field in ClinVar submission
- IGV.js >2.7.0 has an issue with the gene track zoom levels - temp freeze at 2.7.0
- Revert CORS-anywhere and introduce a local http proxy for cloud tracks
### Changed

## [4.28]
### Added
- Chromograph integration for displaying PNGs in case-page
- Add VAF to cancer case general report, and remove some of its unused fields
- Variants filter compatible with genome browser location strings
- Support for custom public igv tracks stored on the cloud
- Add tests to increase testing coverage
- Update case variants count after deleting variants
- Update IGV.js to latest (v2.7.4)
- Bypass igv.js CORS check using `https://github.com/Rob--W/cors-anywhere`
- Documentation on default and custom IGV.js tracks (admin docs)
- Lock phenomodels so they're editable by admins only
- Small case group assessment sharing
- Tutorial and files for deploying app on containers (Kubernetes pods)
- Canonical transcript and protein change of canonical transcript in exported variants excel sheet
- Support for Font Awesome version 6
- Submit to Beacon from case page sidebar
- Hide dismissed variants in variants pages and variants export function
- Systemd service files and instruction to deploy Scout using podman
### Fixed
- Bugfix: unused `chromgraph_prefix |tojson` removed
- Freeze coloredlogs temporarily
- Marrvel link
- Don't show TP53 link for silent or synonymous changes
- OMIM gene field accepts any custom number as OMIM gene
- Fix Pytest single quote vs double quote string
- Bug in gene variants search by similar cases and no similar case is found
- Delete unused file `userpanel.py`
- Primary transcripts in variant overview and general report
- Google OAuth2 login setup in README file
- Redirect to 'missing file'-icon if configured Chromograph file is missing
- Javascript error in case page
- Fix compound matching during variant loading for hg38
- Cancer variants view containing variants dismissed with cancer-specific reasons
- Zoom to SV variant length was missing IGV contig select
- Tooltips on case page when case has no default gene panels
### Changed
- Save case variants count in case document and not in sessions
- Style of gene panels multiselect on case page
- Collapse/expand main HPO checkboxes in phenomodel preview
- Replaced GQ (Genotype quality) with VAF (Variant allele frequency) in cancer variants GT table
- Allow loading of cancer cases with no tumor_purity field
- Truncate cDNA and protein changes in case report if longer than 20 characters


## [4.27]
### Added
- Exclude one or more variant categories when running variants delete command
### Fixed
### Changed

## [4.26.1]
### Added
### Fixed
- Links with 1-letter aa codes crash on frameshift etc
### Changed

## [4.26]
### Added
- Extend the delete variants command to print analysis date, track, institute, status and research status
- Delete variants by type of analysis (wgs|wes|panel)
- Links to cBioPortal, MutanTP53, IARC TP53, OncoKB, MyCancerGenome, CIViC
### Fixed
- Deleted variants count
### Changed
- Print output of variants delete command as a tab separated table

## [4.25]
### Added
- Command line function to remove variants from one or all cases
### Fixed
- Parse SMN None calls to None rather than False

## [4.24.1]
### Fixed
- Install requirements.txt via setup file

## [4.24]
### Added
- Institute-level phenotype models with sub-panels containing HPO and OMIM terms
- Runnable Docker demo
- Docker image build and push github action
- Makefile with shortcuts to docker commands
- Parse and save synopsis, phenotype and cohort terms from config files upon case upload
### Fixed
- Update dismissed variant status when variant dismissed key is missing
- Breakpoint two IGV button now shows correct chromosome when different from bp1
- Missing font lib in Docker image causing the PDF report download page to crash
- Sentieon Manta calls lack Somaticscore - load anyway
- ClinVar submissions crashing due to pinned variants that are not loaded
- Point ExAC pLI score to new gnomad server address
- Bug uploading cases missing phenotype terms in config file
- STRs loaded but not shown on browser page
- Bug when using adapter.variant.get_causatives with case_id without causatives
- Problem with fetching "solved" from scout export cases cli
- Better serialising of datetime and bson.ObjectId
- Added `volumes` folder to .gitignore
### Changed
- Make matching causative and managed variants foldable on case page
- Remove calls to PyMongo functions marked as deprecated in backend and frontend(as of version 3.7).
- Improved `scout update individual` command
- Export dynamic phenotypes with ordered gene lists as PDF


## [4.23]
### Added
- Save custom IGV track settings
- Show a flash message with clear info about non-valid genes when gene panel creation fails
- CNV report link in cancer case side navigation
- Return to comment section after editing, deleting or submitting a comment
- Managed variants
- MT vs 14 chromosome mean coverage stats if Scout is connected to Chanjo
### Fixed
- missing `vcf_cancer_sv` and `vcf_cancer_sv_research` to manual.
- Split ClinVar multiple clnsig values (slash-separated) and strip them of underscore for annotations without accession number
- Timeout of `All SNVs and INDELs` page when no valid gene is provided in the search
- Round CADD (MIPv9)
- Missing default panel value
- Invisible other causatives lines when other causatives lack gene symbols
### Changed
- Do not freeze mkdocs-material to version 4.6.1
- Remove pre-commit dependency

## [4.22]
### Added
- Editable cases comments
- Editable variants comments
### Fixed
- Empty variant activity panel
- STRs variants popover
- Split new ClinVar multiple significance terms for a variant
- Edit the selected comment, not the latest
### Changed
- Updated RELEASE docs.
- Pinned variants card style on the case page
- Merged `scout export exons` and `scout view exons` commands


## [4.21.2]
### Added
### Fixed
- Do not pre-filter research variants by (case-default) gene panels
- Show OMIM disease tooltip reliably
### Changed

## [4.21.1]
### Added
### Fixed
- Small change to Pop Freq column in variants ang gene panels to avoid strange text shrinking on small screens
- Direct use of HPO list for Clinical HPO SNV (and cancer SNV) filtering
- PDF coverage report redirecting to login page
### Changed
- Remove the option to dismiss single variants from all variants pages
- Bulk dismiss SNVs, SVs and cancer SNVs from variants pages

## [4.21]
### Added
- Support to configure LoqusDB per institute
- Highlight causative variants in the variants list
- Add tests. Mostly regarding building internal datatypes.
- Remove leading and trailing whitespaces from panel_name and display_name when panel is created
- Mark MANE transcript in list of transcripts in "Transcript overview" on variant page
- Show default panel name in case sidebar
- Previous buttons for variants pagination
- Adds a gh action that checks that the changelog is updated
- Adds a gh action that deploys new releases automatically to pypi
- Warn users if case default panels are outdated
- Define institute-specific gene panels for filtering in institute settings
- Use institute-specific gene panels in variants filtering
- Show somatic VAF for pinned and causative variants on case page

### Fixed
- Report pages redirect to login instead of crashing when session expires
- Variants filter loading in cancer variants page
- User, Causative and Cases tables not scaling to full page
- Improved docs for an initial production setup
- Compatibility with latest version of Black
- Fixed tests for Click>7
- Clinical filter required an extra click to Filter to return variants
- Restore pagination and shrink badges in the variants page tables
- Removing a user from the command line now inactivates the case only if user is last assignee and case is active
- Bugfix, LoqusDB per institute feature crashed when institute id was empty string
- Bugfix, LoqusDB calls where missing case count
- filter removal and upload for filters deleted from another page/other user
- Visualize outdated gene panels info in a popover instead of a tooltip in case page side panel

### Changed
- Highlight color on normal STRs in the variants table from green to blue
- Display breakpoints coordinates in verification emails only for structural variants


## [4.20]
### Added
- Display number of filtered variants vs number of total variants in variants page
- Search case by HPO terms
- Dismiss variant column in the variants tables
- Black and pre-commit packages to dev requirements

### Fixed
- Bug occurring when rerun is requested twice
- Peddy info fields in the demo config file
- Added load config safety check for multiple alignment files for one individual
- Formatting of cancer variants table
- Missing Score in SV variants table

### Changed
- Updated the documentation on how to create a new software release
- Genome build-aware cytobands coordinates
- Styling update of the Matchmaker card
- Select search type in case search form


## [4.19]

### Added
- Show internal ID for case
- Add internal ID for downloaded CGH files
- Export dynamic HPO gene list from case page
- Remove users as case assignees when their account is deleted
- Keep variants filters panel expanded when filters have been used

### Fixed
- Handle the ProxyFix ModuleNotFoundError when Werkzeug installed version is >1.0
- General report formatting issues whenever case and variant comments contain extremely long strings with no spaces

### Changed
- Created an institute wrapper page that contains list of cases, causatives, SNVs & Indels, user list, shared data and institute settings
- Display case name instead of case ID on clinVar submissions
- Changed icon of sample update in clinVar submissions


## [4.18]

### Added
- Filter cancer variants on cytoband coordinates
- Show dismiss reasons in a badge with hover for clinical variants
- Show an ellipsis if 10 cases or more to display with loqusdb matches
- A new blog post for version 4.17
- Tooltip to better describe Tumor and Normal columns in cancer variants
- Filter cancer SNVs and SVs by chromosome coordinates
- Default export of `Assertion method citation` to clinVar variants submission file
- Button to export up to 500 cancer variants, filtered or not
- Rename samples of a clinVar submission file

### Fixed
- Apply default gene panel on return to cancer variantS from variant view
- Revert to certificate checking when asking for Chanjo reports
- `scout download everything` command failing while downloading HPO terms

### Changed
- Turn tumor and normal allelic fraction to decimal numbers in tumor variants page
- Moved clinVar submissions code to the institutes blueprints
- Changed name of clinVar export files to FILENAME.Variant.csv and FILENAME.CaseData.csv
- Switched Google login libraries from Flask-OAuthlib to Authlib


## [4.17.1]

### Fixed
- Load cytobands for cases with chromosome build not "37" or "38"


## [4.17]

### Added
- COSMIC badge shown in cancer variants
- Default gene-panel in non-cancer structural view in url
- Filter SNVs and SVs by cytoband coordinates
- Filter cancer SNV variants by alt allele frequency in tumor
- Correct genome build in UCSC link from structural variant page



### Fixed
- Bug in clinVar form when variant has no gene
- Bug when sharing cases with the same institute twice
- Page crashing when removing causative variant tag
- Do not default to GATK caller when no caller info is provided for cancer SNVs


## [4.16.1]

### Fixed
- Fix the fix for handling of delivery reports for rerun cases

## [4.16]

### Added
- Adds possibility to add "lims_id" to cases. Currently only stored in database, not shown anywhere
- Adds verification comment box to SVs (previously only available for small variants)
- Scrollable pedigree panel

### Fixed
- Error caused by changes in WTForm (new release 2.3.x)
- Bug in OMIM case page form, causing the page to crash when a string was provided instead of a numerical OMIM id
- Fix Alamut link to work properly on hg38
- Better handling of delivery reports for rerun cases
- Small CodeFactor style issues: matchmaker results counting, a couple of incomplete tests and safer external xml
- Fix an issue with Phenomizer introduced by CodeFactor style changes

### Changed
- Updated the version of igv.js to 2.5.4

## [4.15.1]

### Added
- Display gene names in ClinVar submissions page
- Links to Varsome in variant transcripts table

### Fixed
- Small fixes to ClinVar submission form
- Gene panel page crash when old panel has no maintainers

## [4.15]

### Added
- Clinvar CNVs IGV track
- Gene panels can have maintainers
- Keep variant actions (dismissed, manual rank, mosaic, acmg, comments) upon variant re-upload
- Keep variant actions also on full case re-upload

### Fixed
- Fix the link to Ensembl for SV variants when genome build 38.
- Arrange information in columns on variant page
- Fix so that new cosmic identifier (COSV) is also acceptable #1304
- Fixed COSMIC tag in INFO (outside of CSQ) to be parses as well with `&` splitter.
- COSMIC stub URL changed to https://cancer.sanger.ac.uk/cosmic/search?q= instead.
- Updated to a version of IGV where bigBed tracks are visualized correctly
- Clinvar submission files are named according to the content (variant_data and case_data)
- Always show causatives from other cases in case overview
- Correct disease associations for gene symbol aliases that exist as separate genes
- Re-add "custom annotations" for SV variants
- The override ClinVar P/LP add-in in the Clinical Filter failed for new CSQ strings

### Changed
- Runs all CI checks in github actions

## [4.14.1]

### Fixed
- Error when variant found in loqusdb is not loaded for other case

## [4.14]

### Added
- Use github actions to run tests
- Adds CLI command to update individual alignments path
- Update HPO terms using downloaded definitions files
- Option to use alternative flask config when running `scout serve`
- Requirement to use loqusdb >= 2.5 if integrated

### Fixed
- Do not display Pedigree panel in cancer view
- Do not rely on internet connection and services available when running CI tests
- Variant loading assumes GATK if no caller set given and GATK filter status is seen in FILTER
- Pass genome build param all the way in order to get the right gene mappings for cases with build 38
- Parse correctly variants with zero frequency values
- Continue even if there are problems to create a region vcf
- STR and cancer variant navigation back to variants pages could fail

### Changed
- Improved code that sends requests to the external APIs
- Updates ranges for user ranks to fit todays usage
- Run coveralls on github actions instead of travis
- Run pip checks on github actions instead of coveralls
- For hg38 cases, change gnomAD link to point to version 3.0 (which is hg38 based)
- Show pinned or causative STR variants a bit more human readable

## [4.13.1]

### Added
### Fixed
- Typo that caused not all clinvar conflicting interpretations to be loaded no matter what
- Parse and retrieve clinvar annotations from VEP-annotated (VEP 97+) CSQ VCF field
- Variant clinvar significance shown as `not provided` whenever is `Uncertain significance`
- Phenomizer query crashing when case has no HPO terms assigned
- Fixed a bug affecting `All SNVs and INDELs` page when variants don't have canonical transcript
- Add gene name or id in cancer variant view

### Changed
- Cancer Variant view changed "Variant:Transcript:Exon:HGVS" to "Gene:Transcript:Exon:HGVS"

## [4.13]

### Added
- ClinVar SNVs track in IGV
- Add SMA view with SMN Copy Number data
- Easier to assign OMIM diagnoses from case page
- OMIM terms and specific OMIM term page

### Fixed
- Bug when adding a new gene to a panel
- Restored missing recent delivery reports
- Fixed style and links to other reports in case side panel
- Deleting cases using display_name and institute not deleting its variants
- Fixed bug that caused coordinates filter to override other filters
- Fixed a problem with finding some INS in loqusdb
- Layout on SV page when local observations without cases are present
- Make scout compatible with the new HPO definition files from `http://compbio.charite.de/jenkins/`
- General report visualization error when SNVs display names are very long


### Changed


## [4.12.4]

### Fixed
- Layout on SV page when local observations without cases are present

## [4.12.3]

### Fixed
- Case report when causative or pinned SVs have non null allele frequencies

## [4.12.2]

### Fixed
- SV variant links now take you to the SV variant page again
- Cancer variant view has cleaner table data entries for "N/A" data
- Pinned variant case level display hotfix for cancer and str - more on this later
- Cancer variants show correct alt/ref reads mirroring alt frequency now
- Always load all clinical STR variants even if a region load is attempted - index may be missing
- Same case repetition in variant local observations

## [4.12.1]

### Fixed
- Bug in variant.gene when gene has no HGVS description


## [4.12]

### Added
- Accepts `alignment_path` in load config to pass bam/cram files
- Display all phenotypes on variant page
- Display hgvs coordinates on pinned and causatives
- Clear panel pending changes
- Adds option to setup the database with static files
- Adds cli command to download the resources from CLI that scout needs
- Adds test files for merged somatic SV and CNV; as well as merged SNV, and INDEL part of #1279
- Allows for upload of OMIM-AUTO gene panel from static files without api-key

### Fixed
- Cancer case HPO panel variants link
- Fix so that some drop downs have correct size
- First IGV button in str variants page
- Cancer case activates on SNV variants
- Cases activate when STR variants are viewed
- Always calculate code coverage
- Pinned/Classification/comments in all types of variants pages
- Null values for panel's custom_inheritance_models
- Discrepancy between the manual disease transcripts and those in database in gene-edit page
- ACMG classification not showing for some causatives
- Fix bug which caused IGV.js to use hg19 reference files for hg38 data
- Bug when multiple bam files sources with non-null values are available


### Changed
- Renamed `requests` file to `scout_requests`
- Cancer variant view shows two, instead of four, decimals for allele and normal


## [4.11.1]

### Fixed
- Institute settings page
- Link institute settings to sharing institutes choices

## [4.11.0]

### Added
- Display locus name on STR variant page
- Alternative key `GNOMADAF_popmax` for Gnomad popmax allele frequency
- Automatic suggestions on how to improve the code on Pull Requests
- Parse GERP, phastCons and phyloP annotations from vep annotated CSQ fields
- Avoid flickering comment popovers in variant list
- Parse REVEL score from vep annotated CSQ fields
- Allow users to modify general institute settings
- Optionally format code automatically on commit
- Adds command to backup vital parts `scout export database`
- Parsing and displaying cancer SV variants from Manta annotated VCF files
- Dismiss cancer snv variants with cancer-specific options
- Add IGV.js UPD, RHO and TIDDIT coverage wig tracks.


### Fixed
- Slightly darker page background
- Fixed an issued with parsed conservation values from CSQ
- Clinvar submissions accessible to all users of an institute
- Header toolbar when on Clinvar page now shows institute name correctly
- Case should not always inactivate upon update
- Show dismissed snv cancer variants as grey on the cancer variants page
- Improved style of mappability link and local observations on variant page
- Convert all the GET requests to the igv view to POST request
- Error when updating gene panels using a file containing BOM chars
- Add/replace gene radio button not working in gene panels


## [4.10.1]

### Fixed
- Fixed issue with opening research variants
- Problem with coveralls not called by Travis CI
- Handle Biomart service down in tests


## [4.10.0]

### Added
- Rank score model in causatives page
- Exportable HPO terms from phenotypes page
- AMP guideline tiers for cancer variants
- Adds scroll for the transcript tab
- Added CLI option to query cases on time since case event was added
- Shadow clinical assessments also on research variants display
- Support for CRAM alignment files
- Improved str variants view : sorting by locus, grouped by allele.
- Delivery report PDF export
- New mosaicism tag option
- Add or modify individuals' age or tissue type from case page
- Display GC and allele depth in causatives table.
- Included primary reference transcript in general report
- Included partial causative variants in general report
- Remove dependency of loqusdb by utilising the CLI

### Fixed
- Fixed update OMIM command bug due to change in the header of the genemap2 file
- Removed Mosaic Tag from Cancer variants
- Fixes issue with unaligned table headers that comes with hidden Datatables
- Layout in general report PDF export
- Fixed issue on the case statistics view. The validation bars didn't show up when all institutes were selected. Now they do.
- Fixed missing path import by importing pathlib.Path
- Handle index inconsistencies in the update index functions
- Fixed layout problems


## [4.9.0]

### Added
- Improved MatchMaker pages, including visible patient contacts email address
- New badges for the github repo
- Links to [GENEMANIA](genemania.org)
- Sort gene panel list on case view.
- More automatic tests
- Allow loading of custom annotations in VCF using the SCOUT_CUSTOM info tag.

### Fixed
- Fix error when a gene is added to an empty dynamic gene panel
- Fix crash when attempting to add genes on incorrect format to dynamic gene panel
- Manual rank variant tags could be saved in a "Select a tag"-state, a problem in the variants view.
- Same case evaluations are no longer shown as gray previous evaluations on the variants page
- Stay on research pages, even if reset, next first buttons are pressed..
- Overlapping variants will now be visible on variant page again
- Fix missing classification comments and links in evaluations page
- All prioritized cases are shown on cases page


## [4.8.3]

### Added

### Fixed
- Bug when ordering sanger
- Improved scrolling over long list of genes/transcripts


## [4.8.2]

### Added

### Fixed
- Avoid opening extra tab for coverage report
- Fixed a problem when rank model version was saved as floats and not strings
- Fixed a problem with displaying dismiss variant reasons on the general report
- Disable load and delete filter buttons if there are no saved filters
- Fix problem with missing verifications
- Remove duplicate users and merge their data and activity


## [4.8.1]

### Added

### Fixed
- Prevent login fail for users with id defined by ObjectId and not email
- Prevent the app from crashing with `AttributeError: 'NoneType' object has no attribute 'message'`


## [4.8.0]

### Added
- Updated Scout to use Bootstrap 4.3
- New looks for Scout
- Improved dashboard using Chart.js
- Ask before inactivating a case where last assigned user leaves it
- Genes can be manually added to the dynamic gene list directly on the case page
- Dynamic gene panels can optionally be used with clinical filter, instead of default gene panel
- Dynamic gene panels get link out to chanjo-report for coverage report
- Load all clinvar variants with clinvar Pathogenic, Likely Pathogenic and Conflicting pathogenic
- Show transcripts with exon numbers for structural variants
- Case sort order can now be toggled between ascending and descending.
- Variants can be marked as partial causative if phenotype is available for case.
- Show a frequency tooltip hover for SV-variants.
- Added support for LDAP login system
- Search snv and structural variants by chromosomal coordinates
- Structural variants can be marked as partial causative if phenotype is available for case.
- Show normal and pathologic limits for STRs in the STR variants view.
- Institute level persistent variant filter settings that can be retrieved and used.
- export causative variants to Excel
- Add support for ROH, WIG and chromosome PNGs in case-view

### Fixed
- Fixed missing import for variants with comments
- Instructions on how to build docs
- Keep sanger order + verification when updating/reloading variants
- Fixed and moved broken filter actions (HPO gene panel and reset filter)
- Fixed string conversion to number
- UCSC links for structural variants are now separated per breakpoint (and whole variant where applicable)
- Reintroduced missing coverage report
- Fixed a bug preventing loading samples using the command line
- Better inheritance models customization for genes in gene panels
- STR variant page back to list button now does its one job.
- Allows to setup scout without a omim api key
- Fixed error causing "favicon not found" flash messages
- Removed flask --version from base cli
- Request rerun no longer changes case status. Active or archived cases inactivate on upload.
- Fixed missing tooltip on the cancer variants page
- Fixed weird Rank cell in variants page
- Next and first buttons order swap
- Added pagination (and POST capability) to cancer variants.
- Improves loading speed for variant page
- Problem with updating variant rank when no variants
- Improved Clinvar submission form
- General report crashing when dismissed variant has no valid dismiss code
- Also show collaborative case variants on the All variants view.
- Improved phenotype search using dataTables.js on phenotypes page
- Search and delete users with `email` instead of `_id`
- Fixed css styles so that multiselect options will all fit one column


## [4.7.3]

### Added
- RankScore can be used with VCFs for vcf_cancer files

### Fixed
- Fix issue with STR view next page button not doing its one job.

### Deleted
- Removed pileup as a bam viewing option. This is replaced by IGV


## [4.7.2]

### Added
- Show earlier ACMG classification in the variant list

### Fixed
- Fixed igv search not working due to igv.js dist 2.2.17
- Fixed searches for cases with a gene with variants pinned or marked causative.
- Load variant pages faster after fixing other causatives query
- Fixed mitochondrial report bug for variants without genes

## [4.7.1]

### Added

### Fixed
- Fixed bug on genes page


## [4.7.0]

### Added
- Export genes and gene panels in build GRCh38
- Search for cases with variants pinned or marked causative in a given gene.
- Search for cases phenotypically similar to a case also from WUI.
- Case variant searches can be limited to similar cases, matching HPO-terms,
  phenogroups and cohorts.
- De-archive reruns and flag them as 'inactive' if archived
- Sort cases by analysis_date, track or status
- Display cases in the following order: prioritized, active, inactive, archived, solved
- Assign case to user when user activates it or asks for rerun
- Case becomes inactive when it has no assignees
- Fetch refseq version from entrez and use it in clinvar form
- Load and export of exons for all genes, independent on refseq
- Documentation for loading/updating exons
- Showing SV variant annotations: SV cgh frequencies, gnomad-SV, local SV frequencies
- Showing transcripts mapping score in segmental duplications
- Handle requests to Ensembl Rest API
- Handle requests to Ensembl Rest Biomart
- STR variants view now displays GT and IGV link.
- Description field for gene panels
- Export exons in build 37 and 38 using the command line

### Fixed
- Fixes of and induced by build tests
- Fixed bug affecting variant observations in other cases
- Fixed a bug that showed wrong gene coverage in general panel PDF export
- MT report only shows variants occurring in the specific individual of the excel sheet
- Disable SSL certifcate verification in requests to chanjo
- Updates how intervaltree and pymongo is used to void deprecated functions
- Increased size of IGV sample tracks
- Optimized tests


## [4.6.1]

### Added

### Fixed
- Missing 'father' and 'mother' keys when parsing single individual cases


## [4.6.0]

### Added
- Description of Scout branching model in CONTRIBUTING doc
- Causatives in alphabetical order, display ACMG classification and filter by gene.
- Added 'external' to the list of analysis type options
- Adds functionality to display "Tissue type". Passed via load config.
- Update to IGV 2.

### Fixed
- Fixed alignment visualization and vcf2cytosure availability for demo case samples
- Fixed 3 bugs affecting SV pages visualization
- Reintroduced the --version cli option
- Fixed variants query by panel (hpo panel + gene panel).
- Downloaded MT report contains excel files with individuals' display name
- Refactored code in parsing of config files.


## [4.5.1]

### Added

### Fixed
- update requirement to use PyYaml version >= 5.1
- Safer code when loading config params in cli base


## [4.5.0]

### Added
- Search for similar cases from scout view CLI
- Scout cli is now invoked from the app object and works under the app context

### Fixed
- PyYaml dependency fixed to use version >= 5.1


## [4.4.1]

### Added
- Display SV rank model version when available

### Fixed
- Fixed upload of delivery report via API


## [4.4.0]

### Added
- Displaying more info on the Causatives page and hiding those not causative at the case level
- Add a comment text field to Sanger order request form, allowing a message to be included in the email
- MatchMaker Exchange integration
- List cases with empty synopsis, missing HPO terms and phenotype groups.
- Search for cases with open research list, or a given case status (active, inactive, archived)

### Fixed
- Variant query builder split into several functions
- Fixed delivery report load bug


## [4.3.3]

### Added
- Different individual table for cancer cases

### Fixed
- Dashboard collects validated variants from verification events instead of using 'sanger' field
- Cases shared with collaborators are visible again in cases page
- Force users to select a real institute to share cases with (actionbar select fix)


## [4.3.2]

### Added
- Dashboard data can be filtered using filters available in cases page
- Causatives for each institute are displayed on a dedicated page
- SNVs and and SVs are searchable across cases by gene and rank score
- A more complete report with validated variants is downloadable from dashboard

### Fixed
- Clinsig filter is fixed so clinsig numerical values are returned
- Split multi clinsig string values in different elements of clinsig array
- Regex to search in multi clinsig string values or multi revstat string values
- It works to upload vcf files with no variants now
- Combined Pileup and IGV alignments for SVs having variant start and stop on the same chromosome


## [4.3.1]

### Added
- Show calls from all callers even if call is not available
- Instructions to install cairo and pango libs from WeasyPrint page
- Display cases with number of variants from CLI
- Only display cases with number of variants above certain treshold. (Also CLI)
- Export of verified variants by CLI or from the dashboard
- Extend case level queries with default panels, cohorts and phenotype groups.
- Slice dashboard statistics display using case level queries
- Add a view where all variants for an institute can be searched across cases, filtering on gene and rank score. Allows searching research variants for cases that have research open.

### Fixed
- Fixed code to extract variant conservation (gerp, phyloP, phastCons)
- Visualization of PDF-exported gene panels
- Reintroduced the exon/intron number in variant verification email
- Sex and affected status is correctly displayed on general report
- Force number validation in SV filter by size
- Display ensembl transcripts when no refseq exists


## [4.3.0]

### Added
- Mosaicism tag on variants
- Show and filter on SweGen frequency for SVs
- Show annotations for STR variants
- Show all transcripts in verification email
- Added mitochondrial export
- Adds alternative to search for SVs shorter that the given length
- Look for 'bcftools' in the `set` field of VCFs
- Display digenic inheritance from OMIM
- Displays what refseq transcript that is primary in hgnc

### Fixed

- Archived panels displays the correct date (not retroactive change)
- Fixed problem with waiting times in gene panel exports
- Clinvar fiter not working with human readable clinsig values

## [4.2.2]

### Fixed
- Fixed gene panel create/modify from CSV file utf-8 decoding error
- Updating genes in gene panels now supports edit comments and entry version
- Gene panel export timeout error

## [4.2.1]

### Fixed
- Re-introduced gene name(s) in verification email subject
- Better PDF rendering for excluded variants in report
- Problem to access old case when `is_default` did not exist on a panel


## [4.2.0]

### Added
- New index on variant_id for events
- Display overlapping compounds on variants view

### Fixed
- Fixed broken clinical filter


## [4.1.4]

### Added
- Download of filtered SVs

### Fixed
- Fixed broken download of filtered variants
- Fixed visualization issue in gene panel PDF export
- Fixed bug when updating gene names in variant controller


## [4.1.3]

### Fixed
- Displays all primary transcripts


## [4.1.2]

### Added
- Option add/replace when updating a panel via CSV file
- More flexible versioning of the gene panels
- Printing coverage report on the bottom of the pdf case report
- Variant verification option for SVs
- Logs uri without pwd when connecting
- Disease-causing transcripts in case report
- Thicker lines in case report
- Supports HPO search for cases, both terms or if described in synopsis
- Adds sanger information to dashboard

### Fixed
- Use db name instead of **auth** as default for authentication
- Fixes so that reports can be generated even with many variants
- Fixed sanger validation popup to show individual variants queried by user and institute.
- Fixed problem with setting up scout
- Fixes problem when exac file is not available through broad ftp
- Fetch transcripts for correct build in `adapter.hgnc_gene`

## [4.1.1]
- Fix problem with institute authentication flash message in utils
- Fix problem with comments
- Fix problem with ensembl link


## [4.1.0]

### Added
- OMIM phenotypes to case report
- Command to download all panel app gene panels `scout load panel --panel-app`
- Links to genenames.org and omim on gene page
- Popup on gene at variants page with gene information
- reset sanger status to "Not validated" for pinned variants
- highlight cases with variants to be evaluated by Sanger on the cases page
- option to point to local reference files to the genome viewer pileup.js. Documented in `docs.admin-guide.server`
- option to export single variants in `scout export variants`
- option to load a multiqc report together with a case(add line in load config)
- added a view for searching HPO terms. It is accessed from the top left corner menu
- Updates the variants view for cancer variants. Adds a small cancer specific filter for known variants
- Adds hgvs information on cancer variants page
- Adds option to update phenotype groups from CLI

### Fixed
- Improved Clinvar to submit variants from different cases. Fixed HPO terms in casedata according to feedback
- Fixed broken link to case page from Sanger modal in cases view
- Now only cases with non empty lists of causative variants are returned in `adapter.case(has_causatives=True)`
- Can handle Tumor only samples
- Long lists of HGNC symbols are now possible. This was previously difficult with manual, uploaded or by HPO search when changing filter settings due to GET request limitations. Relevant pages now use POST requests. Adds the dynamic HPO panel as a selection on the gene panel dropdown.
- Variant filter defaults to default panels also on SV and Cancer variants pages.

## [4.0.0]

### WARNING ###

This is a major version update and will require that the backend of pre releases is updated.
Run commands:

```
$scout update genes
$scout update hpo
```

- Created a Clinvar submission tool, to speed up Clinvar submission of SNVs and SVs
- Added an analysis report page (html and PDF format) containing phenotype, gene panels and variants that are relevant to solve a case.

### Fixed
- Optimized evaluated variants to speed up creation of case report
- Moved igv and pileup viewer under a common folder
- Fixed MT alignment view pileup.js
- Fixed coordinates for SVs with start chromosome different from end chromosome
- Global comments shown across cases and institutes. Case-specific variant comments are shown only for that specific case.
- Links to clinvar submitted variants at the cases level
- Adapts clinvar parsing to new format
- Fixed problem in `scout update user` when the user object had no roles
- Makes pileup.js use online genome resources when viewing alignments. Now any instance of Scout can make use of this functionality.
- Fix ensembl link for structural variants
- Works even when cases does not have `'madeline_info'`
- Parses Polyphen in correct way again
- Fix problem with parsing gnomad from VEP

### Added
- Added a PDF export function for gene panels
- Added a "Filter and export" button to export custom-filtered SNVs to CSV file
- Dismiss SVs
- Added IGV alignments viewer
- Read delivery report path from case config or CLI command
- Filter for spidex scores
- All HPO terms are now added and fetched from the correct source (https://github.com/obophenotype/human-phenotype-ontology/blob/master/hp.obo)
- New command `scout update hpo`
- New command `scout update genes` will fetch all the latest information about genes and update them
- Load **all** variants found on chromosome **MT**
- Adds choice in cases overview do show as many cases as user like

### Removed
- pileup.min.js and pileup css are imported from a remote web location now
- All source files for HPO information, this is instead fetched directly from source
- All source files for gene information, this is instead fetched directly from source

## [3.0.0]
### Fixed
- hide pedigree panel unless it exists

## [1.5.1] - 2016-07-27
### Fixed
- look for both ".bam.bai" and ".bai" extensions

## [1.4.0] - 2016-03-22
### Added
- support for local frequency through loqusdb
- bunch of other stuff

## [1.3.0] - 2016-02-19
### Fixed
- Update query-phenomizer and add username/password

### Changed
- Update the way a case is checked for rerun-status

### Added
- Add new button to mark a case as "checked"
- Link to clinical variants _without_ 1000G annotation

## [1.2.2] - 2016-02-18
### Fixed
- avoid filtering out variants lacking ExAC and 1000G annotations

## [1.1.3] - 2015-10-01
### Fixed
- persist (clinical) filter when clicking load more
- fix #154 by robustly setting clinical filter func. terms

## [1.1.2] - 2015-09-07
### Fixed
- avoid replacing coverage report with none
- update SO terms, refactored

## [1.1.1] - 2015-08-20
### Fixed
- fetch case based on collaborator status (not owner)

## [1.1.0] - 2015-05-29
### Added
- link(s) to SNPedia based on RS-numbers
- new Jinja filter to "humanize" decimal numbers
- show gene panels in variant view
- new Jinja filter for decoding URL encoding
- add indicator to variants in list that have comments
- add variant number threshold and rank score threshold to load function
- add event methods to mongo adapter
- add tests for models
- show badge "old" if comment was written for a previous analysis

### Changed
- show cDNA change in transcript summary unless variant is exonic
- moved compounds table further up the page
- show dates for case uploads in ISO format
- moved variant comments higher up on page
- updated documentation for pages
- read in coverage report as blob in database and serve directly
- change ``OmimPhenotype`` to ``PhenotypeTerm``
- reorganize models sub-package
- move events (and comments) to separate collection
- only display prev/next links for the research list
- include variant type in breadcrumbs e.g. "Clinical variants"

### Removed
- drop dependency on moment.js

### Fixed
- show the same level of detail for all frequencies on all pages
- properly decode URL encoded symbols in amino acid/cDNA change strings
- fixed issue with wipe permissions in MongoDB
- include default gene lists in "variants" link in breadcrumbs

## [1.0.2] - 2015-05-20
### Changed
- update case fetching function

### Fixed
- handle multiple cases with same id

## [1.0.1] - 2015-04-28
### Fixed
- Fix building URL parameters in cases list Vue component

## [1.0.0] - 2015-04-12
Codename: Sara Lund

![Release 1.0](artwork/releases/release-1-0.jpg)

### Added
- Add email logging for unexpected errors
- New command line tool for deleting case

### Changed
- Much improved logging overall
- Updated documentation/usage guide
- Removed non-working IGV link

### Fixed
- Show sample display name in GT call
- Various small bug fixes
- Make it easier to hover over popups

## [0.0.2-rc1] - 2015-03-04
### Added
- add protein table for each variant
- add many more external links
- add coverage reports as PDFs

### Changed
- incorporate user feedback updates
- big refactor of load scripts

## [0.0.2-rc2] - 2015-03-04
### Changes
- add gene table with gene description
- reorganize inheritance models box

### Fixed
- avoid overwriting gene list on "research" load
- fix various bugs in external links

## [0.0.2-rc3] - 2015-03-05
### Added
- Activity log feed to variant view
- Adds protein change strings to ODM and Sanger email

### Changed
- Extract activity log component to macro

### Fixes
- Make Ensembl transcript links use archive website<|MERGE_RESOLUTION|>--- conflicted
+++ resolved
@@ -15,12 +15,9 @@
 - Updated deprecated Codecov GitHub action to v.2
 - Simplified code of scout/adapter/mongo/variant
 - Update IGV.js to v2.11.2
-<<<<<<< HEAD
+- Show summary number of variant gene panels on general report if more than 3
 - Verify user before redirecting to IGV alignments and sashimi plots
 - Build case IGV tracks starting from case and variant objects instead of passing all params in a form
-=======
-- Show summary number of variant gene panels on general report if more than 3
->>>>>>> 1cbf28bc
 ### Fixed
 - Marrvel link for variants in genome build 38 (using liftover to build 37)
 - Remove flags from codecov config file
