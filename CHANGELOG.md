--- conflicted
+++ resolved
@@ -10,13 +10,10 @@
 ### Fixed
 - Buttons layout in HPO genes panel on case page
 - Added back old variant rankscore index with different key order to help loading on demo instance
-<<<<<<< HEAD
+- Cancer case_report panel-table no longer contains inheritance information
+
 ### Changed
 - Upgraded Bootstrap version in reports from 4.3.1 to 5.1.3
-=======
-- Cancer case_report panel-table no longer contains inheritance information
-
->>>>>>> 5c891cd3
 ## [4.80]
 ### Added
 - Support for .d4 files coverage using chanjo2 (Case page sidebar link) with test
