--- conflicted
+++ resolved
@@ -22,12 +22,9 @@
 ### Changed
 - Refactor according to CodeFactor - mostly reuse of duplicated code
 - Phenomodels language adjustment
-<<<<<<< HEAD
-- Refactored the MatchMaker integration as an extension
-=======
 - Open variants in a new window (from variants page)
 - Open overlapping and compound variants in a new window (from variant page)
->>>>>>> fce09756
+- Refactored the MatchMaker integration as an extension
 
 ## [4.31.1]
 ### Added
