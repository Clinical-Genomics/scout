--- conflicted
+++ resolved
@@ -6,17 +6,12 @@
 
 ## [x.x.x]
 ### Added
-<<<<<<< HEAD
 - Institute-level phenotype models with sub-panels containing HPO and OMIM terms
-### Fixed
-- missing `vcf_cancer_sv` and `vcf_cancer_sv_research` to manual.
-=======
 - Show a flash message with clear info about non-valid genes when gene panel creation fails
 - CNV report link in cancer case side navigation
 ### Fixed
 - missing `vcf_cancer_sv` and `vcf_cancer_sv_research` to manual.
 - Split ClinVar multiple clnsig values (slash-separated) and strip them of underscore for annotations without accession number
->>>>>>> 6c098b6c
 ### Changed
 - Do not freeze mkdocs-material to version 4.6.1
 - Remove pre-commit dependency
