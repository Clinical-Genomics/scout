# Change Log
All notable changes to this project will be documented in this file.
This project adheres to [Semantic Versioning](http://semver.org/).

About changelog [here](https://keepachangelog.com/en/1.0.0/)

## [unreleased]
### Added
<<<<<<< HEAD
=======
- Orpha disease terms now include information on inheritance
- Case loading via .yaml config file accepts subject_id and phenotype_groups (if previously defined as constant default or added per institute)
>>>>>>> fc6f5ce6
- Possibility to submit variants associated with Orphanet conditions to ClinVar
- Option update path to .d4 files path for individuals of an existing case using the command line
- Case loading via .yaml config file accepts subject_id and phenotype_groups (if previously defined as constant default or added per institute)
- Sanger recipient may send an alert to the user which ordered the verification when a variant is flagged as true positive
### Changed
- Introduce validation in the ClinVar multistep form to make sure users provide at least one variant-associated condition
- CLI scout update individual accepts subject_id
- Update ClinVar inheritance models to reflect changes in ClinVar submission API
- Handle variant-associated condition ID format in background when creating ClinVar submissions
- Replace the code that downloads Ensembl genes, transcripts and exons with the Schug library
### Fixed
- Alignment of contents in the case report has been updated
- Missing number of phenotypes and genes from case diagnoses
- Associate OMIM and/or ORPHA diagnoses with partial causatives
- Visualization of partial causatives' diagnoses on case page: style and links
- Revert style of pinned variants window on the case page


## [4.76]
### Added
- Orphacodes are visible in phenotype tables
- Pydantic validation of image paths provided in case load config file
- Info on the user which created a ClinVar submission, when available
- Associate .d4 files to case individuals when loading a case via config file
### Changed
- In diagnoses page the load of diseases are initiated by clicking a button
- Revel score, Revel rank score and SpliceAI values are also displayed in Causatives and Validated variants tables
- Remove unused functions and tests
- Analysis type and direct link from cases list for OGM cases
- Removed unused `case_obj` parameter from server/blueprints/variant/controllers/observations function
- Possibility to reset ClinVar submission ID
- Allow ClinVar submissions with custom API key for users registered as ClinVar submitters or when institute doesn't have a preset list of ClinVar submitters
- Ordered event verbs alphabetically and created ClinVar-related user events
- Removed the unused "no-variants" option from the load case command line
### Fixed
- All disease_terms have gene HGNC ids as integers when added to the scout database
- Disease_term identifiers are now prefixed with the name of the coding system
- Command line crashing with error when updating a user that doesn't exist
- Thaw coloredlogs - 15.0.1 restores errorhandler issue
- Thaw crypography - current base image and library version allow Docker builds
- Missing delete icons on phenomodels page
- Missing cryptography lib error while running Scout container on an ARM processor
- Round CADD values with many decimals on causatives and validated variants pages
- Dark-mode visibility of some fields on causatives and validated variants pages
- Clinvar submitters would be cleared when unprivileged users saved institute settings page
- Added a default empty string in cases search form to avoid None default value
- Page crashing when user tries to remove the same variant from a ClinVar submission in different browser tabs
- Update more GnomAD links to GnomAD v4 (v38 SNVs, MT vars, STRs)
- Empty cells for RNA fusion variants in Causatives and Verified variants page
- Submenu icons missing from collapsible actionbar
- The collapsible actionbar had some non-collapsing overly long entries
- Cancer observations for SVs not appearing in the variant details view
- Archived local observations not visible on cancer variantS page
- Empty Population Frequency column in the Cancer SV Variants view
- Capital letters in ClinVar events description shown on case page

## [4.75]
### Added
- Hovertip to gene panel names with associated genes in variant view, when variant covers more than one gene
- Tests for panel to genes
- Download of Orphadata en_product6 and en_product4 from CLI
- Parse and save `database_found` key/values for RNA fusion variants
- Added fusion_score, ffpm, split_reads, junction_reads and fusion_caller to the list of filters on RNA fusion variants page
- Renamed the function `get_mei_info` to `set_mei_info` to be consistent with the other functions
- Fixed removing None key/values from parsed variants
- Orphacodes are included in the database disease_terms
### Changed
- Allow use of projections when retrieving gene panels
- Do not save custom images as binary data into case and variant database documents
- Retrieve and display case and variant custom images using image's saved path
- Cases are activated by viewing FSHD and SMA reports
- Split multi-gene SNV variants into single genes when submitting to Matchmaker Exchange
- Alamut links also on the gene level, using transcript and HGVS: better for indels. Keep variant link for missing HGVS
- Thaw WTForms - explicitly coerce form decimal field entries when filters fetched from db
### Fixed
- Removed some extra characters from top of general report left over from FontAwsome fix
- Do not save fusion variants-specific key/values in other types of variants
- Alamut link for MT variants in build 38
- Convert RNA fusions variants `tool_hits` and `fusion_score` keys from string to numbers
- Fix genotype reference and alternative sequencing depths defaulting to -1 when values are 0
- DecimalFields were limited to two decimal places for several forms - lifting restrictions on AF, CADD etc.

## [4.74.1]
### Changed
- Parse and save into database also OMIM terms not associated to genes
### Fixed
- BioNano API FSHD report requests are GET in Access 1.8, were POST in 1.7
- Update more FontAwesome icons to avoid Pro icons
- Test if files still exist before attempting to load research variants
- Parsing of genotypes error, resulting in -1 values when alt or ref read depths are 0

## [4.74]
### Added
- SNVs and Indels, MEI and str variants genes have links to Decipher
- An `owner + case display name` index for cases database collection
- Test and fixtures for RNA fusion case page
- Load and display fusion variants from VCF files as the other variant types
- Option to update case document with path to mei variants (clinical and research)
### Changed
- Details on variant type and category for audit filters on case general report
- Enable Gens CN profile button also in somatic case view
- Fix case of analysis type check for Gens analysis button - only show for WGS
### Fixed
- loqusdb table no longer has empty row below each loqusid
- MatchMaker submission details page crashing because of change in date format returned by PatientMatcher
- Variant external links buttons style does not change color when visited
- Hide compounds with compounds follow filter for region or function would fail for variants in multiple genes
- Updated FontAwesome version to fix missing icons

## [4.73]
### Added
- Shortcut button for HPO panel MEI variants from case page
- Export managed variants from CLI
### Changed
- STRs visualization on case panel to emphasize abnormal repeat count and associated condition
- Removed cytoband column from STRs variant view on case report
- More long integers formatted with thin spaces, and copy to clipboard buttons added
### Fixed
- OMIM table is scrollable if higher than 700px on SV page
- Pinned variants validation badge is now red for false positives.
- Case display name defaulting to case ID when `family_name` or `display_name` are missing from case upload config file
- Expanded menu visible at screen sizes below 1000px now has background color
- The image in ClinVar howto-modal is now responsive
- Clicking on a case in case groups when case was already removed from group in another browser tab
- Page crashing when saving filters for mei variants
- Link visited color of images

## [4.72.4]
### Changed
- Automatic test mongod version increased to v7
### Fixed
- GnomAD now defaults to hg38 - change build 37 links accordingly

## [4.72.3]
### Fixed
- Somatic general case report small variant table can crash with unclassified variants

## [4.72.2]
### Changed
- A gunicorn maxrequests parameter for Docker server image - default to 1200
- STR export limit increased to 500, as for other variants
- Prevent long number wrapping and use thin spaces for separation, as per standards from SI, NIST, IUPAC, BIPM.
- Speed up case retrieval and lower memory use by projecting case queries
- Make relatedness check fails stand out a little more to new users
- Speed up case retrieval and lower memory use by projecting case queries
- Speed up variant pages by projecting only the necessary keys in disease collection query
### Fixed
- Huge memory use caused by cases and variants pages pulling complete disease documents from DB
- Do not include genes fetched from HPO terms when loading diseases
- Consider the renamed fields `Approved Symbol` -> `Approved Gene Symbol` and `Gene Symbols` -> `Gene/Locus And Other Related Symbols` when parsing OMIM terms from genemap2.txt file

## [4.72.1]
### Fixed
- Jinja filter that renders long integers
- Case cache when looking for causatives in other cases causing the server to hang

## [4.72]
### Added
- A GitHub action that checks for broken internal links in docs pages
- Link validation settings in mkdocs.yml file
- Load and display full RNA alignments on alignment viewer
- Genome build check when loading a case
- Extend event index to previous causative variants and always load them
### Fixed
- Documentation nav links for a few documents
- Slightly extended the BioNano Genomics Access integration docs
- Loading of SVs when VCF is missing the INFO.END field but has INFO.SVLEN field
- Escape protein sequence name (if available) in case general report to render special characters correctly
- CaseS HPO term searches for multiple terms works independent of order
- CaseS search regexp should not allow backslash
- CaseS cohort tags can contain whitespace and still match
- Remove diagnoses from cases even if OMIM term is not found in the database
- Parsing of disease-associated genes
- Removed an annoying warning while updating database's disease terms
- Displaying custom case images loaded with scout version <= 4.71
- Use pydantic version >=2 in requirements.txt file
### Changed
- Column width adjustment on caseS page
- Use Python 3.11 in tests
- Update some github actions
- Upgraded Pydantic to version 2
- Case validation fails on loading when associated files (alignments, VCFs and reports) are not present on disk
- Case validation fails on loading when custom images have format different then ["gif", "svg", "png", "jpg", "jpeg"]
- Custom images keys `case` and `str` in case config yaml file are renamed to `case_images` and `str_variants_images`
- Simplify and speed up case general report code
- Speed up case retrieval in case_matching_causatives
- Upgrade pymongo to version 4
- When updating disease terms, check that all terms are consistent with a DiseaseTerm model before dropping the old collection
- Better separation between modules loading HPO terms and diseases
- Deleted unused scout.build.phenotype module
- Stricter validation of mandatory genome build key when loading a case. Allowed values are ['37','38',37,38]
- Improved readability of variants length and coordinates on variantS pages

## [4.71]
### Added
- Added Balsamic keys for SweGen and loqusdb local archive frequecies, SNV and SV
- New filter option for Cancer variantS: local archive RD loqusdb
- Show annotated observations on SV variantS view, also for cancer somatic SVs
- Revel filter for variantS
- Show case default panel on caseS page
- CADD filter for Cancer Somatic SNV variantS - show score
- SpliceAI-lookup link (BROAD, shows SpliceAI and Pangolin) from variant page
- BioNano Access server API - check projects, samples and fetch FSHD reports
### Fixed
- Name of reference genome build for RNA for compatibility with IGV locus search change
- Howto to run the Docker image on Mac computers in `admin-guide/containers/container-deploy.md`
- Link to Weasyprint installation howto in README file
- Avoid filling up disk by creating a reduced VCF file for every variant that is visualized
- Remove legacy incorrectly formatted CODEOWNERS file
- Restrain variant_type requests to variantS views to "clinical" or "research"
- Visualization of cancer variants where cancer case has no affected individual
- ProteinPaint gene link (small StJude API change)
- Causative MEI variant link on causatives page
- Bionano access api settings commented out by default in Scout demo config file.
- Do not show FSHD button on freshly loaded cases without bionano_access individuals
- Truncate long variants' HGVS on causative/Clinically significant and pinned variants case panels
### Changed
- Remove function call that tracks users' browser version
- Include three more splice variant SO terms in clinical filter severe SO terms
- Drop old HPO term collection only after parsing and validation of new terms completes
- Move score to own column on Cancer Somatic SNV variantS page
- Refactored a few complex case operations, breaking out sub functionalities

## [4.70]
### Added
- Download a list of Gene Variants (max 500) resulting from SNVs and Indels search
- Variant PubMed link to search for gene symbol and any aliases
### Changed
- Clearer gnomAD values in Variants page
### Fixed
- CaseS page uniform column widths
- Include ClinVar variants into a scrollable div element on Case page
- `canonical_transcript` variable not initialized in get_hgvs function (server.blueprints.institutes.controllers.py)
- Catch and display any error while importing Phenopacket info
- Modified Docker files to use python:3.8-slim-bullseye to prevent gunicorn workers booting error

## [4.69]
### Added
- ClinVar submission howto available also on Case page
- Somatic score and filtering for somatic SV callers, if available
- Show caller as a tooltip on variantS list
### Fixed
- Crash when attempting to export phenotype from a case that had never had phenotypes
- Aesthetic fix to Causative and Pinned Variants on Case page
- Structural inconsistency for ClinVar Blueprint templates
- Updated igv.js to 2.15.8 to fix track default color bug
- Fixed release versions for actions.
- Freeze tornado below 6.3.0 for compatibility with livereload 2.6.3
- Force update variants count on case re-upload
- IGV locus search not working - add genome reference id
- Pin links to MEI variants should end up on MEI not SV variant view
- Load also matching MEI variants on forced region load
- Allow excluding MEI from case variant deletion
- Fixed the name of the assigned user when the internal user ID is different from the user email address
- Gene variantS should display gene function, region and full hgvs
### Changed
- FontAwesome integrity check fail (updated resource)
- Removed ClinVar API validation buttons in favour of direct API submission
- Improved layout of Institute settings page
- ClinVar API key and allowed submitters are set in the Institute settings page


## [4.68]
### Added
- Rare Disease Mobile Element Insertion variants view
### Changed
- Updated igv.js to 2.15.6
### Fixed
- Docker stage build pycairo.
- Restore SNV and SV rank models versions on Causatives and Verified pages
- Saving `REVEL_RANKSCORE` value in a field named `revel` in variants database documents

## [4.67]
### Added
- Prepare to filter local SV frequency
### Changed
- Speed up instituteS page loading by refactoring cases/institutes query
- Clinical Filter for SVs includes `splice_polypyrimidine_tract_variant` as a severe consequence
- Clinical Filter for SVs includes local variant frequency freeze ("old") for filtering, starting at 30 counts
- Speed up caseS page loading by adding status to index and refactoring totals count
- HPO file parsing is updated to reflect that HPO have changed a few downloadable file formats with their 230405 release.
### Fixed
- Page crashing when a user tries to edit a comment that was removed
- Warning instead of crashed page when attempting to retrieve a non-existent Phenopacket
- Fixed StJude ProteinPaint gene link (URL change)
- Freeze of werkzeug library to version<2.3 to avoid problems resulting from the consequential upgrade of the Flask lib
- Huge list of genes in case report for megabases-long structural variants.
- Fix displaying institutes without associated cases on institutes page
- Fix default panel selection on SVs in cancer case report

## [4.66]
### Changed
- Moved Phenomodels code under a dedicated blueprint
- Updated the instructions to load custom case report under admin guide
- Keep variants filter window collapsed except when user expands it to filter
### Added
- A summary table of pinned variants on the cancer case general report
- New openable matching causatives and managed variants lists for default gene panels only for convenience
### Fixed
- Gens structural variant page link individual id typo

## [4.65.2]
### Fixed
- Generating general case report with str variants containing comments

## [4.65.1]
### Fixed
- Visibility of `Gene(s)` badges on SV VariantS page
- Hide dismiss bar on SV page not working well
- Delivery report PDF download
- Saving Pipeline version file when loading a case
- Backport compatible import of importlib metadata for old python versions (<3.8)

## [4.65]
### Added
- Option to mark a ClinVar submission as submitted
- Docs on how to create/update the PanelApp green genes as a system admin
- `individual_id`-parameter to both Gens links
- Download a gene panel in TXT format from gene panel page
- Panel gene comments on variant page: genes in panels can have comments that describe the gene in a panel context
### Changed
- Always show each case category on caseS page, even if 0 cases in total or after current query
- Improved sorting of ClinVar submissions
- Pre-populate SV type select in ClinVar submission form, when possible
- Show comment badges in related comments tables on general report
- Updated version of several GitHub actions
- Migrate from deprecated `pkg_resources` lib to `importlib_resources`
- Dismiss bar on variantS pages is thinner.
- Dismiss bar on variantS pages can be toggled open or closed for the duration of a login session.
### Fixed
- Fixed Sanger order / Cancel order modal close buttons
- Visibility of SV type in ClinVar submission form
- Fixed a couple of creations where now was called twice, so updated_at and created_at could differ
- Deprecated Ubuntu version 18.04 in one GitHub action
- Panels that have been removed (hidden) should not be visible in views where overlapping gene panels for genes are shown
- Gene panel test pointing to the right function

## [4.64]
### Added
- Create/Update a gene panel containing all PanelApp green genes (`scout update panelapp-green -i <cust_id>`)
- Links for ACMG pathogenicity impact modification on the ACMG classification page
### Changed
- Open local observation matching cases in new windows
### Fixed
- Matching manual ranked variants are now shown also on the somatic variant page
- VarSome links to hg19/GRCh37
- Managed variants filter settings lost when navigating to additional pages
- Collect the right variant category after submitting filter form from research variantS page
- Beacon links are templated and support variants in genome build 38

## [4.63]
### Added
- Display data sharing info for ClinVar, Matchmaker Exchange and Beacon in a dedicated column on Cases page
- Test for `commands.download.omim.print_omim`
- Display dismissed variants comments on general case report
- Modify ACMG pathogenicity impact (most commonly PVS1, PS3) based on strength of evidence with lab director's professional judgement
- REViewer button on STR variant page
- Alamut institution parameter in institute settings for Alamut Visual Plus software
- Added Manual Ranks Risk Factor, Likely Risk Factor and Uncertain Risk Factor
- Display matching manual ranks from previous cases the user has access to on VariantS and Variant pages
- Link to gnomAD gene SVs v2.1 for SV variants with gnomAD frequency
- Support for nf-core/rnafusion reports
### Changed
- Display chrY for sex unknown
- Deprecate legacy scout_load() method API call.
- Message shown when variant tag is updated for a variant
- When all ACMG classifications are deleted from a variant, the current variant classification status is also reset.
- Refactored the functions that collect causative variants
- Removed `scripts/generate_test_data.py`
### Fixed
- Default IGV tracks (genes, ClinVar, ClinVar CNVs) showing even if user unselects them all
- Freeze Flask-Babel below v3.0 due to issue with a locale decorator
- Thaw Flask-Babel and fix according to v3 standard. Thank you @TkTech!
- Show matching causatives on somatic structural variant page
- Visibility of gene names and functional annotations on Causatives/Verified pages
- Panel version can be manually set to floating point numbers, when modified
- Causatives page showing also non-causative variants matching causatives in other cases
- ClinVar form submission for variants with no selected transcript and HGVS
- Validating and submitting ClinVar objects not containing both Variant and Casedata info

## [4.62.1]
### Fixed
- Case page crashing when adding a case to a group without providing a valid case name

## [4.62]
### Added
- Validate ClinVar submission objects using the ClinVar API
- Wrote tests for case and variant API endpoints
- Create ClinVar submissions from Scout using the ClinVar API
- Export Phenopacket for affected individual
- Import Phenopacket from JSON file or Phenopacket API backend server
- Use the new case name option for GENS requests
- Pre-validate refseq:HGVS items using VariantValidator in ClinVar submission form
### Fixed
- Fallback for empty alignment index for REViewer service
- Source link out for MIP 11.1 reference STR annotation
- Avoid duplicate causatives and pinned variants
- ClinVar clinical significance displays only the ACMG terms when user selects ACMG 2015 as assertion criteria
- Spacing between icon and text on Beacon and MatchMaker links on case page sidebar
- Truncate IDs and HGVS representations in ClinVar pages if longer than 25 characters
- Update ClinVar submission ID form
- Handle connection timeout when sending requests requests to external web services
- Validate any ClinVar submission regardless of its status
- Empty Phenopackets import crashes
- Stop Spinner on Phenopacket JSON download
### Changed
- Updated ClinVar submission instructions

## [4.61.1]
### Fixed
- Added `UMLS` as an option of `Condition ID type` in ClinVar Variant downloaded files
- Missing value for `Condition ID type` in ClinVar Variant downloaded files
- Possibility to open, close or delete a ClinVar submission even if it doesn't have an associated name
- Save SV type, ref and alt n. copies to exported ClinVar files
- Inner and outer start and stop SV coordinates not exported in ClinVar files
- ClinVar submissions page crashing when SV files don't contain breakpoint exact coordinates
- Align OMIM diagnoses with delete diagnosis button on case page
- In ClinVar form, reset condition list and customize help when condition ID changes

## [4.61]
### Added
- Filter case list by cases with variants in ClinVar submission
- Filter case list by cases containing RNA-seq data - gene_fusion_reports and sample-level tracks (splice junctions and RNA coverage)
- Additional case category `Ignored`, to be used for cases that don't fall in the existing 'inactive', 'archived', 'solved', 'prioritized' categories
- Display number of cases shown / total number of cases available for each category on Cases page
- Moved buttons to modify case status from sidebar to main case page
- Link to Mutalyzer Normalizer tool on variant's transcripts overview to retrieve official HVGS descriptions
- Option to manually load RNA MULTIQC report using the command `scout load report -t multiqc_rna`
- Load RNA MULTIQC automatically for a case if config file contains the `multiqc_rna` key/value
- Instructions in admin-guide on how to load case reports via the command line
- Possibility to filter RD variants by a specific genotype call
- Distinct colors for different inheritance models on RD Variant page
- Gene panels PDF export with case variants hits by variant type
- A couple of additional README badges for GitHub stats
- Upload and display of pipeline reference info and executable version yaml files as custom reports
- Testing CLI on hasta in PR template
### Changed
- Instructions on how to call dibs on scout-stage server in pull request template
- Deprecated CLI commands `scout load <delivery_report, gene_fusion_report, coverage_qc_report, cnv_report>` to replace them with command `scout load report -t <report type>`
- Refactored code to display and download custom case reports
- Do not export `Assertion method` and `Assertion method citation` to ClinVar submission files according to changes to ClinVar's submission spreadsheet templates.
- Simplified code to create and download ClinVar CSV files
- Colorize inheritance models badges by category on VariantS page
- `Safe variants matching` badge more visible on case page
### Fixed
- Non-admin users saving institute settings would clear loqusdb instance selection
- Layout of variant position, cytoband and type in SV variant summary
- Broken `Build Status - GitHub badge` on GitHub README page
- Visibility of text on grey badges in gene panels PDF exports
- Labels for dashboard search controls
- Dark mode visibility for ClinVar submission
- Whitespaces on outdated panel in extent report

## [4.60]
### Added
- Mitochondrial deletion signatures (mitosign) can be uploaded and shown with mtDNA report
- A `Type of analysis` column on Causatives and Validated variants pages
- List of "safe" gene panels available for matching causatives and managed variants in institute settings, to avoid secondary findings
- `svdb_origin` as a synonym for `FOUND_IN` to complement `set` for variants found by all callers
### Changed
- Hide removed gene panels by default in panels page
- Removed option for filtering cancer SVs by Tumor and Normal alt AF
- Hide links to coverage report from case dynamic HPO panel if cancer analysis
- Remove rerun emails and redirect users to the analysis order portal instead
- Updated clinical SVs igv.js track (dbVar) and added example of external track from `https://trackhubregistry.org/`
- Rewrote the ClinVar export module to simplify and add one variant at the time
- ClinVar submissions with phenotype conditions from: [OMIM, MedGen, Orphanet, MeSH, HP, MONDO]
### Fixed
- If trying to load a badly formatted .tsv file an error message is displayed.
- Avoid showing case as rerun when first attempt at case upload failed
- Dynamic autocomplete search not working on phenomodels page
- Callers added to variant when loading case
- Now possible to update managed variant from file without deleting it first
- Missing preselected chromosome when editing a managed variant
- Preselected variant type and subtype when editing a managed variant
- Typo in dbVar ClinVar track, hg19


## [4.59]
### Added
- Button to go directly to HPO SV filter variantS page from case
- `Scout-REViewer-Service` integration - show `REViewer` picture if available
- Link to HPO panel coverage overview on Case page
- Specify a confidence threshold (green|amber|red) when loading PanelApp panels
- Functional annotations in variants lists exports (all variants)
- Cancer/Normal VAFs and COSMIC ids in in variants lists exports (cancer variants)
### Changed
- Better visualization of regional annotation for long lists of genes in large SVs in Variants tables
- Order of cells in variants tables
- More evident links to gene coverage from Variant page
- Gene panels sorted by display name in the entire Case page
- Round CADD and GnomAD values in variants export files
### Fixed
- HPO filter button on SV variantS page
- Spacing between region|function cells in SVs lists
- Labels on gene panel Chanjo report
- Fixed ambiguous duplicated response headers when requesting a BAM file from /static
- Visited color link on gene coverage button (Variant page)

## [4.58.1]
### Fixed
- Case search with search strings that contain characters that can be escaped

## [4.58]
### Added
- Documentation on how to create/update PanelApp panels
- Add filter by local observations (archive) to structural variants filters
- Add more splicing consequences to SO term definitions
- Search for a specific gene in all gene panels
- Institute settings option to force show all variants on VariantS page for all cases of an institute
- Filter cases by validation pending status
- Link to The Clinical Knowledgebase (CKB) (https://ckb.jax.org/) in cancer variant's page
### Fixed
- Added a not-authorized `auto-login` fixture according to changes in Flask-Login 0.6.2
- Renamed `cache_timeout` param name of flask.send_file function to `max_age` (Flask 2.2 compliant)
- Replaced deprecated `app.config["JSON_SORT_KEYS"]` with app.json.sort_keys in app settings
- Bug in gene variants page (All SNVs and INDELs) when variant gene doesn't have a hgnc id that is found in the database
- Broken export of causatives table
- Query for genes in build 38 on `Search SNVs and INDELs` page
- Prevent typing special characters `^<>?!=\/` in case search form
- Search matching causatives also among research variants in other cases
- Links to variants in Verified variants page
- Broken filter institute cases by pinned gene
- Better visualization of long lists of genes in large SVs on Causative and Verified Variants page
- Reintroduced missing button to export Causative variants
- Better linking and display of matching causatives and managed variants
- Reduced code complexity in `scout/parse/variant/variant.py`
- Reduced complexity of code in `scout/build/variant/variant.py`

### Changed
- State that loqusdb observation is in current case if observations count is one and no cases are shown
- Better pagination and number of variants returned by queries in `Search SNVs and INDELs` page
- Refactored and simplified code used for collecting gene variants for `Search SNVs and INDELs` page
- Fix sidebar panel icons in Case view
- Fix panel spacing in Case view
- Removed unused database `sanger_ordered` and `case_id,category,rank_score` indexes (variant collection)
- Verified variants displayed in a dedicated page reachable from institute sidebar
- Unified stats in dashboard page
- Improved gene info for large SVs and cancer SVs
- Remove the unused `variant.str_variant` endpoint from variant views
- Easier editing of HPO gene panel on case page
- Assign phenotype panel less cramped on Case page
- Causatives and Verified variants pages to use the same template macro
- Allow hyphens in panel names
- Reduce resolution of example images
- Remove some animations in web gui which where rendered slow


## [4.57.4]
### Fixed
- Parsing of variant.FORMAT "DR" key in parse variant file

## [4.57.3]
### Fixed
- Export of STR verified variants
- Do not download as verified variants first verified and then reset to not validated
- Avoid duplicated lines in downloaded verified variants reflecting changes in variant validation status

## [4.57.2]
### Fixed
- Export of verified variants when variant gene has no transcripts
- HTTP 500 when visiting a the details page for a cancer variant that had been ranked with genmod

## [4.57.1]
### Fixed
- Updating/replacing a gene panel from file with a corrupted or malformed file

## [4.57]
### Added
- Display last 50 or 500 events for a user in a timeline
- Show dismiss count from other cases on matching variantS
- Save Beacon-related events in events collection
- Institute settings allow saving multiple loqusdb instances for one institute
- Display stats from multiple instances of loqusdb on variant page
- Display date and frequency of obs derived from count of local archive observations from MIP11 (requires fix in MIP)
### Changed
- Prior ACMG classifications view is no longer limited by pathogenicity
### Fixed
- Visibility of Sanger ordered badge on case page, light mode
- Some of the DataTables tables (Phenotypes and Diagnoses pages) got a bit dark in dark mode
- Remove all redundancies when displaying timeline events (some events are saved both as case-related and variant-related)
- Missing link in saved MatchMaker-related events
- Genes with mixed case gene symbols missing in PanelApp panels
- Alignment of elements on the Beacon submission modal window
- Locus info links from STR variantS page open in new browser tabs

## [4.56]
### Added
- Test for PanelApp panels loading
- `panel-umi` tag option when loading cancer analyses
### Changed
- Black text to make comments more visible in dark mode
- Loading PanelApp panels replaces pre-existing panels with same version
- Removed sidebar from Causatives page - navigation is available on the top bar for now
- Create ClinVar submissions from pinned variants list in case page
- Select which pinned variants will be included in ClinVar submission documents
### Fixed
- Remove a:visited css style from all buttons
- Update of HPO terms via command line
- Background color of `MIXED` and `PANEL-UMI` sequencing types on cases page
- Fixed regex error when searching for cases with query ending with `\ `
- Gene symbols on Causatives page lighter in dark mode
- SpliceAI tooltip of multigene variants

## [4.55]
### Changed
- Represent different tumor samples as vials in cases page
- Option to force-update the OMIM panel
### Fixed
- Low tumor purity badge alignment in cancer samples table on cancer case view
- VariantS comment popovers reactivate on hover
- Updating database genes in build 37
- ACMG classification summary hidden by sticky navbar
- Logo backgrounds fixed to white on welcome page
- Visited links turn purple again
- Style of link buttons and dropdown menus
- Update KUH and GMS logos
- Link color for Managed variants

## [4.54]
### Added
- Dark mode, using browser/OS media preference
- Allow marking case as solved without defining causative variants
- Admin users can create missing beacon datasets from the institute's settings page
- GenCC links on gene and variant pages
- Deprecation warnings when launching the app using a .yaml config file or loading cases using .ped files
### Changed
- Improved HTML syntax in case report template
- Modified message displayed when variant rank stats could not be calculated
- Expanded instructions on how to test on CG development server (cg-vm1)
- Added more somatic variant callers (Balsamic v9 SNV, develop SV)
### Fixed
- Remove load demo case command from docker-compose.yml
- Text elements being split across pages in PDF reports
- Made login password field of type `password` in LDAP login form
- Gene panels HTML select in institute's settings page
- Bootstrap upgraded to version 5
- Fix some Sourcery and SonarCloud suggestions
- Escape special characters in case search on institute and dashboard pages
- Broken case PDF reports when no Madeline pedigree image can be created
- Removed text-white links style that were invisible in new pages style
- Variants pagination after pressing "Filter variants" or "Clinical filter"
- Layout of buttons Matchmaker submission panel (case page)
- Removing cases from Matchmaker (simplified code and fixed functionality)
- Reintroduce check for missing alignment files purged from server

## [4.53]
### Added
### Changed
- Point Alamut API key docs link to new API version
- Parse dbSNP id from ID only if it says "rs", else use VEP CSQ fields
- Removed MarkupSafe from the dependencies
### Fixed
- Reintroduced loading of SVs for demo case 643595
- Successful parse of FOUND_IN should avoid GATK caller default
- All vulnerabilities flagged by SonarCloud

## [4.52]
### Added
- Demo cancer case gets loaded together with demo RD case in demo instance
- Parse REVEL_score alongside REVEL_rankscore from csq field and display it on SNV variant page
- Rank score results now show the ranking range
- cDNA and protein changes displayed on institute causatives pages
- Optional SESSION_TIMEOUT_MINUTES configuration in app config files
- Script to convert old OMIM case format (list of integers) to new format (list of dictionaries)
- Additional check for user logged in status before serving alignment files
- Download .cgh files from cancer samples table on cancer case page
- Number of documents and date of last update on genes page
### Changed
- Verify user before redirecting to IGV alignments and sashimi plots
- Build case IGV tracks starting from case and variant objects instead of passing all params in a form
- Unfreeze Werkzeug lib since Flask_login v.0.6 with bugfix has been released
- Sort gene panels by name (panelS and variant page)
- Removed unused `server.blueprints.alignviewers.unindexed_remote_static` endpoint
- User sessions to check files served by `server.blueprints.alignviewers.remote_static` endpoint
- Moved Beacon-related functions to a dedicated app extension
- Audit Filter now also loads filter displaying the variants for it
### Fixed
- Handle `attachment_filename` parameter renamed to `download_name` when Flask 2.2 will be released
- Removed cursor timeout param in cases find adapter function to avoid many code warnings
- Removed stream argument deprecation warning in tests
- Handle `no intervals found` warning in load_region test
- Beacon remove variants
- Protect remote_cors function in alignviewers view from Server-Side Request Forgery (SSRF)
- Check creation date of last document in gene collection to display when genes collection was updated last

## [4.51]
### Added
- Config file containing codecov settings for pull requests
- Add an IGV.js direct link button from case page
- Security policy file
- Hide/shade compound variants based on rank score on variantS from filter
- Chromograph legend documentation direct link
### Changed
- Updated deprecated Codecov GitHub action to v.2
- Simplified code of scout/adapter/mongo/variant
- Update IGV.js to v2.11.2
- Show summary number of variant gene panels on general report if more than 3
### Fixed
- Marrvel link for variants in genome build 38 (using liftover to build 37)
- Remove flags from codecov config file
- Fixed filter bug with high negative SPIDEX scores
- Renamed IARC TP53 button to to `TP53 Database`, modified also link since IARC has been moved to the US NCI: `https://tp53.isb-cgc.org/`
- Parsing new format of OMIM case info when exporting patients to Matchmaker
- Remove flask-debugtoolbar lib dependency that is using deprecated code and causes app to crash after new release of Jinja2 (3.1)
- Variant page crashing for cases with old OMIM terms structure (a list of integers instead of dictionary)
- Variant page crashing when creating MARRVEL link for cases with no genome build
- SpliceAI documentation link
- Fix deprecated `safe_str_cmp` import from `werkzeug.security` by freezing Werkzeug lib to v2.0 until Flask_login v.0.6 with bugfix is released
- List gene names densely in general report for SVs that contain more than 3 genes
- Show transcript ids on refseq genes on hg19 in IGV.js, using refgene source
- Display correct number of genes in general report for SVs that contain more than 32 genes
- Broken Google login after new major release of `lepture/authlib`
- Fix frequency and callers display on case general report

## [4.50.1]
### Fixed
- Show matching causative STR_repid for legacy str variants (pre Stranger hgnc_id)

## [4.50]
### Added
- Individual-specific OMIM terms
- OMIM disease descriptions in ClinVar submission form
- Add a toggle for melter rerun monitoring of cases
- Add a config option to show the rerun monitoring toggle
- Add a cli option to export cases with rerun monitoring enabled
- Add a link to STRipy for STR variants; shallow for ARX and HOXA13
- Hide by default variants only present in unaffected individuals in variants filters
- OMIM terms in general case report
- Individual-level info on OMIM and HPO terms in general case report
- PanelApp gene link among the external links on variant page
- Dashboard case filters fields help
- Filter cases by OMIM terms in cases and dashboard pages
### Fixed
- A malformed panel id request would crash with exception: now gives user warning flash with redirect
- Link to HPO resource file hosted on `http://purl.obolibrary.org`
- Gene search form when gene exists only in build 38
- Fixed odd redirect error and poor error message on missing column for gene panel csv upload
- Typo in parse variant transcripts function
- Modified keys name used to parse local observations (archived) frequencies to reflect change in MIP keys naming
- Better error handling for partly broken/timed out chanjo reports
- Broken javascript code when case Chromograph data is malformed
- Broader space for case synopsis in general report
- Show partial causatives on causatives and matching causatives panels
- Partial causative assignment in cases with no OMIM or HPO terms
- Partial causative OMIM select options in variant page
### Changed
- Slightly smaller and improved layout of content in case PDF report
- Relabel more cancer variant pages somatic for navigation
- Unify caseS nav links
- Removed unused `add_compounds` param from variant controllers function
- Changed default hg19 genome for IGV.js to legacy hg19_1kg_decoy to fix a few problematic loci
- Reduce code complexity (parse/ensembl.py)
- Silence certain fields in ClinVar export if prioritised ones exist (chrom-start-end if hgvs exist)
- Made phenotype non-mandatory when marking a variant as partial causative
- Only one phenotype condition type (OMIM or HPO) per variant is used in ClinVar submissions
- ClinVar submission variant condition prefers OMIM over HPO if available
- Use lighter version of gene objects in Omim MongoDB adapter, panels controllers, panels views and institute controllers
- Gene-variants table size is now adaptive
- Remove unused file upload on gene-variants page

## [4.49]
### Fixed
- Pydantic model types for genome_build, madeline_info, peddy_ped_check and peddy_sex_check, rank_model_version and sv_rank_model_version
- Replace `MatchMaker` with `Matchmaker` in all places visible by a user
- Save diagnosis labels along with OMIM terms in Matchmaker Exchange submission objects
- `libegl-mesa0_21.0.3-0ubuntu0.3~20.04.5_amd64.deb` lib not found by GitHub actions Docker build
- Remove unused `chromograph_image_files` and `chromograph_prefixes` keys saved when creating or updating an RD case
- Search managed variants by description and with ignore case
### Changed
- Introduced page margins on exported PDF reports
- Smaller gene fonts in downloaded HPO genes PDF reports
- Reintroduced gene coverage data in the PDF-exported general report of rare-disease cases
- Check for existence of case report files before creating sidebar links
- Better description of HPO and OMIM terms for patients submitted to Matchmaker Exchange
- Remove null non-mandatory key/values when updating a case
- Freeze WTForms<3 due to several form input rendering changes

## [4.48.1]
### Fixed
- General case PDF report for recent cases with no pedigree

## [4.48]
### Added
- Option to cancel a request for research variants in case page
### Changed
- Update igv.js to v2.10.5
- Updated example of a case delivery report
- Unfreeze cyvcf2
- Builder images used in Scout Dockerfiles
- Crash report email subject gives host name
- Export general case report to PDF using PDFKit instead of WeasyPrint
- Do not include coverage report in PDF case report since they might have different orientation
- Export cancer cases's "Coverage and QC report" to PDF using PDFKit instead of Weasyprint
- Updated cancer "Coverage and QC report" example
- Keep portrait orientation in PDF delivery report
- Export delivery report to PDF using PDFKit instead of Weasyprint
- PDF export of clinical and research HPO panels using PDFKit instead of Weasyprint
- Export gene panel report to PDF using PDFKit
- Removed WeasyPrint lib dependency

### Fixed
- Reintroduced missing links to Swegen and Beacon and dbSNP in RD variant page, summary section
- Demo delivery report orientation to fit new columns
- Missing delivery report in demo case
- Cast MNVs to SNV for test
- Export verified variants from all institutes when user is admin
- Cancer coverage and QC report not found for demo cancer case
- Pull request template instructions on how to deploy to test server
- PDF Delivery report not showing Swedac logo
- Fix code typos
- Disable codefactor raised by ESLint for javascript functions located on another file
- Loading spinner stuck after downloading a PDF gene panel report
- IGV browser crashing when file system with alignment files is not mounted

## [4.47]
### Added
- Added CADD, GnomAD and genotype calls to variantS export
### Changed
- Pull request template, to illustrate how to deploy pull request branches on cg-vm1 stage server
### Fixed
- Compiled Docker image contains a patched version (v4.9) of chanjo-report

## [4.46.1]
### Fixed
- Downloading of files generated within the app container (MT-report, verified variants, pedigrees, ..)

## [4.46]
### Added
- Created a Dockefile to be used to serve the dockerized app in production
- Modified the code to collect database params specified as env vars
- Created a GitHub action that pushes the Dockerfile-server image to Docker Hub (scout-server-stage) every time a PR is opened
- Created a GitHub action that pushes the Dockerfile-server image to Docker Hub (scout-server) every time a new release is created
- Reassign MatchMaker Exchange submission to another user when a Scout user is deleted
- Expose public API JSON gene panels endpoint, primarily to enable automated rerun checking for updates
- Add utils for dictionary type
- Filter institute cases using multiple HPO terms
- Vulture GitHub action to identify and remove unused variables and imports
### Changed
- Updated the python config file documentation in admin guide
- Case configuration parsing now uses Pydantic for improved typechecking and config handling
- Removed test matrices to speed up automatic testing of PRs
- Switch from Coveralls to Codecov to handle CI test coverage
- Speed-up CI tests by caching installation of libs and splitting tests into randomized groups using pytest-test-groups
- Improved LDAP login documentation
- Use lib flask-ldapconn instead of flask_ldap3_login> to handle ldap authentication
- Updated Managed variant documentation in user guide
- Fix and simplify creating and editing of gene panels
- Simplified gene variants search code
- Increased the height of the genes track in the IGV viewer
### Fixed
- Validate uploaded managed variant file lines, warning the user.
- Exporting validated variants with missing "genes" database key
- No results returned when searching for gene variants using a phenotype term
- Variants filtering by gene symbols file
- Make gene HGNC symbols field mandatory in gene variants page and run search only on form submit
- Make sure collaborator gene variants are still visible, even if HPO filter is used

## [4.45]
### Added
### Changed
- Start Scout also when loqusdbapi is not reachable
- Clearer definition of manual standard and custom inheritance models in gene panels
- Allow searching multiple chromosomes in filters
### Fixed
- Gene panel crashing on edit action

## [4.44]
### Added
### Changed
- Display Gene track beneath each sample track when displaying splice junctions in igv browser
- Check outdated gene symbols and update with aliases for both RD and cancer variantS
### Fixed
- Added query input check and fixed the Genes API endpoint to return a json formatted error when request is malformed
- Typo in ACMG BP6 tooltip

## [4.43.1]
### Added
- Added database index for OMIM disease term genes
### Changed
### Fixed
- Do not drop HPO terms collection when updating HPO terms via the command line
- Do not drop disease (OMIM) terms collection when updating diseases via the command line

## [4.43]
### Added
- Specify which collection(s) update/build indexes for
### Fixed
- Do not drop genes and transcripts collections when updating genes via the command line

## [4.42.1]
### Added
### Changed
### Fixed
- Freeze PyMongo lib to version<4.0 to keep supporting previous MongoDB versions
- Speed up gene panels creation and update by collecting only light gene info from database
- Avoid case page crash on Phenomizer queries timeout

## [4.42]
### Added
- Choose custom pinned variants to submit to MatchMaker Exchange
- Submit structural variant as genes to the MatchMaker Exchange
- Added function for maintainers and admins to remove gene panels
- Admins can restore deleted gene panels
- A development docker-compose file illustrating the scout/chanjo-report integration
- Show AD on variants view for cancer SV (tumor and normal)
- Cancer SV variants filter AD, AF (tumor and normal)
- Hiding the variants score column also from cancer SVs, as for the SNVs
### Changed
- Enforce same case _id and display_name when updating a case
- Enforce same individual ids, display names and affected status when updating a case
- Improved documentation for connecting to loqusdb instances (including loqusdbapi)
- Display and download HPO gene panels' gene symbols in italics
- A faster-built and lighter Docker image
- Reduce complexity of `panels` endpoint moving some code to the panels controllers
- Update requirements to use flask-ldap3-login>=0.9.17 instead of freezing WTForm
### Fixed
- Use of deprecated TextField after the upgrade of WTF to v3.0
- Freeze to WTForms to version < 3
- Remove the extra files (bed files and madeline.svg) introduced by mistake
- Cli command loading demo data in docker-compose when case custom images exist and is None
- Increased MongoDB connection serverSelectionTimeoutMS parameter to 30K (default value according to MongoDB documentation)
- Better differentiate old obs counts 0 vs N/A
- Broken cancer variants page when default gene panel was deleted
- Typo in tx_overview function in variant controllers file
- Fixed loqusdbapi SV search URL
- SV variants filtering using Decipher criterion
- Removing old gene panels that don't contain the `maintainer` key.

## [4.41.1]
### Fixed
- General reports crash for variant annotations with same variant on other cases

## [4.41]
### Added
- Extended the instructions for running the Scout Docker image (web app and cli).
- Enabled inclusion of custom images to STR variant view
### Fixed
- General case report sorting comments for variants with None genetic models
- Do not crash but redirect to variants page with error when a variant is not found for a case
- UCSC links coordinates for SV variants with start chromosome different than end chromosome
- Human readable variants name in case page for variants having start chromosome different from end chromosome
- Avoid always loading all transcripts when checking gene symbol: introduce gene captions
- Slow queries for evaluated variants on e.g. case page - use events instead
### Changed
- Rearrange variant page again, moving severity predictions down.
- More reactive layout width steps on variant page

## [4.40.1]
### Added
### Fixed
- Variants dismissed with inconsistent inheritance pattern can again be shown in general case report
- General report page for variants with genes=None
- General report crashing when variants have no panels
- Added other missing keys to case and variant dictionaries passed to general report
### Changed

## [4.40]
### Added
- A .cff citation file
- Phenotype search API endpoint
- Added pagination to phenotype API
- Extend case search to include internal MongoDB id
- Support for connecting to a MongoDB replica set (.py config files)
- Support for connecting to a MongoDB replica set (.yaml config files)
### Fixed
- Command to load the OMIM gene panel (`scout load panel --omim`)
- Unify style of pinned and causative variants' badges on case page
- Removed automatic spaces after punctuation in comments
- Remove the hardcoded number of total individuals from the variant's old observations panel
- Send delete requests to a connected Beacon using the DELETE method
- Layout of the SNV and SV variant page - move frequency up
### Changed
- Stop updating database indexes after loading exons via command line
- Display validation status badge also for not Sanger-sequenced variants
- Moved Frequencies, Severity and Local observations panels up in RD variants page
- Enabled Flask CORS to communicate CORS status to js apps
- Moved the code preparing the transcripts overview to the backend
- Refactored and filtered json data used in general case report
- Changed the database used in docker-compose file to use the official MongoDB v4.4 image
- Modified the Python (3.6, 3.8) and MongoDB (3.2, 4.4, 5.0) versions used in testing matrices (GitHub actions)
- Capitalize case search terms on institute and dashboard pages


## [4.39]
### Added
- COSMIC IDs collected from CSQ field named `COSMIC`
### Fixed
- Link to other causative variants on variant page
- Allow multiple COSMIC links for a cancer variant
- Fix floating text in severity box #2808
- Fixed MitoMap and HmtVar links for hg38 cases
- Do not open new browser tabs when downloading files
- Selectable IGV tracks on variant page
- Missing splice junctions button on variant page
- Refactor variantS representative gene selection, and use it also for cancer variant summary
### Changed
- Improve Javascript performance for displaying Chromograph images
- Make ClinVar classification more evident in cancer variant page

## [4.38]
### Added
- Option to hide Alamut button in the app config file
### Fixed
- Library deprecation warning fixed (insert is deprecated. Use insert_one or insert_many instead)
- Update genes command will not trigger an update of database indices any more
- Missing resources in temporary downloading directory when updating genes using the command line
- Restore previous variant ACMG classification in a scrollable div
- Loading spinner not stopping after downloading PDF case reports and variant list export
- Add extra Alamut links higher up on variant pages
- Improve UX for phenotypes in case page
- Filter and export of STR variants
- Update look of variants page navigation buttons
### Changed

## [4.37]
### Added
- Highlight and show version number for RefSeq MANE transcripts.
- Added integration to a rerunner service for toggling reanalysis with updated pedigree information
- SpliceAI display and parsing from VEP CSQ
- Display matching tiered variants for cancer variants
- Display a loading icon (spinner) until the page loads completely
- Display filter badges in cancer variants list
- Update genes from pre-downloaded file resources
- On login, OS, browser version and screen size are saved anonymously to understand how users are using Scout
- API returning institutes data for a given user: `/api/v1/institutes`
- API returning case data for a given institute: `/api/v1/institutes/<institute_id>/cases`
- Added GMS and Lund university hospital logos to login page
- Made display of Swedac logo configurable
- Support for displaying custom images in case view
- Individual-specific HPO terms
- Optional alamut_key in institute settings for Alamut Plus software
- Case report API endpoint
- Tooltip in case explaining that genes with genome build different than case genome build will not be added to dynamic HPO panel.
- Add DeepVariant as a caller
### Fixed
- Updated IGV to v2.8.5 to solve missing gene labels on some zoom levels
- Demo cancer case config file to load somatic SNVs and SVs only.
- Expand list of refseq trancripts in ClinVar submission form
- Renamed `All SNVs and INDELs` institute sidebar element to `Search SNVs and INDELs` and fixed its style.
- Add missing parameters to case load-config documentation
- Allow creating/editing gene panels and dynamic gene panels with genes present in genome build 38
- Bugfix broken Pytests
- Bulk dismissing variants error due to key conversion from string to integer
- Fix typo in index documentation
- Fixed crash in institute settings page if "collaborators" key is not set in database
- Don't stop Scout execution if LoqusDB call fails and print stacktrace to log
- Bug when case contains custom images with value `None`
- Bug introduced when fixing another bug in Scout-LoqusDB interaction
- Loading of OMIM diagnoses in Scout demo instance
- Remove the docker-compose with chanjo integration because it doesn't work yet.
- Fixed standard docker-compose with scout demo data and database
- Clinical variant assessments not present for pinned and causative variants on case page.
- MatchMaker matching one node at the time only
- Remove link from previously tiered variants badge in cancer variants page
- Typo in gene cell on cancer variants page
- Managed variants filter form
### Changed
- Better naming for variants buttons on cancer track (somatic, germline). Also show cancer research button if available.
- Load case with missing panels in config files, but show warning.
- Changing the (Female, Male) symbols to (F/M) letters in individuals_table and case-sma.
- Print stacktrace if case load command fails
- Added sort icon and a pointer to the cursor to all tables with sortable fields
- Moved variant, gene and panel info from the basic pane to summary panel for all variants.
- Renamed `Basics` panel to `Classify` on variant page.
- Revamped `Basics` panel to a panel dedicated to classify variants
- Revamped the summary panel to be more compact.
- Added dedicated template for cancer variants
- Removed Gene models, Gene annotations and Conservation panels for cancer variants
- Reorganized the orders of panels for variant and cancer variant views
- Added dedicated variant quality panel and removed relevant panes
- A more compact case page
- Removed OMIM genes panel
- Make genes panel, pinned variants panel, causative variants panel and ClinVar panel scrollable on case page
- Update to Scilifelab's 2020 logo
- Update Gens URL to support Gens v2.0 format
- Refactor tests for parsing case configurations
- Updated links to HPO downloadable resources
- Managed variants filtering defaults to all variant categories
- Changing the (Kind) drop-down according to (Category) drop-down in Managed variant add variant
- Moved Gens button to individuals table
- Check resource files availability before starting updating OMIM diagnoses
- Fix typo in `SHOW_OBSERVED_VARIANT_ARCHIVE` config param

## [4.36]
### Added
- Parse and save splice junction tracks from case config file
- Tooltip in observations panel, explaining that case variants with no link might be old variants, not uploaded after a case rerun
### Fixed
- Warning on overwriting variants with same position was no longer shown
- Increase the height of the dropdowns to 425px
- More indices for the case table as it grows, specifically for causatives queries
- Splice junction tracks not centered over variant genes
- Total number of research variants count
- Update variants stats in case documents every time new variants are loaded
- Bug in flashing warning messages when filtering variants
### Changed
- Clearer warning messages for genes and gene/gene-panels searches in variants filters

## [4.35]
### Added
- A new index for hgnc_symbol in the hgnc_gene collection
- A Pedigree panel in STR page
- Display Tier I and II variants in case view causatives card for cancer cases
### Fixed
- Send partial file data to igv.js when visualizing sashimi plots with splice junction tracks
- Research variants filtering by gene
- Do not attempt to populate annotations for not loaded pinned/causatives
- Add max-height to all dropdowns in filters
### Changed
- Switch off non-clinical gene warnings when filtering research variants
- Don't display OMIM disease card in case view for cancer cases
- Refactored Individuals and Causative card in case view for cancer cases
- Update and style STR case report

## [4.34]
### Added
- Saved filter lock and unlock
- Filters can optionally be marked audited, logging the filter name, user and date on the case events and general report.
- Added `ClinVar hits` and `Cosmic hits` in cancer SNVs filters
- Added `ClinVar hits` to variants filter (rare disease track)
- Load cancer demo case in docker-compose files (default and demo file)
- Inclusive-language check using [woke](https://github.com/get-woke/woke) github action
- Add link to HmtVar for mitochondrial variants (if VCF is annotated with HmtNote)
- Grey background for dismissed compounds in variants list and variant page
- Pin badge for pinned compounds in variants list and variant page
- Support LoqusDB REST API queries
- Add a docker-compose-matchmaker under scout/containers/development to test matchmaker locally
- Script to investigate consequences of symbol search bug
- Added GATK to list of SV and cancer SV callers
### Fixed
- Make MitoMap link work for hg38 again
- Export Variants feature crashing when one of the variants has no primary transcripts
- Redirect to last visited variantS page when dismissing variants from variants list
- Improved matching of SVs Loqus occurrences in other cases
- Remove padding from the list inside (Matching causatives from other cases) panel
- Pass None to get_app function in CLI base since passing script_info to app factory functions was deprecated in Flask 2.0
- Fixed failing tests due to Flask update to version 2.0
- Speed up user events view
- Causative view sort out of memory error
- Use hgnc_id for gene filter query
- Typo in case controllers displaying an error every time a patient is matched against external MatchMaker nodes
- Do not crash while attempting an update for variant documents that are too big (> 16 MB)
- Old STR causatives (and other variants) may not have HGNC symbols - fix sort lambda
- Check if gene_obj has primary_transcript before trying to access it
- Warn if a gene manually searched is in a clinical panel with an outdated name when filtering variants
- ChrPos split js not needed on STR page yet
### Changed
- Remove parsing of case `genome_version`, since it's not used anywhere downstream
- Introduce deprecation warning for Loqus configs that are not dictionaries
- SV clinical filter no longer filters out sub 100 nt variants
- Count cases in LoqusDB by variant type
- Commit pulse repo badge temporarily set to weekly
- Sort ClinVar submissions objects by ascending "Last evaluated" date
- Refactored the MatchMaker integration as an extension
- Replaced some sensitive words as suggested by woke linter
- Documentation for load-configuration rewritten.
- Add styles to MatchMaker matches table
- More detailed info on the data shared in MatchMaker submission form

## [4.33.1]
### Fixed
- Include markdown for release autodeploy docs
- Use standard inheritance model in ClinVar (https://ftp.ncbi.nlm.nih.gov/pub/GTR/standard_terms/Mode_of_inheritance.txt)
- Fix issue crash with variants that have been unflagged causative not being available in other causatives
### Added
### Changed

## [4.33]
### Fixed
- Command line crashing when updating an individual not found in database
- Dashboard page crashing when filters return no data
- Cancer variants filter by chromosome
- /api/v1/genes now searches for genes in all genome builds by default
- Upgraded igv.js to version 2.8.1 (Fixed Unparsable bed record error)
### Added
- Autodeploy docs on release
- Documentation for updating case individuals tracks
- Filter cases and dashboard stats by analysis track
### Changed
- Changed from deprecated db update method
- Pre-selected fields to run queries with in dashboard page
- Do not filter by any institute when first accessing the dashboard
- Removed OMIM panel in case view for cancer cases
- Display Tier I and II variants in case view causatives panel for cancer cases
- Refactored Individuals and Causative panels in case view for cancer cases

## [4.32.1]
### Fixed
- iSort lint check only
### Changed
- Institute cases page crashing when a case has track:Null
### Added

## [4.32]
### Added
- Load and show MITOMAP associated diseases from VCF (INFO field: MitomapAssociatedDiseases, via HmtNote)
- Show variant allele frequencies for mitochondrial variants (GRCh38 cases)
- Extend "public" json API with diseases (OMIM) and phenotypes (HPO)
- HPO gene list download now has option for clinical and non-clinical genes
- Display gene splice junctions data in sashimi plots
- Update case individuals with splice junctions tracks
- Simple Docker compose for development with local build
- Make Phenomodels subpanels collapsible
- User side documentation of cytogenomics features (Gens, Chromograph, vcf2cytosure, rhocall)
- iSort GitHub Action
- Support LoqusDB REST API queries
### Fixed
- Show other causative once, even if several events point to it
- Filtering variants by mitochondrial chromosome for cases with genome build=38
- HPO gene search button triggers any warnings for clinical / non-existing genes also on first search
- Fixed a bug in variants pages caused by MT variants without alt_frequency
- Tests for CADD score parsing function
- Fixed the look of IGV settings on SNV variant page
- Cases analyzed once shown as `rerun`
- Missing case track on case re-upload
- Fixed severity rank for SO term "regulatory region ablation"
### Changed
- Refactor according to CodeFactor - mostly reuse of duplicated code
- Phenomodels language adjustment
- Open variants in a new window (from variants page)
- Open overlapping and compound variants in a new window (from variant page)
- gnomAD link points to gnomAD v.3 (build GRCh38) for mitochondrial variants.
- Display only number of affected genes for dismissed SVs in general report
- Chromosome build check when populating the variants filter chromosome selection
- Display mitochondrial and rare diseases coverage report in cases with missing 'rare' track

## [4.31.1]
### Added
### Changed
- Remove mitochondrial and coverage report from cancer cases sidebar
### Fixed
- ClinVar page when dbSNP id is None

## [4.31]
### Added
- gnomAD annotation field in admin guide
- Export also dynamic panel genes not associated to an HPO term when downloading the HPO panel
- Primary HGNC transcript info in variant export files
- Show variant quality (QUAL field from vcf) in the variant summary
- Load/update PDF gene fusion reports (clinical and research) generated with Arriba
- Support new MANE annotations from VEP (both MANE Select and MANE Plus Clinical)
- Display on case activity the event of a user resetting all dismissed variants
- Support gnomAD population frequencies for mitochondrial variants
- Anchor links in Casedata ClinVar panels to redirect after renaming individuals
### Fixed
- Replace old docs link www.clinicalgenomics.se/scout with new https://clinical-genomics.github.io/scout
- Page formatting issues whenever case and variant comments contain extremely long strings with no spaces
- Chromograph images can be one column and have scrollbar. Removed legacy code.
- Column labels for ClinVar case submission
- Page crashing looking for LoqusDB observation when variant doesn't exist
- Missing inheritance models and custom inheritance models on newly created gene panels
- Accept only numbers in managed variants filter as position and end coordinates
- SNP id format and links in Variant page, ClinVar submission form and general report
- Case groups tooltip triggered only when mouse is on the panel header
### Changed
- A more compact case groups panel
- Added landscape orientation CSS style to cancer coverage and QC demo report
- Improve user documentation to create and save new gene panels
- Removed option to use space as separator when uploading gene panels
- Separating the columns of standard and custom inheritance models in gene panels
- Improved ClinVar instructions for users using non-English Excel

## [4.30.2]
### Added
### Fixed
- Use VEP RefSeq ID if RefSeq list is empty in RefSeq transcripts overview
- Bug creating variant links for variants with no end_chrom
### Changed

## [4.30.1]
### Added
### Fixed
- Cryptography dependency fixed to use version < 3.4
### Changed

## [4.30]
### Added
- Introduced a `reset dismiss variant` verb
- Button to reset all dismissed variants for a case
- Add black border to Chromograph ideograms
- Show ClinVar annotations on variantS page
- Added integration with GENS, copy number visualization tool
- Added a VUS label to the manual classification variant tags
- Add additional information to SNV verification emails
- Tooltips documenting manual annotations from default panels
- Case groups now show bam files from all cases on align view
### Fixed
- Center initial igv view on variant start with SNV/indels
- Don't set initial igv view to negative coordinates
- Display of GQ for SV and STR
- Parsing of AD and related info for STRs
- LoqusDB field in institute settings accepts only existing Loqus instances
- Fix DECIPHER link to work after DECIPHER migrated to GRCh38
- Removed visibility window param from igv.js genes track
- Updated HPO download URL
- Patch HPO download test correctly
- Reference size on STR hover not needed (also wrong)
- Introduced genome build check (allowed values: 37, 38, "37", "38") on case load
- Improve case searching by assignee full name
- Populating the LoqusDB select in institute settings
### Changed
- Cancer variants table header (pop freq etc)
- Only admin users can modify LoqusDB instance in Institute settings
- Style of case synopsis, variants and case comments
- Switched to igv.js 2.7.5
- Do not choke if case is missing research variants when research requested
- Count cases in LoqusDB by variant type
- Introduce deprecation warning for Loqus configs that are not dictionaries
- Improve create new gene panel form validation
- Make XM- transcripts less visible if they don't overlap with transcript refseq_id in variant page
- Color of gene panels and comments panels on cases and variant pages
- Do not choke if case is missing research variants when reserch requested

## [4.29.1]
### Added
### Fixed
- Always load STR variants regardless of RankScore threshold (hotfix)
### Changed

## [4.29]
### Added
- Added a page about migrating potentially breaking changes to the documentation
- markdown_include in development requirements file
- STR variants filter
- Display source, Z-score, inheritance pattern for STR annotations from Stranger (>0.6.1) if available
- Coverage and quality report to cancer view
### Fixed
- ACMG classification page crashing when trying to visualize a classification that was removed
- Pretty print HGVS on gene variants (URL-decode VEP)
- Broken or missing link in the documentation
- Multiple gene names in ClinVar submission form
- Inheritance model select field in ClinVar submission
- IGV.js >2.7.0 has an issue with the gene track zoom levels - temp freeze at 2.7.0
- Revert CORS-anywhere and introduce a local http proxy for cloud tracks
### Changed

## [4.28]
### Added
- Chromograph integration for displaying PNGs in case-page
- Add VAF to cancer case general report, and remove some of its unused fields
- Variants filter compatible with genome browser location strings
- Support for custom public igv tracks stored on the cloud
- Add tests to increase testing coverage
- Update case variants count after deleting variants
- Update IGV.js to latest (v2.7.4)
- Bypass igv.js CORS check using `https://github.com/Rob--W/cors-anywhere`
- Documentation on default and custom IGV.js tracks (admin docs)
- Lock phenomodels so they're editable by admins only
- Small case group assessment sharing
- Tutorial and files for deploying app on containers (Kubernetes pods)
- Canonical transcript and protein change of canonical transcript in exported variants excel sheet
- Support for Font Awesome version 6
- Submit to Beacon from case page sidebar
- Hide dismissed variants in variants pages and variants export function
- Systemd service files and instruction to deploy Scout using podman
### Fixed
- Bugfix: unused `chromgraph_prefix |tojson` removed
- Freeze coloredlogs temporarily
- Marrvel link
- Don't show TP53 link for silent or synonymous changes
- OMIM gene field accepts any custom number as OMIM gene
- Fix Pytest single quote vs double quote string
- Bug in gene variants search by similar cases and no similar case is found
- Delete unused file `userpanel.py`
- Primary transcripts in variant overview and general report
- Google OAuth2 login setup in README file
- Redirect to 'missing file'-icon if configured Chromograph file is missing
- Javascript error in case page
- Fix compound matching during variant loading for hg38
- Cancer variants view containing variants dismissed with cancer-specific reasons
- Zoom to SV variant length was missing IGV contig select
- Tooltips on case page when case has no default gene panels
### Changed
- Save case variants count in case document and not in sessions
- Style of gene panels multiselect on case page
- Collapse/expand main HPO checkboxes in phenomodel preview
- Replaced GQ (Genotype quality) with VAF (Variant allele frequency) in cancer variants GT table
- Allow loading of cancer cases with no tumor_purity field
- Truncate cDNA and protein changes in case report if longer than 20 characters


## [4.27]
### Added
- Exclude one or more variant categories when running variants delete command
### Fixed
### Changed

## [4.26.1]
### Added
### Fixed
- Links with 1-letter aa codes crash on frameshift etc
### Changed

## [4.26]
### Added
- Extend the delete variants command to print analysis date, track, institute, status and research status
- Delete variants by type of analysis (wgs|wes|panel)
- Links to cBioPortal, MutanTP53, IARC TP53, OncoKB, MyCancerGenome, CIViC
### Fixed
- Deleted variants count
### Changed
- Print output of variants delete command as a tab separated table

## [4.25]
### Added
- Command line function to remove variants from one or all cases
### Fixed
- Parse SMN None calls to None rather than False

## [4.24.1]
### Fixed
- Install requirements.txt via setup file

## [4.24]
### Added
- Institute-level phenotype models with sub-panels containing HPO and OMIM terms
- Runnable Docker demo
- Docker image build and push github action
- Makefile with shortcuts to docker commands
- Parse and save synopsis, phenotype and cohort terms from config files upon case upload
### Fixed
- Update dismissed variant status when variant dismissed key is missing
- Breakpoint two IGV button now shows correct chromosome when different from bp1
- Missing font lib in Docker image causing the PDF report download page to crash
- Sentieon Manta calls lack Somaticscore - load anyway
- ClinVar submissions crashing due to pinned variants that are not loaded
- Point ExAC pLI score to new gnomad server address
- Bug uploading cases missing phenotype terms in config file
- STRs loaded but not shown on browser page
- Bug when using adapter.variant.get_causatives with case_id without causatives
- Problem with fetching "solved" from scout export cases cli
- Better serialising of datetime and bson.ObjectId
- Added `volumes` folder to .gitignore
### Changed
- Make matching causative and managed variants foldable on case page
- Remove calls to PyMongo functions marked as deprecated in backend and frontend(as of version 3.7).
- Improved `scout update individual` command
- Export dynamic phenotypes with ordered gene lists as PDF


## [4.23]
### Added
- Save custom IGV track settings
- Show a flash message with clear info about non-valid genes when gene panel creation fails
- CNV report link in cancer case side navigation
- Return to comment section after editing, deleting or submitting a comment
- Managed variants
- MT vs 14 chromosome mean coverage stats if Scout is connected to Chanjo
### Fixed
- missing `vcf_cancer_sv` and `vcf_cancer_sv_research` to manual.
- Split ClinVar multiple clnsig values (slash-separated) and strip them of underscore for annotations without accession number
- Timeout of `All SNVs and INDELs` page when no valid gene is provided in the search
- Round CADD (MIPv9)
- Missing default panel value
- Invisible other causatives lines when other causatives lack gene symbols
### Changed
- Do not freeze mkdocs-material to version 4.6.1
- Remove pre-commit dependency

## [4.22]
### Added
- Editable cases comments
- Editable variants comments
### Fixed
- Empty variant activity panel
- STRs variants popover
- Split new ClinVar multiple significance terms for a variant
- Edit the selected comment, not the latest
### Changed
- Updated RELEASE docs.
- Pinned variants card style on the case page
- Merged `scout export exons` and `scout view exons` commands


## [4.21.2]
### Added
### Fixed
- Do not pre-filter research variants by (case-default) gene panels
- Show OMIM disease tooltip reliably
### Changed

## [4.21.1]
### Added
### Fixed
- Small change to Pop Freq column in variants ang gene panels to avoid strange text shrinking on small screens
- Direct use of HPO list for Clinical HPO SNV (and cancer SNV) filtering
- PDF coverage report redirecting to login page
### Changed
- Remove the option to dismiss single variants from all variants pages
- Bulk dismiss SNVs, SVs and cancer SNVs from variants pages

## [4.21]
### Added
- Support to configure LoqusDB per institute
- Highlight causative variants in the variants list
- Add tests. Mostly regarding building internal datatypes.
- Remove leading and trailing whitespaces from panel_name and display_name when panel is created
- Mark MANE transcript in list of transcripts in "Transcript overview" on variant page
- Show default panel name in case sidebar
- Previous buttons for variants pagination
- Adds a gh action that checks that the changelog is updated
- Adds a gh action that deploys new releases automatically to pypi
- Warn users if case default panels are outdated
- Define institute-specific gene panels for filtering in institute settings
- Use institute-specific gene panels in variants filtering
- Show somatic VAF for pinned and causative variants on case page

### Fixed
- Report pages redirect to login instead of crashing when session expires
- Variants filter loading in cancer variants page
- User, Causative and Cases tables not scaling to full page
- Improved docs for an initial production setup
- Compatibility with latest version of Black
- Fixed tests for Click>7
- Clinical filter required an extra click to Filter to return variants
- Restore pagination and shrink badges in the variants page tables
- Removing a user from the command line now inactivates the case only if user is last assignee and case is active
- Bugfix, LoqusDB per institute feature crashed when institute id was empty string
- Bugfix, LoqusDB calls where missing case count
- filter removal and upload for filters deleted from another page/other user
- Visualize outdated gene panels info in a popover instead of a tooltip in case page side panel

### Changed
- Highlight color on normal STRs in the variants table from green to blue
- Display breakpoints coordinates in verification emails only for structural variants


## [4.20]
### Added
- Display number of filtered variants vs number of total variants in variants page
- Search case by HPO terms
- Dismiss variant column in the variants tables
- Black and pre-commit packages to dev requirements

### Fixed
- Bug occurring when rerun is requested twice
- Peddy info fields in the demo config file
- Added load config safety check for multiple alignment files for one individual
- Formatting of cancer variants table
- Missing Score in SV variants table

### Changed
- Updated the documentation on how to create a new software release
- Genome build-aware cytobands coordinates
- Styling update of the Matchmaker card
- Select search type in case search form


## [4.19]

### Added
- Show internal ID for case
- Add internal ID for downloaded CGH files
- Export dynamic HPO gene list from case page
- Remove users as case assignees when their account is deleted
- Keep variants filters panel expanded when filters have been used

### Fixed
- Handle the ProxyFix ModuleNotFoundError when Werkzeug installed version is >1.0
- General report formatting issues whenever case and variant comments contain extremely long strings with no spaces

### Changed
- Created an institute wrapper page that contains list of cases, causatives, SNVs & Indels, user list, shared data and institute settings
- Display case name instead of case ID on clinVar submissions
- Changed icon of sample update in clinVar submissions


## [4.18]

### Added
- Filter cancer variants on cytoband coordinates
- Show dismiss reasons in a badge with hover for clinical variants
- Show an ellipsis if 10 cases or more to display with loqusdb matches
- A new blog post for version 4.17
- Tooltip to better describe Tumor and Normal columns in cancer variants
- Filter cancer SNVs and SVs by chromosome coordinates
- Default export of `Assertion method citation` to clinVar variants submission file
- Button to export up to 500 cancer variants, filtered or not
- Rename samples of a clinVar submission file

### Fixed
- Apply default gene panel on return to cancer variantS from variant view
- Revert to certificate checking when asking for Chanjo reports
- `scout download everything` command failing while downloading HPO terms

### Changed
- Turn tumor and normal allelic fraction to decimal numbers in tumor variants page
- Moved clinVar submissions code to the institutes blueprints
- Changed name of clinVar export files to FILENAME.Variant.csv and FILENAME.CaseData.csv
- Switched Google login libraries from Flask-OAuthlib to Authlib


## [4.17.1]

### Fixed
- Load cytobands for cases with chromosome build not "37" or "38"


## [4.17]

### Added
- COSMIC badge shown in cancer variants
- Default gene-panel in non-cancer structural view in url
- Filter SNVs and SVs by cytoband coordinates
- Filter cancer SNV variants by alt allele frequency in tumor
- Correct genome build in UCSC link from structural variant page



### Fixed
- Bug in clinVar form when variant has no gene
- Bug when sharing cases with the same institute twice
- Page crashing when removing causative variant tag
- Do not default to GATK caller when no caller info is provided for cancer SNVs


## [4.16.1]

### Fixed
- Fix the fix for handling of delivery reports for rerun cases

## [4.16]

### Added
- Adds possibility to add "lims_id" to cases. Currently only stored in database, not shown anywhere
- Adds verification comment box to SVs (previously only available for small variants)
- Scrollable pedigree panel

### Fixed
- Error caused by changes in WTForm (new release 2.3.x)
- Bug in OMIM case page form, causing the page to crash when a string was provided instead of a numerical OMIM id
- Fix Alamut link to work properly on hg38
- Better handling of delivery reports for rerun cases
- Small CodeFactor style issues: matchmaker results counting, a couple of incomplete tests and safer external xml
- Fix an issue with Phenomizer introduced by CodeFactor style changes

### Changed
- Updated the version of igv.js to 2.5.4

## [4.15.1]

### Added
- Display gene names in ClinVar submissions page
- Links to Varsome in variant transcripts table

### Fixed
- Small fixes to ClinVar submission form
- Gene panel page crash when old panel has no maintainers

## [4.15]

### Added
- Clinvar CNVs IGV track
- Gene panels can have maintainers
- Keep variant actions (dismissed, manual rank, mosaic, acmg, comments) upon variant re-upload
- Keep variant actions also on full case re-upload

### Fixed
- Fix the link to Ensembl for SV variants when genome build 38.
- Arrange information in columns on variant page
- Fix so that new cosmic identifier (COSV) is also acceptable #1304
- Fixed COSMIC tag in INFO (outside of CSQ) to be parses as well with `&` splitter.
- COSMIC stub URL changed to https://cancer.sanger.ac.uk/cosmic/search?q= instead.
- Updated to a version of IGV where bigBed tracks are visualized correctly
- Clinvar submission files are named according to the content (variant_data and case_data)
- Always show causatives from other cases in case overview
- Correct disease associations for gene symbol aliases that exist as separate genes
- Re-add "custom annotations" for SV variants
- The override ClinVar P/LP add-in in the Clinical Filter failed for new CSQ strings

### Changed
- Runs all CI checks in github actions

## [4.14.1]

### Fixed
- Error when variant found in loqusdb is not loaded for other case

## [4.14]

### Added
- Use github actions to run tests
- Adds CLI command to update individual alignments path
- Update HPO terms using downloaded definitions files
- Option to use alternative flask config when running `scout serve`
- Requirement to use loqusdb >= 2.5 if integrated

### Fixed
- Do not display Pedigree panel in cancer view
- Do not rely on internet connection and services available when running CI tests
- Variant loading assumes GATK if no caller set given and GATK filter status is seen in FILTER
- Pass genome build param all the way in order to get the right gene mappings for cases with build 38
- Parse correctly variants with zero frequency values
- Continue even if there are problems to create a region vcf
- STR and cancer variant navigation back to variants pages could fail

### Changed
- Improved code that sends requests to the external APIs
- Updates ranges for user ranks to fit todays usage
- Run coveralls on github actions instead of travis
- Run pip checks on github actions instead of coveralls
- For hg38 cases, change gnomAD link to point to version 3.0 (which is hg38 based)
- Show pinned or causative STR variants a bit more human readable

## [4.13.1]

### Added
### Fixed
- Typo that caused not all clinvar conflicting interpretations to be loaded no matter what
- Parse and retrieve clinvar annotations from VEP-annotated (VEP 97+) CSQ VCF field
- Variant clinvar significance shown as `not provided` whenever is `Uncertain significance`
- Phenomizer query crashing when case has no HPO terms assigned
- Fixed a bug affecting `All SNVs and INDELs` page when variants don't have canonical transcript
- Add gene name or id in cancer variant view

### Changed
- Cancer Variant view changed "Variant:Transcript:Exon:HGVS" to "Gene:Transcript:Exon:HGVS"

## [4.13]

### Added
- ClinVar SNVs track in IGV
- Add SMA view with SMN Copy Number data
- Easier to assign OMIM diagnoses from case page
- OMIM terms and specific OMIM term page

### Fixed
- Bug when adding a new gene to a panel
- Restored missing recent delivery reports
- Fixed style and links to other reports in case side panel
- Deleting cases using display_name and institute not deleting its variants
- Fixed bug that caused coordinates filter to override other filters
- Fixed a problem with finding some INS in loqusdb
- Layout on SV page when local observations without cases are present
- Make scout compatible with the new HPO definition files from `http://compbio.charite.de/jenkins/`
- General report visualization error when SNVs display names are very long


### Changed


## [4.12.4]

### Fixed
- Layout on SV page when local observations without cases are present

## [4.12.3]

### Fixed
- Case report when causative or pinned SVs have non null allele frequencies

## [4.12.2]

### Fixed
- SV variant links now take you to the SV variant page again
- Cancer variant view has cleaner table data entries for "N/A" data
- Pinned variant case level display hotfix for cancer and str - more on this later
- Cancer variants show correct alt/ref reads mirroring alt frequency now
- Always load all clinical STR variants even if a region load is attempted - index may be missing
- Same case repetition in variant local observations

## [4.12.1]

### Fixed
- Bug in variant.gene when gene has no HGVS description


## [4.12]

### Added
- Accepts `alignment_path` in load config to pass bam/cram files
- Display all phenotypes on variant page
- Display hgvs coordinates on pinned and causatives
- Clear panel pending changes
- Adds option to setup the database with static files
- Adds cli command to download the resources from CLI that scout needs
- Adds test files for merged somatic SV and CNV; as well as merged SNV, and INDEL part of #1279
- Allows for upload of OMIM-AUTO gene panel from static files without api-key

### Fixed
- Cancer case HPO panel variants link
- Fix so that some drop downs have correct size
- First IGV button in str variants page
- Cancer case activates on SNV variants
- Cases activate when STR variants are viewed
- Always calculate code coverage
- Pinned/Classification/comments in all types of variants pages
- Null values for panel's custom_inheritance_models
- Discrepancy between the manual disease transcripts and those in database in gene-edit page
- ACMG classification not showing for some causatives
- Fix bug which caused IGV.js to use hg19 reference files for hg38 data
- Bug when multiple bam files sources with non-null values are available


### Changed
- Renamed `requests` file to `scout_requests`
- Cancer variant view shows two, instead of four, decimals for allele and normal


## [4.11.1]

### Fixed
- Institute settings page
- Link institute settings to sharing institutes choices

## [4.11.0]

### Added
- Display locus name on STR variant page
- Alternative key `GNOMADAF_popmax` for Gnomad popmax allele frequency
- Automatic suggestions on how to improve the code on Pull Requests
- Parse GERP, phastCons and phyloP annotations from vep annotated CSQ fields
- Avoid flickering comment popovers in variant list
- Parse REVEL score from vep annotated CSQ fields
- Allow users to modify general institute settings
- Optionally format code automatically on commit
- Adds command to backup vital parts `scout export database`
- Parsing and displaying cancer SV variants from Manta annotated VCF files
- Dismiss cancer snv variants with cancer-specific options
- Add IGV.js UPD, RHO and TIDDIT coverage wig tracks.


### Fixed
- Slightly darker page background
- Fixed an issued with parsed conservation values from CSQ
- Clinvar submissions accessible to all users of an institute
- Header toolbar when on Clinvar page now shows institute name correctly
- Case should not always inactivate upon update
- Show dismissed snv cancer variants as grey on the cancer variants page
- Improved style of mappability link and local observations on variant page
- Convert all the GET requests to the igv view to POST request
- Error when updating gene panels using a file containing BOM chars
- Add/replace gene radio button not working in gene panels


## [4.10.1]

### Fixed
- Fixed issue with opening research variants
- Problem with coveralls not called by Travis CI
- Handle Biomart service down in tests


## [4.10.0]

### Added
- Rank score model in causatives page
- Exportable HPO terms from phenotypes page
- AMP guideline tiers for cancer variants
- Adds scroll for the transcript tab
- Added CLI option to query cases on time since case event was added
- Shadow clinical assessments also on research variants display
- Support for CRAM alignment files
- Improved str variants view : sorting by locus, grouped by allele.
- Delivery report PDF export
- New mosaicism tag option
- Add or modify individuals' age or tissue type from case page
- Display GC and allele depth in causatives table.
- Included primary reference transcript in general report
- Included partial causative variants in general report
- Remove dependency of loqusdb by utilising the CLI

### Fixed
- Fixed update OMIM command bug due to change in the header of the genemap2 file
- Removed Mosaic Tag from Cancer variants
- Fixes issue with unaligned table headers that comes with hidden Datatables
- Layout in general report PDF export
- Fixed issue on the case statistics view. The validation bars didn't show up when all institutes were selected. Now they do.
- Fixed missing path import by importing pathlib.Path
- Handle index inconsistencies in the update index functions
- Fixed layout problems


## [4.9.0]

### Added
- Improved MatchMaker pages, including visible patient contacts email address
- New badges for the github repo
- Links to [GENEMANIA](genemania.org)
- Sort gene panel list on case view.
- More automatic tests
- Allow loading of custom annotations in VCF using the SCOUT_CUSTOM info tag.

### Fixed
- Fix error when a gene is added to an empty dynamic gene panel
- Fix crash when attempting to add genes on incorrect format to dynamic gene panel
- Manual rank variant tags could be saved in a "Select a tag"-state, a problem in the variants view.
- Same case evaluations are no longer shown as gray previous evaluations on the variants page
- Stay on research pages, even if reset, next first buttons are pressed..
- Overlapping variants will now be visible on variant page again
- Fix missing classification comments and links in evaluations page
- All prioritized cases are shown on cases page


## [4.8.3]

### Added

### Fixed
- Bug when ordering sanger
- Improved scrolling over long list of genes/transcripts


## [4.8.2]

### Added

### Fixed
- Avoid opening extra tab for coverage report
- Fixed a problem when rank model version was saved as floats and not strings
- Fixed a problem with displaying dismiss variant reasons on the general report
- Disable load and delete filter buttons if there are no saved filters
- Fix problem with missing verifications
- Remove duplicate users and merge their data and activity


## [4.8.1]

### Added

### Fixed
- Prevent login fail for users with id defined by ObjectId and not email
- Prevent the app from crashing with `AttributeError: 'NoneType' object has no attribute 'message'`


## [4.8.0]

### Added
- Updated Scout to use Bootstrap 4.3
- New looks for Scout
- Improved dashboard using Chart.js
- Ask before inactivating a case where last assigned user leaves it
- Genes can be manually added to the dynamic gene list directly on the case page
- Dynamic gene panels can optionally be used with clinical filter, instead of default gene panel
- Dynamic gene panels get link out to chanjo-report for coverage report
- Load all clinvar variants with clinvar Pathogenic, Likely Pathogenic and Conflicting pathogenic
- Show transcripts with exon numbers for structural variants
- Case sort order can now be toggled between ascending and descending.
- Variants can be marked as partial causative if phenotype is available for case.
- Show a frequency tooltip hover for SV-variants.
- Added support for LDAP login system
- Search snv and structural variants by chromosomal coordinates
- Structural variants can be marked as partial causative if phenotype is available for case.
- Show normal and pathologic limits for STRs in the STR variants view.
- Institute level persistent variant filter settings that can be retrieved and used.
- export causative variants to Excel
- Add support for ROH, WIG and chromosome PNGs in case-view

### Fixed
- Fixed missing import for variants with comments
- Instructions on how to build docs
- Keep sanger order + verification when updating/reloading variants
- Fixed and moved broken filter actions (HPO gene panel and reset filter)
- Fixed string conversion to number
- UCSC links for structural variants are now separated per breakpoint (and whole variant where applicable)
- Reintroduced missing coverage report
- Fixed a bug preventing loading samples using the command line
- Better inheritance models customization for genes in gene panels
- STR variant page back to list button now does its one job.
- Allows to setup scout without a omim api key
- Fixed error causing "favicon not found" flash messages
- Removed flask --version from base cli
- Request rerun no longer changes case status. Active or archived cases inactivate on upload.
- Fixed missing tooltip on the cancer variants page
- Fixed weird Rank cell in variants page
- Next and first buttons order swap
- Added pagination (and POST capability) to cancer variants.
- Improves loading speed for variant page
- Problem with updating variant rank when no variants
- Improved Clinvar submission form
- General report crashing when dismissed variant has no valid dismiss code
- Also show collaborative case variants on the All variants view.
- Improved phenotype search using dataTables.js on phenotypes page
- Search and delete users with `email` instead of `_id`
- Fixed css styles so that multiselect options will all fit one column


## [4.7.3]

### Added
- RankScore can be used with VCFs for vcf_cancer files

### Fixed
- Fix issue with STR view next page button not doing its one job.

### Deleted
- Removed pileup as a bam viewing option. This is replaced by IGV


## [4.7.2]

### Added
- Show earlier ACMG classification in the variant list

### Fixed
- Fixed igv search not working due to igv.js dist 2.2.17
- Fixed searches for cases with a gene with variants pinned or marked causative.
- Load variant pages faster after fixing other causatives query
- Fixed mitochondrial report bug for variants without genes

## [4.7.1]

### Added

### Fixed
- Fixed bug on genes page


## [4.7.0]

### Added
- Export genes and gene panels in build GRCh38
- Search for cases with variants pinned or marked causative in a given gene.
- Search for cases phenotypically similar to a case also from WUI.
- Case variant searches can be limited to similar cases, matching HPO-terms,
  phenogroups and cohorts.
- De-archive reruns and flag them as 'inactive' if archived
- Sort cases by analysis_date, track or status
- Display cases in the following order: prioritized, active, inactive, archived, solved
- Assign case to user when user activates it or asks for rerun
- Case becomes inactive when it has no assignees
- Fetch refseq version from entrez and use it in clinvar form
- Load and export of exons for all genes, independent on refseq
- Documentation for loading/updating exons
- Showing SV variant annotations: SV cgh frequencies, gnomad-SV, local SV frequencies
- Showing transcripts mapping score in segmental duplications
- Handle requests to Ensembl Rest API
- Handle requests to Ensembl Rest Biomart
- STR variants view now displays GT and IGV link.
- Description field for gene panels
- Export exons in build 37 and 38 using the command line

### Fixed
- Fixes of and induced by build tests
- Fixed bug affecting variant observations in other cases
- Fixed a bug that showed wrong gene coverage in general panel PDF export
- MT report only shows variants occurring in the specific individual of the excel sheet
- Disable SSL certifcate verification in requests to chanjo
- Updates how intervaltree and pymongo is used to void deprecated functions
- Increased size of IGV sample tracks
- Optimized tests


## [4.6.1]

### Added

### Fixed
- Missing 'father' and 'mother' keys when parsing single individual cases


## [4.6.0]

### Added
- Description of Scout branching model in CONTRIBUTING doc
- Causatives in alphabetical order, display ACMG classification and filter by gene.
- Added 'external' to the list of analysis type options
- Adds functionality to display "Tissue type". Passed via load config.
- Update to IGV 2.

### Fixed
- Fixed alignment visualization and vcf2cytosure availability for demo case samples
- Fixed 3 bugs affecting SV pages visualization
- Reintroduced the --version cli option
- Fixed variants query by panel (hpo panel + gene panel).
- Downloaded MT report contains excel files with individuals' display name
- Refactored code in parsing of config files.


## [4.5.1]

### Added

### Fixed
- update requirement to use PyYaml version >= 5.1
- Safer code when loading config params in cli base


## [4.5.0]

### Added
- Search for similar cases from scout view CLI
- Scout cli is now invoked from the app object and works under the app context

### Fixed
- PyYaml dependency fixed to use version >= 5.1


## [4.4.1]

### Added
- Display SV rank model version when available

### Fixed
- Fixed upload of delivery report via API


## [4.4.0]

### Added
- Displaying more info on the Causatives page and hiding those not causative at the case level
- Add a comment text field to Sanger order request form, allowing a message to be included in the email
- MatchMaker Exchange integration
- List cases with empty synopsis, missing HPO terms and phenotype groups.
- Search for cases with open research list, or a given case status (active, inactive, archived)

### Fixed
- Variant query builder split into several functions
- Fixed delivery report load bug


## [4.3.3]

### Added
- Different individual table for cancer cases

### Fixed
- Dashboard collects validated variants from verification events instead of using 'sanger' field
- Cases shared with collaborators are visible again in cases page
- Force users to select a real institute to share cases with (actionbar select fix)


## [4.3.2]

### Added
- Dashboard data can be filtered using filters available in cases page
- Causatives for each institute are displayed on a dedicated page
- SNVs and and SVs are searchable across cases by gene and rank score
- A more complete report with validated variants is downloadable from dashboard

### Fixed
- Clinsig filter is fixed so clinsig numerical values are returned
- Split multi clinsig string values in different elements of clinsig array
- Regex to search in multi clinsig string values or multi revstat string values
- It works to upload vcf files with no variants now
- Combined Pileup and IGV alignments for SVs having variant start and stop on the same chromosome


## [4.3.1]

### Added
- Show calls from all callers even if call is not available
- Instructions to install cairo and pango libs from WeasyPrint page
- Display cases with number of variants from CLI
- Only display cases with number of variants above certain treshold. (Also CLI)
- Export of verified variants by CLI or from the dashboard
- Extend case level queries with default panels, cohorts and phenotype groups.
- Slice dashboard statistics display using case level queries
- Add a view where all variants for an institute can be searched across cases, filtering on gene and rank score. Allows searching research variants for cases that have research open.

### Fixed
- Fixed code to extract variant conservation (gerp, phyloP, phastCons)
- Visualization of PDF-exported gene panels
- Reintroduced the exon/intron number in variant verification email
- Sex and affected status is correctly displayed on general report
- Force number validation in SV filter by size
- Display ensembl transcripts when no refseq exists


## [4.3.0]

### Added
- Mosaicism tag on variants
- Show and filter on SweGen frequency for SVs
- Show annotations for STR variants
- Show all transcripts in verification email
- Added mitochondrial export
- Adds alternative to search for SVs shorter that the given length
- Look for 'bcftools' in the `set` field of VCFs
- Display digenic inheritance from OMIM
- Displays what refseq transcript that is primary in hgnc

### Fixed

- Archived panels displays the correct date (not retroactive change)
- Fixed problem with waiting times in gene panel exports
- Clinvar fiter not working with human readable clinsig values

## [4.2.2]

### Fixed
- Fixed gene panel create/modify from CSV file utf-8 decoding error
- Updating genes in gene panels now supports edit comments and entry version
- Gene panel export timeout error

## [4.2.1]

### Fixed
- Re-introduced gene name(s) in verification email subject
- Better PDF rendering for excluded variants in report
- Problem to access old case when `is_default` did not exist on a panel


## [4.2.0]

### Added
- New index on variant_id for events
- Display overlapping compounds on variants view

### Fixed
- Fixed broken clinical filter


## [4.1.4]

### Added
- Download of filtered SVs

### Fixed
- Fixed broken download of filtered variants
- Fixed visualization issue in gene panel PDF export
- Fixed bug when updating gene names in variant controller


## [4.1.3]

### Fixed
- Displays all primary transcripts


## [4.1.2]

### Added
- Option add/replace when updating a panel via CSV file
- More flexible versioning of the gene panels
- Printing coverage report on the bottom of the pdf case report
- Variant verification option for SVs
- Logs uri without pwd when connecting
- Disease-causing transcripts in case report
- Thicker lines in case report
- Supports HPO search for cases, both terms or if described in synopsis
- Adds sanger information to dashboard

### Fixed
- Use db name instead of **auth** as default for authentication
- Fixes so that reports can be generated even with many variants
- Fixed sanger validation popup to show individual variants queried by user and institute.
- Fixed problem with setting up scout
- Fixes problem when exac file is not available through broad ftp
- Fetch transcripts for correct build in `adapter.hgnc_gene`

## [4.1.1]
- Fix problem with institute authentication flash message in utils
- Fix problem with comments
- Fix problem with ensembl link


## [4.1.0]

### Added
- OMIM phenotypes to case report
- Command to download all panel app gene panels `scout load panel --panel-app`
- Links to genenames.org and omim on gene page
- Popup on gene at variants page with gene information
- reset sanger status to "Not validated" for pinned variants
- highlight cases with variants to be evaluated by Sanger on the cases page
- option to point to local reference files to the genome viewer pileup.js. Documented in `docs.admin-guide.server`
- option to export single variants in `scout export variants`
- option to load a multiqc report together with a case(add line in load config)
- added a view for searching HPO terms. It is accessed from the top left corner menu
- Updates the variants view for cancer variants. Adds a small cancer specific filter for known variants
- Adds hgvs information on cancer variants page
- Adds option to update phenotype groups from CLI

### Fixed
- Improved Clinvar to submit variants from different cases. Fixed HPO terms in casedata according to feedback
- Fixed broken link to case page from Sanger modal in cases view
- Now only cases with non empty lists of causative variants are returned in `adapter.case(has_causatives=True)`
- Can handle Tumor only samples
- Long lists of HGNC symbols are now possible. This was previously difficult with manual, uploaded or by HPO search when changing filter settings due to GET request limitations. Relevant pages now use POST requests. Adds the dynamic HPO panel as a selection on the gene panel dropdown.
- Variant filter defaults to default panels also on SV and Cancer variants pages.

## [4.0.0]

### WARNING ###

This is a major version update and will require that the backend of pre releases is updated.
Run commands:

```
$scout update genes
$scout update hpo
```

- Created a Clinvar submission tool, to speed up Clinvar submission of SNVs and SVs
- Added an analysis report page (html and PDF format) containing phenotype, gene panels and variants that are relevant to solve a case.

### Fixed
- Optimized evaluated variants to speed up creation of case report
- Moved igv and pileup viewer under a common folder
- Fixed MT alignment view pileup.js
- Fixed coordinates for SVs with start chromosome different from end chromosome
- Global comments shown across cases and institutes. Case-specific variant comments are shown only for that specific case.
- Links to clinvar submitted variants at the cases level
- Adapts clinvar parsing to new format
- Fixed problem in `scout update user` when the user object had no roles
- Makes pileup.js use online genome resources when viewing alignments. Now any instance of Scout can make use of this functionality.
- Fix ensembl link for structural variants
- Works even when cases does not have `'madeline_info'`
- Parses Polyphen in correct way again
- Fix problem with parsing gnomad from VEP

### Added
- Added a PDF export function for gene panels
- Added a "Filter and export" button to export custom-filtered SNVs to CSV file
- Dismiss SVs
- Added IGV alignments viewer
- Read delivery report path from case config or CLI command
- Filter for spidex scores
- All HPO terms are now added and fetched from the correct source (https://github.com/obophenotype/human-phenotype-ontology/blob/master/hp.obo)
- New command `scout update hpo`
- New command `scout update genes` will fetch all the latest information about genes and update them
- Load **all** variants found on chromosome **MT**
- Adds choice in cases overview do show as many cases as user like

### Removed
- pileup.min.js and pileup css are imported from a remote web location now
- All source files for HPO information, this is instead fetched directly from source
- All source files for gene information, this is instead fetched directly from source

## [3.0.0]
### Fixed
- hide pedigree panel unless it exists

## [1.5.1] - 2016-07-27
### Fixed
- look for both ".bam.bai" and ".bai" extensions

## [1.4.0] - 2016-03-22
### Added
- support for local frequency through loqusdb
- bunch of other stuff

## [1.3.0] - 2016-02-19
### Fixed
- Update query-phenomizer and add username/password

### Changed
- Update the way a case is checked for rerun-status

### Added
- Add new button to mark a case as "checked"
- Link to clinical variants _without_ 1000G annotation

## [1.2.2] - 2016-02-18
### Fixed
- avoid filtering out variants lacking ExAC and 1000G annotations

## [1.1.3] - 2015-10-01
### Fixed
- persist (clinical) filter when clicking load more
- fix #154 by robustly setting clinical filter func. terms

## [1.1.2] - 2015-09-07
### Fixed
- avoid replacing coverage report with none
- update SO terms, refactored

## [1.1.1] - 2015-08-20
### Fixed
- fetch case based on collaborator status (not owner)

## [1.1.0] - 2015-05-29
### Added
- link(s) to SNPedia based on RS-numbers
- new Jinja filter to "humanize" decimal numbers
- show gene panels in variant view
- new Jinja filter for decoding URL encoding
- add indicator to variants in list that have comments
- add variant number threshold and rank score threshold to load function
- add event methods to mongo adapter
- add tests for models
- show badge "old" if comment was written for a previous analysis

### Changed
- show cDNA change in transcript summary unless variant is exonic
- moved compounds table further up the page
- show dates for case uploads in ISO format
- moved variant comments higher up on page
- updated documentation for pages
- read in coverage report as blob in database and serve directly
- change ``OmimPhenotype`` to ``PhenotypeTerm``
- reorganize models sub-package
- move events (and comments) to separate collection
- only display prev/next links for the research list
- include variant type in breadcrumbs e.g. "Clinical variants"

### Removed
- drop dependency on moment.js

### Fixed
- show the same level of detail for all frequencies on all pages
- properly decode URL encoded symbols in amino acid/cDNA change strings
- fixed issue with wipe permissions in MongoDB
- include default gene lists in "variants" link in breadcrumbs

## [1.0.2] - 2015-05-20
### Changed
- update case fetching function

### Fixed
- handle multiple cases with same id

## [1.0.1] - 2015-04-28
### Fixed
- Fix building URL parameters in cases list Vue component

## [1.0.0] - 2015-04-12
Codename: Sara Lund

![Release 1.0](artwork/releases/release-1-0.jpg)

### Added
- Add email logging for unexpected errors
- New command line tool for deleting case

### Changed
- Much improved logging overall
- Updated documentation/usage guide
- Removed non-working IGV link

### Fixed
- Show sample display name in GT call
- Various small bug fixes
- Make it easier to hover over popups

## [0.0.2-rc1] - 2015-03-04
### Added
- add protein table for each variant
- add many more external links
- add coverage reports as PDFs

### Changed
- incorporate user feedback updates
- big refactor of load scripts

## [0.0.2-rc2] - 2015-03-04
### Changes
- add gene table with gene description
- reorganize inheritance models box

### Fixed
- avoid overwriting gene list on "research" load
- fix various bugs in external links

## [0.0.2-rc3] - 2015-03-05
### Added
- Activity log feed to variant view
- Adds protein change strings to ODM and Sanger email

### Changed
- Extract activity log component to macro

### Fixes
- Make Ensembl transcript links use archive website<|MERGE_RESOLUTION|>--- conflicted
+++ resolved
@@ -6,11 +6,8 @@
 
 ## [unreleased]
 ### Added
-<<<<<<< HEAD
-=======
 - Orpha disease terms now include information on inheritance
 - Case loading via .yaml config file accepts subject_id and phenotype_groups (if previously defined as constant default or added per institute)
->>>>>>> fc6f5ce6
 - Possibility to submit variants associated with Orphanet conditions to ClinVar
 - Option update path to .d4 files path for individuals of an existing case using the command line
 - Case loading via .yaml config file accepts subject_id and phenotype_groups (if previously defined as constant default or added per institute)
