# Change Log
All notable changes to this project will be documented in this file.
This project adheres to [Semantic Versioning](http://semver.org/).

About changelog [here](https://keepachangelog.com/en/1.0.0/)

## [Unreleased]
### Added
- SNVs and Indels, MEI and str variants genes have links to Decipher
<<<<<<< HEAD
- Load and display fusion variants from VCF files as the other variant types
=======
- An `owner + case display name` index for cases database collection
>>>>>>> d8119674
### Fixed
- loqusdb table no longer has empty row below each loqusid
- MatchMaker submission details page crashing because of change in date format returned by PatientMatcher
- Links displayed as buttons does not change color when visited

## [4.73]
### Added
- Shortcut button for HPO panel MEI variants from case page
- Export managed variants from CLI
### Changed
- STRs visualization on case panel to emphasize abnormal repeat count and associated condition
- Removed cytoband column from STRs variant view on case report
- More long integers formatted with thin spaces, and copy to clipboard buttons added
### Fixed
- OMIM table is scrollable if higher than 700px on SV page
- Pinned variants validation badge is now red for false positives.
- Case display name defaulting to case ID when `family_name` or `display_name` are missing from case upload config file
- Expanded menu visible at screen sizes below 1000px now has background color
- The image in ClinVar howto-modal is now responsive
- Clicking on a case in case groups when case was already removed from group in another browser tab

## [4.72.4]
### Changed
- Automatic test mongod version increased to v7
### Fixed
- GnomAD now defaults to hg38 - change build 37 links accordingly

## [4.72.3]
### Fixed
- Somatic general case report small variant table can crash with unclassified variants

## [4.72.2]
### Changed
- A gunicorn maxrequests parameter for Docker server image - default to 1200
- STR export limit increased to 500, as for other variants
- Prevent long number wrapping and use thin spaces for separation, as per standards from SI, NIST, IUPAC, BIPM.
- Speed up case retrieval and lower memory use by projecting case queries
- Make relatedness check fails stand out a little more to new users
- Speed up case retrieval and lower memory use by projecting case queries
- Speed up variant pages by projecting only the necessary keys in disease collection query
### Fixed
- Huge memory use caused by cases and variants pages pulling complete disease documents from DB
- Do not include genes fetched from HPO terms when loading diseases
- Consider the renamed fields `Approved Symbol` -> `Approved Gene Symbol` and `Gene Symbols` -> `Gene/Locus And Other Related Symbols` when parsing OMIM terms from genemap2.txt file

## [4.72.1]
### Fixed
- Jinja filter that renders long integers
- Case cache when looking for causatives in other cases causing the server to hang

## [4.72]
### Added
- A GitHub action that checks for broken internal links in docs pages
- Link validation settings in mkdocs.yml file
- Load and display full RNA alignments on alignment viewer
- Genome build check when loading a case
- Extend event index to previous causative variants and always load them
### Fixed
- Documentation nav links for a few documents
- Slightly extended the BioNano Genomics Access integration docs
- Loading of SVs when VCF is missing the INFO.END field but has INFO.SVLEN field
- Escape protein sequence name (if available) in case general report to render special characters correctly
- CaseS HPO term searches for multiple terms works independent of order
- CaseS search regexp should not allow backslash
- CaseS cohort tags can contain whitespace and still match
- Remove diagnoses from cases even if OMIM term is not found in the database
- Parsing of disease-associated genes
- Removed an annoying warning while updating database's disease terms
- Displaying custom case images loaded with scout version <= 4.71
- Use pydantic version >=2 in requirements.txt file
### Changed
- Column width adjustment on caseS page
- Use Python 3.11 in tests
- Update some github actions
- Upgraded Pydantic to version 2
- Case validation fails on loading when associated files (alignments, VCFs and reports) are not present on disk
- Case validation fails on loading when custom images have format different then ["gif", "svg", "png", "jpg", "jpeg"]
- Custom images keys `case` and `str` in case config yaml file are renamed to `case_images` and `str_variants_images`
- Simplify and speed up case general report code
- Speed up case retrieval in case_matching_causatives
- Upgrade pymongo to version 4
- When updating disease terms, check that all terms are consistent with a DiseaseTerm model before dropping the old collection
- Better separation between modules loading HPO terms and diseases
- Deleted unused scout.build.phenotype module
- Stricter validation of mandatory genome build key when loading a case. Allowed values are ['37','38',37,38]
- Improved readability of variants length and coordinates on variantS pages


## [4.71]
### Added
- Added Balsamic keys for SweGen and loqusdb local archive frequecies, SNV and SV
- New filter option for Cancer variantS: local archive RD loqusdb
- Show annotated observations on SV variantS view, also for cancer somatic SVs
- Revel filter for variantS
- Show case default panel on caseS page
- CADD filter for Cancer Somatic SNV variantS - show score
- SpliceAI-lookup link (BROAD, shows SpliceAI and Pangolin) from variant page
- BioNano Access server API - check projects, samples and fetch FSHD reports
### Fixed
- Name of reference genome build for RNA for compatibility with IGV locus search change
- Howto to run the Docker image on Mac computers in `admin-guide/containers/container-deploy.md`
- Link to Weasyprint installation howto in README file
- Avoid filling up disk by creating a reduced VCF file for every variant that is visualized
- Remove legacy incorrectly formatted CODEOWNERS file
- Restrain variant_type requests to variantS views to "clinical" or "research"
- Visualization of cancer variants where cancer case has no affected individual
- ProteinPaint gene link (small StJude API change)
- Causative MEI variant link on causatives page
- Bionano access api settings commented out by default in Scout demo config file.
- Do not show FSHD button on freshly loaded cases without bionano_access individuals
- Truncate long variants' HGVS on causative/Clinically significant and pinned variants case panels
### Changed
- Remove function call that tracks users' browser version
- Include three more splice variant SO terms in clinical filter severe SO terms
- Drop old HPO term collection only after parsing and validation of new terms completes
- Move score to own column on Cancer Somatic SNV variantS page
- Refactored a few complex case operations, breaking out sub functionalities

## [4.70]
### Added
- Download a list of Gene Variants (max 500) resulting from SNVs and Indels search
- Variant PubMed link to search for gene symbol and any aliases
### Changed
- Clearer gnomAD values in Variants page
### Fixed
- CaseS page uniform column widths
- Include ClinVar variants into a scrollable div element on Case page
- `canonical_transcript` variable not initialized in get_hgvs function (server.blueprints.institutes.controllers.py)
- Catch and display any error while importing Phenopacket info
- Modified Docker files to use python:3.8-slim-bullseye to prevent gunicorn workers booting error

## [4.69]
### Added
- ClinVar submission howto available also on Case page
- Somatic score and filtering for somatic SV callers, if available
- Show caller as a tooltip on variantS list
### Fixed
- Crash when attempting to export phenotype from a case that had never had phenotypes
- Aesthetic fix to Causative and Pinned Variants on Case page
- Structural inconsistency for ClinVar Blueprint templates
- Updated igv.js to 2.15.8 to fix track default color bug
- Fixed release versions for actions.
- Freeze tornado below 6.3.0 for compatibility with livereload 2.6.3
- Force update variants count on case re-upload
- IGV locus search not working - add genome reference id
- Pin links to MEI variants should end up on MEI not SV variant view
- Load also matching MEI variants on forced region load
- Allow excluding MEI from case variant deletion
- Fixed the name of the assigned user when the internal user ID is different from the user email address
- Gene variantS should display gene function, region and full hgvs
### Changed
- FontAwesome integrity check fail (updated resource)
- Removed ClinVar API validation buttons in favour of direct API submission
- Improved layout of Institute settings page
- ClinVar API key and allowed submitters are set in the Institute settings page


## [4.68]
### Added
- Rare Disease Mobile Element Insertion variants view
### Changed
- Updated igv.js to 2.15.6
### Fixed
- Docker stage build pycairo.
- Restore SNV and SV rank models versions on Causatives and Verified pages
- Saving `REVEL_RANKSCORE` value in a field named `revel` in variants database documents

## [4.67]
### Added
- Prepare to filter local SV frequency
### Changed
- Speed up instituteS page loading by refactoring cases/institutes query
- Clinical Filter for SVs includes `splice_polypyrimidine_tract_variant` as a severe consequence
- Clinical Filter for SVs includes local variant frequency freeze ("old") for filtering, starting at 30 counts
- Speed up caseS page loading by adding status to index and refactoring totals count
- HPO file parsing is updated to reflect that HPO have changed a few downloadable file formats with their 230405 release.
### Fixed
- Page crashing when a user tries to edit a comment that was removed
- Warning instead of crashed page when attempting to retrieve a non-existent Phenopacket
- Fixed StJude ProteinPaint gene link (URL change)
- Freeze of werkzeug library to version<2.3 to avoid problems resulting from the consequential upgrade of the Flask lib
- Huge list of genes in case report for megabases-long structural variants.
- Fix displaying institutes without associated cases on institutes page
- Fix default panel selection on SVs in cancer case report

## [4.66]
### Changed
- Moved Phenomodels code under a dedicated blueprint
- Updated the instructions to load custom case report under admin guide
- Keep variants filter window collapsed except when user expands it to filter
### Added
- A summary table of pinned variants on the cancer case general report
- New openable matching causatives and managed variants lists for default gene panels only for convenience
### Fixed
- Gens structural variant page link individual id typo

## [4.65.2]
### Fixed
- Generating general case report with str variants containing comments

## [4.65.1]
### Fixed
- Visibility of `Gene(s)` badges on SV VariantS page
- Hide dismiss bar on SV page not working well
- Delivery report PDF download
- Saving Pipeline version file when loading a case
- Backport compatible import of importlib metadata for old python versions (<3.8)

## [4.65]
### Added
- Option to mark a ClinVar submission as submitted
- Docs on how to create/update the PanelApp green genes as a system admin
- `individual_id`-parameter to both Gens links
- Download a gene panel in TXT format from gene panel page
- Panel gene comments on variant page: genes in panels can have comments that describe the gene in a panel context
### Changed
- Always show each case category on caseS page, even if 0 cases in total or after current query
- Improved sorting of ClinVar submissions
- Pre-populate SV type select in ClinVar submission form, when possible
- Show comment badges in related comments tables on general report
- Updated version of several GitHub actions
- Migrate from deprecated `pkg_resources` lib to `importlib_resources`
- Dismiss bar on variantS pages is thinner.
- Dismiss bar on variantS pages can be toggled open or closed for the duration of a login session.
### Fixed
- Fixed Sanger order / Cancel order modal close buttons
- Visibility of SV type in ClinVar submission form
- Fixed a couple of creations where now was called twice, so updated_at and created_at could differ
- Deprecated Ubuntu version 18.04 in one GitHub action
- Panels that have been removed (hidden) should not be visible in views where overlapping gene panels for genes are shown
- Gene panel test pointing to the right function

## [4.64]
### Added
- Create/Update a gene panel containing all PanelApp green genes (`scout update panelapp-green -i <cust_id>`)
- Links for ACMG pathogenicity impact modification on the ACMG classification page
### Changed
- Open local observation matching cases in new windows
### Fixed
- Matching manual ranked variants are now shown also on the somatic variant page
- VarSome links to hg19/GRCh37
- Managed variants filter settings lost when navigating to additional pages
- Collect the right variant category after submitting filter form from research variantS page
- Beacon links are templated and support variants in genome build 38

## [4.63]
### Added
- Display data sharing info for ClinVar, Matchmaker Exchange and Beacon in a dedicated column on Cases page
- Test for `commands.download.omim.print_omim`
- Display dismissed variants comments on general case report
- Modify ACMG pathogenicity impact (most commonly PVS1, PS3) based on strength of evidence with lab director's professional judgement
- REViewer button on STR variant page
- Alamut institution parameter in institute settings for Alamut Visual Plus software
- Added Manual Ranks Risk Factor, Likely Risk Factor and Uncertain Risk Factor
- Display matching manual ranks from previous cases the user has access to on VariantS and Variant pages
- Link to gnomAD gene SVs v2.1 for SV variants with gnomAD frequency
- Support for nf-core/rnafusion reports
### Changed
- Display chrY for sex unknown
- Deprecate legacy scout_load() method API call.
- Message shown when variant tag is updated for a variant
- When all ACMG classifications are deleted from a variant, the current variant classification status is also reset.
- Refactored the functions that collect causative variants
- Removed `scripts/generate_test_data.py`
### Fixed
- Default IGV tracks (genes, ClinVar, ClinVar CNVs) showing even if user unselects them all
- Freeze Flask-Babel below v3.0 due to issue with a locale decorator
- Thaw Flask-Babel and fix according to v3 standard. Thank you @TkTech!
- Show matching causatives on somatic structural variant page
- Visibility of gene names and functional annotations on Causatives/Verified pages
- Panel version can be manually set to floating point numbers, when modified
- Causatives page showing also non-causative variants matching causatives in other cases
- ClinVar form submission for variants with no selected transcript and HGVS
- Validating and submitting ClinVar objects not containing both Variant and Casedata info

## [4.62.1]
### Fixed
- Case page crashing when adding a case to a group without providing a valid case name

## [4.62]
### Added
- Validate ClinVar submission objects using the ClinVar API
- Wrote tests for case and variant API endpoints
- Create ClinVar submissions from Scout using the ClinVar API
- Export Phenopacket for affected individual
- Import Phenopacket from JSON file or Phenopacket API backend server
- Use the new case name option for GENS requests
- Pre-validate refseq:HGVS items using VariantValidator in ClinVar submission form
### Fixed
- Fallback for empty alignment index for REViewer service
- Source link out for MIP 11.1 reference STR annotation
- Avoid duplicate causatives and pinned variants
- ClinVar clinical significance displays only the ACMG terms when user selects ACMG 2015 as assertion criteria
- Spacing between icon and text on Beacon and MatchMaker links on case page sidebar
- Truncate IDs and HGVS representations in ClinVar pages if longer than 25 characters
- Update ClinVar submission ID form
- Handle connection timeout when sending requests requests to external web services
- Validate any ClinVar submission regardless of its status
- Empty Phenopackets import crashes
- Stop Spinner on Phenopacket JSON download
### Changed
- Updated ClinVar submission instructions

## [4.61.1]
### Fixed
- Added `UMLS` as an option of `Condition ID type` in ClinVar Variant downloaded files
- Missing value for `Condition ID type` in ClinVar Variant downloaded files
- Possibility to open, close or delete a ClinVar submission even if it doesn't have an associated name
- Save SV type, ref and alt n. copies to exported ClinVar files
- Inner and outer start and stop SV coordinates not exported in ClinVar files
- ClinVar submissions page crashing when SV files don't contain breakpoint exact coordinates
- Align OMIM diagnoses with delete diagnosis button on case page
- In ClinVar form, reset condition list and customize help when condition ID changes

## [4.61]
### Added
- Filter case list by cases with variants in ClinVar submission
- Filter case list by cases containing RNA-seq data - gene_fusion_reports and sample-level tracks (splice junctions and RNA coverage)
- Additional case category `Ignored`, to be used for cases that don't fall in the existing 'inactive', 'archived', 'solved', 'prioritized' categories
- Display number of cases shown / total number of cases available for each category on Cases page
- Moved buttons to modify case status from sidebar to main case page
- Link to Mutalyzer Normalizer tool on variant's transcripts overview to retrieve official HVGS descriptions
- Option to manually load RNA MULTIQC report using the command `scout load report -t multiqc_rna`
- Load RNA MULTIQC automatically for a case if config file contains the `multiqc_rna` key/value
- Instructions in admin-guide on how to load case reports via the command line
- Possibility to filter RD variants by a specific genotype call
- Distinct colors for different inheritance models on RD Variant page
- Gene panels PDF export with case variants hits by variant type
- A couple of additional README badges for GitHub stats
- Upload and display of pipeline reference info and executable version yaml files as custom reports
- Testing CLI on hasta in PR template
### Changed
- Instructions on how to call dibs on scout-stage server in pull request template
- Deprecated CLI commands `scout load <delivery_report, gene_fusion_report, coverage_qc_report, cnv_report>` to replace them with command `scout load report -t <report type>`
- Refactored code to display and download custom case reports
- Do not export `Assertion method` and `Assertion method citation` to ClinVar submission files according to changes to ClinVar's submission spreadsheet templates.
- Simplified code to create and download ClinVar CSV files
- Colorize inheritance models badges by category on VariantS page
- `Safe variants matching` badge more visible on case page
### Fixed
- Non-admin users saving institute settings would clear loqusdb instance selection
- Layout of variant position, cytoband and type in SV variant summary
- Broken `Build Status - GitHub badge` on GitHub README page
- Visibility of text on grey badges in gene panels PDF exports
- Labels for dashboard search controls
- Dark mode visibility for ClinVar submission
- Whitespaces on outdated panel in extent report

## [4.60]
### Added
- Mitochondrial deletion signatures (mitosign) can be uploaded and shown with mtDNA report
- A `Type of analysis` column on Causatives and Validated variants pages
- List of "safe" gene panels available for matching causatives and managed variants in institute settings, to avoid secondary findings
- `svdb_origin` as a synonym for `FOUND_IN` to complement `set` for variants found by all callers
### Changed
- Hide removed gene panels by default in panels page
- Removed option for filtering cancer SVs by Tumor and Normal alt AF
- Hide links to coverage report from case dynamic HPO panel if cancer analysis
- Remove rerun emails and redirect users to the analysis order portal instead
- Updated clinical SVs igv.js track (dbVar) and added example of external track from `https://trackhubregistry.org/`
- Rewrote the ClinVar export module to simplify and add one variant at the time
- ClinVar submissions with phenotype conditions from: [OMIM, MedGen, Orphanet, MeSH, HP, MONDO]
### Fixed
- If trying to load a badly formatted .tsv file an error message is displayed.
- Avoid showing case as rerun when first attempt at case upload failed
- Dynamic autocomplete search not working on phenomodels page
- Callers added to variant when loading case
- Now possible to update managed variant from file without deleting it first
- Missing preselected chromosome when editing a managed variant
- Preselected variant type and subtype when editing a managed variant
- Typo in dbVar ClinVar track, hg19


## [4.59]
### Added
- Button to go directly to HPO SV filter variantS page from case
- `Scout-REViewer-Service` integration - show `REViewer` picture if available
- Link to HPO panel coverage overview on Case page
- Specify a confidence threshold (green|amber|red) when loading PanelApp panels
- Functional annotations in variants lists exports (all variants)
- Cancer/Normal VAFs and COSMIC ids in in variants lists exports (cancer variants)
### Changed
- Better visualization of regional annotation for long lists of genes in large SVs in Variants tables
- Order of cells in variants tables
- More evident links to gene coverage from Variant page
- Gene panels sorted by display name in the entire Case page
- Round CADD and GnomAD values in variants export files
### Fixed
- HPO filter button on SV variantS page
- Spacing between region|function cells in SVs lists
- Labels on gene panel Chanjo report
- Fixed ambiguous duplicated response headers when requesting a BAM file from /static
- Visited color link on gene coverage button (Variant page)

## [4.58.1]
### Fixed
- Case search with search strings that contain characters that can be escaped

## [4.58]
### Added
- Documentation on how to create/update PanelApp panels
- Add filter by local observations (archive) to structural variants filters
- Add more splicing consequences to SO term definitions
- Search for a specific gene in all gene panels
- Institute settings option to force show all variants on VariantS page for all cases of an institute
- Filter cases by validation pending status
- Link to The Clinical Knowledgebase (CKB) (https://ckb.jax.org/) in cancer variant's page
### Fixed
- Added a not-authorized `auto-login` fixture according to changes in Flask-Login 0.6.2
- Renamed `cache_timeout` param name of flask.send_file function to `max_age` (Flask 2.2 compliant)
- Replaced deprecated `app.config["JSON_SORT_KEYS"]` with app.json.sort_keys in app settings
- Bug in gene variants page (All SNVs and INDELs) when variant gene doesn't have a hgnc id that is found in the database
- Broken export of causatives table
- Query for genes in build 38 on `Search SNVs and INDELs` page
- Prevent typing special characters `^<>?!=\/` in case search form
- Search matching causatives also among research variants in other cases
- Links to variants in Verified variants page
- Broken filter institute cases by pinned gene
- Better visualization of long lists of genes in large SVs on Causative and Verified Variants page
- Reintroduced missing button to export Causative variants
- Better linking and display of matching causatives and managed variants
- Reduced code complexity in `scout/parse/variant/variant.py`
- Reduced complexity of code in `scout/build/variant/variant.py`

### Changed
- State that loqusdb observation is in current case if observations count is one and no cases are shown
- Better pagination and number of variants returned by queries in `Search SNVs and INDELs` page
- Refactored and simplified code used for collecting gene variants for `Search SNVs and INDELs` page
- Fix sidebar panel icons in Case view
- Fix panel spacing in Case view
- Removed unused database `sanger_ordered` and `case_id,category,rank_score` indexes (variant collection)
- Verified variants displayed in a dedicated page reachable from institute sidebar
- Unified stats in dashboard page
- Improved gene info for large SVs and cancer SVs
- Remove the unused `variant.str_variant` endpoint from variant views
- Easier editing of HPO gene panel on case page
- Assign phenotype panel less cramped on Case page
- Causatives and Verified variants pages to use the same template macro
- Allow hyphens in panel names
- Reduce resolution of example images
- Remove some animations in web gui which where rendered slow


## [4.57.4]
### Fixed
- Parsing of variant.FORMAT "DR" key in parse variant file

## [4.57.3]
### Fixed
- Export of STR verified variants
- Do not download as verified variants first verified and then reset to not validated
- Avoid duplicated lines in downloaded verified variants reflecting changes in variant validation status

## [4.57.2]
### Fixed
- Export of verified variants when variant gene has no transcripts
- HTTP 500 when visiting a the details page for a cancer variant that had been ranked with genmod

## [4.57.1]
### Fixed
- Updating/replacing a gene panel from file with a corrupted or malformed file

## [4.57]
### Added
- Display last 50 or 500 events for a user in a timeline
- Show dismiss count from other cases on matching variantS
- Save Beacon-related events in events collection
- Institute settings allow saving multiple loqusdb instances for one institute
- Display stats from multiple instances of loqusdb on variant page
- Display date and frequency of obs derived from count of local archive observations from MIP11 (requires fix in MIP)
### Changed
- Prior ACMG classifications view is no longer limited by pathogenicity
### Fixed
- Visibility of Sanger ordered badge on case page, light mode
- Some of the DataTables tables (Phenotypes and Diagnoses pages) got a bit dark in dark mode
- Remove all redundancies when displaying timeline events (some events are saved both as case-related and variant-related)
- Missing link in saved MatchMaker-related events
- Genes with mixed case gene symbols missing in PanelApp panels
- Alignment of elements on the Beacon submission modal window
- Locus info links from STR variantS page open in new browser tabs

## [4.56]
### Added
- Test for PanelApp panels loading
- `panel-umi` tag option when loading cancer analyses
### Changed
- Black text to make comments more visible in dark mode
- Loading PanelApp panels replaces pre-existing panels with same version
- Removed sidebar from Causatives page - navigation is available on the top bar for now
- Create ClinVar submissions from pinned variants list in case page
- Select which pinned variants will be included in ClinVar submission documents
### Fixed
- Remove a:visited css style from all buttons
- Update of HPO terms via command line
- Background color of `MIXED` and `PANEL-UMI` sequencing types on cases page
- Fixed regex error when searching for cases with query ending with `\ `
- Gene symbols on Causatives page lighter in dark mode
- SpliceAI tooltip of multigene variants

## [4.55]
### Changed
- Represent different tumor samples as vials in cases page
- Option to force-update the OMIM panel
### Fixed
- Low tumor purity badge alignment in cancer samples table on cancer case view
- VariantS comment popovers reactivate on hover
- Updating database genes in build 37
- ACMG classification summary hidden by sticky navbar
- Logo backgrounds fixed to white on welcome page
- Visited links turn purple again
- Style of link buttons and dropdown menus
- Update KUH and GMS logos
- Link color for Managed variants

## [4.54]
### Added
- Dark mode, using browser/OS media preference
- Allow marking case as solved without defining causative variants
- Admin users can create missing beacon datasets from the institute's settings page
- GenCC links on gene and variant pages
- Deprecation warnings when launching the app using a .yaml config file or loading cases using .ped files
### Changed
- Improved HTML syntax in case report template
- Modified message displayed when variant rank stats could not be calculated
- Expanded instructions on how to test on CG development server (cg-vm1)
- Added more somatic variant callers (Balsamic v9 SNV, develop SV)
### Fixed
- Remove load demo case command from docker-compose.yml
- Text elements being split across pages in PDF reports
- Made login password field of type `password` in LDAP login form
- Gene panels HTML select in institute's settings page
- Bootstrap upgraded to version 5
- Fix some Sourcery and SonarCloud suggestions
- Escape special characters in case search on institute and dashboard pages
- Broken case PDF reports when no Madeline pedigree image can be created
- Removed text-white links style that were invisible in new pages style
- Variants pagination after pressing "Filter variants" or "Clinical filter"
- Layout of buttons Matchmaker submission panel (case page)
- Removing cases from Matchmaker (simplified code and fixed functionality)
- Reintroduce check for missing alignment files purged from server

## [4.53]
### Added
### Changed
- Point Alamut API key docs link to new API version
- Parse dbSNP id from ID only if it says "rs", else use VEP CSQ fields
- Removed MarkupSafe from the dependencies
### Fixed
- Reintroduced loading of SVs for demo case 643595
- Successful parse of FOUND_IN should avoid GATK caller default
- All vulnerabilities flagged by SonarCloud

## [4.52]
### Added
- Demo cancer case gets loaded together with demo RD case in demo instance
- Parse REVEL_score alongside REVEL_rankscore from csq field and display it on SNV variant page
- Rank score results now show the ranking range
- cDNA and protein changes displayed on institute causatives pages
- Optional SESSION_TIMEOUT_MINUTES configuration in app config files
- Script to convert old OMIM case format (list of integers) to new format (list of dictionaries)
- Additional check for user logged in status before serving alignment files
- Download .cgh files from cancer samples table on cancer case page
- Number of documents and date of last update on genes page
### Changed
- Verify user before redirecting to IGV alignments and sashimi plots
- Build case IGV tracks starting from case and variant objects instead of passing all params in a form
- Unfreeze Werkzeug lib since Flask_login v.0.6 with bugfix has been released
- Sort gene panels by name (panelS and variant page)
- Removed unused `server.blueprints.alignviewers.unindexed_remote_static` endpoint
- User sessions to check files served by `server.blueprints.alignviewers.remote_static` endpoint
- Moved Beacon-related functions to a dedicated app extension
- Audit Filter now also loads filter displaying the variants for it
### Fixed
- Handle `attachment_filename` parameter renamed to `download_name` when Flask 2.2 will be released
- Removed cursor timeout param in cases find adapter function to avoid many code warnings
- Removed stream argument deprecation warning in tests
- Handle `no intervals found` warning in load_region test
- Beacon remove variants
- Protect remote_cors function in alignviewers view from Server-Side Request Forgery (SSRF)
- Check creation date of last document in gene collection to display when genes collection was updated last

## [4.51]
### Added
- Config file containing codecov settings for pull requests
- Add an IGV.js direct link button from case page
- Security policy file
- Hide/shade compound variants based on rank score on variantS from filter
- Chromograph legend documentation direct link
### Changed
- Updated deprecated Codecov GitHub action to v.2
- Simplified code of scout/adapter/mongo/variant
- Update IGV.js to v2.11.2
- Show summary number of variant gene panels on general report if more than 3
### Fixed
- Marrvel link for variants in genome build 38 (using liftover to build 37)
- Remove flags from codecov config file
- Fixed filter bug with high negative SPIDEX scores
- Renamed IARC TP53 button to to `TP53 Database`, modified also link since IARC has been moved to the US NCI: `https://tp53.isb-cgc.org/`
- Parsing new format of OMIM case info when exporting patients to Matchmaker
- Remove flask-debugtoolbar lib dependency that is using deprecated code and causes app to crash after new release of Jinja2 (3.1)
- Variant page crashing for cases with old OMIM terms structure (a list of integers instead of dictionary)
- Variant page crashing when creating MARRVEL link for cases with no genome build
- SpliceAI documentation link
- Fix deprecated `safe_str_cmp` import from `werkzeug.security` by freezing Werkzeug lib to v2.0 until Flask_login v.0.6 with bugfix is released
- List gene names densely in general report for SVs that contain more than 3 genes
- Show transcript ids on refseq genes on hg19 in IGV.js, using refgene source
- Display correct number of genes in general report for SVs that contain more than 32 genes
- Broken Google login after new major release of `lepture/authlib`
- Fix frequency and callers display on case general report

## [4.50.1]
### Fixed
- Show matching causative STR_repid for legacy str variants (pre Stranger hgnc_id)

## [4.50]
### Added
- Individual-specific OMIM terms
- OMIM disease descriptions in ClinVar submission form
- Add a toggle for melter rerun monitoring of cases
- Add a config option to show the rerun monitoring toggle
- Add a cli option to export cases with rerun monitoring enabled
- Add a link to STRipy for STR variants; shallow for ARX and HOXA13
- Hide by default variants only present in unaffected individuals in variants filters
- OMIM terms in general case report
- Individual-level info on OMIM and HPO terms in general case report
- PanelApp gene link among the external links on variant page
- Dashboard case filters fields help
- Filter cases by OMIM terms in cases and dashboard pages
### Fixed
- A malformed panel id request would crash with exception: now gives user warning flash with redirect
- Link to HPO resource file hosted on `http://purl.obolibrary.org`
- Gene search form when gene exists only in build 38
- Fixed odd redirect error and poor error message on missing column for gene panel csv upload
- Typo in parse variant transcripts function
- Modified keys name used to parse local observations (archived) frequencies to reflect change in MIP keys naming
- Better error handling for partly broken/timed out chanjo reports
- Broken javascript code when case Chromograph data is malformed
- Broader space for case synopsis in general report
- Show partial causatives on causatives and matching causatives panels
- Partial causative assignment in cases with no OMIM or HPO terms
- Partial causative OMIM select options in variant page
### Changed
- Slightly smaller and improved layout of content in case PDF report
- Relabel more cancer variant pages somatic for navigation
- Unify caseS nav links
- Removed unused `add_compounds` param from variant controllers function
- Changed default hg19 genome for IGV.js to legacy hg19_1kg_decoy to fix a few problematic loci
- Reduce code complexity (parse/ensembl.py)
- Silence certain fields in ClinVar export if prioritised ones exist (chrom-start-end if hgvs exist)
- Made phenotype non-mandatory when marking a variant as partial causative
- Only one phenotype condition type (OMIM or HPO) per variant is used in ClinVar submissions
- ClinVar submission variant condition prefers OMIM over HPO if available
- Use lighter version of gene objects in Omim MongoDB adapter, panels controllers, panels views and institute controllers
- Gene-variants table size is now adaptive
- Remove unused file upload on gene-variants page

## [4.49]
### Fixed
- Pydantic model types for genome_build, madeline_info, peddy_ped_check and peddy_sex_check, rank_model_version and sv_rank_model_version
- Replace `MatchMaker` with `Matchmaker` in all places visible by a user
- Save diagnosis labels along with OMIM terms in Matchmaker Exchange submission objects
- `libegl-mesa0_21.0.3-0ubuntu0.3~20.04.5_amd64.deb` lib not found by GitHub actions Docker build
- Remove unused `chromograph_image_files` and `chromograph_prefixes` keys saved when creating or updating an RD case
- Search managed variants by description and with ignore case
### Changed
- Introduced page margins on exported PDF reports
- Smaller gene fonts in downloaded HPO genes PDF reports
- Reintroduced gene coverage data in the PDF-exported general report of rare-disease cases
- Check for existence of case report files before creating sidebar links
- Better description of HPO and OMIM terms for patients submitted to Matchmaker Exchange
- Remove null non-mandatory key/values when updating a case
- Freeze WTForms<3 due to several form input rendering changes

## [4.48.1]
### Fixed
- General case PDF report for recent cases with no pedigree

## [4.48]
### Added
- Option to cancel a request for research variants in case page
### Changed
- Update igv.js to v2.10.5
- Updated example of a case delivery report
- Unfreeze cyvcf2
- Builder images used in Scout Dockerfiles
- Crash report email subject gives host name
- Export general case report to PDF using PDFKit instead of WeasyPrint
- Do not include coverage report in PDF case report since they might have different orientation
- Export cancer cases's "Coverage and QC report" to PDF using PDFKit instead of Weasyprint
- Updated cancer "Coverage and QC report" example
- Keep portrait orientation in PDF delivery report
- Export delivery report to PDF using PDFKit instead of Weasyprint
- PDF export of clinical and research HPO panels using PDFKit instead of Weasyprint
- Export gene panel report to PDF using PDFKit
- Removed WeasyPrint lib dependency

### Fixed
- Reintroduced missing links to Swegen and Beacon and dbSNP in RD variant page, summary section
- Demo delivery report orientation to fit new columns
- Missing delivery report in demo case
- Cast MNVs to SNV for test
- Export verified variants from all institutes when user is admin
- Cancer coverage and QC report not found for demo cancer case
- Pull request template instructions on how to deploy to test server
- PDF Delivery report not showing Swedac logo
- Fix code typos
- Disable codefactor raised by ESLint for javascript functions located on another file
- Loading spinner stuck after downloading a PDF gene panel report
- IGV browser crashing when file system with alignment files is not mounted

## [4.47]
### Added
- Added CADD, GnomAD and genotype calls to variantS export
### Changed
- Pull request template, to illustrate how to deploy pull request branches on cg-vm1 stage server
### Fixed
- Compiled Docker image contains a patched version (v4.9) of chanjo-report

## [4.46.1]
### Fixed
- Downloading of files generated within the app container (MT-report, verified variants, pedigrees, ..)

## [4.46]
### Added
- Created a Dockefile to be used to serve the dockerized app in production
- Modified the code to collect database params specified as env vars
- Created a GitHub action that pushes the Dockerfile-server image to Docker Hub (scout-server-stage) every time a PR is opened
- Created a GitHub action that pushes the Dockerfile-server image to Docker Hub (scout-server) every time a new release is created
- Reassign MatchMaker Exchange submission to another user when a Scout user is deleted
- Expose public API JSON gene panels endpoint, primarily to enable automated rerun checking for updates
- Add utils for dictionary type
- Filter institute cases using multiple HPO terms
- Vulture GitHub action to identify and remove unused variables and imports
### Changed
- Updated the python config file documentation in admin guide
- Case configuration parsing now uses Pydantic for improved typechecking and config handling
- Removed test matrices to speed up automatic testing of PRs
- Switch from Coveralls to Codecov to handle CI test coverage
- Speed-up CI tests by caching installation of libs and splitting tests into randomized groups using pytest-test-groups
- Improved LDAP login documentation
- Use lib flask-ldapconn instead of flask_ldap3_login> to handle ldap authentication
- Updated Managed variant documentation in user guide
- Fix and simplify creating and editing of gene panels
- Simplified gene variants search code
- Increased the height of the genes track in the IGV viewer
### Fixed
- Validate uploaded managed variant file lines, warning the user.
- Exporting validated variants with missing "genes" database key
- No results returned when searching for gene variants using a phenotype term
- Variants filtering by gene symbols file
- Make gene HGNC symbols field mandatory in gene variants page and run search only on form submit
- Make sure collaborator gene variants are still visible, even if HPO filter is used

## [4.45]
### Added
### Changed
- Start Scout also when loqusdbapi is not reachable
- Clearer definition of manual standard and custom inheritance models in gene panels
- Allow searching multiple chromosomes in filters
### Fixed
- Gene panel crashing on edit action

## [4.44]
### Added
### Changed
- Display Gene track beneath each sample track when displaying splice junctions in igv browser
- Check outdated gene symbols and update with aliases for both RD and cancer variantS
### Fixed
- Added query input check and fixed the Genes API endpoint to return a json formatted error when request is malformed
- Typo in ACMG BP6 tooltip

## [4.43.1]
### Added
- Added database index for OMIM disease term genes
### Changed
### Fixed
- Do not drop HPO terms collection when updating HPO terms via the command line
- Do not drop disease (OMIM) terms collection when updating diseases via the command line

## [4.43]
### Added
- Specify which collection(s) update/build indexes for
### Fixed
- Do not drop genes and transcripts collections when updating genes via the command line

## [4.42.1]
### Added
### Changed
### Fixed
- Freeze PyMongo lib to version<4.0 to keep supporting previous MongoDB versions
- Speed up gene panels creation and update by collecting only light gene info from database
- Avoid case page crash on Phenomizer queries timeout

## [4.42]
### Added
- Choose custom pinned variants to submit to MatchMaker Exchange
- Submit structural variant as genes to the MatchMaker Exchange
- Added function for maintainers and admins to remove gene panels
- Admins can restore deleted gene panels
- A development docker-compose file illustrating the scout/chanjo-report integration
- Show AD on variants view for cancer SV (tumor and normal)
- Cancer SV variants filter AD, AF (tumor and normal)
- Hiding the variants score column also from cancer SVs, as for the SNVs
### Changed
- Enforce same case _id and display_name when updating a case
- Enforce same individual ids, display names and affected status when updating a case
- Improved documentation for connecting to loqusdb instances (including loqusdbapi)
- Display and download HPO gene panels' gene symbols in italics
- A faster-built and lighter Docker image
- Reduce complexity of `panels` endpoint moving some code to the panels controllers
- Update requirements to use flask-ldap3-login>=0.9.17 instead of freezing WTForm
### Fixed
- Use of deprecated TextField after the upgrade of WTF to v3.0
- Freeze to WTForms to version < 3
- Remove the extra files (bed files and madeline.svg) introduced by mistake
- Cli command loading demo data in docker-compose when case custom images exist and is None
- Increased MongoDB connection serverSelectionTimeoutMS parameter to 30K (default value according to MongoDB documentation)
- Better differentiate old obs counts 0 vs N/A
- Broken cancer variants page when default gene panel was deleted
- Typo in tx_overview function in variant controllers file
- Fixed loqusdbapi SV search URL
- SV variants filtering using Decipher criterion
- Removing old gene panels that don't contain the `maintainer` key.

## [4.41.1]
### Fixed
- General reports crash for variant annotations with same variant on other cases

## [4.41]
### Added
- Extended the instructions for running the Scout Docker image (web app and cli).
- Enabled inclusion of custom images to STR variant view
### Fixed
- General case report sorting comments for variants with None genetic models
- Do not crash but redirect to variants page with error when a variant is not found for a case
- UCSC links coordinates for SV variants with start chromosome different than end chromosome
- Human readable variants name in case page for variants having start chromosome different from end chromosome
- Avoid always loading all transcripts when checking gene symbol: introduce gene captions
- Slow queries for evaluated variants on e.g. case page - use events instead
### Changed
- Rearrange variant page again, moving severity predictions down.
- More reactive layout width steps on variant page

## [4.40.1]
### Added
### Fixed
- Variants dismissed with inconsistent inheritance pattern can again be shown in general case report
- General report page for variants with genes=None
- General report crashing when variants have no panels
- Added other missing keys to case and variant dictionaries passed to general report
### Changed

## [4.40]
### Added
- A .cff citation file
- Phenotype search API endpoint
- Added pagination to phenotype API
- Extend case search to include internal MongoDB id
- Support for connecting to a MongoDB replica set (.py config files)
- Support for connecting to a MongoDB replica set (.yaml config files)
### Fixed
- Command to load the OMIM gene panel (`scout load panel --omim`)
- Unify style of pinned and causative variants' badges on case page
- Removed automatic spaces after punctuation in comments
- Remove the hardcoded number of total individuals from the variant's old observations panel
- Send delete requests to a connected Beacon using the DELETE method
- Layout of the SNV and SV variant page - move frequency up
### Changed
- Stop updating database indexes after loading exons via command line
- Display validation status badge also for not Sanger-sequenced variants
- Moved Frequencies, Severity and Local observations panels up in RD variants page
- Enabled Flask CORS to communicate CORS status to js apps
- Moved the code preparing the transcripts overview to the backend
- Refactored and filtered json data used in general case report
- Changed the database used in docker-compose file to use the official MongoDB v4.4 image
- Modified the Python (3.6, 3.8) and MongoDB (3.2, 4.4, 5.0) versions used in testing matrices (GitHub actions)
- Capitalize case search terms on institute and dashboard pages


## [4.39]
### Added
- COSMIC IDs collected from CSQ field named `COSMIC`
### Fixed
- Link to other causative variants on variant page
- Allow multiple COSMIC links for a cancer variant
- Fix floating text in severity box #2808
- Fixed MitoMap and HmtVar links for hg38 cases
- Do not open new browser tabs when downloading files
- Selectable IGV tracks on variant page
- Missing splice junctions button on variant page
- Refactor variantS representative gene selection, and use it also for cancer variant summary
### Changed
- Improve Javascript performance for displaying Chromograph images
- Make ClinVar classification more evident in cancer variant page

## [4.38]
### Added
- Option to hide Alamut button in the app config file
### Fixed
- Library deprecation warning fixed (insert is deprecated. Use insert_one or insert_many instead)
- Update genes command will not trigger an update of database indices any more
- Missing resources in temporary downloading directory when updating genes using the command line
- Restore previous variant ACMG classification in a scrollable div
- Loading spinner not stopping after downloading PDF case reports and variant list export
- Add extra Alamut links higher up on variant pages
- Improve UX for phenotypes in case page
- Filter and export of STR variants
- Update look of variants page navigation buttons
### Changed

## [4.37]
### Added
- Highlight and show version number for RefSeq MANE transcripts.
- Added integration to a rerunner service for toggling reanalysis with updated pedigree information
- SpliceAI display and parsing from VEP CSQ
- Display matching tiered variants for cancer variants
- Display a loading icon (spinner) until the page loads completely
- Display filter badges in cancer variants list
- Update genes from pre-downloaded file resources
- On login, OS, browser version and screen size are saved anonymously to understand how users are using Scout
- API returning institutes data for a given user: `/api/v1/institutes`
- API returning case data for a given institute: `/api/v1/institutes/<institute_id>/cases`
- Added GMS and Lund university hospital logos to login page
- Made display of Swedac logo configurable
- Support for displaying custom images in case view
- Individual-specific HPO terms
- Optional alamut_key in institute settings for Alamut Plus software
- Case report API endpoint
- Tooltip in case explaining that genes with genome build different than case genome build will not be added to dynamic HPO panel.
- Add DeepVariant as a caller
### Fixed
- Updated IGV to v2.8.5 to solve missing gene labels on some zoom levels
- Demo cancer case config file to load somatic SNVs and SVs only.
- Expand list of refseq trancripts in ClinVar submission form
- Renamed `All SNVs and INDELs` institute sidebar element to `Search SNVs and INDELs` and fixed its style.
- Add missing parameters to case load-config documentation
- Allow creating/editing gene panels and dynamic gene panels with genes present in genome build 38
- Bugfix broken Pytests
- Bulk dismissing variants error due to key conversion from string to integer
- Fix typo in index documentation
- Fixed crash in institute settings page if "collaborators" key is not set in database
- Don't stop Scout execution if LoqusDB call fails and print stacktrace to log
- Bug when case contains custom images with value `None`
- Bug introduced when fixing another bug in Scout-LoqusDB interaction
- Loading of OMIM diagnoses in Scout demo instance
- Remove the docker-compose with chanjo integration because it doesn't work yet.
- Fixed standard docker-compose with scout demo data and database
- Clinical variant assessments not present for pinned and causative variants on case page.
- MatchMaker matching one node at the time only
- Remove link from previously tiered variants badge in cancer variants page
- Typo in gene cell on cancer variants page
- Managed variants filter form
### Changed
- Better naming for variants buttons on cancer track (somatic, germline). Also show cancer research button if available.
- Load case with missing panels in config files, but show warning.
- Changing the (Female, Male) symbols to (F/M) letters in individuals_table and case-sma.
- Print stacktrace if case load command fails
- Added sort icon and a pointer to the cursor to all tables with sortable fields
- Moved variant, gene and panel info from the basic pane to summary panel for all variants.
- Renamed `Basics` panel to `Classify` on variant page.
- Revamped `Basics` panel to a panel dedicated to classify variants
- Revamped the summary panel to be more compact.
- Added dedicated template for cancer variants
- Removed Gene models, Gene annotations and Conservation panels for cancer variants
- Reorganized the orders of panels for variant and cancer variant views
- Added dedicated variant quality panel and removed relevant panes
- A more compact case page
- Removed OMIM genes panel
- Make genes panel, pinned variants panel, causative variants panel and ClinVar panel scrollable on case page
- Update to Scilifelab's 2020 logo
- Update Gens URL to support Gens v2.0 format
- Refactor tests for parsing case configurations
- Updated links to HPO downloadable resources
- Managed variants filtering defaults to all variant categories
- Changing the (Kind) drop-down according to (Category) drop-down in Managed variant add variant
- Moved Gens button to individuals table
- Check resource files availability before starting updating OMIM diagnoses
- Fix typo in `SHOW_OBSERVED_VARIANT_ARCHIVE` config param

## [4.36]
### Added
- Parse and save splice junction tracks from case config file
- Tooltip in observations panel, explaining that case variants with no link might be old variants, not uploaded after a case rerun
### Fixed
- Warning on overwriting variants with same position was no longer shown
- Increase the height of the dropdowns to 425px
- More indices for the case table as it grows, specifically for causatives queries
- Splice junction tracks not centered over variant genes
- Total number of research variants count
- Update variants stats in case documents every time new variants are loaded
- Bug in flashing warning messages when filtering variants
### Changed
- Clearer warning messages for genes and gene/gene-panels searches in variants filters

## [4.35]
### Added
- A new index for hgnc_symbol in the hgnc_gene collection
- A Pedigree panel in STR page
- Display Tier I and II variants in case view causatives card for cancer cases
### Fixed
- Send partial file data to igv.js when visualizing sashimi plots with splice junction tracks
- Research variants filtering by gene
- Do not attempt to populate annotations for not loaded pinned/causatives
- Add max-height to all dropdowns in filters
### Changed
- Switch off non-clinical gene warnings when filtering research variants
- Don't display OMIM disease card in case view for cancer cases
- Refactored Individuals and Causative card in case view for cancer cases
- Update and style STR case report

## [4.34]
### Added
- Saved filter lock and unlock
- Filters can optionally be marked audited, logging the filter name, user and date on the case events and general report.
- Added `ClinVar hits` and `Cosmic hits` in cancer SNVs filters
- Added `ClinVar hits` to variants filter (rare disease track)
- Load cancer demo case in docker-compose files (default and demo file)
- Inclusive-language check using [woke](https://github.com/get-woke/woke) github action
- Add link to HmtVar for mitochondrial variants (if VCF is annotated with HmtNote)
- Grey background for dismissed compounds in variants list and variant page
- Pin badge for pinned compounds in variants list and variant page
- Support LoqusDB REST API queries
- Add a docker-compose-matchmaker under scout/containers/development to test matchmaker locally
- Script to investigate consequences of symbol search bug
- Added GATK to list of SV and cancer SV callers
### Fixed
- Make MitoMap link work for hg38 again
- Export Variants feature crashing when one of the variants has no primary transcripts
- Redirect to last visited variantS page when dismissing variants from variants list
- Improved matching of SVs Loqus occurrences in other cases
- Remove padding from the list inside (Matching causatives from other cases) panel
- Pass None to get_app function in CLI base since passing script_info to app factory functions was deprecated in Flask 2.0
- Fixed failing tests due to Flask update to version 2.0
- Speed up user events view
- Causative view sort out of memory error
- Use hgnc_id for gene filter query
- Typo in case controllers displaying an error every time a patient is matched against external MatchMaker nodes
- Do not crash while attempting an update for variant documents that are too big (> 16 MB)
- Old STR causatives (and other variants) may not have HGNC symbols - fix sort lambda
- Check if gene_obj has primary_transcript before trying to access it
- Warn if a gene manually searched is in a clinical panel with an outdated name when filtering variants
- ChrPos split js not needed on STR page yet
### Changed
- Remove parsing of case `genome_version`, since it's not used anywhere downstream
- Introduce deprecation warning for Loqus configs that are not dictionaries
- SV clinical filter no longer filters out sub 100 nt variants
- Count cases in LoqusDB by variant type
- Commit pulse repo badge temporarily set to weekly
- Sort ClinVar submissions objects by ascending "Last evaluated" date
- Refactored the MatchMaker integration as an extension
- Replaced some sensitive words as suggested by woke linter
- Documentation for load-configuration rewritten.
- Add styles to MatchMaker matches table
- More detailed info on the data shared in MatchMaker submission form

## [4.33.1]
### Fixed
- Include markdown for release autodeploy docs
- Use standard inheritance model in ClinVar (https://ftp.ncbi.nlm.nih.gov/pub/GTR/standard_terms/Mode_of_inheritance.txt)
- Fix issue crash with variants that have been unflagged causative not being available in other causatives
### Added
### Changed

## [4.33]
### Fixed
- Command line crashing when updating an individual not found in database
- Dashboard page crashing when filters return no data
- Cancer variants filter by chromosome
- /api/v1/genes now searches for genes in all genome builds by default
- Upgraded igv.js to version 2.8.1 (Fixed Unparsable bed record error)
### Added
- Autodeploy docs on release
- Documentation for updating case individuals tracks
- Filter cases and dashboard stats by analysis track
### Changed
- Changed from deprecated db update method
- Pre-selected fields to run queries with in dashboard page
- Do not filter by any institute when first accessing the dashboard
- Removed OMIM panel in case view for cancer cases
- Display Tier I and II variants in case view causatives panel for cancer cases
- Refactored Individuals and Causative panels in case view for cancer cases

## [4.32.1]
### Fixed
- iSort lint check only
### Changed
- Institute cases page crashing when a case has track:Null
### Added

## [4.32]
### Added
- Load and show MITOMAP associated diseases from VCF (INFO field: MitomapAssociatedDiseases, via HmtNote)
- Show variant allele frequencies for mitochondrial variants (GRCh38 cases)
- Extend "public" json API with diseases (OMIM) and phenotypes (HPO)
- HPO gene list download now has option for clinical and non-clinical genes
- Display gene splice junctions data in sashimi plots
- Update case individuals with splice junctions tracks
- Simple Docker compose for development with local build
- Make Phenomodels subpanels collapsible
- User side documentation of cytogenomics features (Gens, Chromograph, vcf2cytosure, rhocall)
- iSort GitHub Action
- Support LoqusDB REST API queries
### Fixed
- Show other causative once, even if several events point to it
- Filtering variants by mitochondrial chromosome for cases with genome build=38
- HPO gene search button triggers any warnings for clinical / non-existing genes also on first search
- Fixed a bug in variants pages caused by MT variants without alt_frequency
- Tests for CADD score parsing function
- Fixed the look of IGV settings on SNV variant page
- Cases analyzed once shown as `rerun`
- Missing case track on case re-upload
- Fixed severity rank for SO term "regulatory region ablation"
### Changed
- Refactor according to CodeFactor - mostly reuse of duplicated code
- Phenomodels language adjustment
- Open variants in a new window (from variants page)
- Open overlapping and compound variants in a new window (from variant page)
- gnomAD link points to gnomAD v.3 (build GRCh38) for mitochondrial variants.
- Display only number of affected genes for dismissed SVs in general report
- Chromosome build check when populating the variants filter chromosome selection
- Display mitochondrial and rare diseases coverage report in cases with missing 'rare' track

## [4.31.1]
### Added
### Changed
- Remove mitochondrial and coverage report from cancer cases sidebar
### Fixed
- ClinVar page when dbSNP id is None

## [4.31]
### Added
- gnomAD annotation field in admin guide
- Export also dynamic panel genes not associated to an HPO term when downloading the HPO panel
- Primary HGNC transcript info in variant export files
- Show variant quality (QUAL field from vcf) in the variant summary
- Load/update PDF gene fusion reports (clinical and research) generated with Arriba
- Support new MANE annotations from VEP (both MANE Select and MANE Plus Clinical)
- Display on case activity the event of a user resetting all dismissed variants
- Support gnomAD population frequencies for mitochondrial variants
- Anchor links in Casedata ClinVar panels to redirect after renaming individuals
### Fixed
- Replace old docs link www.clinicalgenomics.se/scout with new https://clinical-genomics.github.io/scout
- Page formatting issues whenever case and variant comments contain extremely long strings with no spaces
- Chromograph images can be one column and have scrollbar. Removed legacy code.
- Column labels for ClinVar case submission
- Page crashing looking for LoqusDB observation when variant doesn't exist
- Missing inheritance models and custom inheritance models on newly created gene panels
- Accept only numbers in managed variants filter as position and end coordinates
- SNP id format and links in Variant page, ClinVar submission form and general report
- Case groups tooltip triggered only when mouse is on the panel header
### Changed
- A more compact case groups panel
- Added landscape orientation CSS style to cancer coverage and QC demo report
- Improve user documentation to create and save new gene panels
- Removed option to use space as separator when uploading gene panels
- Separating the columns of standard and custom inheritance models in gene panels
- Improved ClinVar instructions for users using non-English Excel

## [4.30.2]
### Added
### Fixed
- Use VEP RefSeq ID if RefSeq list is empty in RefSeq transcripts overview
- Bug creating variant links for variants with no end_chrom
### Changed

## [4.30.1]
### Added
### Fixed
- Cryptography dependency fixed to use version < 3.4
### Changed

## [4.30]
### Added
- Introduced a `reset dismiss variant` verb
- Button to reset all dismissed variants for a case
- Add black border to Chromograph ideograms
- Show ClinVar annotations on variantS page
- Added integration with GENS, copy number visualization tool
- Added a VUS label to the manual classification variant tags
- Add additional information to SNV verification emails
- Tooltips documenting manual annotations from default panels
- Case groups now show bam files from all cases on align view
### Fixed
- Center initial igv view on variant start with SNV/indels
- Don't set initial igv view to negative coordinates
- Display of GQ for SV and STR
- Parsing of AD and related info for STRs
- LoqusDB field in institute settings accepts only existing Loqus instances
- Fix DECIPHER link to work after DECIPHER migrated to GRCh38
- Removed visibility window param from igv.js genes track
- Updated HPO download URL
- Patch HPO download test correctly
- Reference size on STR hover not needed (also wrong)
- Introduced genome build check (allowed values: 37, 38, "37", "38") on case load
- Improve case searching by assignee full name
- Populating the LoqusDB select in institute settings
### Changed
- Cancer variants table header (pop freq etc)
- Only admin users can modify LoqusDB instance in Institute settings
- Style of case synopsis, variants and case comments
- Switched to igv.js 2.7.5
- Do not choke if case is missing research variants when research requested
- Count cases in LoqusDB by variant type
- Introduce deprecation warning for Loqus configs that are not dictionaries
- Improve create new gene panel form validation
- Make XM- transcripts less visible if they don't overlap with transcript refseq_id in variant page
- Color of gene panels and comments panels on cases and variant pages
- Do not choke if case is missing research variants when reserch requested

## [4.29.1]
### Added
### Fixed
- Always load STR variants regardless of RankScore threshold (hotfix)
### Changed

## [4.29]
### Added
- Added a page about migrating potentially breaking changes to the documentation
- markdown_include in development requirements file
- STR variants filter
- Display source, Z-score, inheritance pattern for STR annotations from Stranger (>0.6.1) if available
- Coverage and quality report to cancer view
### Fixed
- ACMG classification page crashing when trying to visualize a classification that was removed
- Pretty print HGVS on gene variants (URL-decode VEP)
- Broken or missing link in the documentation
- Multiple gene names in ClinVar submission form
- Inheritance model select field in ClinVar submission
- IGV.js >2.7.0 has an issue with the gene track zoom levels - temp freeze at 2.7.0
- Revert CORS-anywhere and introduce a local http proxy for cloud tracks
### Changed

## [4.28]
### Added
- Chromograph integration for displaying PNGs in case-page
- Add VAF to cancer case general report, and remove some of its unused fields
- Variants filter compatible with genome browser location strings
- Support for custom public igv tracks stored on the cloud
- Add tests to increase testing coverage
- Update case variants count after deleting variants
- Update IGV.js to latest (v2.7.4)
- Bypass igv.js CORS check using `https://github.com/Rob--W/cors-anywhere`
- Documentation on default and custom IGV.js tracks (admin docs)
- Lock phenomodels so they're editable by admins only
- Small case group assessment sharing
- Tutorial and files for deploying app on containers (Kubernetes pods)
- Canonical transcript and protein change of canonical transcript in exported variants excel sheet
- Support for Font Awesome version 6
- Submit to Beacon from case page sidebar
- Hide dismissed variants in variants pages and variants export function
- Systemd service files and instruction to deploy Scout using podman
### Fixed
- Bugfix: unused `chromgraph_prefix |tojson` removed
- Freeze coloredlogs temporarily
- Marrvel link
- Don't show TP53 link for silent or synonymous changes
- OMIM gene field accepts any custom number as OMIM gene
- Fix Pytest single quote vs double quote string
- Bug in gene variants search by similar cases and no similar case is found
- Delete unused file `userpanel.py`
- Primary transcripts in variant overview and general report
- Google OAuth2 login setup in README file
- Redirect to 'missing file'-icon if configured Chromograph file is missing
- Javascript error in case page
- Fix compound matching during variant loading for hg38
- Cancer variants view containing variants dismissed with cancer-specific reasons
- Zoom to SV variant length was missing IGV contig select
- Tooltips on case page when case has no default gene panels
### Changed
- Save case variants count in case document and not in sessions
- Style of gene panels multiselect on case page
- Collapse/expand main HPO checkboxes in phenomodel preview
- Replaced GQ (Genotype quality) with VAF (Variant allele frequency) in cancer variants GT table
- Allow loading of cancer cases with no tumor_purity field
- Truncate cDNA and protein changes in case report if longer than 20 characters


## [4.27]
### Added
- Exclude one or more variant categories when running variants delete command
### Fixed
### Changed

## [4.26.1]
### Added
### Fixed
- Links with 1-letter aa codes crash on frameshift etc
### Changed

## [4.26]
### Added
- Extend the delete variants command to print analysis date, track, institute, status and research status
- Delete variants by type of analysis (wgs|wes|panel)
- Links to cBioPortal, MutanTP53, IARC TP53, OncoKB, MyCancerGenome, CIViC
### Fixed
- Deleted variants count
### Changed
- Print output of variants delete command as a tab separated table

## [4.25]
### Added
- Command line function to remove variants from one or all cases
### Fixed
- Parse SMN None calls to None rather than False

## [4.24.1]
### Fixed
- Install requirements.txt via setup file

## [4.24]
### Added
- Institute-level phenotype models with sub-panels containing HPO and OMIM terms
- Runnable Docker demo
- Docker image build and push github action
- Makefile with shortcuts to docker commands
- Parse and save synopsis, phenotype and cohort terms from config files upon case upload
### Fixed
- Update dismissed variant status when variant dismissed key is missing
- Breakpoint two IGV button now shows correct chromosome when different from bp1
- Missing font lib in Docker image causing the PDF report download page to crash
- Sentieon Manta calls lack Somaticscore - load anyway
- ClinVar submissions crashing due to pinned variants that are not loaded
- Point ExAC pLI score to new gnomad server address
- Bug uploading cases missing phenotype terms in config file
- STRs loaded but not shown on browser page
- Bug when using adapter.variant.get_causatives with case_id without causatives
- Problem with fetching "solved" from scout export cases cli
- Better serialising of datetime and bson.ObjectId
- Added `volumes` folder to .gitignore
### Changed
- Make matching causative and managed variants foldable on case page
- Remove calls to PyMongo functions marked as deprecated in backend and frontend(as of version 3.7).
- Improved `scout update individual` command
- Export dynamic phenotypes with ordered gene lists as PDF


## [4.23]
### Added
- Save custom IGV track settings
- Show a flash message with clear info about non-valid genes when gene panel creation fails
- CNV report link in cancer case side navigation
- Return to comment section after editing, deleting or submitting a comment
- Managed variants
- MT vs 14 chromosome mean coverage stats if Scout is connected to Chanjo
### Fixed
- missing `vcf_cancer_sv` and `vcf_cancer_sv_research` to manual.
- Split ClinVar multiple clnsig values (slash-separated) and strip them of underscore for annotations without accession number
- Timeout of `All SNVs and INDELs` page when no valid gene is provided in the search
- Round CADD (MIPv9)
- Missing default panel value
- Invisible other causatives lines when other causatives lack gene symbols
### Changed
- Do not freeze mkdocs-material to version 4.6.1
- Remove pre-commit dependency

## [4.22]
### Added
- Editable cases comments
- Editable variants comments
### Fixed
- Empty variant activity panel
- STRs variants popover
- Split new ClinVar multiple significance terms for a variant
- Edit the selected comment, not the latest
### Changed
- Updated RELEASE docs.
- Pinned variants card style on the case page
- Merged `scout export exons` and `scout view exons` commands


## [4.21.2]
### Added
### Fixed
- Do not pre-filter research variants by (case-default) gene panels
- Show OMIM disease tooltip reliably
### Changed

## [4.21.1]
### Added
### Fixed
- Small change to Pop Freq column in variants ang gene panels to avoid strange text shrinking on small screens
- Direct use of HPO list for Clinical HPO SNV (and cancer SNV) filtering
- PDF coverage report redirecting to login page
### Changed
- Remove the option to dismiss single variants from all variants pages
- Bulk dismiss SNVs, SVs and cancer SNVs from variants pages

## [4.21]
### Added
- Support to configure LoqusDB per institute
- Highlight causative variants in the variants list
- Add tests. Mostly regarding building internal datatypes.
- Remove leading and trailing whitespaces from panel_name and display_name when panel is created
- Mark MANE transcript in list of transcripts in "Transcript overview" on variant page
- Show default panel name in case sidebar
- Previous buttons for variants pagination
- Adds a gh action that checks that the changelog is updated
- Adds a gh action that deploys new releases automatically to pypi
- Warn users if case default panels are outdated
- Define institute-specific gene panels for filtering in institute settings
- Use institute-specific gene panels in variants filtering
- Show somatic VAF for pinned and causative variants on case page

### Fixed
- Report pages redirect to login instead of crashing when session expires
- Variants filter loading in cancer variants page
- User, Causative and Cases tables not scaling to full page
- Improved docs for an initial production setup
- Compatibility with latest version of Black
- Fixed tests for Click>7
- Clinical filter required an extra click to Filter to return variants
- Restore pagination and shrink badges in the variants page tables
- Removing a user from the command line now inactivates the case only if user is last assignee and case is active
- Bugfix, LoqusDB per institute feature crashed when institute id was empty string
- Bugfix, LoqusDB calls where missing case count
- filter removal and upload for filters deleted from another page/other user
- Visualize outdated gene panels info in a popover instead of a tooltip in case page side panel

### Changed
- Highlight color on normal STRs in the variants table from green to blue
- Display breakpoints coordinates in verification emails only for structural variants


## [4.20]
### Added
- Display number of filtered variants vs number of total variants in variants page
- Search case by HPO terms
- Dismiss variant column in the variants tables
- Black and pre-commit packages to dev requirements

### Fixed
- Bug occurring when rerun is requested twice
- Peddy info fields in the demo config file
- Added load config safety check for multiple alignment files for one individual
- Formatting of cancer variants table
- Missing Score in SV variants table

### Changed
- Updated the documentation on how to create a new software release
- Genome build-aware cytobands coordinates
- Styling update of the Matchmaker card
- Select search type in case search form


## [4.19]

### Added
- Show internal ID for case
- Add internal ID for downloaded CGH files
- Export dynamic HPO gene list from case page
- Remove users as case assignees when their account is deleted
- Keep variants filters panel expanded when filters have been used

### Fixed
- Handle the ProxyFix ModuleNotFoundError when Werkzeug installed version is >1.0
- General report formatting issues whenever case and variant comments contain extremely long strings with no spaces

### Changed
- Created an institute wrapper page that contains list of cases, causatives, SNVs & Indels, user list, shared data and institute settings
- Display case name instead of case ID on clinVar submissions
- Changed icon of sample update in clinVar submissions


## [4.18]

### Added
- Filter cancer variants on cytoband coordinates
- Show dismiss reasons in a badge with hover for clinical variants
- Show an ellipsis if 10 cases or more to display with loqusdb matches
- A new blog post for version 4.17
- Tooltip to better describe Tumor and Normal columns in cancer variants
- Filter cancer SNVs and SVs by chromosome coordinates
- Default export of `Assertion method citation` to clinVar variants submission file
- Button to export up to 500 cancer variants, filtered or not
- Rename samples of a clinVar submission file

### Fixed
- Apply default gene panel on return to cancer variantS from variant view
- Revert to certificate checking when asking for Chanjo reports
- `scout download everything` command failing while downloading HPO terms

### Changed
- Turn tumor and normal allelic fraction to decimal numbers in tumor variants page
- Moved clinVar submissions code to the institutes blueprints
- Changed name of clinVar export files to FILENAME.Variant.csv and FILENAME.CaseData.csv
- Switched Google login libraries from Flask-OAuthlib to Authlib


## [4.17.1]

### Fixed
- Load cytobands for cases with chromosome build not "37" or "38"


## [4.17]

### Added
- COSMIC badge shown in cancer variants
- Default gene-panel in non-cancer structural view in url
- Filter SNVs and SVs by cytoband coordinates
- Filter cancer SNV variants by alt allele frequency in tumor
- Correct genome build in UCSC link from structural variant page



### Fixed
- Bug in clinVar form when variant has no gene
- Bug when sharing cases with the same institute twice
- Page crashing when removing causative variant tag
- Do not default to GATK caller when no caller info is provided for cancer SNVs


## [4.16.1]

### Fixed
- Fix the fix for handling of delivery reports for rerun cases

## [4.16]

### Added
- Adds possibility to add "lims_id" to cases. Currently only stored in database, not shown anywhere
- Adds verification comment box to SVs (previously only available for small variants)
- Scrollable pedigree panel

### Fixed
- Error caused by changes in WTForm (new release 2.3.x)
- Bug in OMIM case page form, causing the page to crash when a string was provided instead of a numerical OMIM id
- Fix Alamut link to work properly on hg38
- Better handling of delivery reports for rerun cases
- Small CodeFactor style issues: matchmaker results counting, a couple of incomplete tests and safer external xml
- Fix an issue with Phenomizer introduced by CodeFactor style changes

### Changed
- Updated the version of igv.js to 2.5.4

## [4.15.1]

### Added
- Display gene names in ClinVar submissions page
- Links to Varsome in variant transcripts table

### Fixed
- Small fixes to ClinVar submission form
- Gene panel page crash when old panel has no maintainers

## [4.15]

### Added
- Clinvar CNVs IGV track
- Gene panels can have maintainers
- Keep variant actions (dismissed, manual rank, mosaic, acmg, comments) upon variant re-upload
- Keep variant actions also on full case re-upload

### Fixed
- Fix the link to Ensembl for SV variants when genome build 38.
- Arrange information in columns on variant page
- Fix so that new cosmic identifier (COSV) is also acceptable #1304
- Fixed COSMIC tag in INFO (outside of CSQ) to be parses as well with `&` splitter.
- COSMIC stub URL changed to https://cancer.sanger.ac.uk/cosmic/search?q= instead.
- Updated to a version of IGV where bigBed tracks are visualized correctly
- Clinvar submission files are named according to the content (variant_data and case_data)
- Always show causatives from other cases in case overview
- Correct disease associations for gene symbol aliases that exist as separate genes
- Re-add "custom annotations" for SV variants
- The override ClinVar P/LP add-in in the Clinical Filter failed for new CSQ strings

### Changed
- Runs all CI checks in github actions

## [4.14.1]

### Fixed
- Error when variant found in loqusdb is not loaded for other case

## [4.14]

### Added
- Use github actions to run tests
- Adds CLI command to update individual alignments path
- Update HPO terms using downloaded definitions files
- Option to use alternative flask config when running `scout serve`
- Requirement to use loqusdb >= 2.5 if integrated

### Fixed
- Do not display Pedigree panel in cancer view
- Do not rely on internet connection and services available when running CI tests
- Variant loading assumes GATK if no caller set given and GATK filter status is seen in FILTER
- Pass genome build param all the way in order to get the right gene mappings for cases with build 38
- Parse correctly variants with zero frequency values
- Continue even if there are problems to create a region vcf
- STR and cancer variant navigation back to variants pages could fail

### Changed
- Improved code that sends requests to the external APIs
- Updates ranges for user ranks to fit todays usage
- Run coveralls on github actions instead of travis
- Run pip checks on github actions instead of coveralls
- For hg38 cases, change gnomAD link to point to version 3.0 (which is hg38 based)
- Show pinned or causative STR variants a bit more human readable

## [4.13.1]

### Added
### Fixed
- Typo that caused not all clinvar conflicting interpretations to be loaded no matter what
- Parse and retrieve clinvar annotations from VEP-annotated (VEP 97+) CSQ VCF field
- Variant clinvar significance shown as `not provided` whenever is `Uncertain significance`
- Phenomizer query crashing when case has no HPO terms assigned
- Fixed a bug affecting `All SNVs and INDELs` page when variants don't have canonical transcript
- Add gene name or id in cancer variant view

### Changed
- Cancer Variant view changed "Variant:Transcript:Exon:HGVS" to "Gene:Transcript:Exon:HGVS"

## [4.13]

### Added
- ClinVar SNVs track in IGV
- Add SMA view with SMN Copy Number data
- Easier to assign OMIM diagnoses from case page
- OMIM terms and specific OMIM term page

### Fixed
- Bug when adding a new gene to a panel
- Restored missing recent delivery reports
- Fixed style and links to other reports in case side panel
- Deleting cases using display_name and institute not deleting its variants
- Fixed bug that caused coordinates filter to override other filters
- Fixed a problem with finding some INS in loqusdb
- Layout on SV page when local observations without cases are present
- Make scout compatible with the new HPO definition files from `http://compbio.charite.de/jenkins/`
- General report visualization error when SNVs display names are very long


### Changed


## [4.12.4]

### Fixed
- Layout on SV page when local observations without cases are present

## [4.12.3]

### Fixed
- Case report when causative or pinned SVs have non null allele frequencies

## [4.12.2]

### Fixed
- SV variant links now take you to the SV variant page again
- Cancer variant view has cleaner table data entries for "N/A" data
- Pinned variant case level display hotfix for cancer and str - more on this later
- Cancer variants show correct alt/ref reads mirroring alt frequency now
- Always load all clinical STR variants even if a region load is attempted - index may be missing
- Same case repetition in variant local observations

## [4.12.1]

### Fixed
- Bug in variant.gene when gene has no HGVS description


## [4.12]

### Added
- Accepts `alignment_path` in load config to pass bam/cram files
- Display all phenotypes on variant page
- Display hgvs coordinates on pinned and causatives
- Clear panel pending changes
- Adds option to setup the database with static files
- Adds cli command to download the resources from CLI that scout needs
- Adds test files for merged somatic SV and CNV; as well as merged SNV, and INDEL part of #1279
- Allows for upload of OMIM-AUTO gene panel from static files without api-key

### Fixed
- Cancer case HPO panel variants link
- Fix so that some drop downs have correct size
- First IGV button in str variants page
- Cancer case activates on SNV variants
- Cases activate when STR variants are viewed
- Always calculate code coverage
- Pinned/Classification/comments in all types of variants pages
- Null values for panel's custom_inheritance_models
- Discrepancy between the manual disease transcripts and those in database in gene-edit page
- ACMG classification not showing for some causatives
- Fix bug which caused IGV.js to use hg19 reference files for hg38 data
- Bug when multiple bam files sources with non-null values are available


### Changed
- Renamed `requests` file to `scout_requests`
- Cancer variant view shows two, instead of four, decimals for allele and normal


## [4.11.1]

### Fixed
- Institute settings page
- Link institute settings to sharing institutes choices

## [4.11.0]

### Added
- Display locus name on STR variant page
- Alternative key `GNOMADAF_popmax` for Gnomad popmax allele frequency
- Automatic suggestions on how to improve the code on Pull Requests
- Parse GERP, phastCons and phyloP annotations from vep annotated CSQ fields
- Avoid flickering comment popovers in variant list
- Parse REVEL score from vep annotated CSQ fields
- Allow users to modify general institute settings
- Optionally format code automatically on commit
- Adds command to backup vital parts `scout export database`
- Parsing and displaying cancer SV variants from Manta annotated VCF files
- Dismiss cancer snv variants with cancer-specific options
- Add IGV.js UPD, RHO and TIDDIT coverage wig tracks.


### Fixed
- Slightly darker page background
- Fixed an issued with parsed conservation values from CSQ
- Clinvar submissions accessible to all users of an institute
- Header toolbar when on Clinvar page now shows institute name correctly
- Case should not always inactivate upon update
- Show dismissed snv cancer variants as grey on the cancer variants page
- Improved style of mappability link and local observations on variant page
- Convert all the GET requests to the igv view to POST request
- Error when updating gene panels using a file containing BOM chars
- Add/replace gene radio button not working in gene panels


## [4.10.1]

### Fixed
- Fixed issue with opening research variants
- Problem with coveralls not called by Travis CI
- Handle Biomart service down in tests


## [4.10.0]

### Added
- Rank score model in causatives page
- Exportable HPO terms from phenotypes page
- AMP guideline tiers for cancer variants
- Adds scroll for the transcript tab
- Added CLI option to query cases on time since case event was added
- Shadow clinical assessments also on research variants display
- Support for CRAM alignment files
- Improved str variants view : sorting by locus, grouped by allele.
- Delivery report PDF export
- New mosaicism tag option
- Add or modify individuals' age or tissue type from case page
- Display GC and allele depth in causatives table.
- Included primary reference transcript in general report
- Included partial causative variants in general report
- Remove dependency of loqusdb by utilising the CLI

### Fixed
- Fixed update OMIM command bug due to change in the header of the genemap2 file
- Removed Mosaic Tag from Cancer variants
- Fixes issue with unaligned table headers that comes with hidden Datatables
- Layout in general report PDF export
- Fixed issue on the case statistics view. The validation bars didn't show up when all institutes were selected. Now they do.
- Fixed missing path import by importing pathlib.Path
- Handle index inconsistencies in the update index functions
- Fixed layout problems


## [4.9.0]

### Added
- Improved MatchMaker pages, including visible patient contacts email address
- New badges for the github repo
- Links to [GENEMANIA](genemania.org)
- Sort gene panel list on case view.
- More automatic tests
- Allow loading of custom annotations in VCF using the SCOUT_CUSTOM info tag.

### Fixed
- Fix error when a gene is added to an empty dynamic gene panel
- Fix crash when attempting to add genes on incorrect format to dynamic gene panel
- Manual rank variant tags could be saved in a "Select a tag"-state, a problem in the variants view.
- Same case evaluations are no longer shown as gray previous evaluations on the variants page
- Stay on research pages, even if reset, next first buttons are pressed..
- Overlapping variants will now be visible on variant page again
- Fix missing classification comments and links in evaluations page
- All prioritized cases are shown on cases page


## [4.8.3]

### Added

### Fixed
- Bug when ordering sanger
- Improved scrolling over long list of genes/transcripts


## [4.8.2]

### Added

### Fixed
- Avoid opening extra tab for coverage report
- Fixed a problem when rank model version was saved as floats and not strings
- Fixed a problem with displaying dismiss variant reasons on the general report
- Disable load and delete filter buttons if there are no saved filters
- Fix problem with missing verifications
- Remove duplicate users and merge their data and activity


## [4.8.1]

### Added

### Fixed
- Prevent login fail for users with id defined by ObjectId and not email
- Prevent the app from crashing with `AttributeError: 'NoneType' object has no attribute 'message'`


## [4.8.0]

### Added
- Updated Scout to use Bootstrap 4.3
- New looks for Scout
- Improved dashboard using Chart.js
- Ask before inactivating a case where last assigned user leaves it
- Genes can be manually added to the dynamic gene list directly on the case page
- Dynamic gene panels can optionally be used with clinical filter, instead of default gene panel
- Dynamic gene panels get link out to chanjo-report for coverage report
- Load all clinvar variants with clinvar Pathogenic, Likely Pathogenic and Conflicting pathogenic
- Show transcripts with exon numbers for structural variants
- Case sort order can now be toggled between ascending and descending.
- Variants can be marked as partial causative if phenotype is available for case.
- Show a frequency tooltip hover for SV-variants.
- Added support for LDAP login system
- Search snv and structural variants by chromosomal coordinates
- Structural variants can be marked as partial causative if phenotype is available for case.
- Show normal and pathologic limits for STRs in the STR variants view.
- Institute level persistent variant filter settings that can be retrieved and used.
- export causative variants to Excel
- Add support for ROH, WIG and chromosome PNGs in case-view

### Fixed
- Fixed missing import for variants with comments
- Instructions on how to build docs
- Keep sanger order + verification when updating/reloading variants
- Fixed and moved broken filter actions (HPO gene panel and reset filter)
- Fixed string conversion to number
- UCSC links for structural variants are now separated per breakpoint (and whole variant where applicable)
- Reintroduced missing coverage report
- Fixed a bug preventing loading samples using the command line
- Better inheritance models customization for genes in gene panels
- STR variant page back to list button now does its one job.
- Allows to setup scout without a omim api key
- Fixed error causing "favicon not found" flash messages
- Removed flask --version from base cli
- Request rerun no longer changes case status. Active or archived cases inactivate on upload.
- Fixed missing tooltip on the cancer variants page
- Fixed weird Rank cell in variants page
- Next and first buttons order swap
- Added pagination (and POST capability) to cancer variants.
- Improves loading speed for variant page
- Problem with updating variant rank when no variants
- Improved Clinvar submission form
- General report crashing when dismissed variant has no valid dismiss code
- Also show collaborative case variants on the All variants view.
- Improved phenotype search using dataTables.js on phenotypes page
- Search and delete users with `email` instead of `_id`
- Fixed css styles so that multiselect options will all fit one column


## [4.7.3]

### Added
- RankScore can be used with VCFs for vcf_cancer files

### Fixed
- Fix issue with STR view next page button not doing its one job.

### Deleted
- Removed pileup as a bam viewing option. This is replaced by IGV


## [4.7.2]

### Added
- Show earlier ACMG classification in the variant list

### Fixed
- Fixed igv search not working due to igv.js dist 2.2.17
- Fixed searches for cases with a gene with variants pinned or marked causative.
- Load variant pages faster after fixing other causatives query
- Fixed mitochondrial report bug for variants without genes

## [4.7.1]

### Added

### Fixed
- Fixed bug on genes page


## [4.7.0]

### Added
- Export genes and gene panels in build GRCh38
- Search for cases with variants pinned or marked causative in a given gene.
- Search for cases phenotypically similar to a case also from WUI.
- Case variant searches can be limited to similar cases, matching HPO-terms,
  phenogroups and cohorts.
- De-archive reruns and flag them as 'inactive' if archived
- Sort cases by analysis_date, track or status
- Display cases in the following order: prioritized, active, inactive, archived, solved
- Assign case to user when user activates it or asks for rerun
- Case becomes inactive when it has no assignees
- Fetch refseq version from entrez and use it in clinvar form
- Load and export of exons for all genes, independent on refseq
- Documentation for loading/updating exons
- Showing SV variant annotations: SV cgh frequencies, gnomad-SV, local SV frequencies
- Showing transcripts mapping score in segmental duplications
- Handle requests to Ensembl Rest API
- Handle requests to Ensembl Rest Biomart
- STR variants view now displays GT and IGV link.
- Description field for gene panels
- Export exons in build 37 and 38 using the command line

### Fixed
- Fixes of and induced by build tests
- Fixed bug affecting variant observations in other cases
- Fixed a bug that showed wrong gene coverage in general panel PDF export
- MT report only shows variants occurring in the specific individual of the excel sheet
- Disable SSL certifcate verification in requests to chanjo
- Updates how intervaltree and pymongo is used to void deprecated functions
- Increased size of IGV sample tracks
- Optimized tests


## [4.6.1]

### Added

### Fixed
- Missing 'father' and 'mother' keys when parsing single individual cases


## [4.6.0]

### Added
- Description of Scout branching model in CONTRIBUTING doc
- Causatives in alphabetical order, display ACMG classification and filter by gene.
- Added 'external' to the list of analysis type options
- Adds functionality to display "Tissue type". Passed via load config.
- Update to IGV 2.

### Fixed
- Fixed alignment visualization and vcf2cytosure availability for demo case samples
- Fixed 3 bugs affecting SV pages visualization
- Reintroduced the --version cli option
- Fixed variants query by panel (hpo panel + gene panel).
- Downloaded MT report contains excel files with individuals' display name
- Refactored code in parsing of config files.


## [4.5.1]

### Added

### Fixed
- update requirement to use PyYaml version >= 5.1
- Safer code when loading config params in cli base


## [4.5.0]

### Added
- Search for similar cases from scout view CLI
- Scout cli is now invoked from the app object and works under the app context

### Fixed
- PyYaml dependency fixed to use version >= 5.1


## [4.4.1]

### Added
- Display SV rank model version when available

### Fixed
- Fixed upload of delivery report via API


## [4.4.0]

### Added
- Displaying more info on the Causatives page and hiding those not causative at the case level
- Add a comment text field to Sanger order request form, allowing a message to be included in the email
- MatchMaker Exchange integration
- List cases with empty synopsis, missing HPO terms and phenotype groups.
- Search for cases with open research list, or a given case status (active, inactive, archived)

### Fixed
- Variant query builder split into several functions
- Fixed delivery report load bug


## [4.3.3]

### Added
- Different individual table for cancer cases

### Fixed
- Dashboard collects validated variants from verification events instead of using 'sanger' field
- Cases shared with collaborators are visible again in cases page
- Force users to select a real institute to share cases with (actionbar select fix)


## [4.3.2]

### Added
- Dashboard data can be filtered using filters available in cases page
- Causatives for each institute are displayed on a dedicated page
- SNVs and and SVs are searchable across cases by gene and rank score
- A more complete report with validated variants is downloadable from dashboard

### Fixed
- Clinsig filter is fixed so clinsig numerical values are returned
- Split multi clinsig string values in different elements of clinsig array
- Regex to search in multi clinsig string values or multi revstat string values
- It works to upload vcf files with no variants now
- Combined Pileup and IGV alignments for SVs having variant start and stop on the same chromosome


## [4.3.1]

### Added
- Show calls from all callers even if call is not available
- Instructions to install cairo and pango libs from WeasyPrint page
- Display cases with number of variants from CLI
- Only display cases with number of variants above certain treshold. (Also CLI)
- Export of verified variants by CLI or from the dashboard
- Extend case level queries with default panels, cohorts and phenotype groups.
- Slice dashboard statistics display using case level queries
- Add a view where all variants for an institute can be searched across cases, filtering on gene and rank score. Allows searching research variants for cases that have research open.

### Fixed
- Fixed code to extract variant conservation (gerp, phyloP, phastCons)
- Visualization of PDF-exported gene panels
- Reintroduced the exon/intron number in variant verification email
- Sex and affected status is correctly displayed on general report
- Force number validation in SV filter by size
- Display ensembl transcripts when no refseq exists


## [4.3.0]

### Added
- Mosaicism tag on variants
- Show and filter on SweGen frequency for SVs
- Show annotations for STR variants
- Show all transcripts in verification email
- Added mitochondrial export
- Adds alternative to search for SVs shorter that the given length
- Look for 'bcftools' in the `set` field of VCFs
- Display digenic inheritance from OMIM
- Displays what refseq transcript that is primary in hgnc

### Fixed

- Archived panels displays the correct date (not retroactive change)
- Fixed problem with waiting times in gene panel exports
- Clinvar fiter not working with human readable clinsig values

## [4.2.2]

### Fixed
- Fixed gene panel create/modify from CSV file utf-8 decoding error
- Updating genes in gene panels now supports edit comments and entry version
- Gene panel export timeout error

## [4.2.1]

### Fixed
- Re-introduced gene name(s) in verification email subject
- Better PDF rendering for excluded variants in report
- Problem to access old case when `is_default` did not exist on a panel


## [4.2.0]

### Added
- New index on variant_id for events
- Display overlapping compounds on variants view

### Fixed
- Fixed broken clinical filter


## [4.1.4]

### Added
- Download of filtered SVs

### Fixed
- Fixed broken download of filtered variants
- Fixed visualization issue in gene panel PDF export
- Fixed bug when updating gene names in variant controller


## [4.1.3]

### Fixed
- Displays all primary transcripts


## [4.1.2]

### Added
- Option add/replace when updating a panel via CSV file
- More flexible versioning of the gene panels
- Printing coverage report on the bottom of the pdf case report
- Variant verification option for SVs
- Logs uri without pwd when connecting
- Disease-causing transcripts in case report
- Thicker lines in case report
- Supports HPO search for cases, both terms or if described in synopsis
- Adds sanger information to dashboard

### Fixed
- Use db name instead of **auth** as default for authentication
- Fixes so that reports can be generated even with many variants
- Fixed sanger validation popup to show individual variants queried by user and institute.
- Fixed problem with setting up scout
- Fixes problem when exac file is not available through broad ftp
- Fetch transcripts for correct build in `adapter.hgnc_gene`

## [4.1.1]
- Fix problem with institute authentication flash message in utils
- Fix problem with comments
- Fix problem with ensembl link


## [4.1.0]

### Added
- OMIM phenotypes to case report
- Command to download all panel app gene panels `scout load panel --panel-app`
- Links to genenames.org and omim on gene page
- Popup on gene at variants page with gene information
- reset sanger status to "Not validated" for pinned variants
- highlight cases with variants to be evaluated by Sanger on the cases page
- option to point to local reference files to the genome viewer pileup.js. Documented in `docs.admin-guide.server`
- option to export single variants in `scout export variants`
- option to load a multiqc report together with a case(add line in load config)
- added a view for searching HPO terms. It is accessed from the top left corner menu
- Updates the variants view for cancer variants. Adds a small cancer specific filter for known variants
- Adds hgvs information on cancer variants page
- Adds option to update phenotype groups from CLI

### Fixed
- Improved Clinvar to submit variants from different cases. Fixed HPO terms in casedata according to feedback
- Fixed broken link to case page from Sanger modal in cases view
- Now only cases with non empty lists of causative variants are returned in `adapter.case(has_causatives=True)`
- Can handle Tumor only samples
- Long lists of HGNC symbols are now possible. This was previously difficult with manual, uploaded or by HPO search when changing filter settings due to GET request limitations. Relevant pages now use POST requests. Adds the dynamic HPO panel as a selection on the gene panel dropdown.
- Variant filter defaults to default panels also on SV and Cancer variants pages.

## [4.0.0]

### WARNING ###

This is a major version update and will require that the backend of pre releases is updated.
Run commands:

```
$scout update genes
$scout update hpo
```

- Created a Clinvar submission tool, to speed up Clinvar submission of SNVs and SVs
- Added an analysis report page (html and PDF format) containing phenotype, gene panels and variants that are relevant to solve a case.

### Fixed
- Optimized evaluated variants to speed up creation of case report
- Moved igv and pileup viewer under a common folder
- Fixed MT alignment view pileup.js
- Fixed coordinates for SVs with start chromosome different from end chromosome
- Global comments shown across cases and institutes. Case-specific variant comments are shown only for that specific case.
- Links to clinvar submitted variants at the cases level
- Adapts clinvar parsing to new format
- Fixed problem in `scout update user` when the user object had no roles
- Makes pileup.js use online genome resources when viewing alignments. Now any instance of Scout can make use of this functionality.
- Fix ensembl link for structural variants
- Works even when cases does not have `'madeline_info'`
- Parses Polyphen in correct way again
- Fix problem with parsing gnomad from VEP

### Added
- Added a PDF export function for gene panels
- Added a "Filter and export" button to export custom-filtered SNVs to CSV file
- Dismiss SVs
- Added IGV alignments viewer
- Read delivery report path from case config or CLI command
- Filter for spidex scores
- All HPO terms are now added and fetched from the correct source (https://github.com/obophenotype/human-phenotype-ontology/blob/master/hp.obo)
- New command `scout update hpo`
- New command `scout update genes` will fetch all the latest information about genes and update them
- Load **all** variants found on chromosome **MT**
- Adds choice in cases overview do show as many cases as user like

### Removed
- pileup.min.js and pileup css are imported from a remote web location now
- All source files for HPO information, this is instead fetched directly from source
- All source files for gene information, this is instead fetched directly from source

## [3.0.0]
### Fixed
- hide pedigree panel unless it exists

## [1.5.1] - 2016-07-27
### Fixed
- look for both ".bam.bai" and ".bai" extensions

## [1.4.0] - 2016-03-22
### Added
- support for local frequency through loqusdb
- bunch of other stuff

## [1.3.0] - 2016-02-19
### Fixed
- Update query-phenomizer and add username/password

### Changed
- Update the way a case is checked for rerun-status

### Added
- Add new button to mark a case as "checked"
- Link to clinical variants _without_ 1000G annotation

## [1.2.2] - 2016-02-18
### Fixed
- avoid filtering out variants lacking ExAC and 1000G annotations

## [1.1.3] - 2015-10-01
### Fixed
- persist (clinical) filter when clicking load more
- fix #154 by robustly setting clinical filter func. terms

## [1.1.2] - 2015-09-07
### Fixed
- avoid replacing coverage report with none
- update SO terms, refactored

## [1.1.1] - 2015-08-20
### Fixed
- fetch case based on collaborator status (not owner)

## [1.1.0] - 2015-05-29
### Added
- link(s) to SNPedia based on RS-numbers
- new Jinja filter to "humanize" decimal numbers
- show gene panels in variant view
- new Jinja filter for decoding URL encoding
- add indicator to variants in list that have comments
- add variant number threshold and rank score threshold to load function
- add event methods to mongo adapter
- add tests for models
- show badge "old" if comment was written for a previous analysis

### Changed
- show cDNA change in transcript summary unless variant is exonic
- moved compounds table further up the page
- show dates for case uploads in ISO format
- moved variant comments higher up on page
- updated documentation for pages
- read in coverage report as blob in database and serve directly
- change ``OmimPhenotype`` to ``PhenotypeTerm``
- reorganize models sub-package
- move events (and comments) to separate collection
- only display prev/next links for the research list
- include variant type in breadcrumbs e.g. "Clinical variants"

### Removed
- drop dependency on moment.js

### Fixed
- show the same level of detail for all frequencies on all pages
- properly decode URL encoded symbols in amino acid/cDNA change strings
- fixed issue with wipe permissions in MongoDB
- include default gene lists in "variants" link in breadcrumbs

## [1.0.2] - 2015-05-20
### Changed
- update case fetching function

### Fixed
- handle multiple cases with same id

## [1.0.1] - 2015-04-28
### Fixed
- Fix building URL parameters in cases list Vue component

## [1.0.0] - 2015-04-12
Codename: Sara Lund

![Release 1.0](artwork/releases/release-1-0.jpg)

### Added
- Add email logging for unexpected errors
- New command line tool for deleting case

### Changed
- Much improved logging overall
- Updated documentation/usage guide
- Removed non-working IGV link

### Fixed
- Show sample display name in GT call
- Various small bug fixes
- Make it easier to hover over popups

## [0.0.2-rc1] - 2015-03-04
### Added
- add protein table for each variant
- add many more external links
- add coverage reports as PDFs

### Changed
- incorporate user feedback updates
- big refactor of load scripts

## [0.0.2-rc2] - 2015-03-04
### Changes
- add gene table with gene description
- reorganize inheritance models box

### Fixed
- avoid overwriting gene list on "research" load
- fix various bugs in external links

## [0.0.2-rc3] - 2015-03-05
### Added
- Activity log feed to variant view
- Adds protein change strings to ODM and Sanger email

### Changed
- Extract activity log component to macro

### Fixes
- Make Ensembl transcript links use archive website<|MERGE_RESOLUTION|>--- conflicted
+++ resolved
@@ -7,11 +7,8 @@
 ## [Unreleased]
 ### Added
 - SNVs and Indels, MEI and str variants genes have links to Decipher
-<<<<<<< HEAD
+- An `owner + case display name` index for cases database collection
 - Load and display fusion variants from VCF files as the other variant types
-=======
-- An `owner + case display name` index for cases database collection
->>>>>>> d8119674
 ### Fixed
 - loqusdb table no longer has empty row below each loqusid
 - MatchMaker submission details page crashing because of change in date format returned by PatientMatcher
