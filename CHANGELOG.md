# Change Log
All notable changes to this project will be documented in this file.
This project adheres to [Semantic Versioning](http://semver.org/).

About changelog [here](https://keepachangelog.com/en/1.0.0/)

## [Unreleased]
### Added
- SNVs and Indels, MEI and str variants genes have links to Decipher
- An `owner + case display name` index for cases database collection
- Test and fixtures for RNA fusion case page
- Load and display fusion variants from VCF files as the other variant types
<<<<<<< HEAD
### Changed
- Refactored especially cancer filter for decimal place fields to allow unfreezing WTForms and upgrade to v3
=======
- Option to update case document with path to mei variants (clinical and research)
>>>>>>> f4c6b37b
### Fixed
- loqusdb table no longer has empty row below each loqusid
- MatchMaker submission details page crashing because of change in date format returned by PatientMatcher
- Links displayed as buttons does not change color when visited

## [4.73]
### Added
- Shortcut button for HPO panel MEI variants from case page
- Export managed variants from CLI
### Changed
- STRs visualization on case panel to emphasize abnormal repeat count and associated condition
- Removed cytoband column from STRs variant view on case report
- More long integers formatted with thin spaces, and copy to clipboard buttons added
### Fixed
- OMIM table is scrollable if higher than 700px on SV page
- Pinned variants validation badge is now red for false positives.
- Case display name defaulting to case ID when `family_name` or `display_name` are missing from case upload config file
- Expanded menu visible at screen sizes below 1000px now has background color
- The image in ClinVar howto-modal is now responsive
- Clicking on a case in case groups when case was already removed from group in another browser tab

## [4.72.4]
### Changed
- Automatic test mongod version increased to v7
### Fixed
- GnomAD now defaults to hg38 - change build 37 links accordingly

## [4.72.3]
### Fixed
- Somatic general case report small variant table can crash with unclassified variants

## [4.72.2]
### Changed
- A gunicorn maxrequests parameter for Docker server image - default to 1200
- STR export limit increased to 500, as for other variants
- Prevent long number wrapping and use thin spaces for separation, as per standards from SI, NIST, IUPAC, BIPM.
- Speed up case retrieval and lower memory use by projecting case queries
- Make relatedness check fails stand out a little more to new users
- Speed up case retrieval and lower memory use by projecting case queries
- Speed up variant pages by projecting only the necessary keys in disease collection query
### Fixed
- Huge memory use caused by cases and variants pages pulling complete disease documents from DB
- Do not include genes fetched from HPO terms when loading diseases
- Consider the renamed fields `Approved Symbol` -> `Approved Gene Symbol` and `Gene Symbols` -> `Gene/Locus And Other Related Symbols` when parsing OMIM terms from genemap2.txt file

## [4.72.1]
### Fixed
- Jinja filter that renders long integers
- Case cache when looking for causatives in other cases causing the server to hang

## [4.72]
### Added
- A GitHub action that checks for broken internal links in docs pages
- Link validation settings in mkdocs.yml file
- Load and display full RNA alignments on alignment viewer
- Genome build check when loading a case
- Extend event index to previous causative variants and always load them
### Fixed
- Documentation nav links for a few documents
- Slightly extended the BioNano Genomics Access integration docs
- Loading of SVs when VCF is missing the INFO.END field but has INFO.SVLEN field
- Escape protein sequence name (if available) in case general report to render special characters correctly
- CaseS HPO term searches for multiple terms works independent of order
- CaseS search regexp should not allow backslash
- CaseS cohort tags can contain whitespace and still match
- Remove diagnoses from cases even if OMIM term is not found in the database
- Parsing of disease-associated genes
- Removed an annoying warning while updating database's disease terms
- Displaying custom case images loaded with scout version <= 4.71
- Use pydantic version >=2 in requirements.txt file
### Changed
- Column width adjustment on caseS page
- Use Python 3.11 in tests
- Update some github actions
- Upgraded Pydantic to version 2
- Case validation fails on loading when associated files (alignments, VCFs and reports) are not present on disk
- Case validation fails on loading when custom images have format different then ["gif", "svg", "png", "jpg", "jpeg"]
- Custom images keys `case` and `str` in case config yaml file are renamed to `case_images` and `str_variants_images`
- Simplify and speed up case general report code
- Speed up case retrieval in case_matching_causatives
- Upgrade pymongo to version 4
- When updating disease terms, check that all terms are consistent with a DiseaseTerm model before dropping the old collection
- Better separation between modules loading HPO terms and diseases
- Deleted unused scout.build.phenotype module
- Stricter validation of mandatory genome build key when loading a case. Allowed values are ['37','38',37,38]
- Improved readability of variants length and coordinates on variantS pages

## [4.71]
### Added
- Added Balsamic keys for SweGen and loqusdb local archive frequecies, SNV and SV
- New filter option for Cancer variantS: local archive RD loqusdb
- Show annotated observations on SV variantS view, also for cancer somatic SVs
- Revel filter for variantS
- Show case default panel on caseS page
- CADD filter for Cancer Somatic SNV variantS - show score
- SpliceAI-lookup link (BROAD, shows SpliceAI and Pangolin) from variant page
- BioNano Access server API - check projects, samples and fetch FSHD reports
### Fixed
- Name of reference genome build for RNA for compatibility with IGV locus search change
- Howto to run the Docker image on Mac computers in `admin-guide/containers/container-deploy.md`
- Link to Weasyprint installation howto in README file
- Avoid filling up disk by creating a reduced VCF file for every variant that is visualized
- Remove legacy incorrectly formatted CODEOWNERS file
- Restrain variant_type requests to variantS views to "clinical" or "research"
- Visualization of cancer variants where cancer case has no affected individual
- ProteinPaint gene link (small StJude API change)
- Causative MEI variant link on causatives page
- Bionano access api settings commented out by default in Scout demo config file.
- Do not show FSHD button on freshly loaded cases without bionano_access individuals
- Truncate long variants' HGVS on causative/Clinically significant and pinned variants case panels
### Changed
- Remove function call that tracks users' browser version
- Include three more splice variant SO terms in clinical filter severe SO terms
- Drop old HPO term collection only after parsing and validation of new terms completes
- Move score to own column on Cancer Somatic SNV variantS page
- Refactored a few complex case operations, breaking out sub functionalities

## [4.70]
### Added
- Download a list of Gene Variants (max 500) resulting from SNVs and Indels search
- Variant PubMed link to search for gene symbol and any aliases
### Changed
- Clearer gnomAD values in Variants page
### Fixed
- CaseS page uniform column widths
- Include ClinVar variants into a scrollable div element on Case page
- `canonical_transcript` variable not initialized in get_hgvs function (server.blueprints.institutes.controllers.py)
- Catch and display any error while importing Phenopacket info
- Modified Docker files to use python:3.8-slim-bullseye to prevent gunicorn workers booting error

## [4.69]
### Added
- ClinVar submission howto available also on Case page
- Somatic score and filtering for somatic SV callers, if available
- Show caller as a tooltip on variantS list
### Fixed
- Crash when attempting to export phenotype from a case that had never had phenotypes
- Aesthetic fix to Causative and Pinned Variants on Case page
- Structural inconsistency for ClinVar Blueprint templates
- Updated igv.js to 2.15.8 to fix track default color bug
- Fixed release versions for actions.
- Freeze tornado below 6.3.0 for compatibility with livereload 2.6.3
- Force update variants count on case re-upload
- IGV locus search not working - add genome reference id
- Pin links to MEI variants should end up on MEI not SV variant view
- Load also matching MEI variants on forced region load
- Allow excluding MEI from case variant deletion
- Fixed the name of the assigned user when the internal user ID is different from the user email address
- Gene variantS should display gene function, region and full hgvs
### Changed
- FontAwesome integrity check fail (updated resource)
- Removed ClinVar API validation buttons in favour of direct API submission
- Improved layout of Institute settings page
- ClinVar API key and allowed submitters are set in the Institute settings page


## [4.68]
### Added
- Rare Disease Mobile Element Insertion variants view
### Changed
- Updated igv.js to 2.15.6
### Fixed
- Docker stage build pycairo.
- Restore SNV and SV rank models versions on Causatives and Verified pages
- Saving `REVEL_RANKSCORE` value in a field named `revel` in variants database documents

## [4.67]
### Added
- Prepare to filter local SV frequency
### Changed
- Speed up instituteS page loading by refactoring cases/institutes query
- Clinical Filter for SVs includes `splice_polypyrimidine_tract_variant` as a severe consequence
- Clinical Filter for SVs includes local variant frequency freeze ("old") for filtering, starting at 30 counts
- Speed up caseS page loading by adding status to index and refactoring totals count
- HPO file parsing is updated to reflect that HPO have changed a few downloadable file formats with their 230405 release.
### Fixed
- Page crashing when a user tries to edit a comment that was removed
- Warning instead of crashed page when attempting to retrieve a non-existent Phenopacket
- Fixed StJude ProteinPaint gene link (URL change)
- Freeze of werkzeug library to version<2.3 to avoid problems resulting from the consequential upgrade of the Flask lib
- Huge list of genes in case report for megabases-long structural variants.
- Fix displaying institutes without associated cases on institutes page
- Fix default panel selection on SVs in cancer case report

## [4.66]
### Changed
- Moved Phenomodels code under a dedicated blueprint
- Updated the instructions to load custom case report under admin guide
- Keep variants filter window collapsed except when user expands it to filter
### Added
- A summary table of pinned variants on the cancer case general report
- New openable matching causatives and managed variants lists for default gene panels only for convenience
### Fixed
- Gens structural variant page link individual id typo

## [4.65.2]
### Fixed
- Generating general case report with str variants containing comments

## [4.65.1]
### Fixed
- Visibility of `Gene(s)` badges on SV VariantS page
- Hide dismiss bar on SV page not working well
- Delivery report PDF download
- Saving Pipeline version file when loading a case
- Backport compatible import of importlib metadata for old python versions (<3.8)

## [4.65]
### Added
- Option to mark a ClinVar submission as submitted
- Docs on how to create/update the PanelApp green genes as a system admin
- `individual_id`-parameter to both Gens links
- Download a gene panel in TXT format from gene panel page
- Panel gene comments on variant page: genes in panels can have comments that describe the gene in a panel context
### Changed
- Always show each case category on caseS page, even if 0 cases in total or after current query
- Improved sorting of ClinVar submissions
- Pre-populate SV type select in ClinVar submission form, when possible
- Show comment badges in related comments tables on general report
- Updated version of several GitHub actions
- Migrate from deprecated `pkg_resources` lib to `importlib_resources`
- Dismiss bar on variantS pages is thinner.
- Dismiss bar on variantS pages can be toggled open or closed for the duration of a login session.
### Fixed
- Fixed Sanger order / Cancel order modal close buttons
- Visibility of SV type in ClinVar submission form
- Fixed a couple of creations where now was called twice, so updated_at and created_at could differ
- Deprecated Ubuntu version 18.04 in one GitHub action
- Panels that have been removed (hidden) should not be visible in views where overlapping gene panels for genes are shown
- Gene panel test pointing to the right function

## [4.64]
### Added
- Create/Update a gene panel containing all PanelApp green genes (`scout update panelapp-green -i <cust_id>`)
- Links for ACMG pathogenicity impact modification on the ACMG classification page
### Changed
- Open local observation matching cases in new windows
### Fixed
- Matching manual ranked variants are now shown also on the somatic variant page
- VarSome links to hg19/GRCh37
- Managed variants filter settings lost when navigating to additional pages
- Collect the right variant category after submitting filter form from research variantS page
- Beacon links are templated and support variants in genome build 38

## [4.63]
### Added
- Display data sharing info for ClinVar, Matchmaker Exchange and Beacon in a dedicated column on Cases page
- Test for `commands.download.omim.print_omim`
- Display dismissed variants comments on general case report
- Modify ACMG pathogenicity impact (most commonly PVS1, PS3) based on strength of evidence with lab director's professional judgement
- REViewer button on STR variant page
- Alamut institution parameter in institute settings for Alamut Visual Plus software
- Added Manual Ranks Risk Factor, Likely Risk Factor and Uncertain Risk Factor
- Display matching manual ranks from previous cases the user has access to on VariantS and Variant pages
- Link to gnomAD gene SVs v2.1 for SV variants with gnomAD frequency
- Support for nf-core/rnafusion reports
### Changed
- Display chrY for sex unknown
- Deprecate legacy scout_load() method API call.
- Message shown when variant tag is updated for a variant
- When all ACMG classifications are deleted from a variant, the current variant classification status is also reset.
- Refactored the functions that collect causative variants
- Removed `scripts/generate_test_data.py`
### Fixed
- Default IGV tracks (genes, ClinVar, ClinVar CNVs) showing even if user unselects them all
- Freeze Flask-Babel below v3.0 due to issue with a locale decorator
- Thaw Flask-Babel and fix according to v3 standard. Thank you @TkTech!
- Show matching causatives on somatic structural variant page
- Visibility of gene names and functional annotations on Causatives/Verified pages
- Panel version can be manually set to floating point numbers, when modified
- Causatives page showing also non-causative variants matching causatives in other cases
- ClinVar form submission for variants with no selected transcript and HGVS
- Validating and submitting ClinVar objects not containing both Variant and Casedata info

## [4.62.1]
### Fixed
- Case page crashing when adding a case to a group without providing a valid case name

## [4.62]
### Added
- Validate ClinVar submission objects using the ClinVar API
- Wrote tests for case and variant API endpoints
- Create ClinVar submissions from Scout using the ClinVar API
- Export Phenopacket for affected individual
- Import Phenopacket from JSON file or Phenopacket API backend server
- Use the new case name option for GENS requests
- Pre-validate refseq:HGVS items using VariantValidator in ClinVar submission form
### Fixed
- Fallback for empty alignment index for REViewer service
- Source link out for MIP 11.1 reference STR annotation
- Avoid duplicate causatives and pinned variants
- ClinVar clinical significance displays only the ACMG terms when user selects ACMG 2015 as assertion criteria
- Spacing between icon and text on Beacon and MatchMaker links on case page sidebar
- Truncate IDs and HGVS representations in ClinVar pages if longer than 25 characters
- Update ClinVar submission ID form
- Handle connection timeout when sending requests requests to external web services
- Validate any ClinVar submission regardless of its status
- Empty Phenopackets import crashes
- Stop Spinner on Phenopacket JSON download
### Changed
- Updated ClinVar submission instructions

## [4.61.1]
### Fixed
- Added `UMLS` as an option of `Condition ID type` in ClinVar Variant downloaded files
- Missing value for `Condition ID type` in ClinVar Variant downloaded files
- Possibility to open, close or delete a ClinVar submission even if it doesn't have an associated name
- Save SV type, ref and alt n. copies to exported ClinVar files
- Inner and outer start and stop SV coordinates not exported in ClinVar files
- ClinVar submissions page crashing when SV files don't contain breakpoint exact coordinates
- Align OMIM diagnoses with delete diagnosis button on case page
- In ClinVar form, reset condition list and customize help when condition ID changes

## [4.61]
### Added
- Filter case list by cases with variants in ClinVar submission
- Filter case list by cases containing RNA-seq data - gene_fusion_reports and sample-level tracks (splice junctions and RNA coverage)
- Additional case category `Ignored`, to be used for cases that don't fall in the existing 'inactive', 'archived', 'solved', 'prioritized' categories
- Display number of cases shown / total number of cases available for each category on Cases page
- Moved buttons to modify case status from sidebar to main case page
- Link to Mutalyzer Normalizer tool on variant's transcripts overview to retrieve official HVGS descriptions
- Option to manually load RNA MULTIQC report using the command `scout load report -t multiqc_rna`
- Load RNA MULTIQC automatically for a case if config file contains the `multiqc_rna` key/value
- Instructions in admin-guide on how to load case reports via the command line
- Possibility to filter RD variants by a specific genotype call
- Distinct colors for different inheritance models on RD Variant page
- Gene panels PDF export with case variants hits by variant type
- A couple of additional README badges for GitHub stats
- Upload and display of pipeline reference info and executable version yaml files as custom reports
- Testing CLI on hasta in PR template
### Changed
- Instructions on how to call dibs on scout-stage server in pull request template
- Deprecated CLI commands `scout load <delivery_report, gene_fusion_report, coverage_qc_report, cnv_report>` to replace them with command `scout load report -t <report type>`
- Refactored code to display and download custom case reports
- Do not export `Assertion method` and `Assertion method citation` to ClinVar submission files according to changes to ClinVar's submission spreadsheet templates.
- Simplified code to create and download ClinVar CSV files
- Colorize inheritance models badges by category on VariantS page
- `Safe variants matching` badge more visible on case page
### Fixed
- Non-admin users saving institute settings would clear loqusdb instance selection
- Layout of variant position, cytoband and type in SV variant summary
- Broken `Build Status - GitHub badge` on GitHub README page
- Visibility of text on grey badges in gene panels PDF exports
- Labels for dashboard search controls
- Dark mode visibility for ClinVar submission
- Whitespaces on outdated panel in extent report

## [4.60]
### Added
- Mitochondrial deletion signatures (mitosign) can be uploaded and shown with mtDNA report
- A `Type of analysis` column on Causatives and Validated variants pages
- List of "safe" gene panels available for matching causatives and managed variants in institute settings, to avoid secondary findings
- `svdb_origin` as a synonym for `FOUND_IN` to complement `set` for variants found by all callers
### Changed
- Hide removed gene panels by default in panels page
- Removed option for filtering cancer SVs by Tumor and Normal alt AF
- Hide links to coverage report from case dynamic HPO panel if cancer analysis
- Remove rerun emails and redirect users to the analysis order portal instead
- Updated clinical SVs igv.js track (dbVar) and added example of external track from `https://trackhubregistry.org/`
- Rewrote the ClinVar export module to simplify and add one variant at the time
- ClinVar submissions with phenotype conditions from: [OMIM, MedGen, Orphanet, MeSH, HP, MONDO]
### Fixed
- If trying to load a badly formatted .tsv file an error message is displayed.
- Avoid showing case as rerun when first attempt at case upload failed
- Dynamic autocomplete search not working on phenomodels page
- Callers added to variant when loading case
- Now possible to update managed variant from file without deleting it first
- Missing preselected chromosome when editing a managed variant
- Preselected variant type and subtype when editing a managed variant
- Typo in dbVar ClinVar track, hg19


## [4.59]
### Added
- Button to go directly to HPO SV filter variantS page from case
- `Scout-REViewer-Service` integration - show `REViewer` picture if available
- Link to HPO panel coverage overview on Case page
- Specify a confidence threshold (green|amber|red) when loading PanelApp panels
- Functional annotations in variants lists exports (all variants)
- Cancer/Normal VAFs and COSMIC ids in in variants lists exports (cancer variants)
### Changed
- Better visualization of regional annotation for long lists of genes in large SVs in Variants tables
- Order of cells in variants tables
- More evident links to gene coverage from Variant page
- Gene panels sorted by display name in the entire Case page
- Round CADD and GnomAD values in variants export files
### Fixed
- HPO filter button on SV variantS page
- Spacing between region|function cells in SVs lists
- Labels on gene panel Chanjo report
- Fixed ambiguous duplicated response headers when requesting a BAM file from /static
- Visited color link on gene coverage button (Variant page)

## [4.58.1]
### Fixed
- Case search with search strings that contain characters that can be escaped

## [4.58]
### Added
- Documentation on how to create/update PanelApp panels
- Add filter by local observations (archive) to structural variants filters
- Add more splicing consequences to SO term definitions
- Search for a specific gene in all gene panels
- Institute settings option to force show all variants on VariantS page for all cases of an institute
- Filter cases by validation pending status
- Link to The Clinical Knowledgebase (CKB) (https://ckb.jax.org/) in cancer variant's page
### Fixed
- Added a not-authorized `auto-login` fixture according to changes in Flask-Login 0.6.2
- Renamed `cache_timeout` param name of flask.send_file function to `max_age` (Flask 2.2 compliant)
- Replaced deprecated `app.config["JSON_SORT_KEYS"]` with app.json.sort_keys in app settings
- Bug in gene variants page (All SNVs and INDELs) when variant gene doesn't have a hgnc id that is found in the database
- Broken export of causatives table
- Query for genes in build 38 on `Search SNVs and INDELs` page
- Prevent typing special characters `^<>?!=\/` in case search form
- Search matching causatives also among research variants in other cases
- Links to variants in Verified variants page
- Broken filter institute cases by pinned gene
- Better visualization of long lists of genes in large SVs on Causative and Verified Variants page
- Reintroduced missing button to export Causative variants
- Better linking and display of matching causatives and managed variants
- Reduced code complexity in `scout/parse/variant/variant.py`
- Reduced complexity of code in `scout/build/variant/variant.py`

### Changed
- State that loqusdb observation is in current case if observations count is one and no cases are shown
- Better pagination and number of variants returned by queries in `Search SNVs and INDELs` page
- Refactored and simplified code used for collecting gene variants for `Search SNVs and INDELs` page
- Fix sidebar panel icons in Case view
- Fix panel spacing in Case view
- Removed unused database `sanger_ordered` and `case_id,category,rank_score` indexes (variant collection)
- Verified variants displayed in a dedicated page reachable from institute sidebar
- Unified stats in dashboard page
- Improved gene info for large SVs and cancer SVs
- Remove the unused `variant.str_variant` endpoint from variant views
- Easier editing of HPO gene panel on case page
- Assign phenotype panel less cramped on Case page
- Causatives and Verified variants pages to use the same template macro
- Allow hyphens in panel names
- Reduce resolution of example images
- Remove some animations in web gui which where rendered slow


## [4.57.4]
### Fixed
- Parsing of variant.FORMAT "DR" key in parse variant file

## [4.57.3]
### Fixed
- Export of STR verified variants
- Do not download as verified variants first verified and then reset to not validated
- Avoid duplicated lines in downloaded verified variants reflecting changes in variant validation status

## [4.57.2]
### Fixed
- Export of verified variants when variant gene has no transcripts
- HTTP 500 when visiting a the details page for a cancer variant that had been ranked with genmod

## [4.57.1]
### Fixed
- Updating/replacing a gene panel from file with a corrupted or malformed file

## [4.57]
### Added
- Display last 50 or 500 events for a user in a timeline
- Show dismiss count from other cases on matching variantS
- Save Beacon-related events in events collection
- Institute settings allow saving multiple loqusdb instances for one institute
- Display stats from multiple instances of loqusdb on variant page
- Display date and frequency of obs derived from count of local archive observations from MIP11 (requires fix in MIP)
### Changed
- Prior ACMG classifications view is no longer limited by pathogenicity
### Fixed
- Visibility of Sanger ordered badge on case page, light mode
- Some of the DataTables tables (Phenotypes and Diagnoses pages) got a bit dark in dark mode
- Remove all redundancies when displaying timeline events (some events are saved both as case-related and variant-related)
- Missing link in saved MatchMaker-related events
- Genes with mixed case gene symbols missing in PanelApp panels
- Alignment of elements on the Beacon submission modal window
- Locus info links from STR variantS page open in new browser tabs

## [4.56]
### Added
- Test for PanelApp panels loading
- `panel-umi` tag option when loading cancer analyses
### Changed
- Black text to make comments more visible in dark mode
- Loading PanelApp panels replaces pre-existing panels with same version
- Removed sidebar from Causatives page - navigation is available on the top bar for now
- Create ClinVar submissions from pinned variants list in case page
- Select which pinned variants will be included in ClinVar submission documents
### Fixed
- Remove a:visited css style from all buttons
- Update of HPO terms via command line
- Background color of `MIXED` and `PANEL-UMI` sequencing types on cases page
- Fixed regex error when searching for cases with query ending with `\ `
- Gene symbols on Causatives page lighter in dark mode
- SpliceAI tooltip of multigene variants

## [4.55]
### Changed
- Represent different tumor samples as vials in cases page
- Option to force-update the OMIM panel
### Fixed
- Low tumor purity badge alignment in cancer samples table on cancer case view
- VariantS comment popovers reactivate on hover
- Updating database genes in build 37
- ACMG classification summary hidden by sticky navbar
- Logo backgrounds fixed to white on welcome page
- Visited links turn purple again
- Style of link buttons and dropdown menus
- Update KUH and GMS logos
- Link color for Managed variants

## [4.54]
### Added
- Dark mode, using browser/OS media preference
- Allow marking case as solved without defining causative variants
- Admin users can create missing beacon datasets from the institute's settings page
- GenCC links on gene and variant pages
- Deprecation warnings when launching the app using a .yaml config file or loading cases using .ped files
### Changed
- Improved HTML syntax in case report template
- Modified message displayed when variant rank stats could not be calculated
- Expanded instructions on how to test on CG development server (cg-vm1)
- Added more somatic variant callers (Balsamic v9 SNV, develop SV)
### Fixed
- Remove load demo case command from docker-compose.yml
- Text elements being split across pages in PDF reports
- Made login password field of type `password` in LDAP login form
- Gene panels HTML select in institute's settings page
- Bootstrap upgraded to version 5
- Fix some Sourcery and SonarCloud suggestions
- Escape special characters in case search on institute and dashboard pages
- Broken case PDF reports when no Madeline pedigree image can be created
- Removed text-white links style that were invisible in new pages style
- Variants pagination after pressing "Filter variants" or "Clinical filter"
- Layout of buttons Matchmaker submission panel (case page)
- Removing cases from Matchmaker (simplified code and fixed functionality)
- Reintroduce check for missing alignment files purged from server

## [4.53]
### Added
### Changed
- Point Alamut API key docs link to new API version
- Parse dbSNP id from ID only if it says "rs", else use VEP CSQ fields
- Removed MarkupSafe from the dependencies
### Fixed
- Reintroduced loading of SVs for demo case 643595
- Successful parse of FOUND_IN should avoid GATK caller default
- All vulnerabilities flagged by SonarCloud

## [4.52]
### Added
- Demo cancer case gets loaded together with demo RD case in demo instance
- Parse REVEL_score alongside REVEL_rankscore from csq field and display it on SNV variant page
- Rank score results now show the ranking range
- cDNA and protein changes displayed on institute causatives pages
- Optional SESSION_TIMEOUT_MINUTES configuration in app config files
- Script to convert old OMIM case format (list of integers) to new format (list of dictionaries)
- Additional check for user logged in status before serving alignment files
- Download .cgh files from cancer samples table on cancer case page
- Number of documents and date of last update on genes page
### Changed
- Verify user before redirecting to IGV alignments and sashimi plots
- Build case IGV tracks starting from case and variant objects instead of passing all params in a form
- Unfreeze Werkzeug lib since Flask_login v.0.6 with bugfix has been released
- Sort gene panels by name (panelS and variant page)
- Removed unused `server.blueprints.alignviewers.unindexed_remote_static` endpoint
- User sessions to check files served by `server.blueprints.alignviewers.remote_static` endpoint
- Moved Beacon-related functions to a dedicated app extension
- Audit Filter now also loads filter displaying the variants for it
### Fixed
- Handle `attachment_filename` parameter renamed to `download_name` when Flask 2.2 will be released
- Removed cursor timeout param in cases find adapter function to avoid many code warnings
- Removed stream argument deprecation warning in tests
- Handle `no intervals found` warning in load_region test
- Beacon remove variants
- Protect remote_cors function in alignviewers view from Server-Side Request Forgery (SSRF)
- Check creation date of last document in gene collection to display when genes collection was updated last

## [4.51]
### Added
- Config file containing codecov settings for pull requests
- Add an IGV.js direct link button from case page
- Security policy file
- Hide/shade compound variants based on rank score on variantS from filter
- Chromograph legend documentation direct link
### Changed
- Updated deprecated Codecov GitHub action to v.2
- Simplified code of scout/adapter/mongo/variant
- Update IGV.js to v2.11.2
- Show summary number of variant gene panels on general report if more than 3
### Fixed
- Marrvel link for variants in genome build 38 (using liftover to build 37)
- Remove flags from codecov config file
- Fixed filter bug with high negative SPIDEX scores
- Renamed IARC TP53 button to to `TP53 Database`, modified also link since IARC has been moved to the US NCI: `https://tp53.isb-cgc.org/`
- Parsing new format of OMIM case info when exporting patients to Matchmaker
- Remove flask-debugtoolbar lib dependency that is using deprecated code and causes app to crash after new release of Jinja2 (3.1)
- Variant page crashing for cases with old OMIM terms structure (a list of integers instead of dictionary)
- Variant page crashing when creating MARRVEL link for cases with no genome build
- SpliceAI documentation link
- Fix deprecated `safe_str_cmp` import from `werkzeug.security` by freezing Werkzeug lib to v2.0 until Flask_login v.0.6 with bugfix is released
- List gene names densely in general report for SVs that contain more than 3 genes
- Show transcript ids on refseq genes on hg19 in IGV.js, using refgene source
- Display correct number of genes in general report for SVs that contain more than 32 genes
- Broken Google login after new major release of `lepture/authlib`
- Fix frequency and callers display on case general report

## [4.50.1]
### Fixed
- Show matching causative STR_repid for legacy str variants (pre Stranger hgnc_id)

## [4.50]
### Added
- Individual-specific OMIM terms
- OMIM disease descriptions in ClinVar submission form
- Add a toggle for melter rerun monitoring of cases
- Add a config option to show the rerun monitoring toggle
- Add a cli option to export cases with rerun monitoring enabled
- Add a link to STRipy for STR variants; shallow for ARX and HOXA13
- Hide by default variants only present in unaffected individuals in variants filters
- OMIM terms in general case report
- Individual-level info on OMIM and HPO terms in general case report
- PanelApp gene link among the external links on variant page
- Dashboard case filters fields help
- Filter cases by OMIM terms in cases and dashboard pages
### Fixed
- A malformed panel id request would crash with exception: now gives user warning flash with redirect
- Link to HPO resource file hosted on `http://purl.obolibrary.org`
- Gene search form when gene exists only in build 38
- Fixed odd redirect error and poor error message on missing column for gene panel csv upload
- Typo in parse variant transcripts function
- Modified keys name used to parse local observations (archived) frequencies to reflect change in MIP keys naming
- Better error handling for partly broken/timed out chanjo reports
- Broken javascript code when case Chromograph data is malformed
- Broader space for case synopsis in general report
- Show partial causatives on causatives and matching causatives panels
- Partial causative assignment in cases with no OMIM or HPO terms
- Partial causative OMIM select options in variant page
### Changed
- Slightly smaller and improved layout of content in case PDF report
- Relabel more cancer variant pages somatic for navigation
- Unify caseS nav links
- Removed unused `add_compounds` param from variant controllers function
- Changed default hg19 genome for IGV.js to legacy hg19_1kg_decoy to fix a few problematic loci
- Reduce code complexity (parse/ensembl.py)
- Silence certain fields in ClinVar export if prioritised ones exist (chrom-start-end if hgvs exist)
- Made phenotype non-mandatory when marking a variant as partial causative
- Only one phenotype condition type (OMIM or HPO) per variant is used in ClinVar submissions
- ClinVar submission variant condition prefers OMIM over HPO if available
- Use lighter version of gene objects in Omim MongoDB adapter, panels controllers, panels views and institute controllers
- Gene-variants table size is now adaptive
- Remove unused file upload on gene-variants page

## [4.49]
### Fixed
- Pydantic model types for genome_build, madeline_info, peddy_ped_check and peddy_sex_check, rank_model_version and sv_rank_model_version
- Replace `MatchMaker` with `Matchmaker` in all places visible by a user
- Save diagnosis labels along with OMIM terms in Matchmaker Exchange submission objects
- `libegl-mesa0_21.0.3-0ubuntu0.3~20.04.5_amd64.deb` lib not found by GitHub actions Docker build
- Remove unused `chromograph_image_files` and `chromograph_prefixes` keys saved when creating or updating an RD case
- Search managed variants by description and with ignore case
### Changed
- Introduced page margins on exported PDF reports
- Smaller gene fonts in downloaded HPO genes PDF reports
- Reintroduced gene coverage data in the PDF-exported general report of rare-disease cases
- Check for existence of case report files before creating sidebar links
- Better description of HPO and OMIM terms for patients submitted to Matchmaker Exchange
- Remove null non-mandatory key/values when updating a case
- Freeze WTForms<3 due to several form input rendering changes

## [4.48.1]
### Fixed
- General case PDF report for recent cases with no pedigree

## [4.48]
### Added
- Option to cancel a request for research variants in case page
### Changed
- Update igv.js to v2.10.5
- Updated example of a case delivery report
- Unfreeze cyvcf2
- Builder images used in Scout Dockerfiles
- Crash report email subject gives host name
- Export general case report to PDF using PDFKit instead of WeasyPrint
- Do not include coverage report in PDF case report since they might have different orientation
- Export cancer cases's "Coverage and QC report" to PDF using PDFKit instead of Weasyprint
- Updated cancer "Coverage and QC report" example
- Keep portrait orientation in PDF delivery report
- Export delivery report to PDF using PDFKit instead of Weasyprint
- PDF export of clinical and research HPO panels using PDFKit instead of Weasyprint
- Export gene panel report to PDF using PDFKit
- Removed WeasyPrint lib dependency

### Fixed
- Reintroduced missing links to Swegen and Beacon and dbSNP in RD variant page, summary section
- Demo delivery report orientation to fit new columns
- Missing delivery report in demo case
- Cast MNVs to SNV for test
- Export verified variants from all institutes when user is admin
- Cancer coverage and QC report not found for demo cancer case
- Pull request template instructions on how to deploy to test server
- PDF Delivery report not showing Swedac logo
- Fix code typos
- Disable codefactor raised by ESLint for javascript functions located on another file
- Loading spinner stuck after downloading a PDF gene panel report
- IGV browser crashing when file system with alignment files is not mounted

## [4.47]
### Added
- Added CADD, GnomAD and genotype calls to variantS export
### Changed
- Pull request template, to illustrate how to deploy pull request branches on cg-vm1 stage server
### Fixed
- Compiled Docker image contains a patched version (v4.9) of chanjo-report

## [4.46.1]
### Fixed
- Downloading of files generated within the app container (MT-report, verified variants, pedigrees, ..)

## [4.46]
### Added
- Created a Dockefile to be used to serve the dockerized app in production
- Modified the code to collect database params specified as env vars
- Created a GitHub action that pushes the Dockerfile-server image to Docker Hub (scout-server-stage) every time a PR is opened
- Created a GitHub action that pushes the Dockerfile-server image to Docker Hub (scout-server) every time a new release is created
- Reassign MatchMaker Exchange submission to another user when a Scout user is deleted
- Expose public API JSON gene panels endpoint, primarily to enable automated rerun checking for updates
- Add utils for dictionary type
- Filter institute cases using multiple HPO terms
- Vulture GitHub action to identify and remove unused variables and imports
### Changed
- Updated the python config file documentation in admin guide
- Case configuration parsing now uses Pydantic for improved typechecking and config handling
- Removed test matrices to speed up automatic testing of PRs
- Switch from Coveralls to Codecov to handle CI test coverage
- Speed-up CI tests by caching installation of libs and splitting tests into randomized groups using pytest-test-groups
- Improved LDAP login documentation
- Use lib flask-ldapconn instead of flask_ldap3_login> to handle ldap authentication
- Updated Managed variant documentation in user guide
- Fix and simplify creating and editing of gene panels
- Simplified gene variants search code
- Increased the height of the genes track in the IGV viewer
### Fixed
- Validate uploaded managed variant file lines, warning the user.
- Exporting validated variants with missing "genes" database key
- No results returned when searching for gene variants using a phenotype term
- Variants filtering by gene symbols file
- Make gene HGNC symbols field mandatory in gene variants page and run search only on form submit
- Make sure collaborator gene variants are still visible, even if HPO filter is used

## [4.45]
### Added
### Changed
- Start Scout also when loqusdbapi is not reachable
- Clearer definition of manual standard and custom inheritance models in gene panels
- Allow searching multiple chromosomes in filters
### Fixed
- Gene panel crashing on edit action

## [4.44]
### Added
### Changed
- Display Gene track beneath each sample track when displaying splice junctions in igv browser
- Check outdated gene symbols and update with aliases for both RD and cancer variantS
### Fixed
- Added query input check and fixed the Genes API endpoint to return a json formatted error when request is malformed
- Typo in ACMG BP6 tooltip

## [4.43.1]
### Added
- Added database index for OMIM disease term genes
### Changed
### Fixed
- Do not drop HPO terms collection when updating HPO terms via the command line
- Do not drop disease (OMIM) terms collection when updating diseases via the command line

## [4.43]
### Added
- Specify which collection(s) update/build indexes for
### Fixed
- Do not drop genes and transcripts collections when updating genes via the command line

## [4.42.1]
### Added
### Changed
### Fixed
- Freeze PyMongo lib to version<4.0 to keep supporting previous MongoDB versions
- Speed up gene panels creation and update by collecting only light gene info from database
- Avoid case page crash on Phenomizer queries timeout

## [4.42]
### Added
- Choose custom pinned variants to submit to MatchMaker Exchange
- Submit structural variant as genes to the MatchMaker Exchange
- Added function for maintainers and admins to remove gene panels
- Admins can restore deleted gene panels
- A development docker-compose file illustrating the scout/chanjo-report integration
- Show AD on variants view for cancer SV (tumor and normal)
- Cancer SV variants filter AD, AF (tumor and normal)
- Hiding the variants score column also from cancer SVs, as for the SNVs
### Changed
- Enforce same case _id and display_name when updating a case
- Enforce same individual ids, display names and affected status when updating a case
- Improved documentation for connecting to loqusdb instances (including loqusdbapi)
- Display and download HPO gene panels' gene symbols in italics
- A faster-built and lighter Docker image
- Reduce complexity of `panels` endpoint moving some code to the panels controllers
- Update requirements to use flask-ldap3-login>=0.9.17 instead of freezing WTForm
### Fixed
- Use of deprecated TextField after the upgrade of WTF to v3.0
- Freeze to WTForms to version < 3
- Remove the extra files (bed files and madeline.svg) introduced by mistake
- Cli command loading demo data in docker-compose when case custom images exist and is None
- Increased MongoDB connection serverSelectionTimeoutMS parameter to 30K (default value according to MongoDB documentation)
- Better differentiate old obs counts 0 vs N/A
- Broken cancer variants page when default gene panel was deleted
- Typo in tx_overview function in variant controllers file
- Fixed loqusdbapi SV search URL
- SV variants filtering using Decipher criterion
- Removing old gene panels that don't contain the `maintainer` key.

## [4.41.1]
### Fixed
- General reports crash for variant annotations with same variant on other cases

## [4.41]
### Added
- Extended the instructions for running the Scout Docker image (web app and cli).
- Enabled inclusion of custom images to STR variant view
### Fixed
- General case report sorting comments for variants with None genetic models
- Do not crash but redirect to variants page with error when a variant is not found for a case
- UCSC links coordinates for SV variants with start chromosome different than end chromosome
- Human readable variants name in case page for variants having start chromosome different from end chromosome
- Avoid always loading all transcripts when checking gene symbol: introduce gene captions
- Slow queries for evaluated variants on e.g. case page - use events instead
### Changed
- Rearrange variant page again, moving severity predictions down.
- More reactive layout width steps on variant page

## [4.40.1]
### Added
### Fixed
- Variants dismissed with inconsistent inheritance pattern can again be shown in general case report
- General report page for variants with genes=None
- General report crashing when variants have no panels
- Added other missing keys to case and variant dictionaries passed to general report
### Changed

## [4.40]
### Added
- A .cff citation file
- Phenotype search API endpoint
- Added pagination to phenotype API
- Extend case search to include internal MongoDB id
- Support for connecting to a MongoDB replica set (.py config files)
- Support for connecting to a MongoDB replica set (.yaml config files)
### Fixed
- Command to load the OMIM gene panel (`scout load panel --omim`)
- Unify style of pinned and causative variants' badges on case page
- Removed automatic spaces after punctuation in comments
- Remove the hardcoded number of total individuals from the variant's old observations panel
- Send delete requests to a connected Beacon using the DELETE method
- Layout of the SNV and SV variant page - move frequency up
### Changed
- Stop updating database indexes after loading exons via command line
- Display validation status badge also for not Sanger-sequenced variants
- Moved Frequencies, Severity and Local observations panels up in RD variants page
- Enabled Flask CORS to communicate CORS status to js apps
- Moved the code preparing the transcripts overview to the backend
- Refactored and filtered json data used in general case report
- Changed the database used in docker-compose file to use the official MongoDB v4.4 image
- Modified the Python (3.6, 3.8) and MongoDB (3.2, 4.4, 5.0) versions used in testing matrices (GitHub actions)
- Capitalize case search terms on institute and dashboard pages


## [4.39]
### Added
- COSMIC IDs collected from CSQ field named `COSMIC`
### Fixed
- Link to other causative variants on variant page
- Allow multiple COSMIC links for a cancer variant
- Fix floating text in severity box #2808
- Fixed MitoMap and HmtVar links for hg38 cases
- Do not open new browser tabs when downloading files
- Selectable IGV tracks on variant page
- Missing splice junctions button on variant page
- Refactor variantS representative gene selection, and use it also for cancer variant summary
### Changed
- Improve Javascript performance for displaying Chromograph images
- Make ClinVar classification more evident in cancer variant page

## [4.38]
### Added
- Option to hide Alamut button in the app config file
### Fixed
- Library deprecation warning fixed (insert is deprecated. Use insert_one or insert_many instead)
- Update genes command will not trigger an update of database indices any more
- Missing resources in temporary downloading directory when updating genes using the command line
- Restore previous variant ACMG classification in a scrollable div
- Loading spinner not stopping after downloading PDF case reports and variant list export
- Add extra Alamut links higher up on variant pages
- Improve UX for phenotypes in case page
- Filter and export of STR variants
- Update look of variants page navigation buttons
### Changed

## [4.37]
### Added
- Highlight and show version number for RefSeq MANE transcripts.
- Added integration to a rerunner service for toggling reanalysis with updated pedigree information
- SpliceAI display and parsing from VEP CSQ
- Display matching tiered variants for cancer variants
- Display a loading icon (spinner) until the page loads completely
- Display filter badges in cancer variants list
- Update genes from pre-downloaded file resources
- On login, OS, browser version and screen size are saved anonymously to understand how users are using Scout
- API returning institutes data for a given user: `/api/v1/institutes`
- API returning case data for a given institute: `/api/v1/institutes/<institute_id>/cases`
- Added GMS and Lund university hospital logos to login page
- Made display of Swedac logo configurable
- Support for displaying custom images in case view
- Individual-specific HPO terms
- Optional alamut_key in institute settings for Alamut Plus software
- Case report API endpoint
- Tooltip in case explaining that genes with genome build different than case genome build will not be added to dynamic HPO panel.
- Add DeepVariant as a caller
### Fixed
- Updated IGV to v2.8.5 to solve missing gene labels on some zoom levels
- Demo cancer case config file to load somatic SNVs and SVs only.
- Expand list of refseq trancripts in ClinVar submission form
- Renamed `All SNVs and INDELs` institute sidebar element to `Search SNVs and INDELs` and fixed its style.
- Add missing parameters to case load-config documentation
- Allow creating/editing gene panels and dynamic gene panels with genes present in genome build 38
- Bugfix broken Pytests
- Bulk dismissing variants error due to key conversion from string to integer
- Fix typo in index documentation
- Fixed crash in institute settings page if "collaborators" key is not set in database
- Don't stop Scout execution if LoqusDB call fails and print stacktrace to log
- Bug when case contains custom images with value `None`
- Bug introduced when fixing another bug in Scout-LoqusDB interaction
- Loading of OMIM diagnoses in Scout demo instance
- Remove the docker-compose with chanjo integration because it doesn't work yet.
- Fixed standard docker-compose with scout demo data and database
- Clinical variant assessments not present for pinned and causative variants on case page.
- MatchMaker matching one node at the time only
- Remove link from previously tiered variants badge in cancer variants page
- Typo in gene cell on cancer variants page
- Managed variants filter form
### Changed
- Better naming for variants buttons on cancer track (somatic, germline). Also show cancer research button if available.
- Load case with missing panels in config files, but show warning.
- Changing the (Female, Male) symbols to (F/M) letters in individuals_table and case-sma.
- Print stacktrace if case load command fails
- Added sort icon and a pointer to the cursor to all tables with sortable fields
- Moved variant, gene and panel info from the basic pane to summary panel for all variants.
- Renamed `Basics` panel to `Classify` on variant page.
- Revamped `Basics` panel to a panel dedicated to classify variants
- Revamped the summary panel to be more compact.
- Added dedicated template for cancer variants
- Removed Gene models, Gene annotations and Conservation panels for cancer variants
- Reorganized the orders of panels for variant and cancer variant views
- Added dedicated variant quality panel and removed relevant panes
- A more compact case page
- Removed OMIM genes panel
- Make genes panel, pinned variants panel, causative variants panel and ClinVar panel scrollable on case page
- Update to Scilifelab's 2020 logo
- Update Gens URL to support Gens v2.0 format
- Refactor tests for parsing case configurations
- Updated links to HPO downloadable resources
- Managed variants filtering defaults to all variant categories
- Changing the (Kind) drop-down according to (Category) drop-down in Managed variant add variant
- Moved Gens button to individuals table
- Check resource files availability before starting updating OMIM diagnoses
- Fix typo in `SHOW_OBSERVED_VARIANT_ARCHIVE` config param

## [4.36]
### Added
- Parse and save splice junction tracks from case config file
- Tooltip in observations panel, explaining that case variants with no link might be old variants, not uploaded after a case rerun
### Fixed
- Warning on overwriting variants with same position was no longer shown
- Increase the height of the dropdowns to 425px
- More indices for the case table as it grows, specifically for causatives queries
- Splice junction tracks not centered over variant genes
- Total number of research variants count
- Update variants stats in case documents every time new variants are loaded
- Bug in flashing warning messages when filtering variants
### Changed
- Clearer warning messages for genes and gene/gene-panels searches in variants filters

## [4.35]
### Added
- A new index for hgnc_symbol in the hgnc_gene collection
- A Pedigree panel in STR page
- Display Tier I and II variants in case view causatives card for cancer cases
### Fixed
- Send partial file data to igv.js when visualizing sashimi plots with splice junction tracks
- Research variants filtering by gene
- Do not attempt to populate annotations for not loaded pinned/causatives
- Add max-height to all dropdowns in filters
### Changed
- Switch off non-clinical gene warnings when filtering research variants
- Don't display OMIM disease card in case view for cancer cases
- Refactored Individuals and Causative card in case view for cancer cases
- Update and style STR case report

## [4.34]
### Added
- Saved filter lock and unlock
- Filters can optionally be marked audited, logging the filter name, user and date on the case events and general report.
- Added `ClinVar hits` and `Cosmic hits` in cancer SNVs filters
- Added `ClinVar hits` to variants filter (rare disease track)
- Load cancer demo case in docker-compose files (default and demo file)
- Inclusive-language check using [woke](https://github.com/get-woke/woke) github action
- Add link to HmtVar for mitochondrial variants (if VCF is annotated with HmtNote)
- Grey background for dismissed compounds in variants list and variant page
- Pin badge for pinned compounds in variants list and variant page
- Support LoqusDB REST API queries
- Add a docker-compose-matchmaker under scout/containers/development to test matchmaker locally
- Script to investigate consequences of symbol search bug
- Added GATK to list of SV and cancer SV callers
### Fixed
- Make MitoMap link work for hg38 again
- Export Variants feature crashing when one of the variants has no primary transcripts
- Redirect to last visited variantS page when dismissing variants from variants list
- Improved matching of SVs Loqus occurrences in other cases
- Remove padding from the list inside (Matching causatives from other cases) panel
- Pass None to get_app function in CLI base since passing script_info to app factory functions was deprecated in Flask 2.0
- Fixed failing tests due to Flask update to version 2.0
- Speed up user events view
- Causative view sort out of memory error
- Use hgnc_id for gene filter query
- Typo in case controllers displaying an error every time a patient is matched against external MatchMaker nodes
- Do not crash while attempting an update for variant documents that are too big (> 16 MB)
- Old STR causatives (and other variants) may not have HGNC symbols - fix sort lambda
- Check if gene_obj has primary_transcript before trying to access it
- Warn if a gene manually searched is in a clinical panel with an outdated name when filtering variants
- ChrPos split js not needed on STR page yet
### Changed
- Remove parsing of case `genome_version`, since it's not used anywhere downstream
- Introduce deprecation warning for Loqus configs that are not dictionaries
- SV clinical filter no longer filters out sub 100 nt variants
- Count cases in LoqusDB by variant type
- Commit pulse repo badge temporarily set to weekly
- Sort ClinVar submissions objects by ascending "Last evaluated" date
- Refactored the MatchMaker integration as an extension
- Replaced some sensitive words as suggested by woke linter
- Documentation for load-configuration rewritten.
- Add styles to MatchMaker matches table
- More detailed info on the data shared in MatchMaker submission form

## [4.33.1]
### Fixed
- Include markdown for release autodeploy docs
- Use standard inheritance model in ClinVar (https://ftp.ncbi.nlm.nih.gov/pub/GTR/standard_terms/Mode_of_inheritance.txt)
- Fix issue crash with variants that have been unflagged causative not being available in other causatives
### Added
### Changed

## [4.33]
### Fixed
- Command line crashing when updating an individual not found in database
- Dashboard page crashing when filters return no data
- Cancer variants filter by chromosome
- /api/v1/genes now searches for genes in all genome builds by default
- Upgraded igv.js to version 2.8.1 (Fixed Unparsable bed record error)
### Added
- Autodeploy docs on release
- Documentation for updating case individuals tracks
- Filter cases and dashboard stats by analysis track
### Changed
- Changed from deprecated db update method
- Pre-selected fields to run queries with in dashboard page
- Do not filter by any institute when first accessing the dashboard
- Removed OMIM panel in case view for cancer cases
- Display Tier I and II variants in case view causatives panel for cancer cases
- Refactored Individuals and Causative panels in case view for cancer cases

## [4.32.1]
### Fixed
- iSort lint check only
### Changed
- Institute cases page crashing when a case has track:Null
### Added

## [4.32]
### Added
- Load and show MITOMAP associated diseases from VCF (INFO field: MitomapAssociatedDiseases, via HmtNote)
- Show variant allele frequencies for mitochondrial variants (GRCh38 cases)
- Extend "public" json API with diseases (OMIM) and phenotypes (HPO)
- HPO gene list download now has option for clinical and non-clinical genes
- Display gene splice junctions data in sashimi plots
- Update case individuals with splice junctions tracks
- Simple Docker compose for development with local build
- Make Phenomodels subpanels collapsible
- User side documentation of cytogenomics features (Gens, Chromograph, vcf2cytosure, rhocall)
- iSort GitHub Action
- Support LoqusDB REST API queries
### Fixed
- Show other causative once, even if several events point to it
- Filtering variants by mitochondrial chromosome for cases with genome build=38
- HPO gene search button triggers any warnings for clinical / non-existing genes also on first search
- Fixed a bug in variants pages caused by MT variants without alt_frequency
- Tests for CADD score parsing function
- Fixed the look of IGV settings on SNV variant page
- Cases analyzed once shown as `rerun`
- Missing case track on case re-upload
- Fixed severity rank for SO term "regulatory region ablation"
### Changed
- Refactor according to CodeFactor - mostly reuse of duplicated code
- Phenomodels language adjustment
- Open variants in a new window (from variants page)
- Open overlapping and compound variants in a new window (from variant page)
- gnomAD link points to gnomAD v.3 (build GRCh38) for mitochondrial variants.
- Display only number of affected genes for dismissed SVs in general report
- Chromosome build check when populating the variants filter chromosome selection
- Display mitochondrial and rare diseases coverage report in cases with missing 'rare' track

## [4.31.1]
### Added
### Changed
- Remove mitochondrial and coverage report from cancer cases sidebar
### Fixed
- ClinVar page when dbSNP id is None

## [4.31]
### Added
- gnomAD annotation field in admin guide
- Export also dynamic panel genes not associated to an HPO term when downloading the HPO panel
- Primary HGNC transcript info in variant export files
- Show variant quality (QUAL field from vcf) in the variant summary
- Load/update PDF gene fusion reports (clinical and research) generated with Arriba
- Support new MANE annotations from VEP (both MANE Select and MANE Plus Clinical)
- Display on case activity the event of a user resetting all dismissed variants
- Support gnomAD population frequencies for mitochondrial variants
- Anchor links in Casedata ClinVar panels to redirect after renaming individuals
### Fixed
- Replace old docs link www.clinicalgenomics.se/scout with new https://clinical-genomics.github.io/scout
- Page formatting issues whenever case and variant comments contain extremely long strings with no spaces
- Chromograph images can be one column and have scrollbar. Removed legacy code.
- Column labels for ClinVar case submission
- Page crashing looking for LoqusDB observation when variant doesn't exist
- Missing inheritance models and custom inheritance models on newly created gene panels
- Accept only numbers in managed variants filter as position and end coordinates
- SNP id format and links in Variant page, ClinVar submission form and general report
- Case groups tooltip triggered only when mouse is on the panel header
### Changed
- A more compact case groups panel
- Added landscape orientation CSS style to cancer coverage and QC demo report
- Improve user documentation to create and save new gene panels
- Removed option to use space as separator when uploading gene panels
- Separating the columns of standard and custom inheritance models in gene panels
- Improved ClinVar instructions for users using non-English Excel

## [4.30.2]
### Added
### Fixed
- Use VEP RefSeq ID if RefSeq list is empty in RefSeq transcripts overview
- Bug creating variant links for variants with no end_chrom
### Changed

## [4.30.1]
### Added
### Fixed
- Cryptography dependency fixed to use version < 3.4
### Changed

## [4.30]
### Added
- Introduced a `reset dismiss variant` verb
- Button to reset all dismissed variants for a case
- Add black border to Chromograph ideograms
- Show ClinVar annotations on variantS page
- Added integration with GENS, copy number visualization tool
- Added a VUS label to the manual classification variant tags
- Add additional information to SNV verification emails
- Tooltips documenting manual annotations from default panels
- Case groups now show bam files from all cases on align view
### Fixed
- Center initial igv view on variant start with SNV/indels
- Don't set initial igv view to negative coordinates
- Display of GQ for SV and STR
- Parsing of AD and related info for STRs
- LoqusDB field in institute settings accepts only existing Loqus instances
- Fix DECIPHER link to work after DECIPHER migrated to GRCh38
- Removed visibility window param from igv.js genes track
- Updated HPO download URL
- Patch HPO download test correctly
- Reference size on STR hover not needed (also wrong)
- Introduced genome build check (allowed values: 37, 38, "37", "38") on case load
- Improve case searching by assignee full name
- Populating the LoqusDB select in institute settings
### Changed
- Cancer variants table header (pop freq etc)
- Only admin users can modify LoqusDB instance in Institute settings
- Style of case synopsis, variants and case comments
- Switched to igv.js 2.7.5
- Do not choke if case is missing research variants when research requested
- Count cases in LoqusDB by variant type
- Introduce deprecation warning for Loqus configs that are not dictionaries
- Improve create new gene panel form validation
- Make XM- transcripts less visible if they don't overlap with transcript refseq_id in variant page
- Color of gene panels and comments panels on cases and variant pages
- Do not choke if case is missing research variants when reserch requested

## [4.29.1]
### Added
### Fixed
- Always load STR variants regardless of RankScore threshold (hotfix)
### Changed

## [4.29]
### Added
- Added a page about migrating potentially breaking changes to the documentation
- markdown_include in development requirements file
- STR variants filter
- Display source, Z-score, inheritance pattern for STR annotations from Stranger (>0.6.1) if available
- Coverage and quality report to cancer view
### Fixed
- ACMG classification page crashing when trying to visualize a classification that was removed
- Pretty print HGVS on gene variants (URL-decode VEP)
- Broken or missing link in the documentation
- Multiple gene names in ClinVar submission form
- Inheritance model select field in ClinVar submission
- IGV.js >2.7.0 has an issue with the gene track zoom levels - temp freeze at 2.7.0
- Revert CORS-anywhere and introduce a local http proxy for cloud tracks
### Changed

## [4.28]
### Added
- Chromograph integration for displaying PNGs in case-page
- Add VAF to cancer case general report, and remove some of its unused fields
- Variants filter compatible with genome browser location strings
- Support for custom public igv tracks stored on the cloud
- Add tests to increase testing coverage
- Update case variants count after deleting variants
- Update IGV.js to latest (v2.7.4)
- Bypass igv.js CORS check using `https://github.com/Rob--W/cors-anywhere`
- Documentation on default and custom IGV.js tracks (admin docs)
- Lock phenomodels so they're editable by admins only
- Small case group assessment sharing
- Tutorial and files for deploying app on containers (Kubernetes pods)
- Canonical transcript and protein change of canonical transcript in exported variants excel sheet
- Support for Font Awesome version 6
- Submit to Beacon from case page sidebar
- Hide dismissed variants in variants pages and variants export function
- Systemd service files and instruction to deploy Scout using podman
### Fixed
- Bugfix: unused `chromgraph_prefix |tojson` removed
- Freeze coloredlogs temporarily
- Marrvel link
- Don't show TP53 link for silent or synonymous changes
- OMIM gene field accepts any custom number as OMIM gene
- Fix Pytest single quote vs double quote string
- Bug in gene variants search by similar cases and no similar case is found
- Delete unused file `userpanel.py`
- Primary transcripts in variant overview and general report
- Google OAuth2 login setup in README file
- Redirect to 'missing file'-icon if configured Chromograph file is missing
- Javascript error in case page
- Fix compound matching during variant loading for hg38
- Cancer variants view containing variants dismissed with cancer-specific reasons
- Zoom to SV variant length was missing IGV contig select
- Tooltips on case page when case has no default gene panels
### Changed
- Save case variants count in case document and not in sessions
- Style of gene panels multiselect on case page
- Collapse/expand main HPO checkboxes in phenomodel preview
- Replaced GQ (Genotype quality) with VAF (Variant allele frequency) in cancer variants GT table
- Allow loading of cancer cases with no tumor_purity field
- Truncate cDNA and protein changes in case report if longer than 20 characters


## [4.27]
### Added
- Exclude one or more variant categories when running variants delete command
### Fixed
### Changed

## [4.26.1]
### Added
### Fixed
- Links with 1-letter aa codes crash on frameshift etc
### Changed

## [4.26]
### Added
- Extend the delete variants command to print analysis date, track, institute, status and research status
- Delete variants by type of analysis (wgs|wes|panel)
- Links to cBioPortal, MutanTP53, IARC TP53, OncoKB, MyCancerGenome, CIViC
### Fixed
- Deleted variants count
### Changed
- Print output of variants delete command as a tab separated table

## [4.25]
### Added
- Command line function to remove variants from one or all cases
### Fixed
- Parse SMN None calls to None rather than False

## [4.24.1]
### Fixed
- Install requirements.txt via setup file

## [4.24]
### Added
- Institute-level phenotype models with sub-panels containing HPO and OMIM terms
- Runnable Docker demo
- Docker image build and push github action
- Makefile with shortcuts to docker commands
- Parse and save synopsis, phenotype and cohort terms from config files upon case upload
### Fixed
- Update dismissed variant status when variant dismissed key is missing
- Breakpoint two IGV button now shows correct chromosome when different from bp1
- Missing font lib in Docker image causing the PDF report download page to crash
- Sentieon Manta calls lack Somaticscore - load anyway
- ClinVar submissions crashing due to pinned variants that are not loaded
- Point ExAC pLI score to new gnomad server address
- Bug uploading cases missing phenotype terms in config file
- STRs loaded but not shown on browser page
- Bug when using adapter.variant.get_causatives with case_id without causatives
- Problem with fetching "solved" from scout export cases cli
- Better serialising of datetime and bson.ObjectId
- Added `volumes` folder to .gitignore
### Changed
- Make matching causative and managed variants foldable on case page
- Remove calls to PyMongo functions marked as deprecated in backend and frontend(as of version 3.7).
- Improved `scout update individual` command
- Export dynamic phenotypes with ordered gene lists as PDF


## [4.23]
### Added
- Save custom IGV track settings
- Show a flash message with clear info about non-valid genes when gene panel creation fails
- CNV report link in cancer case side navigation
- Return to comment section after editing, deleting or submitting a comment
- Managed variants
- MT vs 14 chromosome mean coverage stats if Scout is connected to Chanjo
### Fixed
- missing `vcf_cancer_sv` and `vcf_cancer_sv_research` to manual.
- Split ClinVar multiple clnsig values (slash-separated) and strip them of underscore for annotations without accession number
- Timeout of `All SNVs and INDELs` page when no valid gene is provided in the search
- Round CADD (MIPv9)
- Missing default panel value
- Invisible other causatives lines when other causatives lack gene symbols
### Changed
- Do not freeze mkdocs-material to version 4.6.1
- Remove pre-commit dependency

## [4.22]
### Added
- Editable cases comments
- Editable variants comments
### Fixed
- Empty variant activity panel
- STRs variants popover
- Split new ClinVar multiple significance terms for a variant
- Edit the selected comment, not the latest
### Changed
- Updated RELEASE docs.
- Pinned variants card style on the case page
- Merged `scout export exons` and `scout view exons` commands


## [4.21.2]
### Added
### Fixed
- Do not pre-filter research variants by (case-default) gene panels
- Show OMIM disease tooltip reliably
### Changed

## [4.21.1]
### Added
### Fixed
- Small change to Pop Freq column in variants ang gene panels to avoid strange text shrinking on small screens
- Direct use of HPO list for Clinical HPO SNV (and cancer SNV) filtering
- PDF coverage report redirecting to login page
### Changed
- Remove the option to dismiss single variants from all variants pages
- Bulk dismiss SNVs, SVs and cancer SNVs from variants pages

## [4.21]
### Added
- Support to configure LoqusDB per institute
- Highlight causative variants in the variants list
- Add tests. Mostly regarding building internal datatypes.
- Remove leading and trailing whitespaces from panel_name and display_name when panel is created
- Mark MANE transcript in list of transcripts in "Transcript overview" on variant page
- Show default panel name in case sidebar
- Previous buttons for variants pagination
- Adds a gh action that checks that the changelog is updated
- Adds a gh action that deploys new releases automatically to pypi
- Warn users if case default panels are outdated
- Define institute-specific gene panels for filtering in institute settings
- Use institute-specific gene panels in variants filtering
- Show somatic VAF for pinned and causative variants on case page

### Fixed
- Report pages redirect to login instead of crashing when session expires
- Variants filter loading in cancer variants page
- User, Causative and Cases tables not scaling to full page
- Improved docs for an initial production setup
- Compatibility with latest version of Black
- Fixed tests for Click>7
- Clinical filter required an extra click to Filter to return variants
- Restore pagination and shrink badges in the variants page tables
- Removing a user from the command line now inactivates the case only if user is last assignee and case is active
- Bugfix, LoqusDB per institute feature crashed when institute id was empty string
- Bugfix, LoqusDB calls where missing case count
- filter removal and upload for filters deleted from another page/other user
- Visualize outdated gene panels info in a popover instead of a tooltip in case page side panel

### Changed
- Highlight color on normal STRs in the variants table from green to blue
- Display breakpoints coordinates in verification emails only for structural variants


## [4.20]
### Added
- Display number of filtered variants vs number of total variants in variants page
- Search case by HPO terms
- Dismiss variant column in the variants tables
- Black and pre-commit packages to dev requirements

### Fixed
- Bug occurring when rerun is requested twice
- Peddy info fields in the demo config file
- Added load config safety check for multiple alignment files for one individual
- Formatting of cancer variants table
- Missing Score in SV variants table

### Changed
- Updated the documentation on how to create a new software release
- Genome build-aware cytobands coordinates
- Styling update of the Matchmaker card
- Select search type in case search form


## [4.19]

### Added
- Show internal ID for case
- Add internal ID for downloaded CGH files
- Export dynamic HPO gene list from case page
- Remove users as case assignees when their account is deleted
- Keep variants filters panel expanded when filters have been used

### Fixed
- Handle the ProxyFix ModuleNotFoundError when Werkzeug installed version is >1.0
- General report formatting issues whenever case and variant comments contain extremely long strings with no spaces

### Changed
- Created an institute wrapper page that contains list of cases, causatives, SNVs & Indels, user list, shared data and institute settings
- Display case name instead of case ID on clinVar submissions
- Changed icon of sample update in clinVar submissions


## [4.18]

### Added
- Filter cancer variants on cytoband coordinates
- Show dismiss reasons in a badge with hover for clinical variants
- Show an ellipsis if 10 cases or more to display with loqusdb matches
- A new blog post for version 4.17
- Tooltip to better describe Tumor and Normal columns in cancer variants
- Filter cancer SNVs and SVs by chromosome coordinates
- Default export of `Assertion method citation` to clinVar variants submission file
- Button to export up to 500 cancer variants, filtered or not
- Rename samples of a clinVar submission file

### Fixed
- Apply default gene panel on return to cancer variantS from variant view
- Revert to certificate checking when asking for Chanjo reports
- `scout download everything` command failing while downloading HPO terms

### Changed
- Turn tumor and normal allelic fraction to decimal numbers in tumor variants page
- Moved clinVar submissions code to the institutes blueprints
- Changed name of clinVar export files to FILENAME.Variant.csv and FILENAME.CaseData.csv
- Switched Google login libraries from Flask-OAuthlib to Authlib


## [4.17.1]

### Fixed
- Load cytobands for cases with chromosome build not "37" or "38"


## [4.17]

### Added
- COSMIC badge shown in cancer variants
- Default gene-panel in non-cancer structural view in url
- Filter SNVs and SVs by cytoband coordinates
- Filter cancer SNV variants by alt allele frequency in tumor
- Correct genome build in UCSC link from structural variant page



### Fixed
- Bug in clinVar form when variant has no gene
- Bug when sharing cases with the same institute twice
- Page crashing when removing causative variant tag
- Do not default to GATK caller when no caller info is provided for cancer SNVs


## [4.16.1]

### Fixed
- Fix the fix for handling of delivery reports for rerun cases

## [4.16]

### Added
- Adds possibility to add "lims_id" to cases. Currently only stored in database, not shown anywhere
- Adds verification comment box to SVs (previously only available for small variants)
- Scrollable pedigree panel

### Fixed
- Error caused by changes in WTForm (new release 2.3.x)
- Bug in OMIM case page form, causing the page to crash when a string was provided instead of a numerical OMIM id
- Fix Alamut link to work properly on hg38
- Better handling of delivery reports for rerun cases
- Small CodeFactor style issues: matchmaker results counting, a couple of incomplete tests and safer external xml
- Fix an issue with Phenomizer introduced by CodeFactor style changes

### Changed
- Updated the version of igv.js to 2.5.4

## [4.15.1]

### Added
- Display gene names in ClinVar submissions page
- Links to Varsome in variant transcripts table

### Fixed
- Small fixes to ClinVar submission form
- Gene panel page crash when old panel has no maintainers

## [4.15]

### Added
- Clinvar CNVs IGV track
- Gene panels can have maintainers
- Keep variant actions (dismissed, manual rank, mosaic, acmg, comments) upon variant re-upload
- Keep variant actions also on full case re-upload

### Fixed
- Fix the link to Ensembl for SV variants when genome build 38.
- Arrange information in columns on variant page
- Fix so that new cosmic identifier (COSV) is also acceptable #1304
- Fixed COSMIC tag in INFO (outside of CSQ) to be parses as well with `&` splitter.
- COSMIC stub URL changed to https://cancer.sanger.ac.uk/cosmic/search?q= instead.
- Updated to a version of IGV where bigBed tracks are visualized correctly
- Clinvar submission files are named according to the content (variant_data and case_data)
- Always show causatives from other cases in case overview
- Correct disease associations for gene symbol aliases that exist as separate genes
- Re-add "custom annotations" for SV variants
- The override ClinVar P/LP add-in in the Clinical Filter failed for new CSQ strings

### Changed
- Runs all CI checks in github actions

## [4.14.1]

### Fixed
- Error when variant found in loqusdb is not loaded for other case

## [4.14]

### Added
- Use github actions to run tests
- Adds CLI command to update individual alignments path
- Update HPO terms using downloaded definitions files
- Option to use alternative flask config when running `scout serve`
- Requirement to use loqusdb >= 2.5 if integrated

### Fixed
- Do not display Pedigree panel in cancer view
- Do not rely on internet connection and services available when running CI tests
- Variant loading assumes GATK if no caller set given and GATK filter status is seen in FILTER
- Pass genome build param all the way in order to get the right gene mappings for cases with build 38
- Parse correctly variants with zero frequency values
- Continue even if there are problems to create a region vcf
- STR and cancer variant navigation back to variants pages could fail

### Changed
- Improved code that sends requests to the external APIs
- Updates ranges for user ranks to fit todays usage
- Run coveralls on github actions instead of travis
- Run pip checks on github actions instead of coveralls
- For hg38 cases, change gnomAD link to point to version 3.0 (which is hg38 based)
- Show pinned or causative STR variants a bit more human readable

## [4.13.1]

### Added
### Fixed
- Typo that caused not all clinvar conflicting interpretations to be loaded no matter what
- Parse and retrieve clinvar annotations from VEP-annotated (VEP 97+) CSQ VCF field
- Variant clinvar significance shown as `not provided` whenever is `Uncertain significance`
- Phenomizer query crashing when case has no HPO terms assigned
- Fixed a bug affecting `All SNVs and INDELs` page when variants don't have canonical transcript
- Add gene name or id in cancer variant view

### Changed
- Cancer Variant view changed "Variant:Transcript:Exon:HGVS" to "Gene:Transcript:Exon:HGVS"

## [4.13]

### Added
- ClinVar SNVs track in IGV
- Add SMA view with SMN Copy Number data
- Easier to assign OMIM diagnoses from case page
- OMIM terms and specific OMIM term page

### Fixed
- Bug when adding a new gene to a panel
- Restored missing recent delivery reports
- Fixed style and links to other reports in case side panel
- Deleting cases using display_name and institute not deleting its variants
- Fixed bug that caused coordinates filter to override other filters
- Fixed a problem with finding some INS in loqusdb
- Layout on SV page when local observations without cases are present
- Make scout compatible with the new HPO definition files from `http://compbio.charite.de/jenkins/`
- General report visualization error when SNVs display names are very long


### Changed


## [4.12.4]

### Fixed
- Layout on SV page when local observations without cases are present

## [4.12.3]

### Fixed
- Case report when causative or pinned SVs have non null allele frequencies

## [4.12.2]

### Fixed
- SV variant links now take you to the SV variant page again
- Cancer variant view has cleaner table data entries for "N/A" data
- Pinned variant case level display hotfix for cancer and str - more on this later
- Cancer variants show correct alt/ref reads mirroring alt frequency now
- Always load all clinical STR variants even if a region load is attempted - index may be missing
- Same case repetition in variant local observations

## [4.12.1]

### Fixed
- Bug in variant.gene when gene has no HGVS description


## [4.12]

### Added
- Accepts `alignment_path` in load config to pass bam/cram files
- Display all phenotypes on variant page
- Display hgvs coordinates on pinned and causatives
- Clear panel pending changes
- Adds option to setup the database with static files
- Adds cli command to download the resources from CLI that scout needs
- Adds test files for merged somatic SV and CNV; as well as merged SNV, and INDEL part of #1279
- Allows for upload of OMIM-AUTO gene panel from static files without api-key

### Fixed
- Cancer case HPO panel variants link
- Fix so that some drop downs have correct size
- First IGV button in str variants page
- Cancer case activates on SNV variants
- Cases activate when STR variants are viewed
- Always calculate code coverage
- Pinned/Classification/comments in all types of variants pages
- Null values for panel's custom_inheritance_models
- Discrepancy between the manual disease transcripts and those in database in gene-edit page
- ACMG classification not showing for some causatives
- Fix bug which caused IGV.js to use hg19 reference files for hg38 data
- Bug when multiple bam files sources with non-null values are available


### Changed
- Renamed `requests` file to `scout_requests`
- Cancer variant view shows two, instead of four, decimals for allele and normal


## [4.11.1]

### Fixed
- Institute settings page
- Link institute settings to sharing institutes choices

## [4.11.0]

### Added
- Display locus name on STR variant page
- Alternative key `GNOMADAF_popmax` for Gnomad popmax allele frequency
- Automatic suggestions on how to improve the code on Pull Requests
- Parse GERP, phastCons and phyloP annotations from vep annotated CSQ fields
- Avoid flickering comment popovers in variant list
- Parse REVEL score from vep annotated CSQ fields
- Allow users to modify general institute settings
- Optionally format code automatically on commit
- Adds command to backup vital parts `scout export database`
- Parsing and displaying cancer SV variants from Manta annotated VCF files
- Dismiss cancer snv variants with cancer-specific options
- Add IGV.js UPD, RHO and TIDDIT coverage wig tracks.


### Fixed
- Slightly darker page background
- Fixed an issued with parsed conservation values from CSQ
- Clinvar submissions accessible to all users of an institute
- Header toolbar when on Clinvar page now shows institute name correctly
- Case should not always inactivate upon update
- Show dismissed snv cancer variants as grey on the cancer variants page
- Improved style of mappability link and local observations on variant page
- Convert all the GET requests to the igv view to POST request
- Error when updating gene panels using a file containing BOM chars
- Add/replace gene radio button not working in gene panels


## [4.10.1]

### Fixed
- Fixed issue with opening research variants
- Problem with coveralls not called by Travis CI
- Handle Biomart service down in tests


## [4.10.0]

### Added
- Rank score model in causatives page
- Exportable HPO terms from phenotypes page
- AMP guideline tiers for cancer variants
- Adds scroll for the transcript tab
- Added CLI option to query cases on time since case event was added
- Shadow clinical assessments also on research variants display
- Support for CRAM alignment files
- Improved str variants view : sorting by locus, grouped by allele.
- Delivery report PDF export
- New mosaicism tag option
- Add or modify individuals' age or tissue type from case page
- Display GC and allele depth in causatives table.
- Included primary reference transcript in general report
- Included partial causative variants in general report
- Remove dependency of loqusdb by utilising the CLI

### Fixed
- Fixed update OMIM command bug due to change in the header of the genemap2 file
- Removed Mosaic Tag from Cancer variants
- Fixes issue with unaligned table headers that comes with hidden Datatables
- Layout in general report PDF export
- Fixed issue on the case statistics view. The validation bars didn't show up when all institutes were selected. Now they do.
- Fixed missing path import by importing pathlib.Path
- Handle index inconsistencies in the update index functions
- Fixed layout problems


## [4.9.0]

### Added
- Improved MatchMaker pages, including visible patient contacts email address
- New badges for the github repo
- Links to [GENEMANIA](genemania.org)
- Sort gene panel list on case view.
- More automatic tests
- Allow loading of custom annotations in VCF using the SCOUT_CUSTOM info tag.

### Fixed
- Fix error when a gene is added to an empty dynamic gene panel
- Fix crash when attempting to add genes on incorrect format to dynamic gene panel
- Manual rank variant tags could be saved in a "Select a tag"-state, a problem in the variants view.
- Same case evaluations are no longer shown as gray previous evaluations on the variants page
- Stay on research pages, even if reset, next first buttons are pressed..
- Overlapping variants will now be visible on variant page again
- Fix missing classification comments and links in evaluations page
- All prioritized cases are shown on cases page


## [4.8.3]

### Added

### Fixed
- Bug when ordering sanger
- Improved scrolling over long list of genes/transcripts


## [4.8.2]

### Added

### Fixed
- Avoid opening extra tab for coverage report
- Fixed a problem when rank model version was saved as floats and not strings
- Fixed a problem with displaying dismiss variant reasons on the general report
- Disable load and delete filter buttons if there are no saved filters
- Fix problem with missing verifications
- Remove duplicate users and merge their data and activity


## [4.8.1]

### Added

### Fixed
- Prevent login fail for users with id defined by ObjectId and not email
- Prevent the app from crashing with `AttributeError: 'NoneType' object has no attribute 'message'`


## [4.8.0]

### Added
- Updated Scout to use Bootstrap 4.3
- New looks for Scout
- Improved dashboard using Chart.js
- Ask before inactivating a case where last assigned user leaves it
- Genes can be manually added to the dynamic gene list directly on the case page
- Dynamic gene panels can optionally be used with clinical filter, instead of default gene panel
- Dynamic gene panels get link out to chanjo-report for coverage report
- Load all clinvar variants with clinvar Pathogenic, Likely Pathogenic and Conflicting pathogenic
- Show transcripts with exon numbers for structural variants
- Case sort order can now be toggled between ascending and descending.
- Variants can be marked as partial causative if phenotype is available for case.
- Show a frequency tooltip hover for SV-variants.
- Added support for LDAP login system
- Search snv and structural variants by chromosomal coordinates
- Structural variants can be marked as partial causative if phenotype is available for case.
- Show normal and pathologic limits for STRs in the STR variants view.
- Institute level persistent variant filter settings that can be retrieved and used.
- export causative variants to Excel
- Add support for ROH, WIG and chromosome PNGs in case-view

### Fixed
- Fixed missing import for variants with comments
- Instructions on how to build docs
- Keep sanger order + verification when updating/reloading variants
- Fixed and moved broken filter actions (HPO gene panel and reset filter)
- Fixed string conversion to number
- UCSC links for structural variants are now separated per breakpoint (and whole variant where applicable)
- Reintroduced missing coverage report
- Fixed a bug preventing loading samples using the command line
- Better inheritance models customization for genes in gene panels
- STR variant page back to list button now does its one job.
- Allows to setup scout without a omim api key
- Fixed error causing "favicon not found" flash messages
- Removed flask --version from base cli
- Request rerun no longer changes case status. Active or archived cases inactivate on upload.
- Fixed missing tooltip on the cancer variants page
- Fixed weird Rank cell in variants page
- Next and first buttons order swap
- Added pagination (and POST capability) to cancer variants.
- Improves loading speed for variant page
- Problem with updating variant rank when no variants
- Improved Clinvar submission form
- General report crashing when dismissed variant has no valid dismiss code
- Also show collaborative case variants on the All variants view.
- Improved phenotype search using dataTables.js on phenotypes page
- Search and delete users with `email` instead of `_id`
- Fixed css styles so that multiselect options will all fit one column


## [4.7.3]

### Added
- RankScore can be used with VCFs for vcf_cancer files

### Fixed
- Fix issue with STR view next page button not doing its one job.

### Deleted
- Removed pileup as a bam viewing option. This is replaced by IGV


## [4.7.2]

### Added
- Show earlier ACMG classification in the variant list

### Fixed
- Fixed igv search not working due to igv.js dist 2.2.17
- Fixed searches for cases with a gene with variants pinned or marked causative.
- Load variant pages faster after fixing other causatives query
- Fixed mitochondrial report bug for variants without genes

## [4.7.1]

### Added

### Fixed
- Fixed bug on genes page


## [4.7.0]

### Added
- Export genes and gene panels in build GRCh38
- Search for cases with variants pinned or marked causative in a given gene.
- Search for cases phenotypically similar to a case also from WUI.
- Case variant searches can be limited to similar cases, matching HPO-terms,
  phenogroups and cohorts.
- De-archive reruns and flag them as 'inactive' if archived
- Sort cases by analysis_date, track or status
- Display cases in the following order: prioritized, active, inactive, archived, solved
- Assign case to user when user activates it or asks for rerun
- Case becomes inactive when it has no assignees
- Fetch refseq version from entrez and use it in clinvar form
- Load and export of exons for all genes, independent on refseq
- Documentation for loading/updating exons
- Showing SV variant annotations: SV cgh frequencies, gnomad-SV, local SV frequencies
- Showing transcripts mapping score in segmental duplications
- Handle requests to Ensembl Rest API
- Handle requests to Ensembl Rest Biomart
- STR variants view now displays GT and IGV link.
- Description field for gene panels
- Export exons in build 37 and 38 using the command line

### Fixed
- Fixes of and induced by build tests
- Fixed bug affecting variant observations in other cases
- Fixed a bug that showed wrong gene coverage in general panel PDF export
- MT report only shows variants occurring in the specific individual of the excel sheet
- Disable SSL certifcate verification in requests to chanjo
- Updates how intervaltree and pymongo is used to void deprecated functions
- Increased size of IGV sample tracks
- Optimized tests


## [4.6.1]

### Added

### Fixed
- Missing 'father' and 'mother' keys when parsing single individual cases


## [4.6.0]

### Added
- Description of Scout branching model in CONTRIBUTING doc
- Causatives in alphabetical order, display ACMG classification and filter by gene.
- Added 'external' to the list of analysis type options
- Adds functionality to display "Tissue type". Passed via load config.
- Update to IGV 2.

### Fixed
- Fixed alignment visualization and vcf2cytosure availability for demo case samples
- Fixed 3 bugs affecting SV pages visualization
- Reintroduced the --version cli option
- Fixed variants query by panel (hpo panel + gene panel).
- Downloaded MT report contains excel files with individuals' display name
- Refactored code in parsing of config files.


## [4.5.1]

### Added

### Fixed
- update requirement to use PyYaml version >= 5.1
- Safer code when loading config params in cli base


## [4.5.0]

### Added
- Search for similar cases from scout view CLI
- Scout cli is now invoked from the app object and works under the app context

### Fixed
- PyYaml dependency fixed to use version >= 5.1


## [4.4.1]

### Added
- Display SV rank model version when available

### Fixed
- Fixed upload of delivery report via API


## [4.4.0]

### Added
- Displaying more info on the Causatives page and hiding those not causative at the case level
- Add a comment text field to Sanger order request form, allowing a message to be included in the email
- MatchMaker Exchange integration
- List cases with empty synopsis, missing HPO terms and phenotype groups.
- Search for cases with open research list, or a given case status (active, inactive, archived)

### Fixed
- Variant query builder split into several functions
- Fixed delivery report load bug


## [4.3.3]

### Added
- Different individual table for cancer cases

### Fixed
- Dashboard collects validated variants from verification events instead of using 'sanger' field
- Cases shared with collaborators are visible again in cases page
- Force users to select a real institute to share cases with (actionbar select fix)


## [4.3.2]

### Added
- Dashboard data can be filtered using filters available in cases page
- Causatives for each institute are displayed on a dedicated page
- SNVs and and SVs are searchable across cases by gene and rank score
- A more complete report with validated variants is downloadable from dashboard

### Fixed
- Clinsig filter is fixed so clinsig numerical values are returned
- Split multi clinsig string values in different elements of clinsig array
- Regex to search in multi clinsig string values or multi revstat string values
- It works to upload vcf files with no variants now
- Combined Pileup and IGV alignments for SVs having variant start and stop on the same chromosome


## [4.3.1]

### Added
- Show calls from all callers even if call is not available
- Instructions to install cairo and pango libs from WeasyPrint page
- Display cases with number of variants from CLI
- Only display cases with number of variants above certain treshold. (Also CLI)
- Export of verified variants by CLI or from the dashboard
- Extend case level queries with default panels, cohorts and phenotype groups.
- Slice dashboard statistics display using case level queries
- Add a view where all variants for an institute can be searched across cases, filtering on gene and rank score. Allows searching research variants for cases that have research open.

### Fixed
- Fixed code to extract variant conservation (gerp, phyloP, phastCons)
- Visualization of PDF-exported gene panels
- Reintroduced the exon/intron number in variant verification email
- Sex and affected status is correctly displayed on general report
- Force number validation in SV filter by size
- Display ensembl transcripts when no refseq exists


## [4.3.0]

### Added
- Mosaicism tag on variants
- Show and filter on SweGen frequency for SVs
- Show annotations for STR variants
- Show all transcripts in verification email
- Added mitochondrial export
- Adds alternative to search for SVs shorter that the given length
- Look for 'bcftools' in the `set` field of VCFs
- Display digenic inheritance from OMIM
- Displays what refseq transcript that is primary in hgnc

### Fixed

- Archived panels displays the correct date (not retroactive change)
- Fixed problem with waiting times in gene panel exports
- Clinvar fiter not working with human readable clinsig values

## [4.2.2]

### Fixed
- Fixed gene panel create/modify from CSV file utf-8 decoding error
- Updating genes in gene panels now supports edit comments and entry version
- Gene panel export timeout error

## [4.2.1]

### Fixed
- Re-introduced gene name(s) in verification email subject
- Better PDF rendering for excluded variants in report
- Problem to access old case when `is_default` did not exist on a panel


## [4.2.0]

### Added
- New index on variant_id for events
- Display overlapping compounds on variants view

### Fixed
- Fixed broken clinical filter


## [4.1.4]

### Added
- Download of filtered SVs

### Fixed
- Fixed broken download of filtered variants
- Fixed visualization issue in gene panel PDF export
- Fixed bug when updating gene names in variant controller


## [4.1.3]

### Fixed
- Displays all primary transcripts


## [4.1.2]

### Added
- Option add/replace when updating a panel via CSV file
- More flexible versioning of the gene panels
- Printing coverage report on the bottom of the pdf case report
- Variant verification option for SVs
- Logs uri without pwd when connecting
- Disease-causing transcripts in case report
- Thicker lines in case report
- Supports HPO search for cases, both terms or if described in synopsis
- Adds sanger information to dashboard

### Fixed
- Use db name instead of **auth** as default for authentication
- Fixes so that reports can be generated even with many variants
- Fixed sanger validation popup to show individual variants queried by user and institute.
- Fixed problem with setting up scout
- Fixes problem when exac file is not available through broad ftp
- Fetch transcripts for correct build in `adapter.hgnc_gene`

## [4.1.1]
- Fix problem with institute authentication flash message in utils
- Fix problem with comments
- Fix problem with ensembl link


## [4.1.0]

### Added
- OMIM phenotypes to case report
- Command to download all panel app gene panels `scout load panel --panel-app`
- Links to genenames.org and omim on gene page
- Popup on gene at variants page with gene information
- reset sanger status to "Not validated" for pinned variants
- highlight cases with variants to be evaluated by Sanger on the cases page
- option to point to local reference files to the genome viewer pileup.js. Documented in `docs.admin-guide.server`
- option to export single variants in `scout export variants`
- option to load a multiqc report together with a case(add line in load config)
- added a view for searching HPO terms. It is accessed from the top left corner menu
- Updates the variants view for cancer variants. Adds a small cancer specific filter for known variants
- Adds hgvs information on cancer variants page
- Adds option to update phenotype groups from CLI

### Fixed
- Improved Clinvar to submit variants from different cases. Fixed HPO terms in casedata according to feedback
- Fixed broken link to case page from Sanger modal in cases view
- Now only cases with non empty lists of causative variants are returned in `adapter.case(has_causatives=True)`
- Can handle Tumor only samples
- Long lists of HGNC symbols are now possible. This was previously difficult with manual, uploaded or by HPO search when changing filter settings due to GET request limitations. Relevant pages now use POST requests. Adds the dynamic HPO panel as a selection on the gene panel dropdown.
- Variant filter defaults to default panels also on SV and Cancer variants pages.

## [4.0.0]

### WARNING ###

This is a major version update and will require that the backend of pre releases is updated.
Run commands:

```
$scout update genes
$scout update hpo
```

- Created a Clinvar submission tool, to speed up Clinvar submission of SNVs and SVs
- Added an analysis report page (html and PDF format) containing phenotype, gene panels and variants that are relevant to solve a case.

### Fixed
- Optimized evaluated variants to speed up creation of case report
- Moved igv and pileup viewer under a common folder
- Fixed MT alignment view pileup.js
- Fixed coordinates for SVs with start chromosome different from end chromosome
- Global comments shown across cases and institutes. Case-specific variant comments are shown only for that specific case.
- Links to clinvar submitted variants at the cases level
- Adapts clinvar parsing to new format
- Fixed problem in `scout update user` when the user object had no roles
- Makes pileup.js use online genome resources when viewing alignments. Now any instance of Scout can make use of this functionality.
- Fix ensembl link for structural variants
- Works even when cases does not have `'madeline_info'`
- Parses Polyphen in correct way again
- Fix problem with parsing gnomad from VEP

### Added
- Added a PDF export function for gene panels
- Added a "Filter and export" button to export custom-filtered SNVs to CSV file
- Dismiss SVs
- Added IGV alignments viewer
- Read delivery report path from case config or CLI command
- Filter for spidex scores
- All HPO terms are now added and fetched from the correct source (https://github.com/obophenotype/human-phenotype-ontology/blob/master/hp.obo)
- New command `scout update hpo`
- New command `scout update genes` will fetch all the latest information about genes and update them
- Load **all** variants found on chromosome **MT**
- Adds choice in cases overview do show as many cases as user like

### Removed
- pileup.min.js and pileup css are imported from a remote web location now
- All source files for HPO information, this is instead fetched directly from source
- All source files for gene information, this is instead fetched directly from source

## [3.0.0]
### Fixed
- hide pedigree panel unless it exists

## [1.5.1] - 2016-07-27
### Fixed
- look for both ".bam.bai" and ".bai" extensions

## [1.4.0] - 2016-03-22
### Added
- support for local frequency through loqusdb
- bunch of other stuff

## [1.3.0] - 2016-02-19
### Fixed
- Update query-phenomizer and add username/password

### Changed
- Update the way a case is checked for rerun-status

### Added
- Add new button to mark a case as "checked"
- Link to clinical variants _without_ 1000G annotation

## [1.2.2] - 2016-02-18
### Fixed
- avoid filtering out variants lacking ExAC and 1000G annotations

## [1.1.3] - 2015-10-01
### Fixed
- persist (clinical) filter when clicking load more
- fix #154 by robustly setting clinical filter func. terms

## [1.1.2] - 2015-09-07
### Fixed
- avoid replacing coverage report with none
- update SO terms, refactored

## [1.1.1] - 2015-08-20
### Fixed
- fetch case based on collaborator status (not owner)

## [1.1.0] - 2015-05-29
### Added
- link(s) to SNPedia based on RS-numbers
- new Jinja filter to "humanize" decimal numbers
- show gene panels in variant view
- new Jinja filter for decoding URL encoding
- add indicator to variants in list that have comments
- add variant number threshold and rank score threshold to load function
- add event methods to mongo adapter
- add tests for models
- show badge "old" if comment was written for a previous analysis

### Changed
- show cDNA change in transcript summary unless variant is exonic
- moved compounds table further up the page
- show dates for case uploads in ISO format
- moved variant comments higher up on page
- updated documentation for pages
- read in coverage report as blob in database and serve directly
- change ``OmimPhenotype`` to ``PhenotypeTerm``
- reorganize models sub-package
- move events (and comments) to separate collection
- only display prev/next links for the research list
- include variant type in breadcrumbs e.g. "Clinical variants"

### Removed
- drop dependency on moment.js

### Fixed
- show the same level of detail for all frequencies on all pages
- properly decode URL encoded symbols in amino acid/cDNA change strings
- fixed issue with wipe permissions in MongoDB
- include default gene lists in "variants" link in breadcrumbs

## [1.0.2] - 2015-05-20
### Changed
- update case fetching function

### Fixed
- handle multiple cases with same id

## [1.0.1] - 2015-04-28
### Fixed
- Fix building URL parameters in cases list Vue component

## [1.0.0] - 2015-04-12
Codename: Sara Lund

![Release 1.0](artwork/releases/release-1-0.jpg)

### Added
- Add email logging for unexpected errors
- New command line tool for deleting case

### Changed
- Much improved logging overall
- Updated documentation/usage guide
- Removed non-working IGV link

### Fixed
- Show sample display name in GT call
- Various small bug fixes
- Make it easier to hover over popups

## [0.0.2-rc1] - 2015-03-04
### Added
- add protein table for each variant
- add many more external links
- add coverage reports as PDFs

### Changed
- incorporate user feedback updates
- big refactor of load scripts

## [0.0.2-rc2] - 2015-03-04
### Changes
- add gene table with gene description
- reorganize inheritance models box

### Fixed
- avoid overwriting gene list on "research" load
- fix various bugs in external links

## [0.0.2-rc3] - 2015-03-05
### Added
- Activity log feed to variant view
- Adds protein change strings to ODM and Sanger email

### Changed
- Extract activity log component to macro

### Fixes
- Make Ensembl transcript links use archive website<|MERGE_RESOLUTION|>--- conflicted
+++ resolved
@@ -10,12 +10,9 @@
 - An `owner + case display name` index for cases database collection
 - Test and fixtures for RNA fusion case page
 - Load and display fusion variants from VCF files as the other variant types
-<<<<<<< HEAD
+- Option to update case document with path to mei variants (clinical and research)
 ### Changed
 - Refactored especially cancer filter for decimal place fields to allow unfreezing WTForms and upgrade to v3
-=======
-- Option to update case document with path to mei variants (clinical and research)
->>>>>>> f4c6b37b
 ### Fixed
 - loqusdb table no longer has empty row below each loqusid
 - MatchMaker submission details page crashing because of change in date format returned by PatientMatcher
