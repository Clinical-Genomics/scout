# Change Log
All notable changes to this project will be documented in this file.
This project adheres to [Semantic Versioning](http://semver.org/).

About changelog [here](https://keepachangelog.com/en/1.0.0/)

## [unreleased]
### Added
- Added tags for Sniffles and CNVpytor, two LRS SV callers
- Button on case page for displaying STR variants occurring in the dynamic HPO panel
- Display functional annotation relative to variant gene's MANE transcripts on variant summary, when available
- Links to ACMG structural variant pathogenicity classification guidelines
- Phenomodels checkboxes can now include orpha terms
<<<<<<< HEAD
- Support for .d4 files coverage using chanjo2
=======
- Add incidental finding to case tags
>>>>>>> 165610e9
### Changed
- In the diagnoses page genes associated with a disease are displayed using hgnc symbol instead of hgnc id
- Refactor view route to allow navigation directly to unique variant document id, improve permissions check
- Do not show MANE and MANE Plus Clinical transcripts annotated from VEP (saved in variants) but collect this info from the transcripts database collection
- Refactor view route to allow navigation directly to unique case id (in particular for gens)
- `Institutes to share cases with` on institute's settings page now displays institutes names and IDs
### Fixed
- Refactored code in cases blueprints and variant_events adapter (set diseases for partial causative variants) to use "disease" instead of "omim" to encompass also ORPHA terms
- Refactored code in `scout/parse/omim.py` and `scout/parse/disease_terms.py` to use "disease" instead of "phenotype" to differentiate from HPO terms
- Be more careful about checking access to variant on API access
- Show also ACMG VUS on general report (could be missing if not e.g. pinned)

## [4.78]
### Added
- Case status labels can be added, giving more finegrained details on a solved status (provisional, diagnostic, carrier, UPD, SMN, ...)
- New SO terms: `sequence_variant` and `coding_transcript_variant`
- More MEI specific annotation is shown on the variant page
- Parse and save MANE transcripts info when updating genes in build 38
- `Mane Select` and `Mane Plus Clinical` badges on Gene page, when available
- ClinVar submission can now be downloaded as a json file
- API endpoint to pin variant
- Display common/uncommon/rare on summary of mei variant page
### Changed
- In the ClinVar form, database and id of assertion criteria citation are now separate inputs
- Customise institute settings to be able to display all cases with a certain status on cases page (admin users)
- Renamed `Clinical Significance` to `Germline Classification` on multistep ClinVar form
- Changed the "x" in cases.utils.remove_form button text to red for better visibility in dark mode
- Update GitHub actions
- Default loglevel up to INFO, making logs with default start easier to read
- Add XTR region to PAR region definition
- Diagnoses can be searched on diagnoses page without waiting for load first
### Fixed
- Removed log info showing hgnc IDs used in variantS search
- Maintain Matchmaker Exchange and Beacon submission status when a case is re-uploaded
- Inheritance mode from ORPHA should not be confounded with the OMIM inheritance model
- Decipher link URL changes
- Refactored code in cases blueprints to use "disease" instead of "omim" to encompass also ORPHA terms

## [4.77]
### Added
- Orpha disease terms now include information on inheritance
- Case loading via .yaml config file accepts subject_id and phenotype_groups (if previously defined as constant default or added per institute)
- Possibility to submit variants associated with Orphanet conditions to ClinVar
- Option update path to .d4 files path for individuals of an existing case using the command line
- More constraint information is displayed per gene in addition to pLi: missense and LoF OE, CI (inluding LOEUF) and Z-score.
### Changed
- Introduce validation in the ClinVar multistep form to make sure users provide at least one variant-associated condition
- CLI scout update individual accepts subject_id
- Update ClinVar inheritance models to reflect changes in ClinVar submission API
- Handle variant-associated condition ID format in background when creating ClinVar submissions
- Replace the code that downloads Ensembl genes, transcripts and exons with the Schug web app
- Add more info to error log when transcript variant frequency parsing fails.
- GnomAD v4 constraint information replaces ExAC constraints (pLi).
### Fixed
- Text input of associated condition in ClinVar form now aligns to the left
- Alignment of contents in the case report has been updated
- Missing number of phenotypes and genes from case diagnoses
- Associate OMIM and/or ORPHA diagnoses with partial causatives
- Visualization of partial causatives' diagnoses on case page: style and links
- Revert style of pinned variants window on the case page
- Rename `Clinical significanc` to `Germline classification` in ClinVar submissions exported files
- Rename `Clinical significance citations` to `Classification citations` in ClinVar submissions exported files
- Rename `Comment on clinical significance` to `Comment on classification` in ClinVar submissions exported files
- Show matching partial causatives on variant page
- Matching causatives shown on case page consisting only of variant matching the default panels of the case - bug introduced since scout v4.72 (Oct 18, 2023)
- Missing somatic variant read depth leading to report division by zero

## [4.76]
### Added
- Orphacodes are visible in phenotype tables
- Pydantic validation of image paths provided in case load config file
- Info on the user which created a ClinVar submission, when available
- Associate .d4 files to case individuals when loading a case via config file
### Changed
- In diagnoses page the load of diseases are initiated by clicking a button
- Revel score, Revel rank score and SpliceAI values are also displayed in Causatives and Validated variants tables
- Remove unused functions and tests
- Analysis type and direct link from cases list for OGM cases
- Removed unused `case_obj` parameter from server/blueprints/variant/controllers/observations function
- Possibility to reset ClinVar submission ID
- Allow ClinVar submissions with custom API key for users registered as ClinVar submitters or when institute doesn't have a preset list of ClinVar submitters
- Ordered event verbs alphabetically and created ClinVar-related user events
- Removed the unused "no-variants" option from the load case command line
### Fixed
- All disease_terms have gene HGNC ids as integers when added to the scout database
- Disease_term identifiers are now prefixed with the name of the coding system
- Command line crashing with error when updating a user that doesn't exist
- Thaw coloredlogs - 15.0.1 restores errorhandler issue
- Thaw crypography - current base image and library version allow Docker builds
- Missing delete icons on phenomodels page
- Missing cryptography lib error while running Scout container on an ARM processor
- Round CADD values with many decimals on causatives and validated variants pages
- Dark-mode visibility of some fields on causatives and validated variants pages
- Clinvar submitters would be cleared when unprivileged users saved institute settings page
- Added a default empty string in cases search form to avoid None default value
- Page crashing when user tries to remove the same variant from a ClinVar submission in different browser tabs
- Update more GnomAD links to GnomAD v4 (v38 SNVs, MT vars, STRs)
- Empty cells for RNA fusion variants in Causatives and Verified variants page
- Submenu icons missing from collapsible actionbar
- The collapsible actionbar had some non-collapsing overly long entries
- Cancer observations for SVs not appearing in the variant details view
- Archived local observations not visible on cancer variantS page
- Empty Population Frequency column in the Cancer SV Variants view
- Capital letters in ClinVar events description shown on case page

## [4.75]
### Added
- Hovertip to gene panel names with associated genes in variant view, when variant covers more than one gene
- Tests for panel to genes
- Download of Orphadata en_product6 and en_product4 from CLI
- Parse and save `database_found` key/values for RNA fusion variants
- Added fusion_score, ffpm, split_reads, junction_reads and fusion_caller to the list of filters on RNA fusion variants page
- Renamed the function `get_mei_info` to `set_mei_info` to be consistent with the other functions
- Fixed removing None key/values from parsed variants
- Orphacodes are included in the database disease_terms
### Changed
- Allow use of projections when retrieving gene panels
- Do not save custom images as binary data into case and variant database documents
- Retrieve and display case and variant custom images using image's saved path
- Cases are activated by viewing FSHD and SMA reports
- Split multi-gene SNV variants into single genes when submitting to Matchmaker Exchange
- Alamut links also on the gene level, using transcript and HGVS: better for indels. Keep variant link for missing HGVS
- Thaw WTForms - explicitly coerce form decimal field entries when filters fetched from db
### Fixed
- Removed some extra characters from top of general report left over from FontAwsome fix
- Do not save fusion variants-specific key/values in other types of variants
- Alamut link for MT variants in build 38
- Convert RNA fusions variants `tool_hits` and `fusion_score` keys from string to numbers
- Fix genotype reference and alternative sequencing depths defaulting to -1 when values are 0
- DecimalFields were limited to two decimal places for several forms - lifting restrictions on AF, CADD etc.

## [4.74.1]
### Changed
- Parse and save into database also OMIM terms not associated to genes
### Fixed
- BioNano API FSHD report requests are GET in Access 1.8, were POST in 1.7
- Update more FontAwesome icons to avoid Pro icons
- Test if files still exist before attempting to load research variants
- Parsing of genotypes error, resulting in -1 values when alt or ref read depths are 0

## [4.74]
### Added
- SNVs and Indels, MEI and str variants genes have links to Decipher
- An `owner + case display name` index for cases database collection
- Test and fixtures for RNA fusion case page
- Load and display fusion variants from VCF files as the other variant types
- Option to update case document with path to mei variants (clinical and research)
### Changed
- Details on variant type and category for audit filters on case general report
- Enable Gens CN profile button also in somatic case view
- Fix case of analysis type check for Gens analysis button - only show for WGS
### Fixed
- loqusdb table no longer has empty row below each loqusid
- MatchMaker submission details page crashing because of change in date format returned by PatientMatcher
- Variant external links buttons style does not change color when visited
- Hide compounds with compounds follow filter for region or function would fail for variants in multiple genes
- Updated FontAwesome version to fix missing icons

## [4.73]
### Added
- Shortcut button for HPO panel MEI variants from case page
- Export managed variants from CLI
### Changed
- STRs visualization on case panel to emphasize abnormal repeat count and associated condition
- Removed cytoband column from STRs variant view on case report
- More long integers formatted with thin spaces, and copy to clipboard buttons added
### Fixed
- OMIM table is scrollable if higher than 700px on SV page
- Pinned variants validation badge is now red for false positives.
- Case display name defaulting to case ID when `family_name` or `display_name` are missing from case upload config file
- Expanded menu visible at screen sizes below 1000px now has background color
- The image in ClinVar howto-modal is now responsive
- Clicking on a case in case groups when case was already removed from group in another browser tab
- Page crashing when saving filters for mei variants
- Link visited color of images

## [4.72.4]
### Changed
- Automatic test mongod version increased to v7
### Fixed
- GnomAD now defaults to hg38 - change build 37 links accordingly

## [4.72.3]
### Fixed
- Somatic general case report small variant table can crash with unclassified variants

## [4.72.2]
### Changed
- A gunicorn maxrequests parameter for Docker server image - default to 1200
- STR export limit increased to 500, as for other variants
- Prevent long number wrapping and use thin spaces for separation, as per standards from SI, NIST, IUPAC, BIPM.
- Speed up case retrieval and lower memory use by projecting case queries
- Make relatedness check fails stand out a little more to new users
- Speed up case retrieval and lower memory use by projecting case queries
- Speed up variant pages by projecting only the necessary keys in disease collection query
### Fixed
- Huge memory use caused by cases and variants pages pulling complete disease documents from DB
- Do not include genes fetched from HPO terms when loading diseases
- Consider the renamed fields `Approved Symbol` -> `Approved Gene Symbol` and `Gene Symbols` -> `Gene/Locus And Other Related Symbols` when parsing OMIM terms from genemap2.txt file

## [4.72.1]
### Fixed
- Jinja filter that renders long integers
- Case cache when looking for causatives in other cases causing the server to hang

## [4.72]
### Added
- A GitHub action that checks for broken internal links in docs pages
- Link validation settings in mkdocs.yml file
- Load and display full RNA alignments on alignment viewer
- Genome build check when loading a case
- Extend event index to previous causative variants and always load them
### Fixed
- Documentation nav links for a few documents
- Slightly extended the BioNano Genomics Access integration docs
- Loading of SVs when VCF is missing the INFO.END field but has INFO.SVLEN field
- Escape protein sequence name (if available) in case general report to render special characters correctly
- CaseS HPO term searches for multiple terms works independent of order
- CaseS search regexp should not allow backslash
- CaseS cohort tags can contain whitespace and still match
- Remove diagnoses from cases even if OMIM term is not found in the database
- Parsing of disease-associated genes
- Removed an annoying warning while updating database's disease terms
- Displaying custom case images loaded with scout version <= 4.71
- Use pydantic version >=2 in requirements.txt file
### Changed
- Column width adjustment on caseS page
- Use Python 3.11 in tests
- Update some github actions
- Upgraded Pydantic to version 2
- Case validation fails on loading when associated files (alignments, VCFs and reports) are not present on disk
- Case validation fails on loading when custom images have format different then ["gif", "svg", "png", "jpg", "jpeg"]
- Custom images keys `case` and `str` in case config yaml file are renamed to `case_images` and `str_variants_images`
- Simplify and speed up case general report code
- Speed up case retrieval in case_matching_causatives
- Upgrade pymongo to version 4
- When updating disease terms, check that all terms are consistent with a DiseaseTerm model before dropping the old collection
- Better separation between modules loading HPO terms and diseases
- Deleted unused scout.build.phenotype module
- Stricter validation of mandatory genome build key when loading a case. Allowed values are ['37','38',37,38]
- Improved readability of variants length and coordinates on variantS pages

## [4.71]
### Added
- Added Balsamic keys for SweGen and loqusdb local archive frequecies, SNV and SV
- New filter option for Cancer variantS: local archive RD loqusdb
- Show annotated observations on SV variantS view, also for cancer somatic SVs
- Revel filter for variantS
- Show case default panel on caseS page
- CADD filter for Cancer Somatic SNV variantS - show score
- SpliceAI-lookup link (BROAD, shows SpliceAI and Pangolin) from variant page
- BioNano Access server API - check projects, samples and fetch FSHD reports
### Fixed
- Name of reference genome build for RNA for compatibility with IGV locus search change
- Howto to run the Docker image on Mac computers in `admin-guide/containers/container-deploy.md`
- Link to Weasyprint installation howto in README file
- Avoid filling up disk by creating a reduced VCF file for every variant that is visualized
- Remove legacy incorrectly formatted CODEOWNERS file
- Restrain variant_type requests to variantS views to "clinical" or "research"
- Visualization of cancer variants where cancer case has no affected individual
- ProteinPaint gene link (small StJude API change)
- Causative MEI variant link on causatives page
- Bionano access api settings commented out by default in Scout demo config file.
- Do not show FSHD button on freshly loaded cases without bionano_access individuals
- Truncate long variants' HGVS on causative/Clinically significant and pinned variants case panels
### Changed
- Remove function call that tracks users' browser version
- Include three more splice variant SO terms in clinical filter severe SO terms
- Drop old HPO term collection only after parsing and validation of new terms completes
- Move score to own column on Cancer Somatic SNV variantS page
- Refactored a few complex case operations, breaking out sub functionalities

## [4.70]
### Added
- Download a list of Gene Variants (max 500) resulting from SNVs and Indels search
- Variant PubMed link to search for gene symbol and any aliases
### Changed
- Clearer gnomAD values in Variants page
### Fixed
- CaseS page uniform column widths
- Include ClinVar variants into a scrollable div element on Case page
- `canonical_transcript` variable not initialized in get_hgvs function (server.blueprints.institutes.controllers.py)
- Catch and display any error while importing Phenopacket info
- Modified Docker files to use python:3.8-slim-bullseye to prevent gunicorn workers booting error

## [4.69]
### Added
- ClinVar submission howto available also on Case page
- Somatic score and filtering for somatic SV callers, if available
- Show caller as a tooltip on variantS list
### Fixed
- Crash when attempting to export phenotype from a case that had never had phenotypes
- Aesthetic fix to Causative and Pinned Variants on Case page
- Structural inconsistency for ClinVar Blueprint templates
- Updated igv.js to 2.15.8 to fix track default color bug
- Fixed release versions for actions.
- Freeze tornado below 6.3.0 for compatibility with livereload 2.6.3
- Force update variants count on case re-upload
- IGV locus search not working - add genome reference id
- Pin links to MEI variants should end up on MEI not SV variant view
- Load also matching MEI variants on forced region load
- Allow excluding MEI from case variant deletion
- Fixed the name of the assigned user when the internal user ID is different from the user email address
- Gene variantS should display gene function, region and full hgvs
### Changed
- FontAwesome integrity check fail (updated resource)
- Removed ClinVar API validation buttons in favour of direct API submission
- Improved layout of Institute settings page
- ClinVar API key and allowed submitters are set in the Institute settings page


## [4.68]
### Added
- Rare Disease Mobile Element Insertion variants view
### Changed
- Updated igv.js to 2.15.6
### Fixed
- Docker stage build pycairo.
- Restore SNV and SV rank models versions on Causatives and Verified pages
- Saving `REVEL_RANKSCORE` value in a field named `revel` in variants database documents

## [4.67]
### Added
- Prepare to filter local SV frequency
### Changed
- Speed up instituteS page loading by refactoring cases/institutes query
- Clinical Filter for SVs includes `splice_polypyrimidine_tract_variant` as a severe consequence
- Clinical Filter for SVs includes local variant frequency freeze ("old") for filtering, starting at 30 counts
- Speed up caseS page loading by adding status to index and refactoring totals count
- HPO file parsing is updated to reflect that HPO have changed a few downloadable file formats with their 230405 release.
### Fixed
- Page crashing when a user tries to edit a comment that was removed
- Warning instead of crashed page when attempting to retrieve a non-existent Phenopacket
- Fixed StJude ProteinPaint gene link (URL change)
- Freeze of werkzeug library to version<2.3 to avoid problems resulting from the consequential upgrade of the Flask lib
- Huge list of genes in case report for megabases-long structural variants.
- Fix displaying institutes without associated cases on institutes page
- Fix default panel selection on SVs in cancer case report

## [4.66]
### Changed
- Moved Phenomodels code under a dedicated blueprint
- Updated the instructions to load custom case report under admin guide
- Keep variants filter window collapsed except when user expands it to filter
### Added
- A summary table of pinned variants on the cancer case general report
- New openable matching causatives and managed variants lists for default gene panels only for convenience
### Fixed
- Gens structural variant page link individual id typo

## [4.65.2]
### Fixed
- Generating general case report with str variants containing comments

## [4.65.1]
### Fixed
- Visibility of `Gene(s)` badges on SV VariantS page
- Hide dismiss bar on SV page not working well
- Delivery report PDF download
- Saving Pipeline version file when loading a case
- Backport compatible import of importlib metadata for old python versions (<3.8)

## [4.65]
### Added
- Option to mark a ClinVar submission as submitted
- Docs on how to create/update the PanelApp green genes as a system admin
- `individual_id`-parameter to both Gens links
- Download a gene panel in TXT format from gene panel page
- Panel gene comments on variant page: genes in panels can have comments that describe the gene in a panel context
### Changed
- Always show each case category on caseS page, even if 0 cases in total or after current query
- Improved sorting of ClinVar submissions
- Pre-populate SV type select in ClinVar submission form, when possible
- Show comment badges in related comments tables on general report
- Updated version of several GitHub actions
- Migrate from deprecated `pkg_resources` lib to `importlib_resources`
- Dismiss bar on variantS pages is thinner.
- Dismiss bar on variantS pages can be toggled open or closed for the duration of a login session.
### Fixed
- Fixed Sanger order / Cancel order modal close buttons
- Visibility of SV type in ClinVar submission form
- Fixed a couple of creations where now was called twice, so updated_at and created_at could differ
- Deprecated Ubuntu version 18.04 in one GitHub action
- Panels that have been removed (hidden) should not be visible in views where overlapping gene panels for genes are shown
- Gene panel test pointing to the right function

## [4.64]
### Added
- Create/Update a gene panel containing all PanelApp green genes (`scout update panelapp-green -i <cust_id>`)
- Links for ACMG pathogenicity impact modification on the ACMG classification page
### Changed
- Open local observation matching cases in new windows
### Fixed
- Matching manual ranked variants are now shown also on the somatic variant page
- VarSome links to hg19/GRCh37
- Managed variants filter settings lost when navigating to additional pages
- Collect the right variant category after submitting filter form from research variantS page
- Beacon links are templated and support variants in genome build 38

## [4.63]
### Added
- Display data sharing info for ClinVar, Matchmaker Exchange and Beacon in a dedicated column on Cases page
- Test for `commands.download.omim.print_omim`
- Display dismissed variants comments on general case report
- Modify ACMG pathogenicity impact (most commonly PVS1, PS3) based on strength of evidence with lab director's professional judgement
- REViewer button on STR variant page
- Alamut institution parameter in institute settings for Alamut Visual Plus software
- Added Manual Ranks Risk Factor, Likely Risk Factor and Uncertain Risk Factor
- Display matching manual ranks from previous cases the user has access to on VariantS and Variant pages
- Link to gnomAD gene SVs v2.1 for SV variants with gnomAD frequency
- Support for nf-core/rnafusion reports
### Changed
- Display chrY for sex unknown
- Deprecate legacy scout_load() method API call.
- Message shown when variant tag is updated for a variant
- When all ACMG classifications are deleted from a variant, the current variant classification status is also reset.
- Refactored the functions that collect causative variants
- Removed `scripts/generate_test_data.py`
### Fixed
- Default IGV tracks (genes, ClinVar, ClinVar CNVs) showing even if user unselects them all
- Freeze Flask-Babel below v3.0 due to issue with a locale decorator
- Thaw Flask-Babel and fix according to v3 standard. Thank you @TkTech!
- Show matching causatives on somatic structural variant page
- Visibility of gene names and functional annotations on Causatives/Verified pages
- Panel version can be manually set to floating point numbers, when modified
- Causatives page showing also non-causative variants matching causatives in other cases
- ClinVar form submission for variants with no selected transcript and HGVS
- Validating and submitting ClinVar objects not containing both Variant and Casedata info

## [4.62.1]
### Fixed
- Case page crashing when adding a case to a group without providing a valid case name

## [4.62]
### Added
- Validate ClinVar submission objects using the ClinVar API
- Wrote tests for case and variant API endpoints
- Create ClinVar submissions from Scout using the ClinVar API
- Export Phenopacket for affected individual
- Import Phenopacket from JSON file or Phenopacket API backend server
- Use the new case name option for GENS requests
- Pre-validate refseq:HGVS items using VariantValidator in ClinVar submission form
### Fixed
- Fallback for empty alignment index for REViewer service
- Source link out for MIP 11.1 reference STR annotation
- Avoid duplicate causatives and pinned variants
- ClinVar clinical significance displays only the ACMG terms when user selects ACMG 2015 as assertion criteria
- Spacing between icon and text on Beacon and MatchMaker links on case page sidebar
- Truncate IDs and HGVS representations in ClinVar pages if longer than 25 characters
- Update ClinVar submission ID form
- Handle connection timeout when sending requests requests to external web services
- Validate any ClinVar submission regardless of its status
- Empty Phenopackets import crashes
- Stop Spinner on Phenopacket JSON download
### Changed
- Updated ClinVar submission instructions

## [4.61.1]
### Fixed
- Added `UMLS` as an option of `Condition ID type` in ClinVar Variant downloaded files
- Missing value for `Condition ID type` in ClinVar Variant downloaded files
- Possibility to open, close or delete a ClinVar submission even if it doesn't have an associated name
- Save SV type, ref and alt n. copies to exported ClinVar files
- Inner and outer start and stop SV coordinates not exported in ClinVar files
- ClinVar submissions page crashing when SV files don't contain breakpoint exact coordinates
- Align OMIM diagnoses with delete diagnosis button on case page
- In ClinVar form, reset condition list and customize help when condition ID changes

## [4.61]
### Added
- Filter case list by cases with variants in ClinVar submission
- Filter case list by cases containing RNA-seq data - gene_fusion_reports and sample-level tracks (splice junctions and RNA coverage)
- Additional case category `Ignored`, to be used for cases that don't fall in the existing 'inactive', 'archived', 'solved', 'prioritized' categories
- Display number of cases shown / total number of cases available for each category on Cases page
- Moved buttons to modify case status from sidebar to main case page
- Link to Mutalyzer Normalizer tool on variant's transcripts overview to retrieve official HVGS descriptions
- Option to manually load RNA MULTIQC report using the command `scout load report -t multiqc_rna`
- Load RNA MULTIQC automatically for a case if config file contains the `multiqc_rna` key/value
- Instructions in admin-guide on how to load case reports via the command line
- Possibility to filter RD variants by a specific genotype call
- Distinct colors for different inheritance models on RD Variant page
- Gene panels PDF export with case variants hits by variant type
- A couple of additional README badges for GitHub stats
- Upload and display of pipeline reference info and executable version yaml files as custom reports
- Testing CLI on hasta in PR template
### Changed
- Instructions on how to call dibs on scout-stage server in pull request template
- Deprecated CLI commands `scout load <delivery_report, gene_fusion_report, coverage_qc_report, cnv_report>` to replace them with command `scout load report -t <report type>`
- Refactored code to display and download custom case reports
- Do not export `Assertion method` and `Assertion method citation` to ClinVar submission files according to changes to ClinVar's submission spreadsheet templates.
- Simplified code to create and download ClinVar CSV files
- Colorize inheritance models badges by category on VariantS page
- `Safe variants matching` badge more visible on case page
### Fixed
- Non-admin users saving institute settings would clear loqusdb instance selection
- Layout of variant position, cytoband and type in SV variant summary
- Broken `Build Status - GitHub badge` on GitHub README page
- Visibility of text on grey badges in gene panels PDF exports
- Labels for dashboard search controls
- Dark mode visibility for ClinVar submission
- Whitespaces on outdated panel in extent report

## [4.60]
### Added
- Mitochondrial deletion signatures (mitosign) can be uploaded and shown with mtDNA report
- A `Type of analysis` column on Causatives and Validated variants pages
- List of "safe" gene panels available for matching causatives and managed variants in institute settings, to avoid secondary findings
- `svdb_origin` as a synonym for `FOUND_IN` to complement `set` for variants found by all callers
### Changed
- Hide removed gene panels by default in panels page
- Removed option for filtering cancer SVs by Tumor and Normal alt AF
- Hide links to coverage report from case dynamic HPO panel if cancer analysis
- Remove rerun emails and redirect users to the analysis order portal instead
- Updated clinical SVs igv.js track (dbVar) and added example of external track from `https://trackhubregistry.org/`
- Rewrote the ClinVar export module to simplify and add one variant at the time
- ClinVar submissions with phenotype conditions from: [OMIM, MedGen, Orphanet, MeSH, HP, MONDO]
### Fixed
- If trying to load a badly formatted .tsv file an error message is displayed.
- Avoid showing case as rerun when first attempt at case upload failed
- Dynamic autocomplete search not working on phenomodels page
- Callers added to variant when loading case
- Now possible to update managed variant from file without deleting it first
- Missing preselected chromosome when editing a managed variant
- Preselected variant type and subtype when editing a managed variant
- Typo in dbVar ClinVar track, hg19


## [4.59]
### Added
- Button to go directly to HPO SV filter variantS page from case
- `Scout-REViewer-Service` integration - show `REViewer` picture if available
- Link to HPO panel coverage overview on Case page
- Specify a confidence threshold (green|amber|red) when loading PanelApp panels
- Functional annotations in variants lists exports (all variants)
- Cancer/Normal VAFs and COSMIC ids in in variants lists exports (cancer variants)
### Changed
- Better visualization of regional annotation for long lists of genes in large SVs in Variants tables
- Order of cells in variants tables
- More evident links to gene coverage from Variant page
- Gene panels sorted by display name in the entire Case page
- Round CADD and GnomAD values in variants export files
### Fixed
- HPO filter button on SV variantS page
- Spacing between region|function cells in SVs lists
- Labels on gene panel Chanjo report
- Fixed ambiguous duplicated response headers when requesting a BAM file from /static
- Visited color link on gene coverage button (Variant page)

## [4.58.1]
### Fixed
- Case search with search strings that contain characters that can be escaped

## [4.58]
### Added
- Documentation on how to create/update PanelApp panels
- Add filter by local observations (archive) to structural variants filters
- Add more splicing consequences to SO term definitions
- Search for a specific gene in all gene panels
- Institute settings option to force show all variants on VariantS page for all cases of an institute
- Filter cases by validation pending status
- Link to The Clinical Knowledgebase (CKB) (https://ckb.jax.org/) in cancer variant's page
### Fixed
- Added a not-authorized `auto-login` fixture according to changes in Flask-Login 0.6.2
- Renamed `cache_timeout` param name of flask.send_file function to `max_age` (Flask 2.2 compliant)
- Replaced deprecated `app.config["JSON_SORT_KEYS"]` with app.json.sort_keys in app settings
- Bug in gene variants page (All SNVs and INDELs) when variant gene doesn't have a hgnc id that is found in the database
- Broken export of causatives table
- Query for genes in build 38 on `Search SNVs and INDELs` page
- Prevent typing special characters `^<>?!=\/` in case search form
- Search matching causatives also among research variants in other cases
- Links to variants in Verified variants page
- Broken filter institute cases by pinned gene
- Better visualization of long lists of genes in large SVs on Causative and Verified Variants page
- Reintroduced missing button to export Causative variants
- Better linking and display of matching causatives and managed variants
- Reduced code complexity in `scout/parse/variant/variant.py`
- Reduced complexity of code in `scout/build/variant/variant.py`

### Changed
- State that loqusdb observation is in current case if observations count is one and no cases are shown
- Better pagination and number of variants returned by queries in `Search SNVs and INDELs` page
- Refactored and simplified code used for collecting gene variants for `Search SNVs and INDELs` page
- Fix sidebar panel icons in Case view
- Fix panel spacing in Case view
- Removed unused database `sanger_ordered` and `case_id,category,rank_score` indexes (variant collection)
- Verified variants displayed in a dedicated page reachable from institute sidebar
- Unified stats in dashboard page
- Improved gene info for large SVs and cancer SVs
- Remove the unused `variant.str_variant` endpoint from variant views
- Easier editing of HPO gene panel on case page
- Assign phenotype panel less cramped on Case page
- Causatives and Verified variants pages to use the same template macro
- Allow hyphens in panel names
- Reduce resolution of example images
- Remove some animations in web gui which where rendered slow


## [4.57.4]
### Fixed
- Parsing of variant.FORMAT "DR" key in parse variant file

## [4.57.3]
### Fixed
- Export of STR verified variants
- Do not download as verified variants first verified and then reset to not validated
- Avoid duplicated lines in downloaded verified variants reflecting changes in variant validation status

## [4.57.2]
### Fixed
- Export of verified variants when variant gene has no transcripts
- HTTP 500 when visiting a the details page for a cancer variant that had been ranked with genmod

## [4.57.1]
### Fixed
- Updating/replacing a gene panel from file with a corrupted or malformed file

## [4.57]
### Added
- Display last 50 or 500 events for a user in a timeline
- Show dismiss count from other cases on matching variantS
- Save Beacon-related events in events collection
- Institute settings allow saving multiple loqusdb instances for one institute
- Display stats from multiple instances of loqusdb on variant page
- Display date and frequency of obs derived from count of local archive observations from MIP11 (requires fix in MIP)
### Changed
- Prior ACMG classifications view is no longer limited by pathogenicity
### Fixed
- Visibility of Sanger ordered badge on case page, light mode
- Some of the DataTables tables (Phenotypes and Diagnoses pages) got a bit dark in dark mode
- Remove all redundancies when displaying timeline events (some events are saved both as case-related and variant-related)
- Missing link in saved MatchMaker-related events
- Genes with mixed case gene symbols missing in PanelApp panels
- Alignment of elements on the Beacon submission modal window
- Locus info links from STR variantS page open in new browser tabs

## [4.56]
### Added
- Test for PanelApp panels loading
- `panel-umi` tag option when loading cancer analyses
### Changed
- Black text to make comments more visible in dark mode
- Loading PanelApp panels replaces pre-existing panels with same version
- Removed sidebar from Causatives page - navigation is available on the top bar for now
- Create ClinVar submissions from pinned variants list in case page
- Select which pinned variants will be included in ClinVar submission documents
### Fixed
- Remove a:visited css style from all buttons
- Update of HPO terms via command line
- Background color of `MIXED` and `PANEL-UMI` sequencing types on cases page
- Fixed regex error when searching for cases with query ending with `\ `
- Gene symbols on Causatives page lighter in dark mode
- SpliceAI tooltip of multigene variants

## [4.55]
### Changed
- Represent different tumor samples as vials in cases page
- Option to force-update the OMIM panel
### Fixed
- Low tumor purity badge alignment in cancer samples table on cancer case view
- VariantS comment popovers reactivate on hover
- Updating database genes in build 37
- ACMG classification summary hidden by sticky navbar
- Logo backgrounds fixed to white on welcome page
- Visited links turn purple again
- Style of link buttons and dropdown menus
- Update KUH and GMS logos
- Link color for Managed variants

## [4.54]
### Added
- Dark mode, using browser/OS media preference
- Allow marking case as solved without defining causative variants
- Admin users can create missing beacon datasets from the institute's settings page
- GenCC links on gene and variant pages
- Deprecation warnings when launching the app using a .yaml config file or loading cases using .ped files
### Changed
- Improved HTML syntax in case report template
- Modified message displayed when variant rank stats could not be calculated
- Expanded instructions on how to test on CG development server (cg-vm1)
- Added more somatic variant callers (Balsamic v9 SNV, develop SV)
### Fixed
- Remove load demo case command from docker-compose.yml
- Text elements being split across pages in PDF reports
- Made login password field of type `password` in LDAP login form
- Gene panels HTML select in institute's settings page
- Bootstrap upgraded to version 5
- Fix some Sourcery and SonarCloud suggestions
- Escape special characters in case search on institute and dashboard pages
- Broken case PDF reports when no Madeline pedigree image can be created
- Removed text-white links style that were invisible in new pages style
- Variants pagination after pressing "Filter variants" or "Clinical filter"
- Layout of buttons Matchmaker submission panel (case page)
- Removing cases from Matchmaker (simplified code and fixed functionality)
- Reintroduce check for missing alignment files purged from server

## [4.53]
### Added
### Changed
- Point Alamut API key docs link to new API version
- Parse dbSNP id from ID only if it says "rs", else use VEP CSQ fields
- Removed MarkupSafe from the dependencies
### Fixed
- Reintroduced loading of SVs for demo case 643595
- Successful parse of FOUND_IN should avoid GATK caller default
- All vulnerabilities flagged by SonarCloud

## [4.52]
### Added
- Demo cancer case gets loaded together with demo RD case in demo instance
- Parse REVEL_score alongside REVEL_rankscore from csq field and display it on SNV variant page
- Rank score results now show the ranking range
- cDNA and protein changes displayed on institute causatives pages
- Optional SESSION_TIMEOUT_MINUTES configuration in app config files
- Script to convert old OMIM case format (list of integers) to new format (list of dictionaries)
- Additional check for user logged in status before serving alignment files
- Download .cgh files from cancer samples table on cancer case page
- Number of documents and date of last update on genes page
### Changed
- Verify user before redirecting to IGV alignments and sashimi plots
- Build case IGV tracks starting from case and variant objects instead of passing all params in a form
- Unfreeze Werkzeug lib since Flask_login v.0.6 with bugfix has been released
- Sort gene panels by name (panelS and variant page)
- Removed unused `server.blueprints.alignviewers.unindexed_remote_static` endpoint
- User sessions to check files served by `server.blueprints.alignviewers.remote_static` endpoint
- Moved Beacon-related functions to a dedicated app extension
- Audit Filter now also loads filter displaying the variants for it
### Fixed
- Handle `attachment_filename` parameter renamed to `download_name` when Flask 2.2 will be released
- Removed cursor timeout param in cases find adapter function to avoid many code warnings
- Removed stream argument deprecation warning in tests
- Handle `no intervals found` warning in load_region test
- Beacon remove variants
- Protect remote_cors function in alignviewers view from Server-Side Request Forgery (SSRF)
- Check creation date of last document in gene collection to display when genes collection was updated last

## [4.51]
### Added
- Config file containing codecov settings for pull requests
- Add an IGV.js direct link button from case page
- Security policy file
- Hide/shade compound variants based on rank score on variantS from filter
- Chromograph legend documentation direct link
### Changed
- Updated deprecated Codecov GitHub action to v.2
- Simplified code of scout/adapter/mongo/variant
- Update IGV.js to v2.11.2
- Show summary number of variant gene panels on general report if more than 3
### Fixed
- Marrvel link for variants in genome build 38 (using liftover to build 37)
- Remove flags from codecov config file
- Fixed filter bug with high negative SPIDEX scores
- Renamed IARC TP53 button to to `TP53 Database`, modified also link since IARC has been moved to the US NCI: `https://tp53.isb-cgc.org/`
- Parsing new format of OMIM case info when exporting patients to Matchmaker
- Remove flask-debugtoolbar lib dependency that is using deprecated code and causes app to crash after new release of Jinja2 (3.1)
- Variant page crashing for cases with old OMIM terms structure (a list of integers instead of dictionary)
- Variant page crashing when creating MARRVEL link for cases with no genome build
- SpliceAI documentation link
- Fix deprecated `safe_str_cmp` import from `werkzeug.security` by freezing Werkzeug lib to v2.0 until Flask_login v.0.6 with bugfix is released
- List gene names densely in general report for SVs that contain more than 3 genes
- Show transcript ids on refseq genes on hg19 in IGV.js, using refgene source
- Display correct number of genes in general report for SVs that contain more than 32 genes
- Broken Google login after new major release of `lepture/authlib`
- Fix frequency and callers display on case general report

## [4.50.1]
### Fixed
- Show matching causative STR_repid for legacy str variants (pre Stranger hgnc_id)

## [4.50]
### Added
- Individual-specific OMIM terms
- OMIM disease descriptions in ClinVar submission form
- Add a toggle for melter rerun monitoring of cases
- Add a config option to show the rerun monitoring toggle
- Add a cli option to export cases with rerun monitoring enabled
- Add a link to STRipy for STR variants; shallow for ARX and HOXA13
- Hide by default variants only present in unaffected individuals in variants filters
- OMIM terms in general case report
- Individual-level info on OMIM and HPO terms in general case report
- PanelApp gene link among the external links on variant page
- Dashboard case filters fields help
- Filter cases by OMIM terms in cases and dashboard pages
### Fixed
- A malformed panel id request would crash with exception: now gives user warning flash with redirect
- Link to HPO resource file hosted on `http://purl.obolibrary.org`
- Gene search form when gene exists only in build 38
- Fixed odd redirect error and poor error message on missing column for gene panel csv upload
- Typo in parse variant transcripts function
- Modified keys name used to parse local observations (archived) frequencies to reflect change in MIP keys naming
- Better error handling for partly broken/timed out chanjo reports
- Broken javascript code when case Chromograph data is malformed
- Broader space for case synopsis in general report
- Show partial causatives on causatives and matching causatives panels
- Partial causative assignment in cases with no OMIM or HPO terms
- Partial causative OMIM select options in variant page
### Changed
- Slightly smaller and improved layout of content in case PDF report
- Relabel more cancer variant pages somatic for navigation
- Unify caseS nav links
- Removed unused `add_compounds` param from variant controllers function
- Changed default hg19 genome for IGV.js to legacy hg19_1kg_decoy to fix a few problematic loci
- Reduce code complexity (parse/ensembl.py)
- Silence certain fields in ClinVar export if prioritised ones exist (chrom-start-end if hgvs exist)
- Made phenotype non-mandatory when marking a variant as partial causative
- Only one phenotype condition type (OMIM or HPO) per variant is used in ClinVar submissions
- ClinVar submission variant condition prefers OMIM over HPO if available
- Use lighter version of gene objects in Omim MongoDB adapter, panels controllers, panels views and institute controllers
- Gene-variants table size is now adaptive
- Remove unused file upload on gene-variants page

## [4.49]
### Fixed
- Pydantic model types for genome_build, madeline_info, peddy_ped_check and peddy_sex_check, rank_model_version and sv_rank_model_version
- Replace `MatchMaker` with `Matchmaker` in all places visible by a user
- Save diagnosis labels along with OMIM terms in Matchmaker Exchange submission objects
- `libegl-mesa0_21.0.3-0ubuntu0.3~20.04.5_amd64.deb` lib not found by GitHub actions Docker build
- Remove unused `chromograph_image_files` and `chromograph_prefixes` keys saved when creating or updating an RD case
- Search managed variants by description and with ignore case
### Changed
- Introduced page margins on exported PDF reports
- Smaller gene fonts in downloaded HPO genes PDF reports
- Reintroduced gene coverage data in the PDF-exported general report of rare-disease cases
- Check for existence of case report files before creating sidebar links
- Better description of HPO and OMIM terms for patients submitted to Matchmaker Exchange
- Remove null non-mandatory key/values when updating a case
- Freeze WTForms<3 due to several form input rendering changes

## [4.48.1]
### Fixed
- General case PDF report for recent cases with no pedigree

## [4.48]
### Added
- Option to cancel a request for research variants in case page
### Changed
- Update igv.js to v2.10.5
- Updated example of a case delivery report
- Unfreeze cyvcf2
- Builder images used in Scout Dockerfiles
- Crash report email subject gives host name
- Export general case report to PDF using PDFKit instead of WeasyPrint
- Do not include coverage report in PDF case report since they might have different orientation
- Export cancer cases's "Coverage and QC report" to PDF using PDFKit instead of Weasyprint
- Updated cancer "Coverage and QC report" example
- Keep portrait orientation in PDF delivery report
- Export delivery report to PDF using PDFKit instead of Weasyprint
- PDF export of clinical and research HPO panels using PDFKit instead of Weasyprint
- Export gene panel report to PDF using PDFKit
- Removed WeasyPrint lib dependency

### Fixed
- Reintroduced missing links to Swegen and Beacon and dbSNP in RD variant page, summary section
- Demo delivery report orientation to fit new columns
- Missing delivery report in demo case
- Cast MNVs to SNV for test
- Export verified variants from all institutes when user is admin
- Cancer coverage and QC report not found for demo cancer case
- Pull request template instructions on how to deploy to test server
- PDF Delivery report not showing Swedac logo
- Fix code typos
- Disable codefactor raised by ESLint for javascript functions located on another file
- Loading spinner stuck after downloading a PDF gene panel report
- IGV browser crashing when file system with alignment files is not mounted

## [4.47]
### Added
- Added CADD, GnomAD and genotype calls to variantS export
### Changed
- Pull request template, to illustrate how to deploy pull request branches on cg-vm1 stage server
### Fixed
- Compiled Docker image contains a patched version (v4.9) of chanjo-report

## [4.46.1]
### Fixed
- Downloading of files generated within the app container (MT-report, verified variants, pedigrees, ..)

## [4.46]
### Added
- Created a Dockefile to be used to serve the dockerized app in production
- Modified the code to collect database params specified as env vars
- Created a GitHub action that pushes the Dockerfile-server image to Docker Hub (scout-server-stage) every time a PR is opened
- Created a GitHub action that pushes the Dockerfile-server image to Docker Hub (scout-server) every time a new release is created
- Reassign MatchMaker Exchange submission to another user when a Scout user is deleted
- Expose public API JSON gene panels endpoint, primarily to enable automated rerun checking for updates
- Add utils for dictionary type
- Filter institute cases using multiple HPO terms
- Vulture GitHub action to identify and remove unused variables and imports
### Changed
- Updated the python config file documentation in admin guide
- Case configuration parsing now uses Pydantic for improved typechecking and config handling
- Removed test matrices to speed up automatic testing of PRs
- Switch from Coveralls to Codecov to handle CI test coverage
- Speed-up CI tests by caching installation of libs and splitting tests into randomized groups using pytest-test-groups
- Improved LDAP login documentation
- Use lib flask-ldapconn instead of flask_ldap3_login> to handle ldap authentication
- Updated Managed variant documentation in user guide
- Fix and simplify creating and editing of gene panels
- Simplified gene variants search code
- Increased the height of the genes track in the IGV viewer
### Fixed
- Validate uploaded managed variant file lines, warning the user.
- Exporting validated variants with missing "genes" database key
- No results returned when searching for gene variants using a phenotype term
- Variants filtering by gene symbols file
- Make gene HGNC symbols field mandatory in gene variants page and run search only on form submit
- Make sure collaborator gene variants are still visible, even if HPO filter is used

## [4.45]
### Added
### Changed
- Start Scout also when loqusdbapi is not reachable
- Clearer definition of manual standard and custom inheritance models in gene panels
- Allow searching multiple chromosomes in filters
### Fixed
- Gene panel crashing on edit action

## [4.44]
### Added
### Changed
- Display Gene track beneath each sample track when displaying splice junctions in igv browser
- Check outdated gene symbols and update with aliases for both RD and cancer variantS
### Fixed
- Added query input check and fixed the Genes API endpoint to return a json formatted error when request is malformed
- Typo in ACMG BP6 tooltip

## [4.43.1]
### Added
- Added database index for OMIM disease term genes
### Changed
### Fixed
- Do not drop HPO terms collection when updating HPO terms via the command line
- Do not drop disease (OMIM) terms collection when updating diseases via the command line

## [4.43]
### Added
- Specify which collection(s) update/build indexes for
### Fixed
- Do not drop genes and transcripts collections when updating genes via the command line

## [4.42.1]
### Added
### Changed
### Fixed
- Freeze PyMongo lib to version<4.0 to keep supporting previous MongoDB versions
- Speed up gene panels creation and update by collecting only light gene info from database
- Avoid case page crash on Phenomizer queries timeout

## [4.42]
### Added
- Choose custom pinned variants to submit to MatchMaker Exchange
- Submit structural variant as genes to the MatchMaker Exchange
- Added function for maintainers and admins to remove gene panels
- Admins can restore deleted gene panels
- A development docker-compose file illustrating the scout/chanjo-report integration
- Show AD on variants view for cancer SV (tumor and normal)
- Cancer SV variants filter AD, AF (tumor and normal)
- Hiding the variants score column also from cancer SVs, as for the SNVs
### Changed
- Enforce same case _id and display_name when updating a case
- Enforce same individual ids, display names and affected status when updating a case
- Improved documentation for connecting to loqusdb instances (including loqusdbapi)
- Display and download HPO gene panels' gene symbols in italics
- A faster-built and lighter Docker image
- Reduce complexity of `panels` endpoint moving some code to the panels controllers
- Update requirements to use flask-ldap3-login>=0.9.17 instead of freezing WTForm
### Fixed
- Use of deprecated TextField after the upgrade of WTF to v3.0
- Freeze to WTForms to version < 3
- Remove the extra files (bed files and madeline.svg) introduced by mistake
- Cli command loading demo data in docker-compose when case custom images exist and is None
- Increased MongoDB connection serverSelectionTimeoutMS parameter to 30K (default value according to MongoDB documentation)
- Better differentiate old obs counts 0 vs N/A
- Broken cancer variants page when default gene panel was deleted
- Typo in tx_overview function in variant controllers file
- Fixed loqusdbapi SV search URL
- SV variants filtering using Decipher criterion
- Removing old gene panels that don't contain the `maintainer` key.

## [4.41.1]
### Fixed
- General reports crash for variant annotations with same variant on other cases

## [4.41]
### Added
- Extended the instructions for running the Scout Docker image (web app and cli).
- Enabled inclusion of custom images to STR variant view
### Fixed
- General case report sorting comments for variants with None genetic models
- Do not crash but redirect to variants page with error when a variant is not found for a case
- UCSC links coordinates for SV variants with start chromosome different than end chromosome
- Human readable variants name in case page for variants having start chromosome different from end chromosome
- Avoid always loading all transcripts when checking gene symbol: introduce gene captions
- Slow queries for evaluated variants on e.g. case page - use events instead
### Changed
- Rearrange variant page again, moving severity predictions down.
- More reactive layout width steps on variant page

## [4.40.1]
### Added
### Fixed
- Variants dismissed with inconsistent inheritance pattern can again be shown in general case report
- General report page for variants with genes=None
- General report crashing when variants have no panels
- Added other missing keys to case and variant dictionaries passed to general report
### Changed

## [4.40]
### Added
- A .cff citation file
- Phenotype search API endpoint
- Added pagination to phenotype API
- Extend case search to include internal MongoDB id
- Support for connecting to a MongoDB replica set (.py config files)
- Support for connecting to a MongoDB replica set (.yaml config files)
### Fixed
- Command to load the OMIM gene panel (`scout load panel --omim`)
- Unify style of pinned and causative variants' badges on case page
- Removed automatic spaces after punctuation in comments
- Remove the hardcoded number of total individuals from the variant's old observations panel
- Send delete requests to a connected Beacon using the DELETE method
- Layout of the SNV and SV variant page - move frequency up
### Changed
- Stop updating database indexes after loading exons via command line
- Display validation status badge also for not Sanger-sequenced variants
- Moved Frequencies, Severity and Local observations panels up in RD variants page
- Enabled Flask CORS to communicate CORS status to js apps
- Moved the code preparing the transcripts overview to the backend
- Refactored and filtered json data used in general case report
- Changed the database used in docker-compose file to use the official MongoDB v4.4 image
- Modified the Python (3.6, 3.8) and MongoDB (3.2, 4.4, 5.0) versions used in testing matrices (GitHub actions)
- Capitalize case search terms on institute and dashboard pages


## [4.39]
### Added
- COSMIC IDs collected from CSQ field named `COSMIC`
### Fixed
- Link to other causative variants on variant page
- Allow multiple COSMIC links for a cancer variant
- Fix floating text in severity box #2808
- Fixed MitoMap and HmtVar links for hg38 cases
- Do not open new browser tabs when downloading files
- Selectable IGV tracks on variant page
- Missing splice junctions button on variant page
- Refactor variantS representative gene selection, and use it also for cancer variant summary
### Changed
- Improve Javascript performance for displaying Chromograph images
- Make ClinVar classification more evident in cancer variant page

## [4.38]
### Added
- Option to hide Alamut button in the app config file
### Fixed
- Library deprecation warning fixed (insert is deprecated. Use insert_one or insert_many instead)
- Update genes command will not trigger an update of database indices any more
- Missing resources in temporary downloading directory when updating genes using the command line
- Restore previous variant ACMG classification in a scrollable div
- Loading spinner not stopping after downloading PDF case reports and variant list export
- Add extra Alamut links higher up on variant pages
- Improve UX for phenotypes in case page
- Filter and export of STR variants
- Update look of variants page navigation buttons
### Changed

## [4.37]
### Added
- Highlight and show version number for RefSeq MANE transcripts.
- Added integration to a rerunner service for toggling reanalysis with updated pedigree information
- SpliceAI display and parsing from VEP CSQ
- Display matching tiered variants for cancer variants
- Display a loading icon (spinner) until the page loads completely
- Display filter badges in cancer variants list
- Update genes from pre-downloaded file resources
- On login, OS, browser version and screen size are saved anonymously to understand how users are using Scout
- API returning institutes data for a given user: `/api/v1/institutes`
- API returning case data for a given institute: `/api/v1/institutes/<institute_id>/cases`
- Added GMS and Lund university hospital logos to login page
- Made display of Swedac logo configurable
- Support for displaying custom images in case view
- Individual-specific HPO terms
- Optional alamut_key in institute settings for Alamut Plus software
- Case report API endpoint
- Tooltip in case explaining that genes with genome build different than case genome build will not be added to dynamic HPO panel.
- Add DeepVariant as a caller
### Fixed
- Updated IGV to v2.8.5 to solve missing gene labels on some zoom levels
- Demo cancer case config file to load somatic SNVs and SVs only.
- Expand list of refseq trancripts in ClinVar submission form
- Renamed `All SNVs and INDELs` institute sidebar element to `Search SNVs and INDELs` and fixed its style.
- Add missing parameters to case load-config documentation
- Allow creating/editing gene panels and dynamic gene panels with genes present in genome build 38
- Bugfix broken Pytests
- Bulk dismissing variants error due to key conversion from string to integer
- Fix typo in index documentation
- Fixed crash in institute settings page if "collaborators" key is not set in database
- Don't stop Scout execution if LoqusDB call fails and print stacktrace to log
- Bug when case contains custom images with value `None`
- Bug introduced when fixing another bug in Scout-LoqusDB interaction
- Loading of OMIM diagnoses in Scout demo instance
- Remove the docker-compose with chanjo integration because it doesn't work yet.
- Fixed standard docker-compose with scout demo data and database
- Clinical variant assessments not present for pinned and causative variants on case page.
- MatchMaker matching one node at the time only
- Remove link from previously tiered variants badge in cancer variants page
- Typo in gene cell on cancer variants page
- Managed variants filter form
### Changed
- Better naming for variants buttons on cancer track (somatic, germline). Also show cancer research button if available.
- Load case with missing panels in config files, but show warning.
- Changing the (Female, Male) symbols to (F/M) letters in individuals_table and case-sma.
- Print stacktrace if case load command fails
- Added sort icon and a pointer to the cursor to all tables with sortable fields
- Moved variant, gene and panel info from the basic pane to summary panel for all variants.
- Renamed `Basics` panel to `Classify` on variant page.
- Revamped `Basics` panel to a panel dedicated to classify variants
- Revamped the summary panel to be more compact.
- Added dedicated template for cancer variants
- Removed Gene models, Gene annotations and Conservation panels for cancer variants
- Reorganized the orders of panels for variant and cancer variant views
- Added dedicated variant quality panel and removed relevant panes
- A more compact case page
- Removed OMIM genes panel
- Make genes panel, pinned variants panel, causative variants panel and ClinVar panel scrollable on case page
- Update to Scilifelab's 2020 logo
- Update Gens URL to support Gens v2.0 format
- Refactor tests for parsing case configurations
- Updated links to HPO downloadable resources
- Managed variants filtering defaults to all variant categories
- Changing the (Kind) drop-down according to (Category) drop-down in Managed variant add variant
- Moved Gens button to individuals table
- Check resource files availability before starting updating OMIM diagnoses
- Fix typo in `SHOW_OBSERVED_VARIANT_ARCHIVE` config param

## [4.36]
### Added
- Parse and save splice junction tracks from case config file
- Tooltip in observations panel, explaining that case variants with no link might be old variants, not uploaded after a case rerun
### Fixed
- Warning on overwriting variants with same position was no longer shown
- Increase the height of the dropdowns to 425px
- More indices for the case table as it grows, specifically for causatives queries
- Splice junction tracks not centered over variant genes
- Total number of research variants count
- Update variants stats in case documents every time new variants are loaded
- Bug in flashing warning messages when filtering variants
### Changed
- Clearer warning messages for genes and gene/gene-panels searches in variants filters

## [4.35]
### Added
- A new index for hgnc_symbol in the hgnc_gene collection
- A Pedigree panel in STR page
- Display Tier I and II variants in case view causatives card for cancer cases
### Fixed
- Send partial file data to igv.js when visualizing sashimi plots with splice junction tracks
- Research variants filtering by gene
- Do not attempt to populate annotations for not loaded pinned/causatives
- Add max-height to all dropdowns in filters
### Changed
- Switch off non-clinical gene warnings when filtering research variants
- Don't display OMIM disease card in case view for cancer cases
- Refactored Individuals and Causative card in case view for cancer cases
- Update and style STR case report

## [4.34]
### Added
- Saved filter lock and unlock
- Filters can optionally be marked audited, logging the filter name, user and date on the case events and general report.
- Added `ClinVar hits` and `Cosmic hits` in cancer SNVs filters
- Added `ClinVar hits` to variants filter (rare disease track)
- Load cancer demo case in docker-compose files (default and demo file)
- Inclusive-language check using [woke](https://github.com/get-woke/woke) github action
- Add link to HmtVar for mitochondrial variants (if VCF is annotated with HmtNote)
- Grey background for dismissed compounds in variants list and variant page
- Pin badge for pinned compounds in variants list and variant page
- Support LoqusDB REST API queries
- Add a docker-compose-matchmaker under scout/containers/development to test matchmaker locally
- Script to investigate consequences of symbol search bug
- Added GATK to list of SV and cancer SV callers
### Fixed
- Make MitoMap link work for hg38 again
- Export Variants feature crashing when one of the variants has no primary transcripts
- Redirect to last visited variantS page when dismissing variants from variants list
- Improved matching of SVs Loqus occurrences in other cases
- Remove padding from the list inside (Matching causatives from other cases) panel
- Pass None to get_app function in CLI base since passing script_info to app factory functions was deprecated in Flask 2.0
- Fixed failing tests due to Flask update to version 2.0
- Speed up user events view
- Causative view sort out of memory error
- Use hgnc_id for gene filter query
- Typo in case controllers displaying an error every time a patient is matched against external MatchMaker nodes
- Do not crash while attempting an update for variant documents that are too big (> 16 MB)
- Old STR causatives (and other variants) may not have HGNC symbols - fix sort lambda
- Check if gene_obj has primary_transcript before trying to access it
- Warn if a gene manually searched is in a clinical panel with an outdated name when filtering variants
- ChrPos split js not needed on STR page yet
### Changed
- Remove parsing of case `genome_version`, since it's not used anywhere downstream
- Introduce deprecation warning for Loqus configs that are not dictionaries
- SV clinical filter no longer filters out sub 100 nt variants
- Count cases in LoqusDB by variant type
- Commit pulse repo badge temporarily set to weekly
- Sort ClinVar submissions objects by ascending "Last evaluated" date
- Refactored the MatchMaker integration as an extension
- Replaced some sensitive words as suggested by woke linter
- Documentation for load-configuration rewritten.
- Add styles to MatchMaker matches table
- More detailed info on the data shared in MatchMaker submission form

## [4.33.1]
### Fixed
- Include markdown for release autodeploy docs
- Use standard inheritance model in ClinVar (https://ftp.ncbi.nlm.nih.gov/pub/GTR/standard_terms/Mode_of_inheritance.txt)
- Fix issue crash with variants that have been unflagged causative not being available in other causatives
### Added
### Changed

## [4.33]
### Fixed
- Command line crashing when updating an individual not found in database
- Dashboard page crashing when filters return no data
- Cancer variants filter by chromosome
- /api/v1/genes now searches for genes in all genome builds by default
- Upgraded igv.js to version 2.8.1 (Fixed Unparsable bed record error)
### Added
- Autodeploy docs on release
- Documentation for updating case individuals tracks
- Filter cases and dashboard stats by analysis track
### Changed
- Changed from deprecated db update method
- Pre-selected fields to run queries with in dashboard page
- Do not filter by any institute when first accessing the dashboard
- Removed OMIM panel in case view for cancer cases
- Display Tier I and II variants in case view causatives panel for cancer cases
- Refactored Individuals and Causative panels in case view for cancer cases

## [4.32.1]
### Fixed
- iSort lint check only
### Changed
- Institute cases page crashing when a case has track:Null
### Added

## [4.32]
### Added
- Load and show MITOMAP associated diseases from VCF (INFO field: MitomapAssociatedDiseases, via HmtNote)
- Show variant allele frequencies for mitochondrial variants (GRCh38 cases)
- Extend "public" json API with diseases (OMIM) and phenotypes (HPO)
- HPO gene list download now has option for clinical and non-clinical genes
- Display gene splice junctions data in sashimi plots
- Update case individuals with splice junctions tracks
- Simple Docker compose for development with local build
- Make Phenomodels subpanels collapsible
- User side documentation of cytogenomics features (Gens, Chromograph, vcf2cytosure, rhocall)
- iSort GitHub Action
- Support LoqusDB REST API queries
### Fixed
- Show other causative once, even if several events point to it
- Filtering variants by mitochondrial chromosome for cases with genome build=38
- HPO gene search button triggers any warnings for clinical / non-existing genes also on first search
- Fixed a bug in variants pages caused by MT variants without alt_frequency
- Tests for CADD score parsing function
- Fixed the look of IGV settings on SNV variant page
- Cases analyzed once shown as `rerun`
- Missing case track on case re-upload
- Fixed severity rank for SO term "regulatory region ablation"
### Changed
- Refactor according to CodeFactor - mostly reuse of duplicated code
- Phenomodels language adjustment
- Open variants in a new window (from variants page)
- Open overlapping and compound variants in a new window (from variant page)
- gnomAD link points to gnomAD v.3 (build GRCh38) for mitochondrial variants.
- Display only number of affected genes for dismissed SVs in general report
- Chromosome build check when populating the variants filter chromosome selection
- Display mitochondrial and rare diseases coverage report in cases with missing 'rare' track

## [4.31.1]
### Added
### Changed
- Remove mitochondrial and coverage report from cancer cases sidebar
### Fixed
- ClinVar page when dbSNP id is None

## [4.31]
### Added
- gnomAD annotation field in admin guide
- Export also dynamic panel genes not associated to an HPO term when downloading the HPO panel
- Primary HGNC transcript info in variant export files
- Show variant quality (QUAL field from vcf) in the variant summary
- Load/update PDF gene fusion reports (clinical and research) generated with Arriba
- Support new MANE annotations from VEP (both MANE Select and MANE Plus Clinical)
- Display on case activity the event of a user resetting all dismissed variants
- Support gnomAD population frequencies for mitochondrial variants
- Anchor links in Casedata ClinVar panels to redirect after renaming individuals
### Fixed
- Replace old docs link www.clinicalgenomics.se/scout with new https://clinical-genomics.github.io/scout
- Page formatting issues whenever case and variant comments contain extremely long strings with no spaces
- Chromograph images can be one column and have scrollbar. Removed legacy code.
- Column labels for ClinVar case submission
- Page crashing looking for LoqusDB observation when variant doesn't exist
- Missing inheritance models and custom inheritance models on newly created gene panels
- Accept only numbers in managed variants filter as position and end coordinates
- SNP id format and links in Variant page, ClinVar submission form and general report
- Case groups tooltip triggered only when mouse is on the panel header
### Changed
- A more compact case groups panel
- Added landscape orientation CSS style to cancer coverage and QC demo report
- Improve user documentation to create and save new gene panels
- Removed option to use space as separator when uploading gene panels
- Separating the columns of standard and custom inheritance models in gene panels
- Improved ClinVar instructions for users using non-English Excel

## [4.30.2]
### Added
### Fixed
- Use VEP RefSeq ID if RefSeq list is empty in RefSeq transcripts overview
- Bug creating variant links for variants with no end_chrom
### Changed

## [4.30.1]
### Added
### Fixed
- Cryptography dependency fixed to use version < 3.4
### Changed

## [4.30]
### Added
- Introduced a `reset dismiss variant` verb
- Button to reset all dismissed variants for a case
- Add black border to Chromograph ideograms
- Show ClinVar annotations on variantS page
- Added integration with GENS, copy number visualization tool
- Added a VUS label to the manual classification variant tags
- Add additional information to SNV verification emails
- Tooltips documenting manual annotations from default panels
- Case groups now show bam files from all cases on align view
### Fixed
- Center initial igv view on variant start with SNV/indels
- Don't set initial igv view to negative coordinates
- Display of GQ for SV and STR
- Parsing of AD and related info for STRs
- LoqusDB field in institute settings accepts only existing Loqus instances
- Fix DECIPHER link to work after DECIPHER migrated to GRCh38
- Removed visibility window param from igv.js genes track
- Updated HPO download URL
- Patch HPO download test correctly
- Reference size on STR hover not needed (also wrong)
- Introduced genome build check (allowed values: 37, 38, "37", "38") on case load
- Improve case searching by assignee full name
- Populating the LoqusDB select in institute settings
### Changed
- Cancer variants table header (pop freq etc)
- Only admin users can modify LoqusDB instance in Institute settings
- Style of case synopsis, variants and case comments
- Switched to igv.js 2.7.5
- Do not choke if case is missing research variants when research requested
- Count cases in LoqusDB by variant type
- Introduce deprecation warning for Loqus configs that are not dictionaries
- Improve create new gene panel form validation
- Make XM- transcripts less visible if they don't overlap with transcript refseq_id in variant page
- Color of gene panels and comments panels on cases and variant pages
- Do not choke if case is missing research variants when reserch requested

## [4.29.1]
### Added
### Fixed
- Always load STR variants regardless of RankScore threshold (hotfix)
### Changed

## [4.29]
### Added
- Added a page about migrating potentially breaking changes to the documentation
- markdown_include in development requirements file
- STR variants filter
- Display source, Z-score, inheritance pattern for STR annotations from Stranger (>0.6.1) if available
- Coverage and quality report to cancer view
### Fixed
- ACMG classification page crashing when trying to visualize a classification that was removed
- Pretty print HGVS on gene variants (URL-decode VEP)
- Broken or missing link in the documentation
- Multiple gene names in ClinVar submission form
- Inheritance model select field in ClinVar submission
- IGV.js >2.7.0 has an issue with the gene track zoom levels - temp freeze at 2.7.0
- Revert CORS-anywhere and introduce a local http proxy for cloud tracks
### Changed

## [4.28]
### Added
- Chromograph integration for displaying PNGs in case-page
- Add VAF to cancer case general report, and remove some of its unused fields
- Variants filter compatible with genome browser location strings
- Support for custom public igv tracks stored on the cloud
- Add tests to increase testing coverage
- Update case variants count after deleting variants
- Update IGV.js to latest (v2.7.4)
- Bypass igv.js CORS check using `https://github.com/Rob--W/cors-anywhere`
- Documentation on default and custom IGV.js tracks (admin docs)
- Lock phenomodels so they're editable by admins only
- Small case group assessment sharing
- Tutorial and files for deploying app on containers (Kubernetes pods)
- Canonical transcript and protein change of canonical transcript in exported variants excel sheet
- Support for Font Awesome version 6
- Submit to Beacon from case page sidebar
- Hide dismissed variants in variants pages and variants export function
- Systemd service files and instruction to deploy Scout using podman
### Fixed
- Bugfix: unused `chromgraph_prefix |tojson` removed
- Freeze coloredlogs temporarily
- Marrvel link
- Don't show TP53 link for silent or synonymous changes
- OMIM gene field accepts any custom number as OMIM gene
- Fix Pytest single quote vs double quote string
- Bug in gene variants search by similar cases and no similar case is found
- Delete unused file `userpanel.py`
- Primary transcripts in variant overview and general report
- Google OAuth2 login setup in README file
- Redirect to 'missing file'-icon if configured Chromograph file is missing
- Javascript error in case page
- Fix compound matching during variant loading for hg38
- Cancer variants view containing variants dismissed with cancer-specific reasons
- Zoom to SV variant length was missing IGV contig select
- Tooltips on case page when case has no default gene panels
### Changed
- Save case variants count in case document and not in sessions
- Style of gene panels multiselect on case page
- Collapse/expand main HPO checkboxes in phenomodel preview
- Replaced GQ (Genotype quality) with VAF (Variant allele frequency) in cancer variants GT table
- Allow loading of cancer cases with no tumor_purity field
- Truncate cDNA and protein changes in case report if longer than 20 characters


## [4.27]
### Added
- Exclude one or more variant categories when running variants delete command
### Fixed
### Changed

## [4.26.1]
### Added
### Fixed
- Links with 1-letter aa codes crash on frameshift etc
### Changed

## [4.26]
### Added
- Extend the delete variants command to print analysis date, track, institute, status and research status
- Delete variants by type of analysis (wgs|wes|panel)
- Links to cBioPortal, MutanTP53, IARC TP53, OncoKB, MyCancerGenome, CIViC
### Fixed
- Deleted variants count
### Changed
- Print output of variants delete command as a tab separated table

## [4.25]
### Added
- Command line function to remove variants from one or all cases
### Fixed
- Parse SMN None calls to None rather than False

## [4.24.1]
### Fixed
- Install requirements.txt via setup file

## [4.24]
### Added
- Institute-level phenotype models with sub-panels containing HPO and OMIM terms
- Runnable Docker demo
- Docker image build and push github action
- Makefile with shortcuts to docker commands
- Parse and save synopsis, phenotype and cohort terms from config files upon case upload
### Fixed
- Update dismissed variant status when variant dismissed key is missing
- Breakpoint two IGV button now shows correct chromosome when different from bp1
- Missing font lib in Docker image causing the PDF report download page to crash
- Sentieon Manta calls lack Somaticscore - load anyway
- ClinVar submissions crashing due to pinned variants that are not loaded
- Point ExAC pLI score to new gnomad server address
- Bug uploading cases missing phenotype terms in config file
- STRs loaded but not shown on browser page
- Bug when using adapter.variant.get_causatives with case_id without causatives
- Problem with fetching "solved" from scout export cases cli
- Better serialising of datetime and bson.ObjectId
- Added `volumes` folder to .gitignore
### Changed
- Make matching causative and managed variants foldable on case page
- Remove calls to PyMongo functions marked as deprecated in backend and frontend(as of version 3.7).
- Improved `scout update individual` command
- Export dynamic phenotypes with ordered gene lists as PDF


## [4.23]
### Added
- Save custom IGV track settings
- Show a flash message with clear info about non-valid genes when gene panel creation fails
- CNV report link in cancer case side navigation
- Return to comment section after editing, deleting or submitting a comment
- Managed variants
- MT vs 14 chromosome mean coverage stats if Scout is connected to Chanjo
### Fixed
- missing `vcf_cancer_sv` and `vcf_cancer_sv_research` to manual.
- Split ClinVar multiple clnsig values (slash-separated) and strip them of underscore for annotations without accession number
- Timeout of `All SNVs and INDELs` page when no valid gene is provided in the search
- Round CADD (MIPv9)
- Missing default panel value
- Invisible other causatives lines when other causatives lack gene symbols
### Changed
- Do not freeze mkdocs-material to version 4.6.1
- Remove pre-commit dependency

## [4.22]
### Added
- Editable cases comments
- Editable variants comments
### Fixed
- Empty variant activity panel
- STRs variants popover
- Split new ClinVar multiple significance terms for a variant
- Edit the selected comment, not the latest
### Changed
- Updated RELEASE docs.
- Pinned variants card style on the case page
- Merged `scout export exons` and `scout view exons` commands


## [4.21.2]
### Added
### Fixed
- Do not pre-filter research variants by (case-default) gene panels
- Show OMIM disease tooltip reliably
### Changed

## [4.21.1]
### Added
### Fixed
- Small change to Pop Freq column in variants ang gene panels to avoid strange text shrinking on small screens
- Direct use of HPO list for Clinical HPO SNV (and cancer SNV) filtering
- PDF coverage report redirecting to login page
### Changed
- Remove the option to dismiss single variants from all variants pages
- Bulk dismiss SNVs, SVs and cancer SNVs from variants pages

## [4.21]
### Added
- Support to configure LoqusDB per institute
- Highlight causative variants in the variants list
- Add tests. Mostly regarding building internal datatypes.
- Remove leading and trailing whitespaces from panel_name and display_name when panel is created
- Mark MANE transcript in list of transcripts in "Transcript overview" on variant page
- Show default panel name in case sidebar
- Previous buttons for variants pagination
- Adds a gh action that checks that the changelog is updated
- Adds a gh action that deploys new releases automatically to pypi
- Warn users if case default panels are outdated
- Define institute-specific gene panels for filtering in institute settings
- Use institute-specific gene panels in variants filtering
- Show somatic VAF for pinned and causative variants on case page

### Fixed
- Report pages redirect to login instead of crashing when session expires
- Variants filter loading in cancer variants page
- User, Causative and Cases tables not scaling to full page
- Improved docs for an initial production setup
- Compatibility with latest version of Black
- Fixed tests for Click>7
- Clinical filter required an extra click to Filter to return variants
- Restore pagination and shrink badges in the variants page tables
- Removing a user from the command line now inactivates the case only if user is last assignee and case is active
- Bugfix, LoqusDB per institute feature crashed when institute id was empty string
- Bugfix, LoqusDB calls where missing case count
- filter removal and upload for filters deleted from another page/other user
- Visualize outdated gene panels info in a popover instead of a tooltip in case page side panel

### Changed
- Highlight color on normal STRs in the variants table from green to blue
- Display breakpoints coordinates in verification emails only for structural variants


## [4.20]
### Added
- Display number of filtered variants vs number of total variants in variants page
- Search case by HPO terms
- Dismiss variant column in the variants tables
- Black and pre-commit packages to dev requirements

### Fixed
- Bug occurring when rerun is requested twice
- Peddy info fields in the demo config file
- Added load config safety check for multiple alignment files for one individual
- Formatting of cancer variants table
- Missing Score in SV variants table

### Changed
- Updated the documentation on how to create a new software release
- Genome build-aware cytobands coordinates
- Styling update of the Matchmaker card
- Select search type in case search form


## [4.19]

### Added
- Show internal ID for case
- Add internal ID for downloaded CGH files
- Export dynamic HPO gene list from case page
- Remove users as case assignees when their account is deleted
- Keep variants filters panel expanded when filters have been used

### Fixed
- Handle the ProxyFix ModuleNotFoundError when Werkzeug installed version is >1.0
- General report formatting issues whenever case and variant comments contain extremely long strings with no spaces

### Changed
- Created an institute wrapper page that contains list of cases, causatives, SNVs & Indels, user list, shared data and institute settings
- Display case name instead of case ID on clinVar submissions
- Changed icon of sample update in clinVar submissions


## [4.18]

### Added
- Filter cancer variants on cytoband coordinates
- Show dismiss reasons in a badge with hover for clinical variants
- Show an ellipsis if 10 cases or more to display with loqusdb matches
- A new blog post for version 4.17
- Tooltip to better describe Tumor and Normal columns in cancer variants
- Filter cancer SNVs and SVs by chromosome coordinates
- Default export of `Assertion method citation` to clinVar variants submission file
- Button to export up to 500 cancer variants, filtered or not
- Rename samples of a clinVar submission file

### Fixed
- Apply default gene panel on return to cancer variantS from variant view
- Revert to certificate checking when asking for Chanjo reports
- `scout download everything` command failing while downloading HPO terms

### Changed
- Turn tumor and normal allelic fraction to decimal numbers in tumor variants page
- Moved clinVar submissions code to the institutes blueprints
- Changed name of clinVar export files to FILENAME.Variant.csv and FILENAME.CaseData.csv
- Switched Google login libraries from Flask-OAuthlib to Authlib


## [4.17.1]

### Fixed
- Load cytobands for cases with chromosome build not "37" or "38"


## [4.17]

### Added
- COSMIC badge shown in cancer variants
- Default gene-panel in non-cancer structural view in url
- Filter SNVs and SVs by cytoband coordinates
- Filter cancer SNV variants by alt allele frequency in tumor
- Correct genome build in UCSC link from structural variant page



### Fixed
- Bug in clinVar form when variant has no gene
- Bug when sharing cases with the same institute twice
- Page crashing when removing causative variant tag
- Do not default to GATK caller when no caller info is provided for cancer SNVs


## [4.16.1]

### Fixed
- Fix the fix for handling of delivery reports for rerun cases

## [4.16]

### Added
- Adds possibility to add "lims_id" to cases. Currently only stored in database, not shown anywhere
- Adds verification comment box to SVs (previously only available for small variants)
- Scrollable pedigree panel

### Fixed
- Error caused by changes in WTForm (new release 2.3.x)
- Bug in OMIM case page form, causing the page to crash when a string was provided instead of a numerical OMIM id
- Fix Alamut link to work properly on hg38
- Better handling of delivery reports for rerun cases
- Small CodeFactor style issues: matchmaker results counting, a couple of incomplete tests and safer external xml
- Fix an issue with Phenomizer introduced by CodeFactor style changes

### Changed
- Updated the version of igv.js to 2.5.4

## [4.15.1]

### Added
- Display gene names in ClinVar submissions page
- Links to Varsome in variant transcripts table

### Fixed
- Small fixes to ClinVar submission form
- Gene panel page crash when old panel has no maintainers

## [4.15]

### Added
- Clinvar CNVs IGV track
- Gene panels can have maintainers
- Keep variant actions (dismissed, manual rank, mosaic, acmg, comments) upon variant re-upload
- Keep variant actions also on full case re-upload

### Fixed
- Fix the link to Ensembl for SV variants when genome build 38.
- Arrange information in columns on variant page
- Fix so that new cosmic identifier (COSV) is also acceptable #1304
- Fixed COSMIC tag in INFO (outside of CSQ) to be parses as well with `&` splitter.
- COSMIC stub URL changed to https://cancer.sanger.ac.uk/cosmic/search?q= instead.
- Updated to a version of IGV where bigBed tracks are visualized correctly
- Clinvar submission files are named according to the content (variant_data and case_data)
- Always show causatives from other cases in case overview
- Correct disease associations for gene symbol aliases that exist as separate genes
- Re-add "custom annotations" for SV variants
- The override ClinVar P/LP add-in in the Clinical Filter failed for new CSQ strings

### Changed
- Runs all CI checks in github actions

## [4.14.1]

### Fixed
- Error when variant found in loqusdb is not loaded for other case

## [4.14]

### Added
- Use github actions to run tests
- Adds CLI command to update individual alignments path
- Update HPO terms using downloaded definitions files
- Option to use alternative flask config when running `scout serve`
- Requirement to use loqusdb >= 2.5 if integrated

### Fixed
- Do not display Pedigree panel in cancer view
- Do not rely on internet connection and services available when running CI tests
- Variant loading assumes GATK if no caller set given and GATK filter status is seen in FILTER
- Pass genome build param all the way in order to get the right gene mappings for cases with build 38
- Parse correctly variants with zero frequency values
- Continue even if there are problems to create a region vcf
- STR and cancer variant navigation back to variants pages could fail

### Changed
- Improved code that sends requests to the external APIs
- Updates ranges for user ranks to fit todays usage
- Run coveralls on github actions instead of travis
- Run pip checks on github actions instead of coveralls
- For hg38 cases, change gnomAD link to point to version 3.0 (which is hg38 based)
- Show pinned or causative STR variants a bit more human readable

## [4.13.1]

### Added
### Fixed
- Typo that caused not all clinvar conflicting interpretations to be loaded no matter what
- Parse and retrieve clinvar annotations from VEP-annotated (VEP 97+) CSQ VCF field
- Variant clinvar significance shown as `not provided` whenever is `Uncertain significance`
- Phenomizer query crashing when case has no HPO terms assigned
- Fixed a bug affecting `All SNVs and INDELs` page when variants don't have canonical transcript
- Add gene name or id in cancer variant view

### Changed
- Cancer Variant view changed "Variant:Transcript:Exon:HGVS" to "Gene:Transcript:Exon:HGVS"

## [4.13]

### Added
- ClinVar SNVs track in IGV
- Add SMA view with SMN Copy Number data
- Easier to assign OMIM diagnoses from case page
- OMIM terms and specific OMIM term page

### Fixed
- Bug when adding a new gene to a panel
- Restored missing recent delivery reports
- Fixed style and links to other reports in case side panel
- Deleting cases using display_name and institute not deleting its variants
- Fixed bug that caused coordinates filter to override other filters
- Fixed a problem with finding some INS in loqusdb
- Layout on SV page when local observations without cases are present
- Make scout compatible with the new HPO definition files from `http://compbio.charite.de/jenkins/`
- General report visualization error when SNVs display names are very long


### Changed


## [4.12.4]

### Fixed
- Layout on SV page when local observations without cases are present

## [4.12.3]

### Fixed
- Case report when causative or pinned SVs have non null allele frequencies

## [4.12.2]

### Fixed
- SV variant links now take you to the SV variant page again
- Cancer variant view has cleaner table data entries for "N/A" data
- Pinned variant case level display hotfix for cancer and str - more on this later
- Cancer variants show correct alt/ref reads mirroring alt frequency now
- Always load all clinical STR variants even if a region load is attempted - index may be missing
- Same case repetition in variant local observations

## [4.12.1]

### Fixed
- Bug in variant.gene when gene has no HGVS description


## [4.12]

### Added
- Accepts `alignment_path` in load config to pass bam/cram files
- Display all phenotypes on variant page
- Display hgvs coordinates on pinned and causatives
- Clear panel pending changes
- Adds option to setup the database with static files
- Adds cli command to download the resources from CLI that scout needs
- Adds test files for merged somatic SV and CNV; as well as merged SNV, and INDEL part of #1279
- Allows for upload of OMIM-AUTO gene panel from static files without api-key

### Fixed
- Cancer case HPO panel variants link
- Fix so that some drop downs have correct size
- First IGV button in str variants page
- Cancer case activates on SNV variants
- Cases activate when STR variants are viewed
- Always calculate code coverage
- Pinned/Classification/comments in all types of variants pages
- Null values for panel's custom_inheritance_models
- Discrepancy between the manual disease transcripts and those in database in gene-edit page
- ACMG classification not showing for some causatives
- Fix bug which caused IGV.js to use hg19 reference files for hg38 data
- Bug when multiple bam files sources with non-null values are available


### Changed
- Renamed `requests` file to `scout_requests`
- Cancer variant view shows two, instead of four, decimals for allele and normal


## [4.11.1]

### Fixed
- Institute settings page
- Link institute settings to sharing institutes choices

## [4.11.0]

### Added
- Display locus name on STR variant page
- Alternative key `GNOMADAF_popmax` for Gnomad popmax allele frequency
- Automatic suggestions on how to improve the code on Pull Requests
- Parse GERP, phastCons and phyloP annotations from vep annotated CSQ fields
- Avoid flickering comment popovers in variant list
- Parse REVEL score from vep annotated CSQ fields
- Allow users to modify general institute settings
- Optionally format code automatically on commit
- Adds command to backup vital parts `scout export database`
- Parsing and displaying cancer SV variants from Manta annotated VCF files
- Dismiss cancer snv variants with cancer-specific options
- Add IGV.js UPD, RHO and TIDDIT coverage wig tracks.


### Fixed
- Slightly darker page background
- Fixed an issued with parsed conservation values from CSQ
- Clinvar submissions accessible to all users of an institute
- Header toolbar when on Clinvar page now shows institute name correctly
- Case should not always inactivate upon update
- Show dismissed snv cancer variants as grey on the cancer variants page
- Improved style of mappability link and local observations on variant page
- Convert all the GET requests to the igv view to POST request
- Error when updating gene panels using a file containing BOM chars
- Add/replace gene radio button not working in gene panels


## [4.10.1]

### Fixed
- Fixed issue with opening research variants
- Problem with coveralls not called by Travis CI
- Handle Biomart service down in tests


## [4.10.0]

### Added
- Rank score model in causatives page
- Exportable HPO terms from phenotypes page
- AMP guideline tiers for cancer variants
- Adds scroll for the transcript tab
- Added CLI option to query cases on time since case event was added
- Shadow clinical assessments also on research variants display
- Support for CRAM alignment files
- Improved str variants view : sorting by locus, grouped by allele.
- Delivery report PDF export
- New mosaicism tag option
- Add or modify individuals' age or tissue type from case page
- Display GC and allele depth in causatives table.
- Included primary reference transcript in general report
- Included partial causative variants in general report
- Remove dependency of loqusdb by utilising the CLI

### Fixed
- Fixed update OMIM command bug due to change in the header of the genemap2 file
- Removed Mosaic Tag from Cancer variants
- Fixes issue with unaligned table headers that comes with hidden Datatables
- Layout in general report PDF export
- Fixed issue on the case statistics view. The validation bars didn't show up when all institutes were selected. Now they do.
- Fixed missing path import by importing pathlib.Path
- Handle index inconsistencies in the update index functions
- Fixed layout problems


## [4.9.0]

### Added
- Improved MatchMaker pages, including visible patient contacts email address
- New badges for the github repo
- Links to [GENEMANIA](genemania.org)
- Sort gene panel list on case view.
- More automatic tests
- Allow loading of custom annotations in VCF using the SCOUT_CUSTOM info tag.

### Fixed
- Fix error when a gene is added to an empty dynamic gene panel
- Fix crash when attempting to add genes on incorrect format to dynamic gene panel
- Manual rank variant tags could be saved in a "Select a tag"-state, a problem in the variants view.
- Same case evaluations are no longer shown as gray previous evaluations on the variants page
- Stay on research pages, even if reset, next first buttons are pressed..
- Overlapping variants will now be visible on variant page again
- Fix missing classification comments and links in evaluations page
- All prioritized cases are shown on cases page


## [4.8.3]

### Added

### Fixed
- Bug when ordering sanger
- Improved scrolling over long list of genes/transcripts


## [4.8.2]

### Added

### Fixed
- Avoid opening extra tab for coverage report
- Fixed a problem when rank model version was saved as floats and not strings
- Fixed a problem with displaying dismiss variant reasons on the general report
- Disable load and delete filter buttons if there are no saved filters
- Fix problem with missing verifications
- Remove duplicate users and merge their data and activity


## [4.8.1]

### Added

### Fixed
- Prevent login fail for users with id defined by ObjectId and not email
- Prevent the app from crashing with `AttributeError: 'NoneType' object has no attribute 'message'`


## [4.8.0]

### Added
- Updated Scout to use Bootstrap 4.3
- New looks for Scout
- Improved dashboard using Chart.js
- Ask before inactivating a case where last assigned user leaves it
- Genes can be manually added to the dynamic gene list directly on the case page
- Dynamic gene panels can optionally be used with clinical filter, instead of default gene panel
- Dynamic gene panels get link out to chanjo-report for coverage report
- Load all clinvar variants with clinvar Pathogenic, Likely Pathogenic and Conflicting pathogenic
- Show transcripts with exon numbers for structural variants
- Case sort order can now be toggled between ascending and descending.
- Variants can be marked as partial causative if phenotype is available for case.
- Show a frequency tooltip hover for SV-variants.
- Added support for LDAP login system
- Search snv and structural variants by chromosomal coordinates
- Structural variants can be marked as partial causative if phenotype is available for case.
- Show normal and pathologic limits for STRs in the STR variants view.
- Institute level persistent variant filter settings that can be retrieved and used.
- export causative variants to Excel
- Add support for ROH, WIG and chromosome PNGs in case-view

### Fixed
- Fixed missing import for variants with comments
- Instructions on how to build docs
- Keep sanger order + verification when updating/reloading variants
- Fixed and moved broken filter actions (HPO gene panel and reset filter)
- Fixed string conversion to number
- UCSC links for structural variants are now separated per breakpoint (and whole variant where applicable)
- Reintroduced missing coverage report
- Fixed a bug preventing loading samples using the command line
- Better inheritance models customization for genes in gene panels
- STR variant page back to list button now does its one job.
- Allows to setup scout without a omim api key
- Fixed error causing "favicon not found" flash messages
- Removed flask --version from base cli
- Request rerun no longer changes case status. Active or archived cases inactivate on upload.
- Fixed missing tooltip on the cancer variants page
- Fixed weird Rank cell in variants page
- Next and first buttons order swap
- Added pagination (and POST capability) to cancer variants.
- Improves loading speed for variant page
- Problem with updating variant rank when no variants
- Improved Clinvar submission form
- General report crashing when dismissed variant has no valid dismiss code
- Also show collaborative case variants on the All variants view.
- Improved phenotype search using dataTables.js on phenotypes page
- Search and delete users with `email` instead of `_id`
- Fixed css styles so that multiselect options will all fit one column


## [4.7.3]

### Added
- RankScore can be used with VCFs for vcf_cancer files

### Fixed
- Fix issue with STR view next page button not doing its one job.

### Deleted
- Removed pileup as a bam viewing option. This is replaced by IGV


## [4.7.2]

### Added
- Show earlier ACMG classification in the variant list

### Fixed
- Fixed igv search not working due to igv.js dist 2.2.17
- Fixed searches for cases with a gene with variants pinned or marked causative.
- Load variant pages faster after fixing other causatives query
- Fixed mitochondrial report bug for variants without genes

## [4.7.1]

### Added

### Fixed
- Fixed bug on genes page


## [4.7.0]

### Added
- Export genes and gene panels in build GRCh38
- Search for cases with variants pinned or marked causative in a given gene.
- Search for cases phenotypically similar to a case also from WUI.
- Case variant searches can be limited to similar cases, matching HPO-terms,
  phenogroups and cohorts.
- De-archive reruns and flag them as 'inactive' if archived
- Sort cases by analysis_date, track or status
- Display cases in the following order: prioritized, active, inactive, archived, solved
- Assign case to user when user activates it or asks for rerun
- Case becomes inactive when it has no assignees
- Fetch refseq version from entrez and use it in clinvar form
- Load and export of exons for all genes, independent on refseq
- Documentation for loading/updating exons
- Showing SV variant annotations: SV cgh frequencies, gnomad-SV, local SV frequencies
- Showing transcripts mapping score in segmental duplications
- Handle requests to Ensembl Rest API
- Handle requests to Ensembl Rest Biomart
- STR variants view now displays GT and IGV link.
- Description field for gene panels
- Export exons in build 37 and 38 using the command line

### Fixed
- Fixes of and induced by build tests
- Fixed bug affecting variant observations in other cases
- Fixed a bug that showed wrong gene coverage in general panel PDF export
- MT report only shows variants occurring in the specific individual of the excel sheet
- Disable SSL certifcate verification in requests to chanjo
- Updates how intervaltree and pymongo is used to void deprecated functions
- Increased size of IGV sample tracks
- Optimized tests


## [4.6.1]

### Added

### Fixed
- Missing 'father' and 'mother' keys when parsing single individual cases


## [4.6.0]

### Added
- Description of Scout branching model in CONTRIBUTING doc
- Causatives in alphabetical order, display ACMG classification and filter by gene.
- Added 'external' to the list of analysis type options
- Adds functionality to display "Tissue type". Passed via load config.
- Update to IGV 2.

### Fixed
- Fixed alignment visualization and vcf2cytosure availability for demo case samples
- Fixed 3 bugs affecting SV pages visualization
- Reintroduced the --version cli option
- Fixed variants query by panel (hpo panel + gene panel).
- Downloaded MT report contains excel files with individuals' display name
- Refactored code in parsing of config files.


## [4.5.1]

### Added

### Fixed
- update requirement to use PyYaml version >= 5.1
- Safer code when loading config params in cli base


## [4.5.0]

### Added
- Search for similar cases from scout view CLI
- Scout cli is now invoked from the app object and works under the app context

### Fixed
- PyYaml dependency fixed to use version >= 5.1


## [4.4.1]

### Added
- Display SV rank model version when available

### Fixed
- Fixed upload of delivery report via API


## [4.4.0]

### Added
- Displaying more info on the Causatives page and hiding those not causative at the case level
- Add a comment text field to Sanger order request form, allowing a message to be included in the email
- MatchMaker Exchange integration
- List cases with empty synopsis, missing HPO terms and phenotype groups.
- Search for cases with open research list, or a given case status (active, inactive, archived)

### Fixed
- Variant query builder split into several functions
- Fixed delivery report load bug


## [4.3.3]

### Added
- Different individual table for cancer cases

### Fixed
- Dashboard collects validated variants from verification events instead of using 'sanger' field
- Cases shared with collaborators are visible again in cases page
- Force users to select a real institute to share cases with (actionbar select fix)


## [4.3.2]

### Added
- Dashboard data can be filtered using filters available in cases page
- Causatives for each institute are displayed on a dedicated page
- SNVs and and SVs are searchable across cases by gene and rank score
- A more complete report with validated variants is downloadable from dashboard

### Fixed
- Clinsig filter is fixed so clinsig numerical values are returned
- Split multi clinsig string values in different elements of clinsig array
- Regex to search in multi clinsig string values or multi revstat string values
- It works to upload vcf files with no variants now
- Combined Pileup and IGV alignments for SVs having variant start and stop on the same chromosome


## [4.3.1]

### Added
- Show calls from all callers even if call is not available
- Instructions to install cairo and pango libs from WeasyPrint page
- Display cases with number of variants from CLI
- Only display cases with number of variants above certain treshold. (Also CLI)
- Export of verified variants by CLI or from the dashboard
- Extend case level queries with default panels, cohorts and phenotype groups.
- Slice dashboard statistics display using case level queries
- Add a view where all variants for an institute can be searched across cases, filtering on gene and rank score. Allows searching research variants for cases that have research open.

### Fixed
- Fixed code to extract variant conservation (gerp, phyloP, phastCons)
- Visualization of PDF-exported gene panels
- Reintroduced the exon/intron number in variant verification email
- Sex and affected status is correctly displayed on general report
- Force number validation in SV filter by size
- Display ensembl transcripts when no refseq exists


## [4.3.0]

### Added
- Mosaicism tag on variants
- Show and filter on SweGen frequency for SVs
- Show annotations for STR variants
- Show all transcripts in verification email
- Added mitochondrial export
- Adds alternative to search for SVs shorter that the given length
- Look for 'bcftools' in the `set` field of VCFs
- Display digenic inheritance from OMIM
- Displays what refseq transcript that is primary in hgnc

### Fixed

- Archived panels displays the correct date (not retroactive change)
- Fixed problem with waiting times in gene panel exports
- Clinvar fiter not working with human readable clinsig values

## [4.2.2]

### Fixed
- Fixed gene panel create/modify from CSV file utf-8 decoding error
- Updating genes in gene panels now supports edit comments and entry version
- Gene panel export timeout error

## [4.2.1]

### Fixed
- Re-introduced gene name(s) in verification email subject
- Better PDF rendering for excluded variants in report
- Problem to access old case when `is_default` did not exist on a panel


## [4.2.0]

### Added
- New index on variant_id for events
- Display overlapping compounds on variants view

### Fixed
- Fixed broken clinical filter


## [4.1.4]

### Added
- Download of filtered SVs

### Fixed
- Fixed broken download of filtered variants
- Fixed visualization issue in gene panel PDF export
- Fixed bug when updating gene names in variant controller


## [4.1.3]

### Fixed
- Displays all primary transcripts


## [4.1.2]

### Added
- Option add/replace when updating a panel via CSV file
- More flexible versioning of the gene panels
- Printing coverage report on the bottom of the pdf case report
- Variant verification option for SVs
- Logs uri without pwd when connecting
- Disease-causing transcripts in case report
- Thicker lines in case report
- Supports HPO search for cases, both terms or if described in synopsis
- Adds sanger information to dashboard

### Fixed
- Use db name instead of **auth** as default for authentication
- Fixes so that reports can be generated even with many variants
- Fixed sanger validation popup to show individual variants queried by user and institute.
- Fixed problem with setting up scout
- Fixes problem when exac file is not available through broad ftp
- Fetch transcripts for correct build in `adapter.hgnc_gene`

## [4.1.1]
- Fix problem with institute authentication flash message in utils
- Fix problem with comments
- Fix problem with ensembl link


## [4.1.0]

### Added
- OMIM phenotypes to case report
- Command to download all panel app gene panels `scout load panel --panel-app`
- Links to genenames.org and omim on gene page
- Popup on gene at variants page with gene information
- reset sanger status to "Not validated" for pinned variants
- highlight cases with variants to be evaluated by Sanger on the cases page
- option to point to local reference files to the genome viewer pileup.js. Documented in `docs.admin-guide.server`
- option to export single variants in `scout export variants`
- option to load a multiqc report together with a case(add line in load config)
- added a view for searching HPO terms. It is accessed from the top left corner menu
- Updates the variants view for cancer variants. Adds a small cancer specific filter for known variants
- Adds hgvs information on cancer variants page
- Adds option to update phenotype groups from CLI

### Fixed
- Improved Clinvar to submit variants from different cases. Fixed HPO terms in casedata according to feedback
- Fixed broken link to case page from Sanger modal in cases view
- Now only cases with non empty lists of causative variants are returned in `adapter.case(has_causatives=True)`
- Can handle Tumor only samples
- Long lists of HGNC symbols are now possible. This was previously difficult with manual, uploaded or by HPO search when changing filter settings due to GET request limitations. Relevant pages now use POST requests. Adds the dynamic HPO panel as a selection on the gene panel dropdown.
- Variant filter defaults to default panels also on SV and Cancer variants pages.

## [4.0.0]

### WARNING ###

This is a major version update and will require that the backend of pre releases is updated.
Run commands:

```
$scout update genes
$scout update hpo
```

- Created a Clinvar submission tool, to speed up Clinvar submission of SNVs and SVs
- Added an analysis report page (html and PDF format) containing phenotype, gene panels and variants that are relevant to solve a case.

### Fixed
- Optimized evaluated variants to speed up creation of case report
- Moved igv and pileup viewer under a common folder
- Fixed MT alignment view pileup.js
- Fixed coordinates for SVs with start chromosome different from end chromosome
- Global comments shown across cases and institutes. Case-specific variant comments are shown only for that specific case.
- Links to clinvar submitted variants at the cases level
- Adapts clinvar parsing to new format
- Fixed problem in `scout update user` when the user object had no roles
- Makes pileup.js use online genome resources when viewing alignments. Now any instance of Scout can make use of this functionality.
- Fix ensembl link for structural variants
- Works even when cases does not have `'madeline_info'`
- Parses Polyphen in correct way again
- Fix problem with parsing gnomad from VEP

### Added
- Added a PDF export function for gene panels
- Added a "Filter and export" button to export custom-filtered SNVs to CSV file
- Dismiss SVs
- Added IGV alignments viewer
- Read delivery report path from case config or CLI command
- Filter for spidex scores
- All HPO terms are now added and fetched from the correct source (https://github.com/obophenotype/human-phenotype-ontology/blob/master/hp.obo)
- New command `scout update hpo`
- New command `scout update genes` will fetch all the latest information about genes and update them
- Load **all** variants found on chromosome **MT**
- Adds choice in cases overview do show as many cases as user like

### Removed
- pileup.min.js and pileup css are imported from a remote web location now
- All source files for HPO information, this is instead fetched directly from source
- All source files for gene information, this is instead fetched directly from source

## [3.0.0]
### Fixed
- hide pedigree panel unless it exists

## [1.5.1] - 2016-07-27
### Fixed
- look for both ".bam.bai" and ".bai" extensions

## [1.4.0] - 2016-03-22
### Added
- support for local frequency through loqusdb
- bunch of other stuff

## [1.3.0] - 2016-02-19
### Fixed
- Update query-phenomizer and add username/password

### Changed
- Update the way a case is checked for rerun-status

### Added
- Add new button to mark a case as "checked"
- Link to clinical variants _without_ 1000G annotation

## [1.2.2] - 2016-02-18
### Fixed
- avoid filtering out variants lacking ExAC and 1000G annotations

## [1.1.3] - 2015-10-01
### Fixed
- persist (clinical) filter when clicking load more
- fix #154 by robustly setting clinical filter func. terms

## [1.1.2] - 2015-09-07
### Fixed
- avoid replacing coverage report with none
- update SO terms, refactored

## [1.1.1] - 2015-08-20
### Fixed
- fetch case based on collaborator status (not owner)

## [1.1.0] - 2015-05-29
### Added
- link(s) to SNPedia based on RS-numbers
- new Jinja filter to "humanize" decimal numbers
- show gene panels in variant view
- new Jinja filter for decoding URL encoding
- add indicator to variants in list that have comments
- add variant number threshold and rank score threshold to load function
- add event methods to mongo adapter
- add tests for models
- show badge "old" if comment was written for a previous analysis

### Changed
- show cDNA change in transcript summary unless variant is exonic
- moved compounds table further up the page
- show dates for case uploads in ISO format
- moved variant comments higher up on page
- updated documentation for pages
- read in coverage report as blob in database and serve directly
- change ``OmimPhenotype`` to ``PhenotypeTerm``
- reorganize models sub-package
- move events (and comments) to separate collection
- only display prev/next links for the research list
- include variant type in breadcrumbs e.g. "Clinical variants"

### Removed
- drop dependency on moment.js

### Fixed
- show the same level of detail for all frequencies on all pages
- properly decode URL encoded symbols in amino acid/cDNA change strings
- fixed issue with wipe permissions in MongoDB
- include default gene lists in "variants" link in breadcrumbs

## [1.0.2] - 2015-05-20
### Changed
- update case fetching function

### Fixed
- handle multiple cases with same id

## [1.0.1] - 2015-04-28
### Fixed
- Fix building URL parameters in cases list Vue component

## [1.0.0] - 2015-04-12
Codename: Sara Lund

![Release 1.0](artwork/releases/release-1-0.jpg)

### Added
- Add email logging for unexpected errors
- New command line tool for deleting case

### Changed
- Much improved logging overall
- Updated documentation/usage guide
- Removed non-working IGV link

### Fixed
- Show sample display name in GT call
- Various small bug fixes
- Make it easier to hover over popups

## [0.0.2-rc1] - 2015-03-04
### Added
- add protein table for each variant
- add many more external links
- add coverage reports as PDFs

### Changed
- incorporate user feedback updates
- big refactor of load scripts

## [0.0.2-rc2] - 2015-03-04
### Changes
- add gene table with gene description
- reorganize inheritance models box

### Fixed
- avoid overwriting gene list on "research" load
- fix various bugs in external links

## [0.0.2-rc3] - 2015-03-05
### Added
- Activity log feed to variant view
- Adds protein change strings to ODM and Sanger email

### Changed
- Extract activity log component to macro

### Fixes
- Make Ensembl transcript links use archive website<|MERGE_RESOLUTION|>--- conflicted
+++ resolved
@@ -11,11 +11,8 @@
 - Display functional annotation relative to variant gene's MANE transcripts on variant summary, when available
 - Links to ACMG structural variant pathogenicity classification guidelines
 - Phenomodels checkboxes can now include orpha terms
-<<<<<<< HEAD
+- Add incidental finding to case tags
 - Support for .d4 files coverage using chanjo2
-=======
-- Add incidental finding to case tags
->>>>>>> 165610e9
 ### Changed
 - In the diagnoses page genes associated with a disease are displayed using hgnc symbol instead of hgnc id
 - Refactor view route to allow navigation directly to unique variant document id, improve permissions check
