# Change Log
All notable changes to this project will be documented in this file.
This project adheres to [Semantic Versioning](http://semver.org/).

About changelog [here](https://keepachangelog.com/en/1.0.0/)

## [x.x.x]
### Added
- Highlight and show version number for RefSeq MANE transcripts.
- Added integration to a rerunner service for toggling reanalysis with updated pedigree information
- SpliceAI display and parsing from VEP CSQ
- Display matching tiered variants for cancer variants
- Display a loading icon (spinner) until the page loads completely
- Display filter badges in cancer variants list
- Update genes from pre-downloaded file resources
- On login, OS, browser version and screen size are saved anonymously to understand how users are using Scout
- API returning institutes data for a given user: `/api/v1/institutes`
- API returning case data for a given institute: `/api/v1/institutes/<institute_id>/cases`
- Added GMS and Lund university hospital logos to login page
- Made display of Swedac logo configurable
- Support for displaying custom images in case view
<<<<<<< HEAD
- Individual-specific HPO terms
=======
>>>>>>> 6c40e9fd
### Fixed
- Updated IGV to v2.8.5 to solve missing gene labels on some zoom levels
- Demo cancer case config file to load somatic SNVs and SVs only.
- Expand list of refseq trancripts in ClinVar submission form
- Renamed `All SNVs and INDELs` institute sidebar element to `Search SNVs and INDELs` and fixed its style.
- Add missing parameters to case load-config documentation
- Allow creating/editing gene panels and dynamic gene panels with genes present in genome build 38
- Bugfix broken Pytests
<<<<<<< HEAD
=======
- Bulk dismissing variants error due to key conversion from string to integer
- Fix typo in index documentation
>>>>>>> 6c40e9fd
### Changed
- Better naming for variants buttons on cancer track (somatic, germline). Also show cancer research button if available.
- Load case with missing panels in config files, but show warning.
- Changing the (Female, Male) symbols to (F/M) letters in individuals_table and case-sma.
- Print stacktrace if case load command fails
- Added sort icon and a pointer to the cursor to all tables with sortable fields
- Moved variant, gene and panel info from the basic pane to summary panel for all variants.
- Renamed `Basics` panel to `Classify` on variant page.
- Revamped `Basics` panel to a panel dedicated to classify variants
- Revamped the summary panel to be more compact.
- Added dedicated template for cancer variants
- Removed Gene models, Gene annotations and Conservation panels for cancer variants
- Reorganized the orders of panels for variant and cancer variant views
- Added dedicated variant quality panel and removed relevant panes (mappability)
- A more compact case page
- Removed OMIM genes panel
- Make genes panel, pinned variants panel, causative variants panel and ClinVar panel scrollable on case page
- Update to Scilifelab's 2020 logo
- Update Gens URL to support Gens v2.0 format
- Refactor tests for parsing case configurations
- Updated links to HPO downloadable resources
- Managed variants filtering defaults to all variant categories
- Changing the (Kind) drop-down according to (Category) drop-down in Managed variant add variant
- Moved Gens button to individuals table

## [4.36]
### Added
- Parse and save splice junction tracks from case config file
- Tooltip in observations panel, explaining that case variants with no link might be old variants, not uploaded after a case rerun
### Fixed
- Warning on overwriting variants with same position was no longer shown
- Increase the height of the dropdowns to 425px
- More indices for the case table as it grows, specifically for causatives queries
- Splice junction tracks not centered over variant genes
- Total number of research variants count
- Update variants stats in case documents every time new variants are loaded
- Bug in flashing warning messages when filtering variants
### Changed
- Clearer warning messages for genes and gene/gene-panels searches in variants filters

## [4.35]
### Added
- A new index for hgnc_symbol in the hgnc_gene collection
- A Pedigree panel in STR page
- Display Tier I and II variants in case view causatives card for cancer cases
### Fixed
- Send partial file data to igv.js when visualizing sashimi plots with splice junction tracks
- Research variants filtering by gene
- Do not attempt to populate annotations for not loaded pinned/causatives
- Add max-height to all dropdowns in filters
### Changed
- Switch off non-clinical gene warnings when filtering research variants
- Don't display OMIM disease card in case view for cancer cases
- Refactored Individuals and Causative card in case view for cancer cases
- Update and style STR case report

## [4.34]
### Added
- Saved filter lock and unlock
- Filters can optionally be marked audited, logging the filter name, user and date on the case events and general report.
- Added `ClinVar hits` and `Cosmic hits` in cancer SNVs filters
- Added `ClinVar hits` to variants filter (rare disease track)
- Load cancer demo case in docker-compose files (default and demo file)
- Inclusive-language check using [woke](https://github.com/get-woke/woke) github action
- Add link to HmtVar for mitochondrial variants (if VCF is annotated with HmtNote)
- Grey background for dismissed compounds in variants list and variant page
- Pin badge for pinned compounds in variants list and variant page
- Support LoqusDB REST API queries
- Add a docker-compose-matchmaker under scout/containers/development to test matchmaker locally
- Script to investigate consequences of symbol search bug
- Added GATK to list of SV and cancer SV callers
### Fixed
- Make MitoMap link work for hg38 again
- Export Variants feature crashing when one of the variants has no primary transcripts
- Redirect to last visited variantS page when dismissing variants from variants list
- Improved matching of SVs Loqus occurrences in other cases
- Remove padding from the list inside (Matching causatives from other cases) panel
- Pass None to get_app function in CLI base since passing script_info to app factory functions was deprecated in Flask 2.0
- Fixed failing tests due to Flask update to version 2.0
- Speed up user events view
- Causative view sort out of memory error
- Use hgnc_id for gene filter query
- Typo in case controllers displaying an error every time a patient is matched against external MatchMaker nodes
- Do not crash while attempting an update for variant documents that are too big (> 16 MB)
- Old STR causatives (and other variants) may not have HGNC symbols - fix sort lambda
- Check if gene_obj has primary_transcript before trying to access it
- Warn if a gene manually searched is in a clinical panel with an outdated name when filtering variants
- ChrPos split js not needed on STR page yet
### Changed
- Remove parsing of case `genome_version`, since it's not used anywhere downstream
- Introduce deprecation warning for Loqus configs that are not dictionaries
- SV clinical filter no longer filters out sub 100 nt variants
- Count cases in LoqusDB by variant type
- Commit pulse repo badge temporarily set to weekly
- Sort ClinVar submissions objects by ascending "Last evaluated" date
- Refactored the MatchMaker integration as an extension
- Replaced some sensitive words as suggested by woke linter
- Documentation for load-configuration rewritten.
- Add styles to MatchMaker matches table
- More detailed info on the data shared in MatchMaker submission form

## [4.33.1]
### Fixed
- Include markdown for release autodeploy docs
- Use standard inheritance model in ClinVar (https://ftp.ncbi.nlm.nih.gov/pub/GTR/standard_terms/Mode_of_inheritance.txt)
- Fix issue crash with variants that have been unflagged causative not being available in other causatives
### Added
### Changed

## [4.33]
### Fixed
- Command line crashing when updating an individual not found in database
- Dashboard page crashing when filters return no data
- Cancer variants filter by chromosome
- /api/v1/genes now searches for genes in all genome builds by default
- Upgraded igv.js to version 2.8.1 (Fixed Unparsable bed record error)
### Added
- Autodeploy docs on release
- Documentation for updating case individuals tracks
- Filter cases and dashboard stats by analysis track
### Changed
- Changed from deprecated db update method
- Pre-selected fields to run queries with in dashboard page
- Do not filter by any institute when first accessing the dashboard
- Removed OMIM panel in case view for cancer cases
- Display Tier I and II variants in case view causatives panel for cancer cases
- Refactored Individuals and Causative panels in case view for cancer cases

## [4.32.1]
### Fixed
- iSort lint check only
### Changed
- Institute cases page crashing when a case has track:Null
### Added

## [4.32]
### Added
- Load and show MITOMAP associated diseases from VCF (INFO field: MitomapAssociatedDiseases, via HmtNote)
- Show variant allele frequencies for mitochondrial variants (GRCh38 cases)
- Extend "public" json API with diseases (OMIM) and phenotypes (HPO)
- HPO gene list download now has option for clinical and non-clinical genes
- Display gene splice junctions data in sashimi plots
- Update case individuals with splice junctions tracks
- Simple Docker compose for development with local build
- Make Phenomodels subpanels collapsible
- User side documentation of cytogenomics features (Gens, Chromograph, vcf2cytosure, rhocall)
- iSort GitHub Action
- Support LoqusDB REST API queries
### Fixed
- Show other causative once, even if several events point to it
- Filtering variants by mitochondrial chromosome for cases with genome build=38
- HPO gene search button triggers any warnings for clinical / non-existing genes also on first search
- Fixed a bug in variants pages caused by MT variants without alt_frequency
- Tests for CADD score parsing function
- Fixed the look of IGV settings on SNV variant page
- Cases analyzed once shown as `rerun`
- Missing case track on case re-upload
- Fixed severity rank for SO term "regulatory region ablation"
### Changed
- Refactor according to CodeFactor - mostly reuse of duplicated code
- Phenomodels language adjustment
- Open variants in a new window (from variants page)
- Open overlapping and compound variants in a new window (from variant page)
- gnomAD link points to gnomAD v.3 (build GRCh38) for mitochondrial variants.
- Display only number of affected genes for dismissed SVs in general report
- Chromosome build check when populating the variants filter chromosome selection
- Display mitochondrial and rare diseases coverage report in cases with missing 'rare' track


## [4.31.1]
### Added
### Changed
- Remove mitochondrial and coverage report from cancer cases sidebar
### Fixed
- ClinVar page when dbSNP id is None

## [4.31]
### Added
- gnomAD annotation field in admin guide
- Export also dynamic panel genes not associated to an HPO term when downloading the HPO panel
- Primary HGNC transcript info in variant export files
- Show variant quality (QUAL field from vcf) in the variant summary
- Load/update PDF gene fusion reports (clinical and research) generated with Arriba
- Support new MANE annotations from VEP (both MANE Select and MANE Plus Clinical)
- Display on case activity the event of a user resetting all dismissed variants
- Support gnomAD population frequencies for mitochondrial variants
- Anchor links in Casedata ClinVar panels to redirect after renaming individuals
### Fixed
- Replace old docs link www.clinicalgenomics.se/scout with new https://clinical-genomics.github.io/scout
- Page formatting issues whenever case and variant comments contain extremely long strings with no spaces
- Chromograph images can be one column and have scrollbar. Removed legacy code.
- Column labels for ClinVar case submission
- Page crashing looking for LoqusDB observation when variant doesn't exist
- Missing inheritance models and custom inheritance models on newly created gene panels
- Accept only numbers in managed variants filter as position and end coordinates
- SNP id format and links in Variant page, ClinVar submission form and general report
- Case groups tooltip triggered only when mouse is on the panel header
### Changed
- A more compact case groups panel
- Added landscape orientation CSS style to cancer coverage and QC demo report
- Improve user documentation to create and save new gene panels
- Removed option to use space as separator when uploading gene panels
- Separating the columns of standard and custom inheritance models in gene panels
- Improved ClinVar instructions for users using non-English Excel

## [4.30.2]
### Added
### Fixed
- Use VEP RefSeq ID if RefSeq list is empty in RefSeq transcripts overview
- Bug creating variant links for variants with no end_chrom
### Changed

## [4.30.1]
### Added
### Fixed
- Cryptography dependency fixed to use version < 3.4
### Changed

## [4.30]
### Added
- Introduced a `reset dismiss variant` verb
- Button to reset all dismissed variants for a case
- Add black border to Chromograph ideograms
- Show ClinVar annotations on variantS page
- Added integration with GENS, copy number visualization tool
- Added a VUS label to the manual classification variant tags
- Add additional information to SNV verification emails
- Tooltips documenting manual annotations from default panels
- Case groups now show bam files from all cases on align view
### Fixed
- Center initial igv view on variant start with SNV/indels
- Don't set initial igv view to negative coordinates
- Display of GQ for SV and STR
- Parsing of AD and related info for STRs
- LoqusDB field in institute settings accepts only existing Loqus instances
- Fix DECIPHER link to work after DECIPHER migrated to GRCh38
- Removed visibility window param from igv.js genes track
- Updated HPO download URL
- Patch HPO download test correctly
- Reference size on STR hover not needed (also wrong)
- Introduced genome build check (allowed values: 37, 38, "37", "38") on case load
- Improve case searching by assignee full name
- Populating the LoqusDB select in institute settings
### Changed
- Cancer variants table header (pop freq etc)
- Only admin users can modify LoqusDB instance in Institute settings
- Style of case synopsis, variants and case comments
- Switched to igv.js 2.7.5
- Do not choke if case is missing research variants when research requested
- Count cases in LoqusDB by variant type
- Introduce deprecation warning for Loqus configs that are not dictionaries
- Improve create new gene panel form validation
- Make XM- transcripts less visible if they don't overlap with transcript refseq_id in variant page
- Color of gene panels and comments panels on cases and variant pages
- Do not choke if case is missing research variants when reserch requested

## [4.29.1]
### Added
### Fixed
- Always load STR variants regardless of RankScore threshold (hotfix)
### Changed

## [4.29]
### Added
- Added a page about migrating potentially breaking changes to the documentation
- markdown_include in development requirements file
- STR variants filter
- Display source, Z-score, inheritance pattern for STR annotations from Stranger (>0.6.1) if available
- Coverage and quality report to cancer view
### Fixed
- ACMG classification page crashing when trying to visualize a classification that was removed
- Pretty print HGVS on gene variants (URL-decode VEP)
- Broken or missing link in the documentation
- Multiple gene names in ClinVar submission form
- Inheritance model select field in ClinVar submission
- IGV.js >2.7.0 has an issue with the gene track zoom levels - temp freeze at 2.7.0
- Revert CORS-anywhere and introduce a local http proxy for cloud tracks
### Changed

## [4.28]
### Added
- Chromograph integration for displaying PNGs in case-page
- Add VAF to cancer case general report, and remove some of its unused fields
- Variants filter compatible with genome browser location strings
- Support for custom public igv tracks stored on the cloud
- Add tests to increase testing coverage
- Update case variants count after deleting variants
- Update IGV.js to latest (v2.7.4)
- Bypass igv.js CORS check using `https://github.com/Rob--W/cors-anywhere`
- Documentation on default and custom IGV.js tracks (admin docs)
- Lock phenomodels so they're editable by admins only
- Small case group assessment sharing
- Tutorial and files for deploying app on containers (Kubernetes pods)
- Canonical transcript and protein change of canonical transcript in exported variants excel sheet
- Support for Font Awesome version 6
- Submit to Beacon from case page sidebar
- Hide dismissed variants in variants pages and variants export function
- Systemd service files and instruction to deploy Scout using podman
### Fixed
- Bugfix: unused `chromgraph_prefix |tojson` removed
- Freeze coloredlogs temporarily
- Marrvel link
- Don't show TP53 link for silent or synonymous changes
- OMIM gene field accepts any custom number as OMIM gene
- Fix Pytest single quote vs double quote string
- Bug in gene variants search by similar cases and no similar case is found
- Delete unused file `userpanel.py`
- Primary transcripts in variant overview and general report
- Google OAuth2 login setup in README file
- Redirect to 'missing file'-icon if configured Chromograph file is missing
- Javascript error in case page
- Fix compound matching during variant loading for hg38
- Cancer variants view containing variants dismissed with cancer-specific reasons
- Zoom to SV variant length was missing IGV contig select
- Tooltips on case page when case has no default gene panels
### Changed
- Save case variants count in case document and not in sessions
- Style of gene panels multiselect on case page
- Collapse/expand main HPO checkboxes in phenomodel preview
- Replaced GQ (Genotype quality) with VAF (Variant allele frequency) in cancer variants GT table
- Allow loading of cancer cases with no tumor_purity field
- Truncate cDNA and protein changes in case report if longer than 20 characters


## [4.27]
### Added
- Exclude one or more variant categories when running variants delete command
### Fixed
### Changed

## [4.26.1]
### Added
### Fixed
- Links with 1-letter aa codes crash on frameshift etc
### Changed

## [4.26]
### Added
- Extend the delete variants command to print analysis date, track, institute, status and research status
- Delete variants by type of analysis (wgs|wes|panel)
- Links to cBioPortal, MutanTP53, IARC TP53, OncoKB, MyCancerGenome, CIViC
### Fixed
- Deleted variants count
### Changed
- Print output of variants delete command as a tab separated table

## [4.25]
### Added
- Command line function to remove variants from one or all cases
### Fixed
- Parse SMN None calls to None rather than False

## [4.24.1]
### Fixed
- Install requirements.txt via setup file

## [4.24]
### Added
- Institute-level phenotype models with sub-panels containing HPO and OMIM terms
- Runnable Docker demo
- Docker image build and push github action
- Makefile with shortcuts to docker commands
- Parse and save synopsis, phenotype and cohort terms from config files upon case upload
### Fixed
- Update dismissed variant status when variant dismissed key is missing
- Breakpoint two IGV button now shows correct chromosome when different from bp1
- Missing font lib in Docker image causing the PDF report download page to crash
- Sentieon Manta calls lack Somaticscore - load anyway
- ClinVar submissions crashing due to pinned variants that are not loaded
- Point ExAC pLI score to new gnomad server address
- Bug uploading cases missing phenotype terms in config file
- STRs loaded but not shown on browser page
- Bug when using adapter.variant.get_causatives with case_id without causatives
- Problem with fetching "solved" from scout export cases cli
- Better serialising of datetime and bson.ObjectId
- Added `volumes` folder to .gitignore
### Changed
- Make matching causative and managed variants foldable on case page
- Remove calls to PyMongo functions marked as deprecated in backend and frontend(as of version 3.7).
- Improved `scout update individual` command
- Export dynamic phenotypes with ordered gene lists as PDF


## [4.23]
### Added
- Save custom IGV track settings
- Show a flash message with clear info about non-valid genes when gene panel creation fails
- CNV report link in cancer case side navigation
- Return to comment section after editing, deleting or submitting a comment
- Managed variants
- MT vs 14 chromosome mean coverage stats if Scout is connected to Chanjo
### Fixed
- missing `vcf_cancer_sv` and `vcf_cancer_sv_research` to manual.
- Split ClinVar multiple clnsig values (slash-separated) and strip them of underscore for annotations without accession number
- Timeout of `All SNVs and INDELs` page when no valid gene is provided in the search
- Round CADD (MIPv9)
- Missing default panel value
- Invisible other causatives lines when other causatives lack gene symbols
### Changed
- Do not freeze mkdocs-material to version 4.6.1
- Remove pre-commit dependency

## [4.22]
### Added
- Editable cases comments
- Editable variants comments
### Fixed
- Empty variant activity panel
- STRs variants popover
- Split new ClinVar multiple significance terms for a variant
- Edit the selected comment, not the latest
### Changed
- Updated RELEASE docs.
- Pinned variants card style on the case page
- Merged `scout export exons` and `scout view exons` commands


## [4.21.2]
### Added
### Fixed
- Do not pre-filter research variants by (case-default) gene panels
- Show OMIM disease tooltip reliably
### Changed

## [4.21.1]
### Added
### Fixed
- Small change to Pop Freq column in variants ang gene panels to avoid strange text shrinking on small screens
- Direct use of HPO list for Clinical HPO SNV (and cancer SNV) filtering
- PDF coverage report redirecting to login page
### Changed
- Remove the option to dismiss single variants from all variants pages
- Bulk dismiss SNVs, SVs and cancer SNVs from variants pages

## [4.21]
### Added
- Support to configure LoqusDB per institute
- Highlight causative variants in the variants list
- Add tests. Mostly regarding building internal datatypes.
- Remove leading and trailing whitespaces from panel_name and display_name when panel is created
- Mark MANE transcript in list of transcripts in "Transcript overview" on variant page
- Show default panel name in case sidebar
- Previous buttons for variants pagination
- Adds a gh action that checks that the changelog is updated
- Adds a gh action that deploys new releases automatically to pypi
- Warn users if case default panels are outdated
- Define institute-specific gene panels for filtering in institute settings
- Use institute-specific gene panels in variants filtering
- Show somatic VAF for pinned and causative variants on case page

### Fixed
- Report pages redirect to login instead of crashing when session expires
- Variants filter loading in cancer variants page
- User, Causative and Cases tables not scaling to full page
- Improved docs for an initial production setup
- Compatibility with latest version of Black
- Fixed tests for Click>7
- Clinical filter required an extra click to Filter to return variants
- Restore pagination and shrink badges in the variants page tables
- Removing a user from the command line now inactivates the case only if user is last assignee and case is active
- Bugfix, LoqusDB per institute feature crashed when institute id was empty string
- Bugfix, LoqusDB calls where missing case count
- filter removal and upload for filters deleted from another page/other user
- Visualize outdated gene panels info in a popover instead of a tooltip in case page side panel

### Changed
- Highlight color on normal STRs in the variants table from green to blue
- Display breakpoints coordinates in verification emails only for structural variants


## [4.20]
### Added
- Display number of filtered variants vs number of total variants in variants page
- Search case by HPO terms
- Dismiss variant column in the variants tables
- Black and pre-commit packages to dev requirements

### Fixed
- Bug occurring when rerun is requested twice
- Peddy info fields in the demo config file
- Added load config safety check for multiple alignment files for one individual
- Formatting of cancer variants table
- Missing Score in SV variants table

### Changed
- Updated the documentation on how to create a new software release
- Genome build-aware cytobands coordinates
- Styling update of the Matchmaker card
- Select search type in case search form


## [4.19]

### Added
- Show internal ID for case
- Add internal ID for downloaded CGH files
- Export dynamic HPO gene list from case page
- Remove users as case assignees when their account is deleted
- Keep variants filters panel expanded when filters have been used

### Fixed
- Handle the ProxyFix ModuleNotFoundError when Werkzeug installed version is >1.0
- General report formatting issues whenever case and variant comments contain extremely long strings with no spaces

### Changed
- Created an institute wrapper page that contains list of cases, causatives, SNVs & Indels, user list, shared data and institute settings
- Display case name instead of case ID on clinVar submissions
- Changed icon of sample update in clinVar submissions


## [4.18]

### Added
- Filter cancer variants on cytoband coordinates
- Show dismiss reasons in a badge with hover for clinical variants
- Show an ellipsis if 10 cases or more to display with loqusdb matches
- A new blog post for version 4.17
- Tooltip to better describe Tumor and Normal columns in cancer variants
- Filter cancer SNVs and SVs by chromosome coordinates
- Default export of `Assertion method citation` to clinVar variants submission file
- Button to export up to 500 cancer variants, filtered or not
- Rename samples of a clinVar submission file

### Fixed
- Apply default gene panel on return to cancer variantS from variant view
- Revert to certificate checking when asking for Chanjo reports
- `scout download everything` command failing while downloading HPO terms

### Changed
- Turn tumor and normal allelic fraction to decimal numbers in tumor variants page
- Moved clinVar submissions code to the institutes blueprints
- Changed name of clinVar export files to FILENAME.Variant.csv and FILENAME.CaseData.csv
- Switched Google login libraries from Flask-OAuthlib to Authlib


## [4.17.1]

### Fixed
- Load cytobands for cases with chromosome build not "37" or "38"


## [4.17]

### Added
- COSMIC badge shown in cancer variants
- Default gene-panel in non-cancer structural view in url
- Filter SNVs and SVs by cytoband coordinates
- Filter cancer SNV variants by alt allele frequency in tumor
- Correct genome build in UCSC link from structural variant page



### Fixed
- Bug in clinVar form when variant has no gene
- Bug when sharing cases with the same institute twice
- Page crashing when removing causative variant tag
- Do not default to GATK caller when no caller info is provided for cancer SNVs


## [4.16.1]

### Fixed
- Fix the fix for handling of delivery reports for rerun cases

## [4.16]

### Added
- Adds possibility to add "lims_id" to cases. Currently only stored in database, not shown anywhere
- Adds verification comment box to SVs (previously only available for small variants)
- Scrollable pedigree panel

### Fixed
- Error caused by changes in WTForm (new release 2.3.x)
- Bug in OMIM case page form, causing the page to crash when a string was provided instead of a numerical OMIM id
- Fix Alamut link to work properly on hg38
- Better handling of delivery reports for rerun cases
- Small CodeFactor style issues: matchmaker results counting, a couple of incomplete tests and safer external xml
- Fix an issue with Phenomizer introduced by CodeFactor style changes

### Changed
- Updated the version of igv.js to 2.5.4

## [4.15.1]

### Added
- Display gene names in ClinVar submissions page
- Links to Varsome in variant transcripts table

### Fixed
- Small fixes to ClinVar submission form
- Gene panel page crash when old panel has no maintainers

## [4.15]

### Added
- Clinvar CNVs IGV track
- Gene panels can have maintainers
- Keep variant actions (dismissed, manual rank, mosaic, acmg, comments) upon variant re-upload
- Keep variant actions also on full case re-upload

### Fixed
- Fix the link to Ensembl for SV variants when genome build 38.
- Arrange information in columns on variant page
- Fix so that new cosmic identifier (COSV) is also acceptable #1304
- Fixed COSMIC tag in INFO (outside of CSQ) to be parses as well with `&` splitter.
- COSMIC stub URL changed to https://cancer.sanger.ac.uk/cosmic/search?q= instead.
- Updated to a version of IGV where bigBed tracks are visualized correctly
- Clinvar submission files are named according to the content (variant_data and case_data)
- Always show causatives from other cases in case overview
- Correct disease associations for gene symbol aliases that exist as separate genes
- Re-add "custom annotations" for SV variants
- The override ClinVar P/LP add-in in the Clinical Filter failed for new CSQ strings

### Changed
- Runs all CI checks in github actions

## [4.14.1]

### Fixed
- Error when variant found in loqusdb is not loaded for other case

## [4.14]

### Added
- Use github actions to run tests
- Adds CLI command to update individual alignments path
- Update HPO terms using downloaded definitions files
- Option to use alternative flask config when running `scout serve`
- Requirement to use loqusdb >= 2.5 if integrated

### Fixed
- Do not display Pedigree panel in cancer view
- Do not rely on internet connection and services available when running CI tests
- Variant loading assumes GATK if no caller set given and GATK filter status is seen in FILTER
- Pass genome build param all the way in order to get the right gene mappings for cases with build 38
- Parse correctly variants with zero frequency values
- Continue even if there are problems to create a region vcf
- STR and cancer variant navigation back to variants pages could fail

### Changed
- Improved code that sends requests to the external APIs
- Updates ranges for user ranks to fit todays usage
- Run coveralls on github actions instead of travis
- Run pip checks on github actions instead of coveralls
- For hg38 cases, change gnomAD link to point to version 3.0 (which is hg38 based)
- Show pinned or causative STR variants a bit more human readable

## [4.13.1]

### Added
### Fixed
- Typo that caused not all clinvar conflicting interpretations to be loaded no matter what
- Parse and retrieve clinvar annotations from VEP-annotated (VEP 97+) CSQ VCF field
- Variant clinvar significance shown as `not provided` whenever is `Uncertain significance`
- Phenomizer query crashing when case has no HPO terms assigned
- Fixed a bug affecting `All SNVs and INDELs` page when variants don't have canonical transcript
- Add gene name or id in cancer variant view

### Changed
- Cancer Variant view changed "Variant:Transcript:Exon:HGVS" to "Gene:Transcript:Exon:HGVS"

## [4.13]

### Added
- ClinVar SNVs track in IGV
- Add SMA view with SMN Copy Number data
- Easier to assign OMIM diagnoses from case page
- OMIM terms and specific OMIM term page

### Fixed
- Bug when adding a new gene to a panel
- Restored missing recent delivery reports
- Fixed style and links to other reports in case side panel
- Deleting cases using display_name and institute not deleting its variants
- Fixed bug that caused coordinates filter to override other filters
- Fixed a problem with finding some INS in loqusdb
- Layout on SV page when local observations without cases are present
- Make scout compatible with the new HPO definition files from `http://compbio.charite.de/jenkins/`
- General report visualization error when SNVs display names are very long


### Changed


## [4.12.4]

### Fixed
- Layout on SV page when local observations without cases are present

## [4.12.3]

### Fixed
- Case report when causative or pinned SVs have non null allele frequencies

## [4.12.2]

### Fixed
- SV variant links now take you to the SV variant page again
- Cancer variant view has cleaner table data entries for "N/A" data
- Pinned variant case level display hotfix for cancer and str - more on this later
- Cancer variants show correct alt/ref reads mirroring alt frequency now
- Always load all clinical STR variants even if a region load is attempted - index may be missing
- Same case repetition in variant local observations

## [4.12.1]

### Fixed
- Bug in variant.gene when gene has no HGVS description


## [4.12]

### Added
- Accepts `alignment_path` in load config to pass bam/cram files
- Display all phenotypes on variant page
- Display hgvs coordinates on pinned and causatives
- Clear panel pending changes
- Adds option to setup the database with static files
- Adds cli command to download the resources from CLI that scout needs
- Adds test files for merged somatic SV and CNV; as well as merged SNV, and INDEL part of #1279
- Allows for upload of OMIM-AUTO gene panel from static files without api-key

### Fixed
- Cancer case HPO panel variants link
- Fix so that some drop downs have correct size
- First IGV button in str variants page
- Cancer case activates on SNV variants
- Cases activate when STR variants are viewed
- Always calculate code coverage
- Pinned/Classification/comments in all types of variants pages
- Null values for panel's custom_inheritance_models
- Discrepancy between the manual disease transcripts and those in database in gene-edit page
- ACMG classification not showing for some causatives
- Fix bug which caused IGV.js to use hg19 reference files for hg38 data
- Bug when multiple bam files sources with non-null values are available


### Changed
- Renamed `requests` file to `scout_requests`
- Cancer variant view shows two, instead of four, decimals for allele and normal


## [4.11.1]

### Fixed
- Institute settings page
- Link institute settings to sharing institutes choices

## [4.11.0]

### Added
- Display locus name on STR variant page
- Alternative key `GNOMADAF_popmax` for Gnomad popmax allele frequency
- Automatic suggestions on how to improve the code on Pull Requests
- Parse GERP, phastCons and phyloP annotations from vep annotated CSQ fields
- Avoid flickering comment popovers in variant list
- Parse REVEL score from vep annotated CSQ fields
- Allow users to modify general institute settings
- Optionally format code automatically on commit
- Adds command to backup vital parts `scout export database`
- Parsing and displaying cancer SV variants from Manta annotated VCF files
- Dismiss cancer snv variants with cancer-specific options
- Add IGV.js UPD, RHO and TIDDIT coverage wig tracks.


### Fixed
- Slightly darker page background
- Fixed an issued with parsed conservation values from CSQ
- Clinvar submissions accessible to all users of an institute
- Header toolbar when on Clinvar page now shows institute name correctly
- Case should not always inactivate upon update
- Show dismissed snv cancer variants as grey on the cancer variants page
- Improved style of mappability link and local observations on variant page
- Convert all the GET requests to the igv view to POST request
- Error when updating gene panels using a file containing BOM chars
- Add/replace gene radio button not working in gene panels


## [4.10.1]

### Fixed
- Fixed issue with opening research variants
- Problem with coveralls not called by Travis CI
- Handle Biomart service down in tests


## [4.10.0]

### Added
- Rank score model in causatives page
- Exportable HPO terms from phenotypes page
- AMP guideline tiers for cancer variants
- Adds scroll for the transcript tab
- Added CLI option to query cases on time since case event was added
- Shadow clinical assessments also on research variants display
- Support for CRAM alignment files
- Improved str variants view : sorting by locus, grouped by allele.
- Delivery report PDF export
- New mosaicism tag option
- Add or modify individuals' age or tissue type from case page
- Display GC and allele depth in causatives table.
- Included primary reference transcript in general report
- Included partial causative variants in general report
- Remove dependency of loqusdb by utilising the CLI

### Fixed
- Fixed update OMIM command bug due to change in the header of the genemap2 file
- Removed Mosaic Tag from Cancer variants
- Fixes issue with unaligned table headers that comes with hidden Datatables
- Layout in general report PDF export
- Fixed issue on the case statistics view. The validation bars didn't show up when all institutes were selected. Now they do.
- Fixed missing path import by importing pathlib.Path
- Handle index inconsistencies in the update index functions
- Fixed layout problems


## [4.9.0]

### Added
- Improved MatchMaker pages, including visible patient contacts email address
- New badges for the github repo
- Links to [GENEMANIA](genemania.org)
- Sort gene panel list on case view.
- More automatic tests
- Allow loading of custom annotations in VCF using the SCOUT_CUSTOM info tag.

### Fixed
- Fix error when a gene is added to an empty dynamic gene panel
- Fix crash when attempting to add genes on incorrect format to dynamic gene panel
- Manual rank variant tags could be saved in a "Select a tag"-state, a problem in the variants view.
- Same case evaluations are no longer shown as gray previous evaluations on the variants page
- Stay on research pages, even if reset, next first buttons are pressed..
- Overlapping variants will now be visible on variant page again
- Fix missing classification comments and links in evaluations page
- All prioritized cases are shown on cases page


## [4.8.3]

### Added

### Fixed
- Bug when ordering sanger
- Improved scrolling over long list of genes/transcripts


## [4.8.2]

### Added

### Fixed
- Avoid opening extra tab for coverage report
- Fixed a problem when rank model version was saved as floats and not strings
- Fixed a problem with displaying dismiss variant reasons on the general report
- Disable load and delete filter buttons if there are no saved filters
- Fix problem with missing verifications
- Remove duplicate users and merge their data and activity


## [4.8.1]

### Added

### Fixed
- Prevent login fail for users with id defined by ObjectId and not email
- Prevent the app from crashing with `AttributeError: 'NoneType' object has no attribute 'message'`


## [4.8.0]

### Added
- Updated Scout to use Bootstrap 4.3
- New looks for Scout
- Improved dashboard using Chart.js
- Ask before inactivating a case where last assigned user leaves it
- Genes can be manually added to the dynamic gene list directly on the case page
- Dynamic gene panels can optionally be used with clinical filter, instead of default gene panel
- Dynamic gene panels get link out to chanjo-report for coverage report
- Load all clinvar variants with clinvar Pathogenic, Likely Pathogenic and Conflicting pathogenic
- Show transcripts with exon numbers for structural variants
- Case sort order can now be toggled between ascending and descending.
- Variants can be marked as partial causative if phenotype is available for case.
- Show a frequency tooltip hover for SV-variants.
- Added support for LDAP login system
- Search snv and structural variants by chromosomal coordinates
- Structural variants can be marked as partial causative if phenotype is available for case.
- Show normal and pathologic limits for STRs in the STR variants view.
- Institute level persistent variant filter settings that can be retrieved and used.
- export causative variants to Excel
- Add support for ROH, WIG and chromosome PNGs in case-view

### Fixed
- Fixed missing import for variants with comments
- Instructions on how to build docs
- Keep sanger order + verification when updating/reloading variants
- Fixed and moved broken filter actions (HPO gene panel and reset filter)
- Fixed string conversion to number
- UCSC links for structural variants are now separated per breakpoint (and whole variant where applicable)
- Reintroduced missing coverage report
- Fixed a bug preventing loading samples using the command line
- Better inheritance models customization for genes in gene panels
- STR variant page back to list button now does its one job.
- Allows to setup scout without a omim api key
- Fixed error causing "favicon not found" flash messages
- Removed flask --version from base cli
- Request rerun no longer changes case status. Active or archived cases inactivate on upload.
- Fixed missing tooltip on the cancer variants page
- Fixed weird Rank cell in variants page
- Next and first buttons order swap
- Added pagination (and POST capability) to cancer variants.
- Improves loading speed for variant page
- Problem with updating variant rank when no variants
- Improved Clinvar submission form
- General report crashing when dismissed variant has no valid dismiss code
- Also show collaborative case variants on the All variants view.
- Improved phenotype search using dataTables.js on phenotypes page
- Search and delete users with `email` instead of `_id`
- Fixed css styles so that multiselect options will all fit one column


## [4.7.3]

### Added
- RankScore can be used with VCFs for vcf_cancer files

### Fixed
- Fix issue with STR view next page button not doing its one job.

### Deleted
- Removed pileup as a bam viewing option. This is replaced by IGV


## [4.7.2]

### Added
- Show earlier ACMG classification in the variant list

### Fixed
- Fixed igv search not working due to igv.js dist 2.2.17
- Fixed searches for cases with a gene with variants pinned or marked causative.
- Load variant pages faster after fixing other causatives query
- Fixed mitochondrial report bug for variants without genes

## [4.7.1]

### Added

### Fixed
- Fixed bug on genes page


## [4.7.0]

### Added
- Export genes and gene panels in build GRCh38
- Search for cases with variants pinned or marked causative in a given gene.
- Search for cases phenotypically similar to a case also from WUI.
- Case variant searches can be limited to similar cases, matching HPO-terms,
  phenogroups and cohorts.
- De-archive reruns and flag them as 'inactive' if archived
- Sort cases by analysis_date, track or status
- Display cases in the following order: prioritized, active, inactive, archived, solved
- Assign case to user when user activates it or asks for rerun
- Case becomes inactive when it has no assignees
- Fetch refseq version from entrez and use it in clinvar form
- Load and export of exons for all genes, independent on refseq
- Documentation for loading/updating exons
- Showing SV variant annotations: SV cgh frequencies, gnomad-SV, local SV frequencies
- Showing transcripts mapping score in segmental duplications
- Handle requests to Ensembl Rest API
- Handle requests to Ensembl Rest Biomart
- STR variants view now displays GT and IGV link.
- Description field for gene panels
- Export exons in build 37 and 38 using the command line

### Fixed
- Fixes of and induced by build tests
- Fixed bug affecting variant observations in other cases
- Fixed a bug that showed wrong gene coverage in general panel PDF export
- MT report only shows variants occurring in the specific individual of the excel sheet
- Disable SSL certifcate verification in requests to chanjo
- Updates how intervaltree and pymongo is used to void deprecated functions
- Increased size of IGV sample tracks
- Optimized tests


## [4.6.1]

### Added

### Fixed
- Missing 'father' and 'mother' keys when parsing single individual cases


## [4.6.0]

### Added
- Description of Scout branching model in CONTRIBUTING doc
- Causatives in alphabetical order, display ACMG classification and filter by gene.
- Added 'external' to the list of analysis type options
- Adds functionality to display "Tissue type". Passed via load config.
- Update to IGV 2.

### Fixed
- Fixed alignment visualization and vcf2cytosure availability for demo case samples
- Fixed 3 bugs affecting SV pages visualization
- Reintroduced the --version cli option
- Fixed variants query by panel (hpo panel + gene panel).
- Downloaded MT report contains excel files with individuals' display name
- Refactored code in parsing of config files.


## [4.5.1]

### Added

### Fixed
- update requirement to use PyYaml version >= 5.1
- Safer code when loading config params in cli base


## [4.5.0]

### Added
- Search for similar cases from scout view CLI
- Scout cli is now invoked from the app object and works under the app context

### Fixed
- PyYaml dependency fixed to use version >= 5.1


## [4.4.1]

### Added
- Display SV rank model version when available

### Fixed
- Fixed upload of delivery report via API


## [4.4.0]

### Added
- Displaying more info on the Causatives page and hiding those not causative at the case level
- Add a comment text field to Sanger order request form, allowing a message to be included in the email
- MatchMaker Exchange integration
- List cases with empty synopsis, missing HPO terms and phenotype groups.
- Search for cases with open research list, or a given case status (active, inactive, archived)

### Fixed
- Variant query builder split into several functions
- Fixed delivery report load bug


## [4.3.3]

### Added
- Different individual table for cancer cases

### Fixed
- Dashboard collects validated variants from verification events instead of using 'sanger' field
- Cases shared with collaborators are visible again in cases page
- Force users to select a real institute to share cases with (actionbar select fix)


## [4.3.2]

### Added
- Dashboard data can be filtered using filters available in cases page
- Causatives for each institute are displayed on a dedicated page
- SNVs and and SVs are searchable across cases by gene and rank score
- A more complete report with validated variants is downloadable from dashboard

### Fixed
- Clinsig filter is fixed so clinsig numerical values are returned
- Split multi clinsig string values in different elements of clinsig array
- Regex to search in multi clinsig string values or multi revstat string values
- It works to upload vcf files with no variants now
- Combined Pileup and IGV alignments for SVs having variant start and stop on the same chromosome


## [4.3.1]

### Added
- Show calls from all callers even if call is not available
- Instructions to install cairo and pango libs from WeasyPrint page
- Display cases with number of variants from CLI
- Only display cases with number of variants above certain treshold. (Also CLI)
- Export of verified variants by CLI or from the dashboard
- Extend case level queries with default panels, cohorts and phenotype groups.
- Slice dashboard statistics display using case level queries
- Add a view where all variants for an institute can be searched across cases, filtering on gene and rank score. Allows searching research variants for cases that have research open.

### Fixed
- Fixed code to extract variant conservation (gerp, phyloP, phastCons)
- Visualization of PDF-exported gene panels
- Reintroduced the exon/intron number in variant verification email
- Sex and affected status is correctly displayed on general report
- Force number validation in SV filter by size
- Display ensembl transcripts when no refseq exists


## [4.3.0]

### Added
- Mosaicism tag on variants
- Show and filter on SweGen frequency for SVs
- Show annotations for STR variants
- Show all transcripts in verification email
- Added mitochondrial export
- Adds alternative to search for SVs shorter that the given length
- Look for 'bcftools' in the `set` field of VCFs
- Display digenic inheritance from OMIM
- Displays what refseq transcript that is primary in hgnc

### Fixed

- Archived panels displays the correct date (not retroactive change)
- Fixed problem with waiting times in gene panel exports
- Clinvar fiter not working with human readable clinsig values

## [4.2.2]

### Fixed
- Fixed gene panel create/modify from CSV file utf-8 decoding error
- Updating genes in gene panels now supports edit comments and entry version
- Gene panel export timeout error

## [4.2.1]

### Fixed
- Re-introduced gene name(s) in verification email subject
- Better PDF rendering for excluded variants in report
- Problem to access old case when `is_default` did not exist on a panel


## [4.2.0]

### Added
- New index on variant_id for events
- Display overlapping compounds on variants view

### Fixed
- Fixed broken clinical filter


## [4.1.4]

### Added
- Download of filtered SVs

### Fixed
- Fixed broken download of filtered variants
- Fixed visualization issue in gene panel PDF export
- Fixed bug when updating gene names in variant controller


## [4.1.3]

### Fixed
- Displays all primary transcripts


## [4.1.2]

### Added
- Option add/replace when updating a panel via CSV file
- More flexible versioning of the gene panels
- Printing coverage report on the bottom of the pdf case report
- Variant verification option for SVs
- Logs uri without pwd when connecting
- Disease-causing transcripts in case report
- Thicker lines in case report
- Supports HPO search for cases, both terms or if described in synopsis
- Adds sanger information to dashboard

### Fixed
- Use db name instead of **auth** as default for authentication
- Fixes so that reports can be generated even with many variants
- Fixed sanger validation popup to show individual variants queried by user and institute.
- Fixed problem with setting up scout
- Fixes problem when exac file is not available through broad ftp
- Fetch transcripts for correct build in `adapter.hgnc_gene`

## [4.1.1]
- Fix problem with institute authentication flash message in utils
- Fix problem with comments
- Fix problem with ensembl link


## [4.1.0]

### Added
- OMIM phenotypes to case report
- Command to download all panel app gene panels `scout load panel --panel-app`
- Links to genenames.org and omim on gene page
- Popup on gene at variants page with gene information
- reset sanger status to "Not validated" for pinned variants
- highlight cases with variants to be evaluated by Sanger on the cases page
- option to point to local reference files to the genome viewer pileup.js. Documented in `docs.admin-guide.server`
- option to export single variants in `scout export variants`
- option to load a multiqc report together with a case(add line in load config)
- added a view for searching HPO terms. It is accessed from the top left corner menu
- Updates the variants view for cancer variants. Adds a small cancer specific filter for known variants
- Adds hgvs information on cancer variants page
- Adds option to update phenotype groups from CLI

### Fixed
- Improved Clinvar to submit variants from different cases. Fixed HPO terms in casedata according to feedback
- Fixed broken link to case page from Sanger modal in cases view
- Now only cases with non empty lists of causative variants are returned in `adapter.case(has_causatives=True)`
- Can handle Tumor only samples
- Long lists of HGNC symbols are now possible. This was previously difficult with manual, uploaded or by HPO search when changing filter settings due to GET request limitations. Relevant pages now use POST requests. Adds the dynamic HPO panel as a selection on the gene panel dropdown.
- Variant filter defaults to default panels also on SV and Cancer variants pages.

## [4.0.0]

### WARNING ###

This is a major version update and will require that the backend of pre releases is updated.
Run commands:

```
$scout update genes
$scout update hpo
```

- Created a Clinvar submission tool, to speed up Clinvar submission of SNVs and SVs
- Added an analysis report page (html and PDF format) containing phenotype, gene panels and variants that are relevant to solve a case.

### Fixed
- Optimized evaluated variants to speed up creation of case report
- Moved igv and pileup viewer under a common folder
- Fixed MT alignment view pileup.js
- Fixed coordinates for SVs with start chromosome different from end chromosome
- Global comments shown across cases and institutes. Case-specific variant comments are shown only for that specific case.
- Links to clinvar submitted variants at the cases level
- Adapts clinvar parsing to new format
- Fixed problem in `scout update user` when the user object had no roles
- Makes pileup.js use online genome resources when viewing alignments. Now any instance of Scout can make use of this functionality.
- Fix ensembl link for structural variants
- Works even when cases does not have `'madeline_info'`
- Parses Polyphen in correct way again
- Fix problem with parsing gnomad from VEP

### Added
- Added a PDF export function for gene panels
- Added a "Filter and export" button to export custom-filtered SNVs to CSV file
- Dismiss SVs
- Added IGV alignments viewer
- Read delivery report path from case config or CLI command
- Filter for spidex scores
- All HPO terms are now added and fetched from the correct source (https://github.com/obophenotype/human-phenotype-ontology/blob/master/hp.obo)
- New command `scout update hpo`
- New command `scout update genes` will fetch all the latest information about genes and update them
- Load **all** variants found on chromosome **MT**
- Adds choice in cases overview do show as many cases as user like

### Removed
- pileup.min.js and pileup css are imported from a remote web location now
- All source files for HPO information, this is instead fetched directly from source
- All source files for gene information, this is instead fetched directly from source

## [3.0.0]
### Fixed
- hide pedigree panel unless it exists

## [1.5.1] - 2016-07-27
### Fixed
- look for both ".bam.bai" and ".bai" extensions

## [1.4.0] - 2016-03-22
### Added
- support for local frequency through loqusdb
- bunch of other stuff

## [1.3.0] - 2016-02-19
### Fixed
- Update query-phenomizer and add username/password

### Changed
- Update the way a case is checked for rerun-status

### Added
- Add new button to mark a case as "checked"
- Link to clinical variants _without_ 1000G annotation

## [1.2.2] - 2016-02-18
### Fixed
- avoid filtering out variants lacking ExAC and 1000G annotations

## [1.1.3] - 2015-10-01
### Fixed
- persist (clinical) filter when clicking load more
- fix #154 by robustly setting clinical filter func. terms

## [1.1.2] - 2015-09-07
### Fixed
- avoid replacing coverage report with none
- update SO terms, refactored

## [1.1.1] - 2015-08-20
### Fixed
- fetch case based on collaborator status (not owner)

## [1.1.0] - 2015-05-29
### Added
- link(s) to SNPedia based on RS-numbers
- new Jinja filter to "humanize" decimal numbers
- show gene panels in variant view
- new Jinja filter for decoding URL encoding
- add indicator to variants in list that have comments
- add variant number threshold and rank score threshold to load function
- add event methods to mongo adapter
- add tests for models
- show badge "old" if comment was written for a previous analysis

### Changed
- show cDNA change in transcript summary unless variant is exonic
- moved compounds table further up the page
- show dates for case uploads in ISO format
- moved variant comments higher up on page
- updated documentation for pages
- read in coverage report as blob in database and serve directly
- change ``OmimPhenotype`` to ``PhenotypeTerm``
- reorganize models sub-package
- move events (and comments) to separate collection
- only display prev/next links for the research list
- include variant type in breadcrumbs e.g. "Clinical variants"

### Removed
- drop dependency on moment.js

### Fixed
- show the same level of detail for all frequencies on all pages
- properly decode URL encoded symbols in amino acid/cDNA change strings
- fixed issue with wipe permissions in MongoDB
- include default gene lists in "variants" link in breadcrumbs

## [1.0.2] - 2015-05-20
### Changed
- update case fetching function

### Fixed
- handle multiple cases with same id

## [1.0.1] - 2015-04-28
### Fixed
- Fix building URL parameters in cases list Vue component

## [1.0.0] - 2015-04-12
Codename: Sara Lund

![Release 1.0](artwork/releases/release-1-0.jpg)

### Added
- Add email logging for unexpected errors
- New command line tool for deleting case

### Changed
- Much improved logging overall
- Updated documentation/usage guide
- Removed non-working IGV link

### Fixed
- Show sample display name in GT call
- Various small bug fixes
- Make it easier to hover over popups

## [0.0.2-rc1] - 2015-03-04
### Added
- add protein table for each variant
- add many more external links
- add coverage reports as PDFs

### Changed
- incorporate user feedback updates
- big refactor of load scripts

## [0.0.2-rc2] - 2015-03-04
### Changes
- add gene table with gene description
- reorganize inheritance models box

### Fixed
- avoid overwriting gene list on "research" load
- fix various bugs in external links

## [0.0.2-rc3] - 2015-03-05
### Added
- Activity log feed to variant view
- Adds protein change strings to ODM and Sanger email

### Changed
- Extract activity log component to macro

### Fixes
- Make Ensembl transcript links use archive website<|MERGE_RESOLUTION|>--- conflicted
+++ resolved
@@ -19,10 +19,7 @@
 - Added GMS and Lund university hospital logos to login page
 - Made display of Swedac logo configurable
 - Support for displaying custom images in case view
-<<<<<<< HEAD
 - Individual-specific HPO terms
-=======
->>>>>>> 6c40e9fd
 ### Fixed
 - Updated IGV to v2.8.5 to solve missing gene labels on some zoom levels
 - Demo cancer case config file to load somatic SNVs and SVs only.
@@ -31,11 +28,8 @@
 - Add missing parameters to case load-config documentation
 - Allow creating/editing gene panels and dynamic gene panels with genes present in genome build 38
 - Bugfix broken Pytests
-<<<<<<< HEAD
-=======
 - Bulk dismissing variants error due to key conversion from string to integer
 - Fix typo in index documentation
->>>>>>> 6c40e9fd
 ### Changed
 - Better naming for variants buttons on cancer track (somatic, germline). Also show cancer research button if available.
 - Load case with missing panels in config files, but show warning.
