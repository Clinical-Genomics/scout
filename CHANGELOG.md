--- conflicted
+++ resolved
@@ -18,11 +18,8 @@
 - Bootstrap upgraded to version 5
 - Fix some Sourcery and SonarCloud suggestions
 - Escape special characters in case search on institute and dashboard pages
-<<<<<<< HEAD
+- Broken case PDF reports when no Madeline pedigree image can be created
 - Bug in gene variants page (All SNVs and INDELs) when variant gene doesn't have a hgnc_id that is found in the database
-=======
-- Broken case PDF reports when no Madeline pedigree image can be created
->>>>>>> 1c63df0f
 
 ## [4.53]
 ### Added
