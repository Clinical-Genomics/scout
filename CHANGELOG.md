# Change Log
All notable changes to this project will be documented in this file.
This project adheres to [Semantic Versioning](http://semver.org/).

About changelog [here](https://keepachangelog.com/en/1.0.0/)

## [unreleased]
### Added
<<<<<<< HEAD
- Advanced cases search to narrow down results using more than one search parameter
=======
- Button on SMN CN page to search variants within SMN1 and SMN2 genes
>>>>>>> 8a6b8c78

## [4.88.1]
### Fixed
- Patch update igv.js to 3.0.5

## [4.88]
### Added
- Added CoLoRSdb frequency to Pop Freq column on variantS page
- Hovertip to gene panel names with associated genes in SV variant view, when variant covers more than one gene
- RNA sample ID can be provided in case load config if different from sample_id
### Fixed
- Broken `scout setup database` command
- Update demo VCF header, adding missing keys found on variants
- Broken upload to Codecov step in Tests & Coverage GitHub action
- Tomte DROP column names have been updated (backwards compatibility preserved for main fields)
- WTS outlierS view to display correct individual IDs for cases with multiple individuals
- WTS outlierS not displayed on WTS outlierS view

## [4.87.1]
### Fixed
- Positioning and alignment of genes cell on variantS page

## [4.87]
### Added
- Option to configure RNA build on case load (default '38')
### Changed
- Tooltip on RNA alignments now shows RNA genome build version
- Updated igv.js to v3.0.4
### Fixed
- Style of "SNVs" and "SVs" buttons on WTS Outliers page
- Chromosome alias files for igv.js
- Genes track displayed also when RNA alignments are present without splice junctions track on igv browser
- Genes track displayed again when splice junction tracks are present

## [4.86.1]
### Fixed
- Loading and updating PanelApp panels, including PanelApp green

## [4.86]
### Added
- Display samples' name (tooltip) and affected status directly on caseS page
- Search SVs across all cases, in given genes
- `CLINVAR_API_URL` param can be specified in app settings to override the URL used to send ClinVar submissions to. Intended for testing.
- Support for loading and storing OMICS data
- Parse DROP Fraser and Outrider TSVs
- Display omics variants - wts outliers (Fraser, Outrider)
- Parse GNOMAD `gnomad_af` and `gnomad_popmax_af` keys from variants annotated with `echtvar`
- Make removed panel optionally visible to non-admin or non maintainers
- Parse CoLoRSdb frequencies annotated in the variant INFO field with the `colorsdb_af` key
- Download -omics variants using the `Filter and export button`
- Clickable COSMIC links on IGV tracks
- Possibility to un-audit previously audited filters
- Reverted table style and removed font awesome style from IGV template
- Case status tags displayed on dashboard case overview
### Changed
- Updated igv.js to v3.0.1
- Alphabetically sort IGV track available for custom selection
- Updated wokeignore to avoid unfixable warning
- Update Chart.js to v4.4.3
- Use tornado library version >= 6.4.1
- Fewer variants in the MEI demo file
- Switch to FontAwesome v.6 instead of using icons v.5 + kit with icons v.6
- Show time (hours and minutes) additionally to date on comments and activity panel
### Fixed
- Only add expected caller keys to variant (FOUND_IN or SVDB_ORIGIN)
- Splice junction merged track height offset in IGV.js
- Splice junction initiation crash with empty variant obj
- Splice junction variant routing for cases with WTS but without outlier data
- Variant links to ExAC, now pointing to gnomAD, since the ExAC browser is no longer available
- Style of HPO terms assigned to a case, now one phenotype per line
- RNA sashimi view rendering should work also if the gene track is user disabled
- Respect IGV tracks chosen by user in variant IGV settings

## [4.85]
### Added
- Load also genes which are missing Ensembl gene ID (72 in both builds), including immunoglobulins and fragile sites
### Changed
- Unfreeze werkzeug again
- Show "(Removed)" after removed panels in dropdown
- The REVEL score is collected as the maximum REVEL score from all of the variant's transcripts
- Parse GNOMAD POPMAX values only if they are numerical when loading variants
### Fixed
- Alphabetically sort "select default panels" dropdown menu options on case page
- Show gene panel removed status on case page
- Fixed visibility of the following buttons: remove assignee, remove pinned/causative, remove comment, remove case from group

## [4.84]
### Changed
- Clearer error message when a loqusdb query fails for an instance that initially connected
- Do not load chanjo-report module if not needed and more visible message when it fails loading
- Converted the HgncGene class into a Pydantic class
- Swap menu open and collapse indicator chevrons - down is now displayed-open, right hidden-closed
- Linters and actions now all use python 3.11
### Fixed
- Safer way to update variant genes and compounds that avoids saving temporary decorators into variants' database documents
- Link to HGNC gene report on gene page
- Case file load priority so that e.g. SNV get loaded before SV, or clinical before research, for consistent variant_id collisions

## [4.83]
### Added
- Edit ACMG classifications from variant page (only for classifications with criteria)
- Events for case CLI events (load case, update case, update individual)
- Support for loading and displaying local custom IGV tracks
- MANE IGV track to be used as a local track for igv.js (see scout demo config file)
- Optional separate MT VCFs, for `nf-core/raredisease`
### Changed
- Avoid passing verbs from CaseHandler - functions for case sample and individual in CaseEventHandler
- Hide mtDNA report and coverage report links on case sidebar for cases with WTS data only
- Modified OMIM-AUTO gene panel to include genes in both genome builds
- Moved chanjo code into a dedicated extension
- Optimise the function that collects "match-safe" genes for an institute by avoiding duplicated genes from different panels
- Users must actively select "show matching causatives/managed" on a case page to see matching numbers
- Upgraded python version from 3.8 to 3.11 in Docker images
### Fixed
- Fix several tests that relied on number of events after setup to be 0
- Removed unused load case function
- Artwork logo sync sketch with png and export svg
- Clearer exception handling on chanjo-report setup - fail early and visibly
- mtDNA report crashing when one or more samples from a case is not in the chanjo database
- Case page crashing on missing phenotype terms
- ACMG benign modifiers
- Speed up tests by caching python env correctly in Github action and adding two more test groups
- Agile issue templates were added globally to the CG-org. Adding custom issue templates to avoid exposing customers
- PanelApp panel not saving genes with empty `EnsembleGeneIds` list
- Speed up checking outdated gene panels
- Do not load research variants automatically when loading a case

## [4.82.2]
### Fixed
- Warning icon in case pages for individuals where `confirmed_sex` is false
- Show allele sizes form ExpansionHunter on STR variantS page again

## [4.82.1]
### Fixed
- Revert the installation of flask-ldapconn to use the version available on PyPI to be able to push new scout releases to PyPI

## [4.82]
### Added
- Tooltip for combined score in tables for compounds and overlapping variants
- Checkbox to filter variants by excluding genes listed in selected gene panels, files or provided as list
- STR variant information card with database links, replacing empty frequency panel
- Display paging and number of HPO terms available in the database on Phenotypes page
- On case page, typeahead hints when searching for a disease using substrings containing source ("OMIM:", "ORPHA:")
- Button to monitor the status of submissions on ClinVar Submissions page
- Option to filter cancer variants by number of observations in somatic and germline archived database
- Documentation for integrating chanjo2
- More up-to-date VEP CSQ dbNSFP frequency keys
- Parse PacBio TRGT (Tandem repeat genotyping tool) Short Tandem Repeat VCFs
### Changed
- In the case_report #panel-tables has a fixed width
- Updated IGV.js to 2.15.11
- Fusion variants in case report now contain same info as on fusion variantS page
- Block submission of somatic variants to ClinVar until we harmonise with their changed API
- Additional control on the format of conditions provided in ClinVar form
- Errors while loading managed variants from file are now displayed on the Managed Variants page
- Chanjo2 coverage button visible only when query will contain a list of HGNC gene IDs
- Use Python-Markdown directly instead of the unmaintained Flask-Markdown
- Use Markupsafe instead of long deprecated, now removed Flask Markup
- Prepare to unfreeze Werkzeug, but don't actually activate until chanjo can deal with the change
### Fixed
- Submit requests to Chanjo2 using HTML forms instead of JSON data
- `Research somatic variants` link name on caseS page
- Broken `Install the HTML 2 PDF renderer` step in a GitHub action
- Fix ClinVar form parsing to not include ":" in conditionType.id when condition conditionType.db is Orphanet
- Fix condition dropdown and pre-selection on ClinVar form for cases with associated ORPHA diagnoses
- Improved visibility of ClinVar form in dark mode
- End coordinates for indels in ClinVar form
- Diagnoses API search crashing with empty search string
- Variant's overlapping panels should show overlapping of variant genes against the latest version of the panel
- Case page crashing when case has both variants in a ClinVar submission and pinned not loaded variants
- Installation of git in second build stage of Dockerfile, allowing correct installation of libraries

## [4.81]
### Added
- Tag for somatic SV IGH-DUX4 detection samtools script
### Changed
- Upgraded Bootstrap version in reports from 4.3.1 to 5.1.3
### Fixed
- Buttons layout in HPO genes panel on case page
- Added back old variant rankscore index with different key order to help loading on demo instance
- Cancer case_report panel-table no longer contains inheritance information
- Case report pinned variants card now displays info text if all pinned variants are present in causatives
- Darkmode setting now applies to the comment-box accordion
- Typo in case report causing `cancer_rank_options is undefined` error

## [4.80]
### Added
- Support for .d4 files coverage using chanjo2 (Case page sidebar link) with test
- Link to chanjo2 coverage report and coverage gene overview on gene panel page
- Link to chanjo2 coverage report on Case page, HPO dynamic gene list
- Link to genes coverage overview report on Case page, HPO dynamic gene list
### Changed
- All links in disease table on diagnosis page now open in a new tab
- Dark mode settings applied to multi-selects on institute settings page
- Comments on case and variant pages can be viewed by expanding an accordion
- On case page information on pinned variants and variants submitted to ClinVar are displayed in the same table
- Demo case file paths are now stored as absolute paths
- Optimised indices to address slow queries
- On case page default panels are now found at the top of the table, and it can be sorted by this trait
### Fixed
- On variants page, search for variants in genes present only in build 38 returning no results
- Pin/unpin with API was not able to make event links
- A new field `Explanation for multiple conditions` is available in ClinVar for submitting variants with more than one associated condition
- Fusion genes with partners lacking gene HGNC id will still be fully loaded
- Fusion variantS export now contains fusion variant specific columns
- When Loqusdb observations count is one the table includes information on if observation was for the current or another case

## [4.79.1]
### Fixed
- Exporting variants without rank score causing page to crash
- Display custom annotations also on cancer variant page

## [4.79]
### Added
- Added tags for Sniffles and CNVpytor, two LRS SV callers
- Button on case page for displaying STR variants occurring in the dynamic HPO panel
- Display functional annotation relative to variant gene's MANE transcripts on variant summary, when available
- Links to ACMG structural variant pathogenicity classification guidelines
- Phenomodels checkboxes can now include orpha terms
- Add incidental finding to case tags
- Get an alert on caseS page when somebody validates variants you ordered Sanger sequencing for
### Changed
- In the diagnoses page genes associated with a disease are displayed using hgnc symbol instead of hgnc id
- Refactor view route to allow navigation directly to unique variant document id, improve permissions check
- Do not show MANE and MANE Plus Clinical transcripts annotated from VEP (saved in variants) but collect this info from the transcripts database collection
- Refactor view route to allow navigation directly to unique case id (in particular for gens)
- `Institutes to share cases with` on institute's settings page now displays institutes names and IDs
- View route with document id selects view template based on variant category
### Fixed
- Refactored code in cases blueprints and variant_events adapter (set diseases for partial causative variants) to use "disease" instead of "omim" to encompass also ORPHA terms
- Refactored code in `scout/parse/omim.py` and `scout/parse/disease_terms.py` to use "disease" instead of "phenotype" to differentiate from HPO terms
- Be more careful about checking access to variant on API access
- Show also ACMG VUS on general report (could be missing if not e.g. pinned)

## [4.78]
### Added
- Case status labels can be added, giving more finegrained details on a solved status (provisional, diagnostic, carrier, UPD, SMN, ...)
- New SO terms: `sequence_variant` and `coding_transcript_variant`
- More MEI specific annotation is shown on the variant page
- Parse and save MANE transcripts info when updating genes in build 38
- ClinVar submission can now be downloaded as a json file
- `Mane Select` and `Mane Plus Clinical` badges on Gene page, when available
- ClinVar submission can now be downloaded as a json file
- API endpoint to pin variant
- Display common/uncommon/rare on summary of mei variant page
### Changed
- In the ClinVar form, database and id of assertion criteria citation are now separate inputs
- Customise institute settings to be able to display all cases with a certain status on cases page (admin users)
- Renamed `Clinical Significance` to `Germline Classification` on multistep ClinVar form
- Changed the "x" in cases.utils.remove_form button text to red for better visibility in dark mode
- Update GitHub actions
- Default loglevel up to INFO, making logs with default start easier to read
- Add XTR region to PAR region definition
- Diagnoses can be searched on diagnoses page without waiting for load first
### Fixed
- Removed log info showing hgnc IDs used in variantS search
- Maintain Matchmaker Exchange and Beacon submission status when a case is re-uploaded
- Inheritance mode from ORPHA should not be confounded with the OMIM inheritance model
- Decipher link URL changes
- Refactored code in cases blueprints to use "disease" instead of "omim" to encompass also ORPHA terms

## [4.77]
### Added
- Orpha disease terms now include information on inheritance
- Case loading via .yaml config file accepts subject_id and phenotype_groups (if previously defined as constant default or added per institute)
- Possibility to submit variants associated with Orphanet conditions to ClinVar
- Option update path to .d4 files path for individuals of an existing case using the command line
- More constraint information is displayed per gene in addition to pLi: missense and LoF OE, CI (inluding LOEUF) and Z-score.
### Changed
- Introduce validation in the ClinVar multistep form to make sure users provide at least one variant-associated condition
- CLI scout update individual accepts subject_id
- Update ClinVar inheritance models to reflect changes in ClinVar submission API
- Handle variant-associated condition ID format in background when creating ClinVar submissions
- Replace the code that downloads Ensembl genes, transcripts and exons with the Schug web app
- Add more info to error log when transcript variant frequency parsing fails.
- GnomAD v4 constraint information replaces ExAC constraints (pLi).
### Fixed
- Text input of associated condition in ClinVar form now aligns to the left
- Alignment of contents in the case report has been updated
- Missing number of phenotypes and genes from case diagnoses
- Associate OMIM and/or ORPHA diagnoses with partial causatives
- Visualization of partial causatives' diagnoses on case page: style and links
- Revert style of pinned variants window on the case page
- Rename `Clinical significanc` to `Germline classification` in ClinVar submissions exported files
- Rename `Clinical significance citations` to `Classification citations` in ClinVar submissions exported files
- Rename `Comment on clinical significance` to `Comment on classification` in ClinVar submissions exported files
- Show matching partial causatives on variant page
- Matching causatives shown on case page consisting only of variant matching the default panels of the case - bug introduced since scout v4.72 (Oct 18, 2023)
- Missing somatic variant read depth leading to report division by zero

## [4.76]
### Added
- Orphacodes are visible in phenotype tables
- Pydantic validation of image paths provided in case load config file
- Info on the user which created a ClinVar submission, when available
- Associate .d4 files to case individuals when loading a case via config file
### Changed
- In diagnoses page the load of diseases are initiated by clicking a button
- Revel score, Revel rank score and SpliceAI values are also displayed in Causatives and Validated variants tables
- Remove unused functions and tests
- Analysis type and direct link from cases list for OGM cases
- Removed unused `case_obj` parameter from server/blueprints/variant/controllers/observations function
- Possibility to reset ClinVar submission ID
- Allow ClinVar submissions with custom API key for users registered as ClinVar submitters or when institute doesn't have a preset list of ClinVar submitters
- Ordered event verbs alphabetically and created ClinVar-related user events
- Removed the unused "no-variants" option from the load case command line
### Fixed
- All disease_terms have gene HGNC ids as integers when added to the scout database
- Disease_term identifiers are now prefixed with the name of the coding system
- Command line crashing with error when updating a user that doesn't exist
- Thaw coloredlogs - 15.0.1 restores errorhandler issue
- Thaw crypography - current base image and library version allow Docker builds
- Missing delete icons on phenomodels page
- Missing cryptography lib error while running Scout container on an ARM processor
- Round CADD values with many decimals on causatives and validated variants pages
- Dark-mode visibility of some fields on causatives and validated variants pages
- Clinvar submitters would be cleared when unprivileged users saved institute settings page
- Added a default empty string in cases search form to avoid None default value
- Page crashing when user tries to remove the same variant from a ClinVar submission in different browser tabs
- Update more GnomAD links to GnomAD v4 (v38 SNVs, MT vars, STRs)
- Empty cells for RNA fusion variants in Causatives and Verified variants page
- Submenu icons missing from collapsible actionbar
- The collapsible actionbar had some non-collapsing overly long entries
- Cancer observations for SVs not appearing in the variant details view
- Archived local observations not visible on cancer variantS page
- Empty Population Frequency column in the Cancer SV Variants view
- Capital letters in ClinVar events description shown on case page

## [4.75]
### Added
- Hovertip to gene panel names with associated genes in variant view, when variant covers more than one gene
- Tests for panel to genes
- Download of Orphadata en_product6 and en_product4 from CLI
- Parse and save `database_found` key/values for RNA fusion variants
- Added fusion_score, ffpm, split_reads, junction_reads and fusion_caller to the list of filters on RNA fusion variants page
- Renamed the function `get_mei_info` to `set_mei_info` to be consistent with the other functions
- Fixed removing None key/values from parsed variants
- Orphacodes are included in the database disease_terms
### Changed
- Allow use of projections when retrieving gene panels
- Do not save custom images as binary data into case and variant database documents
- Retrieve and display case and variant custom images using image's saved path
- Cases are activated by viewing FSHD and SMA reports
- Split multi-gene SNV variants into single genes when submitting to Matchmaker Exchange
- Alamut links also on the gene level, using transcript and HGVS: better for indels. Keep variant link for missing HGVS
- Thaw WTForms - explicitly coerce form decimal field entries when filters fetched from db
### Fixed
- Removed some extra characters from top of general report left over from FontAwsome fix
- Do not save fusion variants-specific key/values in other types of variants
- Alamut link for MT variants in build 38
- Convert RNA fusions variants `tool_hits` and `fusion_score` keys from string to numbers
- Fix genotype reference and alternative sequencing depths defaulting to -1 when values are 0
- DecimalFields were limited to two decimal places for several forms - lifting restrictions on AF, CADD etc.

## [4.74.1]
### Changed
- Parse and save into database also OMIM terms not associated to genes
### Fixed
- BioNano API FSHD report requests are GET in Access 1.8, were POST in 1.7
- Update more FontAwesome icons to avoid Pro icons
- Test if files still exist before attempting to load research variants
- Parsing of genotypes error, resulting in -1 values when alt or ref read depths are 0

## [4.74]
### Added
- SNVs and Indels, MEI and str variants genes have links to Decipher
- An `owner + case display name` index for cases database collection
- Test and fixtures for RNA fusion case page
- Load and display fusion variants from VCF files as the other variant types
- Option to update case document with path to mei variants (clinical and research)
### Changed
- Details on variant type and category for audit filters on case general report
- Enable Gens CN profile button also in somatic case view
- Fix case of analysis type check for Gens analysis button - only show for WGS
### Fixed
- loqusdb table no longer has empty row below each loqusid
- MatchMaker submission details page crashing because of change in date format returned by PatientMatcher
- Variant external links buttons style does not change color when visited
- Hide compounds with compounds follow filter for region or function would fail for variants in multiple genes
- Updated FontAwesome version to fix missing icons

## [4.73]
### Added
- Shortcut button for HPO panel MEI variants from case page
- Export managed variants from CLI
### Changed
- STRs visualization on case panel to emphasize abnormal repeat count and associated condition
- Removed cytoband column from STRs variant view on case report
- More long integers formatted with thin spaces, and copy to clipboard buttons added
### Fixed
- OMIM table is scrollable if higher than 700px on SV page
- Pinned variants validation badge is now red for false positives.
- Case display name defaulting to case ID when `family_name` or `display_name` are missing from case upload config file
- Expanded menu visible at screen sizes below 1000px now has background color
- The image in ClinVar howto-modal is now responsive
- Clicking on a case in case groups when case was already removed from group in another browser tab
- Page crashing when saving filters for mei variants
- Link visited color of images

## [4.72.4]
### Changed
- Automatic test mongod version increased to v7
### Fixed
- GnomAD now defaults to hg38 - change build 37 links accordingly

## [4.72.3]
### Fixed
- Somatic general case report small variant table can crash with unclassified variants

## [4.72.2]
### Changed
- A gunicorn maxrequests parameter for Docker server image - default to 1200
- STR export limit increased to 500, as for other variants
- Prevent long number wrapping and use thin spaces for separation, as per standards from SI, NIST, IUPAC, BIPM.
- Speed up case retrieval and lower memory use by projecting case queries
- Make relatedness check fails stand out a little more to new users
- Speed up case retrieval and lower memory use by projecting case queries
- Speed up variant pages by projecting only the necessary keys in disease collection query
### Fixed
- Huge memory use caused by cases and variants pages pulling complete disease documents from DB
- Do not include genes fetched from HPO terms when loading diseases
- Consider the renamed fields `Approved Symbol` -> `Approved Gene Symbol` and `Gene Symbols` -> `Gene/Locus And Other Related Symbols` when parsing OMIM terms from genemap2.txt file

## [4.72.1]
### Fixed
- Jinja filter that renders long integers
- Case cache when looking for causatives in other cases causing the server to hang

## [4.72]
### Added
- A GitHub action that checks for broken internal links in docs pages
- Link validation settings in mkdocs.yml file
- Load and display full RNA alignments on alignment viewer
- Genome build check when loading a case
- Extend event index to previous causative variants and always load them
### Fixed
- Documentation nav links for a few documents
- Slightly extended the BioNano Genomics Access integration docs
- Loading of SVs when VCF is missing the INFO.END field but has INFO.SVLEN field
- Escape protein sequence name (if available) in case general report to render special characters correctly
- CaseS HPO term searches for multiple terms works independent of order
- CaseS search regexp should not allow backslash
- CaseS cohort tags can contain whitespace and still match
- Remove diagnoses from cases even if OMIM term is not found in the database
- Parsing of disease-associated genes
- Removed an annoying warning while updating database's disease terms
- Displaying custom case images loaded with scout version <= 4.71
- Use pydantic version >=2 in requirements.txt file
### Changed
- Column width adjustment on caseS page
- Use Python 3.11 in tests
- Update some github actions
- Upgraded Pydantic to version 2
- Case validation fails on loading when associated files (alignments, VCFs and reports) are not present on disk
- Case validation fails on loading when custom images have format different then ["gif", "svg", "png", "jpg", "jpeg"]
- Custom images keys `case` and `str` in case config yaml file are renamed to `case_images` and `str_variants_images`
- Simplify and speed up case general report code
- Speed up case retrieval in case_matching_causatives
- Upgrade pymongo to version 4
- When updating disease terms, check that all terms are consistent with a DiseaseTerm model before dropping the old collection
- Better separation between modules loading HPO terms and diseases
- Deleted unused scout.build.phenotype module
- Stricter validation of mandatory genome build key when loading a case. Allowed values are ['37','38',37,38]
- Improved readability of variants length and coordinates on variantS pages

## [4.71]
### Added
- Added Balsamic keys for SweGen and loqusdb local archive frequecies, SNV and SV
- New filter option for Cancer variantS: local archive RD loqusdb
- Show annotated observations on SV variantS view, also for cancer somatic SVs
- Revel filter for variantS
- Show case default panel on caseS page
- CADD filter for Cancer Somatic SNV variantS - show score
- SpliceAI-lookup link (BROAD, shows SpliceAI and Pangolin) from variant page
- BioNano Access server API - check projects, samples and fetch FSHD reports
### Fixed
- Name of reference genome build for RNA for compatibility with IGV locus search change
- Howto to run the Docker image on Mac computers in `admin-guide/containers/container-deploy.md`
- Link to Weasyprint installation howto in README file
- Avoid filling up disk by creating a reduced VCF file for every variant that is visualized
- Remove legacy incorrectly formatted CODEOWNERS file
- Restrain variant_type requests to variantS views to "clinical" or "research"
- Visualization of cancer variants where cancer case has no affected individual
- ProteinPaint gene link (small StJude API change)
- Causative MEI variant link on causatives page
- Bionano access api settings commented out by default in Scout demo config file.
- Do not show FSHD button on freshly loaded cases without bionano_access individuals
- Truncate long variants' HGVS on causative/Clinically significant and pinned variants case panels
### Changed
- Remove function call that tracks users' browser version
- Include three more splice variant SO terms in clinical filter severe SO terms
- Drop old HPO term collection only after parsing and validation of new terms completes
- Move score to own column on Cancer Somatic SNV variantS page
- Refactored a few complex case operations, breaking out sub functionalities

## [4.70]
### Added
- Download a list of Gene Variants (max 500) resulting from SNVs and Indels search
- Variant PubMed link to search for gene symbol and any aliases
### Changed
- Clearer gnomAD values in Variants page
### Fixed
- CaseS page uniform column widths
- Include ClinVar variants into a scrollable div element on Case page
- `canonical_transcript` variable not initialized in get_hgvs function (server.blueprints.institutes.controllers.py)
- Catch and display any error while importing Phenopacket info
- Modified Docker files to use python:3.8-slim-bullseye to prevent gunicorn workers booting error

## [4.69]
### Added
- ClinVar submission howto available also on Case page
- Somatic score and filtering for somatic SV callers, if available
- Show caller as a tooltip on variantS list
### Fixed
- Crash when attempting to export phenotype from a case that had never had phenotypes
- Aesthetic fix to Causative and Pinned Variants on Case page
- Structural inconsistency for ClinVar Blueprint templates
- Updated igv.js to 2.15.8 to fix track default color bug
- Fixed release versions for actions.
- Freeze tornado below 6.3.0 for compatibility with livereload 2.6.3
- Force update variants count on case re-upload
- IGV locus search not working - add genome reference id
- Pin links to MEI variants should end up on MEI not SV variant view
- Load also matching MEI variants on forced region load
- Allow excluding MEI from case variant deletion
- Fixed the name of the assigned user when the internal user ID is different from the user email address
- Gene variantS should display gene function, region and full hgvs
### Changed
- FontAwesome integrity check fail (updated resource)
- Removed ClinVar API validation buttons in favour of direct API submission
- Improved layout of Institute settings page
- ClinVar API key and allowed submitters are set in the Institute settings page


## [4.68]
### Added
- Rare Disease Mobile Element Insertion variants view
### Changed
- Updated igv.js to 2.15.6
### Fixed
- Docker stage build pycairo.
- Restore SNV and SV rank models versions on Causatives and Verified pages
- Saving `REVEL_RANKSCORE` value in a field named `revel` in variants database documents

## [4.67]
### Added
- Prepare to filter local SV frequency
### Changed
- Speed up instituteS page loading by refactoring cases/institutes query
- Clinical Filter for SVs includes `splice_polypyrimidine_tract_variant` as a severe consequence
- Clinical Filter for SVs includes local variant frequency freeze ("old") for filtering, starting at 30 counts
- Speed up caseS page loading by adding status to index and refactoring totals count
- HPO file parsing is updated to reflect that HPO have changed a few downloadable file formats with their 230405 release.
### Fixed
- Page crashing when a user tries to edit a comment that was removed
- Warning instead of crashed page when attempting to retrieve a non-existent Phenopacket
- Fixed StJude ProteinPaint gene link (URL change)
- Freeze of werkzeug library to version<2.3 to avoid problems resulting from the consequential upgrade of the Flask lib
- Huge list of genes in case report for megabases-long structural variants.
- Fix displaying institutes without associated cases on institutes page
- Fix default panel selection on SVs in cancer case report

## [4.66]
### Changed
- Moved Phenomodels code under a dedicated blueprint
- Updated the instructions to load custom case report under admin guide
- Keep variants filter window collapsed except when user expands it to filter
### Added
- A summary table of pinned variants on the cancer case general report
- New openable matching causatives and managed variants lists for default gene panels only for convenience
### Fixed
- Gens structural variant page link individual id typo

## [4.65.2]
### Fixed
- Generating general case report with str variants containing comments

## [4.65.1]
### Fixed
- Visibility of `Gene(s)` badges on SV VariantS page
- Hide dismiss bar on SV page not working well
- Delivery report PDF download
- Saving Pipeline version file when loading a case
- Backport compatible import of importlib metadata for old python versions (<3.8)

## [4.65]
### Added
- Option to mark a ClinVar submission as submitted
- Docs on how to create/update the PanelApp green genes as a system admin
- `individual_id`-parameter to both Gens links
- Download a gene panel in TXT format from gene panel page
- Panel gene comments on variant page: genes in panels can have comments that describe the gene in a panel context
### Changed
- Always show each case category on caseS page, even if 0 cases in total or after current query
- Improved sorting of ClinVar submissions
- Pre-populate SV type select in ClinVar submission form, when possible
- Show comment badges in related comments tables on general report
- Updated version of several GitHub actions
- Migrate from deprecated `pkg_resources` lib to `importlib_resources`
- Dismiss bar on variantS pages is thinner.
- Dismiss bar on variantS pages can be toggled open or closed for the duration of a login session.
### Fixed
- Fixed Sanger order / Cancel order modal close buttons
- Visibility of SV type in ClinVar submission form
- Fixed a couple of creations where now was called twice, so updated_at and created_at could differ
- Deprecated Ubuntu version 18.04 in one GitHub action
- Panels that have been removed (hidden) should not be visible in views where overlapping gene panels for genes are shown
- Gene panel test pointing to the right function

## [4.64]
### Added
- Create/Update a gene panel containing all PanelApp green genes (`scout update panelapp-green -i <cust_id>`)
- Links for ACMG pathogenicity impact modification on the ACMG classification page
### Changed
- Open local observation matching cases in new windows
### Fixed
- Matching manual ranked variants are now shown also on the somatic variant page
- VarSome links to hg19/GRCh37
- Managed variants filter settings lost when navigating to additional pages
- Collect the right variant category after submitting filter form from research variantS page
- Beacon links are templated and support variants in genome build 38

## [4.63]
### Added
- Display data sharing info for ClinVar, Matchmaker Exchange and Beacon in a dedicated column on Cases page
- Test for `commands.download.omim.print_omim`
- Display dismissed variants comments on general case report
- Modify ACMG pathogenicity impact (most commonly PVS1, PS3) based on strength of evidence with lab director's professional judgement
- REViewer button on STR variant page
- Alamut institution parameter in institute settings for Alamut Visual Plus software
- Added Manual Ranks Risk Factor, Likely Risk Factor and Uncertain Risk Factor
- Display matching manual ranks from previous cases the user has access to on VariantS and Variant pages
- Link to gnomAD gene SVs v2.1 for SV variants with gnomAD frequency
- Support for nf-core/rnafusion reports
### Changed
- Display chrY for sex unknown
- Deprecate legacy scout_load() method API call.
- Message shown when variant tag is updated for a variant
- When all ACMG classifications are deleted from a variant, the current variant classification status is also reset.
- Refactored the functions that collect causative variants
- Removed `scripts/generate_test_data.py`
### Fixed
- Default IGV tracks (genes, ClinVar, ClinVar CNVs) showing even if user unselects them all
- Freeze Flask-Babel below v3.0 due to issue with a locale decorator
- Thaw Flask-Babel and fix according to v3 standard. Thank you @TkTech!
- Show matching causatives on somatic structural variant page
- Visibility of gene names and functional annotations on Causatives/Verified pages
- Panel version can be manually set to floating point numbers, when modified
- Causatives page showing also non-causative variants matching causatives in other cases
- ClinVar form submission for variants with no selected transcript and HGVS
- Validating and submitting ClinVar objects not containing both Variant and Casedata info

## [4.62.1]
### Fixed
- Case page crashing when adding a case to a group without providing a valid case name

## [4.62]
### Added
- Validate ClinVar submission objects using the ClinVar API
- Wrote tests for case and variant API endpoints
- Create ClinVar submissions from Scout using the ClinVar API
- Export Phenopacket for affected individual
- Import Phenopacket from JSON file or Phenopacket API backend server
- Use the new case name option for GENS requests
- Pre-validate refseq:HGVS items using VariantValidator in ClinVar submission form
### Fixed
- Fallback for empty alignment index for REViewer service
- Source link out for MIP 11.1 reference STR annotation
- Avoid duplicate causatives and pinned variants
- ClinVar clinical significance displays only the ACMG terms when user selects ACMG 2015 as assertion criteria
- Spacing between icon and text on Beacon and MatchMaker links on case page sidebar
- Truncate IDs and HGVS representations in ClinVar pages if longer than 25 characters
- Update ClinVar submission ID form
- Handle connection timeout when sending requests requests to external web services
- Validate any ClinVar submission regardless of its status
- Empty Phenopackets import crashes
- Stop Spinner on Phenopacket JSON download
### Changed
- Updated ClinVar submission instructions

## [4.61.1]
### Fixed
- Added `UMLS` as an option of `Condition ID type` in ClinVar Variant downloaded files
- Missing value for `Condition ID type` in ClinVar Variant downloaded files
- Possibility to open, close or delete a ClinVar submission even if it doesn't have an associated name
- Save SV type, ref and alt n. copies to exported ClinVar files
- Inner and outer start and stop SV coordinates not exported in ClinVar files
- ClinVar submissions page crashing when SV files don't contain breakpoint exact coordinates
- Align OMIM diagnoses with delete diagnosis button on case page
- In ClinVar form, reset condition list and customize help when condition ID changes

## [4.61]
### Added
- Filter case list by cases with variants in ClinVar submission
- Filter case list by cases containing RNA-seq data - gene_fusion_reports and sample-level tracks (splice junctions and RNA coverage)
- Additional case category `Ignored`, to be used for cases that don't fall in the existing 'inactive', 'archived', 'solved', 'prioritized' categories
- Display number of cases shown / total number of cases available for each category on Cases page
- Moved buttons to modify case status from sidebar to main case page
- Link to Mutalyzer Normalizer tool on variant's transcripts overview to retrieve official HVGS descriptions
- Option to manually load RNA MULTIQC report using the command `scout load report -t multiqc_rna`
- Load RNA MULTIQC automatically for a case if config file contains the `multiqc_rna` key/value
- Instructions in admin-guide on how to load case reports via the command line
- Possibility to filter RD variants by a specific genotype call
- Distinct colors for different inheritance models on RD Variant page
- Gene panels PDF export with case variants hits by variant type
- A couple of additional README badges for GitHub stats
- Upload and display of pipeline reference info and executable version yaml files as custom reports
- Testing CLI on hasta in PR template
### Changed
- Instructions on how to call dibs on scout-stage server in pull request template
- Deprecated CLI commands `scout load <delivery_report, gene_fusion_report, coverage_qc_report, cnv_report>` to replace them with command `scout load report -t <report type>`
- Refactored code to display and download custom case reports
- Do not export `Assertion method` and `Assertion method citation` to ClinVar submission files according to changes to ClinVar's submission spreadsheet templates.
- Simplified code to create and download ClinVar CSV files
- Colorize inheritance models badges by category on VariantS page
- `Safe variants matching` badge more visible on case page
### Fixed
- Non-admin users saving institute settings would clear loqusdb instance selection
- Layout of variant position, cytoband and type in SV variant summary
- Broken `Build Status - GitHub badge` on GitHub README page
- Visibility of text on grey badges in gene panels PDF exports
- Labels for dashboard search controls
- Dark mode visibility for ClinVar submission
- Whitespaces on outdated panel in extent report

## [4.60]
### Added
- Mitochondrial deletion signatures (mitosign) can be uploaded and shown with mtDNA report
- A `Type of analysis` column on Causatives and Validated variants pages
- List of "safe" gene panels available for matching causatives and managed variants in institute settings, to avoid secondary findings
- `svdb_origin` as a synonym for `FOUND_IN` to complement `set` for variants found by all callers
### Changed
- Hide removed gene panels by default in panels page
- Removed option for filtering cancer SVs by Tumor and Normal alt AF
- Hide links to coverage report from case dynamic HPO panel if cancer analysis
- Remove rerun emails and redirect users to the analysis order portal instead
- Updated clinical SVs igv.js track (dbVar) and added example of external track from `https://trackhubregistry.org/`
- Rewrote the ClinVar export module to simplify and add one variant at the time
- ClinVar submissions with phenotype conditions from: [OMIM, MedGen, Orphanet, MeSH, HP, MONDO]
### Fixed
- If trying to load a badly formatted .tsv file an error message is displayed.
- Avoid showing case as rerun when first attempt at case upload failed
- Dynamic autocomplete search not working on phenomodels page
- Callers added to variant when loading case
- Now possible to update managed variant from file without deleting it first
- Missing preselected chromosome when editing a managed variant
- Preselected variant type and subtype when editing a managed variant
- Typo in dbVar ClinVar track, hg19


## [4.59]
### Added
- Button to go directly to HPO SV filter variantS page from case
- `Scout-REViewer-Service` integration - show `REViewer` picture if available
- Link to HPO panel coverage overview on Case page
- Specify a confidence threshold (green|amber|red) when loading PanelApp panels
- Functional annotations in variants lists exports (all variants)
- Cancer/Normal VAFs and COSMIC ids in in variants lists exports (cancer variants)
### Changed
- Better visualization of regional annotation for long lists of genes in large SVs in Variants tables
- Order of cells in variants tables
- More evident links to gene coverage from Variant page
- Gene panels sorted by display name in the entire Case page
- Round CADD and GnomAD values in variants export files
### Fixed
- HPO filter button on SV variantS page
- Spacing between region|function cells in SVs lists
- Labels on gene panel Chanjo report
- Fixed ambiguous duplicated response headers when requesting a BAM file from /static
- Visited color link on gene coverage button (Variant page)

## [4.58.1]
### Fixed
- Case search with search strings that contain characters that can be escaped

## [4.58]
### Added
- Documentation on how to create/update PanelApp panels
- Add filter by local observations (archive) to structural variants filters
- Add more splicing consequences to SO term definitions
- Search for a specific gene in all gene panels
- Institute settings option to force show all variants on VariantS page for all cases of an institute
- Filter cases by validation pending status
- Link to The Clinical Knowledgebase (CKB) (https://ckb.jax.org/) in cancer variant's page
### Fixed
- Added a not-authorized `auto-login` fixture according to changes in Flask-Login 0.6.2
- Renamed `cache_timeout` param name of flask.send_file function to `max_age` (Flask 2.2 compliant)
- Replaced deprecated `app.config["JSON_SORT_KEYS"]` with app.json.sort_keys in app settings
- Bug in gene variants page (All SNVs and INDELs) when variant gene doesn't have a hgnc id that is found in the database
- Broken export of causatives table
- Query for genes in build 38 on `Search SNVs and INDELs` page
- Prevent typing special characters `^<>?!=\/` in case search form
- Search matching causatives also among research variants in other cases
- Links to variants in Verified variants page
- Broken filter institute cases by pinned gene
- Better visualization of long lists of genes in large SVs on Causative and Verified Variants page
- Reintroduced missing button to export Causative variants
- Better linking and display of matching causatives and managed variants
- Reduced code complexity in `scout/parse/variant/variant.py`
- Reduced complexity of code in `scout/build/variant/variant.py`

### Changed
- State that loqusdb observation is in current case if observations count is one and no cases are shown
- Better pagination and number of variants returned by queries in `Search SNVs and INDELs` page
- Refactored and simplified code used for collecting gene variants for `Search SNVs and INDELs` page
- Fix sidebar panel icons in Case view
- Fix panel spacing in Case view
- Removed unused database `sanger_ordered` and `case_id,category,rank_score` indexes (variant collection)
- Verified variants displayed in a dedicated page reachable from institute sidebar
- Unified stats in dashboard page
- Improved gene info for large SVs and cancer SVs
- Remove the unused `variant.str_variant` endpoint from variant views
- Easier editing of HPO gene panel on case page
- Assign phenotype panel less cramped on Case page
- Causatives and Verified variants pages to use the same template macro
- Allow hyphens in panel names
- Reduce resolution of example images
- Remove some animations in web gui which where rendered slow


## [4.57.4]
### Fixed
- Parsing of variant.FORMAT "DR" key in parse variant file

## [4.57.3]
### Fixed
- Export of STR verified variants
- Do not download as verified variants first verified and then reset to not validated
- Avoid duplicated lines in downloaded verified variants reflecting changes in variant validation status

## [4.57.2]
### Fixed
- Export of verified variants when variant gene has no transcripts
- HTTP 500 when visiting a the details page for a cancer variant that had been ranked with genmod

## [4.57.1]
### Fixed
- Updating/replacing a gene panel from file with a corrupted or malformed file

## [4.57]
### Added
- Display last 50 or 500 events for a user in a timeline
- Show dismiss count from other cases on matching variantS
- Save Beacon-related events in events collection
- Institute settings allow saving multiple loqusdb instances for one institute
- Display stats from multiple instances of loqusdb on variant page
- Display date and frequency of obs derived from count of local archive observations from MIP11 (requires fix in MIP)
### Changed
- Prior ACMG classifications view is no longer limited by pathogenicity
### Fixed
- Visibility of Sanger ordered badge on case page, light mode
- Some of the DataTables tables (Phenotypes and Diagnoses pages) got a bit dark in dark mode
- Remove all redundancies when displaying timeline events (some events are saved both as case-related and variant-related)
- Missing link in saved MatchMaker-related events
- Genes with mixed case gene symbols missing in PanelApp panels
- Alignment of elements on the Beacon submission modal window
- Locus info links from STR variantS page open in new browser tabs

## [4.56]
### Added
- Test for PanelApp panels loading
- `panel-umi` tag option when loading cancer analyses
### Changed
- Black text to make comments more visible in dark mode
- Loading PanelApp panels replaces pre-existing panels with same version
- Removed sidebar from Causatives page - navigation is available on the top bar for now
- Create ClinVar submissions from pinned variants list in case page
- Select which pinned variants will be included in ClinVar submission documents
### Fixed
- Remove a:visited css style from all buttons
- Update of HPO terms via command line
- Background color of `MIXED` and `PANEL-UMI` sequencing types on cases page
- Fixed regex error when searching for cases with query ending with `\ `
- Gene symbols on Causatives page lighter in dark mode
- SpliceAI tooltip of multigene variants

## [4.55]
### Changed
- Represent different tumor samples as vials in cases page
- Option to force-update the OMIM panel
### Fixed
- Low tumor purity badge alignment in cancer samples table on cancer case view
- VariantS comment popovers reactivate on hover
- Updating database genes in build 37
- ACMG classification summary hidden by sticky navbar
- Logo backgrounds fixed to white on welcome page
- Visited links turn purple again
- Style of link buttons and dropdown menus
- Update KUH and GMS logos
- Link color for Managed variants

## [4.54]
### Added
- Dark mode, using browser/OS media preference
- Allow marking case as solved without defining causative variants
- Admin users can create missing beacon datasets from the institute's settings page
- GenCC links on gene and variant pages
- Deprecation warnings when launching the app using a .yaml config file or loading cases using .ped files
### Changed
- Improved HTML syntax in case report template
- Modified message displayed when variant rank stats could not be calculated
- Expanded instructions on how to test on CG development server (cg-vm1)
- Added more somatic variant callers (Balsamic v9 SNV, develop SV)
### Fixed
- Remove load demo case command from docker-compose.yml
- Text elements being split across pages in PDF reports
- Made login password field of type `password` in LDAP login form
- Gene panels HTML select in institute's settings page
- Bootstrap upgraded to version 5
- Fix some Sourcery and SonarCloud suggestions
- Escape special characters in case search on institute and dashboard pages
- Broken case PDF reports when no Madeline pedigree image can be created
- Removed text-white links style that were invisible in new pages style
- Variants pagination after pressing "Filter variants" or "Clinical filter"
- Layout of buttons Matchmaker submission panel (case page)
- Removing cases from Matchmaker (simplified code and fixed functionality)
- Reintroduce check for missing alignment files purged from server

## [4.53]
### Added
### Changed
- Point Alamut API key docs link to new API version
- Parse dbSNP id from ID only if it says "rs", else use VEP CSQ fields
- Removed MarkupSafe from the dependencies
### Fixed
- Reintroduced loading of SVs for demo case 643595
- Successful parse of FOUND_IN should avoid GATK caller default
- All vulnerabilities flagged by SonarCloud

## [4.52]
### Added
- Demo cancer case gets loaded together with demo RD case in demo instance
- Parse REVEL_score alongside REVEL_rankscore from csq field and display it on SNV variant page
- Rank score results now show the ranking range
- cDNA and protein changes displayed on institute causatives pages
- Optional SESSION_TIMEOUT_MINUTES configuration in app config files
- Script to convert old OMIM case format (list of integers) to new format (list of dictionaries)
- Additional check for user logged in status before serving alignment files
- Download .cgh files from cancer samples table on cancer case page
- Number of documents and date of last update on genes page
### Changed
- Verify user before redirecting to IGV alignments and sashimi plots
- Build case IGV tracks starting from case and variant objects instead of passing all params in a form
- Unfreeze Werkzeug lib since Flask_login v.0.6 with bugfix has been released
- Sort gene panels by name (panelS and variant page)
- Removed unused `server.blueprints.alignviewers.unindexed_remote_static` endpoint
- User sessions to check files served by `server.blueprints.alignviewers.remote_static` endpoint
- Moved Beacon-related functions to a dedicated app extension
- Audit Filter now also loads filter displaying the variants for it
### Fixed
- Handle `attachment_filename` parameter renamed to `download_name` when Flask 2.2 will be released
- Removed cursor timeout param in cases find adapter function to avoid many code warnings
- Removed stream argument deprecation warning in tests
- Handle `no intervals found` warning in load_region test
- Beacon remove variants
- Protect remote_cors function in alignviewers view from Server-Side Request Forgery (SSRF)
- Check creation date of last document in gene collection to display when genes collection was updated last

## [4.51]
### Added
- Config file containing codecov settings for pull requests
- Add an IGV.js direct link button from case page
- Security policy file
- Hide/shade compound variants based on rank score on variantS from filter
- Chromograph legend documentation direct link
### Changed
- Updated deprecated Codecov GitHub action to v.2
- Simplified code of scout/adapter/mongo/variant
- Update IGV.js to v2.11.2
- Show summary number of variant gene panels on general report if more than 3
### Fixed
- Marrvel link for variants in genome build 38 (using liftover to build 37)
- Remove flags from codecov config file
- Fixed filter bug with high negative SPIDEX scores
- Renamed IARC TP53 button to to `TP53 Database`, modified also link since IARC has been moved to the US NCI: `https://tp53.isb-cgc.org/`
- Parsing new format of OMIM case info when exporting patients to Matchmaker
- Remove flask-debugtoolbar lib dependency that is using deprecated code and causes app to crash after new release of Jinja2 (3.1)
- Variant page crashing for cases with old OMIM terms structure (a list of integers instead of dictionary)
- Variant page crashing when creating MARRVEL link for cases with no genome build
- SpliceAI documentation link
- Fix deprecated `safe_str_cmp` import from `werkzeug.security` by freezing Werkzeug lib to v2.0 until Flask_login v.0.6 with bugfix is released
- List gene names densely in general report for SVs that contain more than 3 genes
- Show transcript ids on refseq genes on hg19 in IGV.js, using refgene source
- Display correct number of genes in general report for SVs that contain more than 32 genes
- Broken Google login after new major release of `lepture/authlib`
- Fix frequency and callers display on case general report

## [4.50.1]
### Fixed
- Show matching causative STR_repid for legacy str variants (pre Stranger hgnc_id)

## [4.50]
### Added
- Individual-specific OMIM terms
- OMIM disease descriptions in ClinVar submission form
- Add a toggle for melter rerun monitoring of cases
- Add a config option to show the rerun monitoring toggle
- Add a cli option to export cases with rerun monitoring enabled
- Add a link to STRipy for STR variants; shallow for ARX and HOXA13
- Hide by default variants only present in unaffected individuals in variants filters
- OMIM terms in general case report
- Individual-level info on OMIM and HPO terms in general case report
- PanelApp gene link among the external links on variant page
- Dashboard case filters fields help
- Filter cases by OMIM terms in cases and dashboard pages
### Fixed
- A malformed panel id request would crash with exception: now gives user warning flash with redirect
- Link to HPO resource file hosted on `http://purl.obolibrary.org`
- Gene search form when gene exists only in build 38
- Fixed odd redirect error and poor error message on missing column for gene panel csv upload
- Typo in parse variant transcripts function
- Modified keys name used to parse local observations (archived) frequencies to reflect change in MIP keys naming
- Better error handling for partly broken/timed out chanjo reports
- Broken javascript code when case Chromograph data is malformed
- Broader space for case synopsis in general report
- Show partial causatives on causatives and matching causatives panels
- Partial causative assignment in cases with no OMIM or HPO terms
- Partial causative OMIM select options in variant page
### Changed
- Slightly smaller and improved layout of content in case PDF report
- Relabel more cancer variant pages somatic for navigation
- Unify caseS nav links
- Removed unused `add_compounds` param from variant controllers function
- Changed default hg19 genome for IGV.js to legacy hg19_1kg_decoy to fix a few problematic loci
- Reduce code complexity (parse/ensembl.py)
- Silence certain fields in ClinVar export if prioritised ones exist (chrom-start-end if hgvs exist)
- Made phenotype non-mandatory when marking a variant as partial causative
- Only one phenotype condition type (OMIM or HPO) per variant is used in ClinVar submissions
- ClinVar submission variant condition prefers OMIM over HPO if available
- Use lighter version of gene objects in Omim MongoDB adapter, panels controllers, panels views and institute controllers
- Gene-variants table size is now adaptive
- Remove unused file upload on gene-variants page

## [4.49]
### Fixed
- Pydantic model types for genome_build, madeline_info, peddy_ped_check and peddy_sex_check, rank_model_version and sv_rank_model_version
- Replace `MatchMaker` with `Matchmaker` in all places visible by a user
- Save diagnosis labels along with OMIM terms in Matchmaker Exchange submission objects
- `libegl-mesa0_21.0.3-0ubuntu0.3~20.04.5_amd64.deb` lib not found by GitHub actions Docker build
- Remove unused `chromograph_image_files` and `chromograph_prefixes` keys saved when creating or updating an RD case
- Search managed variants by description and with ignore case
### Changed
- Introduced page margins on exported PDF reports
- Smaller gene fonts in downloaded HPO genes PDF reports
- Reintroduced gene coverage data in the PDF-exported general report of rare-disease cases
- Check for existence of case report files before creating sidebar links
- Better description of HPO and OMIM terms for patients submitted to Matchmaker Exchange
- Remove null non-mandatory key/values when updating a case
- Freeze WTForms<3 due to several form input rendering changes

## [4.48.1]
### Fixed
- General case PDF report for recent cases with no pedigree

## [4.48]
### Added
- Option to cancel a request for research variants in case page
### Changed
- Update igv.js to v2.10.5
- Updated example of a case delivery report
- Unfreeze cyvcf2
- Builder images used in Scout Dockerfiles
- Crash report email subject gives host name
- Export general case report to PDF using PDFKit instead of WeasyPrint
- Do not include coverage report in PDF case report since they might have different orientation
- Export cancer cases's "Coverage and QC report" to PDF using PDFKit instead of Weasyprint
- Updated cancer "Coverage and QC report" example
- Keep portrait orientation in PDF delivery report
- Export delivery report to PDF using PDFKit instead of Weasyprint
- PDF export of clinical and research HPO panels using PDFKit instead of Weasyprint
- Export gene panel report to PDF using PDFKit
- Removed WeasyPrint lib dependency

### Fixed
- Reintroduced missing links to Swegen and Beacon and dbSNP in RD variant page, summary section
- Demo delivery report orientation to fit new columns
- Missing delivery report in demo case
- Cast MNVs to SNV for test
- Export verified variants from all institutes when user is admin
- Cancer coverage and QC report not found for demo cancer case
- Pull request template instructions on how to deploy to test server
- PDF Delivery report not showing Swedac logo
- Fix code typos
- Disable codefactor raised by ESLint for javascript functions located on another file
- Loading spinner stuck after downloading a PDF gene panel report
- IGV browser crashing when file system with alignment files is not mounted

## [4.47]
### Added
- Added CADD, GnomAD and genotype calls to variantS export
### Changed
- Pull request template, to illustrate how to deploy pull request branches on cg-vm1 stage server
### Fixed
- Compiled Docker image contains a patched version (v4.9) of chanjo-report

## [4.46.1]
### Fixed
- Downloading of files generated within the app container (MT-report, verified variants, pedigrees, ..)

## [4.46]
### Added
- Created a Dockefile to be used to serve the dockerized app in production
- Modified the code to collect database params specified as env vars
- Created a GitHub action that pushes the Dockerfile-server image to Docker Hub (scout-server-stage) every time a PR is opened
- Created a GitHub action that pushes the Dockerfile-server image to Docker Hub (scout-server) every time a new release is created
- Reassign MatchMaker Exchange submission to another user when a Scout user is deleted
- Expose public API JSON gene panels endpoint, primarily to enable automated rerun checking for updates
- Add utils for dictionary type
- Filter institute cases using multiple HPO terms
- Vulture GitHub action to identify and remove unused variables and imports
### Changed
- Updated the python config file documentation in admin guide
- Case configuration parsing now uses Pydantic for improved typechecking and config handling
- Removed test matrices to speed up automatic testing of PRs
- Switch from Coveralls to Codecov to handle CI test coverage
- Speed-up CI tests by caching installation of libs and splitting tests into randomized groups using pytest-test-groups
- Improved LDAP login documentation
- Use lib flask-ldapconn instead of flask_ldap3_login> to handle ldap authentication
- Updated Managed variant documentation in user guide
- Fix and simplify creating and editing of gene panels
- Simplified gene variants search code
- Increased the height of the genes track in the IGV viewer
### Fixed
- Validate uploaded managed variant file lines, warning the user.
- Exporting validated variants with missing "genes" database key
- No results returned when searching for gene variants using a phenotype term
- Variants filtering by gene symbols file
- Make gene HGNC symbols field mandatory in gene variants page and run search only on form submit
- Make sure collaborator gene variants are still visible, even if HPO filter is used

## [4.45]
### Added
### Changed
- Start Scout also when loqusdbapi is not reachable
- Clearer definition of manual standard and custom inheritance models in gene panels
- Allow searching multiple chromosomes in filters
### Fixed
- Gene panel crashing on edit action

## [4.44]
### Added
### Changed
- Display Gene track beneath each sample track when displaying splice junctions in igv browser
- Check outdated gene symbols and update with aliases for both RD and cancer variantS
### Fixed
- Added query input check and fixed the Genes API endpoint to return a json formatted error when request is malformed
- Typo in ACMG BP6 tooltip

## [4.43.1]
### Added
- Added database index for OMIM disease term genes
### Changed
### Fixed
- Do not drop HPO terms collection when updating HPO terms via the command line
- Do not drop disease (OMIM) terms collection when updating diseases via the command line

## [4.43]
### Added
- Specify which collection(s) update/build indexes for
### Fixed
- Do not drop genes and transcripts collections when updating genes via the command line

## [4.42.1]
### Added
### Changed
### Fixed
- Freeze PyMongo lib to version<4.0 to keep supporting previous MongoDB versions
- Speed up gene panels creation and update by collecting only light gene info from database
- Avoid case page crash on Phenomizer queries timeout

## [4.42]
### Added
- Choose custom pinned variants to submit to MatchMaker Exchange
- Submit structural variant as genes to the MatchMaker Exchange
- Added function for maintainers and admins to remove gene panels
- Admins can restore deleted gene panels
- A development docker-compose file illustrating the scout/chanjo-report integration
- Show AD on variants view for cancer SV (tumor and normal)
- Cancer SV variants filter AD, AF (tumor and normal)
- Hiding the variants score column also from cancer SVs, as for the SNVs
### Changed
- Enforce same case _id and display_name when updating a case
- Enforce same individual ids, display names and affected status when updating a case
- Improved documentation for connecting to loqusdb instances (including loqusdbapi)
- Display and download HPO gene panels' gene symbols in italics
- A faster-built and lighter Docker image
- Reduce complexity of `panels` endpoint moving some code to the panels controllers
- Update requirements to use flask-ldap3-login>=0.9.17 instead of freezing WTForm
### Fixed
- Use of deprecated TextField after the upgrade of WTF to v3.0
- Freeze to WTForms to version < 3
- Remove the extra files (bed files and madeline.svg) introduced by mistake
- Cli command loading demo data in docker-compose when case custom images exist and is None
- Increased MongoDB connection serverSelectionTimeoutMS parameter to 30K (default value according to MongoDB documentation)
- Better differentiate old obs counts 0 vs N/A
- Broken cancer variants page when default gene panel was deleted
- Typo in tx_overview function in variant controllers file
- Fixed loqusdbapi SV search URL
- SV variants filtering using Decipher criterion
- Removing old gene panels that don't contain the `maintainer` key.

## [4.41.1]
### Fixed
- General reports crash for variant annotations with same variant on other cases

## [4.41]
### Added
- Extended the instructions for running the Scout Docker image (web app and cli).
- Enabled inclusion of custom images to STR variant view
### Fixed
- General case report sorting comments for variants with None genetic models
- Do not crash but redirect to variants page with error when a variant is not found for a case
- UCSC links coordinates for SV variants with start chromosome different than end chromosome
- Human readable variants name in case page for variants having start chromosome different from end chromosome
- Avoid always loading all transcripts when checking gene symbol: introduce gene captions
- Slow queries for evaluated variants on e.g. case page - use events instead
### Changed
- Rearrange variant page again, moving severity predictions down.
- More reactive layout width steps on variant page

## [4.40.1]
### Added
### Fixed
- Variants dismissed with inconsistent inheritance pattern can again be shown in general case report
- General report page for variants with genes=None
- General report crashing when variants have no panels
- Added other missing keys to case and variant dictionaries passed to general report
### Changed

## [4.40]
### Added
- A .cff citation file
- Phenotype search API endpoint
- Added pagination to phenotype API
- Extend case search to include internal MongoDB id
- Support for connecting to a MongoDB replica set (.py config files)
- Support for connecting to a MongoDB replica set (.yaml config files)
### Fixed
- Command to load the OMIM gene panel (`scout load panel --omim`)
- Unify style of pinned and causative variants' badges on case page
- Removed automatic spaces after punctuation in comments
- Remove the hardcoded number of total individuals from the variant's old observations panel
- Send delete requests to a connected Beacon using the DELETE method
- Layout of the SNV and SV variant page - move frequency up
### Changed
- Stop updating database indexes after loading exons via command line
- Display validation status badge also for not Sanger-sequenced variants
- Moved Frequencies, Severity and Local observations panels up in RD variants page
- Enabled Flask CORS to communicate CORS status to js apps
- Moved the code preparing the transcripts overview to the backend
- Refactored and filtered json data used in general case report
- Changed the database used in docker-compose file to use the official MongoDB v4.4 image
- Modified the Python (3.6, 3.8) and MongoDB (3.2, 4.4, 5.0) versions used in testing matrices (GitHub actions)
- Capitalize case search terms on institute and dashboard pages


## [4.39]
### Added
- COSMIC IDs collected from CSQ field named `COSMIC`
### Fixed
- Link to other causative variants on variant page
- Allow multiple COSMIC links for a cancer variant
- Fix floating text in severity box #2808
- Fixed MitoMap and HmtVar links for hg38 cases
- Do not open new browser tabs when downloading files
- Selectable IGV tracks on variant page
- Missing splice junctions button on variant page
- Refactor variantS representative gene selection, and use it also for cancer variant summary
### Changed
- Improve Javascript performance for displaying Chromograph images
- Make ClinVar classification more evident in cancer variant page

## [4.38]
### Added
- Option to hide Alamut button in the app config file
### Fixed
- Library deprecation warning fixed (insert is deprecated. Use insert_one or insert_many instead)
- Update genes command will not trigger an update of database indices any more
- Missing resources in temporary downloading directory when updating genes using the command line
- Restore previous variant ACMG classification in a scrollable div
- Loading spinner not stopping after downloading PDF case reports and variant list export
- Add extra Alamut links higher up on variant pages
- Improve UX for phenotypes in case page
- Filter and export of STR variants
- Update look of variants page navigation buttons
### Changed

## [4.37]
### Added
- Highlight and show version number for RefSeq MANE transcripts.
- Added integration to a rerunner service for toggling reanalysis with updated pedigree information
- SpliceAI display and parsing from VEP CSQ
- Display matching tiered variants for cancer variants
- Display a loading icon (spinner) until the page loads completely
- Display filter badges in cancer variants list
- Update genes from pre-downloaded file resources
- On login, OS, browser version and screen size are saved anonymously to understand how users are using Scout
- API returning institutes data for a given user: `/api/v1/institutes`
- API returning case data for a given institute: `/api/v1/institutes/<institute_id>/cases`
- Added GMS and Lund university hospital logos to login page
- Made display of Swedac logo configurable
- Support for displaying custom images in case view
- Individual-specific HPO terms
- Optional alamut_key in institute settings for Alamut Plus software
- Case report API endpoint
- Tooltip in case explaining that genes with genome build different than case genome build will not be added to dynamic HPO panel.
- Add DeepVariant as a caller
### Fixed
- Updated IGV to v2.8.5 to solve missing gene labels on some zoom levels
- Demo cancer case config file to load somatic SNVs and SVs only.
- Expand list of refseq trancripts in ClinVar submission form
- Renamed `All SNVs and INDELs` institute sidebar element to `Search SNVs and INDELs` and fixed its style.
- Add missing parameters to case load-config documentation
- Allow creating/editing gene panels and dynamic gene panels with genes present in genome build 38
- Bugfix broken Pytests
- Bulk dismissing variants error due to key conversion from string to integer
- Fix typo in index documentation
- Fixed crash in institute settings page if "collaborators" key is not set in database
- Don't stop Scout execution if LoqusDB call fails and print stacktrace to log
- Bug when case contains custom images with value `None`
- Bug introduced when fixing another bug in Scout-LoqusDB interaction
- Loading of OMIM diagnoses in Scout demo instance
- Remove the docker-compose with chanjo integration because it doesn't work yet.
- Fixed standard docker-compose with scout demo data and database
- Clinical variant assessments not present for pinned and causative variants on case page.
- MatchMaker matching one node at the time only
- Remove link from previously tiered variants badge in cancer variants page
- Typo in gene cell on cancer variants page
- Managed variants filter form
### Changed
- Better naming for variants buttons on cancer track (somatic, germline). Also show cancer research button if available.
- Load case with missing panels in config files, but show warning.
- Changing the (Female, Male) symbols to (F/M) letters in individuals_table and case-sma.
- Print stacktrace if case load command fails
- Added sort icon and a pointer to the cursor to all tables with sortable fields
- Moved variant, gene and panel info from the basic pane to summary panel for all variants.
- Renamed `Basics` panel to `Classify` on variant page.
- Revamped `Basics` panel to a panel dedicated to classify variants
- Revamped the summary panel to be more compact.
- Added dedicated template for cancer variants
- Removed Gene models, Gene annotations and Conservation panels for cancer variants
- Reorganized the orders of panels for variant and cancer variant views
- Added dedicated variant quality panel and removed relevant panes
- A more compact case page
- Removed OMIM genes panel
- Make genes panel, pinned variants panel, causative variants panel and ClinVar panel scrollable on case page
- Update to Scilifelab's 2020 logo
- Update Gens URL to support Gens v2.0 format
- Refactor tests for parsing case configurations
- Updated links to HPO downloadable resources
- Managed variants filtering defaults to all variant categories
- Changing the (Kind) drop-down according to (Category) drop-down in Managed variant add variant
- Moved Gens button to individuals table
- Check resource files availability before starting updating OMIM diagnoses
- Fix typo in `SHOW_OBSERVED_VARIANT_ARCHIVE` config param

## [4.36]
### Added
- Parse and save splice junction tracks from case config file
- Tooltip in observations panel, explaining that case variants with no link might be old variants, not uploaded after a case rerun
### Fixed
- Warning on overwriting variants with same position was no longer shown
- Increase the height of the dropdowns to 425px
- More indices for the case table as it grows, specifically for causatives queries
- Splice junction tracks not centered over variant genes
- Total number of research variants count
- Update variants stats in case documents every time new variants are loaded
- Bug in flashing warning messages when filtering variants
### Changed
- Clearer warning messages for genes and gene/gene-panels searches in variants filters

## [4.35]
### Added
- A new index for hgnc_symbol in the hgnc_gene collection
- A Pedigree panel in STR page
- Display Tier I and II variants in case view causatives card for cancer cases
### Fixed
- Send partial file data to igv.js when visualizing sashimi plots with splice junction tracks
- Research variants filtering by gene
- Do not attempt to populate annotations for not loaded pinned/causatives
- Add max-height to all dropdowns in filters
### Changed
- Switch off non-clinical gene warnings when filtering research variants
- Don't display OMIM disease card in case view for cancer cases
- Refactored Individuals and Causative card in case view for cancer cases
- Update and style STR case report

## [4.34]
### Added
- Saved filter lock and unlock
- Filters can optionally be marked audited, logging the filter name, user and date on the case events and general report.
- Added `ClinVar hits` and `Cosmic hits` in cancer SNVs filters
- Added `ClinVar hits` to variants filter (rare disease track)
- Load cancer demo case in docker-compose files (default and demo file)
- Inclusive-language check using [woke](https://github.com/get-woke/woke) github action
- Add link to HmtVar for mitochondrial variants (if VCF is annotated with HmtNote)
- Grey background for dismissed compounds in variants list and variant page
- Pin badge for pinned compounds in variants list and variant page
- Support LoqusDB REST API queries
- Add a docker-compose-matchmaker under scout/containers/development to test matchmaker locally
- Script to investigate consequences of symbol search bug
- Added GATK to list of SV and cancer SV callers
### Fixed
- Make MitoMap link work for hg38 again
- Export Variants feature crashing when one of the variants has no primary transcripts
- Redirect to last visited variantS page when dismissing variants from variants list
- Improved matching of SVs Loqus occurrences in other cases
- Remove padding from the list inside (Matching causatives from other cases) panel
- Pass None to get_app function in CLI base since passing script_info to app factory functions was deprecated in Flask 2.0
- Fixed failing tests due to Flask update to version 2.0
- Speed up user events view
- Causative view sort out of memory error
- Use hgnc_id for gene filter query
- Typo in case controllers displaying an error every time a patient is matched against external MatchMaker nodes
- Do not crash while attempting an update for variant documents that are too big (> 16 MB)
- Old STR causatives (and other variants) may not have HGNC symbols - fix sort lambda
- Check if gene_obj has primary_transcript before trying to access it
- Warn if a gene manually searched is in a clinical panel with an outdated name when filtering variants
- ChrPos split js not needed on STR page yet
### Changed
- Remove parsing of case `genome_version`, since it's not used anywhere downstream
- Introduce deprecation warning for Loqus configs that are not dictionaries
- SV clinical filter no longer filters out sub 100 nt variants
- Count cases in LoqusDB by variant type
- Commit pulse repo badge temporarily set to weekly
- Sort ClinVar submissions objects by ascending "Last evaluated" date
- Refactored the MatchMaker integration as an extension
- Replaced some sensitive words as suggested by woke linter
- Documentation for load-configuration rewritten.
- Add styles to MatchMaker matches table
- More detailed info on the data shared in MatchMaker submission form

## [4.33.1]
### Fixed
- Include markdown for release autodeploy docs
- Use standard inheritance model in ClinVar (https://ftp.ncbi.nlm.nih.gov/pub/GTR/standard_terms/Mode_of_inheritance.txt)
- Fix issue crash with variants that have been unflagged causative not being available in other causatives
### Added
### Changed

## [4.33]
### Fixed
- Command line crashing when updating an individual not found in database
- Dashboard page crashing when filters return no data
- Cancer variants filter by chromosome
- /api/v1/genes now searches for genes in all genome builds by default
- Upgraded igv.js to version 2.8.1 (Fixed Unparsable bed record error)
### Added
- Autodeploy docs on release
- Documentation for updating case individuals tracks
- Filter cases and dashboard stats by analysis track
### Changed
- Changed from deprecated db update method
- Pre-selected fields to run queries with in dashboard page
- Do not filter by any institute when first accessing the dashboard
- Removed OMIM panel in case view for cancer cases
- Display Tier I and II variants in case view causatives panel for cancer cases
- Refactored Individuals and Causative panels in case view for cancer cases

## [4.32.1]
### Fixed
- iSort lint check only
### Changed
- Institute cases page crashing when a case has track:Null
### Added

## [4.32]
### Added
- Load and show MITOMAP associated diseases from VCF (INFO field: MitomapAssociatedDiseases, via HmtNote)
- Show variant allele frequencies for mitochondrial variants (GRCh38 cases)
- Extend "public" json API with diseases (OMIM) and phenotypes (HPO)
- HPO gene list download now has option for clinical and non-clinical genes
- Display gene splice junctions data in sashimi plots
- Update case individuals with splice junctions tracks
- Simple Docker compose for development with local build
- Make Phenomodels subpanels collapsible
- User side documentation of cytogenomics features (Gens, Chromograph, vcf2cytosure, rhocall)
- iSort GitHub Action
- Support LoqusDB REST API queries
### Fixed
- Show other causative once, even if several events point to it
- Filtering variants by mitochondrial chromosome for cases with genome build=38
- HPO gene search button triggers any warnings for clinical / non-existing genes also on first search
- Fixed a bug in variants pages caused by MT variants without alt_frequency
- Tests for CADD score parsing function
- Fixed the look of IGV settings on SNV variant page
- Cases analyzed once shown as `rerun`
- Missing case track on case re-upload
- Fixed severity rank for SO term "regulatory region ablation"
### Changed
- Refactor according to CodeFactor - mostly reuse of duplicated code
- Phenomodels language adjustment
- Open variants in a new window (from variants page)
- Open overlapping and compound variants in a new window (from variant page)
- gnomAD link points to gnomAD v.3 (build GRCh38) for mitochondrial variants.
- Display only number of affected genes for dismissed SVs in general report
- Chromosome build check when populating the variants filter chromosome selection
- Display mitochondrial and rare diseases coverage report in cases with missing 'rare' track

## [4.31.1]
### Added
### Changed
- Remove mitochondrial and coverage report from cancer cases sidebar
### Fixed
- ClinVar page when dbSNP id is None

## [4.31]
### Added
- gnomAD annotation field in admin guide
- Export also dynamic panel genes not associated to an HPO term when downloading the HPO panel
- Primary HGNC transcript info in variant export files
- Show variant quality (QUAL field from vcf) in the variant summary
- Load/update PDF gene fusion reports (clinical and research) generated with Arriba
- Support new MANE annotations from VEP (both MANE Select and MANE Plus Clinical)
- Display on case activity the event of a user resetting all dismissed variants
- Support gnomAD population frequencies for mitochondrial variants
- Anchor links in Casedata ClinVar panels to redirect after renaming individuals
### Fixed
- Replace old docs link www.clinicalgenomics.se/scout with new https://clinical-genomics.github.io/scout
- Page formatting issues whenever case and variant comments contain extremely long strings with no spaces
- Chromograph images can be one column and have scrollbar. Removed legacy code.
- Column labels for ClinVar case submission
- Page crashing looking for LoqusDB observation when variant doesn't exist
- Missing inheritance models and custom inheritance models on newly created gene panels
- Accept only numbers in managed variants filter as position and end coordinates
- SNP id format and links in Variant page, ClinVar submission form and general report
- Case groups tooltip triggered only when mouse is on the panel header
### Changed
- A more compact case groups panel
- Added landscape orientation CSS style to cancer coverage and QC demo report
- Improve user documentation to create and save new gene panels
- Removed option to use space as separator when uploading gene panels
- Separating the columns of standard and custom inheritance models in gene panels
- Improved ClinVar instructions for users using non-English Excel

## [4.30.2]
### Added
### Fixed
- Use VEP RefSeq ID if RefSeq list is empty in RefSeq transcripts overview
- Bug creating variant links for variants with no end_chrom
### Changed

## [4.30.1]
### Added
### Fixed
- Cryptography dependency fixed to use version < 3.4
### Changed

## [4.30]
### Added
- Introduced a `reset dismiss variant` verb
- Button to reset all dismissed variants for a case
- Add black border to Chromograph ideograms
- Show ClinVar annotations on variantS page
- Added integration with GENS, copy number visualization tool
- Added a VUS label to the manual classification variant tags
- Add additional information to SNV verification emails
- Tooltips documenting manual annotations from default panels
- Case groups now show bam files from all cases on align view
### Fixed
- Center initial igv view on variant start with SNV/indels
- Don't set initial igv view to negative coordinates
- Display of GQ for SV and STR
- Parsing of AD and related info for STRs
- LoqusDB field in institute settings accepts only existing Loqus instances
- Fix DECIPHER link to work after DECIPHER migrated to GRCh38
- Removed visibility window param from igv.js genes track
- Updated HPO download URL
- Patch HPO download test correctly
- Reference size on STR hover not needed (also wrong)
- Introduced genome build check (allowed values: 37, 38, "37", "38") on case load
- Improve case searching by assignee full name
- Populating the LoqusDB select in institute settings
### Changed
- Cancer variants table header (pop freq etc)
- Only admin users can modify LoqusDB instance in Institute settings
- Style of case synopsis, variants and case comments
- Switched to igv.js 2.7.5
- Do not choke if case is missing research variants when research requested
- Count cases in LoqusDB by variant type
- Introduce deprecation warning for Loqus configs that are not dictionaries
- Improve create new gene panel form validation
- Make XM- transcripts less visible if they don't overlap with transcript refseq_id in variant page
- Color of gene panels and comments panels on cases and variant pages
- Do not choke if case is missing research variants when reserch requested

## [4.29.1]
### Added
### Fixed
- Always load STR variants regardless of RankScore threshold (hotfix)
### Changed

## [4.29]
### Added
- Added a page about migrating potentially breaking changes to the documentation
- markdown_include in development requirements file
- STR variants filter
- Display source, Z-score, inheritance pattern for STR annotations from Stranger (>0.6.1) if available
- Coverage and quality report to cancer view
### Fixed
- ACMG classification page crashing when trying to visualize a classification that was removed
- Pretty print HGVS on gene variants (URL-decode VEP)
- Broken or missing link in the documentation
- Multiple gene names in ClinVar submission form
- Inheritance model select field in ClinVar submission
- IGV.js >2.7.0 has an issue with the gene track zoom levels - temp freeze at 2.7.0
- Revert CORS-anywhere and introduce a local http proxy for cloud tracks
### Changed

## [4.28]
### Added
- Chromograph integration for displaying PNGs in case-page
- Add VAF to cancer case general report, and remove some of its unused fields
- Variants filter compatible with genome browser location strings
- Support for custom public igv tracks stored on the cloud
- Add tests to increase testing coverage
- Update case variants count after deleting variants
- Update IGV.js to latest (v2.7.4)
- Bypass igv.js CORS check using `https://github.com/Rob--W/cors-anywhere`
- Documentation on default and custom IGV.js tracks (admin docs)
- Lock phenomodels so they're editable by admins only
- Small case group assessment sharing
- Tutorial and files for deploying app on containers (Kubernetes pods)
- Canonical transcript and protein change of canonical transcript in exported variants excel sheet
- Support for Font Awesome version 6
- Submit to Beacon from case page sidebar
- Hide dismissed variants in variants pages and variants export function
- Systemd service files and instruction to deploy Scout using podman
### Fixed
- Bugfix: unused `chromgraph_prefix |tojson` removed
- Freeze coloredlogs temporarily
- Marrvel link
- Don't show TP53 link for silent or synonymous changes
- OMIM gene field accepts any custom number as OMIM gene
- Fix Pytest single quote vs double quote string
- Bug in gene variants search by similar cases and no similar case is found
- Delete unused file `userpanel.py`
- Primary transcripts in variant overview and general report
- Google OAuth2 login setup in README file
- Redirect to 'missing file'-icon if configured Chromograph file is missing
- Javascript error in case page
- Fix compound matching during variant loading for hg38
- Cancer variants view containing variants dismissed with cancer-specific reasons
- Zoom to SV variant length was missing IGV contig select
- Tooltips on case page when case has no default gene panels
### Changed
- Save case variants count in case document and not in sessions
- Style of gene panels multiselect on case page
- Collapse/expand main HPO checkboxes in phenomodel preview
- Replaced GQ (Genotype quality) with VAF (Variant allele frequency) in cancer variants GT table
- Allow loading of cancer cases with no tumor_purity field
- Truncate cDNA and protein changes in case report if longer than 20 characters


## [4.27]
### Added
- Exclude one or more variant categories when running variants delete command
### Fixed
### Changed

## [4.26.1]
### Added
### Fixed
- Links with 1-letter aa codes crash on frameshift etc
### Changed

## [4.26]
### Added
- Extend the delete variants command to print analysis date, track, institute, status and research status
- Delete variants by type of analysis (wgs|wes|panel)
- Links to cBioPortal, MutanTP53, IARC TP53, OncoKB, MyCancerGenome, CIViC
### Fixed
- Deleted variants count
### Changed
- Print output of variants delete command as a tab separated table

## [4.25]
### Added
- Command line function to remove variants from one or all cases
### Fixed
- Parse SMN None calls to None rather than False

## [4.24.1]
### Fixed
- Install requirements.txt via setup file

## [4.24]
### Added
- Institute-level phenotype models with sub-panels containing HPO and OMIM terms
- Runnable Docker demo
- Docker image build and push github action
- Makefile with shortcuts to docker commands
- Parse and save synopsis, phenotype and cohort terms from config files upon case upload
### Fixed
- Update dismissed variant status when variant dismissed key is missing
- Breakpoint two IGV button now shows correct chromosome when different from bp1
- Missing font lib in Docker image causing the PDF report download page to crash
- Sentieon Manta calls lack Somaticscore - load anyway
- ClinVar submissions crashing due to pinned variants that are not loaded
- Point ExAC pLI score to new gnomad server address
- Bug uploading cases missing phenotype terms in config file
- STRs loaded but not shown on browser page
- Bug when using adapter.variant.get_causatives with case_id without causatives
- Problem with fetching "solved" from scout export cases cli
- Better serialising of datetime and bson.ObjectId
- Added `volumes` folder to .gitignore
### Changed
- Make matching causative and managed variants foldable on case page
- Remove calls to PyMongo functions marked as deprecated in backend and frontend(as of version 3.7).
- Improved `scout update individual` command
- Export dynamic phenotypes with ordered gene lists as PDF


## [4.23]
### Added
- Save custom IGV track settings
- Show a flash message with clear info about non-valid genes when gene panel creation fails
- CNV report link in cancer case side navigation
- Return to comment section after editing, deleting or submitting a comment
- Managed variants
- MT vs 14 chromosome mean coverage stats if Scout is connected to Chanjo
### Fixed
- missing `vcf_cancer_sv` and `vcf_cancer_sv_research` to manual.
- Split ClinVar multiple clnsig values (slash-separated) and strip them of underscore for annotations without accession number
- Timeout of `All SNVs and INDELs` page when no valid gene is provided in the search
- Round CADD (MIPv9)
- Missing default panel value
- Invisible other causatives lines when other causatives lack gene symbols
### Changed
- Do not freeze mkdocs-material to version 4.6.1
- Remove pre-commit dependency

## [4.22]
### Added
- Editable cases comments
- Editable variants comments
### Fixed
- Empty variant activity panel
- STRs variants popover
- Split new ClinVar multiple significance terms for a variant
- Edit the selected comment, not the latest
### Changed
- Updated RELEASE docs.
- Pinned variants card style on the case page
- Merged `scout export exons` and `scout view exons` commands


## [4.21.2]
### Added
### Fixed
- Do not pre-filter research variants by (case-default) gene panels
- Show OMIM disease tooltip reliably
### Changed

## [4.21.1]
### Added
### Fixed
- Small change to Pop Freq column in variants ang gene panels to avoid strange text shrinking on small screens
- Direct use of HPO list for Clinical HPO SNV (and cancer SNV) filtering
- PDF coverage report redirecting to login page
### Changed
- Remove the option to dismiss single variants from all variants pages
- Bulk dismiss SNVs, SVs and cancer SNVs from variants pages

## [4.21]
### Added
- Support to configure LoqusDB per institute
- Highlight causative variants in the variants list
- Add tests. Mostly regarding building internal datatypes.
- Remove leading and trailing whitespaces from panel_name and display_name when panel is created
- Mark MANE transcript in list of transcripts in "Transcript overview" on variant page
- Show default panel name in case sidebar
- Previous buttons for variants pagination
- Adds a gh action that checks that the changelog is updated
- Adds a gh action that deploys new releases automatically to pypi
- Warn users if case default panels are outdated
- Define institute-specific gene panels for filtering in institute settings
- Use institute-specific gene panels in variants filtering
- Show somatic VAF for pinned and causative variants on case page

### Fixed
- Report pages redirect to login instead of crashing when session expires
- Variants filter loading in cancer variants page
- User, Causative and Cases tables not scaling to full page
- Improved docs for an initial production setup
- Compatibility with latest version of Black
- Fixed tests for Click>7
- Clinical filter required an extra click to Filter to return variants
- Restore pagination and shrink badges in the variants page tables
- Removing a user from the command line now inactivates the case only if user is last assignee and case is active
- Bugfix, LoqusDB per institute feature crashed when institute id was empty string
- Bugfix, LoqusDB calls where missing case count
- filter removal and upload for filters deleted from another page/other user
- Visualize outdated gene panels info in a popover instead of a tooltip in case page side panel

### Changed
- Highlight color on normal STRs in the variants table from green to blue
- Display breakpoints coordinates in verification emails only for structural variants


## [4.20]
### Added
- Display number of filtered variants vs number of total variants in variants page
- Search case by HPO terms
- Dismiss variant column in the variants tables
- Black and pre-commit packages to dev requirements

### Fixed
- Bug occurring when rerun is requested twice
- Peddy info fields in the demo config file
- Added load config safety check for multiple alignment files for one individual
- Formatting of cancer variants table
- Missing Score in SV variants table

### Changed
- Updated the documentation on how to create a new software release
- Genome build-aware cytobands coordinates
- Styling update of the Matchmaker card
- Select search type in case search form


## [4.19]

### Added
- Show internal ID for case
- Add internal ID for downloaded CGH files
- Export dynamic HPO gene list from case page
- Remove users as case assignees when their account is deleted
- Keep variants filters panel expanded when filters have been used

### Fixed
- Handle the ProxyFix ModuleNotFoundError when Werkzeug installed version is >1.0
- General report formatting issues whenever case and variant comments contain extremely long strings with no spaces

### Changed
- Created an institute wrapper page that contains list of cases, causatives, SNVs & Indels, user list, shared data and institute settings
- Display case name instead of case ID on clinVar submissions
- Changed icon of sample update in clinVar submissions


## [4.18]

### Added
- Filter cancer variants on cytoband coordinates
- Show dismiss reasons in a badge with hover for clinical variants
- Show an ellipsis if 10 cases or more to display with loqusdb matches
- A new blog post for version 4.17
- Tooltip to better describe Tumor and Normal columns in cancer variants
- Filter cancer SNVs and SVs by chromosome coordinates
- Default export of `Assertion method citation` to clinVar variants submission file
- Button to export up to 500 cancer variants, filtered or not
- Rename samples of a clinVar submission file

### Fixed
- Apply default gene panel on return to cancer variantS from variant view
- Revert to certificate checking when asking for Chanjo reports
- `scout download everything` command failing while downloading HPO terms

### Changed
- Turn tumor and normal allelic fraction to decimal numbers in tumor variants page
- Moved clinVar submissions code to the institutes blueprints
- Changed name of clinVar export files to FILENAME.Variant.csv and FILENAME.CaseData.csv
- Switched Google login libraries from Flask-OAuthlib to Authlib


## [4.17.1]

### Fixed
- Load cytobands for cases with chromosome build not "37" or "38"


## [4.17]

### Added
- COSMIC badge shown in cancer variants
- Default gene-panel in non-cancer structural view in url
- Filter SNVs and SVs by cytoband coordinates
- Filter cancer SNV variants by alt allele frequency in tumor
- Correct genome build in UCSC link from structural variant page



### Fixed
- Bug in clinVar form when variant has no gene
- Bug when sharing cases with the same institute twice
- Page crashing when removing causative variant tag
- Do not default to GATK caller when no caller info is provided for cancer SNVs


## [4.16.1]

### Fixed
- Fix the fix for handling of delivery reports for rerun cases

## [4.16]

### Added
- Adds possibility to add "lims_id" to cases. Currently only stored in database, not shown anywhere
- Adds verification comment box to SVs (previously only available for small variants)
- Scrollable pedigree panel

### Fixed
- Error caused by changes in WTForm (new release 2.3.x)
- Bug in OMIM case page form, causing the page to crash when a string was provided instead of a numerical OMIM id
- Fix Alamut link to work properly on hg38
- Better handling of delivery reports for rerun cases
- Small CodeFactor style issues: matchmaker results counting, a couple of incomplete tests and safer external xml
- Fix an issue with Phenomizer introduced by CodeFactor style changes

### Changed
- Updated the version of igv.js to 2.5.4

## [4.15.1]

### Added
- Display gene names in ClinVar submissions page
- Links to Varsome in variant transcripts table

### Fixed
- Small fixes to ClinVar submission form
- Gene panel page crash when old panel has no maintainers

## [4.15]

### Added
- Clinvar CNVs IGV track
- Gene panels can have maintainers
- Keep variant actions (dismissed, manual rank, mosaic, acmg, comments) upon variant re-upload
- Keep variant actions also on full case re-upload

### Fixed
- Fix the link to Ensembl for SV variants when genome build 38.
- Arrange information in columns on variant page
- Fix so that new cosmic identifier (COSV) is also acceptable #1304
- Fixed COSMIC tag in INFO (outside of CSQ) to be parses as well with `&` splitter.
- COSMIC stub URL changed to https://cancer.sanger.ac.uk/cosmic/search?q= instead.
- Updated to a version of IGV where bigBed tracks are visualized correctly
- Clinvar submission files are named according to the content (variant_data and case_data)
- Always show causatives from other cases in case overview
- Correct disease associations for gene symbol aliases that exist as separate genes
- Re-add "custom annotations" for SV variants
- The override ClinVar P/LP add-in in the Clinical Filter failed for new CSQ strings

### Changed
- Runs all CI checks in github actions

## [4.14.1]

### Fixed
- Error when variant found in loqusdb is not loaded for other case

## [4.14]

### Added
- Use github actions to run tests
- Adds CLI command to update individual alignments path
- Update HPO terms using downloaded definitions files
- Option to use alternative flask config when running `scout serve`
- Requirement to use loqusdb >= 2.5 if integrated

### Fixed
- Do not display Pedigree panel in cancer view
- Do not rely on internet connection and services available when running CI tests
- Variant loading assumes GATK if no caller set given and GATK filter status is seen in FILTER
- Pass genome build param all the way in order to get the right gene mappings for cases with build 38
- Parse correctly variants with zero frequency values
- Continue even if there are problems to create a region vcf
- STR and cancer variant navigation back to variants pages could fail

### Changed
- Improved code that sends requests to the external APIs
- Updates ranges for user ranks to fit todays usage
- Run coveralls on github actions instead of travis
- Run pip checks on github actions instead of coveralls
- For hg38 cases, change gnomAD link to point to version 3.0 (which is hg38 based)
- Show pinned or causative STR variants a bit more human readable

## [4.13.1]

### Added
### Fixed
- Typo that caused not all clinvar conflicting interpretations to be loaded no matter what
- Parse and retrieve clinvar annotations from VEP-annotated (VEP 97+) CSQ VCF field
- Variant clinvar significance shown as `not provided` whenever is `Uncertain significance`
- Phenomizer query crashing when case has no HPO terms assigned
- Fixed a bug affecting `All SNVs and INDELs` page when variants don't have canonical transcript
- Add gene name or id in cancer variant view

### Changed
- Cancer Variant view changed "Variant:Transcript:Exon:HGVS" to "Gene:Transcript:Exon:HGVS"

## [4.13]

### Added
- ClinVar SNVs track in IGV
- Add SMA view with SMN Copy Number data
- Easier to assign OMIM diagnoses from case page
- OMIM terms and specific OMIM term page

### Fixed
- Bug when adding a new gene to a panel
- Restored missing recent delivery reports
- Fixed style and links to other reports in case side panel
- Deleting cases using display_name and institute not deleting its variants
- Fixed bug that caused coordinates filter to override other filters
- Fixed a problem with finding some INS in loqusdb
- Layout on SV page when local observations without cases are present
- Make scout compatible with the new HPO definition files from `http://compbio.charite.de/jenkins/`
- General report visualization error when SNVs display names are very long


### Changed


## [4.12.4]

### Fixed
- Layout on SV page when local observations without cases are present

## [4.12.3]

### Fixed
- Case report when causative or pinned SVs have non null allele frequencies

## [4.12.2]

### Fixed
- SV variant links now take you to the SV variant page again
- Cancer variant view has cleaner table data entries for "N/A" data
- Pinned variant case level display hotfix for cancer and str - more on this later
- Cancer variants show correct alt/ref reads mirroring alt frequency now
- Always load all clinical STR variants even if a region load is attempted - index may be missing
- Same case repetition in variant local observations

## [4.12.1]

### Fixed
- Bug in variant.gene when gene has no HGVS description


## [4.12]

### Added
- Accepts `alignment_path` in load config to pass bam/cram files
- Display all phenotypes on variant page
- Display hgvs coordinates on pinned and causatives
- Clear panel pending changes
- Adds option to setup the database with static files
- Adds cli command to download the resources from CLI that scout needs
- Adds test files for merged somatic SV and CNV; as well as merged SNV, and INDEL part of #1279
- Allows for upload of OMIM-AUTO gene panel from static files without api-key

### Fixed
- Cancer case HPO panel variants link
- Fix so that some drop downs have correct size
- First IGV button in str variants page
- Cancer case activates on SNV variants
- Cases activate when STR variants are viewed
- Always calculate code coverage
- Pinned/Classification/comments in all types of variants pages
- Null values for panel's custom_inheritance_models
- Discrepancy between the manual disease transcripts and those in database in gene-edit page
- ACMG classification not showing for some causatives
- Fix bug which caused IGV.js to use hg19 reference files for hg38 data
- Bug when multiple bam files sources with non-null values are available


### Changed
- Renamed `requests` file to `scout_requests`
- Cancer variant view shows two, instead of four, decimals for allele and normal


## [4.11.1]

### Fixed
- Institute settings page
- Link institute settings to sharing institutes choices

## [4.11.0]

### Added
- Display locus name on STR variant page
- Alternative key `GNOMADAF_popmax` for Gnomad popmax allele frequency
- Automatic suggestions on how to improve the code on Pull Requests
- Parse GERP, phastCons and phyloP annotations from vep annotated CSQ fields
- Avoid flickering comment popovers in variant list
- Parse REVEL score from vep annotated CSQ fields
- Allow users to modify general institute settings
- Optionally format code automatically on commit
- Adds command to backup vital parts `scout export database`
- Parsing and displaying cancer SV variants from Manta annotated VCF files
- Dismiss cancer snv variants with cancer-specific options
- Add IGV.js UPD, RHO and TIDDIT coverage wig tracks.


### Fixed
- Slightly darker page background
- Fixed an issued with parsed conservation values from CSQ
- Clinvar submissions accessible to all users of an institute
- Header toolbar when on Clinvar page now shows institute name correctly
- Case should not always inactivate upon update
- Show dismissed snv cancer variants as grey on the cancer variants page
- Improved style of mappability link and local observations on variant page
- Convert all the GET requests to the igv view to POST request
- Error when updating gene panels using a file containing BOM chars
- Add/replace gene radio button not working in gene panels


## [4.10.1]

### Fixed
- Fixed issue with opening research variants
- Problem with coveralls not called by Travis CI
- Handle Biomart service down in tests


## [4.10.0]

### Added
- Rank score model in causatives page
- Exportable HPO terms from phenotypes page
- AMP guideline tiers for cancer variants
- Adds scroll for the transcript tab
- Added CLI option to query cases on time since case event was added
- Shadow clinical assessments also on research variants display
- Support for CRAM alignment files
- Improved str variants view : sorting by locus, grouped by allele.
- Delivery report PDF export
- New mosaicism tag option
- Add or modify individuals' age or tissue type from case page
- Display GC and allele depth in causatives table.
- Included primary reference transcript in general report
- Included partial causative variants in general report
- Remove dependency of loqusdb by utilising the CLI

### Fixed
- Fixed update OMIM command bug due to change in the header of the genemap2 file
- Removed Mosaic Tag from Cancer variants
- Fixes issue with unaligned table headers that comes with hidden Datatables
- Layout in general report PDF export
- Fixed issue on the case statistics view. The validation bars didn't show up when all institutes were selected. Now they do.
- Fixed missing path import by importing pathlib.Path
- Handle index inconsistencies in the update index functions
- Fixed layout problems


## [4.9.0]

### Added
- Improved MatchMaker pages, including visible patient contacts email address
- New badges for the github repo
- Links to [GENEMANIA](genemania.org)
- Sort gene panel list on case view.
- More automatic tests
- Allow loading of custom annotations in VCF using the SCOUT_CUSTOM info tag.

### Fixed
- Fix error when a gene is added to an empty dynamic gene panel
- Fix crash when attempting to add genes on incorrect format to dynamic gene panel
- Manual rank variant tags could be saved in a "Select a tag"-state, a problem in the variants view.
- Same case evaluations are no longer shown as gray previous evaluations on the variants page
- Stay on research pages, even if reset, next first buttons are pressed..
- Overlapping variants will now be visible on variant page again
- Fix missing classification comments and links in evaluations page
- All prioritized cases are shown on cases page


## [4.8.3]

### Added

### Fixed
- Bug when ordering sanger
- Improved scrolling over long list of genes/transcripts


## [4.8.2]

### Added

### Fixed
- Avoid opening extra tab for coverage report
- Fixed a problem when rank model version was saved as floats and not strings
- Fixed a problem with displaying dismiss variant reasons on the general report
- Disable load and delete filter buttons if there are no saved filters
- Fix problem with missing verifications
- Remove duplicate users and merge their data and activity


## [4.8.1]

### Added

### Fixed
- Prevent login fail for users with id defined by ObjectId and not email
- Prevent the app from crashing with `AttributeError: 'NoneType' object has no attribute 'message'`


## [4.8.0]

### Added
- Updated Scout to use Bootstrap 4.3
- New looks for Scout
- Improved dashboard using Chart.js
- Ask before inactivating a case where last assigned user leaves it
- Genes can be manually added to the dynamic gene list directly on the case page
- Dynamic gene panels can optionally be used with clinical filter, instead of default gene panel
- Dynamic gene panels get link out to chanjo-report for coverage report
- Load all clinvar variants with clinvar Pathogenic, Likely Pathogenic and Conflicting pathogenic
- Show transcripts with exon numbers for structural variants
- Case sort order can now be toggled between ascending and descending.
- Variants can be marked as partial causative if phenotype is available for case.
- Show a frequency tooltip hover for SV-variants.
- Added support for LDAP login system
- Search snv and structural variants by chromosomal coordinates
- Structural variants can be marked as partial causative if phenotype is available for case.
- Show normal and pathologic limits for STRs in the STR variants view.
- Institute level persistent variant filter settings that can be retrieved and used.
- export causative variants to Excel
- Add support for ROH, WIG and chromosome PNGs in case-view

### Fixed
- Fixed missing import for variants with comments
- Instructions on how to build docs
- Keep sanger order + verification when updating/reloading variants
- Fixed and moved broken filter actions (HPO gene panel and reset filter)
- Fixed string conversion to number
- UCSC links for structural variants are now separated per breakpoint (and whole variant where applicable)
- Reintroduced missing coverage report
- Fixed a bug preventing loading samples using the command line
- Better inheritance models customization for genes in gene panels
- STR variant page back to list button now does its one job.
- Allows to setup scout without a omim api key
- Fixed error causing "favicon not found" flash messages
- Removed flask --version from base cli
- Request rerun no longer changes case status. Active or archived cases inactivate on upload.
- Fixed missing tooltip on the cancer variants page
- Fixed weird Rank cell in variants page
- Next and first buttons order swap
- Added pagination (and POST capability) to cancer variants.
- Improves loading speed for variant page
- Problem with updating variant rank when no variants
- Improved Clinvar submission form
- General report crashing when dismissed variant has no valid dismiss code
- Also show collaborative case variants on the All variants view.
- Improved phenotype search using dataTables.js on phenotypes page
- Search and delete users with `email` instead of `_id`
- Fixed css styles so that multiselect options will all fit one column


## [4.7.3]

### Added
- RankScore can be used with VCFs for vcf_cancer files

### Fixed
- Fix issue with STR view next page button not doing its one job.

### Deleted
- Removed pileup as a bam viewing option. This is replaced by IGV


## [4.7.2]

### Added
- Show earlier ACMG classification in the variant list

### Fixed
- Fixed igv search not working due to igv.js dist 2.2.17
- Fixed searches for cases with a gene with variants pinned or marked causative.
- Load variant pages faster after fixing other causatives query
- Fixed mitochondrial report bug for variants without genes

## [4.7.1]

### Added

### Fixed
- Fixed bug on genes page


## [4.7.0]

### Added
- Export genes and gene panels in build GRCh38
- Search for cases with variants pinned or marked causative in a given gene.
- Search for cases phenotypically similar to a case also from WUI.
- Case variant searches can be limited to similar cases, matching HPO-terms,
  phenogroups and cohorts.
- De-archive reruns and flag them as 'inactive' if archived
- Sort cases by analysis_date, track or status
- Display cases in the following order: prioritized, active, inactive, archived, solved
- Assign case to user when user activates it or asks for rerun
- Case becomes inactive when it has no assignees
- Fetch refseq version from entrez and use it in clinvar form
- Load and export of exons for all genes, independent on refseq
- Documentation for loading/updating exons
- Showing SV variant annotations: SV cgh frequencies, gnomad-SV, local SV frequencies
- Showing transcripts mapping score in segmental duplications
- Handle requests to Ensembl Rest API
- Handle requests to Ensembl Rest Biomart
- STR variants view now displays GT and IGV link.
- Description field for gene panels
- Export exons in build 37 and 38 using the command line

### Fixed
- Fixes of and induced by build tests
- Fixed bug affecting variant observations in other cases
- Fixed a bug that showed wrong gene coverage in general panel PDF export
- MT report only shows variants occurring in the specific individual of the excel sheet
- Disable SSL certifcate verification in requests to chanjo
- Updates how intervaltree and pymongo is used to void deprecated functions
- Increased size of IGV sample tracks
- Optimized tests


## [4.6.1]

### Added

### Fixed
- Missing 'father' and 'mother' keys when parsing single individual cases


## [4.6.0]

### Added
- Description of Scout branching model in CONTRIBUTING doc
- Causatives in alphabetical order, display ACMG classification and filter by gene.
- Added 'external' to the list of analysis type options
- Adds functionality to display "Tissue type". Passed via load config.
- Update to IGV 2.

### Fixed
- Fixed alignment visualization and vcf2cytosure availability for demo case samples
- Fixed 3 bugs affecting SV pages visualization
- Reintroduced the --version cli option
- Fixed variants query by panel (hpo panel + gene panel).
- Downloaded MT report contains excel files with individuals' display name
- Refactored code in parsing of config files.


## [4.5.1]

### Added

### Fixed
- update requirement to use PyYaml version >= 5.1
- Safer code when loading config params in cli base


## [4.5.0]

### Added
- Search for similar cases from scout view CLI
- Scout cli is now invoked from the app object and works under the app context

### Fixed
- PyYaml dependency fixed to use version >= 5.1


## [4.4.1]

### Added
- Display SV rank model version when available

### Fixed
- Fixed upload of delivery report via API


## [4.4.0]

### Added
- Displaying more info on the Causatives page and hiding those not causative at the case level
- Add a comment text field to Sanger order request form, allowing a message to be included in the email
- MatchMaker Exchange integration
- List cases with empty synopsis, missing HPO terms and phenotype groups.
- Search for cases with open research list, or a given case status (active, inactive, archived)

### Fixed
- Variant query builder split into several functions
- Fixed delivery report load bug


## [4.3.3]

### Added
- Different individual table for cancer cases

### Fixed
- Dashboard collects validated variants from verification events instead of using 'sanger' field
- Cases shared with collaborators are visible again in cases page
- Force users to select a real institute to share cases with (actionbar select fix)


## [4.3.2]

### Added
- Dashboard data can be filtered using filters available in cases page
- Causatives for each institute are displayed on a dedicated page
- SNVs and and SVs are searchable across cases by gene and rank score
- A more complete report with validated variants is downloadable from dashboard

### Fixed
- Clinsig filter is fixed so clinsig numerical values are returned
- Split multi clinsig string values in different elements of clinsig array
- Regex to search in multi clinsig string values or multi revstat string values
- It works to upload vcf files with no variants now
- Combined Pileup and IGV alignments for SVs having variant start and stop on the same chromosome


## [4.3.1]

### Added
- Show calls from all callers even if call is not available
- Instructions to install cairo and pango libs from WeasyPrint page
- Display cases with number of variants from CLI
- Only display cases with number of variants above certain treshold. (Also CLI)
- Export of verified variants by CLI or from the dashboard
- Extend case level queries with default panels, cohorts and phenotype groups.
- Slice dashboard statistics display using case level queries
- Add a view where all variants for an institute can be searched across cases, filtering on gene and rank score. Allows searching research variants for cases that have research open.

### Fixed
- Fixed code to extract variant conservation (gerp, phyloP, phastCons)
- Visualization of PDF-exported gene panels
- Reintroduced the exon/intron number in variant verification email
- Sex and affected status is correctly displayed on general report
- Force number validation in SV filter by size
- Display ensembl transcripts when no refseq exists


## [4.3.0]

### Added
- Mosaicism tag on variants
- Show and filter on SweGen frequency for SVs
- Show annotations for STR variants
- Show all transcripts in verification email
- Added mitochondrial export
- Adds alternative to search for SVs shorter that the given length
- Look for 'bcftools' in the `set` field of VCFs
- Display digenic inheritance from OMIM
- Displays what refseq transcript that is primary in hgnc

### Fixed

- Archived panels displays the correct date (not retroactive change)
- Fixed problem with waiting times in gene panel exports
- Clinvar fiter not working with human readable clinsig values

## [4.2.2]

### Fixed
- Fixed gene panel create/modify from CSV file utf-8 decoding error
- Updating genes in gene panels now supports edit comments and entry version
- Gene panel export timeout error

## [4.2.1]

### Fixed
- Re-introduced gene name(s) in verification email subject
- Better PDF rendering for excluded variants in report
- Problem to access old case when `is_default` did not exist on a panel


## [4.2.0]

### Added
- New index on variant_id for events
- Display overlapping compounds on variants view

### Fixed
- Fixed broken clinical filter


## [4.1.4]

### Added
- Download of filtered SVs

### Fixed
- Fixed broken download of filtered variants
- Fixed visualization issue in gene panel PDF export
- Fixed bug when updating gene names in variant controller


## [4.1.3]

### Fixed
- Displays all primary transcripts


## [4.1.2]

### Added
- Option add/replace when updating a panel via CSV file
- More flexible versioning of the gene panels
- Printing coverage report on the bottom of the pdf case report
- Variant verification option for SVs
- Logs uri without pwd when connecting
- Disease-causing transcripts in case report
- Thicker lines in case report
- Supports HPO search for cases, both terms or if described in synopsis
- Adds sanger information to dashboard

### Fixed
- Use db name instead of **auth** as default for authentication
- Fixes so that reports can be generated even with many variants
- Fixed sanger validation popup to show individual variants queried by user and institute.
- Fixed problem with setting up scout
- Fixes problem when exac file is not available through broad ftp
- Fetch transcripts for correct build in `adapter.hgnc_gene`

## [4.1.1]
- Fix problem with institute authentication flash message in utils
- Fix problem with comments
- Fix problem with ensembl link


## [4.1.0]

### Added
- OMIM phenotypes to case report
- Command to download all panel app gene panels `scout load panel --panel-app`
- Links to genenames.org and omim on gene page
- Popup on gene at variants page with gene information
- reset sanger status to "Not validated" for pinned variants
- highlight cases with variants to be evaluated by Sanger on the cases page
- option to point to local reference files to the genome viewer pileup.js. Documented in `docs.admin-guide.server`
- option to export single variants in `scout export variants`
- option to load a multiqc report together with a case(add line in load config)
- added a view for searching HPO terms. It is accessed from the top left corner menu
- Updates the variants view for cancer variants. Adds a small cancer specific filter for known variants
- Adds hgvs information on cancer variants page
- Adds option to update phenotype groups from CLI

### Fixed
- Improved Clinvar to submit variants from different cases. Fixed HPO terms in casedata according to feedback
- Fixed broken link to case page from Sanger modal in cases view
- Now only cases with non empty lists of causative variants are returned in `adapter.case(has_causatives=True)`
- Can handle Tumor only samples
- Long lists of HGNC symbols are now possible. This was previously difficult with manual, uploaded or by HPO search when changing filter settings due to GET request limitations. Relevant pages now use POST requests. Adds the dynamic HPO panel as a selection on the gene panel dropdown.
- Variant filter defaults to default panels also on SV and Cancer variants pages.

## [4.0.0]

### WARNING ###

This is a major version update and will require that the backend of pre releases is updated.
Run commands:

```
$scout update genes
$scout update hpo
```

- Created a Clinvar submission tool, to speed up Clinvar submission of SNVs and SVs
- Added an analysis report page (html and PDF format) containing phenotype, gene panels and variants that are relevant to solve a case.

### Fixed
- Optimized evaluated variants to speed up creation of case report
- Moved igv and pileup viewer under a common folder
- Fixed MT alignment view pileup.js
- Fixed coordinates for SVs with start chromosome different from end chromosome
- Global comments shown across cases and institutes. Case-specific variant comments are shown only for that specific case.
- Links to clinvar submitted variants at the cases level
- Adapts clinvar parsing to new format
- Fixed problem in `scout update user` when the user object had no roles
- Makes pileup.js use online genome resources when viewing alignments. Now any instance of Scout can make use of this functionality.
- Fix ensembl link for structural variants
- Works even when cases does not have `'madeline_info'`
- Parses Polyphen in correct way again
- Fix problem with parsing gnomad from VEP

### Added
- Added a PDF export function for gene panels
- Added a "Filter and export" button to export custom-filtered SNVs to CSV file
- Dismiss SVs
- Added IGV alignments viewer
- Read delivery report path from case config or CLI command
- Filter for spidex scores
- All HPO terms are now added and fetched from the correct source (https://github.com/obophenotype/human-phenotype-ontology/blob/master/hp.obo)
- New command `scout update hpo`
- New command `scout update genes` will fetch all the latest information about genes and update them
- Load **all** variants found on chromosome **MT**
- Adds choice in cases overview do show as many cases as user like

### Removed
- pileup.min.js and pileup css are imported from a remote web location now
- All source files for HPO information, this is instead fetched directly from source
- All source files for gene information, this is instead fetched directly from source

## [3.0.0]
### Fixed
- hide pedigree panel unless it exists

## [1.5.1] - 2016-07-27
### Fixed
- look for both ".bam.bai" and ".bai" extensions

## [1.4.0] - 2016-03-22
### Added
- support for local frequency through loqusdb
- bunch of other stuff

## [1.3.0] - 2016-02-19
### Fixed
- Update query-phenomizer and add username/password

### Changed
- Update the way a case is checked for rerun-status

### Added
- Add new button to mark a case as "checked"
- Link to clinical variants _without_ 1000G annotation

## [1.2.2] - 2016-02-18
### Fixed
- avoid filtering out variants lacking ExAC and 1000G annotations

## [1.1.3] - 2015-10-01
### Fixed
- persist (clinical) filter when clicking load more
- fix #154 by robustly setting clinical filter func. terms

## [1.1.2] - 2015-09-07
### Fixed
- avoid replacing coverage report with none
- update SO terms, refactored

## [1.1.1] - 2015-08-20
### Fixed
- fetch case based on collaborator status (not owner)

## [1.1.0] - 2015-05-29
### Added
- link(s) to SNPedia based on RS-numbers
- new Jinja filter to "humanize" decimal numbers
- show gene panels in variant view
- new Jinja filter for decoding URL encoding
- add indicator to variants in list that have comments
- add variant number threshold and rank score threshold to load function
- add event methods to mongo adapter
- add tests for models
- show badge "old" if comment was written for a previous analysis

### Changed
- show cDNA change in transcript summary unless variant is exonic
- moved compounds table further up the page
- show dates for case uploads in ISO format
- moved variant comments higher up on page
- updated documentation for pages
- read in coverage report as blob in database and serve directly
- change ``OmimPhenotype`` to ``PhenotypeTerm``
- reorganize models sub-package
- move events (and comments) to separate collection
- only display prev/next links for the research list
- include variant type in breadcrumbs e.g. "Clinical variants"

### Removed
- drop dependency on moment.js

### Fixed
- show the same level of detail for all frequencies on all pages
- properly decode URL encoded symbols in amino acid/cDNA change strings
- fixed issue with wipe permissions in MongoDB
- include default gene lists in "variants" link in breadcrumbs

## [1.0.2] - 2015-05-20
### Changed
- update case fetching function

### Fixed
- handle multiple cases with same id

## [1.0.1] - 2015-04-28
### Fixed
- Fix building URL parameters in cases list Vue component

## [1.0.0] - 2015-04-12
Codename: Sara Lund

![Release 1.0](artwork/releases/release-1-0.jpg)

### Added
- Add email logging for unexpected errors
- New command line tool for deleting case

### Changed
- Much improved logging overall
- Updated documentation/usage guide
- Removed non-working IGV link

### Fixed
- Show sample display name in GT call
- Various small bug fixes
- Make it easier to hover over popups

## [0.0.2-rc1] - 2015-03-04
### Added
- add protein table for each variant
- add many more external links
- add coverage reports as PDFs

### Changed
- incorporate user feedback updates
- big refactor of load scripts

## [0.0.2-rc2] - 2015-03-04
### Changes
- add gene table with gene description
- reorganize inheritance models box

### Fixed
- avoid overwriting gene list on "research" load
- fix various bugs in external links

## [0.0.2-rc3] - 2015-03-05
### Added
- Activity log feed to variant view
- Adds protein change strings to ODM and Sanger email

### Changed
- Extract activity log component to macro

### Fixes
- Make Ensembl transcript links use archive website<|MERGE_RESOLUTION|>--- conflicted
+++ resolved
@@ -6,11 +6,8 @@
 
 ## [unreleased]
 ### Added
-<<<<<<< HEAD
+- Button on SMN CN page to search variants within SMN1 and SMN2 genes
 - Advanced cases search to narrow down results using more than one search parameter
-=======
-- Button on SMN CN page to search variants within SMN1 and SMN2 genes
->>>>>>> 8a6b8c78
 
 ## [4.88.1]
 ### Fixed
