# Change Log
All notable changes to this project will be documented in this file.
This project adheres to [Semantic Versioning](http://semver.org/).

About changelog [here](https://keepachangelog.com/en/1.0.0/)

## [unreleased]
### Added
- Parsing variant's`local_obs_cancer_somatic_panel_old` and `local_obs_cancer_somatic_panel_old_freq`from `Cancer_Somatic_Panel_Obs` and `Cancer_Somatic_Panel_Frq` INFO keys respectively (#5594)
- Filter cancer variants by archived number of cancer somatic panel observations (#5598)
- Export Managed Variants: CLI now supports `--category` to filter by one or more categories (snv, sv, cancer_snv, cancer_sv). Defaults to all. (#5608)
- New form to create/edit users on the general users page (visible to admin users only) (#5610 and #5613)
- Scout-Reviewer-Service endpoint to visualise PacBio trgt called expansions (#5611)
<<<<<<< HEAD
- Button to remove users from the main users page (visible to admins only) (#5612)
=======
- Updated the documentation with instructions on how, as an admin, to add/edit/remove users from the main users page (#5625)
>>>>>>> 6eef2625
### Changed
- Avoid `utcnow()` deprecated code by installing Flask-Login from its main branch (#5592)
- Compute chanjo2 coverage on exons only when at least case individual has analysis_type=panel (#5601)
- Display conservation scores for PHAST, GERP and phyloP alongside "Conserved" or "NotConserved" (#5593)
- Exporting managed variants from the command line with the `--collaborator` option will return variants from the specified institute plus those not assigned to any institute (#5607)
- Safer redirect to previous page for variants views (#5599)
- Make whole caseS row clickable link for case page (#5620)
- Make whole variantS row clickable link for variant page (#5618)
### Fixed
- Treat -1 values as None values when parsing archived LoqusDB frequencies (#5591)
- Links to SNVs and SVs from SMN CN page (#5600)
- Consistent panel display on variants pages for unselected "All" panels (#5600)
- Bump tj-actions-branch-names GitHub action to v9 (#5605)
- Missing variant key `tool_hits` causing fusion variants page to crash (#5614)
- Add/fix conflicts between ClinGen-CGC-VICC classification criteria to fix discrepancies to Horak et al (#5629)

## [4.103.3]
### Changed
- Sort institute multiselect alphabetically by display name on 'Search SNVs & SVs' page (#5584)
- Always display STRs sorted by ascending gene symbol (#5580)
### Fixed
- App filter `format_variant_canonical_transcripts` (used on `Search SNVs and SVs` page) crashing when a gene has no canonical transcript (#5582)
- STRs not displaying a repeat locus (#5587)

## [4.103.2]
### Changed
- Display number of available/displayed variants on variantS pages without having to expand search filters (#5571) with collapsing chevron (#5572)
- Update to IGV.js v3.4.1 (#5573)
- Allow autoscaling on IGV tracks, but group alignment scale (#5574)
### Fixed
- Fixed panel filename sanitization in download panel function (#5577)

## [4.103.1]
### Fixed
- Rounding of SV VQ with undefined value (#5568)

## [4.103]
### Added
- Add cancer SNVs to Oncogenicity ClinVar submissions (downloadable json document) (#5449)
- Fold changes values alongside Log2 fold changes values (l2fc) on WTS outliers page (#5536)
- REVEL and SpliceAI scores are now displayed as multi-colored, labeled badges on the variant and report pages (#5537, #5538)
- Filter results in `Search SNVs & SVs` page by one or more institutes (#5539)
- New exome CNV caller GATK CNV (#5557)
- Automatic ClinVar oncogenicity submissions via ClinVar API (#5510)
- Parse and show normalized rank scores (`RankScoreNormalized`) on SNVs (RD & cancer) and SVs (RD) pages (#5554)
- Add MuTect2 SNV caller (used in nf-core/raredisease MT calling) (#5558)
- Option to remove any role assigned to a user, not only the admin role (#5523)
### Changed
- Improved test that checks code collecting other categories of variants overlapping a variant (#5521)
- Enable insertion/deletion size display on IGV.js alignment tracks (#5547)
- LRS STR variant read support (TRGT SD) stored and displayed on variant as ref/alt depth (#5552)
- On `Search SNVs and SVs` page, display multiple HGVS descriptors when variant has more than one gene (#5513)
- Deprecated the `--remove-admin` flag in the update user command line (#5523)
### Fixed
- Instance badge class and config option documentation (#5500)
- Fix incorrect reference to non-existent pymongo.synchronous (#5517)
- More clearly dim cases for empty queries (#5507)
- Case search form enforces numeric input for number of results returned (`Limit` field) (#5519)
- Parsing of canonical transcript in variants genes when variant is outside the coding sequence (#5515)
- Download of a ClinVar submission's json file when observation data is no longer present in the database (#5520)
- Removed extra warnings for missing file types on case loading (#5525)
- Matchmaker Exchange submissions page crashing when one or more cases have no synopsis(#5534)
- Loading PathologicStruc from Stranger annotated TRGT STR files (#5542)
- Badge color for missing REVEL and SpliceAI scores (#5546)
- Truncate long STR RepeatUnit names, from loci missing formal RU just showing ref allele (#5551)
- Do not reorder Sanger sequencing for variants when case is re-uploaded. Just assign Sanger status = ordered to them. (#5504)
- Do not create new variant-associated events, when re-uploading a case. New variant inherits key/values from old evaluated variants (#5507)
- Increased bottom margin in ClinVar submission option on institute's sidebar (#5561)
- `Search SNVs & SVs` for cases which have been removed (#5563)
- SpliceAI label color when variant hits multiple genes (#5565)

## [4.102]
### Added
- ClinVar data with link to ClinVar for variants present on the general case report (#5478)
- Customise Scout instance color and name, by adding INSTANCE_NAME and INSTANCE_COLOR parameters in the app config file (#5479)
- Display local archived frequencies on general case report (#5492)
### Changed
- Refactored and simplified code that fetches case's genome build (#5443)
- On caseS page, dim cases only included from the always display cases with status option (#5464)
- Reuse the variant frequencies table from variant page on case reports (#5478)
- Loading of outliers files (Fraser and Outrider) do not raise error when path to these files is missing or wrong, just a warning (#5486)
- Updated libraries on uv lock file (#5495)
### Fixed
- Fix long STR variant pinned display on case page (#5455)
- Variant page crashing when Loqusdb instance is chosen on institute settings but is not found at the given URL (#5447)
- Show assignees in case list when user ID is different from email (#5460)
- When removing a germline variant from a ClinVar submission, make sure to remove also its associated observations from the database (#5463)
- Chanjo2 genes full coverage check when variant has no genes (#5468)
- Full Flask user logout blocked by session clear (#5470)
- SV page UCSC link for breakpoints did not detect genome build 38 (#5489)
- HPO term deep link URL updated to a working one (#5488)
- Add `str_trid` as a sorting criterion when selecting STRs. This fixes the sort order problem of STRs from cases with genome build 38 (#5491)
- Always use GitHub original for igv.js genomes.json config - it is intended as official backup URL already (#5496)
- Update igv.js to v3.3.0 (#5496)
- Introduced a function that checks redirect URLs to avoid redirection to external sites (#5458)
- Loading of missing outliers files should also not raise error if key exists but is unset (#5497)
- Do not add null references to HPO-associated genes when parsing errors occur (#5472)
- Possibility to change user immediately after logging out from Google Oauth or Keycloak (#5493)
- Trust hgnc_id for unique aliases for HPO-associated genes (#5498)

## [4.101]
### Changed
- Institutes are now sorted by ID on gene panels page (#5436)
- Simplified visualization of previous ACMG and CCV classifications for a variant on variantS page (#5439 & #5440)
- On ClinVar multistep submission form, skip fetching transcript versions for build 38 transcripts which are not MANE Select or MANE Plus Clinical (#5426)
### Fixed
- Malformatted table cell for analysis date on caseS page (#5438)
- Remove "Add to ClinVar submission" button for pinned MEI variants as submission is not supported at the moment (#5442)
- Clinical variant files could once again be read in arbitrary order on load (#5452)
- Fix test_sanger_validation test to be run with a mock app instantiated (#5453)

## [4.100.2]
### Fixed
- Keyerror 'ensembl_transcript_id' when loading transcripts from a pre-downloaded Ensembl transcripts file (#5435)

## [4.100.1]
### Fixed
- Removed an extra `x` from compounds functional annotation cells (#5432)

## [4.100]
### Added
- Button with link to cancerhotspots.org on variant page for cancer cases (#5359)
- Link to ClinGen ACMG CSPEC Criteria Specification Registry from ACMG classification page (#5364)
- Documentation on how to export data from the scout database using the command line (#5373)
- Filter cancer SNVs by ClinVar oncogenicity. OBS: since annotations are still sparse in ClinVar, relying solely on them could be too restrictive (#5367)
- Include eventual gene-matching WTS outliers on variantS page (Overlap column) and variant page (Gene overlapping non-SNVs table) (#5371)
- Minor Allele Frequency (HiFiCNV) IGV.js track for Nallo cases (#5401)
- A page showing all cases submitted to the Matchmaker Exchange, accessible from the institute's sidebar (#5378)
- Variants' loader progress bar (#5411)
### Changed
- Allow matching compounded subcategories from SV callers e.g. DUP:INV (#5360)
- Adjust the link to the chanjo2 gene coverage report to reflect the type of analyses used for the samples (#5368)
- Gene panels open in new tabs from case panels and display case name on the top of the page (#5369)
- When uploading research variants, use rank threshold defined in case settings, if available, otherwise use the default threshold of 8 (#5370)
- Display genome build version on case general report (#5381)
- On pull request template, fixed instructions on how to deploy a branch to the development server (#5382)
- On case general report, when a variant is classified (ACMG or CCV), tagged, commented and also dismissed, will only be displayed among the dismissed variants (#5377)
- If case is re-runned/re-uploaded with the `--keep-actions` tag, remember also previously assigned diseases, HPO terms, phenotype groups and HPO panels (#5365)
- Case load config alias and updated track label for TIDDIT coverage tracks to accommodate HiFiCNV dito (#5401)
- On variants page, compounds popup table, truncate the display name of compound variants with display name that exceeds 20 characters (#5404)
- Update dataTables js (#5407)
- Load variants command prints more clearly which categories of variants are being loaded (#5409)
- Tooltips instead of popovers (no click needed) for matching indicators on variantS page (#5419)
- Call chanjo2 coverage completeness indicator via API after window loading completes (#5366)
- On ClinVar multistep submission form, silence warnings coming from missing HGVS version using Entrez Eutils (#5424)
### Fixed
- Style of Alamut button on variant page (#5358)
- Scope of overlapping functions (#5385)
- Tests involving the variants controllers, which failed when not run in a specific order (#5391)
- Option to return to the previous step in each of the steps of the ClinVar submission form (#5393)
- chanjo2 MT report for cases in build 38 (#5397)
- Fixed some variantS view tests accessing database out of app context (#5415)
- Display of matching manual rank on the SV variant page (#5419)
- Broken `scout setup database` command (#5422)
- Collecting submission data for cases which have been removed (#5421)
- Speed up query for gene overlapping variants (#5413)
- Removing submission data for cases which have been removed (#5430)

## [4.99]
### Added
- De novo assembly alignment file load and display (#5284)
- Paraphase bam-let alignment file load and display (#5284)
- Parsing and showing ClinVar somatic oncogenicity anontations, when available (#5304)
- Gene overlapping variants (superset of compounds) for SVs (#5332)
- Gene overlapping variants for MEIs (#5332)
- Gene overlapping variants for cancer (and cancer_sv) (#5332)
- Tests for the Google login functionality (#5335)
- Support for login using Keycloak (#5337)
- Documentation on Keycloak login system integration (#5342)
- Integrity check for genes/transcripts/exons files downloaded from Ensembl (#5353)
- Options for custom ID/display name for PanelApp Green updates (#5355)
### Changed
- Allow ACMG criteria strength modification to Very strong/Stand-alone (#5297)
- Mocked the Ensembl liftover service in igv tracks tests (#5319)
- Refactored the login function into smaller functions, handling respectively: user consent, LDAP login, Google login, database login and user validation (#5331)
- Allow loading of mixed analysis type cases where some individuals are fully WTS and do not appear in DNA VCFs (#5327)
- Documentation available in dark mode, and expanded installation instructions (#5343)
### Fixed
- Re-enable display of case and individual specific tracks (pre-computed coverage, UPD, zygosity) (#5300)
- Disable 2-color mode in IGV.js by default, since it obscures variant proportion of reads. Can be manually enabled (#5311)
- Institute settings reset (#5309)
- Updated color scheme for variant assessment badges that were hard to see in light mode, notably Risk Factor (#5318)
- Avoid page timeout by skipping HGVS validations in ClinVar multistep submission for non-MANE transcripts from variants in build 38 (#5302)
- Sashimi view page displaying an error message when Ensembl REST API (LiftOver) is not available (#5322)
- Refactored the liftover functionality to avoid using the old Ensembl REST API (#5326)
- Downloading of Ensembl resources by fixing the URL to the schug server, pointing to the production instance instead of the staging one (#5348)
- Missing MT genes from the IGV track (#5339)
- Paraphase and de novo assembly tracks could mismatch alignment sample labels - refactor to case specific tracks (#5357)

## [4.98]
### Added
- Documentation on how to delete variants for one or more cases
- Document the option to collect green genes from any panel when updating the PanelApp green genes panel
- On the institute's filters page, display also any soft filters applied to institute's variants
### Fixed
- Case page patch for research cases without WTS outliers

## [4.97]
### Added
- Software version and link to the relative release on GitHub on the top left dropdown menu
- Option to sort WTS outliers by p_value, Δψ, ψ value, zscore or l2fc
- Display pLI score and LOEUF on rare diseases and cancer SNV pages
- Preselect MANE SELECT transcripts in the multi-step ClinVar variant add to submission process
- Allow updating case with WTS Fraser and Outrider research files
- Load research WTS outliers using the `scout load variants --outliers-research` command
- Chanjo2 gene coverage completeness indicator and report from variant page, summary card
- Enhanced SNV and SV filtering for cancer and rare disease cases, now supporting size thresholds (≥ or < a specified base pair length)
- Option to exclude ClinVar significance status in SNVs filters form
- Made HRD a config parameter and display it for cancer cases.
- Preset institute-level soft filters for variants (filtering based on "filters" values on variant documents). Settings editable by admins on the institute's settings page. Allows e.g. hiding tumor `in_normal` and `germline_risk` filter status variants.
- Load pedigree and sex check from Somalier, provided by e.g. the Nallo pipeline
- Expand the command line to remove more types of variants. Now supports: `cancer`, `cancer_sv`, `fusion`, `mei`, `outlier`, `snv`, `str`, and `sv`.
- New `prioritise_clinvar` checkbox on rare diseases cases, SNVs page, used by clinical filter or for expanding the search to always return variants that match the selected ClinVar conditions
- ClinVar CLNSIG Exclude option on cancer variantS filters
### Changed
- Do not show overlapping gene panels badge on variants from cases runned without gene panels
- Set case as research case if it contains any type of research variants
- Update igv.js to 3.2.0
- IGV DNA alignment track defaults to group by tag:HP and color by methylation (useful for LRS), and show soft-clips
- Update gnomAD constraint to v4.1
- HG38 genes track in igv.js browser, to correctly display gene names
- Refactored code for prioritizing the order of variant loading
- Modified the web pages body style to adapt content to smaller screens
- Refactored filters to filter variants by ClinVar significance, CLINSIG Confident and ClinVar hits at the same time
- Improved tooltips for ClinVar filter in SNVs filter form
- `showSoftClips` parameter in igv.js is set to false by default for WES and PANEL samples
- Updated dependencies in uv.lock file
### Fixed
- Don't save any "-1", "." or "0" frequency values for SNVs - same as for SVs
- Downloading and parsing of genes from Ensembl (including MT-TP)
- Don't parse SV frequencies for SNVs even if the name matches. Also accept "." as missing value for SV frequencies.
- HPO search on WTS Outliers page
- Stop using dynamic gene panel (HPO generated list) for clinical filter when the last gene is removed from the dynamic gene panel
- Return only variants with ClinVar annotation when `ClinVar hits` checkbox is checked on variants search form
- Legacy variant filter option `clinsig_confident_always_returned` on saved filters is remapped as `prioritised_clivar` and `clinvar_trusted_revstat`
- Variants queries excluding ClinVar tags without `prioritise_clinvar` checkbox checked
- Pedigree QC Somalier loading demo ancestry file and operator priority

## [4.96]
### Added
- Support case status assignment upon loading (by providing case status in the case config file)
- Severity predictions on general case report for SNVs and cancer SNVs
- Variant functional annotation on general case report for SNVs and cancer SNVs
- Version of Scout used when the case was loaded is displayed on case page and general report
### Removed
- Discontinue ClinVar submissions via CSV files and support only submission via API: removed buttons for downloading ClinVar submission objects as CSV files
### Changed
- Display STR variant filter status on corresponding variantS page
- Warning and reference to Biesecker et al when using PP1/BS4 and PP4 together in ACMG classifications
- Warning to not use PP4 criterion together with PS2/PM6 in ACMG classifications with reference to the SVI Recommendation for _de novo_ Criteria (PS2 & PM6)
- Button to directly remove accepted submissions from ClinVar
- Upgraded libs in uv.lock file
### Fixed
- Release docs to include instructions for upgrading dependencies
- Truncated long HGVS descriptions on cancer SNV and SNVs pages
- Avoid recurrent error by removing variant ranking settings in unranked demo case
- Actually re-raise exception after load aborts and has rolled back variant insertion

## [4.95]
### Added
- CCV score / temperature on case reports
- ACMG SNV classification form also accessible from SV variant page
- Simplify updating of the PanelApp Green panel from all source types in the command line interactive session
### Changed
- Clearer link to `Richards 2015` on ACMG classification section on SVs and cancer SVs variants pages
- Parse HGNC Ids directly from PanelApp when updating/downloading PanelApp panels
- Skip variant genotype matching check and just return True when matching causative is found in a case with only one individual/sample
- Reduced number of research MEI variants present in the demo case from 17K to 145 to speed up automatic tests
### Fixed
- ACMG temperature on case general report should respect term modifiers
- Missing inheritance, constraint info for genes with symbols matching other genes previous aliases with some lower case letters
- Loading of all PanelApp panels from command line
- Saving gene inheritance models when loading/updating specific/all PanelApp panels (doesn't apply to the `PanelApp Green Genes panel`)
- Save also complete penetrance status (in addition to incomplete) if available when loading specific/all PanelApp panels (does not apply to the `PanelApp Green Genes panel`)
- Variants and managed variants query by coordinates, which was returning all variants in the chromosome if start position was 0
- Compound loading matches also "chr"-containing compound variant names

## [4.94.1]
### Fixed
- Temporary directory generation for MT reports and pedigree file for case general report

## [4.94]
### Added
- Max-level provenance and Software Bill Of Materials (SBOM) to the Docker images pushed to Docker Hub
- ACMG VUS Bayesian score / temperature on case reports
- Button to filter and download case individuals/samples from institute's caseS page
### Changed
- On variant page, RefSeq transcripts panel, truncate very long protein change descriptions
- Build system changed to uv/hatchling, remove setuptools, version file, add project toml and associated files
- On variantS pages, display chromosome directly on start and end chromosome if different
- On cancer variantS pages, display allele counts and frequency the same way for SNVs and SVs (refactor macro)
- Stricter coordinate check in BND variants queries (affecting search results on SV variants page)
### Fixed
- UCSC hg38 links are updated
- Variants page tooltip errors
- Cancer variantS page had poor visibility of VAF and chromosome coordinate on causatives (green background)

## [4.93.1]
### Fixed
- Updated PyPi build GitHub action to explicitly include setuptools (for Python 3.12 distro)

## [4.93]
### Added
- ClinGen-CGC-VICC oncogenicity classification for cancer SNVs
- A warning to not to post sensitive or personal info when opening an issue
### Changed
- "Show more/less" button to toggle showing 50 (instead of 10) observed cases in LoqusDB observation panel
- Show customer id on share and revoke sharing case collapsible sidebar dialog
- Switch to python v.3.12 in Dockerfiles and automatic tests
### Fixed
- Limit the size of custom images displayed on case and variant pages and add a link to display them in full size in a new tab
- Classified variants not showing on case report when collaborator adds classification
- On variantS page, when a variant has more than one gene, then the gene panel badge reflect the panels each gene is actually in
- Updating genes on a gene panel using a file
- Link out to Horak 2020 from CCV classify page opens in new tab

## [4.92]
### Added
- PanelApp link on gene page and on gene panels description
- Add more filters to the delete variants command (institute ID and text file with list of case IDs)
### Changed
- Use the `clinicalgenomics/python3.11-venv:1.0` image everywhere in the Dockerfiles
### Fixed
- list/List typing issue on PanelApp extension module

## [4.91.2]
### Fixed
- Stranger TRGT parsing of `.` in `FORMAT.MC`
- Parse ClinVar low-penetrance info and display it alongside Pathogenic and likely pathogenic on SNVs pages
- Gene panel indexes to reflect the indexes used in production database
- Panel version check while editing the genes of a panel
- Display unknown filter tags as "danger" marked badges
- Open WTS variantS SNVs and SVs in new tabs
- PanelApp panels update documentation to reflect the latest changes in the command line
- Display panel IDs alongside panel display names on gene panels page
- Just one `Hide removed panels` checkbox for all panels on gene panels page
- Variant filters redecoration from multiple classifications crash on general case report

## [4.91.1]
### Fixed
- Update IGV.js to v3.1.0
- Columns/headings on SV variantS shifted

## [4.91]
### Added
- Variant link to Franklin in database buttons (different depending on rare or cancer track)
- MANE badges on list of variant's Genes/Transcripts/Proteins table, this way also SVs will display MANE annotations
- Export variant type and callers-related info fields when exporting variants from variantS pages
- Cases advanced search on the dashboard page
- Possibility to use only signed off panels when building the PanelApp GREEN panel
### Changed
- On genes panel page and gene panel PDF export, it's more evident which genes were newly introduced into the panel
- WTS outlier position copy button on WTS outliers page
- Update IGV.js to v3.0.9
- Managed variants VCF export more verbose on SVs
- `/api/v1/hpo-terms` returns pymongo OperationFailure errors when provided query string contains problematic characters
- When parsing variants, prioritise caller AF if set in FORMAT over recalculation from AD
- Expand the submissions information section on the ClinVar submissions page to fully display long text entries
- Jarvik et al for PP1 added to ACMG modification guidelines
- Display institute `_id` + display name on dashboard filters
- ClinVar category 8 has changed to "Conflicting classifications of pathogenicity" instead of "interpretations"
- Simplify always loading ClinVar `CLNSIG` P, LP and conflicting annotations slightly
- Increased visibility of variant callers's "Pass" or "Filtered" on the following pages: SNV variants (cancer cases), SV variants (both RD and cancer cases)
- Names on IGV buttons, including an overview level IGV MT button
- Cases query no longer accepts strings for the `name_query` parameter, only ImmutableMultiDict (form data)
- Refactor the loading of PanelApp panels to use the maintained API - Customised PanelApp GREEN panels
- Better layout for Consequence cell on cancer SNVs page
- Merged `Qual` and `Callers` cell on cancer SNVs page
### Fixed
- Empty custom_images dicts in case load config do not crash
- Tracks missing alignment files are skipped on generating IGV views
- ClinVar form to accept MedGen phenotypes
- Cancer SV variantS page spinner on variant export
- STRs variants export (do not allow null estimated variant size and repeat locus ID)
- STRs variants page when one or more variants have SweGen mean frequency but lack Short Tandem Repeat motif count
- ClinVar submission enquiry status for all submissions after the latest
- CLI scout update type hint error when running commands using Python 3.9
- Missing alignment files but present index files could crash the function creating alignment tracks for IGV display
- Fix missing "Repeat locus" info on STRs export

## [4.90.1]
### Fixed
- Parsing Matchmaker Exchange's matches dates

## [4.90]
### Added
- Link to chanjo2 MANE coverage overview on case page and panel page
- More SVI recommendation links on the ACMG page
- IGV buttons for SMN CN page
- Warnings on ACMG classifications for potentially conflicting classification pairs
- ACMG Bayesian foundation point scale after Tavtigian for variant heat profile
### Changed
- Variants query backend allows rank_score filtering
- Added script to tabulate causatives clinical filter rank
- Do not display inheritance models associated to ORPHA terms on variant page
- Moved edit and delete buttons close to gene names on gene panel page and other aesthetical fixes
- SNV VariantS page functional annotation and region annotation columns merged
- VariantS pages (not cancer) gene cells show OMIM inheritance pattern badges also without hover
- STR variantS page to show STR inheritance model without hover (fallback to OMIM for non-Stranger annotation)
- VariantS page local observation badges have counts visible also without hover
- On Matchmaker page, show number of matches together with matching attempt date
- Display all custom inheritance models, both standard and non-standard, as gathered from the gene panel information on the variant page
- Moved PanelApp-related code to distinct modules/extension
### Fixed
- Make BA1 fully stand-alone to Benign prediction
- Modifying Benign terms to "Moderate" has no effect under Richards. Ignored completely before, will retain unmodified significance now
- Extract all fields correctly when exporting a panel to file from gene panel page
- Custom updates to a gene in a panel
- Gene panel PDF export, including gene links
- Cancer SV, Fusion, MEI and Outlier filters are shown on the Institute Filters overview
- CaseS advanced search limit
- Visibility of Matchmaker Exchange matches on dark mode
- When creating a new gene panel from file, all gene fields are saved, including comments and manual inheritance models
- Downloading on gene names from EBI
- Links to gene panels on variant page, summary panel
- Exporting gene variants when one or more variants' genes are missing HGNC symbol

## [4.89.2]
## Fixed
- If OMIM gene panel gene symbols are not mapping to hgnc_id, allow fallback use of a unique gene alias

## [4.89.1]
### Fixed
- General case report crash when encountering STR variants without `source` tags
- Coloring and SV inheritance patterns on general case report

## [4.89]
### Added
- Button on SMN CN page to search variants within SMN1 and SMN2 genes
- Options for selectively updating OMICS variants (fraser, outrider) on a case
- Log users' activity to file by specifying `USERS_ACTIVITY_LOG_PATH` parameter in app config
- `Mean MT coverage`, `Mean chrom 14 coverage` and `Estimated mtDNA copy number` on MT coverage file from chanjo2 if available
- In ClinVar multistep form, preselect ACMG criteria according to the variant's ACMG classification, if available
- Subject id search from caseS page (supporting multiple sample types e.g.) - adding indexes to speed up caseS queries
- Advanced cases search to narrow down results using more than one search parameter
- Coverage report available for any case with samples containing d4 files, even if case has no associated gene panels
- RNA delivery reports
- Two new LRS SV callers (hificnv, severus)
### Changed
- Documentation for OMICS variants and updating a case
- Include both creation and deletion dates in gene panels pages
- Moved code to collect MT copy number stats for the MT report to the chanjo extension
- On the gene panelS page, show expanded gene panel version list in one column only
- IGV.js WTS loci default to zoom to a region around a variant instead of whole gene
- Refactored logging module
- Case general report no longer shows ORPHA inheritance models. OMIM models are shown colored.
- Chromosome alias tab files used in the igv.js browser, which now contain the alias for chromosome "M"
- Renamed "Comment on clinical significance" to "Comment on classification" in ClinVar multistep form
- Enable Gens CN button also for non-wgs cancer track cases
### Fixed
- Broken heading anchors in the documentation (`admin-guide/login-system.md` and `admin-guide/setup-scout.md` files)
- Avoid open login redirect attacks by always redirecting to cases page upon user login
- Stricter check of ID of gene panels to prevent file downloading vulnerability
- Removed link to the retired SPANR service. SPIDEX scores are still parsed and displayed if available from variant annotation.
- Omics variant view test coverage
- String pattern escape warnings
- Code creating Alamut links for variant genes without canonical_transcript set
- Variant delete button in ClinVar submissions page
- Broken search cases by case similarity
- Missing caller tag for TRGT

## [4.88.1]
### Fixed
- Patch update igv.js to 3.0.5

## [4.88]
### Added
- Added CoLoRSdb frequency to Pop Freq column on variantS page
- Hovertip to gene panel names with associated genes in SV variant view, when variant covers more than one gene
- RNA sample ID can be provided in case load config if different from sample_id
### Fixed
- Broken `scout setup database` command
- Update demo VCF header, adding missing keys found on variants
- Broken upload to Codecov step in Tests & Coverage GitHub action
- Tomte DROP column names have been updated (backwards compatibility preserved for main fields)
- WTS outlierS view to display correct individual IDs for cases with multiple individuals
- WTS outlierS not displayed on WTS outlierS view

## [4.87.1]
### Fixed
- Positioning and alignment of genes cell on variantS page

## [4.87]
### Added
- Option to configure RNA build on case load (default '38')
### Changed
- Tooltip on RNA alignments now shows RNA genome build version
- Updated igv.js to v3.0.4
### Fixed
- Style of "SNVs" and "SVs" buttons on WTS Outliers page
- Chromosome alias files for igv.js
- Genes track displayed also when RNA alignments are present without splice junctions track on igv browser
- Genes track displayed again when splice junction tracks are present

## [4.86.1]
### Fixed
- Loading and updating PanelApp panels, including PanelApp green

## [4.86]
### Added
- Display samples' name (tooltip) and affected status directly on caseS page
- Search SVs across all cases, in given genes
- `CLINVAR_API_URL` param can be specified in app settings to override the URL used to send ClinVar submissions to. Intended for testing.
- Support for loading and storing OMICS data
- Parse DROP Fraser and Outrider TSVs
- Display omics variants - wts outliers (Fraser, Outrider)
- Parse GNOMAD `gnomad_af` and `gnomad_popmax_af` keys from variants annotated with `echtvar`
- Make removed panel optionally visible to non-admin or non maintainers
- Parse CoLoRSdb frequencies annotated in the variant INFO field with the `colorsdb_af` key
- Download -omics variants using the `Filter and export button`
- Clickable COSMIC links on IGV tracks
- Possibility to un-audit previously audited filters
- Reverted table style and removed font awesome style from IGV template
- Case status tags displayed on dashboard case overview
### Changed
- Updated igv.js to v3.0.1
- Alphabetically sort IGV track available for custom selection
- Updated wokeignore to avoid unfixable warning
- Update Chart.js to v4.4.3
- Use tornado library version >= 6.4.1
- Fewer variants in the MEI demo file
- Switch to FontAwesome v.6 instead of using icons v.5 + kit with icons v.6
- Show time (hours and minutes) additionally to date on comments and activity panel
### Fixed
- Only add expected caller keys to variant (FOUND_IN or SVDB_ORIGIN)
- Splice junction merged track height offset in IGV.js
- Splice junction initiation crash with empty variant obj
- Splice junction variant routing for cases with WTS but without outlier data
- Variant links to ExAC, now pointing to gnomAD, since the ExAC browser is no longer available
- Style of HPO terms assigned to a case, now one phenotype per line
- RNA sashimi view rendering should work also if the gene track is user disabled
- Respect IGV tracks chosen by user in variant IGV settings

## [4.85]
### Added
- Load also genes which are missing Ensembl gene ID (72 in both builds), including immunoglobulins and fragile sites
### Changed
- Unfreeze werkzeug again
- Show "(Removed)" after removed panels in dropdown
- The REVEL score is collected as the maximum REVEL score from all of the variant's transcripts
- Parse GNOMAD POPMAX values only if they are numerical when loading variants
### Fixed
- Alphabetically sort "select default panels" dropdown menu options on case page
- Show gene panel removed status on case page
- Fixed visibility of the following buttons: remove assignee, remove pinned/causative, remove comment, remove case from group

## [4.84]
### Changed
- Clearer error message when a loqusdb query fails for an instance that initially connected
- Do not load chanjo-report module if not needed and more visible message when it fails loading
- Converted the HgncGene class into a Pydantic class
- Swap menu open and collapse indicator chevrons - down is now displayed-open, right hidden-closed
- Linters and actions now all use python 3.11
### Fixed
- Safer way to update variant genes and compounds that avoids saving temporary decorators into variants' database documents
- Link to HGNC gene report on gene page
- Case file load priority so that e.g. SNV get loaded before SV, or clinical before research, for consistent variant_id collisions

## [4.83]
### Added
- Edit ACMG classifications from variant page (only for classifications with criteria)
- Events for case CLI events (load case, update case, update individual)
- Support for loading and displaying local custom IGV tracks
- MANE IGV track to be used as a local track for igv.js (see scout demo config file)
- Optional separate MT VCFs, for `nf-core/raredisease`
### Changed
- Avoid passing verbs from CaseHandler - functions for case sample and individual in CaseEventHandler
- Hide mtDNA report and coverage report links on case sidebar for cases with WTS data only
- Modified OMIM-AUTO gene panel to include genes in both genome builds
- Moved chanjo code into a dedicated extension
- Optimise the function that collects "match-safe" genes for an institute by avoiding duplicated genes from different panels
- Users must actively select "show matching causatives/managed" on a case page to see matching numbers
- Upgraded python version from 3.8 to 3.11 in Docker images
### Fixed
- Fix several tests that relied on number of events after setup to be 0
- Removed unused load case function
- Artwork logo sync sketch with png and export svg
- Clearer exception handling on chanjo-report setup - fail early and visibly
- mtDNA report crashing when one or more samples from a case is not in the chanjo database
- Case page crashing on missing phenotype terms
- ACMG benign modifiers
- Speed up tests by caching python env correctly in Github action and adding two more test groups
- Agile issue templates were added globally to the CG-org. Adding custom issue templates to avoid exposing customers
- PanelApp panel not saving genes with empty `EnsembleGeneIds` list
- Speed up checking outdated gene panels
- Do not load research variants automatically when loading a case

## [4.82.2]
### Fixed
- Warning icon in case pages for individuals where `confirmed_sex` is false
- Show allele sizes form ExpansionHunter on STR variantS page again

## [4.82.1]
### Fixed
- Revert the installation of flask-ldapconn to use the version available on PyPI to be able to push new scout releases to PyPI

## [4.82]
### Added
- Tooltip for combined score in tables for compounds and overlapping variants
- Checkbox to filter variants by excluding genes listed in selected gene panels, files or provided as list
- STR variant information card with database links, replacing empty frequency panel
- Display paging and number of HPO terms available in the database on Phenotypes page
- On case page, typeahead hints when searching for a disease using substrings containing source ("OMIM:", "ORPHA:")
- Button to monitor the status of submissions on ClinVar Submissions page
- Option to filter cancer variants by number of observations in somatic and germline archived database
- Documentation for integrating chanjo2
- More up-to-date VEP CSQ dbNSFP frequency keys
- Parse PacBio TRGT (Tandem repeat genotyping tool) Short Tandem Repeat VCFs
### Changed
- In the case_report #panel-tables has a fixed width
- Updated IGV.js to 2.15.11
- Fusion variants in case report now contain same info as on fusion variantS page
- Block submission of somatic variants to ClinVar until we harmonise with their changed API
- Additional control on the format of conditions provided in ClinVar form
- Errors while loading managed variants from file are now displayed on the Managed Variants page
- Chanjo2 coverage button visible only when query will contain a list of HGNC gene IDs
- Use Python-Markdown directly instead of the unmaintained Flask-Markdown
- Use Markupsafe instead of long deprecated, now removed Flask Markup
- Prepare to unfreeze Werkzeug, but don't actually activate until chanjo can deal with the change
### Fixed
- Submit requests to Chanjo2 using HTML forms instead of JSON data
- `Research somatic variants` link name on caseS page
- Broken `Install the HTML 2 PDF renderer` step in a GitHub action
- Fix ClinVar form parsing to not include ":" in conditionType.id when condition conditionType.db is Orphanet
- Fix condition dropdown and pre-selection on ClinVar form for cases with associated ORPHA diagnoses
- Improved visibility of ClinVar form in dark mode
- End coordinates for indels in ClinVar form
- Diagnoses API search crashing with empty search string
- Variant's overlapping panels should show overlapping of variant genes against the latest version of the panel
- Case page crashing when case has both variants in a ClinVar submission and pinned not loaded variants
- Installation of git in second build stage of Dockerfile, allowing correct installation of libraries

## [4.81]
### Added
- Tag for somatic SV IGH-DUX4 detection samtools script
### Changed
- Upgraded Bootstrap version in reports from 4.3.1 to 5.1.3
### Fixed
- Buttons layout in HPO genes panel on case page
- Added back old variant rankscore index with different key order to help loading on demo instance
- Cancer case_report panel-table no longer contains inheritance information
- Case report pinned variants card now displays info text if all pinned variants are present in causatives
- Darkmode setting now applies to the comment-box accordion
- Typo in case report causing `cancer_rank_options is undefined` error

## [4.80]
### Added
- Support for .d4 files coverage using chanjo2 (Case page sidebar link) with test
- Link to chanjo2 coverage report and coverage gene overview on gene panel page
- Link to chanjo2 coverage report on Case page, HPO dynamic gene list
- Link to genes coverage overview report on Case page, HPO dynamic gene list
### Changed
- All links in disease table on diagnosis page now open in a new tab
- Dark mode settings applied to multi-selects on institute settings page
- Comments on case and variant pages can be viewed by expanding an accordion
- On case page information on pinned variants and variants submitted to ClinVar are displayed in the same table
- Demo case file paths are now stored as absolute paths
- Optimised indices to address slow queries
- On case page default panels are now found at the top of the table, and it can be sorted by this trait
### Fixed
- On variants page, search for variants in genes present only in build 38 returning no results
- Pin/unpin with API was not able to make event links
- A new field `Explanation for multiple conditions` is available in ClinVar for submitting variants with more than one associated condition
- Fusion genes with partners lacking gene HGNC id will still be fully loaded
- Fusion variantS export now contains fusion variant specific columns
- When Loqusdb observations count is one the table includes information on if observation was for the current or another case

## [4.79.1]
### Fixed
- Exporting variants without rank score causing page to crash
- Display custom annotations also on cancer variant page

## [4.79]
### Added
- Added tags for Sniffles and CNVpytor, two LRS SV callers
- Button on case page for displaying STR variants occurring in the dynamic HPO panel
- Display functional annotation relative to variant gene's MANE transcripts on variant summary, when available
- Links to ACMG structural variant pathogenicity classification guidelines
- Phenomodels checkboxes can now include orpha terms
- Add incidental finding to case tags
- Get an alert on caseS page when somebody validates variants you ordered Sanger sequencing for
### Changed
- In the diagnoses page genes associated with a disease are displayed using hgnc symbol instead of hgnc id
- Refactor view route to allow navigation directly to unique variant document id, improve permissions check
- Do not show MANE and MANE Plus Clinical transcripts annotated from VEP (saved in variants) but collect this info from the transcripts database collection
- Refactor view route to allow navigation directly to unique case id (in particular for gens)
- `Institutes to share cases with` on institute's settings page now displays institutes names and IDs
- View route with document id selects view template based on variant category
### Fixed
- Refactored code in cases blueprints and variant_events adapter (set diseases for partial causative variants) to use "disease" instead of "omim" to encompass also ORPHA terms
- Refactored code in `scout/parse/omim.py` and `scout/parse/disease_terms.py` to use "disease" instead of "phenotype" to differentiate from HPO terms
- Be more careful about checking access to variant on API access
- Show also ACMG VUS on general report (could be missing if not e.g. pinned)

## [4.78]
### Added
- Case status labels can be added, giving more finegrained details on a solved status (provisional, diagnostic, carrier, UPD, SMN, ...)
- New SO terms: `sequence_variant` and `coding_transcript_variant`
- More MEI specific annotation is shown on the variant page
- Parse and save MANE transcripts info when updating genes in build 38
- ClinVar submission can now be downloaded as a json file
- `Mane Select` and `Mane Plus Clinical` badges on Gene page, when available
- ClinVar submission can now be downloaded as a json file
- API endpoint to pin variant
- Display common/uncommon/rare on summary of mei variant page
### Changed
- In the ClinVar form, database and id of assertion criteria citation are now separate inputs
- Customise institute settings to be able to display all cases with a certain status on cases page (admin users)
- Renamed `Clinical Significance` to `Germline Classification` on multistep ClinVar form
- Changed the "x" in cases.utils.remove_form button text to red for better visibility in dark mode
- Update GitHub actions
- Default loglevel up to INFO, making logs with default start easier to read
- Add XTR region to PAR region definition
- Diagnoses can be searched on diagnoses page without waiting for load first
### Fixed
- Removed log info showing hgnc IDs used in variantS search
- Maintain Matchmaker Exchange and Beacon submission status when a case is re-uploaded
- Inheritance mode from ORPHA should not be confounded with the OMIM inheritance model
- Decipher link URL changes
- Refactored code in cases blueprints to use "disease" instead of "omim" to encompass also ORPHA terms

## [4.77]
### Added
- Orpha disease terms now include information on inheritance
- Case loading via .yaml config file accepts subject_id and phenotype_groups (if previously defined as constant default or added per institute)
- Possibility to submit variants associated with Orphanet conditions to ClinVar
- Option update path to .d4 files path for individuals of an existing case using the command line
- More constraint information is displayed per gene in addition to pLi: missense and LoF OE, CI (inluding LOEUF) and Z-score.
### Changed
- Introduce validation in the ClinVar multistep form to make sure users provide at least one variant-associated condition
- CLI scout update individual accepts subject_id
- Update ClinVar inheritance models to reflect changes in ClinVar submission API
- Handle variant-associated condition ID format in background when creating ClinVar submissions
- Replace the code that downloads Ensembl genes, transcripts and exons with the Schug web app
- Add more info to error log when transcript variant frequency parsing fails.
- GnomAD v4 constraint information replaces ExAC constraints (pLi).
### Fixed
- Text input of associated condition in ClinVar form now aligns to the left
- Alignment of contents in the case report has been updated
- Missing number of phenotypes and genes from case diagnoses
- Associate OMIM and/or ORPHA diagnoses with partial causatives
- Visualization of partial causatives' diagnoses on case page: style and links
- Revert style of pinned variants window on the case page
- Rename `Clinical significanc` to `Germline classification` in ClinVar submissions exported files
- Rename `Clinical significance citations` to `Classification citations` in ClinVar submissions exported files
- Rename `Comment on clinical significance` to `Comment on classification` in ClinVar submissions exported files
- Show matching partial causatives on variant page
- Matching causatives shown on case page consisting only of variant matching the default panels of the case - bug introduced since scout v4.72 (Oct 18, 2023)
- Missing somatic variant read depth leading to report division by zero

## [4.76]
### Added
- Orphacodes are visible in phenotype tables
- Pydantic validation of image paths provided in case load config file
- Info on the user which created a ClinVar submission, when available
- Associate .d4 files to case individuals when loading a case via config file
### Changed
- In diagnoses page the load of diseases are initiated by clicking a button
- Revel score, Revel rank score and SpliceAI values are also displayed in Causatives and Validated variants tables
- Remove unused functions and tests
- Analysis type and direct link from cases list for OGM cases
- Removed unused `case_obj` parameter from server/blueprints/variant/controllers/observations function
- Possibility to reset ClinVar submission ID
- Allow ClinVar submissions with custom API key for users registered as ClinVar submitters or when institute doesn't have a preset list of ClinVar submitters
- Ordered event verbs alphabetically and created ClinVar-related user events
- Removed the unused "no-variants" option from the load case command line
### Fixed
- All disease_terms have gene HGNC ids as integers when added to the scout database
- Disease_term identifiers are now prefixed with the name of the coding system
- Command line crashing with error when updating a user that doesn't exist
- Thaw coloredlogs - 15.0.1 restores errorhandler issue
- Thaw crypography - current base image and library version allow Docker builds
- Missing delete icons on phenomodels page
- Missing cryptography lib error while running Scout container on an ARM processor
- Round CADD values with many decimals on causatives and validated variants pages
- Dark-mode visibility of some fields on causatives and validated variants pages
- Clinvar submitters would be cleared when unprivileged users saved institute settings page
- Added a default empty string in cases search form to avoid None default value
- Page crashing when user tries to remove the same variant from a ClinVar submission in different browser tabs
- Update more GnomAD links to GnomAD v4 (v38 SNVs, MT vars, STRs)
- Empty cells for RNA fusion variants in Causatives and Verified variants page
- Submenu icons missing from collapsible actionbar
- The collapsible actionbar had some non-collapsing overly long entries
- Cancer observations for SVs not appearing in the variant details view
- Archived local observations not visible on cancer variantS page
- Empty Population Frequency column in the Cancer SV Variants view
- Capital letters in ClinVar events description shown on case page

## [4.75]
### Added
- Hovertip to gene panel names with associated genes in variant view, when variant covers more than one gene
- Tests for panel to genes
- Download of Orphadata en_product6 and en_product4 from CLI
- Parse and save `database_found` key/values for RNA fusion variants
- Added fusion_score, ffpm, split_reads, junction_reads and fusion_caller to the list of filters on RNA fusion variants page
- Renamed the function `get_mei_info` to `set_mei_info` to be consistent with the other functions
- Fixed removing None key/values from parsed variants
- Orphacodes are included in the database disease_terms
### Changed
- Allow use of projections when retrieving gene panels
- Do not save custom images as binary data into case and variant database documents
- Retrieve and display case and variant custom images using image's saved path
- Cases are activated by viewing FSHD and SMA reports
- Split multi-gene SNV variants into single genes when submitting to Matchmaker Exchange
- Alamut links also on the gene level, using transcript and HGVS: better for indels. Keep variant link for missing HGVS
- Thaw WTForms - explicitly coerce form decimal field entries when filters fetched from db
### Fixed
- Removed some extra characters from top of general report left over from FontAwsome fix
- Do not save fusion variants-specific key/values in other types of variants
- Alamut link for MT variants in build 38
- Convert RNA fusions variants `tool_hits` and `fusion_score` keys from string to numbers
- Fix genotype reference and alternative sequencing depths defaulting to -1 when values are 0
- DecimalFields were limited to two decimal places for several forms - lifting restrictions on AF, CADD etc.

## [4.74.1]
### Changed
- Parse and save into database also OMIM terms not associated to genes
### Fixed
- BioNano API FSHD report requests are GET in Access 1.8, were POST in 1.7
- Update more FontAwesome icons to avoid Pro icons
- Test if files still exist before attempting to load research variants
- Parsing of genotypes error, resulting in -1 values when alt or ref read depths are 0

## [4.74]
### Added
- SNVs and Indels, MEI and str variants genes have links to Decipher
- An `owner + case display name` index for cases database collection
- Test and fixtures for RNA fusion case page
- Load and display fusion variants from VCF files as the other variant types
- Option to update case document with path to mei variants (clinical and research)
### Changed
- Details on variant type and category for audit filters on case general report
- Enable Gens CN profile button also in somatic case view
- Fix case of analysis type check for Gens analysis button - only show for WGS
### Fixed
- loqusdb table no longer has empty row below each loqusid
- MatchMaker submission details page crashing because of change in date format returned by PatientMatcher
- Variant external links buttons style does not change color when visited
- Hide compounds with compounds follow filter for region or function would fail for variants in multiple genes
- Updated FontAwesome version to fix missing icons

## [4.73]
### Added
- Shortcut button for HPO panel MEI variants from case page
- Export managed variants from CLI
### Changed
- STRs visualization on case panel to emphasize abnormal repeat count and associated condition
- Removed cytoband column from STRs variant view on case report
- More long integers formatted with thin spaces, and copy to clipboard buttons added
### Fixed
- OMIM table is scrollable if higher than 700px on SV page
- Pinned variants validation badge is now red for false positives.
- Case display name defaulting to case ID when `family_name` or `display_name` are missing from case upload config file
- Expanded menu visible at screen sizes below 1000px now has background color
- The image in ClinVar howto-modal is now responsive
- Clicking on a case in case groups when case was already removed from group in another browser tab
- Page crashing when saving filters for mei variants
- Link visited color of images

## [4.72.4]
### Changed
- Automatic test mongod version increased to v7
### Fixed
- GnomAD now defaults to hg38 - change build 37 links accordingly

## [4.72.3]
### Fixed
- Somatic general case report small variant table can crash with unclassified variants

## [4.72.2]
### Changed
- A gunicorn maxrequests parameter for Docker server image - default to 1200
- STR export limit increased to 500, as for other variants
- Prevent long number wrapping and use thin spaces for separation, as per standards from SI, NIST, IUPAC, BIPM.
- Speed up case retrieval and lower memory use by projecting case queries
- Make relatedness check fails stand out a little more to new users
- Speed up case retrieval and lower memory use by projecting case queries
- Speed up variant pages by projecting only the necessary keys in disease collection query
### Fixed
- Huge memory use caused by cases and variants pages pulling complete disease documents from DB
- Do not include genes fetched from HPO terms when loading diseases
- Consider the renamed fields `Approved Symbol` -> `Approved Gene Symbol` and `Gene Symbols` -> `Gene/Locus And Other Related Symbols` when parsing OMIM terms from genemap2.txt file

## [4.72.1]
### Fixed
- Jinja filter that renders long integers
- Case cache when looking for causatives in other cases causing the server to hang

## [4.72]
### Added
- A GitHub action that checks for broken internal links in docs pages
- Link validation settings in mkdocs.yml file
- Load and display full RNA alignments on alignment viewer
- Genome build check when loading a case
- Extend event index to previous causative variants and always load them
### Fixed
- Documentation nav links for a few documents
- Slightly extended the BioNano Genomics Access integration docs
- Loading of SVs when VCF is missing the INFO.END field but has INFO.SVLEN field
- Escape protein sequence name (if available) in case general report to render special characters correctly
- CaseS HPO term searches for multiple terms works independent of order
- CaseS search regexp should not allow backslash
- CaseS cohort tags can contain whitespace and still match
- Remove diagnoses from cases even if OMIM term is not found in the database
- Parsing of disease-associated genes
- Removed an annoying warning while updating database's disease terms
- Displaying custom case images loaded with scout version <= 4.71
- Use pydantic version >=2 in requirements.txt file
### Changed
- Column width adjustment on caseS page
- Use Python 3.11 in tests
- Update some github actions
- Upgraded Pydantic to version 2
- Case validation fails on loading when associated files (alignments, VCFs and reports) are not present on disk
- Case validation fails on loading when custom images have format different then ["gif", "svg", "png", "jpg", "jpeg"]
- Custom images keys `case` and `str` in case config yaml file are renamed to `case_images` and `str_variants_images`
- Simplify and speed up case general report code
- Speed up case retrieval in case_matching_causatives
- Upgrade pymongo to version 4
- When updating disease terms, check that all terms are consistent with a DiseaseTerm model before dropping the old collection
- Better separation between modules loading HPO terms and diseases
- Deleted unused scout.build.phenotype module
- Stricter validation of mandatory genome build key when loading a case. Allowed values are ['37','38',37,38]
- Improved readability of variants length and coordinates on variantS pages

## [4.71]
### Added
- Added Balsamic keys for SweGen and loqusdb local archive frequecies, SNV and SV
- New filter option for Cancer variantS: local archive RD loqusdb
- Show annotated observations on SV variantS view, also for cancer somatic SVs
- Revel filter for variantS
- Show case default panel on caseS page
- CADD filter for Cancer Somatic SNV variantS - show score
- SpliceAI-lookup link (BROAD, shows SpliceAI and Pangolin) from variant page
- BioNano Access server API - check projects, samples and fetch FSHD reports
### Fixed
- Name of reference genome build for RNA for compatibility with IGV locus search change
- Howto to run the Docker image on Mac computers in `admin-guide/containers/container-deploy.md`
- Link to Weasyprint installation howto in README file
- Avoid filling up disk by creating a reduced VCF file for every variant that is visualized
- Remove legacy incorrectly formatted CODEOWNERS file
- Restrain variant_type requests to variantS views to "clinical" or "research"
- Visualization of cancer variants where cancer case has no affected individual
- ProteinPaint gene link (small StJude API change)
- Causative MEI variant link on causatives page
- Bionano access api settings commented out by default in Scout demo config file.
- Do not show FSHD button on freshly loaded cases without bionano_access individuals
- Truncate long variants' HGVS on causative/Clinically significant and pinned variants case panels
### Changed
- Remove function call that tracks users' browser version
- Include three more splice variant SO terms in clinical filter severe SO terms
- Drop old HPO term collection only after parsing and validation of new terms completes
- Move score to own column on Cancer Somatic SNV variantS page
- Refactored a few complex case operations, breaking out sub functionalities

## [4.70]
### Added
- Download a list of Gene Variants (max 500) resulting from SNVs and Indels search
- Variant PubMed link to search for gene symbol and any aliases
### Changed
- Clearer gnomAD values in Variants page
### Fixed
- CaseS page uniform column widths
- Include ClinVar variants into a scrollable div element on Case page
- `canonical_transcript` variable not initialized in get_hgvs function (server.blueprints.institutes.controllers.py)
- Catch and display any error while importing Phenopacket info
- Modified Docker files to use python:3.8-slim-bullseye to prevent gunicorn workers booting error

## [4.69]
### Added
- ClinVar submission howto available also on Case page
- Somatic score and filtering for somatic SV callers, if available
- Show caller as a tooltip on variantS list
### Fixed
- Crash when attempting to export phenotype from a case that had never had phenotypes
- Aesthetic fix to Causative and Pinned Variants on Case page
- Structural inconsistency for ClinVar Blueprint templates
- Updated igv.js to 2.15.8 to fix track default color bug
- Fixed release versions for actions.
- Freeze tornado below 6.3.0 for compatibility with livereload 2.6.3
- Force update variants count on case re-upload
- IGV locus search not working - add genome reference id
- Pin links to MEI variants should end up on MEI not SV variant view
- Load also matching MEI variants on forced region load
- Allow excluding MEI from case variant deletion
- Fixed the name of the assigned user when the internal user ID is different from the user email address
- Gene variantS should display gene function, region and full hgvs
### Changed
- FontAwesome integrity check fail (updated resource)
- Removed ClinVar API validation buttons in favour of direct API submission
- Improved layout of Institute settings page
- ClinVar API key and allowed submitters are set in the Institute settings page


## [4.68]
### Added
- Rare Disease Mobile Element Insertion variants view
### Changed
- Updated igv.js to 2.15.6
### Fixed
- Docker stage build pycairo.
- Restore SNV and SV rank models versions on Causatives and Verified pages
- Saving `REVEL_RANKSCORE` value in a field named `revel` in variants database documents

## [4.67]
### Added
- Prepare to filter local SV frequency
### Changed
- Speed up instituteS page loading by refactoring cases/institutes query
- Clinical Filter for SVs includes `splice_polypyrimidine_tract_variant` as a severe consequence
- Clinical Filter for SVs includes local variant frequency freeze ("old") for filtering, starting at 30 counts
- Speed up caseS page loading by adding status to index and refactoring totals count
- HPO file parsing is updated to reflect that HPO have changed a few downloadable file formats with their 230405 release.
### Fixed
- Page crashing when a user tries to edit a comment that was removed
- Warning instead of crashed page when attempting to retrieve a non-existent Phenopacket
- Fixed StJude ProteinPaint gene link (URL change)
- Freeze of werkzeug library to version<2.3 to avoid problems resulting from the consequential upgrade of the Flask lib
- Huge list of genes in case report for megabases-long structural variants.
- Fix displaying institutes without associated cases on institutes page
- Fix default panel selection on SVs in cancer case report

## [4.66]
### Changed
- Moved Phenomodels code under a dedicated blueprint
- Updated the instructions to load custom case report under admin guide
- Keep variants filter window collapsed except when user expands it to filter
### Added
- A summary table of pinned variants on the cancer case general report
- New openable matching causatives and managed variants lists for default gene panels only for convenience
### Fixed
- Gens structural variant page link individual id typo

## [4.65.2]
### Fixed
- Generating general case report with str variants containing comments

## [4.65.1]
### Fixed
- Visibility of `Gene(s)` badges on SV VariantS page
- Hide dismiss bar on SV page not working well
- Delivery report PDF download
- Saving Pipeline version file when loading a case
- Backport compatible import of importlib metadata for old python versions (<3.8)

## [4.65]
### Added
- Option to mark a ClinVar submission as submitted
- Docs on how to create/update the PanelApp green genes as a system admin
- `individual_id`-parameter to both Gens links
- Download a gene panel in TXT format from gene panel page
- Panel gene comments on variant page: genes in panels can have comments that describe the gene in a panel context
### Changed
- Always show each case category on caseS page, even if 0 cases in total or after current query
- Improved sorting of ClinVar submissions
- Pre-populate SV type select in ClinVar submission form, when possible
- Show comment badges in related comments tables on general report
- Updated version of several GitHub actions
- Migrate from deprecated `pkg_resources` lib to `importlib_resources`
- Dismiss bar on variantS pages is thinner.
- Dismiss bar on variantS pages can be toggled open or closed for the duration of a login session.
### Fixed
- Fixed Sanger order / Cancel order modal close buttons
- Visibility of SV type in ClinVar submission form
- Fixed a couple of creations where now was called twice, so updated_at and created_at could differ
- Deprecated Ubuntu version 18.04 in one GitHub action
- Panels that have been removed (hidden) should not be visible in views where overlapping gene panels for genes are shown
- Gene panel test pointing to the right function

## [4.64]
### Added
- Create/Update a gene panel containing all PanelApp green genes (`scout update panelapp-green -i <cust_id>`)
- Links for ACMG pathogenicity impact modification on the ACMG classification page
### Changed
- Open local observation matching cases in new windows
### Fixed
- Matching manual ranked variants are now shown also on the somatic variant page
- VarSome links to hg19/GRCh37
- Managed variants filter settings lost when navigating to additional pages
- Collect the right variant category after submitting filter form from research variantS page
- Beacon links are templated and support variants in genome build 38

## [4.63]
### Added
- Display data sharing info for ClinVar, Matchmaker Exchange and Beacon in a dedicated column on Cases page
- Test for `commands.download.omim.print_omim`
- Display dismissed variants comments on general case report
- Modify ACMG pathogenicity impact (most commonly PVS1, PS3) based on strength of evidence with lab director's professional judgement
- REViewer button on STR variant page
- Alamut institution parameter in institute settings for Alamut Visual Plus software
- Added Manual Ranks Risk Factor, Likely Risk Factor and Uncertain Risk Factor
- Display matching manual ranks from previous cases the user has access to on VariantS and Variant pages
- Link to gnomAD gene SVs v2.1 for SV variants with gnomAD frequency
- Support for nf-core/rnafusion reports
### Changed
- Display chrY for sex unknown
- Deprecate legacy scout_load() method API call.
- Message shown when variant tag is updated for a variant
- When all ACMG classifications are deleted from a variant, the current variant classification status is also reset.
- Refactored the functions that collect causative variants
- Removed `scripts/generate_test_data.py`
### Fixed
- Default IGV tracks (genes, ClinVar, ClinVar CNVs) showing even if user unselects them all
- Freeze Flask-Babel below v3.0 due to issue with a locale decorator
- Thaw Flask-Babel and fix according to v3 standard. Thank you @TkTech!
- Show matching causatives on somatic structural variant page
- Visibility of gene names and functional annotations on Causatives/Verified pages
- Panel version can be manually set to floating point numbers, when modified
- Causatives page showing also non-causative variants matching causatives in other cases
- ClinVar form submission for variants with no selected transcript and HGVS
- Validating and submitting ClinVar objects not containing both Variant and Casedata info

## [4.62.1]
### Fixed
- Case page crashing when adding a case to a group without providing a valid case name

## [4.62]
### Added
- Validate ClinVar submission objects using the ClinVar API
- Wrote tests for case and variant API endpoints
- Create ClinVar submissions from Scout using the ClinVar API
- Export Phenopacket for affected individual
- Import Phenopacket from JSON file or Phenopacket API backend server
- Use the new case name option for GENS requests
- Pre-validate refseq:HGVS items using VariantValidator in ClinVar submission form
### Fixed
- Fallback for empty alignment index for REViewer service
- Source link out for MIP 11.1 reference STR annotation
- Avoid duplicate causatives and pinned variants
- ClinVar clinical significance displays only the ACMG terms when user selects ACMG 2015 as assertion criteria
- Spacing between icon and text on Beacon and MatchMaker links on case page sidebar
- Truncate IDs and HGVS representations in ClinVar pages if longer than 25 characters
- Update ClinVar submission ID form
- Handle connection timeout when sending requests requests to external web services
- Validate any ClinVar submission regardless of its status
- Empty Phenopackets import crashes
- Stop Spinner on Phenopacket JSON download
### Changed
- Updated ClinVar submission instructions

## [4.61.1]
### Fixed
- Added `UMLS` as an option of `Condition ID type` in ClinVar Variant downloaded files
- Missing value for `Condition ID type` in ClinVar Variant downloaded files
- Possibility to open, close or delete a ClinVar submission even if it doesn't have an associated name
- Save SV type, ref and alt n. copies to exported ClinVar files
- Inner and outer start and stop SV coordinates not exported in ClinVar files
- ClinVar submissions page crashing when SV files don't contain breakpoint exact coordinates
- Align OMIM diagnoses with delete diagnosis button on case page
- In ClinVar form, reset condition list and customize help when condition ID changes

## [4.61]
### Added
- Filter case list by cases with variants in ClinVar submission
- Filter case list by cases containing RNA-seq data - gene_fusion_reports and sample-level tracks (splice junctions and RNA coverage)
- Additional case category `Ignored`, to be used for cases that don't fall in the existing 'inactive', 'archived', 'solved', 'prioritized' categories
- Display number of cases shown / total number of cases available for each category on Cases page
- Moved buttons to modify case status from sidebar to main case page
- Link to Mutalyzer Normalizer tool on variant's transcripts overview to retrieve official HVGS descriptions
- Option to manually load RNA MULTIQC report using the command `scout load report -t multiqc_rna`
- Load RNA MULTIQC automatically for a case if config file contains the `multiqc_rna` key/value
- Instructions in admin-guide on how to load case reports via the command line
- Possibility to filter RD variants by a specific genotype call
- Distinct colors for different inheritance models on RD Variant page
- Gene panels PDF export with case variants hits by variant type
- A couple of additional README badges for GitHub stats
- Upload and display of pipeline reference info and executable version yaml files as custom reports
- Testing CLI on hasta in PR template
### Changed
- Instructions on how to call dibs on scout-stage server in pull request template
- Deprecated CLI commands `scout load <delivery_report, gene_fusion_report, coverage_qc_report, cnv_report>` to replace them with command `scout load report -t <report type>`
- Refactored code to display and download custom case reports
- Do not export `Assertion method` and `Assertion method citation` to ClinVar submission files according to changes to ClinVar's submission spreadsheet templates.
- Simplified code to create and download ClinVar CSV files
- Colorize inheritance models badges by category on VariantS page
- `Safe variants matching` badge more visible on case page
### Fixed
- Non-admin users saving institute settings would clear loqusdb instance selection
- Layout of variant position, cytoband and type in SV variant summary
- Broken `Build Status - GitHub badge` on GitHub README page
- Visibility of text on grey badges in gene panels PDF exports
- Labels for dashboard search controls
- Dark mode visibility for ClinVar submission
- Whitespaces on outdated panel in extent report

## [4.60]
### Added
- Mitochondrial deletion signatures (mitosign) can be uploaded and shown with mtDNA report
- A `Type of analysis` column on Causatives and Validated variants pages
- List of "safe" gene panels available for matching causatives and managed variants in institute settings, to avoid secondary findings
- `svdb_origin` as a synonym for `FOUND_IN` to complement `set` for variants found by all callers
### Changed
- Hide removed gene panels by default in panels page
- Removed option for filtering cancer SVs by Tumor and Normal alt AF
- Hide links to coverage report from case dynamic HPO panel if cancer analysis
- Remove rerun emails and redirect users to the analysis order portal instead
- Updated clinical SVs igv.js track (dbVar) and added example of external track from `https://trackhubregistry.org/`
- Rewrote the ClinVar export module to simplify and add one variant at the time
- ClinVar submissions with phenotype conditions from: [OMIM, MedGen, Orphanet, MeSH, HP, MONDO]
### Fixed
- If trying to load a badly formatted .tsv file an error message is displayed.
- Avoid showing case as rerun when first attempt at case upload failed
- Dynamic autocomplete search not working on phenomodels page
- Callers added to variant when loading case
- Now possible to update managed variant from file without deleting it first
- Missing preselected chromosome when editing a managed variant
- Preselected variant type and subtype when editing a managed variant
- Typo in dbVar ClinVar track, hg19


## [4.59]
### Added
- Button to go directly to HPO SV filter variantS page from case
- `Scout-REViewer-Service` integration - show `REViewer` picture if available
- Link to HPO panel coverage overview on Case page
- Specify a confidence threshold (green|amber|red) when loading PanelApp panels
- Functional annotations in variants lists exports (all variants)
- Cancer/Normal VAFs and COSMIC ids in in variants lists exports (cancer variants)
### Changed
- Better visualization of regional annotation for long lists of genes in large SVs in Variants tables
- Order of cells in variants tables
- More evident links to gene coverage from Variant page
- Gene panels sorted by display name in the entire Case page
- Round CADD and GnomAD values in variants export files
### Fixed
- HPO filter button on SV variantS page
- Spacing between region|function cells in SVs lists
- Labels on gene panel Chanjo report
- Fixed ambiguous duplicated response headers when requesting a BAM file from /static
- Visited color link on gene coverage button (Variant page)

## [4.58.1]
### Fixed
- Case search with search strings that contain characters that can be escaped

## [4.58]
### Added
- Documentation on how to create/update PanelApp panels
- Add filter by local observations (archive) to structural variants filters
- Add more splicing consequences to SO term definitions
- Search for a specific gene in all gene panels
- Institute settings option to force show all variants on VariantS page for all cases of an institute
- Filter cases by validation pending status
- Link to The Clinical Knowledgebase (CKB) (https://ckb.jax.org/) in cancer variant's page
### Fixed
- Added a not-authorized `auto-login` fixture according to changes in Flask-Login 0.6.2
- Renamed `cache_timeout` param name of flask.send_file function to `max_age` (Flask 2.2 compliant)
- Replaced deprecated `app.config["JSON_SORT_KEYS"]` with app.json.sort_keys in app settings
- Bug in gene variants page (All SNVs and INDELs) when variant gene doesn't have a hgnc id that is found in the database
- Broken export of causatives table
- Query for genes in build 38 on `Search SNVs and INDELs` page
- Prevent typing special characters `^<>?!=\/` in case search form
- Search matching causatives also among research variants in other cases
- Links to variants in Verified variants page
- Broken filter institute cases by pinned gene
- Better visualization of long lists of genes in large SVs on Causative and Verified Variants page
- Reintroduced missing button to export Causative variants
- Better linking and display of matching causatives and managed variants
- Reduced code complexity in `scout/parse/variant/variant.py`
- Reduced complexity of code in `scout/build/variant/variant.py`

### Changed
- State that loqusdb observation is in current case if observations count is one and no cases are shown
- Better pagination and number of variants returned by queries in `Search SNVs and INDELs` page
- Refactored and simplified code used for collecting gene variants for `Search SNVs and INDELs` page
- Fix sidebar panel icons in Case view
- Fix panel spacing in Case view
- Removed unused database `sanger_ordered` and `case_id,category,rank_score` indexes (variant collection)
- Verified variants displayed in a dedicated page reachable from institute sidebar
- Unified stats in dashboard page
- Improved gene info for large SVs and cancer SVs
- Remove the unused `variant.str_variant` endpoint from variant views
- Easier editing of HPO gene panel on case page
- Assign phenotype panel less cramped on Case page
- Causatives and Verified variants pages to use the same template macro
- Allow hyphens in panel names
- Reduce resolution of example images
- Remove some animations in web gui which where rendered slow


## [4.57.4]
### Fixed
- Parsing of variant.FORMAT "DR" key in parse variant file

## [4.57.3]
### Fixed
- Export of STR verified variants
- Do not download as verified variants first verified and then reset to not validated
- Avoid duplicated lines in downloaded verified variants reflecting changes in variant validation status

## [4.57.2]
### Fixed
- Export of verified variants when variant gene has no transcripts
- HTTP 500 when visiting a the details page for a cancer variant that had been ranked with genmod

## [4.57.1]
### Fixed
- Updating/replacing a gene panel from file with a corrupted or malformed file

## [4.57]
### Added
- Display last 50 or 500 events for a user in a timeline
- Show dismiss count from other cases on matching variantS
- Save Beacon-related events in events collection
- Institute settings allow saving multiple loqusdb instances for one institute
- Display stats from multiple instances of loqusdb on variant page
- Display date and frequency of obs derived from count of local archive observations from MIP11 (requires fix in MIP)
### Changed
- Prior ACMG classifications view is no longer limited by pathogenicity
### Fixed
- Visibility of Sanger ordered badge on case page, light mode
- Some of the DataTables tables (Phenotypes and Diagnoses pages) got a bit dark in dark mode
- Remove all redundancies when displaying timeline events (some events are saved both as case-related and variant-related)
- Missing link in saved MatchMaker-related events
- Genes with mixed case gene symbols missing in PanelApp panels
- Alignment of elements on the Beacon submission modal window
- Locus info links from STR variantS page open in new browser tabs

## [4.56]
### Added
- Test for PanelApp panels loading
- `panel-umi` tag option when loading cancer analyses
### Changed
- Black text to make comments more visible in dark mode
- Loading PanelApp panels replaces pre-existing panels with same version
- Removed sidebar from Causatives page - navigation is available on the top bar for now
- Create ClinVar submissions from pinned variants list in case page
- Select which pinned variants will be included in ClinVar submission documents
### Fixed
- Remove a:visited css style from all buttons
- Update of HPO terms via command line
- Background color of `MIXED` and `PANEL-UMI` sequencing types on cases page
- Fixed regex error when searching for cases with query ending with `\ `
- Gene symbols on Causatives page lighter in dark mode
- SpliceAI tooltip of multigene variants

## [4.55]
### Changed
- Represent different tumor samples as vials in cases page
- Option to force-update the OMIM panel
### Fixed
- Low tumor purity badge alignment in cancer samples table on cancer case view
- VariantS comment popovers reactivate on hover
- Updating database genes in build 37
- ACMG classification summary hidden by sticky navbar
- Logo backgrounds fixed to white on welcome page
- Visited links turn purple again
- Style of link buttons and dropdown menus
- Update KUH and GMS logos
- Link color for Managed variants

## [4.54]
### Added
- Dark mode, using browser/OS media preference
- Allow marking case as solved without defining causative variants
- Admin users can create missing beacon datasets from the institute's settings page
- GenCC links on gene and variant pages
- Deprecation warnings when launching the app using a .yaml config file or loading cases using .ped files
### Changed
- Improved HTML syntax in case report template
- Modified message displayed when variant rank stats could not be calculated
- Expanded instructions on how to test on CG development server (cg-vm1)
- Added more somatic variant callers (Balsamic v9 SNV, develop SV)
### Fixed
- Remove load demo case command from docker-compose.yml
- Text elements being split across pages in PDF reports
- Made login password field of type `password` in LDAP login form
- Gene panels HTML select in institute's settings page
- Bootstrap upgraded to version 5
- Fix some Sourcery and SonarCloud suggestions
- Escape special characters in case search on institute and dashboard pages
- Broken case PDF reports when no Madeline pedigree image can be created
- Removed text-white links style that were invisible in new pages style
- Variants pagination after pressing "Filter variants" or "Clinical filter"
- Layout of buttons Matchmaker submission panel (case page)
- Removing cases from Matchmaker (simplified code and fixed functionality)
- Reintroduce check for missing alignment files purged from server

## [4.53]
### Added
### Changed
- Point Alamut API key docs link to new API version
- Parse dbSNP id from ID only if it says "rs", else use VEP CSQ fields
- Removed MarkupSafe from the dependencies
### Fixed
- Reintroduced loading of SVs for demo case 643595
- Successful parse of FOUND_IN should avoid GATK caller default
- All vulnerabilities flagged by SonarCloud

## [4.52]
### Added
- Demo cancer case gets loaded together with demo RD case in demo instance
- Parse REVEL_score alongside REVEL_rankscore from csq field and display it on SNV variant page
- Rank score results now show the ranking range
- cDNA and protein changes displayed on institute causatives pages
- Optional SESSION_TIMEOUT_MINUTES configuration in app config files
- Script to convert old OMIM case format (list of integers) to new format (list of dictionaries)
- Additional check for user logged in status before serving alignment files
- Download .cgh files from cancer samples table on cancer case page
- Number of documents and date of last update on genes page
### Changed
- Verify user before redirecting to IGV alignments and sashimi plots
- Build case IGV tracks starting from case and variant objects instead of passing all params in a form
- Unfreeze Werkzeug lib since Flask_login v.0.6 with bugfix has been released
- Sort gene panels by name (panelS and variant page)
- Removed unused `server.blueprints.alignviewers.unindexed_remote_static` endpoint
- User sessions to check files served by `server.blueprints.alignviewers.remote_static` endpoint
- Moved Beacon-related functions to a dedicated app extension
- Audit Filter now also loads filter displaying the variants for it
### Fixed
- Handle `attachment_filename` parameter renamed to `download_name` when Flask 2.2 will be released
- Removed cursor timeout param in cases find adapter function to avoid many code warnings
- Removed stream argument deprecation warning in tests
- Handle `no intervals found` warning in load_region test
- Beacon remove variants
- Protect remote_cors function in alignviewers view from Server-Side Request Forgery (SSRF)
- Check creation date of last document in gene collection to display when genes collection was updated last

## [4.51]
### Added
- Config file containing codecov settings for pull requests
- Add an IGV.js direct link button from case page
- Security policy file
- Hide/shade compound variants based on rank score on variantS from filter
- Chromograph legend documentation direct link
### Changed
- Updated deprecated Codecov GitHub action to v.2
- Simplified code of scout/adapter/mongo/variant
- Update IGV.js to v2.11.2
- Show summary number of variant gene panels on general report if more than 3
### Fixed
- Marrvel link for variants in genome build 38 (using liftover to build 37)
- Remove flags from codecov config file
- Fixed filter bug with high negative SPIDEX scores
- Renamed IARC TP53 button to to `TP53 Database`, modified also link since IARC has been moved to the US NCI: `https://tp53.isb-cgc.org/`
- Parsing new format of OMIM case info when exporting patients to Matchmaker
- Remove flask-debugtoolbar lib dependency that is using deprecated code and causes app to crash after new release of Jinja2 (3.1)
- Variant page crashing for cases with old OMIM terms structure (a list of integers instead of dictionary)
- Variant page crashing when creating MARRVEL link for cases with no genome build
- SpliceAI documentation link
- Fix deprecated `safe_str_cmp` import from `werkzeug.security` by freezing Werkzeug lib to v2.0 until Flask_login v.0.6 with bugfix is released
- List gene names densely in general report for SVs that contain more than 3 genes
- Show transcript ids on refseq genes on hg19 in IGV.js, using refgene source
- Display correct number of genes in general report for SVs that contain more than 32 genes
- Broken Google login after new major release of `lepture/authlib`
- Fix frequency and callers display on case general report

## [4.50.1]
### Fixed
- Show matching causative STR_repid for legacy str variants (pre Stranger hgnc_id)

## [4.50]
### Added
- Individual-specific OMIM terms
- OMIM disease descriptions in ClinVar submission form
- Add a toggle for melter rerun monitoring of cases
- Add a config option to show the rerun monitoring toggle
- Add a cli option to export cases with rerun monitoring enabled
- Add a link to STRipy for STR variants; shallow for ARX and HOXA13
- Hide by default variants only present in unaffected individuals in variants filters
- OMIM terms in general case report
- Individual-level info on OMIM and HPO terms in general case report
- PanelApp gene link among the external links on variant page
- Dashboard case filters fields help
- Filter cases by OMIM terms in cases and dashboard pages
### Fixed
- A malformed panel id request would crash with exception: now gives user warning flash with redirect
- Link to HPO resource file hosted on `http://purl.obolibrary.org`
- Gene search form when gene exists only in build 38
- Fixed odd redirect error and poor error message on missing column for gene panel csv upload
- Typo in parse variant transcripts function
- Modified keys name used to parse local observations (archived) frequencies to reflect change in MIP keys naming
- Better error handling for partly broken/timed out chanjo reports
- Broken javascript code when case Chromograph data is malformed
- Broader space for case synopsis in general report
- Show partial causatives on causatives and matching causatives panels
- Partial causative assignment in cases with no OMIM or HPO terms
- Partial causative OMIM select options in variant page
### Changed
- Slightly smaller and improved layout of content in case PDF report
- Relabel more cancer variant pages somatic for navigation
- Unify caseS nav links
- Removed unused `add_compounds` param from variant controllers function
- Changed default hg19 genome for IGV.js to legacy hg19_1kg_decoy to fix a few problematic loci
- Reduce code complexity (parse/ensembl.py)
- Silence certain fields in ClinVar export if prioritised ones exist (chrom-start-end if hgvs exist)
- Made phenotype non-mandatory when marking a variant as partial causative
- Only one phenotype condition type (OMIM or HPO) per variant is used in ClinVar submissions
- ClinVar submission variant condition prefers OMIM over HPO if available
- Use lighter version of gene objects in Omim MongoDB adapter, panels controllers, panels views and institute controllers
- Gene-variants table size is now adaptive
- Remove unused file upload on gene-variants page

## [4.49]
### Fixed
- Pydantic model types for genome_build, madeline_info, peddy_ped_check and peddy_sex_check, rank_model_version and sv_rank_model_version
- Replace `MatchMaker` with `Matchmaker` in all places visible by a user
- Save diagnosis labels along with OMIM terms in Matchmaker Exchange submission objects
- `libegl-mesa0_21.0.3-0ubuntu0.3~20.04.5_amd64.deb` lib not found by GitHub actions Docker build
- Remove unused `chromograph_image_files` and `chromograph_prefixes` keys saved when creating or updating an RD case
- Search managed variants by description and with ignore case
### Changed
- Introduced page margins on exported PDF reports
- Smaller gene fonts in downloaded HPO genes PDF reports
- Reintroduced gene coverage data in the PDF-exported general report of rare-disease cases
- Check for existence of case report files before creating sidebar links
- Better description of HPO and OMIM terms for patients submitted to Matchmaker Exchange
- Remove null non-mandatory key/values when updating a case
- Freeze WTForms<3 due to several form input rendering changes

## [4.48.1]
### Fixed
- General case PDF report for recent cases with no pedigree

## [4.48]
### Added
- Option to cancel a request for research variants in case page
### Changed
- Update igv.js to v2.10.5
- Updated example of a case delivery report
- Unfreeze cyvcf2
- Builder images used in Scout Dockerfiles
- Crash report email subject gives host name
- Export general case report to PDF using PDFKit instead of WeasyPrint
- Do not include coverage report in PDF case report since they might have different orientation
- Export cancer cases's "Coverage and QC report" to PDF using PDFKit instead of Weasyprint
- Updated cancer "Coverage and QC report" example
- Keep portrait orientation in PDF delivery report
- Export delivery report to PDF using PDFKit instead of Weasyprint
- PDF export of clinical and research HPO panels using PDFKit instead of Weasyprint
- Export gene panel report to PDF using PDFKit
- Removed WeasyPrint lib dependency

### Fixed
- Reintroduced missing links to Swegen and Beacon and dbSNP in RD variant page, summary section
- Demo delivery report orientation to fit new columns
- Missing delivery report in demo case
- Cast MNVs to SNV for test
- Export verified variants from all institutes when user is admin
- Cancer coverage and QC report not found for demo cancer case
- Pull request template instructions on how to deploy to test server
- PDF Delivery report not showing Swedac logo
- Fix code typos
- Disable codefactor raised by ESLint for javascript functions located on another file
- Loading spinner stuck after downloading a PDF gene panel report
- IGV browser crashing when file system with alignment files is not mounted

## [4.47]
### Added
- Added CADD, GnomAD and genotype calls to variantS export
### Changed
- Pull request template, to illustrate how to deploy pull request branches on cg-vm1 stage server
### Fixed
- Compiled Docker image contains a patched version (v4.9) of chanjo-report

## [4.46.1]
### Fixed
- Downloading of files generated within the app container (MT-report, verified variants, pedigrees, ..)

## [4.46]
### Added
- Created a Dockefile to be used to serve the dockerized app in production
- Modified the code to collect database params specified as env vars
- Created a GitHub action that pushes the Dockerfile-server image to Docker Hub (scout-server-stage) every time a PR is opened
- Created a GitHub action that pushes the Dockerfile-server image to Docker Hub (scout-server) every time a new release is created
- Reassign MatchMaker Exchange submission to another user when a Scout user is deleted
- Expose public API JSON gene panels endpoint, primarily to enable automated rerun checking for updates
- Add utils for dictionary type
- Filter institute cases using multiple HPO terms
- Vulture GitHub action to identify and remove unused variables and imports
### Changed
- Updated the python config file documentation in admin guide
- Case configuration parsing now uses Pydantic for improved typechecking and config handling
- Removed test matrices to speed up automatic testing of PRs
- Switch from Coveralls to Codecov to handle CI test coverage
- Speed-up CI tests by caching installation of libs and splitting tests into randomized groups using pytest-test-groups
- Improved LDAP login documentation
- Use lib flask-ldapconn instead of flask_ldap3_login> to handle ldap authentication
- Updated Managed variant documentation in user guide
- Fix and simplify creating and editing of gene panels
- Simplified gene variants search code
- Increased the height of the genes track in the IGV viewer
### Fixed
- Validate uploaded managed variant file lines, warning the user.
- Exporting validated variants with missing "genes" database key
- No results returned when searching for gene variants using a phenotype term
- Variants filtering by gene symbols file
- Make gene HGNC symbols field mandatory in gene variants page and run search only on form submit
- Make sure collaborator gene variants are still visible, even if HPO filter is used

## [4.45]
### Added
### Changed
- Start Scout also when loqusdbapi is not reachable
- Clearer definition of manual standard and custom inheritance models in gene panels
- Allow searching multiple chromosomes in filters
### Fixed
- Gene panel crashing on edit action

## [4.44]
### Added
### Changed
- Display Gene track beneath each sample track when displaying splice junctions in igv browser
- Check outdated gene symbols and update with aliases for both RD and cancer variantS
### Fixed
- Added query input check and fixed the Genes API endpoint to return a json formatted error when request is malformed
- Typo in ACMG BP6 tooltip

## [4.43.1]
### Added
- Added database index for OMIM disease term genes
### Changed
### Fixed
- Do not drop HPO terms collection when updating HPO terms via the command line
- Do not drop disease (OMIM) terms collection when updating diseases via the command line

## [4.43]
### Added
- Specify which collection(s) update/build indexes for
### Fixed
- Do not drop genes and transcripts collections when updating genes via the command line

## [4.42.1]
### Added
### Changed
### Fixed
- Freeze PyMongo lib to version<4.0 to keep supporting previous MongoDB versions
- Speed up gene panels creation and update by collecting only light gene info from database
- Avoid case page crash on Phenomizer queries timeout

## [4.42]
### Added
- Choose custom pinned variants to submit to MatchMaker Exchange
- Submit structural variant as genes to the MatchMaker Exchange
- Added function for maintainers and admins to remove gene panels
- Admins can restore deleted gene panels
- A development docker-compose file illustrating the scout/chanjo-report integration
- Show AD on variants view for cancer SV (tumor and normal)
- Cancer SV variants filter AD, AF (tumor and normal)
- Hiding the variants score column also from cancer SVs, as for the SNVs
### Changed
- Enforce same case _id and display_name when updating a case
- Enforce same individual ids, display names and affected status when updating a case
- Improved documentation for connecting to loqusdb instances (including loqusdbapi)
- Display and download HPO gene panels' gene symbols in italics
- A faster-built and lighter Docker image
- Reduce complexity of `panels` endpoint moving some code to the panels controllers
- Update requirements to use flask-ldap3-login>=0.9.17 instead of freezing WTForm
### Fixed
- Use of deprecated TextField after the upgrade of WTF to v3.0
- Freeze to WTForms to version < 3
- Remove the extra files (bed files and madeline.svg) introduced by mistake
- Cli command loading demo data in docker-compose when case custom images exist and is None
- Increased MongoDB connection serverSelectionTimeoutMS parameter to 30K (default value according to MongoDB documentation)
- Better differentiate old obs counts 0 vs N/A
- Broken cancer variants page when default gene panel was deleted
- Typo in tx_overview function in variant controllers file
- Fixed loqusdbapi SV search URL
- SV variants filtering using Decipher criterion
- Removing old gene panels that don't contain the `maintainer` key.

## [4.41.1]
### Fixed
- General reports crash for variant annotations with same variant on other cases

## [4.41]
### Added
- Extended the instructions for running the Scout Docker image (web app and cli).
- Enabled inclusion of custom images to STR variant view
### Fixed
- General case report sorting comments for variants with None genetic models
- Do not crash but redirect to variants page with error when a variant is not found for a case
- UCSC links coordinates for SV variants with start chromosome different than end chromosome
- Human readable variants name in case page for variants having start chromosome different from end chromosome
- Avoid always loading all transcripts when checking gene symbol: introduce gene captions
- Slow queries for evaluated variants on e.g. case page - use events instead
### Changed
- Rearrange variant page again, moving severity predictions down.
- More reactive layout width steps on variant page

## [4.40.1]
### Added
### Fixed
- Variants dismissed with inconsistent inheritance pattern can again be shown in general case report
- General report page for variants with genes=None
- General report crashing when variants have no panels
- Added other missing keys to case and variant dictionaries passed to general report
### Changed

## [4.40]
### Added
- A .cff citation file
- Phenotype search API endpoint
- Added pagination to phenotype API
- Extend case search to include internal MongoDB id
- Support for connecting to a MongoDB replica set (.py config files)
- Support for connecting to a MongoDB replica set (.yaml config files)
### Fixed
- Command to load the OMIM gene panel (`scout load panel --omim`)
- Unify style of pinned and causative variants' badges on case page
- Removed automatic spaces after punctuation in comments
- Remove the hardcoded number of total individuals from the variant's old observations panel
- Send delete requests to a connected Beacon using the DELETE method
- Layout of the SNV and SV variant page - move frequency up
### Changed
- Stop updating database indexes after loading exons via command line
- Display validation status badge also for not Sanger-sequenced variants
- Moved Frequencies, Severity and Local observations panels up in RD variants page
- Enabled Flask CORS to communicate CORS status to js apps
- Moved the code preparing the transcripts overview to the backend
- Refactored and filtered json data used in general case report
- Changed the database used in docker-compose file to use the official MongoDB v4.4 image
- Modified the Python (3.6, 3.8) and MongoDB (3.2, 4.4, 5.0) versions used in testing matrices (GitHub actions)
- Capitalize case search terms on institute and dashboard pages


## [4.39]
### Added
- COSMIC IDs collected from CSQ field named `COSMIC`
### Fixed
- Link to other causative variants on variant page
- Allow multiple COSMIC links for a cancer variant
- Fix floating text in severity box #2808
- Fixed MitoMap and HmtVar links for hg38 cases
- Do not open new browser tabs when downloading files
- Selectable IGV tracks on variant page
- Missing splice junctions button on variant page
- Refactor variantS representative gene selection, and use it also for cancer variant summary
### Changed
- Improve Javascript performance for displaying Chromograph images
- Make ClinVar classification more evident in cancer variant page

## [4.38]
### Added
- Option to hide Alamut button in the app config file
### Fixed
- Library deprecation warning fixed (insert is deprecated. Use insert_one or insert_many instead)
- Update genes command will not trigger an update of database indices any more
- Missing resources in temporary downloading directory when updating genes using the command line
- Restore previous variant ACMG classification in a scrollable div
- Loading spinner not stopping after downloading PDF case reports and variant list export
- Add extra Alamut links higher up on variant pages
- Improve UX for phenotypes in case page
- Filter and export of STR variants
- Update look of variants page navigation buttons
### Changed

## [4.37]
### Added
- Highlight and show version number for RefSeq MANE transcripts.
- Added integration to a rerunner service for toggling reanalysis with updated pedigree information
- SpliceAI display and parsing from VEP CSQ
- Display matching tiered variants for cancer variants
- Display a loading icon (spinner) until the page loads completely
- Display filter badges in cancer variants list
- Update genes from pre-downloaded file resources
- On login, OS, browser version and screen size are saved anonymously to understand how users are using Scout
- API returning institutes data for a given user: `/api/v1/institutes`
- API returning case data for a given institute: `/api/v1/institutes/<institute_id>/cases`
- Added GMS and Lund university hospital logos to login page
- Made display of Swedac logo configurable
- Support for displaying custom images in case view
- Individual-specific HPO terms
- Optional alamut_key in institute settings for Alamut Plus software
- Case report API endpoint
- Tooltip in case explaining that genes with genome build different than case genome build will not be added to dynamic HPO panel.
- Add DeepVariant as a caller
### Fixed
- Updated IGV to v2.8.5 to solve missing gene labels on some zoom levels
- Demo cancer case config file to load somatic SNVs and SVs only.
- Expand list of refseq trancripts in ClinVar submission form
- Renamed `All SNVs and INDELs` institute sidebar element to `Search SNVs and INDELs` and fixed its style.
- Add missing parameters to case load-config documentation
- Allow creating/editing gene panels and dynamic gene panels with genes present in genome build 38
- Bugfix broken Pytests
- Bulk dismissing variants error due to key conversion from string to integer
- Fix typo in index documentation
- Fixed crash in institute settings page if "collaborators" key is not set in database
- Don't stop Scout execution if LoqusDB call fails and print stacktrace to log
- Bug when case contains custom images with value `None`
- Bug introduced when fixing another bug in Scout-LoqusDB interaction
- Loading of OMIM diagnoses in Scout demo instance
- Remove the docker-compose with chanjo integration because it doesn't work yet.
- Fixed standard docker-compose with scout demo data and database
- Clinical variant assessments not present for pinned and causative variants on case page.
- MatchMaker matching one node at the time only
- Remove link from previously tiered variants badge in cancer variants page
- Typo in gene cell on cancer variants page
- Managed variants filter form
### Changed
- Better naming for variants buttons on cancer track (somatic, germline). Also show cancer research button if available.
- Load case with missing panels in config files, but show warning.
- Changing the (Female, Male) symbols to (F/M) letters in individuals_table and case-sma.
- Print stacktrace if case load command fails
- Added sort icon and a pointer to the cursor to all tables with sortable fields
- Moved variant, gene and panel info from the basic pane to summary panel for all variants.
- Renamed `Basics` panel to `Classify` on variant page.
- Revamped `Basics` panel to a panel dedicated to classify variants
- Revamped the summary panel to be more compact.
- Added dedicated template for cancer variants
- Removed Gene models, Gene annotations and Conservation panels for cancer variants
- Reorganized the orders of panels for variant and cancer variant views
- Added dedicated variant quality panel and removed relevant panes
- A more compact case page
- Removed OMIM genes panel
- Make genes panel, pinned variants panel, causative variants panel and ClinVar panel scrollable on case page
- Update to Scilifelab's 2020 logo
- Update Gens URL to support Gens v2.0 format
- Refactor tests for parsing case configurations
- Updated links to HPO downloadable resources
- Managed variants filtering defaults to all variant categories
- Changing the (Kind) drop-down according to (Category) drop-down in Managed variant add variant
- Moved Gens button to individuals table
- Check resource files availability before starting updating OMIM diagnoses
- Fix typo in `SHOW_OBSERVED_VARIANT_ARCHIVE` config param

## [4.36]
### Added
- Parse and save splice junction tracks from case config file
- Tooltip in observations panel, explaining that case variants with no link might be old variants, not uploaded after a case rerun
### Fixed
- Warning on overwriting variants with same position was no longer shown
- Increase the height of the dropdowns to 425px
- More indices for the case table as it grows, specifically for causatives queries
- Splice junction tracks not centered over variant genes
- Total number of research variants count
- Update variants stats in case documents every time new variants are loaded
- Bug in flashing warning messages when filtering variants
### Changed
- Clearer warning messages for genes and gene/gene-panels searches in variants filters

## [4.35]
### Added
- A new index for hgnc_symbol in the hgnc_gene collection
- A Pedigree panel in STR page
- Display Tier I and II variants in case view causatives card for cancer cases
### Fixed
- Send partial file data to igv.js when visualizing sashimi plots with splice junction tracks
- Research variants filtering by gene
- Do not attempt to populate annotations for not loaded pinned/causatives
- Add max-height to all dropdowns in filters
### Changed
- Switch off non-clinical gene warnings when filtering research variants
- Don't display OMIM disease card in case view for cancer cases
- Refactored Individuals and Causative card in case view for cancer cases
- Update and style STR case report

## [4.34]
### Added
- Saved filter lock and unlock
- Filters can optionally be marked audited, logging the filter name, user and date on the case events and general report.
- Added `ClinVar hits` and `Cosmic hits` in cancer SNVs filters
- Added `ClinVar hits` to variants filter (rare disease track)
- Load cancer demo case in docker-compose files (default and demo file)
- Inclusive-language check using [woke](https://github.com/get-woke/woke) github action
- Add link to HmtVar for mitochondrial variants (if VCF is annotated with HmtNote)
- Grey background for dismissed compounds in variants list and variant page
- Pin badge for pinned compounds in variants list and variant page
- Support LoqusDB REST API queries
- Add a docker-compose-matchmaker under scout/containers/development to test matchmaker locally
- Script to investigate consequences of symbol search bug
- Added GATK to list of SV and cancer SV callers
### Fixed
- Make MitoMap link work for hg38 again
- Export Variants feature crashing when one of the variants has no primary transcripts
- Redirect to last visited variantS page when dismissing variants from variants list
- Improved matching of SVs Loqus occurrences in other cases
- Remove padding from the list inside (Matching causatives from other cases) panel
- Pass None to get_app function in CLI base since passing script_info to app factory functions was deprecated in Flask 2.0
- Fixed failing tests due to Flask update to version 2.0
- Speed up user events view
- Causative view sort out of memory error
- Use hgnc_id for gene filter query
- Typo in case controllers displaying an error every time a patient is matched against external MatchMaker nodes
- Do not crash while attempting an update for variant documents that are too big (> 16 MB)
- Old STR causatives (and other variants) may not have HGNC symbols - fix sort lambda
- Check if gene_obj has primary_transcript before trying to access it
- Warn if a gene manually searched is in a clinical panel with an outdated name when filtering variants
- ChrPos split js not needed on STR page yet
### Changed
- Remove parsing of case `genome_version`, since it's not used anywhere downstream
- Introduce deprecation warning for Loqus configs that are not dictionaries
- SV clinical filter no longer filters out sub 100 nt variants
- Count cases in LoqusDB by variant type
- Commit pulse repo badge temporarily set to weekly
- Sort ClinVar submissions objects by ascending "Last evaluated" date
- Refactored the MatchMaker integration as an extension
- Replaced some sensitive words as suggested by woke linter
- Documentation for load-configuration rewritten.
- Add styles to MatchMaker matches table
- More detailed info on the data shared in MatchMaker submission form

## [4.33.1]
### Fixed
- Include markdown for release autodeploy docs
- Use standard inheritance model in ClinVar (https://ftp.ncbi.nlm.nih.gov/pub/GTR/standard_terms/Mode_of_inheritance.txt)
- Fix issue crash with variants that have been unflagged causative not being available in other causatives
### Added
### Changed

## [4.33]
### Fixed
- Command line crashing when updating an individual not found in database
- Dashboard page crashing when filters return no data
- Cancer variants filter by chromosome
- /api/v1/genes now searches for genes in all genome builds by default
- Upgraded igv.js to version 2.8.1 (Fixed Unparsable bed record error)
### Added
- Autodeploy docs on release
- Documentation for updating case individuals tracks
- Filter cases and dashboard stats by analysis track
### Changed
- Changed from deprecated db update method
- Pre-selected fields to run queries with in dashboard page
- Do not filter by any institute when first accessing the dashboard
- Removed OMIM panel in case view for cancer cases
- Display Tier I and II variants in case view causatives panel for cancer cases
- Refactored Individuals and Causative panels in case view for cancer cases

## [4.32.1]
### Fixed
- iSort lint check only
### Changed
- Institute cases page crashing when a case has track:Null
### Added

## [4.32]
### Added
- Load and show MITOMAP associated diseases from VCF (INFO field: MitomapAssociatedDiseases, via HmtNote)
- Show variant allele frequencies for mitochondrial variants (GRCh38 cases)
- Extend "public" json API with diseases (OMIM) and phenotypes (HPO)
- HPO gene list download now has option for clinical and non-clinical genes
- Display gene splice junctions data in sashimi plots
- Update case individuals with splice junctions tracks
- Simple Docker compose for development with local build
- Make Phenomodels subpanels collapsible
- User side documentation of cytogenomics features (Gens, Chromograph, vcf2cytosure, rhocall)
- iSort GitHub Action
- Support LoqusDB REST API queries
### Fixed
- Show other causative once, even if several events point to it
- Filtering variants by mitochondrial chromosome for cases with genome build=38
- HPO gene search button triggers any warnings for clinical / non-existing genes also on first search
- Fixed a bug in variants pages caused by MT variants without alt_frequency
- Tests for CADD score parsing function
- Fixed the look of IGV settings on SNV variant page
- Cases analyzed once shown as `rerun`
- Missing case track on case re-upload
- Fixed severity rank for SO term "regulatory region ablation"
### Changed
- Refactor according to CodeFactor - mostly reuse of duplicated code
- Phenomodels language adjustment
- Open variants in a new window (from variants page)
- Open overlapping and compound variants in a new window (from variant page)
- gnomAD link points to gnomAD v.3 (build GRCh38) for mitochondrial variants.
- Display only number of affected genes for dismissed SVs in general report
- Chromosome build check when populating the variants filter chromosome selection
- Display mitochondrial and rare diseases coverage report in cases with missing 'rare' track

## [4.31.1]
### Added
### Changed
- Remove mitochondrial and coverage report from cancer cases sidebar
### Fixed
- ClinVar page when dbSNP id is None

## [4.31]
### Added
- gnomAD annotation field in admin guide
- Export also dynamic panel genes not associated to an HPO term when downloading the HPO panel
- Primary HGNC transcript info in variant export files
- Show variant quality (QUAL field from vcf) in the variant summary
- Load/update PDF gene fusion reports (clinical and research) generated with Arriba
- Support new MANE annotations from VEP (both MANE Select and MANE Plus Clinical)
- Display on case activity the event of a user resetting all dismissed variants
- Support gnomAD population frequencies for mitochondrial variants
- Anchor links in Casedata ClinVar panels to redirect after renaming individuals
### Fixed
- Replace old docs link www.clinicalgenomics.se/scout with new https://clinical-genomics.github.io/scout
- Page formatting issues whenever case and variant comments contain extremely long strings with no spaces
- Chromograph images can be one column and have scrollbar. Removed legacy code.
- Column labels for ClinVar case submission
- Page crashing looking for LoqusDB observation when variant doesn't exist
- Missing inheritance models and custom inheritance models on newly created gene panels
- Accept only numbers in managed variants filter as position and end coordinates
- SNP id format and links in Variant page, ClinVar submission form and general report
- Case groups tooltip triggered only when mouse is on the panel header
- Loadable filters displayed in alphabetical order on variants page
### Changed
- A more compact case groups panel
- Added landscape orientation CSS style to cancer coverage and QC demo report
- Improve user documentation to create and save new gene panels
- Removed option to use space as separator when uploading gene panels
- Separating the columns of standard and custom inheritance models in gene panels
- Improved ClinVar instructions for users using non-English Excel

## [4.30.2]
### Added
### Fixed
- Use VEP RefSeq ID if RefSeq list is empty in RefSeq transcripts overview
- Bug creating variant links for variants with no end_chrom
### Changed

## [4.30.1]
### Added
### Fixed
- Cryptography dependency fixed to use version < 3.4
### Changed

## [4.30]
### Added
- Introduced a `reset dismiss variant` verb
- Button to reset all dismissed variants for a case
- Add black border to Chromograph ideograms
- Show ClinVar annotations on variantS page
- Added integration with GENS, copy number visualization tool
- Added a VUS label to the manual classification variant tags
- Add additional information to SNV verification emails
- Tooltips documenting manual annotations from default panels
- Case groups now show bam files from all cases on align view
### Fixed
- Center initial igv view on variant start with SNV/indels
- Don't set initial igv view to negative coordinates
- Display of GQ for SV and STR
- Parsing of AD and related info for STRs
- LoqusDB field in institute settings accepts only existing Loqus instances
- Fix DECIPHER link to work after DECIPHER migrated to GRCh38
- Removed visibility window param from igv.js genes track
- Updated HPO download URL
- Patch HPO download test correctly
- Reference size on STR hover not needed (also wrong)
- Introduced genome build check (allowed values: 37, 38, "37", "38") on case load
- Improve case searching by assignee full name
- Populating the LoqusDB select in institute settings
### Changed
- Cancer variants table header (pop freq etc)
- Only admin users can modify LoqusDB instance in Institute settings
- Style of case synopsis, variants and case comments
- Switched to igv.js 2.7.5
- Do not choke if case is missing research variants when research requested
- Count cases in LoqusDB by variant type
- Introduce deprecation warning for Loqus configs that are not dictionaries
- Improve create new gene panel form validation
- Make XM- transcripts less visible if they don't overlap with transcript refseq_id in variant page
- Color of gene panels and comments panels on cases and variant pages
- Do not choke if case is missing research variants when reserch requested

## [4.29.1]
### Added
### Fixed
- Always load STR variants regardless of RankScore threshold (hotfix)
### Changed

## [4.29]
### Added
- Added a page about migrating potentially breaking changes to the documentation
- markdown_include in development requirements file
- STR variants filter
- Display source, Z-score, inheritance pattern for STR annotations from Stranger (>0.6.1) if available
- Coverage and quality report to cancer view
### Fixed
- ACMG classification page crashing when trying to visualize a classification that was removed
- Pretty print HGVS on gene variants (URL-decode VEP)
- Broken or missing link in the documentation
- Multiple gene names in ClinVar submission form
- Inheritance model select field in ClinVar submission
- IGV.js >2.7.0 has an issue with the gene track zoom levels - temp freeze at 2.7.0
- Revert CORS-anywhere and introduce a local http proxy for cloud tracks
### Changed

## [4.28]
### Added
- Chromograph integration for displaying PNGs in case-page
- Add VAF to cancer case general report, and remove some of its unused fields
- Variants filter compatible with genome browser location strings
- Support for custom public igv tracks stored on the cloud
- Add tests to increase testing coverage
- Update case variants count after deleting variants
- Update IGV.js to latest (v2.7.4)
- Bypass igv.js CORS check using `https://github.com/Rob--W/cors-anywhere`
- Documentation on default and custom IGV.js tracks (admin docs)
- Lock phenomodels so they're editable by admins only
- Small case group assessment sharing
- Tutorial and files for deploying app on containers (Kubernetes pods)
- Canonical transcript and protein change of canonical transcript in exported variants excel sheet
- Support for Font Awesome version 6
- Submit to Beacon from case page sidebar
- Hide dismissed variants in variants pages and variants export function
- Systemd service files and instruction to deploy Scout using podman
### Fixed
- Bugfix: unused `chromgraph_prefix |tojson` removed
- Freeze coloredlogs temporarily
- Marrvel link
- Don't show TP53 link for silent or synonymous changes
- OMIM gene field accepts any custom number as OMIM gene
- Fix Pytest single quote vs double quote string
- Bug in gene variants search by similar cases and no similar case is found
- Delete unused file `userpanel.py`
- Primary transcripts in variant overview and general report
- Google OAuth2 login setup in README file
- Redirect to 'missing file'-icon if configured Chromograph file is missing
- Javascript error in case page
- Fix compound matching during variant loading for hg38
- Cancer variants view containing variants dismissed with cancer-specific reasons
- Zoom to SV variant length was missing IGV contig select
- Tooltips on case page when case has no default gene panels
### Changed
- Save case variants count in case document and not in sessions
- Style of gene panels multiselect on case page
- Collapse/expand main HPO checkboxes in phenomodel preview
- Replaced GQ (Genotype quality) with VAF (Variant allele frequency) in cancer variants GT table
- Allow loading of cancer cases with no tumor_purity field
- Truncate cDNA and protein changes in case report if longer than 20 characters


## [4.27]
### Added
- Exclude one or more variant categories when running variants delete command
### Fixed
### Changed

## [4.26.1]
### Added
### Fixed
- Links with 1-letter aa codes crash on frameshift etc
### Changed

## [4.26]
### Added
- Extend the delete variants command to print analysis date, track, institute, status and research status
- Delete variants by type of analysis (wgs|wes|panel)
- Links to cBioPortal, MutanTP53, IARC TP53, OncoKB, MyCancerGenome, CIViC
### Fixed
- Deleted variants count
### Changed
- Print output of variants delete command as a tab separated table

## [4.25]
### Added
- Command line function to remove variants from one or all cases
### Fixed
- Parse SMN None calls to None rather than False

## [4.24.1]
### Fixed
- Install requirements.txt via setup file

## [4.24]
### Added
- Institute-level phenotype models with sub-panels containing HPO and OMIM terms
- Runnable Docker demo
- Docker image build and push github action
- Makefile with shortcuts to docker commands
- Parse and save synopsis, phenotype and cohort terms from config files upon case upload
### Fixed
- Update dismissed variant status when variant dismissed key is missing
- Breakpoint two IGV button now shows correct chromosome when different from bp1
- Missing font lib in Docker image causing the PDF report download page to crash
- Sentieon Manta calls lack Somaticscore - load anyway
- ClinVar submissions crashing due to pinned variants that are not loaded
- Point ExAC pLI score to new gnomad server address
- Bug uploading cases missing phenotype terms in config file
- STRs loaded but not shown on browser page
- Bug when using adapter.variant.get_causatives with case_id without causatives
- Problem with fetching "solved" from scout export cases cli
- Better serialising of datetime and bson.ObjectId
- Added `volumes` folder to .gitignore
### Changed
- Make matching causative and managed variants foldable on case page
- Remove calls to PyMongo functions marked as deprecated in backend and frontend(as of version 3.7).
- Improved `scout update individual` command
- Export dynamic phenotypes with ordered gene lists as PDF


## [4.23]
### Added
- Save custom IGV track settings
- Show a flash message with clear info about non-valid genes when gene panel creation fails
- CNV report link in cancer case side navigation
- Return to comment section after editing, deleting or submitting a comment
- Managed variants
- MT vs 14 chromosome mean coverage stats if Scout is connected to Chanjo
### Fixed
- missing `vcf_cancer_sv` and `vcf_cancer_sv_research` to manual.
- Split ClinVar multiple clnsig values (slash-separated) and strip them of underscore for annotations without accession number
- Timeout of `All SNVs and INDELs` page when no valid gene is provided in the search
- Round CADD (MIPv9)
- Missing default panel value
- Invisible other causatives lines when other causatives lack gene symbols
### Changed
- Do not freeze mkdocs-material to version 4.6.1
- Remove pre-commit dependency

## [4.22]
### Added
- Editable cases comments
- Editable variants comments
### Fixed
- Empty variant activity panel
- STRs variants popover
- Split new ClinVar multiple significance terms for a variant
- Edit the selected comment, not the latest
### Changed
- Updated RELEASE docs.
- Pinned variants card style on the case page
- Merged `scout export exons` and `scout view exons` commands


## [4.21.2]
### Added
### Fixed
- Do not pre-filter research variants by (case-default) gene panels
- Show OMIM disease tooltip reliably
### Changed

## [4.21.1]
### Added
### Fixed
- Small change to Pop Freq column in variants ang gene panels to avoid strange text shrinking on small screens
- Direct use of HPO list for Clinical HPO SNV (and cancer SNV) filtering
- PDF coverage report redirecting to login page
### Changed
- Remove the option to dismiss single variants from all variants pages
- Bulk dismiss SNVs, SVs and cancer SNVs from variants pages

## [4.21]
### Added
- Support to configure LoqusDB per institute
- Highlight causative variants in the variants list
- Add tests. Mostly regarding building internal datatypes.
- Remove leading and trailing whitespaces from panel_name and display_name when panel is created
- Mark MANE transcript in list of transcripts in "Transcript overview" on variant page
- Show default panel name in case sidebar
- Previous buttons for variants pagination
- Adds a gh action that checks that the changelog is updated
- Adds a gh action that deploys new releases automatically to pypi
- Warn users if case default panels are outdated
- Define institute-specific gene panels for filtering in institute settings
- Use institute-specific gene panels in variants filtering
- Show somatic VAF for pinned and causative variants on case page

### Fixed
- Report pages redirect to login instead of crashing when session expires
- Variants filter loading in cancer variants page
- User, Causative and Cases tables not scaling to full page
- Improved docs for an initial production setup
- Compatibility with latest version of Black
- Fixed tests for Click>7
- Clinical filter required an extra click to Filter to return variants
- Restore pagination and shrink badges in the variants page tables
- Removing a user from the command line now inactivates the case only if user is last assignee and case is active
- Bugfix, LoqusDB per institute feature crashed when institute id was empty string
- Bugfix, LoqusDB calls where missing case count
- filter removal and upload for filters deleted from another page/other user
- Visualize outdated gene panels info in a popover instead of a tooltip in case page side panel

### Changed
- Highlight color on normal STRs in the variants table from green to blue
- Display breakpoints coordinates in verification emails only for structural variants


## [4.20]
### Added
- Display number of filtered variants vs number of total variants in variants page
- Search case by HPO terms
- Dismiss variant column in the variants tables
- Black and pre-commit packages to dev requirements

### Fixed
- Bug occurring when rerun is requested twice
- Peddy info fields in the demo config file
- Added load config safety check for multiple alignment files for one individual
- Formatting of cancer variants table
- Missing Score in SV variants table

### Changed
- Updated the documentation on how to create a new software release
- Genome build-aware cytobands coordinates
- Styling update of the Matchmaker card
- Select search type in case search form


## [4.19]

### Added
- Show internal ID for case
- Add internal ID for downloaded CGH files
- Export dynamic HPO gene list from case page
- Remove users as case assignees when their account is deleted
- Keep variants filters panel expanded when filters have been used

### Fixed
- Handle the ProxyFix ModuleNotFoundError when Werkzeug installed version is >1.0
- General report formatting issues whenever case and variant comments contain extremely long strings with no spaces

### Changed
- Created an institute wrapper page that contains list of cases, causatives, SNVs & Indels, user list, shared data and institute settings
- Display case name instead of case ID on clinVar submissions
- Changed icon of sample update in clinVar submissions


## [4.18]

### Added
- Filter cancer variants on cytoband coordinates
- Show dismiss reasons in a badge with hover for clinical variants
- Show an ellipsis if 10 cases or more to display with loqusdb matches
- A new blog post for version 4.17
- Tooltip to better describe Tumor and Normal columns in cancer variants
- Filter cancer SNVs and SVs by chromosome coordinates
- Default export of `Assertion method citation` to clinVar variants submission file
- Button to export up to 500 cancer variants, filtered or not
- Rename samples of a clinVar submission file

### Fixed
- Apply default gene panel on return to cancer variantS from variant view
- Revert to certificate checking when asking for Chanjo reports
- `scout download everything` command failing while downloading HPO terms

### Changed
- Turn tumor and normal allelic fraction to decimal numbers in tumor variants page
- Moved clinVar submissions code to the institutes blueprints
- Changed name of clinVar export files to FILENAME.Variant.csv and FILENAME.CaseData.csv
- Switched Google login libraries from Flask-OAuthlib to Authlib


## [4.17.1]

### Fixed
- Load cytobands for cases with chromosome build not "37" or "38"


## [4.17]

### Added
- COSMIC badge shown in cancer variants
- Default gene-panel in non-cancer structural view in url
- Filter SNVs and SVs by cytoband coordinates
- Filter cancer SNV variants by alt allele frequency in tumor
- Correct genome build in UCSC link from structural variant page



### Fixed
- Bug in clinVar form when variant has no gene
- Bug when sharing cases with the same institute twice
- Page crashing when removing causative variant tag
- Do not default to GATK caller when no caller info is provided for cancer SNVs


## [4.16.1]

### Fixed
- Fix the fix for handling of delivery reports for rerun cases

## [4.16]

### Added
- Adds possibility to add "lims_id" to cases. Currently only stored in database, not shown anywhere
- Adds verification comment box to SVs (previously only available for small variants)
- Scrollable pedigree panel

### Fixed
- Error caused by changes in WTForm (new release 2.3.x)
- Bug in OMIM case page form, causing the page to crash when a string was provided instead of a numerical OMIM id
- Fix Alamut link to work properly on hg38
- Better handling of delivery reports for rerun cases
- Small CodeFactor style issues: matchmaker results counting, a couple of incomplete tests and safer external xml
- Fix an issue with Phenomizer introduced by CodeFactor style changes

### Changed
- Updated the version of igv.js to 2.5.4

## [4.15.1]

### Added
- Display gene names in ClinVar submissions page
- Links to Varsome in variant transcripts table

### Fixed
- Small fixes to ClinVar submission form
- Gene panel page crash when old panel has no maintainers

## [4.15]

### Added
- Clinvar CNVs IGV track
- Gene panels can have maintainers
- Keep variant actions (dismissed, manual rank, mosaic, acmg, comments) upon variant re-upload
- Keep variant actions also on full case re-upload

### Fixed
- Fix the link to Ensembl for SV variants when genome build 38.
- Arrange information in columns on variant page
- Fix so that new cosmic identifier (COSV) is also acceptable #1304
- Fixed COSMIC tag in INFO (outside of CSQ) to be parses as well with `&` splitter.
- COSMIC stub URL changed to https://cancer.sanger.ac.uk/cosmic/search?q= instead.
- Updated to a version of IGV where bigBed tracks are visualized correctly
- Clinvar submission files are named according to the content (variant_data and case_data)
- Always show causatives from other cases in case overview
- Correct disease associations for gene symbol aliases that exist as separate genes
- Re-add "custom annotations" for SV variants
- The override ClinVar P/LP add-in in the Clinical Filter failed for new CSQ strings

### Changed
- Runs all CI checks in github actions

## [4.14.1]

### Fixed
- Error when variant found in loqusdb is not loaded for other case

## [4.14]

### Added
- Use github actions to run tests
- Adds CLI command to update individual alignments path
- Update HPO terms using downloaded definitions files
- Option to use alternative flask config when running `scout serve`
- Requirement to use loqusdb >= 2.5 if integrated

### Fixed
- Do not display Pedigree panel in cancer view
- Do not rely on internet connection and services available when running CI tests
- Variant loading assumes GATK if no caller set given and GATK filter status is seen in FILTER
- Pass genome build param all the way in order to get the right gene mappings for cases with build 38
- Parse correctly variants with zero frequency values
- Continue even if there are problems to create a region vcf
- STR and cancer variant navigation back to variants pages could fail

### Changed
- Improved code that sends requests to the external APIs
- Updates ranges for user ranks to fit todays usage
- Run coveralls on github actions instead of travis
- Run pip checks on github actions instead of coveralls
- For hg38 cases, change gnomAD link to point to version 3.0 (which is hg38 based)
- Show pinned or causative STR variants a bit more human readable

## [4.13.1]

### Added
### Fixed
- Typo that caused not all clinvar conflicting interpretations to be loaded no matter what
- Parse and retrieve clinvar annotations from VEP-annotated (VEP 97+) CSQ VCF field
- Variant clinvar significance shown as `not provided` whenever is `Uncertain significance`
- Phenomizer query crashing when case has no HPO terms assigned
- Fixed a bug affecting `All SNVs and INDELs` page when variants don't have canonical transcript
- Add gene name or id in cancer variant view

### Changed
- Cancer Variant view changed "Variant:Transcript:Exon:HGVS" to "Gene:Transcript:Exon:HGVS"

## [4.13]

### Added
- ClinVar SNVs track in IGV
- Add SMA view with SMN Copy Number data
- Easier to assign OMIM diagnoses from case page
- OMIM terms and specific OMIM term page

### Fixed
- Bug when adding a new gene to a panel
- Restored missing recent delivery reports
- Fixed style and links to other reports in case side panel
- Deleting cases using display_name and institute not deleting its variants
- Fixed bug that caused coordinates filter to override other filters
- Fixed a problem with finding some INS in loqusdb
- Layout on SV page when local observations without cases are present
- Make scout compatible with the new HPO definition files from `http://compbio.charite.de/jenkins/`
- General report visualization error when SNVs display names are very long


### Changed


## [4.12.4]

### Fixed
- Layout on SV page when local observations without cases are present

## [4.12.3]

### Fixed
- Case report when causative or pinned SVs have non null allele frequencies

## [4.12.2]

### Fixed
- SV variant links now take you to the SV variant page again
- Cancer variant view has cleaner table data entries for "N/A" data
- Pinned variant case level display hotfix for cancer and str - more on this later
- Cancer variants show correct alt/ref reads mirroring alt frequency now
- Always load all clinical STR variants even if a region load is attempted - index may be missing
- Same case repetition in variant local observations

## [4.12.1]

### Fixed
- Bug in variant.gene when gene has no HGVS description


## [4.12]

### Added
- Accepts `alignment_path` in load config to pass bam/cram files
- Display all phenotypes on variant page
- Display hgvs coordinates on pinned and causatives
- Clear panel pending changes
- Adds option to setup the database with static files
- Adds cli command to download the resources from CLI that scout needs
- Adds test files for merged somatic SV and CNV; as well as merged SNV, and INDEL part of #1279
- Allows for upload of OMIM-AUTO gene panel from static files without api-key

### Fixed
- Cancer case HPO panel variants link
- Fix so that some drop downs have correct size
- First IGV button in str variants page
- Cancer case activates on SNV variants
- Cases activate when STR variants are viewed
- Always calculate code coverage
- Pinned/Classification/comments in all types of variants pages
- Null values for panel's custom_inheritance_models
- Discrepancy between the manual disease transcripts and those in database in gene-edit page
- ACMG classification not showing for some causatives
- Fix bug which caused IGV.js to use hg19 reference files for hg38 data
- Bug when multiple bam files sources with non-null values are available


### Changed
- Renamed `requests` file to `scout_requests`
- Cancer variant view shows two, instead of four, decimals for allele and normal


## [4.11.1]

### Fixed
- Institute settings page
- Link institute settings to sharing institutes choices

## [4.11.0]

### Added
- Display locus name on STR variant page
- Alternative key `GNOMADAF_popmax` for Gnomad popmax allele frequency
- Automatic suggestions on how to improve the code on Pull Requests
- Parse GERP, phastCons and phyloP annotations from vep annotated CSQ fields
- Avoid flickering comment popovers in variant list
- Parse REVEL score from vep annotated CSQ fields
- Allow users to modify general institute settings
- Optionally format code automatically on commit
- Adds command to backup vital parts `scout export database`
- Parsing and displaying cancer SV variants from Manta annotated VCF files
- Dismiss cancer snv variants with cancer-specific options
- Add IGV.js UPD, RHO and TIDDIT coverage wig tracks.


### Fixed
- Slightly darker page background
- Fixed an issued with parsed conservation values from CSQ
- Clinvar submissions accessible to all users of an institute
- Header toolbar when on Clinvar page now shows institute name correctly
- Case should not always inactivate upon update
- Show dismissed snv cancer variants as grey on the cancer variants page
- Improved style of mappability link and local observations on variant page
- Convert all the GET requests to the igv view to POST request
- Error when updating gene panels using a file containing BOM chars
- Add/replace gene radio button not working in gene panels


## [4.10.1]

### Fixed
- Fixed issue with opening research variants
- Problem with coveralls not called by Travis CI
- Handle Biomart service down in tests


## [4.10.0]

### Added
- Rank score model in causatives page
- Exportable HPO terms from phenotypes page
- AMP guideline tiers for cancer variants
- Adds scroll for the transcript tab
- Added CLI option to query cases on time since case event was added
- Shadow clinical assessments also on research variants display
- Support for CRAM alignment files
- Improved str variants view : sorting by locus, grouped by allele.
- Delivery report PDF export
- New mosaicism tag option
- Add or modify individuals' age or tissue type from case page
- Display GC and allele depth in causatives table.
- Included primary reference transcript in general report
- Included partial causative variants in general report
- Remove dependency of loqusdb by utilising the CLI

### Fixed
- Fixed update OMIM command bug due to change in the header of the genemap2 file
- Removed Mosaic Tag from Cancer variants
- Fixes issue with unaligned table headers that comes with hidden Datatables
- Layout in general report PDF export
- Fixed issue on the case statistics view. The validation bars didn't show up when all institutes were selected. Now they do.
- Fixed missing path import by importing pathlib.Path
- Handle index inconsistencies in the update index functions
- Fixed layout problems


## [4.9.0]

### Added
- Improved MatchMaker pages, including visible patient contacts email address
- New badges for the github repo
- Links to [GENEMANIA](genemania.org)
- Sort gene panel list on case view.
- More automatic tests
- Allow loading of custom annotations in VCF using the SCOUT_CUSTOM info tag.

### Fixed
- Fix error when a gene is added to an empty dynamic gene panel
- Fix crash when attempting to add genes on incorrect format to dynamic gene panel
- Manual rank variant tags could be saved in a "Select a tag"-state, a problem in the variants view.
- Same case evaluations are no longer shown as gray previous evaluations on the variants page
- Stay on research pages, even if reset, next first buttons are pressed..
- Overlapping variants will now be visible on variant page again
- Fix missing classification comments and links in evaluations page
- All prioritized cases are shown on cases page


## [4.8.3]

### Added

### Fixed
- Bug when ordering sanger
- Improved scrolling over long list of genes/transcripts


## [4.8.2]

### Added

### Fixed
- Avoid opening extra tab for coverage report
- Fixed a problem when rank model version was saved as floats and not strings
- Fixed a problem with displaying dismiss variant reasons on the general report
- Disable load and delete filter buttons if there are no saved filters
- Fix problem with missing verifications
- Remove duplicate users and merge their data and activity


## [4.8.1]

### Added

### Fixed
- Prevent login fail for users with id defined by ObjectId and not email
- Prevent the app from crashing with `AttributeError: 'NoneType' object has no attribute 'message'`


## [4.8.0]

### Added
- Updated Scout to use Bootstrap 4.3
- New looks for Scout
- Improved dashboard using Chart.js
- Ask before inactivating a case where last assigned user leaves it
- Genes can be manually added to the dynamic gene list directly on the case page
- Dynamic gene panels can optionally be used with clinical filter, instead of default gene panel
- Dynamic gene panels get link out to chanjo-report for coverage report
- Load all clinvar variants with clinvar Pathogenic, Likely Pathogenic and Conflicting pathogenic
- Show transcripts with exon numbers for structural variants
- Case sort order can now be toggled between ascending and descending.
- Variants can be marked as partial causative if phenotype is available for case.
- Show a frequency tooltip hover for SV-variants.
- Added support for LDAP login system
- Search snv and structural variants by chromosomal coordinates
- Structural variants can be marked as partial causative if phenotype is available for case.
- Show normal and pathologic limits for STRs in the STR variants view.
- Institute level persistent variant filter settings that can be retrieved and used.
- export causative variants to Excel
- Add support for ROH, WIG and chromosome PNGs in case-view

### Fixed
- Fixed missing import for variants with comments
- Instructions on how to build docs
- Keep sanger order + verification when updating/reloading variants
- Fixed and moved broken filter actions (HPO gene panel and reset filter)
- Fixed string conversion to number
- UCSC links for structural variants are now separated per breakpoint (and whole variant where applicable)
- Reintroduced missing coverage report
- Fixed a bug preventing loading samples using the command line
- Better inheritance models customization for genes in gene panels
- STR variant page back to list button now does its one job.
- Allows to setup scout without a omim api key
- Fixed error causing "favicon not found" flash messages
- Removed flask --version from base cli
- Request rerun no longer changes case status. Active or archived cases inactivate on upload.
- Fixed missing tooltip on the cancer variants page
- Fixed weird Rank cell in variants page
- Next and first buttons order swap
- Added pagination (and POST capability) to cancer variants.
- Improves loading speed for variant page
- Problem with updating variant rank when no variants
- Improved Clinvar submission form
- General report crashing when dismissed variant has no valid dismiss code
- Also show collaborative case variants on the All variants view.
- Improved phenotype search using dataTables.js on phenotypes page
- Search and delete users with `email` instead of `_id`
- Fixed css styles so that multiselect options will all fit one column


## [4.7.3]

### Added
- RankScore can be used with VCFs for vcf_cancer files

### Fixed
- Fix issue with STR view next page button not doing its one job.

### Deleted
- Removed pileup as a bam viewing option. This is replaced by IGV


## [4.7.2]

### Added
- Show earlier ACMG classification in the variant list

### Fixed
- Fixed igv search not working due to igv.js dist 2.2.17
- Fixed searches for cases with a gene with variants pinned or marked causative.
- Load variant pages faster after fixing other causatives query
- Fixed mitochondrial report bug for variants without genes

## [4.7.1]

### Added

### Fixed
- Fixed bug on genes page


## [4.7.0]

### Added
- Export genes and gene panels in build GRCh38
- Search for cases with variants pinned or marked causative in a given gene.
- Search for cases phenotypically similar to a case also from WUI.
- Case variant searches can be limited to similar cases, matching HPO-terms,
  phenogroups and cohorts.
- De-archive reruns and flag them as 'inactive' if archived
- Sort cases by analysis_date, track or status
- Display cases in the following order: prioritized, active, inactive, archived, solved
- Assign case to user when user activates it or asks for rerun
- Case becomes inactive when it has no assignees
- Fetch refseq version from entrez and use it in clinvar form
- Load and export of exons for all genes, independent on refseq
- Documentation for loading/updating exons
- Showing SV variant annotations: SV cgh frequencies, gnomad-SV, local SV frequencies
- Showing transcripts mapping score in segmental duplications
- Handle requests to Ensembl Rest API
- Handle requests to Ensembl Rest Biomart
- STR variants view now displays GT and IGV link.
- Description field for gene panels
- Export exons in build 37 and 38 using the command line

### Fixed
- Fixes of and induced by build tests
- Fixed bug affecting variant observations in other cases
- Fixed a bug that showed wrong gene coverage in general panel PDF export
- MT report only shows variants occurring in the specific individual of the excel sheet
- Disable SSL certifcate verification in requests to chanjo
- Updates how intervaltree and pymongo is used to void deprecated functions
- Increased size of IGV sample tracks
- Optimized tests


## [4.6.1]

### Added

### Fixed
- Missing 'father' and 'mother' keys when parsing single individual cases


## [4.6.0]

### Added
- Description of Scout branching model in CONTRIBUTING doc
- Causatives in alphabetical order, display ACMG classification and filter by gene.
- Added 'external' to the list of analysis type options
- Adds functionality to display "Tissue type". Passed via load config.
- Update to IGV 2.

### Fixed
- Fixed alignment visualization and vcf2cytosure availability for demo case samples
- Fixed 3 bugs affecting SV pages visualization
- Reintroduced the --version cli option
- Fixed variants query by panel (hpo panel + gene panel).
- Downloaded MT report contains excel files with individuals' display name
- Refactored code in parsing of config files.


## [4.5.1]

### Added

### Fixed
- update requirement to use PyYaml version >= 5.1
- Safer code when loading config params in cli base


## [4.5.0]

### Added
- Search for similar cases from scout view CLI
- Scout cli is now invoked from the app object and works under the app context

### Fixed
- PyYaml dependency fixed to use version >= 5.1


## [4.4.1]

### Added
- Display SV rank model version when available

### Fixed
- Fixed upload of delivery report via API


## [4.4.0]

### Added
- Displaying more info on the Causatives page and hiding those not causative at the case level
- Add a comment text field to Sanger order request form, allowing a message to be included in the email
- MatchMaker Exchange integration
- List cases with empty synopsis, missing HPO terms and phenotype groups.
- Search for cases with open research list, or a given case status (active, inactive, archived)

### Fixed
- Variant query builder split into several functions
- Fixed delivery report load bug


## [4.3.3]

### Added
- Different individual table for cancer cases

### Fixed
- Dashboard collects validated variants from verification events instead of using 'sanger' field
- Cases shared with collaborators are visible again in cases page
- Force users to select a real institute to share cases with (actionbar select fix)


## [4.3.2]

### Added
- Dashboard data can be filtered using filters available in cases page
- Causatives for each institute are displayed on a dedicated page
- SNVs and and SVs are searchable across cases by gene and rank score
- A more complete report with validated variants is downloadable from dashboard

### Fixed
- Clinsig filter is fixed so clinsig numerical values are returned
- Split multi clinsig string values in different elements of clinsig array
- Regex to search in multi clinsig string values or multi revstat string values
- It works to upload vcf files with no variants now
- Combined Pileup and IGV alignments for SVs having variant start and stop on the same chromosome


## [4.3.1]

### Added
- Show calls from all callers even if call is not available
- Instructions to install cairo and pango libs from WeasyPrint page
- Display cases with number of variants from CLI
- Only display cases with number of variants above certain treshold. (Also CLI)
- Export of verified variants by CLI or from the dashboard
- Extend case level queries with default panels, cohorts and phenotype groups.
- Slice dashboard statistics display using case level queries
- Add a view where all variants for an institute can be searched across cases, filtering on gene and rank score. Allows searching research variants for cases that have research open.

### Fixed
- Fixed code to extract variant conservation (gerp, phyloP, phastCons)
- Visualization of PDF-exported gene panels
- Reintroduced the exon/intron number in variant verification email
- Sex and affected status is correctly displayed on general report
- Force number validation in SV filter by size
- Display ensembl transcripts when no refseq exists


## [4.3.0]

### Added
- Mosaicism tag on variants
- Show and filter on SweGen frequency for SVs
- Show annotations for STR variants
- Show all transcripts in verification email
- Added mitochondrial export
- Adds alternative to search for SVs shorter that the given length
- Look for 'bcftools' in the `set` field of VCFs
- Display digenic inheritance from OMIM
- Displays what refseq transcript that is primary in hgnc

### Fixed

- Archived panels displays the correct date (not retroactive change)
- Fixed problem with waiting times in gene panel exports
- Clinvar fiter not working with human readable clinsig values

## [4.2.2]

### Fixed
- Fixed gene panel create/modify from CSV file utf-8 decoding error
- Updating genes in gene panels now supports edit comments and entry version
- Gene panel export timeout error

## [4.2.1]

### Fixed
- Re-introduced gene name(s) in verification email subject
- Better PDF rendering for excluded variants in report
- Problem to access old case when `is_default` did not exist on a panel


## [4.2.0]

### Added
- New index on variant_id for events
- Display overlapping compounds on variants view

### Fixed
- Fixed broken clinical filter


## [4.1.4]

### Added
- Download of filtered SVs

### Fixed
- Fixed broken download of filtered variants
- Fixed visualization issue in gene panel PDF export
- Fixed bug when updating gene names in variant controller


## [4.1.3]

### Fixed
- Displays all primary transcripts


## [4.1.2]

### Added
- Option add/replace when updating a panel via CSV file
- More flexible versioning of the gene panels
- Printing coverage report on the bottom of the pdf case report
- Variant verification option for SVs
- Logs uri without pwd when connecting
- Disease-causing transcripts in case report
- Thicker lines in case report
- Supports HPO search for cases, both terms or if described in synopsis
- Adds sanger information to dashboard

### Fixed
- Use db name instead of **auth** as default for authentication
- Fixes so that reports can be generated even with many variants
- Fixed sanger validation popup to show individual variants queried by user and institute.
- Fixed problem with setting up scout
- Fixes problem when exac file is not available through broad ftp
- Fetch transcripts for correct build in `adapter.hgnc_gene`

## [4.1.1]
- Fix problem with institute authentication flash message in utils
- Fix problem with comments
- Fix problem with ensembl link


## [4.1.0]

### Added
- OMIM phenotypes to case report
- Command to download all panel app gene panels `scout load panel --panel-app`
- Links to genenames.org and omim on gene page
- Popup on gene at variants page with gene information
- reset sanger status to "Not validated" for pinned variants
- highlight cases with variants to be evaluated by Sanger on the cases page
- option to point to local reference files to the genome viewer pileup.js. Documented in `docs.admin-guide.server`
- option to export single variants in `scout export variants`
- option to load a multiqc report together with a case(add line in load config)
- added a view for searching HPO terms. It is accessed from the top left corner menu
- Updates the variants view for cancer variants. Adds a small cancer specific filter for known variants
- Adds hgvs information on cancer variants page
- Adds option to update phenotype groups from CLI

### Fixed
- Improved Clinvar to submit variants from different cases. Fixed HPO terms in casedata according to feedback
- Fixed broken link to case page from Sanger modal in cases view
- Now only cases with non empty lists of causative variants are returned in `adapter.case(has_causatives=True)`
- Can handle Tumor only samples
- Long lists of HGNC symbols are now possible. This was previously difficult with manual, uploaded or by HPO search when changing filter settings due to GET request limitations. Relevant pages now use POST requests. Adds the dynamic HPO panel as a selection on the gene panel dropdown.
- Variant filter defaults to default panels also on SV and Cancer variants pages.

## [4.0.0]

### WARNING ###

This is a major version update and will require that the backend of pre releases is updated.
Run commands:

```
$scout update genes
$scout update hpo
```

- Created a Clinvar submission tool, to speed up Clinvar submission of SNVs and SVs
- Added an analysis report page (html and PDF format) containing phenotype, gene panels and variants that are relevant to solve a case.

### Fixed
- Optimized evaluated variants to speed up creation of case report
- Moved igv and pileup viewer under a common folder
- Fixed MT alignment view pileup.js
- Fixed coordinates for SVs with start chromosome different from end chromosome
- Global comments shown across cases and institutes. Case-specific variant comments are shown only for that specific case.
- Links to clinvar submitted variants at the cases level
- Adapts clinvar parsing to new format
- Fixed problem in `scout update user` when the user object had no roles
- Makes pileup.js use online genome resources when viewing alignments. Now any instance of Scout can make use of this functionality.
- Fix ensembl link for structural variants
- Works even when cases does not have `'madeline_info'`
- Parses Polyphen in correct way again
- Fix problem with parsing gnomad from VEP

### Added
- Added a PDF export function for gene panels
- Added a "Filter and export" button to export custom-filtered SNVs to CSV file
- Dismiss SVs
- Added IGV alignments viewer
- Read delivery report path from case config or CLI command
- Filter for spidex scores
- All HPO terms are now added and fetched from the correct source (https://github.com/obophenotype/human-phenotype-ontology/blob/master/hp.obo)
- New command `scout update hpo`
- New command `scout update genes` will fetch all the latest information about genes and update them
- Load **all** variants found on chromosome **MT**
- Adds choice in cases overview do show as many cases as user like

### Removed
- pileup.min.js and pileup css are imported from a remote web location now
- All source files for HPO information, this is instead fetched directly from source
- All source files for gene information, this is instead fetched directly from source

## [3.0.0]
### Fixed
- hide pedigree panel unless it exists

## [1.5.1] - 2016-07-27
### Fixed
- look for both ".bam.bai" and ".bai" extensions

## [1.4.0] - 2016-03-22
### Added
- support for local frequency through loqusdb
- bunch of other stuff

## [1.3.0] - 2016-02-19
### Fixed
- Update query-phenomizer and add username/password

### Changed
- Update the way a case is checked for rerun-status

### Added
- Add new button to mark a case as "checked"
- Link to clinical variants _without_ 1000G annotation

## [1.2.2] - 2016-02-18
### Fixed
- avoid filtering out variants lacking ExAC and 1000G annotations

## [1.1.3] - 2015-10-01
### Fixed
- persist (clinical) filter when clicking load more
- fix #154 by robustly setting clinical filter func. terms

## [1.1.2] - 2015-09-07
### Fixed
- avoid replacing coverage report with none
- update SO terms, refactored

## [1.1.1] - 2015-08-20
### Fixed
- fetch case based on collaborator status (not owner)

## [1.1.0] - 2015-05-29
### Added
- link(s) to SNPedia based on RS-numbers
- new Jinja filter to "humanize" decimal numbers
- show gene panels in variant view
- new Jinja filter for decoding URL encoding
- add indicator to variants in list that have comments
- add variant number threshold and rank score threshold to load function
- add event methods to mongo adapter
- add tests for models
- show badge "old" if comment was written for a previous analysis

### Changed
- show cDNA change in transcript summary unless variant is exonic
- moved compounds table further up the page
- show dates for case uploads in ISO format
- moved variant comments higher up on page
- updated documentation for pages
- read in coverage report as blob in database and serve directly
- change ``OmimPhenotype`` to ``PhenotypeTerm``
- reorganize models sub-package
- move events (and comments) to separate collection
- only display prev/next links for the research list
- include variant type in breadcrumbs e.g. "Clinical variants"

### Removed
- drop dependency on moment.js

### Fixed
- show the same level of detail for all frequencies on all pages
- properly decode URL encoded symbols in amino acid/cDNA change strings
- fixed issue with wipe permissions in MongoDB
- include default gene lists in "variants" link in breadcrumbs

## [1.0.2] - 2015-05-20
### Changed
- update case fetching function

### Fixed
- handle multiple cases with same id

## [1.0.1] - 2015-04-28
### Fixed
- Fix building URL parameters in cases list Vue component

## [1.0.0] - 2015-04-12
Codename: Sara Lund

![Release 1.0](artwork/releases/release-1-0.jpg)

### Added
- Add email logging for unexpected errors
- New command line tool for deleting case

### Changed
- Much improved logging overall
- Updated documentation/usage guide
- Removed non-working IGV link

### Fixed
- Show sample display name in GT call
- Various small bug fixes
- Make it easier to hover over popups

## [0.0.2-rc1] - 2015-03-04
### Added
- add protein table for each variant
- add many more external links
- add coverage reports as PDFs

### Changed
- incorporate user feedback updates
- big refactor of load scripts

## [0.0.2-rc2] - 2015-03-04
### Changes
- add gene table with gene description
- reorganize inheritance models box

### Fixed
- avoid overwriting gene list on "research" load
- fix various bugs in external links

## [0.0.2-rc3] - 2015-03-05
### Added
- Activity log feed to variant view
- Adds protein change strings to ODM and Sanger email

### Changed
- Extract activity log component to macro

### Fixes
- Make Ensembl transcript links use archive website<|MERGE_RESOLUTION|>--- conflicted
+++ resolved
@@ -11,11 +11,8 @@
 - Export Managed Variants: CLI now supports `--category` to filter by one or more categories (snv, sv, cancer_snv, cancer_sv). Defaults to all. (#5608)
 - New form to create/edit users on the general users page (visible to admin users only) (#5610 and #5613)
 - Scout-Reviewer-Service endpoint to visualise PacBio trgt called expansions (#5611)
-<<<<<<< HEAD
+- Updated the documentation with instructions on how, as an admin, to add/edit/remove users from the main users page (#5625)
 - Button to remove users from the main users page (visible to admins only) (#5612)
-=======
-- Updated the documentation with instructions on how, as an admin, to add/edit/remove users from the main users page (#5625)
->>>>>>> 6eef2625
 ### Changed
 - Avoid `utcnow()` deprecated code by installing Flask-Login from its main branch (#5592)
 - Compute chanjo2 coverage on exons only when at least case individual has analysis_type=panel (#5601)
