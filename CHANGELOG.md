# Change Log
All notable changes to this project will be documented in this file.
This project adheres to [Semantic Versioning](http://semver.org/).

About changelog [here](https://keepachangelog.com/en/1.0.0/)

## []
### Added
- A .cff citation file
- Phenotype search API endpoint
- Added pagination to phenotype API
- Support for connecting to a MongoDB replica set (.py config files)
- Support for connecting to a MongoDB replica set (.yaml config files)
### Fixed
- Command to load the OMIM gene panel (`scout load panel --omim`)
- Unify style of pinned and causative variants' badges on case page
- Removed automatic spaces after punctuation in comments
- Remove the hardcoded number of total individuals from the variant's old observations panel
### Changed
- Stop updating database indexes after loading exons via command line
- Display validation status badge also for not Sanger-sequenced variants
- Moved Frequencies, Severity and Local observations panels up in RD variants page
- Enabled Flask CORS to communicate CORS status to js apps
- Moved the code preparing the transcripts overview to the backend
- Refactored and filtered json data used in general case report
<<<<<<< HEAD
- Moved variant evaluation terms ("dismissal_term", "manual_rank", "cancer_tier", "mosaicism_options") from constants file to database
- Replace default variant evaluation terms with custom terms included in a json file
=======
- Changed the database used in docker-compose file to use the official MongoDB v4.4 image
>>>>>>> 8849514e

## [4.39]
### Added
- COSMIC IDs collected from CSQ field named `COSMIC`
### Fixed
- Link to other causative variants on variant page
- Allow multiple COSMIC links for a cancer variant
- Fix floating text in severity box #2808
- Fixed MitoMap and HmtVar links for hg38 cases
- Do not open new browser tabs when downloading files
- Selectable IGV tracks on variant page
- Missing splice junctions button on variant page
- Refactor variantS representative gene selection, and use it also for cancer variant summary
### Changed
- Improve Javascript performance for displaying Chromograph images
- Make ClinVar classification more evident in cancer variant page

## [4.38]
### Added
- Option to hide Alamut button in the app config file
### Fixed
- Library deprecation warning fixed (insert is deprecated. Use insert_one or insert_many instead)
- Update genes command will not trigger an update of database indices any more
- Missing resources in temporary downloading directory when updating genes using the command line
- Restore previous variant ACMG classification in a scrollable div
- Loading spinner not stopping after downloading PDF case reports and variant list export
- Add extra Alamut links higher up on variant pages
- Improve UX for phenotypes in case page
- Filter and export of STR variants
- Update look of variants page navigation buttons
### Changed

## [4.37]
### Added
- Highlight and show version number for RefSeq MANE transcripts.
- Added integration to a rerunner service for toggling reanalysis with updated pedigree information
- SpliceAI display and parsing from VEP CSQ
- Display matching tiered variants for cancer variants
- Display a loading icon (spinner) until the page loads completely
- Display filter badges in cancer variants list
- Update genes from pre-downloaded file resources
- On login, OS, browser version and screen size are saved anonymously to understand how users are using Scout
- API returning institutes data for a given user: `/api/v1/institutes`
- API returning case data for a given institute: `/api/v1/institutes/<institute_id>/cases`
- Added GMS and Lund university hospital logos to login page
- Made display of Swedac logo configurable
- Support for displaying custom images in case view
- Individual-specific HPO terms
- Optional alamut_key in institute settings for Alamut Plus software
- Case report API endpoint
- Tooltip in case explaining that genes with genome build different than case genome build will not be added to dynamic HPO panel.
- Add DeepVariant as a caller
### Fixed
- Updated IGV to v2.8.5 to solve missing gene labels on some zoom levels
- Demo cancer case config file to load somatic SNVs and SVs only.
- Expand list of refseq trancripts in ClinVar submission form
- Renamed `All SNVs and INDELs` institute sidebar element to `Search SNVs and INDELs` and fixed its style.
- Add missing parameters to case load-config documentation
- Allow creating/editing gene panels and dynamic gene panels with genes present in genome build 38
- Bugfix broken Pytests
- Bulk dismissing variants error due to key conversion from string to integer
- Fix typo in index documentation
- Fixed crash in institute settings page if "collaborators" key is not set in database
- Don't stop Scout execution if LoqusDB call fails and print stacktrace to log
- Bug when case contains custom images with value `None`
- Bug introduced when fixing another bug in Scout-LoqusDB interaction
- Loading of OMIM diagnoses in Scout demo instance
- Remove the docker-compose with chanjo integration because it doesn't work yet.
- Fixed standard docker-compose with scout demo data and database
- Clinical variant assessments not present for pinned and causative variants on case page.
- MatchMaker matching one node at the time only
- Remove link from previously tiered variants badge in cancer variants page
- Typo in gene cell on cancer variants page
- Managed variants filter form
### Changed
- Better naming for variants buttons on cancer track (somatic, germline). Also show cancer research button if available.
- Load case with missing panels in config files, but show warning.
- Changing the (Female, Male) symbols to (F/M) letters in individuals_table and case-sma.
- Print stacktrace if case load command fails
- Added sort icon and a pointer to the cursor to all tables with sortable fields
- Moved variant, gene and panel info from the basic pane to summary panel for all variants.
- Renamed `Basics` panel to `Classify` on variant page.
- Revamped `Basics` panel to a panel dedicated to classify variants
- Revamped the summary panel to be more compact.
- Added dedicated template for cancer variants
- Removed Gene models, Gene annotations and Conservation panels for cancer variants
- Reorganized the orders of panels for variant and cancer variant views
- Added dedicated variant quality panel and removed relevant panes
- A more compact case page
- Removed OMIM genes panel
- Make genes panel, pinned variants panel, causative variants panel and ClinVar panel scrollable on case page
- Update to Scilifelab's 2020 logo
- Update Gens URL to support Gens v2.0 format
- Refactor tests for parsing case configurations
- Updated links to HPO downloadable resources
- Managed variants filtering defaults to all variant categories
- Changing the (Kind) drop-down according to (Category) drop-down in Managed variant add variant
- Moved Gens button to individuals table
- Check resource files availability before starting updating OMIM diagnoses
- Fix typo in `SHOW_OBSERVED_VARIANT_ARCHIVE` config param

## [4.36]
### Added
- Parse and save splice junction tracks from case config file
- Tooltip in observations panel, explaining that case variants with no link might be old variants, not uploaded after a case rerun
### Fixed
- Warning on overwriting variants with same position was no longer shown
- Increase the height of the dropdowns to 425px
- More indices for the case table as it grows, specifically for causatives queries
- Splice junction tracks not centered over variant genes
- Total number of research variants count
- Update variants stats in case documents every time new variants are loaded
- Bug in flashing warning messages when filtering variants
### Changed
- Clearer warning messages for genes and gene/gene-panels searches in variants filters

## [4.35]
### Added
- A new index for hgnc_symbol in the hgnc_gene collection
- A Pedigree panel in STR page
- Display Tier I and II variants in case view causatives card for cancer cases
### Fixed
- Send partial file data to igv.js when visualizing sashimi plots with splice junction tracks
- Research variants filtering by gene
- Do not attempt to populate annotations for not loaded pinned/causatives
- Add max-height to all dropdowns in filters
### Changed
- Switch off non-clinical gene warnings when filtering research variants
- Don't display OMIM disease card in case view for cancer cases
- Refactored Individuals and Causative card in case view for cancer cases
- Update and style STR case report

## [4.34]
### Added
- Saved filter lock and unlock
- Filters can optionally be marked audited, logging the filter name, user and date on the case events and general report.
- Added `ClinVar hits` and `Cosmic hits` in cancer SNVs filters
- Added `ClinVar hits` to variants filter (rare disease track)
- Load cancer demo case in docker-compose files (default and demo file)
- Inclusive-language check using [woke](https://github.com/get-woke/woke) github action
- Add link to HmtVar for mitochondrial variants (if VCF is annotated with HmtNote)
- Grey background for dismissed compounds in variants list and variant page
- Pin badge for pinned compounds in variants list and variant page
- Support LoqusDB REST API queries
- Add a docker-compose-matchmaker under scout/containers/development to test matchmaker locally
- Script to investigate consequences of symbol search bug
- Added GATK to list of SV and cancer SV callers
### Fixed
- Make MitoMap link work for hg38 again
- Export Variants feature crashing when one of the variants has no primary transcripts
- Redirect to last visited variantS page when dismissing variants from variants list
- Improved matching of SVs Loqus occurrences in other cases
- Remove padding from the list inside (Matching causatives from other cases) panel
- Pass None to get_app function in CLI base since passing script_info to app factory functions was deprecated in Flask 2.0
- Fixed failing tests due to Flask update to version 2.0
- Speed up user events view
- Causative view sort out of memory error
- Use hgnc_id for gene filter query
- Typo in case controllers displaying an error every time a patient is matched against external MatchMaker nodes
- Do not crash while attempting an update for variant documents that are too big (> 16 MB)
- Old STR causatives (and other variants) may not have HGNC symbols - fix sort lambda
- Check if gene_obj has primary_transcript before trying to access it
- Warn if a gene manually searched is in a clinical panel with an outdated name when filtering variants
- ChrPos split js not needed on STR page yet
### Changed
- Remove parsing of case `genome_version`, since it's not used anywhere downstream
- Introduce deprecation warning for Loqus configs that are not dictionaries
- SV clinical filter no longer filters out sub 100 nt variants
- Count cases in LoqusDB by variant type
- Commit pulse repo badge temporarily set to weekly
- Sort ClinVar submissions objects by ascending "Last evaluated" date
- Refactored the MatchMaker integration as an extension
- Replaced some sensitive words as suggested by woke linter
- Documentation for load-configuration rewritten.
- Add styles to MatchMaker matches table
- More detailed info on the data shared in MatchMaker submission form

## [4.33.1]
### Fixed
- Include markdown for release autodeploy docs
- Use standard inheritance model in ClinVar (https://ftp.ncbi.nlm.nih.gov/pub/GTR/standard_terms/Mode_of_inheritance.txt)
- Fix issue crash with variants that have been unflagged causative not being available in other causatives
### Added
### Changed

## [4.33]
### Fixed
- Command line crashing when updating an individual not found in database
- Dashboard page crashing when filters return no data
- Cancer variants filter by chromosome
- /api/v1/genes now searches for genes in all genome builds by default
- Upgraded igv.js to version 2.8.1 (Fixed Unparsable bed record error)
### Added
- Autodeploy docs on release
- Documentation for updating case individuals tracks
- Filter cases and dashboard stats by analysis track
### Changed
- Changed from deprecated db update method
- Pre-selected fields to run queries with in dashboard page
- Do not filter by any institute when first accessing the dashboard
- Removed OMIM panel in case view for cancer cases
- Display Tier I and II variants in case view causatives panel for cancer cases
- Refactored Individuals and Causative panels in case view for cancer cases

## [4.32.1]
### Fixed
- iSort lint check only
### Changed
- Institute cases page crashing when a case has track:Null
### Added

## [4.32]
### Added
- Load and show MITOMAP associated diseases from VCF (INFO field: MitomapAssociatedDiseases, via HmtNote)
- Show variant allele frequencies for mitochondrial variants (GRCh38 cases)
- Extend "public" json API with diseases (OMIM) and phenotypes (HPO)
- HPO gene list download now has option for clinical and non-clinical genes
- Display gene splice junctions data in sashimi plots
- Update case individuals with splice junctions tracks
- Simple Docker compose for development with local build
- Make Phenomodels subpanels collapsible
- User side documentation of cytogenomics features (Gens, Chromograph, vcf2cytosure, rhocall)
- iSort GitHub Action
- Support LoqusDB REST API queries
### Fixed
- Show other causative once, even if several events point to it
- Filtering variants by mitochondrial chromosome for cases with genome build=38
- HPO gene search button triggers any warnings for clinical / non-existing genes also on first search
- Fixed a bug in variants pages caused by MT variants without alt_frequency
- Tests for CADD score parsing function
- Fixed the look of IGV settings on SNV variant page
- Cases analyzed once shown as `rerun`
- Missing case track on case re-upload
- Fixed severity rank for SO term "regulatory region ablation"
### Changed
- Refactor according to CodeFactor - mostly reuse of duplicated code
- Phenomodels language adjustment
- Open variants in a new window (from variants page)
- Open overlapping and compound variants in a new window (from variant page)
- gnomAD link points to gnomAD v.3 (build GRCh38) for mitochondrial variants.
- Display only number of affected genes for dismissed SVs in general report
- Chromosome build check when populating the variants filter chromosome selection
- Display mitochondrial and rare diseases coverage report in cases with missing 'rare' track

## [4.31.1]
### Added
### Changed
- Remove mitochondrial and coverage report from cancer cases sidebar
### Fixed
- ClinVar page when dbSNP id is None

## [4.31]
### Added
- gnomAD annotation field in admin guide
- Export also dynamic panel genes not associated to an HPO term when downloading the HPO panel
- Primary HGNC transcript info in variant export files
- Show variant quality (QUAL field from vcf) in the variant summary
- Load/update PDF gene fusion reports (clinical and research) generated with Arriba
- Support new MANE annotations from VEP (both MANE Select and MANE Plus Clinical)
- Display on case activity the event of a user resetting all dismissed variants
- Support gnomAD population frequencies for mitochondrial variants
- Anchor links in Casedata ClinVar panels to redirect after renaming individuals
### Fixed
- Replace old docs link www.clinicalgenomics.se/scout with new https://clinical-genomics.github.io/scout
- Page formatting issues whenever case and variant comments contain extremely long strings with no spaces
- Chromograph images can be one column and have scrollbar. Removed legacy code.
- Column labels for ClinVar case submission
- Page crashing looking for LoqusDB observation when variant doesn't exist
- Missing inheritance models and custom inheritance models on newly created gene panels
- Accept only numbers in managed variants filter as position and end coordinates
- SNP id format and links in Variant page, ClinVar submission form and general report
- Case groups tooltip triggered only when mouse is on the panel header
### Changed
- A more compact case groups panel
- Added landscape orientation CSS style to cancer coverage and QC demo report
- Improve user documentation to create and save new gene panels
- Removed option to use space as separator when uploading gene panels
- Separating the columns of standard and custom inheritance models in gene panels
- Improved ClinVar instructions for users using non-English Excel

## [4.30.2]
### Added
### Fixed
- Use VEP RefSeq ID if RefSeq list is empty in RefSeq transcripts overview
- Bug creating variant links for variants with no end_chrom
### Changed

## [4.30.1]
### Added
### Fixed
- Cryptography dependency fixed to use version < 3.4
### Changed

## [4.30]
### Added
- Introduced a `reset dismiss variant` verb
- Button to reset all dismissed variants for a case
- Add black border to Chromograph ideograms
- Show ClinVar annotations on variantS page
- Added integration with GENS, copy number visualization tool
- Added a VUS label to the manual classification variant tags
- Add additional information to SNV verification emails
- Tooltips documenting manual annotations from default panels
- Case groups now show bam files from all cases on align view
### Fixed
- Center initial igv view on variant start with SNV/indels
- Don't set initial igv view to negative coordinates
- Display of GQ for SV and STR
- Parsing of AD and related info for STRs
- LoqusDB field in institute settings accepts only existing Loqus instances
- Fix DECIPHER link to work after DECIPHER migrated to GRCh38
- Removed visibility window param from igv.js genes track
- Updated HPO download URL
- Patch HPO download test correctly
- Reference size on STR hover not needed (also wrong)
- Introduced genome build check (allowed values: 37, 38, "37", "38") on case load
- Improve case searching by assignee full name
- Populating the LoqusDB select in institute settings
### Changed
- Cancer variants table header (pop freq etc)
- Only admin users can modify LoqusDB instance in Institute settings
- Style of case synopsis, variants and case comments
- Switched to igv.js 2.7.5
- Do not choke if case is missing research variants when research requested
- Count cases in LoqusDB by variant type
- Introduce deprecation warning for Loqus configs that are not dictionaries
- Improve create new gene panel form validation
- Make XM- transcripts less visible if they don't overlap with transcript refseq_id in variant page
- Color of gene panels and comments panels on cases and variant pages
- Do not choke if case is missing research variants when reserch requested

## [4.29.1]
### Added
### Fixed
- Always load STR variants regardless of RankScore threshold (hotfix)
### Changed

## [4.29]
### Added
- Added a page about migrating potentially breaking changes to the documentation
- markdown_include in development requirements file
- STR variants filter
- Display source, Z-score, inheritance pattern for STR annotations from Stranger (>0.6.1) if available
- Coverage and quality report to cancer view
### Fixed
- ACMG classification page crashing when trying to visualize a classification that was removed
- Pretty print HGVS on gene variants (URL-decode VEP)
- Broken or missing link in the documentation
- Multiple gene names in ClinVar submission form
- Inheritance model select field in ClinVar submission
- IGV.js >2.7.0 has an issue with the gene track zoom levels - temp freeze at 2.7.0
- Revert CORS-anywhere and introduce a local http proxy for cloud tracks
### Changed

## [4.28]
### Added
- Chromograph integration for displaying PNGs in case-page
- Add VAF to cancer case general report, and remove some of its unused fields
- Variants filter compatible with genome browser location strings
- Support for custom public igv tracks stored on the cloud
- Add tests to increase testing coverage
- Update case variants count after deleting variants
- Update IGV.js to latest (v2.7.4)
- Bypass igv.js CORS check using `https://github.com/Rob--W/cors-anywhere`
- Documentation on default and custom IGV.js tracks (admin docs)
- Lock phenomodels so they're editable by admins only
- Small case group assessment sharing
- Tutorial and files for deploying app on containers (Kubernetes pods)
- Canonical transcript and protein change of canonical transcript in exported variants excel sheet
- Support for Font Awesome version 6
- Submit to Beacon from case page sidebar
- Hide dismissed variants in variants pages and variants export function
- Systemd service files and instruction to deploy Scout using podman
### Fixed
- Bugfix: unused `chromgraph_prefix |tojson` removed
- Freeze coloredlogs temporarily
- Marrvel link
- Don't show TP53 link for silent or synonymous changes
- OMIM gene field accepts any custom number as OMIM gene
- Fix Pytest single quote vs double quote string
- Bug in gene variants search by similar cases and no similar case is found
- Delete unused file `userpanel.py`
- Primary transcripts in variant overview and general report
- Google OAuth2 login setup in README file
- Redirect to 'missing file'-icon if configured Chromograph file is missing
- Javascript error in case page
- Fix compound matching during variant loading for hg38
- Cancer variants view containing variants dismissed with cancer-specific reasons
- Zoom to SV variant length was missing IGV contig select
- Tooltips on case page when case has no default gene panels
### Changed
- Save case variants count in case document and not in sessions
- Style of gene panels multiselect on case page
- Collapse/expand main HPO checkboxes in phenomodel preview
- Replaced GQ (Genotype quality) with VAF (Variant allele frequency) in cancer variants GT table
- Allow loading of cancer cases with no tumor_purity field
- Truncate cDNA and protein changes in case report if longer than 20 characters


## [4.27]
### Added
- Exclude one or more variant categories when running variants delete command
### Fixed
### Changed

## [4.26.1]
### Added
### Fixed
- Links with 1-letter aa codes crash on frameshift etc
### Changed

## [4.26]
### Added
- Extend the delete variants command to print analysis date, track, institute, status and research status
- Delete variants by type of analysis (wgs|wes|panel)
- Links to cBioPortal, MutanTP53, IARC TP53, OncoKB, MyCancerGenome, CIViC
### Fixed
- Deleted variants count
### Changed
- Print output of variants delete command as a tab separated table

## [4.25]
### Added
- Command line function to remove variants from one or all cases
### Fixed
- Parse SMN None calls to None rather than False

## [4.24.1]
### Fixed
- Install requirements.txt via setup file

## [4.24]
### Added
- Institute-level phenotype models with sub-panels containing HPO and OMIM terms
- Runnable Docker demo
- Docker image build and push github action
- Makefile with shortcuts to docker commands
- Parse and save synopsis, phenotype and cohort terms from config files upon case upload
### Fixed
- Update dismissed variant status when variant dismissed key is missing
- Breakpoint two IGV button now shows correct chromosome when different from bp1
- Missing font lib in Docker image causing the PDF report download page to crash
- Sentieon Manta calls lack Somaticscore - load anyway
- ClinVar submissions crashing due to pinned variants that are not loaded
- Point ExAC pLI score to new gnomad server address
- Bug uploading cases missing phenotype terms in config file
- STRs loaded but not shown on browser page
- Bug when using adapter.variant.get_causatives with case_id without causatives
- Problem with fetching "solved" from scout export cases cli
- Better serialising of datetime and bson.ObjectId
- Added `volumes` folder to .gitignore
### Changed
- Make matching causative and managed variants foldable on case page
- Remove calls to PyMongo functions marked as deprecated in backend and frontend(as of version 3.7).
- Improved `scout update individual` command
- Export dynamic phenotypes with ordered gene lists as PDF


## [4.23]
### Added
- Save custom IGV track settings
- Show a flash message with clear info about non-valid genes when gene panel creation fails
- CNV report link in cancer case side navigation
- Return to comment section after editing, deleting or submitting a comment
- Managed variants
- MT vs 14 chromosome mean coverage stats if Scout is connected to Chanjo
### Fixed
- missing `vcf_cancer_sv` and `vcf_cancer_sv_research` to manual.
- Split ClinVar multiple clnsig values (slash-separated) and strip them of underscore for annotations without accession number
- Timeout of `All SNVs and INDELs` page when no valid gene is provided in the search
- Round CADD (MIPv9)
- Missing default panel value
- Invisible other causatives lines when other causatives lack gene symbols
### Changed
- Do not freeze mkdocs-material to version 4.6.1
- Remove pre-commit dependency

## [4.22]
### Added
- Editable cases comments
- Editable variants comments
### Fixed
- Empty variant activity panel
- STRs variants popover
- Split new ClinVar multiple significance terms for a variant
- Edit the selected comment, not the latest
### Changed
- Updated RELEASE docs.
- Pinned variants card style on the case page
- Merged `scout export exons` and `scout view exons` commands


## [4.21.2]
### Added
### Fixed
- Do not pre-filter research variants by (case-default) gene panels
- Show OMIM disease tooltip reliably
### Changed

## [4.21.1]
### Added
### Fixed
- Small change to Pop Freq column in variants ang gene panels to avoid strange text shrinking on small screens
- Direct use of HPO list for Clinical HPO SNV (and cancer SNV) filtering
- PDF coverage report redirecting to login page
### Changed
- Remove the option to dismiss single variants from all variants pages
- Bulk dismiss SNVs, SVs and cancer SNVs from variants pages

## [4.21]
### Added
- Support to configure LoqusDB per institute
- Highlight causative variants in the variants list
- Add tests. Mostly regarding building internal datatypes.
- Remove leading and trailing whitespaces from panel_name and display_name when panel is created
- Mark MANE transcript in list of transcripts in "Transcript overview" on variant page
- Show default panel name in case sidebar
- Previous buttons for variants pagination
- Adds a gh action that checks that the changelog is updated
- Adds a gh action that deploys new releases automatically to pypi
- Warn users if case default panels are outdated
- Define institute-specific gene panels for filtering in institute settings
- Use institute-specific gene panels in variants filtering
- Show somatic VAF for pinned and causative variants on case page

### Fixed
- Report pages redirect to login instead of crashing when session expires
- Variants filter loading in cancer variants page
- User, Causative and Cases tables not scaling to full page
- Improved docs for an initial production setup
- Compatibility with latest version of Black
- Fixed tests for Click>7
- Clinical filter required an extra click to Filter to return variants
- Restore pagination and shrink badges in the variants page tables
- Removing a user from the command line now inactivates the case only if user is last assignee and case is active
- Bugfix, LoqusDB per institute feature crashed when institute id was empty string
- Bugfix, LoqusDB calls where missing case count
- filter removal and upload for filters deleted from another page/other user
- Visualize outdated gene panels info in a popover instead of a tooltip in case page side panel

### Changed
- Highlight color on normal STRs in the variants table from green to blue
- Display breakpoints coordinates in verification emails only for structural variants


## [4.20]
### Added
- Display number of filtered variants vs number of total variants in variants page
- Search case by HPO terms
- Dismiss variant column in the variants tables
- Black and pre-commit packages to dev requirements

### Fixed
- Bug occurring when rerun is requested twice
- Peddy info fields in the demo config file
- Added load config safety check for multiple alignment files for one individual
- Formatting of cancer variants table
- Missing Score in SV variants table

### Changed
- Updated the documentation on how to create a new software release
- Genome build-aware cytobands coordinates
- Styling update of the Matchmaker card
- Select search type in case search form


## [4.19]

### Added
- Show internal ID for case
- Add internal ID for downloaded CGH files
- Export dynamic HPO gene list from case page
- Remove users as case assignees when their account is deleted
- Keep variants filters panel expanded when filters have been used

### Fixed
- Handle the ProxyFix ModuleNotFoundError when Werkzeug installed version is >1.0
- General report formatting issues whenever case and variant comments contain extremely long strings with no spaces

### Changed
- Created an institute wrapper page that contains list of cases, causatives, SNVs & Indels, user list, shared data and institute settings
- Display case name instead of case ID on clinVar submissions
- Changed icon of sample update in clinVar submissions


## [4.18]

### Added
- Filter cancer variants on cytoband coordinates
- Show dismiss reasons in a badge with hover for clinical variants
- Show an ellipsis if 10 cases or more to display with loqusdb matches
- A new blog post for version 4.17
- Tooltip to better describe Tumor and Normal columns in cancer variants
- Filter cancer SNVs and SVs by chromosome coordinates
- Default export of `Assertion method citation` to clinVar variants submission file
- Button to export up to 500 cancer variants, filtered or not
- Rename samples of a clinVar submission file

### Fixed
- Apply default gene panel on return to cancer variantS from variant view
- Revert to certificate checking when asking for Chanjo reports
- `scout download everything` command failing while downloading HPO terms

### Changed
- Turn tumor and normal allelic fraction to decimal numbers in tumor variants page
- Moved clinVar submissions code to the institutes blueprints
- Changed name of clinVar export files to FILENAME.Variant.csv and FILENAME.CaseData.csv
- Switched Google login libraries from Flask-OAuthlib to Authlib


## [4.17.1]

### Fixed
- Load cytobands for cases with chromosome build not "37" or "38"


## [4.17]

### Added
- COSMIC badge shown in cancer variants
- Default gene-panel in non-cancer structural view in url
- Filter SNVs and SVs by cytoband coordinates
- Filter cancer SNV variants by alt allele frequency in tumor
- Correct genome build in UCSC link from structural variant page



### Fixed
- Bug in clinVar form when variant has no gene
- Bug when sharing cases with the same institute twice
- Page crashing when removing causative variant tag
- Do not default to GATK caller when no caller info is provided for cancer SNVs


## [4.16.1]

### Fixed
- Fix the fix for handling of delivery reports for rerun cases

## [4.16]

### Added
- Adds possibility to add "lims_id" to cases. Currently only stored in database, not shown anywhere
- Adds verification comment box to SVs (previously only available for small variants)
- Scrollable pedigree panel

### Fixed
- Error caused by changes in WTForm (new release 2.3.x)
- Bug in OMIM case page form, causing the page to crash when a string was provided instead of a numerical OMIM id
- Fix Alamut link to work properly on hg38
- Better handling of delivery reports for rerun cases
- Small CodeFactor style issues: matchmaker results counting, a couple of incomplete tests and safer external xml
- Fix an issue with Phenomizer introduced by CodeFactor style changes

### Changed
- Updated the version of igv.js to 2.5.4

## [4.15.1]

### Added
- Display gene names in ClinVar submissions page
- Links to Varsome in variant transcripts table

### Fixed
- Small fixes to ClinVar submission form
- Gene panel page crash when old panel has no maintainers

## [4.15]

### Added
- Clinvar CNVs IGV track
- Gene panels can have maintainers
- Keep variant actions (dismissed, manual rank, mosaic, acmg, comments) upon variant re-upload
- Keep variant actions also on full case re-upload

### Fixed
- Fix the link to Ensembl for SV variants when genome build 38.
- Arrange information in columns on variant page
- Fix so that new cosmic identifier (COSV) is also acceptable #1304
- Fixed COSMIC tag in INFO (outside of CSQ) to be parses as well with `&` splitter.
- COSMIC stub URL changed to https://cancer.sanger.ac.uk/cosmic/search?q= instead.
- Updated to a version of IGV where bigBed tracks are visualized correctly
- Clinvar submission files are named according to the content (variant_data and case_data)
- Always show causatives from other cases in case overview
- Correct disease associations for gene symbol aliases that exist as separate genes
- Re-add "custom annotations" for SV variants
- The override ClinVar P/LP add-in in the Clinical Filter failed for new CSQ strings

### Changed
- Runs all CI checks in github actions

## [4.14.1]

### Fixed
- Error when variant found in loqusdb is not loaded for other case

## [4.14]

### Added
- Use github actions to run tests
- Adds CLI command to update individual alignments path
- Update HPO terms using downloaded definitions files
- Option to use alternative flask config when running `scout serve`
- Requirement to use loqusdb >= 2.5 if integrated

### Fixed
- Do not display Pedigree panel in cancer view
- Do not rely on internet connection and services available when running CI tests
- Variant loading assumes GATK if no caller set given and GATK filter status is seen in FILTER
- Pass genome build param all the way in order to get the right gene mappings for cases with build 38
- Parse correctly variants with zero frequency values
- Continue even if there are problems to create a region vcf
- STR and cancer variant navigation back to variants pages could fail

### Changed
- Improved code that sends requests to the external APIs
- Updates ranges for user ranks to fit todays usage
- Run coveralls on github actions instead of travis
- Run pip checks on github actions instead of coveralls
- For hg38 cases, change gnomAD link to point to version 3.0 (which is hg38 based)
- Show pinned or causative STR variants a bit more human readable

## [4.13.1]

### Added
### Fixed
- Typo that caused not all clinvar conflicting interpretations to be loaded no matter what
- Parse and retrieve clinvar annotations from VEP-annotated (VEP 97+) CSQ VCF field
- Variant clinvar significance shown as `not provided` whenever is `Uncertain significance`
- Phenomizer query crashing when case has no HPO terms assigned
- Fixed a bug affecting `All SNVs and INDELs` page when variants don't have canonical transcript
- Add gene name or id in cancer variant view

### Changed
- Cancer Variant view changed "Variant:Transcript:Exon:HGVS" to "Gene:Transcript:Exon:HGVS"

## [4.13]

### Added
- ClinVar SNVs track in IGV
- Add SMA view with SMN Copy Number data
- Easier to assign OMIM diagnoses from case page
- OMIM terms and specific OMIM term page

### Fixed
- Bug when adding a new gene to a panel
- Restored missing recent delivery reports
- Fixed style and links to other reports in case side panel
- Deleting cases using display_name and institute not deleting its variants
- Fixed bug that caused coordinates filter to override other filters
- Fixed a problem with finding some INS in loqusdb
- Layout on SV page when local observations without cases are present
- Make scout compatible with the new HPO definition files from `http://compbio.charite.de/jenkins/`
- General report visualization error when SNVs display names are very long


### Changed


## [4.12.4]

### Fixed
- Layout on SV page when local observations without cases are present

## [4.12.3]

### Fixed
- Case report when causative or pinned SVs have non null allele frequencies

## [4.12.2]

### Fixed
- SV variant links now take you to the SV variant page again
- Cancer variant view has cleaner table data entries for "N/A" data
- Pinned variant case level display hotfix for cancer and str - more on this later
- Cancer variants show correct alt/ref reads mirroring alt frequency now
- Always load all clinical STR variants even if a region load is attempted - index may be missing
- Same case repetition in variant local observations

## [4.12.1]

### Fixed
- Bug in variant.gene when gene has no HGVS description


## [4.12]

### Added
- Accepts `alignment_path` in load config to pass bam/cram files
- Display all phenotypes on variant page
- Display hgvs coordinates on pinned and causatives
- Clear panel pending changes
- Adds option to setup the database with static files
- Adds cli command to download the resources from CLI that scout needs
- Adds test files for merged somatic SV and CNV; as well as merged SNV, and INDEL part of #1279
- Allows for upload of OMIM-AUTO gene panel from static files without api-key

### Fixed
- Cancer case HPO panel variants link
- Fix so that some drop downs have correct size
- First IGV button in str variants page
- Cancer case activates on SNV variants
- Cases activate when STR variants are viewed
- Always calculate code coverage
- Pinned/Classification/comments in all types of variants pages
- Null values for panel's custom_inheritance_models
- Discrepancy between the manual disease transcripts and those in database in gene-edit page
- ACMG classification not showing for some causatives
- Fix bug which caused IGV.js to use hg19 reference files for hg38 data
- Bug when multiple bam files sources with non-null values are available


### Changed
- Renamed `requests` file to `scout_requests`
- Cancer variant view shows two, instead of four, decimals for allele and normal


## [4.11.1]

### Fixed
- Institute settings page
- Link institute settings to sharing institutes choices

## [4.11.0]

### Added
- Display locus name on STR variant page
- Alternative key `GNOMADAF_popmax` for Gnomad popmax allele frequency
- Automatic suggestions on how to improve the code on Pull Requests
- Parse GERP, phastCons and phyloP annotations from vep annotated CSQ fields
- Avoid flickering comment popovers in variant list
- Parse REVEL score from vep annotated CSQ fields
- Allow users to modify general institute settings
- Optionally format code automatically on commit
- Adds command to backup vital parts `scout export database`
- Parsing and displaying cancer SV variants from Manta annotated VCF files
- Dismiss cancer snv variants with cancer-specific options
- Add IGV.js UPD, RHO and TIDDIT coverage wig tracks.


### Fixed
- Slightly darker page background
- Fixed an issued with parsed conservation values from CSQ
- Clinvar submissions accessible to all users of an institute
- Header toolbar when on Clinvar page now shows institute name correctly
- Case should not always inactivate upon update
- Show dismissed snv cancer variants as grey on the cancer variants page
- Improved style of mappability link and local observations on variant page
- Convert all the GET requests to the igv view to POST request
- Error when updating gene panels using a file containing BOM chars
- Add/replace gene radio button not working in gene panels


## [4.10.1]

### Fixed
- Fixed issue with opening research variants
- Problem with coveralls not called by Travis CI
- Handle Biomart service down in tests


## [4.10.0]

### Added
- Rank score model in causatives page
- Exportable HPO terms from phenotypes page
- AMP guideline tiers for cancer variants
- Adds scroll for the transcript tab
- Added CLI option to query cases on time since case event was added
- Shadow clinical assessments also on research variants display
- Support for CRAM alignment files
- Improved str variants view : sorting by locus, grouped by allele.
- Delivery report PDF export
- New mosaicism tag option
- Add or modify individuals' age or tissue type from case page
- Display GC and allele depth in causatives table.
- Included primary reference transcript in general report
- Included partial causative variants in general report
- Remove dependency of loqusdb by utilising the CLI

### Fixed
- Fixed update OMIM command bug due to change in the header of the genemap2 file
- Removed Mosaic Tag from Cancer variants
- Fixes issue with unaligned table headers that comes with hidden Datatables
- Layout in general report PDF export
- Fixed issue on the case statistics view. The validation bars didn't show up when all institutes were selected. Now they do.
- Fixed missing path import by importing pathlib.Path
- Handle index inconsistencies in the update index functions
- Fixed layout problems


## [4.9.0]

### Added
- Improved MatchMaker pages, including visible patient contacts email address
- New badges for the github repo
- Links to [GENEMANIA](genemania.org)
- Sort gene panel list on case view.
- More automatic tests
- Allow loading of custom annotations in VCF using the SCOUT_CUSTOM info tag.

### Fixed
- Fix error when a gene is added to an empty dynamic gene panel
- Fix crash when attempting to add genes on incorrect format to dynamic gene panel
- Manual rank variant tags could be saved in a "Select a tag"-state, a problem in the variants view.
- Same case evaluations are no longer shown as gray previous evaluations on the variants page
- Stay on research pages, even if reset, next first buttons are pressed..
- Overlapping variants will now be visible on variant page again
- Fix missing classification comments and links in evaluations page
- All prioritized cases are shown on cases page


## [4.8.3]

### Added

### Fixed
- Bug when ordering sanger
- Improved scrolling over long list of genes/transcripts


## [4.8.2]

### Added

### Fixed
- Avoid opening extra tab for coverage report
- Fixed a problem when rank model version was saved as floats and not strings
- Fixed a problem with displaying dismiss variant reasons on the general report
- Disable load and delete filter buttons if there are no saved filters
- Fix problem with missing verifications
- Remove duplicate users and merge their data and activity


## [4.8.1]

### Added

### Fixed
- Prevent login fail for users with id defined by ObjectId and not email
- Prevent the app from crashing with `AttributeError: 'NoneType' object has no attribute 'message'`


## [4.8.0]

### Added
- Updated Scout to use Bootstrap 4.3
- New looks for Scout
- Improved dashboard using Chart.js
- Ask before inactivating a case where last assigned user leaves it
- Genes can be manually added to the dynamic gene list directly on the case page
- Dynamic gene panels can optionally be used with clinical filter, instead of default gene panel
- Dynamic gene panels get link out to chanjo-report for coverage report
- Load all clinvar variants with clinvar Pathogenic, Likely Pathogenic and Conflicting pathogenic
- Show transcripts with exon numbers for structural variants
- Case sort order can now be toggled between ascending and descending.
- Variants can be marked as partial causative if phenotype is available for case.
- Show a frequency tooltip hover for SV-variants.
- Added support for LDAP login system
- Search snv and structural variants by chromosomal coordinates
- Structural variants can be marked as partial causative if phenotype is available for case.
- Show normal and pathologic limits for STRs in the STR variants view.
- Institute level persistent variant filter settings that can be retrieved and used.
- export causative variants to Excel
- Add support for ROH, WIG and chromosome PNGs in case-view

### Fixed
- Fixed missing import for variants with comments
- Instructions on how to build docs
- Keep sanger order + verification when updating/reloading variants
- Fixed and moved broken filter actions (HPO gene panel and reset filter)
- Fixed string conversion to number
- UCSC links for structural variants are now separated per breakpoint (and whole variant where applicable)
- Reintroduced missing coverage report
- Fixed a bug preventing loading samples using the command line
- Better inheritance models customization for genes in gene panels
- STR variant page back to list button now does its one job.
- Allows to setup scout without a omim api key
- Fixed error causing "favicon not found" flash messages
- Removed flask --version from base cli
- Request rerun no longer changes case status. Active or archived cases inactivate on upload.
- Fixed missing tooltip on the cancer variants page
- Fixed weird Rank cell in variants page
- Next and first buttons order swap
- Added pagination (and POST capability) to cancer variants.
- Improves loading speed for variant page
- Problem with updating variant rank when no variants
- Improved Clinvar submission form
- General report crashing when dismissed variant has no valid dismiss code
- Also show collaborative case variants on the All variants view.
- Improved phenotype search using dataTables.js on phenotypes page
- Search and delete users with `email` instead of `_id`
- Fixed css styles so that multiselect options will all fit one column


## [4.7.3]

### Added
- RankScore can be used with VCFs for vcf_cancer files

### Fixed
- Fix issue with STR view next page button not doing its one job.

### Deleted
- Removed pileup as a bam viewing option. This is replaced by IGV


## [4.7.2]

### Added
- Show earlier ACMG classification in the variant list

### Fixed
- Fixed igv search not working due to igv.js dist 2.2.17
- Fixed searches for cases with a gene with variants pinned or marked causative.
- Load variant pages faster after fixing other causatives query
- Fixed mitochondrial report bug for variants without genes

## [4.7.1]

### Added

### Fixed
- Fixed bug on genes page


## [4.7.0]

### Added
- Export genes and gene panels in build GRCh38
- Search for cases with variants pinned or marked causative in a given gene.
- Search for cases phenotypically similar to a case also from WUI.
- Case variant searches can be limited to similar cases, matching HPO-terms,
  phenogroups and cohorts.
- De-archive reruns and flag them as 'inactive' if archived
- Sort cases by analysis_date, track or status
- Display cases in the following order: prioritized, active, inactive, archived, solved
- Assign case to user when user activates it or asks for rerun
- Case becomes inactive when it has no assignees
- Fetch refseq version from entrez and use it in clinvar form
- Load and export of exons for all genes, independent on refseq
- Documentation for loading/updating exons
- Showing SV variant annotations: SV cgh frequencies, gnomad-SV, local SV frequencies
- Showing transcripts mapping score in segmental duplications
- Handle requests to Ensembl Rest API
- Handle requests to Ensembl Rest Biomart
- STR variants view now displays GT and IGV link.
- Description field for gene panels
- Export exons in build 37 and 38 using the command line

### Fixed
- Fixes of and induced by build tests
- Fixed bug affecting variant observations in other cases
- Fixed a bug that showed wrong gene coverage in general panel PDF export
- MT report only shows variants occurring in the specific individual of the excel sheet
- Disable SSL certifcate verification in requests to chanjo
- Updates how intervaltree and pymongo is used to void deprecated functions
- Increased size of IGV sample tracks
- Optimized tests


## [4.6.1]

### Added

### Fixed
- Missing 'father' and 'mother' keys when parsing single individual cases


## [4.6.0]

### Added
- Description of Scout branching model in CONTRIBUTING doc
- Causatives in alphabetical order, display ACMG classification and filter by gene.
- Added 'external' to the list of analysis type options
- Adds functionality to display "Tissue type". Passed via load config.
- Update to IGV 2.

### Fixed
- Fixed alignment visualization and vcf2cytosure availability for demo case samples
- Fixed 3 bugs affecting SV pages visualization
- Reintroduced the --version cli option
- Fixed variants query by panel (hpo panel + gene panel).
- Downloaded MT report contains excel files with individuals' display name
- Refactored code in parsing of config files.


## [4.5.1]

### Added

### Fixed
- update requirement to use PyYaml version >= 5.1
- Safer code when loading config params in cli base


## [4.5.0]

### Added
- Search for similar cases from scout view CLI
- Scout cli is now invoked from the app object and works under the app context

### Fixed
- PyYaml dependency fixed to use version >= 5.1


## [4.4.1]

### Added
- Display SV rank model version when available

### Fixed
- Fixed upload of delivery report via API


## [4.4.0]

### Added
- Displaying more info on the Causatives page and hiding those not causative at the case level
- Add a comment text field to Sanger order request form, allowing a message to be included in the email
- MatchMaker Exchange integration
- List cases with empty synopsis, missing HPO terms and phenotype groups.
- Search for cases with open research list, or a given case status (active, inactive, archived)

### Fixed
- Variant query builder split into several functions
- Fixed delivery report load bug


## [4.3.3]

### Added
- Different individual table for cancer cases

### Fixed
- Dashboard collects validated variants from verification events instead of using 'sanger' field
- Cases shared with collaborators are visible again in cases page
- Force users to select a real institute to share cases with (actionbar select fix)


## [4.3.2]

### Added
- Dashboard data can be filtered using filters available in cases page
- Causatives for each institute are displayed on a dedicated page
- SNVs and and SVs are searchable across cases by gene and rank score
- A more complete report with validated variants is downloadable from dashboard

### Fixed
- Clinsig filter is fixed so clinsig numerical values are returned
- Split multi clinsig string values in different elements of clinsig array
- Regex to search in multi clinsig string values or multi revstat string values
- It works to upload vcf files with no variants now
- Combined Pileup and IGV alignments for SVs having variant start and stop on the same chromosome


## [4.3.1]

### Added
- Show calls from all callers even if call is not available
- Instructions to install cairo and pango libs from WeasyPrint page
- Display cases with number of variants from CLI
- Only display cases with number of variants above certain treshold. (Also CLI)
- Export of verified variants by CLI or from the dashboard
- Extend case level queries with default panels, cohorts and phenotype groups.
- Slice dashboard statistics display using case level queries
- Add a view where all variants for an institute can be searched across cases, filtering on gene and rank score. Allows searching research variants for cases that have research open.

### Fixed
- Fixed code to extract variant conservation (gerp, phyloP, phastCons)
- Visualization of PDF-exported gene panels
- Reintroduced the exon/intron number in variant verification email
- Sex and affected status is correctly displayed on general report
- Force number validation in SV filter by size
- Display ensembl transcripts when no refseq exists


## [4.3.0]

### Added
- Mosaicism tag on variants
- Show and filter on SweGen frequency for SVs
- Show annotations for STR variants
- Show all transcripts in verification email
- Added mitochondrial export
- Adds alternative to search for SVs shorter that the given length
- Look for 'bcftools' in the `set` field of VCFs
- Display digenic inheritance from OMIM
- Displays what refseq transcript that is primary in hgnc

### Fixed

- Archived panels displays the correct date (not retroactive change)
- Fixed problem with waiting times in gene panel exports
- Clinvar fiter not working with human readable clinsig values

## [4.2.2]

### Fixed
- Fixed gene panel create/modify from CSV file utf-8 decoding error
- Updating genes in gene panels now supports edit comments and entry version
- Gene panel export timeout error

## [4.2.1]

### Fixed
- Re-introduced gene name(s) in verification email subject
- Better PDF rendering for excluded variants in report
- Problem to access old case when `is_default` did not exist on a panel


## [4.2.0]

### Added
- New index on variant_id for events
- Display overlapping compounds on variants view

### Fixed
- Fixed broken clinical filter


## [4.1.4]

### Added
- Download of filtered SVs

### Fixed
- Fixed broken download of filtered variants
- Fixed visualization issue in gene panel PDF export
- Fixed bug when updating gene names in variant controller


## [4.1.3]

### Fixed
- Displays all primary transcripts


## [4.1.2]

### Added
- Option add/replace when updating a panel via CSV file
- More flexible versioning of the gene panels
- Printing coverage report on the bottom of the pdf case report
- Variant verification option for SVs
- Logs uri without pwd when connecting
- Disease-causing transcripts in case report
- Thicker lines in case report
- Supports HPO search for cases, both terms or if described in synopsis
- Adds sanger information to dashboard

### Fixed
- Use db name instead of **auth** as default for authentication
- Fixes so that reports can be generated even with many variants
- Fixed sanger validation popup to show individual variants queried by user and institute.
- Fixed problem with setting up scout
- Fixes problem when exac file is not available through broad ftp
- Fetch transcripts for correct build in `adapter.hgnc_gene`

## [4.1.1]
- Fix problem with institute authentication flash message in utils
- Fix problem with comments
- Fix problem with ensembl link


## [4.1.0]

### Added
- OMIM phenotypes to case report
- Command to download all panel app gene panels `scout load panel --panel-app`
- Links to genenames.org and omim on gene page
- Popup on gene at variants page with gene information
- reset sanger status to "Not validated" for pinned variants
- highlight cases with variants to be evaluated by Sanger on the cases page
- option to point to local reference files to the genome viewer pileup.js. Documented in `docs.admin-guide.server`
- option to export single variants in `scout export variants`
- option to load a multiqc report together with a case(add line in load config)
- added a view for searching HPO terms. It is accessed from the top left corner menu
- Updates the variants view for cancer variants. Adds a small cancer specific filter for known variants
- Adds hgvs information on cancer variants page
- Adds option to update phenotype groups from CLI

### Fixed
- Improved Clinvar to submit variants from different cases. Fixed HPO terms in casedata according to feedback
- Fixed broken link to case page from Sanger modal in cases view
- Now only cases with non empty lists of causative variants are returned in `adapter.case(has_causatives=True)`
- Can handle Tumor only samples
- Long lists of HGNC symbols are now possible. This was previously difficult with manual, uploaded or by HPO search when changing filter settings due to GET request limitations. Relevant pages now use POST requests. Adds the dynamic HPO panel as a selection on the gene panel dropdown.
- Variant filter defaults to default panels also on SV and Cancer variants pages.

## [4.0.0]

### WARNING ###

This is a major version update and will require that the backend of pre releases is updated.
Run commands:

```
$scout update genes
$scout update hpo
```

- Created a Clinvar submission tool, to speed up Clinvar submission of SNVs and SVs
- Added an analysis report page (html and PDF format) containing phenotype, gene panels and variants that are relevant to solve a case.

### Fixed
- Optimized evaluated variants to speed up creation of case report
- Moved igv and pileup viewer under a common folder
- Fixed MT alignment view pileup.js
- Fixed coordinates for SVs with start chromosome different from end chromosome
- Global comments shown across cases and institutes. Case-specific variant comments are shown only for that specific case.
- Links to clinvar submitted variants at the cases level
- Adapts clinvar parsing to new format
- Fixed problem in `scout update user` when the user object had no roles
- Makes pileup.js use online genome resources when viewing alignments. Now any instance of Scout can make use of this functionality.
- Fix ensembl link for structural variants
- Works even when cases does not have `'madeline_info'`
- Parses Polyphen in correct way again
- Fix problem with parsing gnomad from VEP

### Added
- Added a PDF export function for gene panels
- Added a "Filter and export" button to export custom-filtered SNVs to CSV file
- Dismiss SVs
- Added IGV alignments viewer
- Read delivery report path from case config or CLI command
- Filter for spidex scores
- All HPO terms are now added and fetched from the correct source (https://github.com/obophenotype/human-phenotype-ontology/blob/master/hp.obo)
- New command `scout update hpo`
- New command `scout update genes` will fetch all the latest information about genes and update them
- Load **all** variants found on chromosome **MT**
- Adds choice in cases overview do show as many cases as user like

### Removed
- pileup.min.js and pileup css are imported from a remote web location now
- All source files for HPO information, this is instead fetched directly from source
- All source files for gene information, this is instead fetched directly from source

## [3.0.0]
### Fixed
- hide pedigree panel unless it exists

## [1.5.1] - 2016-07-27
### Fixed
- look for both ".bam.bai" and ".bai" extensions

## [1.4.0] - 2016-03-22
### Added
- support for local frequency through loqusdb
- bunch of other stuff

## [1.3.0] - 2016-02-19
### Fixed
- Update query-phenomizer and add username/password

### Changed
- Update the way a case is checked for rerun-status

### Added
- Add new button to mark a case as "checked"
- Link to clinical variants _without_ 1000G annotation

## [1.2.2] - 2016-02-18
### Fixed
- avoid filtering out variants lacking ExAC and 1000G annotations

## [1.1.3] - 2015-10-01
### Fixed
- persist (clinical) filter when clicking load more
- fix #154 by robustly setting clinical filter func. terms

## [1.1.2] - 2015-09-07
### Fixed
- avoid replacing coverage report with none
- update SO terms, refactored

## [1.1.1] - 2015-08-20
### Fixed
- fetch case based on collaborator status (not owner)

## [1.1.0] - 2015-05-29
### Added
- link(s) to SNPedia based on RS-numbers
- new Jinja filter to "humanize" decimal numbers
- show gene panels in variant view
- new Jinja filter for decoding URL encoding
- add indicator to variants in list that have comments
- add variant number threshold and rank score threshold to load function
- add event methods to mongo adapter
- add tests for models
- show badge "old" if comment was written for a previous analysis

### Changed
- show cDNA change in transcript summary unless variant is exonic
- moved compounds table further up the page
- show dates for case uploads in ISO format
- moved variant comments higher up on page
- updated documentation for pages
- read in coverage report as blob in database and serve directly
- change ``OmimPhenotype`` to ``PhenotypeTerm``
- reorganize models sub-package
- move events (and comments) to separate collection
- only display prev/next links for the research list
- include variant type in breadcrumbs e.g. "Clinical variants"

### Removed
- drop dependency on moment.js

### Fixed
- show the same level of detail for all frequencies on all pages
- properly decode URL encoded symbols in amino acid/cDNA change strings
- fixed issue with wipe permissions in MongoDB
- include default gene lists in "variants" link in breadcrumbs

## [1.0.2] - 2015-05-20
### Changed
- update case fetching function

### Fixed
- handle multiple cases with same id

## [1.0.1] - 2015-04-28
### Fixed
- Fix building URL parameters in cases list Vue component

## [1.0.0] - 2015-04-12
Codename: Sara Lund

![Release 1.0](artwork/releases/release-1-0.jpg)

### Added
- Add email logging for unexpected errors
- New command line tool for deleting case

### Changed
- Much improved logging overall
- Updated documentation/usage guide
- Removed non-working IGV link

### Fixed
- Show sample display name in GT call
- Various small bug fixes
- Make it easier to hover over popups

## [0.0.2-rc1] - 2015-03-04
### Added
- add protein table for each variant
- add many more external links
- add coverage reports as PDFs

### Changed
- incorporate user feedback updates
- big refactor of load scripts

## [0.0.2-rc2] - 2015-03-04
### Changes
- add gene table with gene description
- reorganize inheritance models box

### Fixed
- avoid overwriting gene list on "research" load
- fix various bugs in external links

## [0.0.2-rc3] - 2015-03-05
### Added
- Activity log feed to variant view
- Adds protein change strings to ODM and Sanger email

### Changed
- Extract activity log component to macro

### Fixes
- Make Ensembl transcript links use archive website<|MERGE_RESOLUTION|>--- conflicted
+++ resolved
@@ -23,12 +23,9 @@
 - Enabled Flask CORS to communicate CORS status to js apps
 - Moved the code preparing the transcripts overview to the backend
 - Refactored and filtered json data used in general case report
-<<<<<<< HEAD
+- Changed the database used in docker-compose file to use the official MongoDB v4.4 image
 - Moved variant evaluation terms ("dismissal_term", "manual_rank", "cancer_tier", "mosaicism_options") from constants file to database
 - Replace default variant evaluation terms with custom terms included in a json file
-=======
-- Changed the database used in docker-compose file to use the official MongoDB v4.4 image
->>>>>>> 8849514e
 
 ## [4.39]
 ### Added
