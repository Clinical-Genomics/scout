--- conflicted
+++ resolved
@@ -9,13 +9,10 @@
 - Display samples' name (tooltip) and affected status directly on caseS page
 - Search SVs across all cases, in given genes
 - `CLINVAR_API_URL` param can be specified in app settings to override the URL used to send ClinVar submissions to. Intended for testing.
-<<<<<<< HEAD
-- Possibility to un-audit previously audited filters
-=======
 - Support for loading and storing OMICS data
 - Parse DROP Fraser and Outrider TSVs
 - Display omics variants - wts outliers (Fraser, Outrider)
->>>>>>> 86832394
+- Possibility to un-audit previously audited filters
 ### Changed
 - Updated igv.js to v3.0.1
 - Alphabetically sort IGV track available for custom selection
