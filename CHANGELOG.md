# Change Log
All notable changes to this project will be documented in this file.
This project adheres to [Semantic Versioning](http://semver.org/).

About changelog [here](https://keepachangelog.com/en/1.0.0/)

## [unreleased]
### Added
- Case status labels can be added, giving more finegrained details on a solved status (provisional, diagnostic, carrier, UPD, SMN, ...)
- New SO terms: `sequence_variant` and `coding_transcript_variant`
- More MEI specific annotation is shown on the variant page
- Parse and save MANE transcripts info when updating genes in build 38
### Changed
- In the ClinVar form, database and id of assertion criteria citation are now separate inputs
- Customise institute settings to be able to display all cases with a certain status on cases page (admin users)
- Renamed `Clinical Significance` to `Germline Classification` on multistep ClinVar form
- Changed the "x" in cases.utils.remove_form button text to red for better visibility in dark mode
- Update GitHub actions
- Default loglevel up to INFO, making logs with default start easier to read
### Fixed
- Removed log info showing hgnc IDs used in variantS search
- Maintain Matchmaker Exchange and Beacon submission status when a case is re-uploaded
- Inheritance mode from ORPHA should not be confounded with the OMIM inheritance model
- Decipher link URL changes


## [4.77]
### Added
- Orpha disease terms now include information on inheritance
- Case loading via .yaml config file accepts subject_id and phenotype_groups (if previously defined as constant default or added per institute)
- Possibility to submit variants associated with Orphanet conditions to ClinVar
- Option update path to .d4 files path for individuals of an existing case using the command line
- More constraint information is displayed per gene in addition to pLi: missense and LoF OE, CI (inluding LOEUF) and Z-score.
<<<<<<< HEAD
- Sanger recipient may send an alert to the user which ordered the verification when a variant is flagged as true positive
=======
- ClinVar submission can now be downloaded as a json file
>>>>>>> b7bce6ef
### Changed
- Introduce validation in the ClinVar multistep form to make sure users provide at least one variant-associated condition
- CLI scout update individual accepts subject_id
- Update ClinVar inheritance models to reflect changes in ClinVar submission API
- Handle variant-associated condition ID format in background when creating ClinVar submissions
- Replace the code that downloads Ensembl genes, transcripts and exons with the Schug web app
- Add more info to error log when transcript variant frequency parsing fails.
- GnomAD v4 constraint information replaces ExAC constraints (pLi).
### Fixed
- Text input of associated condition in ClinVar form now aligns to the left
- Alignment of contents in the case report has been updated
- Missing number of phenotypes and genes from case diagnoses
- Associate OMIM and/or ORPHA diagnoses with partial causatives
- Visualization of partial causatives' diagnoses on case page: style and links
- Revert style of pinned variants window on the case page
- Rename `Clinical significanc` to `Germline classification` in ClinVar submissions exported files
- Rename `Clinical significance citations` to `Classification citations` in ClinVar submissions exported files
- Rename `Comment on clinical significance` to `Comment on classification` in ClinVar submissions exported files
- Show matching partial causatives on variant page
- Matching causatives shown on case page consisting only of variant matching the default panels of the case - bug introduced since scout v4.72 (Oct 18, 2023)
- Missing somatic variant read depth leading to report division by zero

## [4.76]
### Added
- Orphacodes are visible in phenotype tables
- Pydantic validation of image paths provided in case load config file
- Info on the user which created a ClinVar submission, when available
- Associate .d4 files to case individuals when loading a case via config file
### Changed
- In diagnoses page the load of diseases are initiated by clicking a button
- Revel score, Revel rank score and SpliceAI values are also displayed in Causatives and Validated variants tables
- Remove unused functions and tests
- Analysis type and direct link from cases list for OGM cases
- Removed unused `case_obj` parameter from server/blueprints/variant/controllers/observations function
- Possibility to reset ClinVar submission ID
- Allow ClinVar submissions with custom API key for users registered as ClinVar submitters or when institute doesn't have a preset list of ClinVar submitters
- Ordered event verbs alphabetically and created ClinVar-related user events
- Removed the unused "no-variants" option from the load case command line
### Fixed
- All disease_terms have gene HGNC ids as integers when added to the scout database
- Disease_term identifiers are now prefixed with the name of the coding system
- Command line crashing with error when updating a user that doesn't exist
- Thaw coloredlogs - 15.0.1 restores errorhandler issue
- Thaw crypography - current base image and library version allow Docker builds
- Missing delete icons on phenomodels page
- Missing cryptography lib error while running Scout container on an ARM processor
- Round CADD values with many decimals on causatives and validated variants pages
- Dark-mode visibility of some fields on causatives and validated variants pages
- Clinvar submitters would be cleared when unprivileged users saved institute settings page
- Added a default empty string in cases search form to avoid None default value
- Page crashing when user tries to remove the same variant from a ClinVar submission in different browser tabs
- Update more GnomAD links to GnomAD v4 (v38 SNVs, MT vars, STRs)
- Empty cells for RNA fusion variants in Causatives and Verified variants page
- Submenu icons missing from collapsible actionbar
- The collapsible actionbar had some non-collapsing overly long entries
- Cancer observations for SVs not appearing in the variant details view
- Archived local observations not visible on cancer variantS page
- Empty Population Frequency column in the Cancer SV Variants view
- Capital letters in ClinVar events description shown on case page

## [4.75]
### Added
- Hovertip to gene panel names with associated genes in variant view, when variant covers more than one gene
- Tests for panel to genes
- Download of Orphadata en_product6 and en_product4 from CLI
- Parse and save `database_found` key/values for RNA fusion variants
- Added fusion_score, ffpm, split_reads, junction_reads and fusion_caller to the list of filters on RNA fusion variants page
- Renamed the function `get_mei_info` to `set_mei_info` to be consistent with the other functions
- Fixed removing None key/values from parsed variants
- Orphacodes are included in the database disease_terms
### Changed
- Allow use of projections when retrieving gene panels
- Do not save custom images as binary data into case and variant database documents
- Retrieve and display case and variant custom images using image's saved path
- Cases are activated by viewing FSHD and SMA reports
- Split multi-gene SNV variants into single genes when submitting to Matchmaker Exchange
- Alamut links also on the gene level, using transcript and HGVS: better for indels. Keep variant link for missing HGVS
- Thaw WTForms - explicitly coerce form decimal field entries when filters fetched from db
### Fixed
- Removed some extra characters from top of general report left over from FontAwsome fix
- Do not save fusion variants-specific key/values in other types of variants
- Alamut link for MT variants in build 38
- Convert RNA fusions variants `tool_hits` and `fusion_score` keys from string to numbers
- Fix genotype reference and alternative sequencing depths defaulting to -1 when values are 0
- DecimalFields were limited to two decimal places for several forms - lifting restrictions on AF, CADD etc.

## [4.74.1]
### Changed
- Parse and save into database also OMIM terms not associated to genes
### Fixed
- BioNano API FSHD report requests are GET in Access 1.8, were POST in 1.7
- Update more FontAwesome icons to avoid Pro icons
- Test if files still exist before attempting to load research variants
- Parsing of genotypes error, resulting in -1 values when alt or ref read depths are 0

## [4.74]
### Added
- SNVs and Indels, MEI and str variants genes have links to Decipher
- An `owner + case display name` index for cases database collection
- Test and fixtures for RNA fusion case page
- Load and display fusion variants from VCF files as the other variant types
- Option to update case document with path to mei variants (clinical and research)
### Changed
- Details on variant type and category for audit filters on case general report
- Enable Gens CN profile button also in somatic case view
- Fix case of analysis type check for Gens analysis button - only show for WGS
### Fixed
- loqusdb table no longer has empty row below each loqusid
- MatchMaker submission details page crashing because of change in date format returned by PatientMatcher
- Variant external links buttons style does not change color when visited
- Hide compounds with compounds follow filter for region or function would fail for variants in multiple genes
- Updated FontAwesome version to fix missing icons

## [4.73]
### Added
- Shortcut button for HPO panel MEI variants from case page
- Export managed variants from CLI
### Changed
- STRs visualization on case panel to emphasize abnormal repeat count and associated condition
- Removed cytoband column from STRs variant view on case report
- More long integers formatted with thin spaces, and copy to clipboard buttons added
### Fixed
- OMIM table is scrollable if higher than 700px on SV page
- Pinned variants validation badge is now red for false positives.
- Case display name defaulting to case ID when `family_name` or `display_name` are missing from case upload config file
- Expanded menu visible at screen sizes below 1000px now has background color
- The image in ClinVar howto-modal is now responsive
- Clicking on a case in case groups when case was already removed from group in another browser tab
- Page crashing when saving filters for mei variants
- Link visited color of images

## [4.72.4]
### Changed
- Automatic test mongod version increased to v7
### Fixed
- GnomAD now defaults to hg38 - change build 37 links accordingly

## [4.72.3]
### Fixed
- Somatic general case report small variant table can crash with unclassified variants

## [4.72.2]
### Changed
- A gunicorn maxrequests parameter for Docker server image - default to 1200
- STR export limit increased to 500, as for other variants
- Prevent long number wrapping and use thin spaces for separation, as per standards from SI, NIST, IUPAC, BIPM.
- Speed up case retrieval and lower memory use by projecting case queries
- Make relatedness check fails stand out a little more to new users
- Speed up case retrieval and lower memory use by projecting case queries
- Speed up variant pages by projecting only the necessary keys in disease collection query
### Fixed
- Huge memory use caused by cases and variants pages pulling complete disease documents from DB
- Do not include genes fetched from HPO terms when loading diseases
- Consider the renamed fields `Approved Symbol` -> `Approved Gene Symbol` and `Gene Symbols` -> `Gene/Locus And Other Related Symbols` when parsing OMIM terms from genemap2.txt file

## [4.72.1]
### Fixed
- Jinja filter that renders long integers
- Case cache when looking for causatives in other cases causing the server to hang

## [4.72]
### Added
- A GitHub action that checks for broken internal links in docs pages
- Link validation settings in mkdocs.yml file
- Load and display full RNA alignments on alignment viewer
- Genome build check when loading a case
- Extend event index to previous causative variants and always load them
### Fixed
- Documentation nav links for a few documents
- Slightly extended the BioNano Genomics Access integration docs
- Loading of SVs when VCF is missing the INFO.END field but has INFO.SVLEN field
- Escape protein sequence name (if available) in case general report to render special characters correctly
- CaseS HPO term searches for multiple terms works independent of order
- CaseS search regexp should not allow backslash
- CaseS cohort tags can contain whitespace and still match
- Remove diagnoses from cases even if OMIM term is not found in the database
- Parsing of disease-associated genes
- Removed an annoying warning while updating database's disease terms
- Displaying custom case images loaded with scout version <= 4.71
- Use pydantic version >=2 in requirements.txt file
### Changed
- Column width adjustment on caseS page
- Use Python 3.11 in tests
- Update some github actions
- Upgraded Pydantic to version 2
- Case validation fails on loading when associated files (alignments, VCFs and reports) are not present on disk
- Case validation fails on loading when custom images have format different then ["gif", "svg", "png", "jpg", "jpeg"]
- Custom images keys `case` and `str` in case config yaml file are renamed to `case_images` and `str_variants_images`
- Simplify and speed up case general report code
- Speed up case retrieval in case_matching_causatives
- Upgrade pymongo to version 4
- When updating disease terms, check that all terms are consistent with a DiseaseTerm model before dropping the old collection
- Better separation between modules loading HPO terms and diseases
- Deleted unused scout.build.phenotype module
- Stricter validation of mandatory genome build key when loading a case. Allowed values are ['37','38',37,38]
- Improved readability of variants length and coordinates on variantS pages

## [4.71]
### Added
- Added Balsamic keys for SweGen and loqusdb local archive frequecies, SNV and SV
- New filter option for Cancer variantS: local archive RD loqusdb
- Show annotated observations on SV variantS view, also for cancer somatic SVs
- Revel filter for variantS
- Show case default panel on caseS page
- CADD filter for Cancer Somatic SNV variantS - show score
- SpliceAI-lookup link (BROAD, shows SpliceAI and Pangolin) from variant page
- BioNano Access server API - check projects, samples and fetch FSHD reports
### Fixed
- Name of reference genome build for RNA for compatibility with IGV locus search change
- Howto to run the Docker image on Mac computers in `admin-guide/containers/container-deploy.md`
- Link to Weasyprint installation howto in README file
- Avoid filling up disk by creating a reduced VCF file for every variant that is visualized
- Remove legacy incorrectly formatted CODEOWNERS file
- Restrain variant_type requests to variantS views to "clinical" or "research"
- Visualization of cancer variants where cancer case has no affected individual
- ProteinPaint gene link (small StJude API change)
- Causative MEI variant link on causatives page
- Bionano access api settings commented out by default in Scout demo config file.
- Do not show FSHD button on freshly loaded cases without bionano_access individuals
- Truncate long variants' HGVS on causative/Clinically significant and pinned variants case panels
### Changed
- Remove function call that tracks users' browser version
- Include three more splice variant SO terms in clinical filter severe SO terms
- Drop old HPO term collection only after parsing and validation of new terms completes
- Move score to own column on Cancer Somatic SNV variantS page
- Refactored a few complex case operations, breaking out sub functionalities

## [4.70]
### Added
- Download a list of Gene Variants (max 500) resulting from SNVs and Indels search
- Variant PubMed link to search for gene symbol and any aliases
### Changed
- Clearer gnomAD values in Variants page
### Fixed
- CaseS page uniform column widths
- Include ClinVar variants into a scrollable div element on Case page
- `canonical_transcript` variable not initialized in get_hgvs function (server.blueprints.institutes.controllers.py)
- Catch and display any error while importing Phenopacket info
- Modified Docker files to use python:3.8-slim-bullseye to prevent gunicorn workers booting error

## [4.69]
### Added
- ClinVar submission howto available also on Case page
- Somatic score and filtering for somatic SV callers, if available
- Show caller as a tooltip on variantS list
### Fixed
- Crash when attempting to export phenotype from a case that had never had phenotypes
- Aesthetic fix to Causative and Pinned Variants on Case page
- Structural inconsistency for ClinVar Blueprint templates
- Updated igv.js to 2.15.8 to fix track default color bug
- Fixed release versions for actions.
- Freeze tornado below 6.3.0 for compatibility with livereload 2.6.3
- Force update variants count on case re-upload
- IGV locus search not working - add genome reference id
- Pin links to MEI variants should end up on MEI not SV variant view
- Load also matching MEI variants on forced region load
- Allow excluding MEI from case variant deletion
- Fixed the name of the assigned user when the internal user ID is different from the user email address
- Gene variantS should display gene function, region and full hgvs
### Changed
- FontAwesome integrity check fail (updated resource)
- Removed ClinVar API validation buttons in favour of direct API submission
- Improved layout of Institute settings page
- ClinVar API key and allowed submitters are set in the Institute settings page


## [4.68]
### Added
- Rare Disease Mobile Element Insertion variants view
### Changed
- Updated igv.js to 2.15.6
### Fixed
- Docker stage build pycairo.
- Restore SNV and SV rank models versions on Causatives and Verified pages
- Saving `REVEL_RANKSCORE` value in a field named `revel` in variants database documents

## [4.67]
### Added
- Prepare to filter local SV frequency
### Changed
- Speed up instituteS page loading by refactoring cases/institutes query
- Clinical Filter for SVs includes `splice_polypyrimidine_tract_variant` as a severe consequence
- Clinical Filter for SVs includes local variant frequency freeze ("old") for filtering, starting at 30 counts
- Speed up caseS page loading by adding status to index and refactoring totals count
- HPO file parsing is updated to reflect that HPO have changed a few downloadable file formats with their 230405 release.
### Fixed
- Page crashing when a user tries to edit a comment that was removed
- Warning instead of crashed page when attempting to retrieve a non-existent Phenopacket
- Fixed StJude ProteinPaint gene link (URL change)
- Freeze of werkzeug library to version<2.3 to avoid problems resulting from the consequential upgrade of the Flask lib
- Huge list of genes in case report for megabases-long structural variants.
- Fix displaying institutes without associated cases on institutes page
- Fix default panel selection on SVs in cancer case report

## [4.66]
### Changed
- Moved Phenomodels code under a dedicated blueprint
- Updated the instructions to load custom case report under admin guide
- Keep variants filter window collapsed except when user expands it to filter
### Added
- A summary table of pinned variants on the cancer case general report
- New openable matching causatives and managed variants lists for default gene panels only for convenience
### Fixed
- Gens structural variant page link individual id typo

## [4.65.2]
### Fixed
- Generating general case report with str variants containing comments

## [4.65.1]
### Fixed
- Visibility of `Gene(s)` badges on SV VariantS page
- Hide dismiss bar on SV page not working well
- Delivery report PDF download
- Saving Pipeline version file when loading a case
- Backport compatible import of importlib metadata for old python versions (<3.8)

## [4.65]
### Added
- Option to mark a ClinVar submission as submitted
- Docs on how to create/update the PanelApp green genes as a system admin
- `individual_id`-parameter to both Gens links
- Download a gene panel in TXT format from gene panel page
- Panel gene comments on variant page: genes in panels can have comments that describe the gene in a panel context
### Changed
- Always show each case category on caseS page, even if 0 cases in total or after current query
- Improved sorting of ClinVar submissions
- Pre-populate SV type select in ClinVar submission form, when possible
- Show comment badges in related comments tables on general report
- Updated version of several GitHub actions
- Migrate from deprecated `pkg_resources` lib to `importlib_resources`
- Dismiss bar on variantS pages is thinner.
- Dismiss bar on variantS pages can be toggled open or closed for the duration of a login session.
### Fixed
- Fixed Sanger order / Cancel order modal close buttons
- Visibility of SV type in ClinVar submission form
- Fixed a couple of creations where now was called twice, so updated_at and created_at could differ
- Deprecated Ubuntu version 18.04 in one GitHub action
- Panels that have been removed (hidden) should not be visible in views where overlapping gene panels for genes are shown
- Gene panel test pointing to the right function

## [4.64]
### Added
- Create/Update a gene panel containing all PanelApp green genes (`scout update panelapp-green -i <cust_id>`)
- Links for ACMG pathogenicity impact modification on the ACMG classification page
### Changed
- Open local observation matching cases in new windows
### Fixed
- Matching manual ranked variants are now shown also on the somatic variant page
- VarSome links to hg19/GRCh37
- Managed variants filter settings lost when navigating to additional pages
- Collect the right variant category after submitting filter form from research variantS page
- Beacon links are templated and support variants in genome build 38

## [4.63]
### Added
- Display data sharing info for ClinVar, Matchmaker Exchange and Beacon in a dedicated column on Cases page
- Test for `commands.download.omim.print_omim`
- Display dismissed variants comments on general case report
- Modify ACMG pathogenicity impact (most commonly PVS1, PS3) based on strength of evidence with lab director's professional judgement
- REViewer button on STR variant page
- Alamut institution parameter in institute settings for Alamut Visual Plus software
- Added Manual Ranks Risk Factor, Likely Risk Factor and Uncertain Risk Factor
- Display matching manual ranks from previous cases the user has access to on VariantS and Variant pages
- Link to gnomAD gene SVs v2.1 for SV variants with gnomAD frequency
- Support for nf-core/rnafusion reports
### Changed
- Display chrY for sex unknown
- Deprecate legacy scout_load() method API call.
- Message shown when variant tag is updated for a variant
- When all ACMG classifications are deleted from a variant, the current variant classification status is also reset.
- Refactored the functions that collect causative variants
- Removed `scripts/generate_test_data.py`
### Fixed
- Default IGV tracks (genes, ClinVar, ClinVar CNVs) showing even if user unselects them all
- Freeze Flask-Babel below v3.0 due to issue with a locale decorator
- Thaw Flask-Babel and fix according to v3 standard. Thank you @TkTech!
- Show matching causatives on somatic structural variant page
- Visibility of gene names and functional annotations on Causatives/Verified pages
- Panel version can be manually set to floating point numbers, when modified
- Causatives page showing also non-causative variants matching causatives in other cases
- ClinVar form submission for variants with no selected transcript and HGVS
- Validating and submitting ClinVar objects not containing both Variant and Casedata info

## [4.62.1]
### Fixed
- Case page crashing when adding a case to a group without providing a valid case name

## [4.62]
### Added
- Validate ClinVar submission objects using the ClinVar API
- Wrote tests for case and variant API endpoints
- Create ClinVar submissions from Scout using the ClinVar API
- Export Phenopacket for affected individual
- Import Phenopacket from JSON file or Phenopacket API backend server
- Use the new case name option for GENS requests
- Pre-validate refseq:HGVS items using VariantValidator in ClinVar submission form
### Fixed
- Fallback for empty alignment index for REViewer service
- Source link out for MIP 11.1 reference STR annotation
- Avoid duplicate causatives and pinned variants
- ClinVar clinical significance displays only the ACMG terms when user selects ACMG 2015 as assertion criteria
- Spacing between icon and text on Beacon and MatchMaker links on case page sidebar
- Truncate IDs and HGVS representations in ClinVar pages if longer than 25 characters
- Update ClinVar submission ID form
- Handle connection timeout when sending requests requests to external web services
- Validate any ClinVar submission regardless of its status
- Empty Phenopackets import crashes
- Stop Spinner on Phenopacket JSON download
### Changed
- Updated ClinVar submission instructions

## [4.61.1]
### Fixed
- Added `UMLS` as an option of `Condition ID type` in ClinVar Variant downloaded files
- Missing value for `Condition ID type` in ClinVar Variant downloaded files
- Possibility to open, close or delete a ClinVar submission even if it doesn't have an associated name
- Save SV type, ref and alt n. copies to exported ClinVar files
- Inner and outer start and stop SV coordinates not exported in ClinVar files
- ClinVar submissions page crashing when SV files don't contain breakpoint exact coordinates
- Align OMIM diagnoses with delete diagnosis button on case page
- In ClinVar form, reset condition list and customize help when condition ID changes

## [4.61]
### Added
- Filter case list by cases with variants in ClinVar submission
- Filter case list by cases containing RNA-seq data - gene_fusion_reports and sample-level tracks (splice junctions and RNA coverage)
- Additional case category `Ignored`, to be used for cases that don't fall in the existing 'inactive', 'archived', 'solved', 'prioritized' categories
- Display number of cases shown / total number of cases available for each category on Cases page
- Moved buttons to modify case status from sidebar to main case page
- Link to Mutalyzer Normalizer tool on variant's transcripts overview to retrieve official HVGS descriptions
- Option to manually load RNA MULTIQC report using the command `scout load report -t multiqc_rna`
- Load RNA MULTIQC automatically for a case if config file contains the `multiqc_rna` key/value
- Instructions in admin-guide on how to load case reports via the command line
- Possibility to filter RD variants by a specific genotype call
- Distinct colors for different inheritance models on RD Variant page
- Gene panels PDF export with case variants hits by variant type
- A couple of additional README badges for GitHub stats
- Upload and display of pipeline reference info and executable version yaml files as custom reports
- Testing CLI on hasta in PR template
### Changed
- Instructions on how to call dibs on scout-stage server in pull request template
- Deprecated CLI commands `scout load <delivery_report, gene_fusion_report, coverage_qc_report, cnv_report>` to replace them with command `scout load report -t <report type>`
- Refactored code to display and download custom case reports
- Do not export `Assertion method` and `Assertion method citation` to ClinVar submission files according to changes to ClinVar's submission spreadsheet templates.
- Simplified code to create and download ClinVar CSV files
- Colorize inheritance models badges by category on VariantS page
- `Safe variants matching` badge more visible on case page
### Fixed
- Non-admin users saving institute settings would clear loqusdb instance selection
- Layout of variant position, cytoband and type in SV variant summary
- Broken `Build Status - GitHub badge` on GitHub README page
- Visibility of text on grey badges in gene panels PDF exports
- Labels for dashboard search controls
- Dark mode visibility for ClinVar submission
- Whitespaces on outdated panel in extent report

## [4.60]
### Added
- Mitochondrial deletion signatures (mitosign) can be uploaded and shown with mtDNA report
- A `Type of analysis` column on Causatives and Validated variants pages
- List of "safe" gene panels available for matching causatives and managed variants in institute settings, to avoid secondary findings
- `svdb_origin` as a synonym for `FOUND_IN` to complement `set` for variants found by all callers
### Changed
- Hide removed gene panels by default in panels page
- Removed option for filtering cancer SVs by Tumor and Normal alt AF
- Hide links to coverage report from case dynamic HPO panel if cancer analysis
- Remove rerun emails and redirect users to the analysis order portal instead
- Updated clinical SVs igv.js track (dbVar) and added example of external track from `https://trackhubregistry.org/`
- Rewrote the ClinVar export module to simplify and add one variant at the time
- ClinVar submissions with phenotype conditions from: [OMIM, MedGen, Orphanet, MeSH, HP, MONDO]
### Fixed
- If trying to load a badly formatted .tsv file an error message is displayed.
- Avoid showing case as rerun when first attempt at case upload failed
- Dynamic autocomplete search not working on phenomodels page
- Callers added to variant when loading case
- Now possible to update managed variant from file without deleting it first
- Missing preselected chromosome when editing a managed variant
- Preselected variant type and subtype when editing a managed variant
- Typo in dbVar ClinVar track, hg19


## [4.59]
### Added
- Button to go directly to HPO SV filter variantS page from case
- `Scout-REViewer-Service` integration - show `REViewer` picture if available
- Link to HPO panel coverage overview on Case page
- Specify a confidence threshold (green|amber|red) when loading PanelApp panels
- Functional annotations in variants lists exports (all variants)
- Cancer/Normal VAFs and COSMIC ids in in variants lists exports (cancer variants)
### Changed
- Better visualization of regional annotation for long lists of genes in large SVs in Variants tables
- Order of cells in variants tables
- More evident links to gene coverage from Variant page
- Gene panels sorted by display name in the entire Case page
- Round CADD and GnomAD values in variants export files
### Fixed
- HPO filter button on SV variantS page
- Spacing between region|function cells in SVs lists
- Labels on gene panel Chanjo report
- Fixed ambiguous duplicated response headers when requesting a BAM file from /static
- Visited color link on gene coverage button (Variant page)

## [4.58.1]
### Fixed
- Case search with search strings that contain characters that can be escaped

## [4.58]
### Added
- Documentation on how to create/update PanelApp panels
- Add filter by local observations (archive) to structural variants filters
- Add more splicing consequences to SO term definitions
- Search for a specific gene in all gene panels
- Institute settings option to force show all variants on VariantS page for all cases of an institute
- Filter cases by validation pending status
- Link to The Clinical Knowledgebase (CKB) (https://ckb.jax.org/) in cancer variant's page
### Fixed
- Added a not-authorized `auto-login` fixture according to changes in Flask-Login 0.6.2
- Renamed `cache_timeout` param name of flask.send_file function to `max_age` (Flask 2.2 compliant)
- Replaced deprecated `app.config["JSON_SORT_KEYS"]` with app.json.sort_keys in app settings
- Bug in gene variants page (All SNVs and INDELs) when variant gene doesn't have a hgnc id that is found in the database
- Broken export of causatives table
- Query for genes in build 38 on `Search SNVs and INDELs` page
- Prevent typing special characters `^<>?!=\/` in case search form
- Search matching causatives also among research variants in other cases
- Links to variants in Verified variants page
- Broken filter institute cases by pinned gene
- Better visualization of long lists of genes in large SVs on Causative and Verified Variants page
- Reintroduced missing button to export Causative variants
- Better linking and display of matching causatives and managed variants
- Reduced code complexity in `scout/parse/variant/variant.py`
- Reduced complexity of code in `scout/build/variant/variant.py`

### Changed
- State that loqusdb observation is in current case if observations count is one and no cases are shown
- Better pagination and number of variants returned by queries in `Search SNVs and INDELs` page
- Refactored and simplified code used for collecting gene variants for `Search SNVs and INDELs` page
- Fix sidebar panel icons in Case view
- Fix panel spacing in Case view
- Removed unused database `sanger_ordered` and `case_id,category,rank_score` indexes (variant collection)
- Verified variants displayed in a dedicated page reachable from institute sidebar
- Unified stats in dashboard page
- Improved gene info for large SVs and cancer SVs
- Remove the unused `variant.str_variant` endpoint from variant views
- Easier editing of HPO gene panel on case page
- Assign phenotype panel less cramped on Case page
- Causatives and Verified variants pages to use the same template macro
- Allow hyphens in panel names
- Reduce resolution of example images
- Remove some animations in web gui which where rendered slow


## [4.57.4]
### Fixed
- Parsing of variant.FORMAT "DR" key in parse variant file

## [4.57.3]
### Fixed
- Export of STR verified variants
- Do not download as verified variants first verified and then reset to not validated
- Avoid duplicated lines in downloaded verified variants reflecting changes in variant validation status

## [4.57.2]
### Fixed
- Export of verified variants when variant gene has no transcripts
- HTTP 500 when visiting a the details page for a cancer variant that had been ranked with genmod

## [4.57.1]
### Fixed
- Updating/replacing a gene panel from file with a corrupted or malformed file

## [4.57]
### Added
- Display last 50 or 500 events for a user in a timeline
- Show dismiss count from other cases on matching variantS
- Save Beacon-related events in events collection
- Institute settings allow saving multiple loqusdb instances for one institute
- Display stats from multiple instances of loqusdb on variant page
- Display date and frequency of obs derived from count of local archive observations from MIP11 (requires fix in MIP)
### Changed
- Prior ACMG classifications view is no longer limited by pathogenicity
### Fixed
- Visibility of Sanger ordered badge on case page, light mode
- Some of the DataTables tables (Phenotypes and Diagnoses pages) got a bit dark in dark mode
- Remove all redundancies when displaying timeline events (some events are saved both as case-related and variant-related)
- Missing link in saved MatchMaker-related events
- Genes with mixed case gene symbols missing in PanelApp panels
- Alignment of elements on the Beacon submission modal window
- Locus info links from STR variantS page open in new browser tabs

## [4.56]
### Added
- Test for PanelApp panels loading
- `panel-umi` tag option when loading cancer analyses
### Changed
- Black text to make comments more visible in dark mode
- Loading PanelApp panels replaces pre-existing panels with same version
- Removed sidebar from Causatives page - navigation is available on the top bar for now
- Create ClinVar submissions from pinned variants list in case page
- Select which pinned variants will be included in ClinVar submission documents
### Fixed
- Remove a:visited css style from all buttons
- Update of HPO terms via command line
- Background color of `MIXED` and `PANEL-UMI` sequencing types on cases page
- Fixed regex error when searching for cases with query ending with `\ `
- Gene symbols on Causatives page lighter in dark mode
- SpliceAI tooltip of multigene variants

## [4.55]
### Changed
- Represent different tumor samples as vials in cases page
- Option to force-update the OMIM panel
### Fixed
- Low tumor purity badge alignment in cancer samples table on cancer case view
- VariantS comment popovers reactivate on hover
- Updating database genes in build 37
- ACMG classification summary hidden by sticky navbar
- Logo backgrounds fixed to white on welcome page
- Visited links turn purple again
- Style of link buttons and dropdown menus
- Update KUH and GMS logos
- Link color for Managed variants

## [4.54]
### Added
- Dark mode, using browser/OS media preference
- Allow marking case as solved without defining causative variants
- Admin users can create missing beacon datasets from the institute's settings page
- GenCC links on gene and variant pages
- Deprecation warnings when launching the app using a .yaml config file or loading cases using .ped files
### Changed
- Improved HTML syntax in case report template
- Modified message displayed when variant rank stats could not be calculated
- Expanded instructions on how to test on CG development server (cg-vm1)
- Added more somatic variant callers (Balsamic v9 SNV, develop SV)
### Fixed
- Remove load demo case command from docker-compose.yml
- Text elements being split across pages in PDF reports
- Made login password field of type `password` in LDAP login form
- Gene panels HTML select in institute's settings page
- Bootstrap upgraded to version 5
- Fix some Sourcery and SonarCloud suggestions
- Escape special characters in case search on institute and dashboard pages
- Broken case PDF reports when no Madeline pedigree image can be created
- Removed text-white links style that were invisible in new pages style
- Variants pagination after pressing "Filter variants" or "Clinical filter"
- Layout of buttons Matchmaker submission panel (case page)
- Removing cases from Matchmaker (simplified code and fixed functionality)
- Reintroduce check for missing alignment files purged from server

## [4.53]
### Added
### Changed
- Point Alamut API key docs link to new API version
- Parse dbSNP id from ID only if it says "rs", else use VEP CSQ fields
- Removed MarkupSafe from the dependencies
### Fixed
- Reintroduced loading of SVs for demo case 643595
- Successful parse of FOUND_IN should avoid GATK caller default
- All vulnerabilities flagged by SonarCloud

## [4.52]
### Added
- Demo cancer case gets loaded together with demo RD case in demo instance
- Parse REVEL_score alongside REVEL_rankscore from csq field and display it on SNV variant page
- Rank score results now show the ranking range
- cDNA and protein changes displayed on institute causatives pages
- Optional SESSION_TIMEOUT_MINUTES configuration in app config files
- Script to convert old OMIM case format (list of integers) to new format (list of dictionaries)
- Additional check for user logged in status before serving alignment files
- Download .cgh files from cancer samples table on cancer case page
- Number of documents and date of last update on genes page
### Changed
- Verify user before redirecting to IGV alignments and sashimi plots
- Build case IGV tracks starting from case and variant objects instead of passing all params in a form
- Unfreeze Werkzeug lib since Flask_login v.0.6 with bugfix has been released
- Sort gene panels by name (panelS and variant page)
- Removed unused `server.blueprints.alignviewers.unindexed_remote_static` endpoint
- User sessions to check files served by `server.blueprints.alignviewers.remote_static` endpoint
- Moved Beacon-related functions to a dedicated app extension
- Audit Filter now also loads filter displaying the variants for it
### Fixed
- Handle `attachment_filename` parameter renamed to `download_name` when Flask 2.2 will be released
- Removed cursor timeout param in cases find adapter function to avoid many code warnings
- Removed stream argument deprecation warning in tests
- Handle `no intervals found` warning in load_region test
- Beacon remove variants
- Protect remote_cors function in alignviewers view from Server-Side Request Forgery (SSRF)
- Check creation date of last document in gene collection to display when genes collection was updated last

## [4.51]
### Added
- Config file containing codecov settings for pull requests
- Add an IGV.js direct link button from case page
- Security policy file
- Hide/shade compound variants based on rank score on variantS from filter
- Chromograph legend documentation direct link
### Changed
- Updated deprecated Codecov GitHub action to v.2
- Simplified code of scout/adapter/mongo/variant
- Update IGV.js to v2.11.2
- Show summary number of variant gene panels on general report if more than 3
### Fixed
- Marrvel link for variants in genome build 38 (using liftover to build 37)
- Remove flags from codecov config file
- Fixed filter bug with high negative SPIDEX scores
- Renamed IARC TP53 button to to `TP53 Database`, modified also link since IARC has been moved to the US NCI: `https://tp53.isb-cgc.org/`
- Parsing new format of OMIM case info when exporting patients to Matchmaker
- Remove flask-debugtoolbar lib dependency that is using deprecated code and causes app to crash after new release of Jinja2 (3.1)
- Variant page crashing for cases with old OMIM terms structure (a list of integers instead of dictionary)
- Variant page crashing when creating MARRVEL link for cases with no genome build
- SpliceAI documentation link
- Fix deprecated `safe_str_cmp` import from `werkzeug.security` by freezing Werkzeug lib to v2.0 until Flask_login v.0.6 with bugfix is released
- List gene names densely in general report for SVs that contain more than 3 genes
- Show transcript ids on refseq genes on hg19 in IGV.js, using refgene source
- Display correct number of genes in general report for SVs that contain more than 32 genes
- Broken Google login after new major release of `lepture/authlib`
- Fix frequency and callers display on case general report

## [4.50.1]
### Fixed
- Show matching causative STR_repid for legacy str variants (pre Stranger hgnc_id)

## [4.50]
### Added
- Individual-specific OMIM terms
- OMIM disease descriptions in ClinVar submission form
- Add a toggle for melter rerun monitoring of cases
- Add a config option to show the rerun monitoring toggle
- Add a cli option to export cases with rerun monitoring enabled
- Add a link to STRipy for STR variants; shallow for ARX and HOXA13
- Hide by default variants only present in unaffected individuals in variants filters
- OMIM terms in general case report
- Individual-level info on OMIM and HPO terms in general case report
- PanelApp gene link among the external links on variant page
- Dashboard case filters fields help
- Filter cases by OMIM terms in cases and dashboard pages
### Fixed
- A malformed panel id request would crash with exception: now gives user warning flash with redirect
- Link to HPO resource file hosted on `http://purl.obolibrary.org`
- Gene search form when gene exists only in build 38
- Fixed odd redirect error and poor error message on missing column for gene panel csv upload
- Typo in parse variant transcripts function
- Modified keys name used to parse local observations (archived) frequencies to reflect change in MIP keys naming
- Better error handling for partly broken/timed out chanjo reports
- Broken javascript code when case Chromograph data is malformed
- Broader space for case synopsis in general report
- Show partial causatives on causatives and matching causatives panels
- Partial causative assignment in cases with no OMIM or HPO terms
- Partial causative OMIM select options in variant page
### Changed
- Slightly smaller and improved layout of content in case PDF report
- Relabel more cancer variant pages somatic for navigation
- Unify caseS nav links
- Removed unused `add_compounds` param from variant controllers function
- Changed default hg19 genome for IGV.js to legacy hg19_1kg_decoy to fix a few problematic loci
- Reduce code complexity (parse/ensembl.py)
- Silence certain fields in ClinVar export if prioritised ones exist (chrom-start-end if hgvs exist)
- Made phenotype non-mandatory when marking a variant as partial causative
- Only one phenotype condition type (OMIM or HPO) per variant is used in ClinVar submissions
- ClinVar submission variant condition prefers OMIM over HPO if available
- Use lighter version of gene objects in Omim MongoDB adapter, panels controllers, panels views and institute controllers
- Gene-variants table size is now adaptive
- Remove unused file upload on gene-variants page

## [4.49]
### Fixed
- Pydantic model types for genome_build, madeline_info, peddy_ped_check and peddy_sex_check, rank_model_version and sv_rank_model_version
- Replace `MatchMaker` with `Matchmaker` in all places visible by a user
- Save diagnosis labels along with OMIM terms in Matchmaker Exchange submission objects
- `libegl-mesa0_21.0.3-0ubuntu0.3~20.04.5_amd64.deb` lib not found by GitHub actions Docker build
- Remove unused `chromograph_image_files` and `chromograph_prefixes` keys saved when creating or updating an RD case
- Search managed variants by description and with ignore case
### Changed
- Introduced page margins on exported PDF reports
- Smaller gene fonts in downloaded HPO genes PDF reports
- Reintroduced gene coverage data in the PDF-exported general report of rare-disease cases
- Check for existence of case report files before creating sidebar links
- Better description of HPO and OMIM terms for patients submitted to Matchmaker Exchange
- Remove null non-mandatory key/values when updating a case
- Freeze WTForms<3 due to several form input rendering changes

## [4.48.1]
### Fixed
- General case PDF report for recent cases with no pedigree

## [4.48]
### Added
- Option to cancel a request for research variants in case page
### Changed
- Update igv.js to v2.10.5
- Updated example of a case delivery report
- Unfreeze cyvcf2
- Builder images used in Scout Dockerfiles
- Crash report email subject gives host name
- Export general case report to PDF using PDFKit instead of WeasyPrint
- Do not include coverage report in PDF case report since they might have different orientation
- Export cancer cases's "Coverage and QC report" to PDF using PDFKit instead of Weasyprint
- Updated cancer "Coverage and QC report" example
- Keep portrait orientation in PDF delivery report
- Export delivery report to PDF using PDFKit instead of Weasyprint
- PDF export of clinical and research HPO panels using PDFKit instead of Weasyprint
- Export gene panel report to PDF using PDFKit
- Removed WeasyPrint lib dependency

### Fixed
- Reintroduced missing links to Swegen and Beacon and dbSNP in RD variant page, summary section
- Demo delivery report orientation to fit new columns
- Missing delivery report in demo case
- Cast MNVs to SNV for test
- Export verified variants from all institutes when user is admin
- Cancer coverage and QC report not found for demo cancer case
- Pull request template instructions on how to deploy to test server
- PDF Delivery report not showing Swedac logo
- Fix code typos
- Disable codefactor raised by ESLint for javascript functions located on another file
- Loading spinner stuck after downloading a PDF gene panel report
- IGV browser crashing when file system with alignment files is not mounted

## [4.47]
### Added
- Added CADD, GnomAD and genotype calls to variantS export
### Changed
- Pull request template, to illustrate how to deploy pull request branches on cg-vm1 stage server
### Fixed
- Compiled Docker image contains a patched version (v4.9) of chanjo-report

## [4.46.1]
### Fixed
- Downloading of files generated within the app container (MT-report, verified variants, pedigrees, ..)

## [4.46]
### Added
- Created a Dockefile to be used to serve the dockerized app in production
- Modified the code to collect database params specified as env vars
- Created a GitHub action that pushes the Dockerfile-server image to Docker Hub (scout-server-stage) every time a PR is opened
- Created a GitHub action that pushes the Dockerfile-server image to Docker Hub (scout-server) every time a new release is created
- Reassign MatchMaker Exchange submission to another user when a Scout user is deleted
- Expose public API JSON gene panels endpoint, primarily to enable automated rerun checking for updates
- Add utils for dictionary type
- Filter institute cases using multiple HPO terms
- Vulture GitHub action to identify and remove unused variables and imports
### Changed
- Updated the python config file documentation in admin guide
- Case configuration parsing now uses Pydantic for improved typechecking and config handling
- Removed test matrices to speed up automatic testing of PRs
- Switch from Coveralls to Codecov to handle CI test coverage
- Speed-up CI tests by caching installation of libs and splitting tests into randomized groups using pytest-test-groups
- Improved LDAP login documentation
- Use lib flask-ldapconn instead of flask_ldap3_login> to handle ldap authentication
- Updated Managed variant documentation in user guide
- Fix and simplify creating and editing of gene panels
- Simplified gene variants search code
- Increased the height of the genes track in the IGV viewer
### Fixed
- Validate uploaded managed variant file lines, warning the user.
- Exporting validated variants with missing "genes" database key
- No results returned when searching for gene variants using a phenotype term
- Variants filtering by gene symbols file
- Make gene HGNC symbols field mandatory in gene variants page and run search only on form submit
- Make sure collaborator gene variants are still visible, even if HPO filter is used

## [4.45]
### Added
### Changed
- Start Scout also when loqusdbapi is not reachable
- Clearer definition of manual standard and custom inheritance models in gene panels
- Allow searching multiple chromosomes in filters
### Fixed
- Gene panel crashing on edit action

## [4.44]
### Added
### Changed
- Display Gene track beneath each sample track when displaying splice junctions in igv browser
- Check outdated gene symbols and update with aliases for both RD and cancer variantS
### Fixed
- Added query input check and fixed the Genes API endpoint to return a json formatted error when request is malformed
- Typo in ACMG BP6 tooltip

## [4.43.1]
### Added
- Added database index for OMIM disease term genes
### Changed
### Fixed
- Do not drop HPO terms collection when updating HPO terms via the command line
- Do not drop disease (OMIM) terms collection when updating diseases via the command line

## [4.43]
### Added
- Specify which collection(s) update/build indexes for
### Fixed
- Do not drop genes and transcripts collections when updating genes via the command line

## [4.42.1]
### Added
### Changed
### Fixed
- Freeze PyMongo lib to version<4.0 to keep supporting previous MongoDB versions
- Speed up gene panels creation and update by collecting only light gene info from database
- Avoid case page crash on Phenomizer queries timeout

## [4.42]
### Added
- Choose custom pinned variants to submit to MatchMaker Exchange
- Submit structural variant as genes to the MatchMaker Exchange
- Added function for maintainers and admins to remove gene panels
- Admins can restore deleted gene panels
- A development docker-compose file illustrating the scout/chanjo-report integration
- Show AD on variants view for cancer SV (tumor and normal)
- Cancer SV variants filter AD, AF (tumor and normal)
- Hiding the variants score column also from cancer SVs, as for the SNVs
### Changed
- Enforce same case _id and display_name when updating a case
- Enforce same individual ids, display names and affected status when updating a case
- Improved documentation for connecting to loqusdb instances (including loqusdbapi)
- Display and download HPO gene panels' gene symbols in italics
- A faster-built and lighter Docker image
- Reduce complexity of `panels` endpoint moving some code to the panels controllers
- Update requirements to use flask-ldap3-login>=0.9.17 instead of freezing WTForm
### Fixed
- Use of deprecated TextField after the upgrade of WTF to v3.0
- Freeze to WTForms to version < 3
- Remove the extra files (bed files and madeline.svg) introduced by mistake
- Cli command loading demo data in docker-compose when case custom images exist and is None
- Increased MongoDB connection serverSelectionTimeoutMS parameter to 30K (default value according to MongoDB documentation)
- Better differentiate old obs counts 0 vs N/A
- Broken cancer variants page when default gene panel was deleted
- Typo in tx_overview function in variant controllers file
- Fixed loqusdbapi SV search URL
- SV variants filtering using Decipher criterion
- Removing old gene panels that don't contain the `maintainer` key.

## [4.41.1]
### Fixed
- General reports crash for variant annotations with same variant on other cases

## [4.41]
### Added
- Extended the instructions for running the Scout Docker image (web app and cli).
- Enabled inclusion of custom images to STR variant view
### Fixed
- General case report sorting comments for variants with None genetic models
- Do not crash but redirect to variants page with error when a variant is not found for a case
- UCSC links coordinates for SV variants with start chromosome different than end chromosome
- Human readable variants name in case page for variants having start chromosome different from end chromosome
- Avoid always loading all transcripts when checking gene symbol: introduce gene captions
- Slow queries for evaluated variants on e.g. case page - use events instead
### Changed
- Rearrange variant page again, moving severity predictions down.
- More reactive layout width steps on variant page

## [4.40.1]
### Added
### Fixed
- Variants dismissed with inconsistent inheritance pattern can again be shown in general case report
- General report page for variants with genes=None
- General report crashing when variants have no panels
- Added other missing keys to case and variant dictionaries passed to general report
### Changed

## [4.40]
### Added
- A .cff citation file
- Phenotype search API endpoint
- Added pagination to phenotype API
- Extend case search to include internal MongoDB id
- Support for connecting to a MongoDB replica set (.py config files)
- Support for connecting to a MongoDB replica set (.yaml config files)
### Fixed
- Command to load the OMIM gene panel (`scout load panel --omim`)
- Unify style of pinned and causative variants' badges on case page
- Removed automatic spaces after punctuation in comments
- Remove the hardcoded number of total individuals from the variant's old observations panel
- Send delete requests to a connected Beacon using the DELETE method
- Layout of the SNV and SV variant page - move frequency up
### Changed
- Stop updating database indexes after loading exons via command line
- Display validation status badge also for not Sanger-sequenced variants
- Moved Frequencies, Severity and Local observations panels up in RD variants page
- Enabled Flask CORS to communicate CORS status to js apps
- Moved the code preparing the transcripts overview to the backend
- Refactored and filtered json data used in general case report
- Changed the database used in docker-compose file to use the official MongoDB v4.4 image
- Modified the Python (3.6, 3.8) and MongoDB (3.2, 4.4, 5.0) versions used in testing matrices (GitHub actions)
- Capitalize case search terms on institute and dashboard pages


## [4.39]
### Added
- COSMIC IDs collected from CSQ field named `COSMIC`
### Fixed
- Link to other causative variants on variant page
- Allow multiple COSMIC links for a cancer variant
- Fix floating text in severity box #2808
- Fixed MitoMap and HmtVar links for hg38 cases
- Do not open new browser tabs when downloading files
- Selectable IGV tracks on variant page
- Missing splice junctions button on variant page
- Refactor variantS representative gene selection, and use it also for cancer variant summary
### Changed
- Improve Javascript performance for displaying Chromograph images
- Make ClinVar classification more evident in cancer variant page

## [4.38]
### Added
- Option to hide Alamut button in the app config file
### Fixed
- Library deprecation warning fixed (insert is deprecated. Use insert_one or insert_many instead)
- Update genes command will not trigger an update of database indices any more
- Missing resources in temporary downloading directory when updating genes using the command line
- Restore previous variant ACMG classification in a scrollable div
- Loading spinner not stopping after downloading PDF case reports and variant list export
- Add extra Alamut links higher up on variant pages
- Improve UX for phenotypes in case page
- Filter and export of STR variants
- Update look of variants page navigation buttons
### Changed

## [4.37]
### Added
- Highlight and show version number for RefSeq MANE transcripts.
- Added integration to a rerunner service for toggling reanalysis with updated pedigree information
- SpliceAI display and parsing from VEP CSQ
- Display matching tiered variants for cancer variants
- Display a loading icon (spinner) until the page loads completely
- Display filter badges in cancer variants list
- Update genes from pre-downloaded file resources
- On login, OS, browser version and screen size are saved anonymously to understand how users are using Scout
- API returning institutes data for a given user: `/api/v1/institutes`
- API returning case data for a given institute: `/api/v1/institutes/<institute_id>/cases`
- Added GMS and Lund university hospital logos to login page
- Made display of Swedac logo configurable
- Support for displaying custom images in case view
- Individual-specific HPO terms
- Optional alamut_key in institute settings for Alamut Plus software
- Case report API endpoint
- Tooltip in case explaining that genes with genome build different than case genome build will not be added to dynamic HPO panel.
- Add DeepVariant as a caller
### Fixed
- Updated IGV to v2.8.5 to solve missing gene labels on some zoom levels
- Demo cancer case config file to load somatic SNVs and SVs only.
- Expand list of refseq trancripts in ClinVar submission form
- Renamed `All SNVs and INDELs` institute sidebar element to `Search SNVs and INDELs` and fixed its style.
- Add missing parameters to case load-config documentation
- Allow creating/editing gene panels and dynamic gene panels with genes present in genome build 38
- Bugfix broken Pytests
- Bulk dismissing variants error due to key conversion from string to integer
- Fix typo in index documentation
- Fixed crash in institute settings page if "collaborators" key is not set in database
- Don't stop Scout execution if LoqusDB call fails and print stacktrace to log
- Bug when case contains custom images with value `None`
- Bug introduced when fixing another bug in Scout-LoqusDB interaction
- Loading of OMIM diagnoses in Scout demo instance
- Remove the docker-compose with chanjo integration because it doesn't work yet.
- Fixed standard docker-compose with scout demo data and database
- Clinical variant assessments not present for pinned and causative variants on case page.
- MatchMaker matching one node at the time only
- Remove link from previously tiered variants badge in cancer variants page
- Typo in gene cell on cancer variants page
- Managed variants filter form
### Changed
- Better naming for variants buttons on cancer track (somatic, germline). Also show cancer research button if available.
- Load case with missing panels in config files, but show warning.
- Changing the (Female, Male) symbols to (F/M) letters in individuals_table and case-sma.
- Print stacktrace if case load command fails
- Added sort icon and a pointer to the cursor to all tables with sortable fields
- Moved variant, gene and panel info from the basic pane to summary panel for all variants.
- Renamed `Basics` panel to `Classify` on variant page.
- Revamped `Basics` panel to a panel dedicated to classify variants
- Revamped the summary panel to be more compact.
- Added dedicated template for cancer variants
- Removed Gene models, Gene annotations and Conservation panels for cancer variants
- Reorganized the orders of panels for variant and cancer variant views
- Added dedicated variant quality panel and removed relevant panes
- A more compact case page
- Removed OMIM genes panel
- Make genes panel, pinned variants panel, causative variants panel and ClinVar panel scrollable on case page
- Update to Scilifelab's 2020 logo
- Update Gens URL to support Gens v2.0 format
- Refactor tests for parsing case configurations
- Updated links to HPO downloadable resources
- Managed variants filtering defaults to all variant categories
- Changing the (Kind) drop-down according to (Category) drop-down in Managed variant add variant
- Moved Gens button to individuals table
- Check resource files availability before starting updating OMIM diagnoses
- Fix typo in `SHOW_OBSERVED_VARIANT_ARCHIVE` config param

## [4.36]
### Added
- Parse and save splice junction tracks from case config file
- Tooltip in observations panel, explaining that case variants with no link might be old variants, not uploaded after a case rerun
### Fixed
- Warning on overwriting variants with same position was no longer shown
- Increase the height of the dropdowns to 425px
- More indices for the case table as it grows, specifically for causatives queries
- Splice junction tracks not centered over variant genes
- Total number of research variants count
- Update variants stats in case documents every time new variants are loaded
- Bug in flashing warning messages when filtering variants
### Changed
- Clearer warning messages for genes and gene/gene-panels searches in variants filters

## [4.35]
### Added
- A new index for hgnc_symbol in the hgnc_gene collection
- A Pedigree panel in STR page
- Display Tier I and II variants in case view causatives card for cancer cases
### Fixed
- Send partial file data to igv.js when visualizing sashimi plots with splice junction tracks
- Research variants filtering by gene
- Do not attempt to populate annotations for not loaded pinned/causatives
- Add max-height to all dropdowns in filters
### Changed
- Switch off non-clinical gene warnings when filtering research variants
- Don't display OMIM disease card in case view for cancer cases
- Refactored Individuals and Causative card in case view for cancer cases
- Update and style STR case report

## [4.34]
### Added
- Saved filter lock and unlock
- Filters can optionally be marked audited, logging the filter name, user and date on the case events and general report.
- Added `ClinVar hits` and `Cosmic hits` in cancer SNVs filters
- Added `ClinVar hits` to variants filter (rare disease track)
- Load cancer demo case in docker-compose files (default and demo file)
- Inclusive-language check using [woke](https://github.com/get-woke/woke) github action
- Add link to HmtVar for mitochondrial variants (if VCF is annotated with HmtNote)
- Grey background for dismissed compounds in variants list and variant page
- Pin badge for pinned compounds in variants list and variant page
- Support LoqusDB REST API queries
- Add a docker-compose-matchmaker under scout/containers/development to test matchmaker locally
- Script to investigate consequences of symbol search bug
- Added GATK to list of SV and cancer SV callers
### Fixed
- Make MitoMap link work for hg38 again
- Export Variants feature crashing when one of the variants has no primary transcripts
- Redirect to last visited variantS page when dismissing variants from variants list
- Improved matching of SVs Loqus occurrences in other cases
- Remove padding from the list inside (Matching causatives from other cases) panel
- Pass None to get_app function in CLI base since passing script_info to app factory functions was deprecated in Flask 2.0
- Fixed failing tests due to Flask update to version 2.0
- Speed up user events view
- Causative view sort out of memory error
- Use hgnc_id for gene filter query
- Typo in case controllers displaying an error every time a patient is matched against external MatchMaker nodes
- Do not crash while attempting an update for variant documents that are too big (> 16 MB)
- Old STR causatives (and other variants) may not have HGNC symbols - fix sort lambda
- Check if gene_obj has primary_transcript before trying to access it
- Warn if a gene manually searched is in a clinical panel with an outdated name when filtering variants
- ChrPos split js not needed on STR page yet
### Changed
- Remove parsing of case `genome_version`, since it's not used anywhere downstream
- Introduce deprecation warning for Loqus configs that are not dictionaries
- SV clinical filter no longer filters out sub 100 nt variants
- Count cases in LoqusDB by variant type
- Commit pulse repo badge temporarily set to weekly
- Sort ClinVar submissions objects by ascending "Last evaluated" date
- Refactored the MatchMaker integration as an extension
- Replaced some sensitive words as suggested by woke linter
- Documentation for load-configuration rewritten.
- Add styles to MatchMaker matches table
- More detailed info on the data shared in MatchMaker submission form

## [4.33.1]
### Fixed
- Include markdown for release autodeploy docs
- Use standard inheritance model in ClinVar (https://ftp.ncbi.nlm.nih.gov/pub/GTR/standard_terms/Mode_of_inheritance.txt)
- Fix issue crash with variants that have been unflagged causative not being available in other causatives
### Added
### Changed

## [4.33]
### Fixed
- Command line crashing when updating an individual not found in database
- Dashboard page crashing when filters return no data
- Cancer variants filter by chromosome
- /api/v1/genes now searches for genes in all genome builds by default
- Upgraded igv.js to version 2.8.1 (Fixed Unparsable bed record error)
### Added
- Autodeploy docs on release
- Documentation for updating case individuals tracks
- Filter cases and dashboard stats by analysis track
### Changed
- Changed from deprecated db update method
- Pre-selected fields to run queries with in dashboard page
- Do not filter by any institute when first accessing the dashboard
- Removed OMIM panel in case view for cancer cases
- Display Tier I and II variants in case view causatives panel for cancer cases
- Refactored Individuals and Causative panels in case view for cancer cases

## [4.32.1]
### Fixed
- iSort lint check only
### Changed
- Institute cases page crashing when a case has track:Null
### Added

## [4.32]
### Added
- Load and show MITOMAP associated diseases from VCF (INFO field: MitomapAssociatedDiseases, via HmtNote)
- Show variant allele frequencies for mitochondrial variants (GRCh38 cases)
- Extend "public" json API with diseases (OMIM) and phenotypes (HPO)
- HPO gene list download now has option for clinical and non-clinical genes
- Display gene splice junctions data in sashimi plots
- Update case individuals with splice junctions tracks
- Simple Docker compose for development with local build
- Make Phenomodels subpanels collapsible
- User side documentation of cytogenomics features (Gens, Chromograph, vcf2cytosure, rhocall)
- iSort GitHub Action
- Support LoqusDB REST API queries
### Fixed
- Show other causative once, even if several events point to it
- Filtering variants by mitochondrial chromosome for cases with genome build=38
- HPO gene search button triggers any warnings for clinical / non-existing genes also on first search
- Fixed a bug in variants pages caused by MT variants without alt_frequency
- Tests for CADD score parsing function
- Fixed the look of IGV settings on SNV variant page
- Cases analyzed once shown as `rerun`
- Missing case track on case re-upload
- Fixed severity rank for SO term "regulatory region ablation"
### Changed
- Refactor according to CodeFactor - mostly reuse of duplicated code
- Phenomodels language adjustment
- Open variants in a new window (from variants page)
- Open overlapping and compound variants in a new window (from variant page)
- gnomAD link points to gnomAD v.3 (build GRCh38) for mitochondrial variants.
- Display only number of affected genes for dismissed SVs in general report
- Chromosome build check when populating the variants filter chromosome selection
- Display mitochondrial and rare diseases coverage report in cases with missing 'rare' track

## [4.31.1]
### Added
### Changed
- Remove mitochondrial and coverage report from cancer cases sidebar
### Fixed
- ClinVar page when dbSNP id is None

## [4.31]
### Added
- gnomAD annotation field in admin guide
- Export also dynamic panel genes not associated to an HPO term when downloading the HPO panel
- Primary HGNC transcript info in variant export files
- Show variant quality (QUAL field from vcf) in the variant summary
- Load/update PDF gene fusion reports (clinical and research) generated with Arriba
- Support new MANE annotations from VEP (both MANE Select and MANE Plus Clinical)
- Display on case activity the event of a user resetting all dismissed variants
- Support gnomAD population frequencies for mitochondrial variants
- Anchor links in Casedata ClinVar panels to redirect after renaming individuals
### Fixed
- Replace old docs link www.clinicalgenomics.se/scout with new https://clinical-genomics.github.io/scout
- Page formatting issues whenever case and variant comments contain extremely long strings with no spaces
- Chromograph images can be one column and have scrollbar. Removed legacy code.
- Column labels for ClinVar case submission
- Page crashing looking for LoqusDB observation when variant doesn't exist
- Missing inheritance models and custom inheritance models on newly created gene panels
- Accept only numbers in managed variants filter as position and end coordinates
- SNP id format and links in Variant page, ClinVar submission form and general report
- Case groups tooltip triggered only when mouse is on the panel header
### Changed
- A more compact case groups panel
- Added landscape orientation CSS style to cancer coverage and QC demo report
- Improve user documentation to create and save new gene panels
- Removed option to use space as separator when uploading gene panels
- Separating the columns of standard and custom inheritance models in gene panels
- Improved ClinVar instructions for users using non-English Excel

## [4.30.2]
### Added
### Fixed
- Use VEP RefSeq ID if RefSeq list is empty in RefSeq transcripts overview
- Bug creating variant links for variants with no end_chrom
### Changed

## [4.30.1]
### Added
### Fixed
- Cryptography dependency fixed to use version < 3.4
### Changed

## [4.30]
### Added
- Introduced a `reset dismiss variant` verb
- Button to reset all dismissed variants for a case
- Add black border to Chromograph ideograms
- Show ClinVar annotations on variantS page
- Added integration with GENS, copy number visualization tool
- Added a VUS label to the manual classification variant tags
- Add additional information to SNV verification emails
- Tooltips documenting manual annotations from default panels
- Case groups now show bam files from all cases on align view
### Fixed
- Center initial igv view on variant start with SNV/indels
- Don't set initial igv view to negative coordinates
- Display of GQ for SV and STR
- Parsing of AD and related info for STRs
- LoqusDB field in institute settings accepts only existing Loqus instances
- Fix DECIPHER link to work after DECIPHER migrated to GRCh38
- Removed visibility window param from igv.js genes track
- Updated HPO download URL
- Patch HPO download test correctly
- Reference size on STR hover not needed (also wrong)
- Introduced genome build check (allowed values: 37, 38, "37", "38") on case load
- Improve case searching by assignee full name
- Populating the LoqusDB select in institute settings
### Changed
- Cancer variants table header (pop freq etc)
- Only admin users can modify LoqusDB instance in Institute settings
- Style of case synopsis, variants and case comments
- Switched to igv.js 2.7.5
- Do not choke if case is missing research variants when research requested
- Count cases in LoqusDB by variant type
- Introduce deprecation warning for Loqus configs that are not dictionaries
- Improve create new gene panel form validation
- Make XM- transcripts less visible if they don't overlap with transcript refseq_id in variant page
- Color of gene panels and comments panels on cases and variant pages
- Do not choke if case is missing research variants when reserch requested

## [4.29.1]
### Added
### Fixed
- Always load STR variants regardless of RankScore threshold (hotfix)
### Changed

## [4.29]
### Added
- Added a page about migrating potentially breaking changes to the documentation
- markdown_include in development requirements file
- STR variants filter
- Display source, Z-score, inheritance pattern for STR annotations from Stranger (>0.6.1) if available
- Coverage and quality report to cancer view
### Fixed
- ACMG classification page crashing when trying to visualize a classification that was removed
- Pretty print HGVS on gene variants (URL-decode VEP)
- Broken or missing link in the documentation
- Multiple gene names in ClinVar submission form
- Inheritance model select field in ClinVar submission
- IGV.js >2.7.0 has an issue with the gene track zoom levels - temp freeze at 2.7.0
- Revert CORS-anywhere and introduce a local http proxy for cloud tracks
### Changed

## [4.28]
### Added
- Chromograph integration for displaying PNGs in case-page
- Add VAF to cancer case general report, and remove some of its unused fields
- Variants filter compatible with genome browser location strings
- Support for custom public igv tracks stored on the cloud
- Add tests to increase testing coverage
- Update case variants count after deleting variants
- Update IGV.js to latest (v2.7.4)
- Bypass igv.js CORS check using `https://github.com/Rob--W/cors-anywhere`
- Documentation on default and custom IGV.js tracks (admin docs)
- Lock phenomodels so they're editable by admins only
- Small case group assessment sharing
- Tutorial and files for deploying app on containers (Kubernetes pods)
- Canonical transcript and protein change of canonical transcript in exported variants excel sheet
- Support for Font Awesome version 6
- Submit to Beacon from case page sidebar
- Hide dismissed variants in variants pages and variants export function
- Systemd service files and instruction to deploy Scout using podman
### Fixed
- Bugfix: unused `chromgraph_prefix |tojson` removed
- Freeze coloredlogs temporarily
- Marrvel link
- Don't show TP53 link for silent or synonymous changes
- OMIM gene field accepts any custom number as OMIM gene
- Fix Pytest single quote vs double quote string
- Bug in gene variants search by similar cases and no similar case is found
- Delete unused file `userpanel.py`
- Primary transcripts in variant overview and general report
- Google OAuth2 login setup in README file
- Redirect to 'missing file'-icon if configured Chromograph file is missing
- Javascript error in case page
- Fix compound matching during variant loading for hg38
- Cancer variants view containing variants dismissed with cancer-specific reasons
- Zoom to SV variant length was missing IGV contig select
- Tooltips on case page when case has no default gene panels
### Changed
- Save case variants count in case document and not in sessions
- Style of gene panels multiselect on case page
- Collapse/expand main HPO checkboxes in phenomodel preview
- Replaced GQ (Genotype quality) with VAF (Variant allele frequency) in cancer variants GT table
- Allow loading of cancer cases with no tumor_purity field
- Truncate cDNA and protein changes in case report if longer than 20 characters


## [4.27]
### Added
- Exclude one or more variant categories when running variants delete command
### Fixed
### Changed

## [4.26.1]
### Added
### Fixed
- Links with 1-letter aa codes crash on frameshift etc
### Changed

## [4.26]
### Added
- Extend the delete variants command to print analysis date, track, institute, status and research status
- Delete variants by type of analysis (wgs|wes|panel)
- Links to cBioPortal, MutanTP53, IARC TP53, OncoKB, MyCancerGenome, CIViC
### Fixed
- Deleted variants count
### Changed
- Print output of variants delete command as a tab separated table

## [4.25]
### Added
- Command line function to remove variants from one or all cases
### Fixed
- Parse SMN None calls to None rather than False

## [4.24.1]
### Fixed
- Install requirements.txt via setup file

## [4.24]
### Added
- Institute-level phenotype models with sub-panels containing HPO and OMIM terms
- Runnable Docker demo
- Docker image build and push github action
- Makefile with shortcuts to docker commands
- Parse and save synopsis, phenotype and cohort terms from config files upon case upload
### Fixed
- Update dismissed variant status when variant dismissed key is missing
- Breakpoint two IGV button now shows correct chromosome when different from bp1
- Missing font lib in Docker image causing the PDF report download page to crash
- Sentieon Manta calls lack Somaticscore - load anyway
- ClinVar submissions crashing due to pinned variants that are not loaded
- Point ExAC pLI score to new gnomad server address
- Bug uploading cases missing phenotype terms in config file
- STRs loaded but not shown on browser page
- Bug when using adapter.variant.get_causatives with case_id without causatives
- Problem with fetching "solved" from scout export cases cli
- Better serialising of datetime and bson.ObjectId
- Added `volumes` folder to .gitignore
### Changed
- Make matching causative and managed variants foldable on case page
- Remove calls to PyMongo functions marked as deprecated in backend and frontend(as of version 3.7).
- Improved `scout update individual` command
- Export dynamic phenotypes with ordered gene lists as PDF


## [4.23]
### Added
- Save custom IGV track settings
- Show a flash message with clear info about non-valid genes when gene panel creation fails
- CNV report link in cancer case side navigation
- Return to comment section after editing, deleting or submitting a comment
- Managed variants
- MT vs 14 chromosome mean coverage stats if Scout is connected to Chanjo
### Fixed
- missing `vcf_cancer_sv` and `vcf_cancer_sv_research` to manual.
- Split ClinVar multiple clnsig values (slash-separated) and strip them of underscore for annotations without accession number
- Timeout of `All SNVs and INDELs` page when no valid gene is provided in the search
- Round CADD (MIPv9)
- Missing default panel value
- Invisible other causatives lines when other causatives lack gene symbols
### Changed
- Do not freeze mkdocs-material to version 4.6.1
- Remove pre-commit dependency

## [4.22]
### Added
- Editable cases comments
- Editable variants comments
### Fixed
- Empty variant activity panel
- STRs variants popover
- Split new ClinVar multiple significance terms for a variant
- Edit the selected comment, not the latest
### Changed
- Updated RELEASE docs.
- Pinned variants card style on the case page
- Merged `scout export exons` and `scout view exons` commands


## [4.21.2]
### Added
### Fixed
- Do not pre-filter research variants by (case-default) gene panels
- Show OMIM disease tooltip reliably
### Changed

## [4.21.1]
### Added
### Fixed
- Small change to Pop Freq column in variants ang gene panels to avoid strange text shrinking on small screens
- Direct use of HPO list for Clinical HPO SNV (and cancer SNV) filtering
- PDF coverage report redirecting to login page
### Changed
- Remove the option to dismiss single variants from all variants pages
- Bulk dismiss SNVs, SVs and cancer SNVs from variants pages

## [4.21]
### Added
- Support to configure LoqusDB per institute
- Highlight causative variants in the variants list
- Add tests. Mostly regarding building internal datatypes.
- Remove leading and trailing whitespaces from panel_name and display_name when panel is created
- Mark MANE transcript in list of transcripts in "Transcript overview" on variant page
- Show default panel name in case sidebar
- Previous buttons for variants pagination
- Adds a gh action that checks that the changelog is updated
- Adds a gh action that deploys new releases automatically to pypi
- Warn users if case default panels are outdated
- Define institute-specific gene panels for filtering in institute settings
- Use institute-specific gene panels in variants filtering
- Show somatic VAF for pinned and causative variants on case page

### Fixed
- Report pages redirect to login instead of crashing when session expires
- Variants filter loading in cancer variants page
- User, Causative and Cases tables not scaling to full page
- Improved docs for an initial production setup
- Compatibility with latest version of Black
- Fixed tests for Click>7
- Clinical filter required an extra click to Filter to return variants
- Restore pagination and shrink badges in the variants page tables
- Removing a user from the command line now inactivates the case only if user is last assignee and case is active
- Bugfix, LoqusDB per institute feature crashed when institute id was empty string
- Bugfix, LoqusDB calls where missing case count
- filter removal and upload for filters deleted from another page/other user
- Visualize outdated gene panels info in a popover instead of a tooltip in case page side panel

### Changed
- Highlight color on normal STRs in the variants table from green to blue
- Display breakpoints coordinates in verification emails only for structural variants


## [4.20]
### Added
- Display number of filtered variants vs number of total variants in variants page
- Search case by HPO terms
- Dismiss variant column in the variants tables
- Black and pre-commit packages to dev requirements

### Fixed
- Bug occurring when rerun is requested twice
- Peddy info fields in the demo config file
- Added load config safety check for multiple alignment files for one individual
- Formatting of cancer variants table
- Missing Score in SV variants table

### Changed
- Updated the documentation on how to create a new software release
- Genome build-aware cytobands coordinates
- Styling update of the Matchmaker card
- Select search type in case search form


## [4.19]

### Added
- Show internal ID for case
- Add internal ID for downloaded CGH files
- Export dynamic HPO gene list from case page
- Remove users as case assignees when their account is deleted
- Keep variants filters panel expanded when filters have been used

### Fixed
- Handle the ProxyFix ModuleNotFoundError when Werkzeug installed version is >1.0
- General report formatting issues whenever case and variant comments contain extremely long strings with no spaces

### Changed
- Created an institute wrapper page that contains list of cases, causatives, SNVs & Indels, user list, shared data and institute settings
- Display case name instead of case ID on clinVar submissions
- Changed icon of sample update in clinVar submissions


## [4.18]

### Added
- Filter cancer variants on cytoband coordinates
- Show dismiss reasons in a badge with hover for clinical variants
- Show an ellipsis if 10 cases or more to display with loqusdb matches
- A new blog post for version 4.17
- Tooltip to better describe Tumor and Normal columns in cancer variants
- Filter cancer SNVs and SVs by chromosome coordinates
- Default export of `Assertion method citation` to clinVar variants submission file
- Button to export up to 500 cancer variants, filtered or not
- Rename samples of a clinVar submission file

### Fixed
- Apply default gene panel on return to cancer variantS from variant view
- Revert to certificate checking when asking for Chanjo reports
- `scout download everything` command failing while downloading HPO terms

### Changed
- Turn tumor and normal allelic fraction to decimal numbers in tumor variants page
- Moved clinVar submissions code to the institutes blueprints
- Changed name of clinVar export files to FILENAME.Variant.csv and FILENAME.CaseData.csv
- Switched Google login libraries from Flask-OAuthlib to Authlib


## [4.17.1]

### Fixed
- Load cytobands for cases with chromosome build not "37" or "38"


## [4.17]

### Added
- COSMIC badge shown in cancer variants
- Default gene-panel in non-cancer structural view in url
- Filter SNVs and SVs by cytoband coordinates
- Filter cancer SNV variants by alt allele frequency in tumor
- Correct genome build in UCSC link from structural variant page



### Fixed
- Bug in clinVar form when variant has no gene
- Bug when sharing cases with the same institute twice
- Page crashing when removing causative variant tag
- Do not default to GATK caller when no caller info is provided for cancer SNVs


## [4.16.1]

### Fixed
- Fix the fix for handling of delivery reports for rerun cases

## [4.16]

### Added
- Adds possibility to add "lims_id" to cases. Currently only stored in database, not shown anywhere
- Adds verification comment box to SVs (previously only available for small variants)
- Scrollable pedigree panel

### Fixed
- Error caused by changes in WTForm (new release 2.3.x)
- Bug in OMIM case page form, causing the page to crash when a string was provided instead of a numerical OMIM id
- Fix Alamut link to work properly on hg38
- Better handling of delivery reports for rerun cases
- Small CodeFactor style issues: matchmaker results counting, a couple of incomplete tests and safer external xml
- Fix an issue with Phenomizer introduced by CodeFactor style changes

### Changed
- Updated the version of igv.js to 2.5.4

## [4.15.1]

### Added
- Display gene names in ClinVar submissions page
- Links to Varsome in variant transcripts table

### Fixed
- Small fixes to ClinVar submission form
- Gene panel page crash when old panel has no maintainers

## [4.15]

### Added
- Clinvar CNVs IGV track
- Gene panels can have maintainers
- Keep variant actions (dismissed, manual rank, mosaic, acmg, comments) upon variant re-upload
- Keep variant actions also on full case re-upload

### Fixed
- Fix the link to Ensembl for SV variants when genome build 38.
- Arrange information in columns on variant page
- Fix so that new cosmic identifier (COSV) is also acceptable #1304
- Fixed COSMIC tag in INFO (outside of CSQ) to be parses as well with `&` splitter.
- COSMIC stub URL changed to https://cancer.sanger.ac.uk/cosmic/search?q= instead.
- Updated to a version of IGV where bigBed tracks are visualized correctly
- Clinvar submission files are named according to the content (variant_data and case_data)
- Always show causatives from other cases in case overview
- Correct disease associations for gene symbol aliases that exist as separate genes
- Re-add "custom annotations" for SV variants
- The override ClinVar P/LP add-in in the Clinical Filter failed for new CSQ strings

### Changed
- Runs all CI checks in github actions

## [4.14.1]

### Fixed
- Error when variant found in loqusdb is not loaded for other case

## [4.14]

### Added
- Use github actions to run tests
- Adds CLI command to update individual alignments path
- Update HPO terms using downloaded definitions files
- Option to use alternative flask config when running `scout serve`
- Requirement to use loqusdb >= 2.5 if integrated

### Fixed
- Do not display Pedigree panel in cancer view
- Do not rely on internet connection and services available when running CI tests
- Variant loading assumes GATK if no caller set given and GATK filter status is seen in FILTER
- Pass genome build param all the way in order to get the right gene mappings for cases with build 38
- Parse correctly variants with zero frequency values
- Continue even if there are problems to create a region vcf
- STR and cancer variant navigation back to variants pages could fail

### Changed
- Improved code that sends requests to the external APIs
- Updates ranges for user ranks to fit todays usage
- Run coveralls on github actions instead of travis
- Run pip checks on github actions instead of coveralls
- For hg38 cases, change gnomAD link to point to version 3.0 (which is hg38 based)
- Show pinned or causative STR variants a bit more human readable

## [4.13.1]

### Added
### Fixed
- Typo that caused not all clinvar conflicting interpretations to be loaded no matter what
- Parse and retrieve clinvar annotations from VEP-annotated (VEP 97+) CSQ VCF field
- Variant clinvar significance shown as `not provided` whenever is `Uncertain significance`
- Phenomizer query crashing when case has no HPO terms assigned
- Fixed a bug affecting `All SNVs and INDELs` page when variants don't have canonical transcript
- Add gene name or id in cancer variant view

### Changed
- Cancer Variant view changed "Variant:Transcript:Exon:HGVS" to "Gene:Transcript:Exon:HGVS"

## [4.13]

### Added
- ClinVar SNVs track in IGV
- Add SMA view with SMN Copy Number data
- Easier to assign OMIM diagnoses from case page
- OMIM terms and specific OMIM term page

### Fixed
- Bug when adding a new gene to a panel
- Restored missing recent delivery reports
- Fixed style and links to other reports in case side panel
- Deleting cases using display_name and institute not deleting its variants
- Fixed bug that caused coordinates filter to override other filters
- Fixed a problem with finding some INS in loqusdb
- Layout on SV page when local observations without cases are present
- Make scout compatible with the new HPO definition files from `http://compbio.charite.de/jenkins/`
- General report visualization error when SNVs display names are very long


### Changed


## [4.12.4]

### Fixed
- Layout on SV page when local observations without cases are present

## [4.12.3]

### Fixed
- Case report when causative or pinned SVs have non null allele frequencies

## [4.12.2]

### Fixed
- SV variant links now take you to the SV variant page again
- Cancer variant view has cleaner table data entries for "N/A" data
- Pinned variant case level display hotfix for cancer and str - more on this later
- Cancer variants show correct alt/ref reads mirroring alt frequency now
- Always load all clinical STR variants even if a region load is attempted - index may be missing
- Same case repetition in variant local observations

## [4.12.1]

### Fixed
- Bug in variant.gene when gene has no HGVS description


## [4.12]

### Added
- Accepts `alignment_path` in load config to pass bam/cram files
- Display all phenotypes on variant page
- Display hgvs coordinates on pinned and causatives
- Clear panel pending changes
- Adds option to setup the database with static files
- Adds cli command to download the resources from CLI that scout needs
- Adds test files for merged somatic SV and CNV; as well as merged SNV, and INDEL part of #1279
- Allows for upload of OMIM-AUTO gene panel from static files without api-key

### Fixed
- Cancer case HPO panel variants link
- Fix so that some drop downs have correct size
- First IGV button in str variants page
- Cancer case activates on SNV variants
- Cases activate when STR variants are viewed
- Always calculate code coverage
- Pinned/Classification/comments in all types of variants pages
- Null values for panel's custom_inheritance_models
- Discrepancy between the manual disease transcripts and those in database in gene-edit page
- ACMG classification not showing for some causatives
- Fix bug which caused IGV.js to use hg19 reference files for hg38 data
- Bug when multiple bam files sources with non-null values are available


### Changed
- Renamed `requests` file to `scout_requests`
- Cancer variant view shows two, instead of four, decimals for allele and normal


## [4.11.1]

### Fixed
- Institute settings page
- Link institute settings to sharing institutes choices

## [4.11.0]

### Added
- Display locus name on STR variant page
- Alternative key `GNOMADAF_popmax` for Gnomad popmax allele frequency
- Automatic suggestions on how to improve the code on Pull Requests
- Parse GERP, phastCons and phyloP annotations from vep annotated CSQ fields
- Avoid flickering comment popovers in variant list
- Parse REVEL score from vep annotated CSQ fields
- Allow users to modify general institute settings
- Optionally format code automatically on commit
- Adds command to backup vital parts `scout export database`
- Parsing and displaying cancer SV variants from Manta annotated VCF files
- Dismiss cancer snv variants with cancer-specific options
- Add IGV.js UPD, RHO and TIDDIT coverage wig tracks.


### Fixed
- Slightly darker page background
- Fixed an issued with parsed conservation values from CSQ
- Clinvar submissions accessible to all users of an institute
- Header toolbar when on Clinvar page now shows institute name correctly
- Case should not always inactivate upon update
- Show dismissed snv cancer variants as grey on the cancer variants page
- Improved style of mappability link and local observations on variant page
- Convert all the GET requests to the igv view to POST request
- Error when updating gene panels using a file containing BOM chars
- Add/replace gene radio button not working in gene panels


## [4.10.1]

### Fixed
- Fixed issue with opening research variants
- Problem with coveralls not called by Travis CI
- Handle Biomart service down in tests


## [4.10.0]

### Added
- Rank score model in causatives page
- Exportable HPO terms from phenotypes page
- AMP guideline tiers for cancer variants
- Adds scroll for the transcript tab
- Added CLI option to query cases on time since case event was added
- Shadow clinical assessments also on research variants display
- Support for CRAM alignment files
- Improved str variants view : sorting by locus, grouped by allele.
- Delivery report PDF export
- New mosaicism tag option
- Add or modify individuals' age or tissue type from case page
- Display GC and allele depth in causatives table.
- Included primary reference transcript in general report
- Included partial causative variants in general report
- Remove dependency of loqusdb by utilising the CLI

### Fixed
- Fixed update OMIM command bug due to change in the header of the genemap2 file
- Removed Mosaic Tag from Cancer variants
- Fixes issue with unaligned table headers that comes with hidden Datatables
- Layout in general report PDF export
- Fixed issue on the case statistics view. The validation bars didn't show up when all institutes were selected. Now they do.
- Fixed missing path import by importing pathlib.Path
- Handle index inconsistencies in the update index functions
- Fixed layout problems


## [4.9.0]

### Added
- Improved MatchMaker pages, including visible patient contacts email address
- New badges for the github repo
- Links to [GENEMANIA](genemania.org)
- Sort gene panel list on case view.
- More automatic tests
- Allow loading of custom annotations in VCF using the SCOUT_CUSTOM info tag.

### Fixed
- Fix error when a gene is added to an empty dynamic gene panel
- Fix crash when attempting to add genes on incorrect format to dynamic gene panel
- Manual rank variant tags could be saved in a "Select a tag"-state, a problem in the variants view.
- Same case evaluations are no longer shown as gray previous evaluations on the variants page
- Stay on research pages, even if reset, next first buttons are pressed..
- Overlapping variants will now be visible on variant page again
- Fix missing classification comments and links in evaluations page
- All prioritized cases are shown on cases page


## [4.8.3]

### Added

### Fixed
- Bug when ordering sanger
- Improved scrolling over long list of genes/transcripts


## [4.8.2]

### Added

### Fixed
- Avoid opening extra tab for coverage report
- Fixed a problem when rank model version was saved as floats and not strings
- Fixed a problem with displaying dismiss variant reasons on the general report
- Disable load and delete filter buttons if there are no saved filters
- Fix problem with missing verifications
- Remove duplicate users and merge their data and activity


## [4.8.1]

### Added

### Fixed
- Prevent login fail for users with id defined by ObjectId and not email
- Prevent the app from crashing with `AttributeError: 'NoneType' object has no attribute 'message'`


## [4.8.0]

### Added
- Updated Scout to use Bootstrap 4.3
- New looks for Scout
- Improved dashboard using Chart.js
- Ask before inactivating a case where last assigned user leaves it
- Genes can be manually added to the dynamic gene list directly on the case page
- Dynamic gene panels can optionally be used with clinical filter, instead of default gene panel
- Dynamic gene panels get link out to chanjo-report for coverage report
- Load all clinvar variants with clinvar Pathogenic, Likely Pathogenic and Conflicting pathogenic
- Show transcripts with exon numbers for structural variants
- Case sort order can now be toggled between ascending and descending.
- Variants can be marked as partial causative if phenotype is available for case.
- Show a frequency tooltip hover for SV-variants.
- Added support for LDAP login system
- Search snv and structural variants by chromosomal coordinates
- Structural variants can be marked as partial causative if phenotype is available for case.
- Show normal and pathologic limits for STRs in the STR variants view.
- Institute level persistent variant filter settings that can be retrieved and used.
- export causative variants to Excel
- Add support for ROH, WIG and chromosome PNGs in case-view

### Fixed
- Fixed missing import for variants with comments
- Instructions on how to build docs
- Keep sanger order + verification when updating/reloading variants
- Fixed and moved broken filter actions (HPO gene panel and reset filter)
- Fixed string conversion to number
- UCSC links for structural variants are now separated per breakpoint (and whole variant where applicable)
- Reintroduced missing coverage report
- Fixed a bug preventing loading samples using the command line
- Better inheritance models customization for genes in gene panels
- STR variant page back to list button now does its one job.
- Allows to setup scout without a omim api key
- Fixed error causing "favicon not found" flash messages
- Removed flask --version from base cli
- Request rerun no longer changes case status. Active or archived cases inactivate on upload.
- Fixed missing tooltip on the cancer variants page
- Fixed weird Rank cell in variants page
- Next and first buttons order swap
- Added pagination (and POST capability) to cancer variants.
- Improves loading speed for variant page
- Problem with updating variant rank when no variants
- Improved Clinvar submission form
- General report crashing when dismissed variant has no valid dismiss code
- Also show collaborative case variants on the All variants view.
- Improved phenotype search using dataTables.js on phenotypes page
- Search and delete users with `email` instead of `_id`
- Fixed css styles so that multiselect options will all fit one column


## [4.7.3]

### Added
- RankScore can be used with VCFs for vcf_cancer files

### Fixed
- Fix issue with STR view next page button not doing its one job.

### Deleted
- Removed pileup as a bam viewing option. This is replaced by IGV


## [4.7.2]

### Added
- Show earlier ACMG classification in the variant list

### Fixed
- Fixed igv search not working due to igv.js dist 2.2.17
- Fixed searches for cases with a gene with variants pinned or marked causative.
- Load variant pages faster after fixing other causatives query
- Fixed mitochondrial report bug for variants without genes

## [4.7.1]

### Added

### Fixed
- Fixed bug on genes page


## [4.7.0]

### Added
- Export genes and gene panels in build GRCh38
- Search for cases with variants pinned or marked causative in a given gene.
- Search for cases phenotypically similar to a case also from WUI.
- Case variant searches can be limited to similar cases, matching HPO-terms,
  phenogroups and cohorts.
- De-archive reruns and flag them as 'inactive' if archived
- Sort cases by analysis_date, track or status
- Display cases in the following order: prioritized, active, inactive, archived, solved
- Assign case to user when user activates it or asks for rerun
- Case becomes inactive when it has no assignees
- Fetch refseq version from entrez and use it in clinvar form
- Load and export of exons for all genes, independent on refseq
- Documentation for loading/updating exons
- Showing SV variant annotations: SV cgh frequencies, gnomad-SV, local SV frequencies
- Showing transcripts mapping score in segmental duplications
- Handle requests to Ensembl Rest API
- Handle requests to Ensembl Rest Biomart
- STR variants view now displays GT and IGV link.
- Description field for gene panels
- Export exons in build 37 and 38 using the command line

### Fixed
- Fixes of and induced by build tests
- Fixed bug affecting variant observations in other cases
- Fixed a bug that showed wrong gene coverage in general panel PDF export
- MT report only shows variants occurring in the specific individual of the excel sheet
- Disable SSL certifcate verification in requests to chanjo
- Updates how intervaltree and pymongo is used to void deprecated functions
- Increased size of IGV sample tracks
- Optimized tests


## [4.6.1]

### Added

### Fixed
- Missing 'father' and 'mother' keys when parsing single individual cases


## [4.6.0]

### Added
- Description of Scout branching model in CONTRIBUTING doc
- Causatives in alphabetical order, display ACMG classification and filter by gene.
- Added 'external' to the list of analysis type options
- Adds functionality to display "Tissue type". Passed via load config.
- Update to IGV 2.

### Fixed
- Fixed alignment visualization and vcf2cytosure availability for demo case samples
- Fixed 3 bugs affecting SV pages visualization
- Reintroduced the --version cli option
- Fixed variants query by panel (hpo panel + gene panel).
- Downloaded MT report contains excel files with individuals' display name
- Refactored code in parsing of config files.


## [4.5.1]

### Added

### Fixed
- update requirement to use PyYaml version >= 5.1
- Safer code when loading config params in cli base


## [4.5.0]

### Added
- Search for similar cases from scout view CLI
- Scout cli is now invoked from the app object and works under the app context

### Fixed
- PyYaml dependency fixed to use version >= 5.1


## [4.4.1]

### Added
- Display SV rank model version when available

### Fixed
- Fixed upload of delivery report via API


## [4.4.0]

### Added
- Displaying more info on the Causatives page and hiding those not causative at the case level
- Add a comment text field to Sanger order request form, allowing a message to be included in the email
- MatchMaker Exchange integration
- List cases with empty synopsis, missing HPO terms and phenotype groups.
- Search for cases with open research list, or a given case status (active, inactive, archived)

### Fixed
- Variant query builder split into several functions
- Fixed delivery report load bug


## [4.3.3]

### Added
- Different individual table for cancer cases

### Fixed
- Dashboard collects validated variants from verification events instead of using 'sanger' field
- Cases shared with collaborators are visible again in cases page
- Force users to select a real institute to share cases with (actionbar select fix)


## [4.3.2]

### Added
- Dashboard data can be filtered using filters available in cases page
- Causatives for each institute are displayed on a dedicated page
- SNVs and and SVs are searchable across cases by gene and rank score
- A more complete report with validated variants is downloadable from dashboard

### Fixed
- Clinsig filter is fixed so clinsig numerical values are returned
- Split multi clinsig string values in different elements of clinsig array
- Regex to search in multi clinsig string values or multi revstat string values
- It works to upload vcf files with no variants now
- Combined Pileup and IGV alignments for SVs having variant start and stop on the same chromosome


## [4.3.1]

### Added
- Show calls from all callers even if call is not available
- Instructions to install cairo and pango libs from WeasyPrint page
- Display cases with number of variants from CLI
- Only display cases with number of variants above certain treshold. (Also CLI)
- Export of verified variants by CLI or from the dashboard
- Extend case level queries with default panels, cohorts and phenotype groups.
- Slice dashboard statistics display using case level queries
- Add a view where all variants for an institute can be searched across cases, filtering on gene and rank score. Allows searching research variants for cases that have research open.

### Fixed
- Fixed code to extract variant conservation (gerp, phyloP, phastCons)
- Visualization of PDF-exported gene panels
- Reintroduced the exon/intron number in variant verification email
- Sex and affected status is correctly displayed on general report
- Force number validation in SV filter by size
- Display ensembl transcripts when no refseq exists


## [4.3.0]

### Added
- Mosaicism tag on variants
- Show and filter on SweGen frequency for SVs
- Show annotations for STR variants
- Show all transcripts in verification email
- Added mitochondrial export
- Adds alternative to search for SVs shorter that the given length
- Look for 'bcftools' in the `set` field of VCFs
- Display digenic inheritance from OMIM
- Displays what refseq transcript that is primary in hgnc

### Fixed

- Archived panels displays the correct date (not retroactive change)
- Fixed problem with waiting times in gene panel exports
- Clinvar fiter not working with human readable clinsig values

## [4.2.2]

### Fixed
- Fixed gene panel create/modify from CSV file utf-8 decoding error
- Updating genes in gene panels now supports edit comments and entry version
- Gene panel export timeout error

## [4.2.1]

### Fixed
- Re-introduced gene name(s) in verification email subject
- Better PDF rendering for excluded variants in report
- Problem to access old case when `is_default` did not exist on a panel


## [4.2.0]

### Added
- New index on variant_id for events
- Display overlapping compounds on variants view

### Fixed
- Fixed broken clinical filter


## [4.1.4]

### Added
- Download of filtered SVs

### Fixed
- Fixed broken download of filtered variants
- Fixed visualization issue in gene panel PDF export
- Fixed bug when updating gene names in variant controller


## [4.1.3]

### Fixed
- Displays all primary transcripts


## [4.1.2]

### Added
- Option add/replace when updating a panel via CSV file
- More flexible versioning of the gene panels
- Printing coverage report on the bottom of the pdf case report
- Variant verification option for SVs
- Logs uri without pwd when connecting
- Disease-causing transcripts in case report
- Thicker lines in case report
- Supports HPO search for cases, both terms or if described in synopsis
- Adds sanger information to dashboard

### Fixed
- Use db name instead of **auth** as default for authentication
- Fixes so that reports can be generated even with many variants
- Fixed sanger validation popup to show individual variants queried by user and institute.
- Fixed problem with setting up scout
- Fixes problem when exac file is not available through broad ftp
- Fetch transcripts for correct build in `adapter.hgnc_gene`

## [4.1.1]
- Fix problem with institute authentication flash message in utils
- Fix problem with comments
- Fix problem with ensembl link


## [4.1.0]

### Added
- OMIM phenotypes to case report
- Command to download all panel app gene panels `scout load panel --panel-app`
- Links to genenames.org and omim on gene page
- Popup on gene at variants page with gene information
- reset sanger status to "Not validated" for pinned variants
- highlight cases with variants to be evaluated by Sanger on the cases page
- option to point to local reference files to the genome viewer pileup.js. Documented in `docs.admin-guide.server`
- option to export single variants in `scout export variants`
- option to load a multiqc report together with a case(add line in load config)
- added a view for searching HPO terms. It is accessed from the top left corner menu
- Updates the variants view for cancer variants. Adds a small cancer specific filter for known variants
- Adds hgvs information on cancer variants page
- Adds option to update phenotype groups from CLI

### Fixed
- Improved Clinvar to submit variants from different cases. Fixed HPO terms in casedata according to feedback
- Fixed broken link to case page from Sanger modal in cases view
- Now only cases with non empty lists of causative variants are returned in `adapter.case(has_causatives=True)`
- Can handle Tumor only samples
- Long lists of HGNC symbols are now possible. This was previously difficult with manual, uploaded or by HPO search when changing filter settings due to GET request limitations. Relevant pages now use POST requests. Adds the dynamic HPO panel as a selection on the gene panel dropdown.
- Variant filter defaults to default panels also on SV and Cancer variants pages.

## [4.0.0]

### WARNING ###

This is a major version update and will require that the backend of pre releases is updated.
Run commands:

```
$scout update genes
$scout update hpo
```

- Created a Clinvar submission tool, to speed up Clinvar submission of SNVs and SVs
- Added an analysis report page (html and PDF format) containing phenotype, gene panels and variants that are relevant to solve a case.

### Fixed
- Optimized evaluated variants to speed up creation of case report
- Moved igv and pileup viewer under a common folder
- Fixed MT alignment view pileup.js
- Fixed coordinates for SVs with start chromosome different from end chromosome
- Global comments shown across cases and institutes. Case-specific variant comments are shown only for that specific case.
- Links to clinvar submitted variants at the cases level
- Adapts clinvar parsing to new format
- Fixed problem in `scout update user` when the user object had no roles
- Makes pileup.js use online genome resources when viewing alignments. Now any instance of Scout can make use of this functionality.
- Fix ensembl link for structural variants
- Works even when cases does not have `'madeline_info'`
- Parses Polyphen in correct way again
- Fix problem with parsing gnomad from VEP

### Added
- Added a PDF export function for gene panels
- Added a "Filter and export" button to export custom-filtered SNVs to CSV file
- Dismiss SVs
- Added IGV alignments viewer
- Read delivery report path from case config or CLI command
- Filter for spidex scores
- All HPO terms are now added and fetched from the correct source (https://github.com/obophenotype/human-phenotype-ontology/blob/master/hp.obo)
- New command `scout update hpo`
- New command `scout update genes` will fetch all the latest information about genes and update them
- Load **all** variants found on chromosome **MT**
- Adds choice in cases overview do show as many cases as user like

### Removed
- pileup.min.js and pileup css are imported from a remote web location now
- All source files for HPO information, this is instead fetched directly from source
- All source files for gene information, this is instead fetched directly from source

## [3.0.0]
### Fixed
- hide pedigree panel unless it exists

## [1.5.1] - 2016-07-27
### Fixed
- look for both ".bam.bai" and ".bai" extensions

## [1.4.0] - 2016-03-22
### Added
- support for local frequency through loqusdb
- bunch of other stuff

## [1.3.0] - 2016-02-19
### Fixed
- Update query-phenomizer and add username/password

### Changed
- Update the way a case is checked for rerun-status

### Added
- Add new button to mark a case as "checked"
- Link to clinical variants _without_ 1000G annotation

## [1.2.2] - 2016-02-18
### Fixed
- avoid filtering out variants lacking ExAC and 1000G annotations

## [1.1.3] - 2015-10-01
### Fixed
- persist (clinical) filter when clicking load more
- fix #154 by robustly setting clinical filter func. terms

## [1.1.2] - 2015-09-07
### Fixed
- avoid replacing coverage report with none
- update SO terms, refactored

## [1.1.1] - 2015-08-20
### Fixed
- fetch case based on collaborator status (not owner)

## [1.1.0] - 2015-05-29
### Added
- link(s) to SNPedia based on RS-numbers
- new Jinja filter to "humanize" decimal numbers
- show gene panels in variant view
- new Jinja filter for decoding URL encoding
- add indicator to variants in list that have comments
- add variant number threshold and rank score threshold to load function
- add event methods to mongo adapter
- add tests for models
- show badge "old" if comment was written for a previous analysis

### Changed
- show cDNA change in transcript summary unless variant is exonic
- moved compounds table further up the page
- show dates for case uploads in ISO format
- moved variant comments higher up on page
- updated documentation for pages
- read in coverage report as blob in database and serve directly
- change ``OmimPhenotype`` to ``PhenotypeTerm``
- reorganize models sub-package
- move events (and comments) to separate collection
- only display prev/next links for the research list
- include variant type in breadcrumbs e.g. "Clinical variants"

### Removed
- drop dependency on moment.js

### Fixed
- show the same level of detail for all frequencies on all pages
- properly decode URL encoded symbols in amino acid/cDNA change strings
- fixed issue with wipe permissions in MongoDB
- include default gene lists in "variants" link in breadcrumbs

## [1.0.2] - 2015-05-20
### Changed
- update case fetching function

### Fixed
- handle multiple cases with same id

## [1.0.1] - 2015-04-28
### Fixed
- Fix building URL parameters in cases list Vue component

## [1.0.0] - 2015-04-12
Codename: Sara Lund

![Release 1.0](artwork/releases/release-1-0.jpg)

### Added
- Add email logging for unexpected errors
- New command line tool for deleting case

### Changed
- Much improved logging overall
- Updated documentation/usage guide
- Removed non-working IGV link

### Fixed
- Show sample display name in GT call
- Various small bug fixes
- Make it easier to hover over popups

## [0.0.2-rc1] - 2015-03-04
### Added
- add protein table for each variant
- add many more external links
- add coverage reports as PDFs

### Changed
- incorporate user feedback updates
- big refactor of load scripts

## [0.0.2-rc2] - 2015-03-04
### Changes
- add gene table with gene description
- reorganize inheritance models box

### Fixed
- avoid overwriting gene list on "research" load
- fix various bugs in external links

## [0.0.2-rc3] - 2015-03-05
### Added
- Activity log feed to variant view
- Adds protein change strings to ODM and Sanger email

### Changed
- Extract activity log component to macro

### Fixes
- Make Ensembl transcript links use archive website<|MERGE_RESOLUTION|>--- conflicted
+++ resolved
@@ -10,6 +10,8 @@
 - New SO terms: `sequence_variant` and `coding_transcript_variant`
 - More MEI specific annotation is shown on the variant page
 - Parse and save MANE transcripts info when updating genes in build 38
+- ClinVar submission can now be downloaded as a json file
+- Sanger recipient may send an alert to the user which ordered the verification when a variant is flagged as true positive
 ### Changed
 - In the ClinVar form, database and id of assertion criteria citation are now separate inputs
 - Customise institute settings to be able to display all cases with a certain status on cases page (admin users)
@@ -31,11 +33,6 @@
 - Possibility to submit variants associated with Orphanet conditions to ClinVar
 - Option update path to .d4 files path for individuals of an existing case using the command line
 - More constraint information is displayed per gene in addition to pLi: missense and LoF OE, CI (inluding LOEUF) and Z-score.
-<<<<<<< HEAD
-- Sanger recipient may send an alert to the user which ordered the verification when a variant is flagged as true positive
-=======
-- ClinVar submission can now be downloaded as a json file
->>>>>>> b7bce6ef
 ### Changed
 - Introduce validation in the ClinVar multistep form to make sure users provide at least one variant-associated condition
 - CLI scout update individual accepts subject_id
