# Change Log
All notable changes to this project will be documented in this file.
This project adheres to [Semantic Versioning](http://semver.org/).

About changelog [here](https://keepachangelog.com/en/1.0.0/)

## [unreleased]
### Added
- Pydantic validation of image paths provided in case load config file
### Changed
- Revel score, Revel rank score and SpliceAI values are also displayed in Causatives and Validated variants tables
- Remove unused functions and tests
- Analysis type and direct link from cases list for OGM cases
- Removed unused `case_obj` parameter from server/blueprints/variant/controllers/observations function
- Possibility to reset ClinVar submission ID
- Allow any user with ClinVar submission clearance to submit variants, even if no ClinVar submission API key is saved in the institute settings
### Fixed
- Disease_term identifiers are now prefixed with the name of the coding system
- Command line crashing with error when updating a user that doesn't exist
- Thaw coloredlogs - 15.0.1 restores errorhandler issue
- Thaw crypography - current base image and library version allow Docker builds
- Missing delete icons on phenomodels page
- Missing cryptography lib error while running Scout container on an ARM processor
- Round CADD values with many decimals on causatives and validated variants pages
- Dark-mode visibility of some fields on causatives and validated variants pages
- Clinvar submitters would be cleared when unprivileged users saved institute settings page
- Added a default empty string in cases search form to avoid None default value
- Page crashing when user tries to remove the same variant from a ClinVar submission in different browser tabs
- Update more GnomAD links to GnomAD v4 (v38 SNVs, MT vars, STRs)
- Empty cells for RNA fusion variants in Causatives and Verified variants page
- Submenu icons missing from collapsible actionbar
- The collapsible actionbar had some non-collapsing overly long entries
- Cancer observations for SVs not appearing in the variant details view
- Archived local observations not visible on cancer variantS page
<<<<<<< HEAD
- Optimised indexes to address slow queries
=======
- Empty Population Frequency column in the Cancer SV Variants view
>>>>>>> bdb5b4ad

## [4.75]
### Added
- Hovertip to gene panel names with associated genes in variant view, when variant covers more than one gene
- Tests for panel to genes
- Download of Orphadata en_product6 and en_product4 from CLI
- Parse and save `database_found` key/values for RNA fusion variants
- Added fusion_score, ffpm, split_reads, junction_reads and fusion_caller to the list of filters on RNA fusion variants page
- Renamed the function `get_mei_info` to `set_mei_info` to be consistent with the other functions
- Fixed removing None key/values from parsed variants
- Orphacodes are included in the database disease_terms
### Changed
- Allow use of projections when retrieving gene panels
- Do not save custom images as binary data into case and variant database documents
- Retrieve and display case and variant custom images using image's saved path
- Cases are activated by viewing FSHD and SMA reports
- Split multi-gene SNV variants into single genes when submitting to Matchmaker Exchange
- Alamut links also on the gene level, using transcript and HGVS: better for indels. Keep variant link for missing HGVS
- Thaw WTForms - explicitly coerce form decimal field entries when filters fetched from db
### Fixed
- Removed some extra characters from top of general report left over from FontAwsome fix
- Do not save fusion variants-specific key/values in other types of variants
- Alamut link for MT variants in build 38
- Convert RNA fusions variants `tool_hits` and `fusion_score` keys from string to numbers
- Fix genotype reference and alternative sequencing depths defaulting to -1 when values are 0
- DecimalFields were limited to two decimal places for several forms - lifting restrictions on AF, CADD etc.

## [4.74.1]
### Changed
- Parse and save into database also OMIM terms not associated to genes
### Fixed
- BioNano API FSHD report requests are GET in Access 1.8, were POST in 1.7
- Update more FontAwesome icons to avoid Pro icons
- Test if files still exist before attempting to load research variants
- Parsing of genotypes error, resulting in -1 values when alt or ref read depths are 0

## [4.74]
### Added
- SNVs and Indels, MEI and str variants genes have links to Decipher
- An `owner + case display name` index for cases database collection
- Test and fixtures for RNA fusion case page
- Load and display fusion variants from VCF files as the other variant types
- Option to update case document with path to mei variants (clinical and research)
### Changed
- Details on variant type and category for audit filters on case general report
- Enable Gens CN profile button also in somatic case view
- Fix case of analysis type check for Gens analysis button - only show for WGS
### Fixed
- loqusdb table no longer has empty row below each loqusid
- MatchMaker submission details page crashing because of change in date format returned by PatientMatcher
- Variant external links buttons style does not change color when visited
- Hide compounds with compounds follow filter for region or function would fail for variants in multiple genes
- Updated FontAwesome version to fix missing icons

## [4.73]
### Added
- Shortcut button for HPO panel MEI variants from case page
- Export managed variants from CLI
### Changed
- STRs visualization on case panel to emphasize abnormal repeat count and associated condition
- Removed cytoband column from STRs variant view on case report
- More long integers formatted with thin spaces, and copy to clipboard buttons added
### Fixed
- OMIM table is scrollable if higher than 700px on SV page
- Pinned variants validation badge is now red for false positives.
- Case display name defaulting to case ID when `family_name` or `display_name` are missing from case upload config file
- Expanded menu visible at screen sizes below 1000px now has background color
- The image in ClinVar howto-modal is now responsive
- Clicking on a case in case groups when case was already removed from group in another browser tab
- Page crashing when saving filters for mei variants
- Link visited color of images

## [4.72.4]
### Changed
- Automatic test mongod version increased to v7
### Fixed
- GnomAD now defaults to hg38 - change build 37 links accordingly

## [4.72.3]
### Fixed
- Somatic general case report small variant table can crash with unclassified variants

## [4.72.2]
### Changed
- A gunicorn maxrequests parameter for Docker server image - default to 1200
- STR export limit increased to 500, as for other variants
- Prevent long number wrapping and use thin spaces for separation, as per standards from SI, NIST, IUPAC, BIPM.
- Speed up case retrieval and lower memory use by projecting case queries
- Make relatedness check fails stand out a little more to new users
- Speed up case retrieval and lower memory use by projecting case queries
- Speed up variant pages by projecting only the necessary keys in disease collection query
### Fixed
- Huge memory use caused by cases and variants pages pulling complete disease documents from DB
- Do not include genes fetched from HPO terms when loading diseases
- Consider the renamed fields `Approved Symbol` -> `Approved Gene Symbol` and `Gene Symbols` -> `Gene/Locus And Other Related Symbols` when parsing OMIM terms from genemap2.txt file

## [4.72.1]
### Fixed
- Jinja filter that renders long integers
- Case cache when looking for causatives in other cases causing the server to hang

## [4.72]
### Added
- A GitHub action that checks for broken internal links in docs pages
- Link validation settings in mkdocs.yml file
- Load and display full RNA alignments on alignment viewer
- Genome build check when loading a case
- Extend event index to previous causative variants and always load them
### Fixed
- Documentation nav links for a few documents
- Slightly extended the BioNano Genomics Access integration docs
- Loading of SVs when VCF is missing the INFO.END field but has INFO.SVLEN field
- Escape protein sequence name (if available) in case general report to render special characters correctly
- CaseS HPO term searches for multiple terms works independent of order
- CaseS search regexp should not allow backslash
- CaseS cohort tags can contain whitespace and still match
- Remove diagnoses from cases even if OMIM term is not found in the database
- Parsing of disease-associated genes
- Removed an annoying warning while updating database's disease terms
- Displaying custom case images loaded with scout version <= 4.71
- Use pydantic version >=2 in requirements.txt file
### Changed
- Column width adjustment on caseS page
- Use Python 3.11 in tests
- Update some github actions
- Upgraded Pydantic to version 2
- Case validation fails on loading when associated files (alignments, VCFs and reports) are not present on disk
- Case validation fails on loading when custom images have format different then ["gif", "svg", "png", "jpg", "jpeg"]
- Custom images keys `case` and `str` in case config yaml file are renamed to `case_images` and `str_variants_images`
- Simplify and speed up case general report code
- Speed up case retrieval in case_matching_causatives
- Upgrade pymongo to version 4
- When updating disease terms, check that all terms are consistent with a DiseaseTerm model before dropping the old collection
- Better separation between modules loading HPO terms and diseases
- Deleted unused scout.build.phenotype module
- Stricter validation of mandatory genome build key when loading a case. Allowed values are ['37','38',37,38]
- Improved readability of variants length and coordinates on variantS pages

## [4.71]
### Added
- Added Balsamic keys for SweGen and loqusdb local archive frequecies, SNV and SV
- New filter option for Cancer variantS: local archive RD loqusdb
- Show annotated observations on SV variantS view, also for cancer somatic SVs
- Revel filter for variantS
- Show case default panel on caseS page
- CADD filter for Cancer Somatic SNV variantS - show score
- SpliceAI-lookup link (BROAD, shows SpliceAI and Pangolin) from variant page
- BioNano Access server API - check projects, samples and fetch FSHD reports
### Fixed
- Name of reference genome build for RNA for compatibility with IGV locus search change
- Howto to run the Docker image on Mac computers in `admin-guide/containers/container-deploy.md`
- Link to Weasyprint installation howto in README file
- Avoid filling up disk by creating a reduced VCF file for every variant that is visualized
- Remove legacy incorrectly formatted CODEOWNERS file
- Restrain variant_type requests to variantS views to "clinical" or "research"
- Visualization of cancer variants where cancer case has no affected individual
- ProteinPaint gene link (small StJude API change)
- Causative MEI variant link on causatives page
- Bionano access api settings commented out by default in Scout demo config file.
- Do not show FSHD button on freshly loaded cases without bionano_access individuals
- Truncate long variants' HGVS on causative/Clinically significant and pinned variants case panels
### Changed
- Remove function call that tracks users' browser version
- Include three more splice variant SO terms in clinical filter severe SO terms
- Drop old HPO term collection only after parsing and validation of new terms completes
- Move score to own column on Cancer Somatic SNV variantS page
- Refactored a few complex case operations, breaking out sub functionalities

## [4.70]
### Added
- Download a list of Gene Variants (max 500) resulting from SNVs and Indels search
- Variant PubMed link to search for gene symbol and any aliases
### Changed
- Clearer gnomAD values in Variants page
### Fixed
- CaseS page uniform column widths
- Include ClinVar variants into a scrollable div element on Case page
- `canonical_transcript` variable not initialized in get_hgvs function (server.blueprints.institutes.controllers.py)
- Catch and display any error while importing Phenopacket info
- Modified Docker files to use python:3.8-slim-bullseye to prevent gunicorn workers booting error

## [4.69]
### Added
- ClinVar submission howto available also on Case page
- Somatic score and filtering for somatic SV callers, if available
- Show caller as a tooltip on variantS list
### Fixed
- Crash when attempting to export phenotype from a case that had never had phenotypes
- Aesthetic fix to Causative and Pinned Variants on Case page
- Structural inconsistency for ClinVar Blueprint templates
- Updated igv.js to 2.15.8 to fix track default color bug
- Fixed release versions for actions.
- Freeze tornado below 6.3.0 for compatibility with livereload 2.6.3
- Force update variants count on case re-upload
- IGV locus search not working - add genome reference id
- Pin links to MEI variants should end up on MEI not SV variant view
- Load also matching MEI variants on forced region load
- Allow excluding MEI from case variant deletion
- Fixed the name of the assigned user when the internal user ID is different from the user email address
- Gene variantS should display gene function, region and full hgvs
### Changed
- FontAwesome integrity check fail (updated resource)
- Removed ClinVar API validation buttons in favour of direct API submission
- Improved layout of Institute settings page
- ClinVar API key and allowed submitters are set in the Institute settings page


## [4.68]
### Added
- Rare Disease Mobile Element Insertion variants view
### Changed
- Updated igv.js to 2.15.6
### Fixed
- Docker stage build pycairo.
- Restore SNV and SV rank models versions on Causatives and Verified pages
- Saving `REVEL_RANKSCORE` value in a field named `revel` in variants database documents

## [4.67]
### Added
- Prepare to filter local SV frequency
### Changed
- Speed up instituteS page loading by refactoring cases/institutes query
- Clinical Filter for SVs includes `splice_polypyrimidine_tract_variant` as a severe consequence
- Clinical Filter for SVs includes local variant frequency freeze ("old") for filtering, starting at 30 counts
- Speed up caseS page loading by adding status to index and refactoring totals count
- HPO file parsing is updated to reflect that HPO have changed a few downloadable file formats with their 230405 release.
### Fixed
- Page crashing when a user tries to edit a comment that was removed
- Warning instead of crashed page when attempting to retrieve a non-existent Phenopacket
- Fixed StJude ProteinPaint gene link (URL change)
- Freeze of werkzeug library to version<2.3 to avoid problems resulting from the consequential upgrade of the Flask lib
- Huge list of genes in case report for megabases-long structural variants.
- Fix displaying institutes without associated cases on institutes page
- Fix default panel selection on SVs in cancer case report

## [4.66]
### Changed
- Moved Phenomodels code under a dedicated blueprint
- Updated the instructions to load custom case report under admin guide
- Keep variants filter window collapsed except when user expands it to filter
### Added
- A summary table of pinned variants on the cancer case general report
- New openable matching causatives and managed variants lists for default gene panels only for convenience
### Fixed
- Gens structural variant page link individual id typo

## [4.65.2]
### Fixed
- Generating general case report with str variants containing comments

## [4.65.1]
### Fixed
- Visibility of `Gene(s)` badges on SV VariantS page
- Hide dismiss bar on SV page not working well
- Delivery report PDF download
- Saving Pipeline version file when loading a case
- Backport compatible import of importlib metadata for old python versions (<3.8)

## [4.65]
### Added
- Option to mark a ClinVar submission as submitted
- Docs on how to create/update the PanelApp green genes as a system admin
- `individual_id`-parameter to both Gens links
- Download a gene panel in TXT format from gene panel page
- Panel gene comments on variant page: genes in panels can have comments that describe the gene in a panel context
### Changed
- Always show each case category on caseS page, even if 0 cases in total or after current query
- Improved sorting of ClinVar submissions
- Pre-populate SV type select in ClinVar submission form, when possible
- Show comment badges in related comments tables on general report
- Updated version of several GitHub actions
- Migrate from deprecated `pkg_resources` lib to `importlib_resources`
- Dismiss bar on variantS pages is thinner.
- Dismiss bar on variantS pages can be toggled open or closed for the duration of a login session.
### Fixed
- Fixed Sanger order / Cancel order modal close buttons
- Visibility of SV type in ClinVar submission form
- Fixed a couple of creations where now was called twice, so updated_at and created_at could differ
- Deprecated Ubuntu version 18.04 in one GitHub action
- Panels that have been removed (hidden) should not be visible in views where overlapping gene panels for genes are shown
- Gene panel test pointing to the right function

## [4.64]
### Added
- Create/Update a gene panel containing all PanelApp green genes (`scout update panelapp-green -i <cust_id>`)
- Links for ACMG pathogenicity impact modification on the ACMG classification page
### Changed
- Open local observation matching cases in new windows
### Fixed
- Matching manual ranked variants are now shown also on the somatic variant page
- VarSome links to hg19/GRCh37
- Managed variants filter settings lost when navigating to additional pages
- Collect the right variant category after submitting filter form from research variantS page
- Beacon links are templated and support variants in genome build 38

## [4.63]
### Added
- Display data sharing info for ClinVar, Matchmaker Exchange and Beacon in a dedicated column on Cases page
- Test for `commands.download.omim.print_omim`
- Display dismissed variants comments on general case report
- Modify ACMG pathogenicity impact (most commonly PVS1, PS3) based on strength of evidence with lab director's professional judgement
- REViewer button on STR variant page
- Alamut institution parameter in institute settings for Alamut Visual Plus software
- Added Manual Ranks Risk Factor, Likely Risk Factor and Uncertain Risk Factor
- Display matching manual ranks from previous cases the user has access to on VariantS and Variant pages
- Link to gnomAD gene SVs v2.1 for SV variants with gnomAD frequency
- Support for nf-core/rnafusion reports
### Changed
- Display chrY for sex unknown
- Deprecate legacy scout_load() method API call.
- Message shown when variant tag is updated for a variant
- When all ACMG classifications are deleted from a variant, the current variant classification status is also reset.
- Refactored the functions that collect causative variants
- Removed `scripts/generate_test_data.py`
### Fixed
- Default IGV tracks (genes, ClinVar, ClinVar CNVs) showing even if user unselects them all
- Freeze Flask-Babel below v3.0 due to issue with a locale decorator
- Thaw Flask-Babel and fix according to v3 standard. Thank you @TkTech!
- Show matching causatives on somatic structural variant page
- Visibility of gene names and functional annotations on Causatives/Verified pages
- Panel version can be manually set to floating point numbers, when modified
- Causatives page showing also non-causative variants matching causatives in other cases
- ClinVar form submission for variants with no selected transcript and HGVS
- Validating and submitting ClinVar objects not containing both Variant and Casedata info

## [4.62.1]
### Fixed
- Case page crashing when adding a case to a group without providing a valid case name

## [4.62]
### Added
- Validate ClinVar submission objects using the ClinVar API
- Wrote tests for case and variant API endpoints
- Create ClinVar submissions from Scout using the ClinVar API
- Export Phenopacket for affected individual
- Import Phenopacket from JSON file or Phenopacket API backend server
- Use the new case name option for GENS requests
- Pre-validate refseq:HGVS items using VariantValidator in ClinVar submission form
### Fixed
- Fallback for empty alignment index for REViewer service
- Source link out for MIP 11.1 reference STR annotation
- Avoid duplicate causatives and pinned variants
- ClinVar clinical significance displays only the ACMG terms when user selects ACMG 2015 as assertion criteria
- Spacing between icon and text on Beacon and MatchMaker links on case page sidebar
- Truncate IDs and HGVS representations in ClinVar pages if longer than 25 characters
- Update ClinVar submission ID form
- Handle connection timeout when sending requests requests to external web services
- Validate any ClinVar submission regardless of its status
- Empty Phenopackets import crashes
- Stop Spinner on Phenopacket JSON download
### Changed
- Updated ClinVar submission instructions

## [4.61.1]
### Fixed
- Added `UMLS` as an option of `Condition ID type` in ClinVar Variant downloaded files
- Missing value for `Condition ID type` in ClinVar Variant downloaded files
- Possibility to open, close or delete a ClinVar submission even if it doesn't have an associated name
- Save SV type, ref and alt n. copies to exported ClinVar files
- Inner and outer start and stop SV coordinates not exported in ClinVar files
- ClinVar submissions page crashing when SV files don't contain breakpoint exact coordinates
- Align OMIM diagnoses with delete diagnosis button on case page
- In ClinVar form, reset condition list and customize help when condition ID changes

## [4.61]
### Added
- Filter case list by cases with variants in ClinVar submission
- Filter case list by cases containing RNA-seq data - gene_fusion_reports and sample-level tracks (splice junctions and RNA coverage)
- Additional case category `Ignored`, to be used for cases that don't fall in the existing 'inactive', 'archived', 'solved', 'prioritized' categories
- Display number of cases shown / total number of cases available for each category on Cases page
- Moved buttons to modify case status from sidebar to main case page
- Link to Mutalyzer Normalizer tool on variant's transcripts overview to retrieve official HVGS descriptions
- Option to manually load RNA MULTIQC report using the command `scout load report -t multiqc_rna`
- Load RNA MULTIQC automatically for a case if config file contains the `multiqc_rna` key/value
- Instructions in admin-guide on how to load case reports via the command line
- Possibility to filter RD variants by a specific genotype call
- Distinct colors for different inheritance models on RD Variant page
- Gene panels PDF export with case variants hits by variant type
- A couple of additional README badges for GitHub stats
- Upload and display of pipeline reference info and executable version yaml files as custom reports
- Testing CLI on hasta in PR template
### Changed
- Instructions on how to call dibs on scout-stage server in pull request template
- Deprecated CLI commands `scout load <delivery_report, gene_fusion_report, coverage_qc_report, cnv_report>` to replace them with command `scout load report -t <report type>`
- Refactored code to display and download custom case reports
- Do not export `Assertion method` and `Assertion method citation` to ClinVar submission files according to changes to ClinVar's submission spreadsheet templates.
- Simplified code to create and download ClinVar CSV files
- Colorize inheritance models badges by category on VariantS page
- `Safe variants matching` badge more visible on case page
### Fixed
- Non-admin users saving institute settings would clear loqusdb instance selection
- Layout of variant position, cytoband and type in SV variant summary
- Broken `Build Status - GitHub badge` on GitHub README page
- Visibility of text on grey badges in gene panels PDF exports
- Labels for dashboard search controls
- Dark mode visibility for ClinVar submission
- Whitespaces on outdated panel in extent report

## [4.60]
### Added
- Mitochondrial deletion signatures (mitosign) can be uploaded and shown with mtDNA report
- A `Type of analysis` column on Causatives and Validated variants pages
- List of "safe" gene panels available for matching causatives and managed variants in institute settings, to avoid secondary findings
- `svdb_origin` as a synonym for `FOUND_IN` to complement `set` for variants found by all callers
### Changed
- Hide removed gene panels by default in panels page
- Removed option for filtering cancer SVs by Tumor and Normal alt AF
- Hide links to coverage report from case dynamic HPO panel if cancer analysis
- Remove rerun emails and redirect users to the analysis order portal instead
- Updated clinical SVs igv.js track (dbVar) and added example of external track from `https://trackhubregistry.org/`
- Rewrote the ClinVar export module to simplify and add one variant at the time
- ClinVar submissions with phenotype conditions from: [OMIM, MedGen, Orphanet, MeSH, HP, MONDO]
### Fixed
- If trying to load a badly formatted .tsv file an error message is displayed.
- Avoid showing case as rerun when first attempt at case upload failed
- Dynamic autocomplete search not working on phenomodels page
- Callers added to variant when loading case
- Now possible to update managed variant from file without deleting it first
- Missing preselected chromosome when editing a managed variant
- Preselected variant type and subtype when editing a managed variant
- Typo in dbVar ClinVar track, hg19


## [4.59]
### Added
- Button to go directly to HPO SV filter variantS page from case
- `Scout-REViewer-Service` integration - show `REViewer` picture if available
- Link to HPO panel coverage overview on Case page
- Specify a confidence threshold (green|amber|red) when loading PanelApp panels
- Functional annotations in variants lists exports (all variants)
- Cancer/Normal VAFs and COSMIC ids in in variants lists exports (cancer variants)
### Changed
- Better visualization of regional annotation for long lists of genes in large SVs in Variants tables
- Order of cells in variants tables
- More evident links to gene coverage from Variant page
- Gene panels sorted by display name in the entire Case page
- Round CADD and GnomAD values in variants export files
### Fixed
- HPO filter button on SV variantS page
- Spacing between region|function cells in SVs lists
- Labels on gene panel Chanjo report
- Fixed ambiguous duplicated response headers when requesting a BAM file from /static
- Visited color link on gene coverage button (Variant page)

## [4.58.1]
### Fixed
- Case search with search strings that contain characters that can be escaped

## [4.58]
### Added
- Documentation on how to create/update PanelApp panels
- Add filter by local observations (archive) to structural variants filters
- Add more splicing consequences to SO term definitions
- Search for a specific gene in all gene panels
- Institute settings option to force show all variants on VariantS page for all cases of an institute
- Filter cases by validation pending status
- Link to The Clinical Knowledgebase (CKB) (https://ckb.jax.org/) in cancer variant's page
### Fixed
- Added a not-authorized `auto-login` fixture according to changes in Flask-Login 0.6.2
- Renamed `cache_timeout` param name of flask.send_file function to `max_age` (Flask 2.2 compliant)
- Replaced deprecated `app.config["JSON_SORT_KEYS"]` with app.json.sort_keys in app settings
- Bug in gene variants page (All SNVs and INDELs) when variant gene doesn't have a hgnc id that is found in the database
- Broken export of causatives table
- Query for genes in build 38 on `Search SNVs and INDELs` page
- Prevent typing special characters `^<>?!=\/` in case search form
- Search matching causatives also among research variants in other cases
- Links to variants in Verified variants page
- Broken filter institute cases by pinned gene
- Better visualization of long lists of genes in large SVs on Causative and Verified Variants page
- Reintroduced missing button to export Causative variants
- Better linking and display of matching causatives and managed variants
- Reduced code complexity in `scout/parse/variant/variant.py`
- Reduced complexity of code in `scout/build/variant/variant.py`

### Changed
- State that loqusdb observation is in current case if observations count is one and no cases are shown
- Better pagination and number of variants returned by queries in `Search SNVs and INDELs` page
- Refactored and simplified code used for collecting gene variants for `Search SNVs and INDELs` page
- Fix sidebar panel icons in Case view
- Fix panel spacing in Case view
- Removed unused database `sanger_ordered` and `case_id,category,rank_score` indexes (variant collection)
- Verified variants displayed in a dedicated page reachable from institute sidebar
- Unified stats in dashboard page
- Improved gene info for large SVs and cancer SVs
- Remove the unused `variant.str_variant` endpoint from variant views
- Easier editing of HPO gene panel on case page
- Assign phenotype panel less cramped on Case page
- Causatives and Verified variants pages to use the same template macro
- Allow hyphens in panel names
- Reduce resolution of example images
- Remove some animations in web gui which where rendered slow


## [4.57.4]
### Fixed
- Parsing of variant.FORMAT "DR" key in parse variant file

## [4.57.3]
### Fixed
- Export of STR verified variants
- Do not download as verified variants first verified and then reset to not validated
- Avoid duplicated lines in downloaded verified variants reflecting changes in variant validation status

## [4.57.2]
### Fixed
- Export of verified variants when variant gene has no transcripts
- HTTP 500 when visiting a the details page for a cancer variant that had been ranked with genmod

## [4.57.1]
### Fixed
- Updating/replacing a gene panel from file with a corrupted or malformed file

## [4.57]
### Added
- Display last 50 or 500 events for a user in a timeline
- Show dismiss count from other cases on matching variantS
- Save Beacon-related events in events collection
- Institute settings allow saving multiple loqusdb instances for one institute
- Display stats from multiple instances of loqusdb on variant page
- Display date and frequency of obs derived from count of local archive observations from MIP11 (requires fix in MIP)
### Changed
- Prior ACMG classifications view is no longer limited by pathogenicity
### Fixed
- Visibility of Sanger ordered badge on case page, light mode
- Some of the DataTables tables (Phenotypes and Diagnoses pages) got a bit dark in dark mode
- Remove all redundancies when displaying timeline events (some events are saved both as case-related and variant-related)
- Missing link in saved MatchMaker-related events
- Genes with mixed case gene symbols missing in PanelApp panels
- Alignment of elements on the Beacon submission modal window
- Locus info links from STR variantS page open in new browser tabs

## [4.56]
### Added
- Test for PanelApp panels loading
- `panel-umi` tag option when loading cancer analyses
### Changed
- Black text to make comments more visible in dark mode
- Loading PanelApp panels replaces pre-existing panels with same version
- Removed sidebar from Causatives page - navigation is available on the top bar for now
- Create ClinVar submissions from pinned variants list in case page
- Select which pinned variants will be included in ClinVar submission documents
### Fixed
- Remove a:visited css style from all buttons
- Update of HPO terms via command line
- Background color of `MIXED` and `PANEL-UMI` sequencing types on cases page
- Fixed regex error when searching for cases with query ending with `\ `
- Gene symbols on Causatives page lighter in dark mode
- SpliceAI tooltip of multigene variants

## [4.55]
### Changed
- Represent different tumor samples as vials in cases page
- Option to force-update the OMIM panel
### Fixed
- Low tumor purity badge alignment in cancer samples table on cancer case view
- VariantS comment popovers reactivate on hover
- Updating database genes in build 37
- ACMG classification summary hidden by sticky navbar
- Logo backgrounds fixed to white on welcome page
- Visited links turn purple again
- Style of link buttons and dropdown menus
- Update KUH and GMS logos
- Link color for Managed variants

## [4.54]
### Added
- Dark mode, using browser/OS media preference
- Allow marking case as solved without defining causative variants
- Admin users can create missing beacon datasets from the institute's settings page
- GenCC links on gene and variant pages
- Deprecation warnings when launching the app using a .yaml config file or loading cases using .ped files
### Changed
- Improved HTML syntax in case report template
- Modified message displayed when variant rank stats could not be calculated
- Expanded instructions on how to test on CG development server (cg-vm1)
- Added more somatic variant callers (Balsamic v9 SNV, develop SV)
### Fixed
- Remove load demo case command from docker-compose.yml
- Text elements being split across pages in PDF reports
- Made login password field of type `password` in LDAP login form
- Gene panels HTML select in institute's settings page
- Bootstrap upgraded to version 5
- Fix some Sourcery and SonarCloud suggestions
- Escape special characters in case search on institute and dashboard pages
- Broken case PDF reports when no Madeline pedigree image can be created
- Removed text-white links style that were invisible in new pages style
- Variants pagination after pressing "Filter variants" or "Clinical filter"
- Layout of buttons Matchmaker submission panel (case page)
- Removing cases from Matchmaker (simplified code and fixed functionality)
- Reintroduce check for missing alignment files purged from server

## [4.53]
### Added
### Changed
- Point Alamut API key docs link to new API version
- Parse dbSNP id from ID only if it says "rs", else use VEP CSQ fields
- Removed MarkupSafe from the dependencies
### Fixed
- Reintroduced loading of SVs for demo case 643595
- Successful parse of FOUND_IN should avoid GATK caller default
- All vulnerabilities flagged by SonarCloud

## [4.52]
### Added
- Demo cancer case gets loaded together with demo RD case in demo instance
- Parse REVEL_score alongside REVEL_rankscore from csq field and display it on SNV variant page
- Rank score results now show the ranking range
- cDNA and protein changes displayed on institute causatives pages
- Optional SESSION_TIMEOUT_MINUTES configuration in app config files
- Script to convert old OMIM case format (list of integers) to new format (list of dictionaries)
- Additional check for user logged in status before serving alignment files
- Download .cgh files from cancer samples table on cancer case page
- Number of documents and date of last update on genes page
### Changed
- Verify user before redirecting to IGV alignments and sashimi plots
- Build case IGV tracks starting from case and variant objects instead of passing all params in a form
- Unfreeze Werkzeug lib since Flask_login v.0.6 with bugfix has been released
- Sort gene panels by name (panelS and variant page)
- Removed unused `server.blueprints.alignviewers.unindexed_remote_static` endpoint
- User sessions to check files served by `server.blueprints.alignviewers.remote_static` endpoint
- Moved Beacon-related functions to a dedicated app extension
- Audit Filter now also loads filter displaying the variants for it
### Fixed
- Handle `attachment_filename` parameter renamed to `download_name` when Flask 2.2 will be released
- Removed cursor timeout param in cases find adapter function to avoid many code warnings
- Removed stream argument deprecation warning in tests
- Handle `no intervals found` warning in load_region test
- Beacon remove variants
- Protect remote_cors function in alignviewers view from Server-Side Request Forgery (SSRF)
- Check creation date of last document in gene collection to display when genes collection was updated last

## [4.51]
### Added
- Config file containing codecov settings for pull requests
- Add an IGV.js direct link button from case page
- Security policy file
- Hide/shade compound variants based on rank score on variantS from filter
- Chromograph legend documentation direct link
### Changed
- Updated deprecated Codecov GitHub action to v.2
- Simplified code of scout/adapter/mongo/variant
- Update IGV.js to v2.11.2
- Show summary number of variant gene panels on general report if more than 3
### Fixed
- Marrvel link for variants in genome build 38 (using liftover to build 37)
- Remove flags from codecov config file
- Fixed filter bug with high negative SPIDEX scores
- Renamed IARC TP53 button to to `TP53 Database`, modified also link since IARC has been moved to the US NCI: `https://tp53.isb-cgc.org/`
- Parsing new format of OMIM case info when exporting patients to Matchmaker
- Remove flask-debugtoolbar lib dependency that is using deprecated code and causes app to crash after new release of Jinja2 (3.1)
- Variant page crashing for cases with old OMIM terms structure (a list of integers instead of dictionary)
- Variant page crashing when creating MARRVEL link for cases with no genome build
- SpliceAI documentation link
- Fix deprecated `safe_str_cmp` import from `werkzeug.security` by freezing Werkzeug lib to v2.0 until Flask_login v.0.6 with bugfix is released
- List gene names densely in general report for SVs that contain more than 3 genes
- Show transcript ids on refseq genes on hg19 in IGV.js, using refgene source
- Display correct number of genes in general report for SVs that contain more than 32 genes
- Broken Google login after new major release of `lepture/authlib`
- Fix frequency and callers display on case general report

## [4.50.1]
### Fixed
- Show matching causative STR_repid for legacy str variants (pre Stranger hgnc_id)

## [4.50]
### Added
- Individual-specific OMIM terms
- OMIM disease descriptions in ClinVar submission form
- Add a toggle for melter rerun monitoring of cases
- Add a config option to show the rerun monitoring toggle
- Add a cli option to export cases with rerun monitoring enabled
- Add a link to STRipy for STR variants; shallow for ARX and HOXA13
- Hide by default variants only present in unaffected individuals in variants filters
- OMIM terms in general case report
- Individual-level info on OMIM and HPO terms in general case report
- PanelApp gene link among the external links on variant page
- Dashboard case filters fields help
- Filter cases by OMIM terms in cases and dashboard pages
### Fixed
- A malformed panel id request would crash with exception: now gives user warning flash with redirect
- Link to HPO resource file hosted on `http://purl.obolibrary.org`
- Gene search form when gene exists only in build 38
- Fixed odd redirect error and poor error message on missing column for gene panel csv upload
- Typo in parse variant transcripts function
- Modified keys name used to parse local observations (archived) frequencies to reflect change in MIP keys naming
- Better error handling for partly broken/timed out chanjo reports
- Broken javascript code when case Chromograph data is malformed
- Broader space for case synopsis in general report
- Show partial causatives on causatives and matching causatives panels
- Partial causative assignment in cases with no OMIM or HPO terms
- Partial causative OMIM select options in variant page
### Changed
- Slightly smaller and improved layout of content in case PDF report
- Relabel more cancer variant pages somatic for navigation
- Unify caseS nav links
- Removed unused `add_compounds` param from variant controllers function
- Changed default hg19 genome for IGV.js to legacy hg19_1kg_decoy to fix a few problematic loci
- Reduce code complexity (parse/ensembl.py)
- Silence certain fields in ClinVar export if prioritised ones exist (chrom-start-end if hgvs exist)
- Made phenotype non-mandatory when marking a variant as partial causative
- Only one phenotype condition type (OMIM or HPO) per variant is used in ClinVar submissions
- ClinVar submission variant condition prefers OMIM over HPO if available
- Use lighter version of gene objects in Omim MongoDB adapter, panels controllers, panels views and institute controllers
- Gene-variants table size is now adaptive
- Remove unused file upload on gene-variants page

## [4.49]
### Fixed
- Pydantic model types for genome_build, madeline_info, peddy_ped_check and peddy_sex_check, rank_model_version and sv_rank_model_version
- Replace `MatchMaker` with `Matchmaker` in all places visible by a user
- Save diagnosis labels along with OMIM terms in Matchmaker Exchange submission objects
- `libegl-mesa0_21.0.3-0ubuntu0.3~20.04.5_amd64.deb` lib not found by GitHub actions Docker build
- Remove unused `chromograph_image_files` and `chromograph_prefixes` keys saved when creating or updating an RD case
- Search managed variants by description and with ignore case
### Changed
- Introduced page margins on exported PDF reports
- Smaller gene fonts in downloaded HPO genes PDF reports
- Reintroduced gene coverage data in the PDF-exported general report of rare-disease cases
- Check for existence of case report files before creating sidebar links
- Better description of HPO and OMIM terms for patients submitted to Matchmaker Exchange
- Remove null non-mandatory key/values when updating a case
- Freeze WTForms<3 due to several form input rendering changes

## [4.48.1]
### Fixed
- General case PDF report for recent cases with no pedigree

## [4.48]
### Added
- Option to cancel a request for research variants in case page
### Changed
- Update igv.js to v2.10.5
- Updated example of a case delivery report
- Unfreeze cyvcf2
- Builder images used in Scout Dockerfiles
- Crash report email subject gives host name
- Export general case report to PDF using PDFKit instead of WeasyPrint
- Do not include coverage report in PDF case report since they might have different orientation
- Export cancer cases's "Coverage and QC report" to PDF using PDFKit instead of Weasyprint
- Updated cancer "Coverage and QC report" example
- Keep portrait orientation in PDF delivery report
- Export delivery report to PDF using PDFKit instead of Weasyprint
- PDF export of clinical and research HPO panels using PDFKit instead of Weasyprint
- Export gene panel report to PDF using PDFKit
- Removed WeasyPrint lib dependency

### Fixed
- Reintroduced missing links to Swegen and Beacon and dbSNP in RD variant page, summary section
- Demo delivery report orientation to fit new columns
- Missing delivery report in demo case
- Cast MNVs to SNV for test
- Export verified variants from all institutes when user is admin
- Cancer coverage and QC report not found for demo cancer case
- Pull request template instructions on how to deploy to test server
- PDF Delivery report not showing Swedac logo
- Fix code typos
- Disable codefactor raised by ESLint for javascript functions located on another file
- Loading spinner stuck after downloading a PDF gene panel report
- IGV browser crashing when file system with alignment files is not mounted

## [4.47]
### Added
- Added CADD, GnomAD and genotype calls to variantS export
### Changed
- Pull request template, to illustrate how to deploy pull request branches on cg-vm1 stage server
### Fixed
- Compiled Docker image contains a patched version (v4.9) of chanjo-report

## [4.46.1]
### Fixed
- Downloading of files generated within the app container (MT-report, verified variants, pedigrees, ..)

## [4.46]
### Added
- Created a Dockefile to be used to serve the dockerized app in production
- Modified the code to collect database params specified as env vars
- Created a GitHub action that pushes the Dockerfile-server image to Docker Hub (scout-server-stage) every time a PR is opened
- Created a GitHub action that pushes the Dockerfile-server image to Docker Hub (scout-server) every time a new release is created
- Reassign MatchMaker Exchange submission to another user when a Scout user is deleted
- Expose public API JSON gene panels endpoint, primarily to enable automated rerun checking for updates
- Add utils for dictionary type
- Filter institute cases using multiple HPO terms
- Vulture GitHub action to identify and remove unused variables and imports
### Changed
- Updated the python config file documentation in admin guide
- Case configuration parsing now uses Pydantic for improved typechecking and config handling
- Removed test matrices to speed up automatic testing of PRs
- Switch from Coveralls to Codecov to handle CI test coverage
- Speed-up CI tests by caching installation of libs and splitting tests into randomized groups using pytest-test-groups
- Improved LDAP login documentation
- Use lib flask-ldapconn instead of flask_ldap3_login> to handle ldap authentication
- Updated Managed variant documentation in user guide
- Fix and simplify creating and editing of gene panels
- Simplified gene variants search code
- Increased the height of the genes track in the IGV viewer
### Fixed
- Validate uploaded managed variant file lines, warning the user.
- Exporting validated variants with missing "genes" database key
- No results returned when searching for gene variants using a phenotype term
- Variants filtering by gene symbols file
- Make gene HGNC symbols field mandatory in gene variants page and run search only on form submit
- Make sure collaborator gene variants are still visible, even if HPO filter is used

## [4.45]
### Added
### Changed
- Start Scout also when loqusdbapi is not reachable
- Clearer definition of manual standard and custom inheritance models in gene panels
- Allow searching multiple chromosomes in filters
### Fixed
- Gene panel crashing on edit action

## [4.44]
### Added
### Changed
- Display Gene track beneath each sample track when displaying splice junctions in igv browser
- Check outdated gene symbols and update with aliases for both RD and cancer variantS
### Fixed
- Added query input check and fixed the Genes API endpoint to return a json formatted error when request is malformed
- Typo in ACMG BP6 tooltip

## [4.43.1]
### Added
- Added database index for OMIM disease term genes
### Changed
### Fixed
- Do not drop HPO terms collection when updating HPO terms via the command line
- Do not drop disease (OMIM) terms collection when updating diseases via the command line

## [4.43]
### Added
- Specify which collection(s) update/build indexes for
### Fixed
- Do not drop genes and transcripts collections when updating genes via the command line

## [4.42.1]
### Added
### Changed
### Fixed
- Freeze PyMongo lib to version<4.0 to keep supporting previous MongoDB versions
- Speed up gene panels creation and update by collecting only light gene info from database
- Avoid case page crash on Phenomizer queries timeout

## [4.42]
### Added
- Choose custom pinned variants to submit to MatchMaker Exchange
- Submit structural variant as genes to the MatchMaker Exchange
- Added function for maintainers and admins to remove gene panels
- Admins can restore deleted gene panels
- A development docker-compose file illustrating the scout/chanjo-report integration
- Show AD on variants view for cancer SV (tumor and normal)
- Cancer SV variants filter AD, AF (tumor and normal)
- Hiding the variants score column also from cancer SVs, as for the SNVs
### Changed
- Enforce same case _id and display_name when updating a case
- Enforce same individual ids, display names and affected status when updating a case
- Improved documentation for connecting to loqusdb instances (including loqusdbapi)
- Display and download HPO gene panels' gene symbols in italics
- A faster-built and lighter Docker image
- Reduce complexity of `panels` endpoint moving some code to the panels controllers
- Update requirements to use flask-ldap3-login>=0.9.17 instead of freezing WTForm
### Fixed
- Use of deprecated TextField after the upgrade of WTF to v3.0
- Freeze to WTForms to version < 3
- Remove the extra files (bed files and madeline.svg) introduced by mistake
- Cli command loading demo data in docker-compose when case custom images exist and is None
- Increased MongoDB connection serverSelectionTimeoutMS parameter to 30K (default value according to MongoDB documentation)
- Better differentiate old obs counts 0 vs N/A
- Broken cancer variants page when default gene panel was deleted
- Typo in tx_overview function in variant controllers file
- Fixed loqusdbapi SV search URL
- SV variants filtering using Decipher criterion
- Removing old gene panels that don't contain the `maintainer` key.

## [4.41.1]
### Fixed
- General reports crash for variant annotations with same variant on other cases

## [4.41]
### Added
- Extended the instructions for running the Scout Docker image (web app and cli).
- Enabled inclusion of custom images to STR variant view
### Fixed
- General case report sorting comments for variants with None genetic models
- Do not crash but redirect to variants page with error when a variant is not found for a case
- UCSC links coordinates for SV variants with start chromosome different than end chromosome
- Human readable variants name in case page for variants having start chromosome different from end chromosome
- Avoid always loading all transcripts when checking gene symbol: introduce gene captions
- Slow queries for evaluated variants on e.g. case page - use events instead
### Changed
- Rearrange variant page again, moving severity predictions down.
- More reactive layout width steps on variant page

## [4.40.1]
### Added
### Fixed
- Variants dismissed with inconsistent inheritance pattern can again be shown in general case report
- General report page for variants with genes=None
- General report crashing when variants have no panels
- Added other missing keys to case and variant dictionaries passed to general report
### Changed

## [4.40]
### Added
- A .cff citation file
- Phenotype search API endpoint
- Added pagination to phenotype API
- Extend case search to include internal MongoDB id
- Support for connecting to a MongoDB replica set (.py config files)
- Support for connecting to a MongoDB replica set (.yaml config files)
### Fixed
- Command to load the OMIM gene panel (`scout load panel --omim`)
- Unify style of pinned and causative variants' badges on case page
- Removed automatic spaces after punctuation in comments
- Remove the hardcoded number of total individuals from the variant's old observations panel
- Send delete requests to a connected Beacon using the DELETE method
- Layout of the SNV and SV variant page - move frequency up
### Changed
- Stop updating database indexes after loading exons via command line
- Display validation status badge also for not Sanger-sequenced variants
- Moved Frequencies, Severity and Local observations panels up in RD variants page
- Enabled Flask CORS to communicate CORS status to js apps
- Moved the code preparing the transcripts overview to the backend
- Refactored and filtered json data used in general case report
- Changed the database used in docker-compose file to use the official MongoDB v4.4 image
- Modified the Python (3.6, 3.8) and MongoDB (3.2, 4.4, 5.0) versions used in testing matrices (GitHub actions)
- Capitalize case search terms on institute and dashboard pages


## [4.39]
### Added
- COSMIC IDs collected from CSQ field named `COSMIC`
### Fixed
- Link to other causative variants on variant page
- Allow multiple COSMIC links for a cancer variant
- Fix floating text in severity box #2808
- Fixed MitoMap and HmtVar links for hg38 cases
- Do not open new browser tabs when downloading files
- Selectable IGV tracks on variant page
- Missing splice junctions button on variant page
- Refactor variantS representative gene selection, and use it also for cancer variant summary
### Changed
- Improve Javascript performance for displaying Chromograph images
- Make ClinVar classification more evident in cancer variant page

## [4.38]
### Added
- Option to hide Alamut button in the app config file
### Fixed
- Library deprecation warning fixed (insert is deprecated. Use insert_one or insert_many instead)
- Update genes command will not trigger an update of database indices any more
- Missing resources in temporary downloading directory when updating genes using the command line
- Restore previous variant ACMG classification in a scrollable div
- Loading spinner not stopping after downloading PDF case reports and variant list export
- Add extra Alamut links higher up on variant pages
- Improve UX for phenotypes in case page
- Filter and export of STR variants
- Update look of variants page navigation buttons
### Changed

## [4.37]
### Added
- Highlight and show version number for RefSeq MANE transcripts.
- Added integration to a rerunner service for toggling reanalysis with updated pedigree information
- SpliceAI display and parsing from VEP CSQ
- Display matching tiered variants for cancer variants
- Display a loading icon (spinner) until the page loads completely
- Display filter badges in cancer variants list
- Update genes from pre-downloaded file resources
- On login, OS, browser version and screen size are saved anonymously to understand how users are using Scout
- API returning institutes data for a given user: `/api/v1/institutes`
- API returning case data for a given institute: `/api/v1/institutes/<institute_id>/cases`
- Added GMS and Lund university hospital logos to login page
- Made display of Swedac logo configurable
- Support for displaying custom images in case view
- Individual-specific HPO terms
- Optional alamut_key in institute settings for Alamut Plus software
- Case report API endpoint
- Tooltip in case explaining that genes with genome build different than case genome build will not be added to dynamic HPO panel.
- Add DeepVariant as a caller
### Fixed
- Updated IGV to v2.8.5 to solve missing gene labels on some zoom levels
- Demo cancer case config file to load somatic SNVs and SVs only.
- Expand list of refseq trancripts in ClinVar submission form
- Renamed `All SNVs and INDELs` institute sidebar element to `Search SNVs and INDELs` and fixed its style.
- Add missing parameters to case load-config documentation
- Allow creating/editing gene panels and dynamic gene panels with genes present in genome build 38
- Bugfix broken Pytests
- Bulk dismissing variants error due to key conversion from string to integer
- Fix typo in index documentation
- Fixed crash in institute settings page if "collaborators" key is not set in database
- Don't stop Scout execution if LoqusDB call fails and print stacktrace to log
- Bug when case contains custom images with value `None`
- Bug introduced when fixing another bug in Scout-LoqusDB interaction
- Loading of OMIM diagnoses in Scout demo instance
- Remove the docker-compose with chanjo integration because it doesn't work yet.
- Fixed standard docker-compose with scout demo data and database
- Clinical variant assessments not present for pinned and causative variants on case page.
- MatchMaker matching one node at the time only
- Remove link from previously tiered variants badge in cancer variants page
- Typo in gene cell on cancer variants page
- Managed variants filter form
### Changed
- Better naming for variants buttons on cancer track (somatic, germline). Also show cancer research button if available.
- Load case with missing panels in config files, but show warning.
- Changing the (Female, Male) symbols to (F/M) letters in individuals_table and case-sma.
- Print stacktrace if case load command fails
- Added sort icon and a pointer to the cursor to all tables with sortable fields
- Moved variant, gene and panel info from the basic pane to summary panel for all variants.
- Renamed `Basics` panel to `Classify` on variant page.
- Revamped `Basics` panel to a panel dedicated to classify variants
- Revamped the summary panel to be more compact.
- Added dedicated template for cancer variants
- Removed Gene models, Gene annotations and Conservation panels for cancer variants
- Reorganized the orders of panels for variant and cancer variant views
- Added dedicated variant quality panel and removed relevant panes
- A more compact case page
- Removed OMIM genes panel
- Make genes panel, pinned variants panel, causative variants panel and ClinVar panel scrollable on case page
- Update to Scilifelab's 2020 logo
- Update Gens URL to support Gens v2.0 format
- Refactor tests for parsing case configurations
- Updated links to HPO downloadable resources
- Managed variants filtering defaults to all variant categories
- Changing the (Kind) drop-down according to (Category) drop-down in Managed variant add variant
- Moved Gens button to individuals table
- Check resource files availability before starting updating OMIM diagnoses
- Fix typo in `SHOW_OBSERVED_VARIANT_ARCHIVE` config param

## [4.36]
### Added
- Parse and save splice junction tracks from case config file
- Tooltip in observations panel, explaining that case variants with no link might be old variants, not uploaded after a case rerun
### Fixed
- Warning on overwriting variants with same position was no longer shown
- Increase the height of the dropdowns to 425px
- More indices for the case table as it grows, specifically for causatives queries
- Splice junction tracks not centered over variant genes
- Total number of research variants count
- Update variants stats in case documents every time new variants are loaded
- Bug in flashing warning messages when filtering variants
### Changed
- Clearer warning messages for genes and gene/gene-panels searches in variants filters

## [4.35]
### Added
- A new index for hgnc_symbol in the hgnc_gene collection
- A Pedigree panel in STR page
- Display Tier I and II variants in case view causatives card for cancer cases
### Fixed
- Send partial file data to igv.js when visualizing sashimi plots with splice junction tracks
- Research variants filtering by gene
- Do not attempt to populate annotations for not loaded pinned/causatives
- Add max-height to all dropdowns in filters
### Changed
- Switch off non-clinical gene warnings when filtering research variants
- Don't display OMIM disease card in case view for cancer cases
- Refactored Individuals and Causative card in case view for cancer cases
- Update and style STR case report

## [4.34]
### Added
- Saved filter lock and unlock
- Filters can optionally be marked audited, logging the filter name, user and date on the case events and general report.
- Added `ClinVar hits` and `Cosmic hits` in cancer SNVs filters
- Added `ClinVar hits` to variants filter (rare disease track)
- Load cancer demo case in docker-compose files (default and demo file)
- Inclusive-language check using [woke](https://github.com/get-woke/woke) github action
- Add link to HmtVar for mitochondrial variants (if VCF is annotated with HmtNote)
- Grey background for dismissed compounds in variants list and variant page
- Pin badge for pinned compounds in variants list and variant page
- Support LoqusDB REST API queries
- Add a docker-compose-matchmaker under scout/containers/development to test matchmaker locally
- Script to investigate consequences of symbol search bug
- Added GATK to list of SV and cancer SV callers
### Fixed
- Make MitoMap link work for hg38 again
- Export Variants feature crashing when one of the variants has no primary transcripts
- Redirect to last visited variantS page when dismissing variants from variants list
- Improved matching of SVs Loqus occurrences in other cases
- Remove padding from the list inside (Matching causatives from other cases) panel
- Pass None to get_app function in CLI base since passing script_info to app factory functions was deprecated in Flask 2.0
- Fixed failing tests due to Flask update to version 2.0
- Speed up user events view
- Causative view sort out of memory error
- Use hgnc_id for gene filter query
- Typo in case controllers displaying an error every time a patient is matched against external MatchMaker nodes
- Do not crash while attempting an update for variant documents that are too big (> 16 MB)
- Old STR causatives (and other variants) may not have HGNC symbols - fix sort lambda
- Check if gene_obj has primary_transcript before trying to access it
- Warn if a gene manually searched is in a clinical panel with an outdated name when filtering variants
- ChrPos split js not needed on STR page yet
### Changed
- Remove parsing of case `genome_version`, since it's not used anywhere downstream
- Introduce deprecation warning for Loqus configs that are not dictionaries
- SV clinical filter no longer filters out sub 100 nt variants
- Count cases in LoqusDB by variant type
- Commit pulse repo badge temporarily set to weekly
- Sort ClinVar submissions objects by ascending "Last evaluated" date
- Refactored the MatchMaker integration as an extension
- Replaced some sensitive words as suggested by woke linter
- Documentation for load-configuration rewritten.
- Add styles to MatchMaker matches table
- More detailed info on the data shared in MatchMaker submission form

## [4.33.1]
### Fixed
- Include markdown for release autodeploy docs
- Use standard inheritance model in ClinVar (https://ftp.ncbi.nlm.nih.gov/pub/GTR/standard_terms/Mode_of_inheritance.txt)
- Fix issue crash with variants that have been unflagged causative not being available in other causatives
### Added
### Changed

## [4.33]
### Fixed
- Command line crashing when updating an individual not found in database
- Dashboard page crashing when filters return no data
- Cancer variants filter by chromosome
- /api/v1/genes now searches for genes in all genome builds by default
- Upgraded igv.js to version 2.8.1 (Fixed Unparsable bed record error)
### Added
- Autodeploy docs on release
- Documentation for updating case individuals tracks
- Filter cases and dashboard stats by analysis track
### Changed
- Changed from deprecated db update method
- Pre-selected fields to run queries with in dashboard page
- Do not filter by any institute when first accessing the dashboard
- Removed OMIM panel in case view for cancer cases
- Display Tier I and II variants in case view causatives panel for cancer cases
- Refactored Individuals and Causative panels in case view for cancer cases

## [4.32.1]
### Fixed
- iSort lint check only
### Changed
- Institute cases page crashing when a case has track:Null
### Added

## [4.32]
### Added
- Load and show MITOMAP associated diseases from VCF (INFO field: MitomapAssociatedDiseases, via HmtNote)
- Show variant allele frequencies for mitochondrial variants (GRCh38 cases)
- Extend "public" json API with diseases (OMIM) and phenotypes (HPO)
- HPO gene list download now has option for clinical and non-clinical genes
- Display gene splice junctions data in sashimi plots
- Update case individuals with splice junctions tracks
- Simple Docker compose for development with local build
- Make Phenomodels subpanels collapsible
- User side documentation of cytogenomics features (Gens, Chromograph, vcf2cytosure, rhocall)
- iSort GitHub Action
- Support LoqusDB REST API queries
### Fixed
- Show other causative once, even if several events point to it
- Filtering variants by mitochondrial chromosome for cases with genome build=38
- HPO gene search button triggers any warnings for clinical / non-existing genes also on first search
- Fixed a bug in variants pages caused by MT variants without alt_frequency
- Tests for CADD score parsing function
- Fixed the look of IGV settings on SNV variant page
- Cases analyzed once shown as `rerun`
- Missing case track on case re-upload
- Fixed severity rank for SO term "regulatory region ablation"
### Changed
- Refactor according to CodeFactor - mostly reuse of duplicated code
- Phenomodels language adjustment
- Open variants in a new window (from variants page)
- Open overlapping and compound variants in a new window (from variant page)
- gnomAD link points to gnomAD v.3 (build GRCh38) for mitochondrial variants.
- Display only number of affected genes for dismissed SVs in general report
- Chromosome build check when populating the variants filter chromosome selection
- Display mitochondrial and rare diseases coverage report in cases with missing 'rare' track

## [4.31.1]
### Added
### Changed
- Remove mitochondrial and coverage report from cancer cases sidebar
### Fixed
- ClinVar page when dbSNP id is None

## [4.31]
### Added
- gnomAD annotation field in admin guide
- Export also dynamic panel genes not associated to an HPO term when downloading the HPO panel
- Primary HGNC transcript info in variant export files
- Show variant quality (QUAL field from vcf) in the variant summary
- Load/update PDF gene fusion reports (clinical and research) generated with Arriba
- Support new MANE annotations from VEP (both MANE Select and MANE Plus Clinical)
- Display on case activity the event of a user resetting all dismissed variants
- Support gnomAD population frequencies for mitochondrial variants
- Anchor links in Casedata ClinVar panels to redirect after renaming individuals
### Fixed
- Replace old docs link www.clinicalgenomics.se/scout with new https://clinical-genomics.github.io/scout
- Page formatting issues whenever case and variant comments contain extremely long strings with no spaces
- Chromograph images can be one column and have scrollbar. Removed legacy code.
- Column labels for ClinVar case submission
- Page crashing looking for LoqusDB observation when variant doesn't exist
- Missing inheritance models and custom inheritance models on newly created gene panels
- Accept only numbers in managed variants filter as position and end coordinates
- SNP id format and links in Variant page, ClinVar submission form and general report
- Case groups tooltip triggered only when mouse is on the panel header
### Changed
- A more compact case groups panel
- Added landscape orientation CSS style to cancer coverage and QC demo report
- Improve user documentation to create and save new gene panels
- Removed option to use space as separator when uploading gene panels
- Separating the columns of standard and custom inheritance models in gene panels
- Improved ClinVar instructions for users using non-English Excel

## [4.30.2]
### Added
### Fixed
- Use VEP RefSeq ID if RefSeq list is empty in RefSeq transcripts overview
- Bug creating variant links for variants with no end_chrom
### Changed

## [4.30.1]
### Added
### Fixed
- Cryptography dependency fixed to use version < 3.4
### Changed

## [4.30]
### Added
- Introduced a `reset dismiss variant` verb
- Button to reset all dismissed variants for a case
- Add black border to Chromograph ideograms
- Show ClinVar annotations on variantS page
- Added integration with GENS, copy number visualization tool
- Added a VUS label to the manual classification variant tags
- Add additional information to SNV verification emails
- Tooltips documenting manual annotations from default panels
- Case groups now show bam files from all cases on align view
### Fixed
- Center initial igv view on variant start with SNV/indels
- Don't set initial igv view to negative coordinates
- Display of GQ for SV and STR
- Parsing of AD and related info for STRs
- LoqusDB field in institute settings accepts only existing Loqus instances
- Fix DECIPHER link to work after DECIPHER migrated to GRCh38
- Removed visibility window param from igv.js genes track
- Updated HPO download URL
- Patch HPO download test correctly
- Reference size on STR hover not needed (also wrong)
- Introduced genome build check (allowed values: 37, 38, "37", "38") on case load
- Improve case searching by assignee full name
- Populating the LoqusDB select in institute settings
### Changed
- Cancer variants table header (pop freq etc)
- Only admin users can modify LoqusDB instance in Institute settings
- Style of case synopsis, variants and case comments
- Switched to igv.js 2.7.5
- Do not choke if case is missing research variants when research requested
- Count cases in LoqusDB by variant type
- Introduce deprecation warning for Loqus configs that are not dictionaries
- Improve create new gene panel form validation
- Make XM- transcripts less visible if they don't overlap with transcript refseq_id in variant page
- Color of gene panels and comments panels on cases and variant pages
- Do not choke if case is missing research variants when reserch requested

## [4.29.1]
### Added
### Fixed
- Always load STR variants regardless of RankScore threshold (hotfix)
### Changed

## [4.29]
### Added
- Added a page about migrating potentially breaking changes to the documentation
- markdown_include in development requirements file
- STR variants filter
- Display source, Z-score, inheritance pattern for STR annotations from Stranger (>0.6.1) if available
- Coverage and quality report to cancer view
### Fixed
- ACMG classification page crashing when trying to visualize a classification that was removed
- Pretty print HGVS on gene variants (URL-decode VEP)
- Broken or missing link in the documentation
- Multiple gene names in ClinVar submission form
- Inheritance model select field in ClinVar submission
- IGV.js >2.7.0 has an issue with the gene track zoom levels - temp freeze at 2.7.0
- Revert CORS-anywhere and introduce a local http proxy for cloud tracks
### Changed

## [4.28]
### Added
- Chromograph integration for displaying PNGs in case-page
- Add VAF to cancer case general report, and remove some of its unused fields
- Variants filter compatible with genome browser location strings
- Support for custom public igv tracks stored on the cloud
- Add tests to increase testing coverage
- Update case variants count after deleting variants
- Update IGV.js to latest (v2.7.4)
- Bypass igv.js CORS check using `https://github.com/Rob--W/cors-anywhere`
- Documentation on default and custom IGV.js tracks (admin docs)
- Lock phenomodels so they're editable by admins only
- Small case group assessment sharing
- Tutorial and files for deploying app on containers (Kubernetes pods)
- Canonical transcript and protein change of canonical transcript in exported variants excel sheet
- Support for Font Awesome version 6
- Submit to Beacon from case page sidebar
- Hide dismissed variants in variants pages and variants export function
- Systemd service files and instruction to deploy Scout using podman
### Fixed
- Bugfix: unused `chromgraph_prefix |tojson` removed
- Freeze coloredlogs temporarily
- Marrvel link
- Don't show TP53 link for silent or synonymous changes
- OMIM gene field accepts any custom number as OMIM gene
- Fix Pytest single quote vs double quote string
- Bug in gene variants search by similar cases and no similar case is found
- Delete unused file `userpanel.py`
- Primary transcripts in variant overview and general report
- Google OAuth2 login setup in README file
- Redirect to 'missing file'-icon if configured Chromograph file is missing
- Javascript error in case page
- Fix compound matching during variant loading for hg38
- Cancer variants view containing variants dismissed with cancer-specific reasons
- Zoom to SV variant length was missing IGV contig select
- Tooltips on case page when case has no default gene panels
### Changed
- Save case variants count in case document and not in sessions
- Style of gene panels multiselect on case page
- Collapse/expand main HPO checkboxes in phenomodel preview
- Replaced GQ (Genotype quality) with VAF (Variant allele frequency) in cancer variants GT table
- Allow loading of cancer cases with no tumor_purity field
- Truncate cDNA and protein changes in case report if longer than 20 characters


## [4.27]
### Added
- Exclude one or more variant categories when running variants delete command
### Fixed
### Changed

## [4.26.1]
### Added
### Fixed
- Links with 1-letter aa codes crash on frameshift etc
### Changed

## [4.26]
### Added
- Extend the delete variants command to print analysis date, track, institute, status and research status
- Delete variants by type of analysis (wgs|wes|panel)
- Links to cBioPortal, MutanTP53, IARC TP53, OncoKB, MyCancerGenome, CIViC
### Fixed
- Deleted variants count
### Changed
- Print output of variants delete command as a tab separated table

## [4.25]
### Added
- Command line function to remove variants from one or all cases
### Fixed
- Parse SMN None calls to None rather than False

## [4.24.1]
### Fixed
- Install requirements.txt via setup file

## [4.24]
### Added
- Institute-level phenotype models with sub-panels containing HPO and OMIM terms
- Runnable Docker demo
- Docker image build and push github action
- Makefile with shortcuts to docker commands
- Parse and save synopsis, phenotype and cohort terms from config files upon case upload
### Fixed
- Update dismissed variant status when variant dismissed key is missing
- Breakpoint two IGV button now shows correct chromosome when different from bp1
- Missing font lib in Docker image causing the PDF report download page to crash
- Sentieon Manta calls lack Somaticscore - load anyway
- ClinVar submissions crashing due to pinned variants that are not loaded
- Point ExAC pLI score to new gnomad server address
- Bug uploading cases missing phenotype terms in config file
- STRs loaded but not shown on browser page
- Bug when using adapter.variant.get_causatives with case_id without causatives
- Problem with fetching "solved" from scout export cases cli
- Better serialising of datetime and bson.ObjectId
- Added `volumes` folder to .gitignore
### Changed
- Make matching causative and managed variants foldable on case page
- Remove calls to PyMongo functions marked as deprecated in backend and frontend(as of version 3.7).
- Improved `scout update individual` command
- Export dynamic phenotypes with ordered gene lists as PDF


## [4.23]
### Added
- Save custom IGV track settings
- Show a flash message with clear info about non-valid genes when gene panel creation fails
- CNV report link in cancer case side navigation
- Return to comment section after editing, deleting or submitting a comment
- Managed variants
- MT vs 14 chromosome mean coverage stats if Scout is connected to Chanjo
### Fixed
- missing `vcf_cancer_sv` and `vcf_cancer_sv_research` to manual.
- Split ClinVar multiple clnsig values (slash-separated) and strip them of underscore for annotations without accession number
- Timeout of `All SNVs and INDELs` page when no valid gene is provided in the search
- Round CADD (MIPv9)
- Missing default panel value
- Invisible other causatives lines when other causatives lack gene symbols
### Changed
- Do not freeze mkdocs-material to version 4.6.1
- Remove pre-commit dependency

## [4.22]
### Added
- Editable cases comments
- Editable variants comments
### Fixed
- Empty variant activity panel
- STRs variants popover
- Split new ClinVar multiple significance terms for a variant
- Edit the selected comment, not the latest
### Changed
- Updated RELEASE docs.
- Pinned variants card style on the case page
- Merged `scout export exons` and `scout view exons` commands


## [4.21.2]
### Added
### Fixed
- Do not pre-filter research variants by (case-default) gene panels
- Show OMIM disease tooltip reliably
### Changed

## [4.21.1]
### Added
### Fixed
- Small change to Pop Freq column in variants ang gene panels to avoid strange text shrinking on small screens
- Direct use of HPO list for Clinical HPO SNV (and cancer SNV) filtering
- PDF coverage report redirecting to login page
### Changed
- Remove the option to dismiss single variants from all variants pages
- Bulk dismiss SNVs, SVs and cancer SNVs from variants pages

## [4.21]
### Added
- Support to configure LoqusDB per institute
- Highlight causative variants in the variants list
- Add tests. Mostly regarding building internal datatypes.
- Remove leading and trailing whitespaces from panel_name and display_name when panel is created
- Mark MANE transcript in list of transcripts in "Transcript overview" on variant page
- Show default panel name in case sidebar
- Previous buttons for variants pagination
- Adds a gh action that checks that the changelog is updated
- Adds a gh action that deploys new releases automatically to pypi
- Warn users if case default panels are outdated
- Define institute-specific gene panels for filtering in institute settings
- Use institute-specific gene panels in variants filtering
- Show somatic VAF for pinned and causative variants on case page

### Fixed
- Report pages redirect to login instead of crashing when session expires
- Variants filter loading in cancer variants page
- User, Causative and Cases tables not scaling to full page
- Improved docs for an initial production setup
- Compatibility with latest version of Black
- Fixed tests for Click>7
- Clinical filter required an extra click to Filter to return variants
- Restore pagination and shrink badges in the variants page tables
- Removing a user from the command line now inactivates the case only if user is last assignee and case is active
- Bugfix, LoqusDB per institute feature crashed when institute id was empty string
- Bugfix, LoqusDB calls where missing case count
- filter removal and upload for filters deleted from another page/other user
- Visualize outdated gene panels info in a popover instead of a tooltip in case page side panel

### Changed
- Highlight color on normal STRs in the variants table from green to blue
- Display breakpoints coordinates in verification emails only for structural variants


## [4.20]
### Added
- Display number of filtered variants vs number of total variants in variants page
- Search case by HPO terms
- Dismiss variant column in the variants tables
- Black and pre-commit packages to dev requirements

### Fixed
- Bug occurring when rerun is requested twice
- Peddy info fields in the demo config file
- Added load config safety check for multiple alignment files for one individual
- Formatting of cancer variants table
- Missing Score in SV variants table

### Changed
- Updated the documentation on how to create a new software release
- Genome build-aware cytobands coordinates
- Styling update of the Matchmaker card
- Select search type in case search form


## [4.19]

### Added
- Show internal ID for case
- Add internal ID for downloaded CGH files
- Export dynamic HPO gene list from case page
- Remove users as case assignees when their account is deleted
- Keep variants filters panel expanded when filters have been used

### Fixed
- Handle the ProxyFix ModuleNotFoundError when Werkzeug installed version is >1.0
- General report formatting issues whenever case and variant comments contain extremely long strings with no spaces

### Changed
- Created an institute wrapper page that contains list of cases, causatives, SNVs & Indels, user list, shared data and institute settings
- Display case name instead of case ID on clinVar submissions
- Changed icon of sample update in clinVar submissions


## [4.18]

### Added
- Filter cancer variants on cytoband coordinates
- Show dismiss reasons in a badge with hover for clinical variants
- Show an ellipsis if 10 cases or more to display with loqusdb matches
- A new blog post for version 4.17
- Tooltip to better describe Tumor and Normal columns in cancer variants
- Filter cancer SNVs and SVs by chromosome coordinates
- Default export of `Assertion method citation` to clinVar variants submission file
- Button to export up to 500 cancer variants, filtered or not
- Rename samples of a clinVar submission file

### Fixed
- Apply default gene panel on return to cancer variantS from variant view
- Revert to certificate checking when asking for Chanjo reports
- `scout download everything` command failing while downloading HPO terms

### Changed
- Turn tumor and normal allelic fraction to decimal numbers in tumor variants page
- Moved clinVar submissions code to the institutes blueprints
- Changed name of clinVar export files to FILENAME.Variant.csv and FILENAME.CaseData.csv
- Switched Google login libraries from Flask-OAuthlib to Authlib


## [4.17.1]

### Fixed
- Load cytobands for cases with chromosome build not "37" or "38"


## [4.17]

### Added
- COSMIC badge shown in cancer variants
- Default gene-panel in non-cancer structural view in url
- Filter SNVs and SVs by cytoband coordinates
- Filter cancer SNV variants by alt allele frequency in tumor
- Correct genome build in UCSC link from structural variant page



### Fixed
- Bug in clinVar form when variant has no gene
- Bug when sharing cases with the same institute twice
- Page crashing when removing causative variant tag
- Do not default to GATK caller when no caller info is provided for cancer SNVs


## [4.16.1]

### Fixed
- Fix the fix for handling of delivery reports for rerun cases

## [4.16]

### Added
- Adds possibility to add "lims_id" to cases. Currently only stored in database, not shown anywhere
- Adds verification comment box to SVs (previously only available for small variants)
- Scrollable pedigree panel

### Fixed
- Error caused by changes in WTForm (new release 2.3.x)
- Bug in OMIM case page form, causing the page to crash when a string was provided instead of a numerical OMIM id
- Fix Alamut link to work properly on hg38
- Better handling of delivery reports for rerun cases
- Small CodeFactor style issues: matchmaker results counting, a couple of incomplete tests and safer external xml
- Fix an issue with Phenomizer introduced by CodeFactor style changes

### Changed
- Updated the version of igv.js to 2.5.4

## [4.15.1]

### Added
- Display gene names in ClinVar submissions page
- Links to Varsome in variant transcripts table

### Fixed
- Small fixes to ClinVar submission form
- Gene panel page crash when old panel has no maintainers

## [4.15]

### Added
- Clinvar CNVs IGV track
- Gene panels can have maintainers
- Keep variant actions (dismissed, manual rank, mosaic, acmg, comments) upon variant re-upload
- Keep variant actions also on full case re-upload

### Fixed
- Fix the link to Ensembl for SV variants when genome build 38.
- Arrange information in columns on variant page
- Fix so that new cosmic identifier (COSV) is also acceptable #1304
- Fixed COSMIC tag in INFO (outside of CSQ) to be parses as well with `&` splitter.
- COSMIC stub URL changed to https://cancer.sanger.ac.uk/cosmic/search?q= instead.
- Updated to a version of IGV where bigBed tracks are visualized correctly
- Clinvar submission files are named according to the content (variant_data and case_data)
- Always show causatives from other cases in case overview
- Correct disease associations for gene symbol aliases that exist as separate genes
- Re-add "custom annotations" for SV variants
- The override ClinVar P/LP add-in in the Clinical Filter failed for new CSQ strings

### Changed
- Runs all CI checks in github actions

## [4.14.1]

### Fixed
- Error when variant found in loqusdb is not loaded for other case

## [4.14]

### Added
- Use github actions to run tests
- Adds CLI command to update individual alignments path
- Update HPO terms using downloaded definitions files
- Option to use alternative flask config when running `scout serve`
- Requirement to use loqusdb >= 2.5 if integrated

### Fixed
- Do not display Pedigree panel in cancer view
- Do not rely on internet connection and services available when running CI tests
- Variant loading assumes GATK if no caller set given and GATK filter status is seen in FILTER
- Pass genome build param all the way in order to get the right gene mappings for cases with build 38
- Parse correctly variants with zero frequency values
- Continue even if there are problems to create a region vcf
- STR and cancer variant navigation back to variants pages could fail

### Changed
- Improved code that sends requests to the external APIs
- Updates ranges for user ranks to fit todays usage
- Run coveralls on github actions instead of travis
- Run pip checks on github actions instead of coveralls
- For hg38 cases, change gnomAD link to point to version 3.0 (which is hg38 based)
- Show pinned or causative STR variants a bit more human readable

## [4.13.1]

### Added
### Fixed
- Typo that caused not all clinvar conflicting interpretations to be loaded no matter what
- Parse and retrieve clinvar annotations from VEP-annotated (VEP 97+) CSQ VCF field
- Variant clinvar significance shown as `not provided` whenever is `Uncertain significance`
- Phenomizer query crashing when case has no HPO terms assigned
- Fixed a bug affecting `All SNVs and INDELs` page when variants don't have canonical transcript
- Add gene name or id in cancer variant view

### Changed
- Cancer Variant view changed "Variant:Transcript:Exon:HGVS" to "Gene:Transcript:Exon:HGVS"

## [4.13]

### Added
- ClinVar SNVs track in IGV
- Add SMA view with SMN Copy Number data
- Easier to assign OMIM diagnoses from case page
- OMIM terms and specific OMIM term page

### Fixed
- Bug when adding a new gene to a panel
- Restored missing recent delivery reports
- Fixed style and links to other reports in case side panel
- Deleting cases using display_name and institute not deleting its variants
- Fixed bug that caused coordinates filter to override other filters
- Fixed a problem with finding some INS in loqusdb
- Layout on SV page when local observations without cases are present
- Make scout compatible with the new HPO definition files from `http://compbio.charite.de/jenkins/`
- General report visualization error when SNVs display names are very long


### Changed


## [4.12.4]

### Fixed
- Layout on SV page when local observations without cases are present

## [4.12.3]

### Fixed
- Case report when causative or pinned SVs have non null allele frequencies

## [4.12.2]

### Fixed
- SV variant links now take you to the SV variant page again
- Cancer variant view has cleaner table data entries for "N/A" data
- Pinned variant case level display hotfix for cancer and str - more on this later
- Cancer variants show correct alt/ref reads mirroring alt frequency now
- Always load all clinical STR variants even if a region load is attempted - index may be missing
- Same case repetition in variant local observations

## [4.12.1]

### Fixed
- Bug in variant.gene when gene has no HGVS description


## [4.12]

### Added
- Accepts `alignment_path` in load config to pass bam/cram files
- Display all phenotypes on variant page
- Display hgvs coordinates on pinned and causatives
- Clear panel pending changes
- Adds option to setup the database with static files
- Adds cli command to download the resources from CLI that scout needs
- Adds test files for merged somatic SV and CNV; as well as merged SNV, and INDEL part of #1279
- Allows for upload of OMIM-AUTO gene panel from static files without api-key

### Fixed
- Cancer case HPO panel variants link
- Fix so that some drop downs have correct size
- First IGV button in str variants page
- Cancer case activates on SNV variants
- Cases activate when STR variants are viewed
- Always calculate code coverage
- Pinned/Classification/comments in all types of variants pages
- Null values for panel's custom_inheritance_models
- Discrepancy between the manual disease transcripts and those in database in gene-edit page
- ACMG classification not showing for some causatives
- Fix bug which caused IGV.js to use hg19 reference files for hg38 data
- Bug when multiple bam files sources with non-null values are available


### Changed
- Renamed `requests` file to `scout_requests`
- Cancer variant view shows two, instead of four, decimals for allele and normal


## [4.11.1]

### Fixed
- Institute settings page
- Link institute settings to sharing institutes choices

## [4.11.0]

### Added
- Display locus name on STR variant page
- Alternative key `GNOMADAF_popmax` for Gnomad popmax allele frequency
- Automatic suggestions on how to improve the code on Pull Requests
- Parse GERP, phastCons and phyloP annotations from vep annotated CSQ fields
- Avoid flickering comment popovers in variant list
- Parse REVEL score from vep annotated CSQ fields
- Allow users to modify general institute settings
- Optionally format code automatically on commit
- Adds command to backup vital parts `scout export database`
- Parsing and displaying cancer SV variants from Manta annotated VCF files
- Dismiss cancer snv variants with cancer-specific options
- Add IGV.js UPD, RHO and TIDDIT coverage wig tracks.


### Fixed
- Slightly darker page background
- Fixed an issued with parsed conservation values from CSQ
- Clinvar submissions accessible to all users of an institute
- Header toolbar when on Clinvar page now shows institute name correctly
- Case should not always inactivate upon update
- Show dismissed snv cancer variants as grey on the cancer variants page
- Improved style of mappability link and local observations on variant page
- Convert all the GET requests to the igv view to POST request
- Error when updating gene panels using a file containing BOM chars
- Add/replace gene radio button not working in gene panels


## [4.10.1]

### Fixed
- Fixed issue with opening research variants
- Problem with coveralls not called by Travis CI
- Handle Biomart service down in tests


## [4.10.0]

### Added
- Rank score model in causatives page
- Exportable HPO terms from phenotypes page
- AMP guideline tiers for cancer variants
- Adds scroll for the transcript tab
- Added CLI option to query cases on time since case event was added
- Shadow clinical assessments also on research variants display
- Support for CRAM alignment files
- Improved str variants view : sorting by locus, grouped by allele.
- Delivery report PDF export
- New mosaicism tag option
- Add or modify individuals' age or tissue type from case page
- Display GC and allele depth in causatives table.
- Included primary reference transcript in general report
- Included partial causative variants in general report
- Remove dependency of loqusdb by utilising the CLI

### Fixed
- Fixed update OMIM command bug due to change in the header of the genemap2 file
- Removed Mosaic Tag from Cancer variants
- Fixes issue with unaligned table headers that comes with hidden Datatables
- Layout in general report PDF export
- Fixed issue on the case statistics view. The validation bars didn't show up when all institutes were selected. Now they do.
- Fixed missing path import by importing pathlib.Path
- Handle index inconsistencies in the update index functions
- Fixed layout problems


## [4.9.0]

### Added
- Improved MatchMaker pages, including visible patient contacts email address
- New badges for the github repo
- Links to [GENEMANIA](genemania.org)
- Sort gene panel list on case view.
- More automatic tests
- Allow loading of custom annotations in VCF using the SCOUT_CUSTOM info tag.

### Fixed
- Fix error when a gene is added to an empty dynamic gene panel
- Fix crash when attempting to add genes on incorrect format to dynamic gene panel
- Manual rank variant tags could be saved in a "Select a tag"-state, a problem in the variants view.
- Same case evaluations are no longer shown as gray previous evaluations on the variants page
- Stay on research pages, even if reset, next first buttons are pressed..
- Overlapping variants will now be visible on variant page again
- Fix missing classification comments and links in evaluations page
- All prioritized cases are shown on cases page


## [4.8.3]

### Added

### Fixed
- Bug when ordering sanger
- Improved scrolling over long list of genes/transcripts


## [4.8.2]

### Added

### Fixed
- Avoid opening extra tab for coverage report
- Fixed a problem when rank model version was saved as floats and not strings
- Fixed a problem with displaying dismiss variant reasons on the general report
- Disable load and delete filter buttons if there are no saved filters
- Fix problem with missing verifications
- Remove duplicate users and merge their data and activity


## [4.8.1]

### Added

### Fixed
- Prevent login fail for users with id defined by ObjectId and not email
- Prevent the app from crashing with `AttributeError: 'NoneType' object has no attribute 'message'`


## [4.8.0]

### Added
- Updated Scout to use Bootstrap 4.3
- New looks for Scout
- Improved dashboard using Chart.js
- Ask before inactivating a case where last assigned user leaves it
- Genes can be manually added to the dynamic gene list directly on the case page
- Dynamic gene panels can optionally be used with clinical filter, instead of default gene panel
- Dynamic gene panels get link out to chanjo-report for coverage report
- Load all clinvar variants with clinvar Pathogenic, Likely Pathogenic and Conflicting pathogenic
- Show transcripts with exon numbers for structural variants
- Case sort order can now be toggled between ascending and descending.
- Variants can be marked as partial causative if phenotype is available for case.
- Show a frequency tooltip hover for SV-variants.
- Added support for LDAP login system
- Search snv and structural variants by chromosomal coordinates
- Structural variants can be marked as partial causative if phenotype is available for case.
- Show normal and pathologic limits for STRs in the STR variants view.
- Institute level persistent variant filter settings that can be retrieved and used.
- export causative variants to Excel
- Add support for ROH, WIG and chromosome PNGs in case-view

### Fixed
- Fixed missing import for variants with comments
- Instructions on how to build docs
- Keep sanger order + verification when updating/reloading variants
- Fixed and moved broken filter actions (HPO gene panel and reset filter)
- Fixed string conversion to number
- UCSC links for structural variants are now separated per breakpoint (and whole variant where applicable)
- Reintroduced missing coverage report
- Fixed a bug preventing loading samples using the command line
- Better inheritance models customization for genes in gene panels
- STR variant page back to list button now does its one job.
- Allows to setup scout without a omim api key
- Fixed error causing "favicon not found" flash messages
- Removed flask --version from base cli
- Request rerun no longer changes case status. Active or archived cases inactivate on upload.
- Fixed missing tooltip on the cancer variants page
- Fixed weird Rank cell in variants page
- Next and first buttons order swap
- Added pagination (and POST capability) to cancer variants.
- Improves loading speed for variant page
- Problem with updating variant rank when no variants
- Improved Clinvar submission form
- General report crashing when dismissed variant has no valid dismiss code
- Also show collaborative case variants on the All variants view.
- Improved phenotype search using dataTables.js on phenotypes page
- Search and delete users with `email` instead of `_id`
- Fixed css styles so that multiselect options will all fit one column


## [4.7.3]

### Added
- RankScore can be used with VCFs for vcf_cancer files

### Fixed
- Fix issue with STR view next page button not doing its one job.

### Deleted
- Removed pileup as a bam viewing option. This is replaced by IGV


## [4.7.2]

### Added
- Show earlier ACMG classification in the variant list

### Fixed
- Fixed igv search not working due to igv.js dist 2.2.17
- Fixed searches for cases with a gene with variants pinned or marked causative.
- Load variant pages faster after fixing other causatives query
- Fixed mitochondrial report bug for variants without genes

## [4.7.1]

### Added

### Fixed
- Fixed bug on genes page


## [4.7.0]

### Added
- Export genes and gene panels in build GRCh38
- Search for cases with variants pinned or marked causative in a given gene.
- Search for cases phenotypically similar to a case also from WUI.
- Case variant searches can be limited to similar cases, matching HPO-terms,
  phenogroups and cohorts.
- De-archive reruns and flag them as 'inactive' if archived
- Sort cases by analysis_date, track or status
- Display cases in the following order: prioritized, active, inactive, archived, solved
- Assign case to user when user activates it or asks for rerun
- Case becomes inactive when it has no assignees
- Fetch refseq version from entrez and use it in clinvar form
- Load and export of exons for all genes, independent on refseq
- Documentation for loading/updating exons
- Showing SV variant annotations: SV cgh frequencies, gnomad-SV, local SV frequencies
- Showing transcripts mapping score in segmental duplications
- Handle requests to Ensembl Rest API
- Handle requests to Ensembl Rest Biomart
- STR variants view now displays GT and IGV link.
- Description field for gene panels
- Export exons in build 37 and 38 using the command line

### Fixed
- Fixes of and induced by build tests
- Fixed bug affecting variant observations in other cases
- Fixed a bug that showed wrong gene coverage in general panel PDF export
- MT report only shows variants occurring in the specific individual of the excel sheet
- Disable SSL certifcate verification in requests to chanjo
- Updates how intervaltree and pymongo is used to void deprecated functions
- Increased size of IGV sample tracks
- Optimized tests


## [4.6.1]

### Added

### Fixed
- Missing 'father' and 'mother' keys when parsing single individual cases


## [4.6.0]

### Added
- Description of Scout branching model in CONTRIBUTING doc
- Causatives in alphabetical order, display ACMG classification and filter by gene.
- Added 'external' to the list of analysis type options
- Adds functionality to display "Tissue type". Passed via load config.
- Update to IGV 2.

### Fixed
- Fixed alignment visualization and vcf2cytosure availability for demo case samples
- Fixed 3 bugs affecting SV pages visualization
- Reintroduced the --version cli option
- Fixed variants query by panel (hpo panel + gene panel).
- Downloaded MT report contains excel files with individuals' display name
- Refactored code in parsing of config files.


## [4.5.1]

### Added

### Fixed
- update requirement to use PyYaml version >= 5.1
- Safer code when loading config params in cli base


## [4.5.0]

### Added
- Search for similar cases from scout view CLI
- Scout cli is now invoked from the app object and works under the app context

### Fixed
- PyYaml dependency fixed to use version >= 5.1


## [4.4.1]

### Added
- Display SV rank model version when available

### Fixed
- Fixed upload of delivery report via API


## [4.4.0]

### Added
- Displaying more info on the Causatives page and hiding those not causative at the case level
- Add a comment text field to Sanger order request form, allowing a message to be included in the email
- MatchMaker Exchange integration
- List cases with empty synopsis, missing HPO terms and phenotype groups.
- Search for cases with open research list, or a given case status (active, inactive, archived)

### Fixed
- Variant query builder split into several functions
- Fixed delivery report load bug


## [4.3.3]

### Added
- Different individual table for cancer cases

### Fixed
- Dashboard collects validated variants from verification events instead of using 'sanger' field
- Cases shared with collaborators are visible again in cases page
- Force users to select a real institute to share cases with (actionbar select fix)


## [4.3.2]

### Added
- Dashboard data can be filtered using filters available in cases page
- Causatives for each institute are displayed on a dedicated page
- SNVs and and SVs are searchable across cases by gene and rank score
- A more complete report with validated variants is downloadable from dashboard

### Fixed
- Clinsig filter is fixed so clinsig numerical values are returned
- Split multi clinsig string values in different elements of clinsig array
- Regex to search in multi clinsig string values or multi revstat string values
- It works to upload vcf files with no variants now
- Combined Pileup and IGV alignments for SVs having variant start and stop on the same chromosome


## [4.3.1]

### Added
- Show calls from all callers even if call is not available
- Instructions to install cairo and pango libs from WeasyPrint page
- Display cases with number of variants from CLI
- Only display cases with number of variants above certain treshold. (Also CLI)
- Export of verified variants by CLI or from the dashboard
- Extend case level queries with default panels, cohorts and phenotype groups.
- Slice dashboard statistics display using case level queries
- Add a view where all variants for an institute can be searched across cases, filtering on gene and rank score. Allows searching research variants for cases that have research open.

### Fixed
- Fixed code to extract variant conservation (gerp, phyloP, phastCons)
- Visualization of PDF-exported gene panels
- Reintroduced the exon/intron number in variant verification email
- Sex and affected status is correctly displayed on general report
- Force number validation in SV filter by size
- Display ensembl transcripts when no refseq exists


## [4.3.0]

### Added
- Mosaicism tag on variants
- Show and filter on SweGen frequency for SVs
- Show annotations for STR variants
- Show all transcripts in verification email
- Added mitochondrial export
- Adds alternative to search for SVs shorter that the given length
- Look for 'bcftools' in the `set` field of VCFs
- Display digenic inheritance from OMIM
- Displays what refseq transcript that is primary in hgnc

### Fixed

- Archived panels displays the correct date (not retroactive change)
- Fixed problem with waiting times in gene panel exports
- Clinvar fiter not working with human readable clinsig values

## [4.2.2]

### Fixed
- Fixed gene panel create/modify from CSV file utf-8 decoding error
- Updating genes in gene panels now supports edit comments and entry version
- Gene panel export timeout error

## [4.2.1]

### Fixed
- Re-introduced gene name(s) in verification email subject
- Better PDF rendering for excluded variants in report
- Problem to access old case when `is_default` did not exist on a panel


## [4.2.0]

### Added
- New index on variant_id for events
- Display overlapping compounds on variants view

### Fixed
- Fixed broken clinical filter


## [4.1.4]

### Added
- Download of filtered SVs

### Fixed
- Fixed broken download of filtered variants
- Fixed visualization issue in gene panel PDF export
- Fixed bug when updating gene names in variant controller


## [4.1.3]

### Fixed
- Displays all primary transcripts


## [4.1.2]

### Added
- Option add/replace when updating a panel via CSV file
- More flexible versioning of the gene panels
- Printing coverage report on the bottom of the pdf case report
- Variant verification option for SVs
- Logs uri without pwd when connecting
- Disease-causing transcripts in case report
- Thicker lines in case report
- Supports HPO search for cases, both terms or if described in synopsis
- Adds sanger information to dashboard

### Fixed
- Use db name instead of **auth** as default for authentication
- Fixes so that reports can be generated even with many variants
- Fixed sanger validation popup to show individual variants queried by user and institute.
- Fixed problem with setting up scout
- Fixes problem when exac file is not available through broad ftp
- Fetch transcripts for correct build in `adapter.hgnc_gene`

## [4.1.1]
- Fix problem with institute authentication flash message in utils
- Fix problem with comments
- Fix problem with ensembl link


## [4.1.0]

### Added
- OMIM phenotypes to case report
- Command to download all panel app gene panels `scout load panel --panel-app`
- Links to genenames.org and omim on gene page
- Popup on gene at variants page with gene information
- reset sanger status to "Not validated" for pinned variants
- highlight cases with variants to be evaluated by Sanger on the cases page
- option to point to local reference files to the genome viewer pileup.js. Documented in `docs.admin-guide.server`
- option to export single variants in `scout export variants`
- option to load a multiqc report together with a case(add line in load config)
- added a view for searching HPO terms. It is accessed from the top left corner menu
- Updates the variants view for cancer variants. Adds a small cancer specific filter for known variants
- Adds hgvs information on cancer variants page
- Adds option to update phenotype groups from CLI

### Fixed
- Improved Clinvar to submit variants from different cases. Fixed HPO terms in casedata according to feedback
- Fixed broken link to case page from Sanger modal in cases view
- Now only cases with non empty lists of causative variants are returned in `adapter.case(has_causatives=True)`
- Can handle Tumor only samples
- Long lists of HGNC symbols are now possible. This was previously difficult with manual, uploaded or by HPO search when changing filter settings due to GET request limitations. Relevant pages now use POST requests. Adds the dynamic HPO panel as a selection on the gene panel dropdown.
- Variant filter defaults to default panels also on SV and Cancer variants pages.

## [4.0.0]

### WARNING ###

This is a major version update and will require that the backend of pre releases is updated.
Run commands:

```
$scout update genes
$scout update hpo
```

- Created a Clinvar submission tool, to speed up Clinvar submission of SNVs and SVs
- Added an analysis report page (html and PDF format) containing phenotype, gene panels and variants that are relevant to solve a case.

### Fixed
- Optimized evaluated variants to speed up creation of case report
- Moved igv and pileup viewer under a common folder
- Fixed MT alignment view pileup.js
- Fixed coordinates for SVs with start chromosome different from end chromosome
- Global comments shown across cases and institutes. Case-specific variant comments are shown only for that specific case.
- Links to clinvar submitted variants at the cases level
- Adapts clinvar parsing to new format
- Fixed problem in `scout update user` when the user object had no roles
- Makes pileup.js use online genome resources when viewing alignments. Now any instance of Scout can make use of this functionality.
- Fix ensembl link for structural variants
- Works even when cases does not have `'madeline_info'`
- Parses Polyphen in correct way again
- Fix problem with parsing gnomad from VEP

### Added
- Added a PDF export function for gene panels
- Added a "Filter and export" button to export custom-filtered SNVs to CSV file
- Dismiss SVs
- Added IGV alignments viewer
- Read delivery report path from case config or CLI command
- Filter for spidex scores
- All HPO terms are now added and fetched from the correct source (https://github.com/obophenotype/human-phenotype-ontology/blob/master/hp.obo)
- New command `scout update hpo`
- New command `scout update genes` will fetch all the latest information about genes and update them
- Load **all** variants found on chromosome **MT**
- Adds choice in cases overview do show as many cases as user like

### Removed
- pileup.min.js and pileup css are imported from a remote web location now
- All source files for HPO information, this is instead fetched directly from source
- All source files for gene information, this is instead fetched directly from source

## [3.0.0]
### Fixed
- hide pedigree panel unless it exists

## [1.5.1] - 2016-07-27
### Fixed
- look for both ".bam.bai" and ".bai" extensions

## [1.4.0] - 2016-03-22
### Added
- support for local frequency through loqusdb
- bunch of other stuff

## [1.3.0] - 2016-02-19
### Fixed
- Update query-phenomizer and add username/password

### Changed
- Update the way a case is checked for rerun-status

### Added
- Add new button to mark a case as "checked"
- Link to clinical variants _without_ 1000G annotation

## [1.2.2] - 2016-02-18
### Fixed
- avoid filtering out variants lacking ExAC and 1000G annotations

## [1.1.3] - 2015-10-01
### Fixed
- persist (clinical) filter when clicking load more
- fix #154 by robustly setting clinical filter func. terms

## [1.1.2] - 2015-09-07
### Fixed
- avoid replacing coverage report with none
- update SO terms, refactored

## [1.1.1] - 2015-08-20
### Fixed
- fetch case based on collaborator status (not owner)

## [1.1.0] - 2015-05-29
### Added
- link(s) to SNPedia based on RS-numbers
- new Jinja filter to "humanize" decimal numbers
- show gene panels in variant view
- new Jinja filter for decoding URL encoding
- add indicator to variants in list that have comments
- add variant number threshold and rank score threshold to load function
- add event methods to mongo adapter
- add tests for models
- show badge "old" if comment was written for a previous analysis

### Changed
- show cDNA change in transcript summary unless variant is exonic
- moved compounds table further up the page
- show dates for case uploads in ISO format
- moved variant comments higher up on page
- updated documentation for pages
- read in coverage report as blob in database and serve directly
- change ``OmimPhenotype`` to ``PhenotypeTerm``
- reorganize models sub-package
- move events (and comments) to separate collection
- only display prev/next links for the research list
- include variant type in breadcrumbs e.g. "Clinical variants"

### Removed
- drop dependency on moment.js

### Fixed
- show the same level of detail for all frequencies on all pages
- properly decode URL encoded symbols in amino acid/cDNA change strings
- fixed issue with wipe permissions in MongoDB
- include default gene lists in "variants" link in breadcrumbs

## [1.0.2] - 2015-05-20
### Changed
- update case fetching function

### Fixed
- handle multiple cases with same id

## [1.0.1] - 2015-04-28
### Fixed
- Fix building URL parameters in cases list Vue component

## [1.0.0] - 2015-04-12
Codename: Sara Lund

![Release 1.0](artwork/releases/release-1-0.jpg)

### Added
- Add email logging for unexpected errors
- New command line tool for deleting case

### Changed
- Much improved logging overall
- Updated documentation/usage guide
- Removed non-working IGV link

### Fixed
- Show sample display name in GT call
- Various small bug fixes
- Make it easier to hover over popups

## [0.0.2-rc1] - 2015-03-04
### Added
- add protein table for each variant
- add many more external links
- add coverage reports as PDFs

### Changed
- incorporate user feedback updates
- big refactor of load scripts

## [0.0.2-rc2] - 2015-03-04
### Changes
- add gene table with gene description
- reorganize inheritance models box

### Fixed
- avoid overwriting gene list on "research" load
- fix various bugs in external links

## [0.0.2-rc3] - 2015-03-05
### Added
- Activity log feed to variant view
- Adds protein change strings to ODM and Sanger email

### Changed
- Extract activity log component to macro

### Fixes
- Make Ensembl transcript links use archive website<|MERGE_RESOLUTION|>--- conflicted
+++ resolved
@@ -32,11 +32,9 @@
 - The collapsible actionbar had some non-collapsing overly long entries
 - Cancer observations for SVs not appearing in the variant details view
 - Archived local observations not visible on cancer variantS page
-<<<<<<< HEAD
+- Empty Population Frequency column in the Cancer SV Variants view
 - Optimised indexes to address slow queries
-=======
-- Empty Population Frequency column in the Cancer SV Variants view
->>>>>>> bdb5b4ad
+
 
 ## [4.75]
 ### Added
