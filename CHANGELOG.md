--- conflicted
+++ resolved
@@ -44,13 +44,8 @@
 - Style of gene panels multiselect on case page
 - Collapse/expand main HPO checkboxes in phenomodel preview
 - Replaced GQ (Genotype quality) with VAF (Variant allele frequency) in cancer variants GT table
-<<<<<<< HEAD
+- Allow loading of cancer cases with no tumor_purity field
 - Show canonical transcript as hgnc primary on case report
-=======
-- Allow loading of cancer cases with no tumor_purity field
-
-
->>>>>>> f292929c
 ## [4.27]
 ### Added
 - Exclude one or more variant categories when running variants delete command
