--- conflicted
+++ resolved
@@ -9,11 +9,8 @@
 - Parsing variant's`local_obs_cancer_somatic_panel_old` and `local_obs_cancer_somatic_panel_old_freq`from `Cancer_Somatic_Panel_Obs` and `Cancer_Somatic_Panel_Frq` INFO keys respectively (#5594)
 - Filter cancer variants by archived number of cancer somatic panel observations (#5598)
 - Export Managed Variants: CLI now supports `--category` to filter by one or more categories (snv, sv, cancer_snv, cancer_sv). Defaults to all. (#5608)
-<<<<<<< HEAD
+- New form to create users on the general users page (visible to admin users only) (#5610)
 - Scout-Reviewer-Service endpoint to visualise PacBio trgt called expansions (#5611)
-=======
-- New form to create users on the general users page (visible to admin users only) (#5610)
->>>>>>> 8934b527
 ### Changed
 - Avoid `utcnow()` deprecated code by installing Flask-Login from its main branch (#5592)
 - Compute chanjo2 coverage on exons only when at least case individual has analysis_type=panel (#5601)
