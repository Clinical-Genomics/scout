# Change Log
All notable changes to this project will be documented in this file.
This project adheres to [Semantic Versioning](http://semver.org/).

About changelog [here](https://keepachangelog.com/en/1.0.0/)

## [unreleased]
### Added
- Software version and link to the relative release on GitHub on the top left dropdown menu
<<<<<<< HEAD
- Display pLI score on rare diseases and cancer SNV pages
=======
- Option to sort WTS outliers by p_value, Δψ, ψ value, zscore or l2fc
>>>>>>> 14af8501
### Changed
- Do not show overlapping gene panels badge on variants from cases runned without gene panels
### Fixed
- Don't save any "-1", "." or "0" frequency values for SNVs - same as for SVs

## [4.96]
### Added
- Support case status assignment upon loading (by providing case status in the case config file)
- Severity predictions on general case report for SNVs and cancer SNVs
- Variant functional annotation on general case report for SNVs and cancer SNVs
- Version of Scout used when the case was loaded is displayed on case page and general report
### Removed
- Discontinue ClinVar submissions via CSV files and support only submission via API: removed buttons for downloading ClinVar submission objects as CSV files
### Changed
- Display STR variant filter status on corresponding variantS page
- Warning and reference to Biesecker et al when using PP1/BS4 and PP4 together in ACMG classifications
- Warning to not use PP4 criterion together with PS2/PM6 in ACMG classifications with reference to the SVI Recommendation for _de novo_ Criteria (PS2 & PM6)
- Button to directly remove accepted submissions from ClinVar
- Upgraded libs in uv.lock file
### Fixed
- Release docs to include instructions for upgrading dependencies
- Truncated long HGVS descriptions on cancer SNV and SNVs pages
- Avoid recurrent error by removing variant ranking settings in unranked demo case
- Actually re-raise exception after load aborts and has rolled back variant insertion

## [4.95]
### Added
- CCV score / temperature on case reports
- ACMG SNV classification form also accessible from SV variant page
- Simplify updating of the PanelApp Green panel from all source types in the command line interactive session
### Changed
- Clearer link to `Richards 2015` on ACMG classification section on SVs and cancer SVs variants pages
- Parse HGNC Ids directly from PanelApp when updating/downloading PanelApp panels
- Skip variant genotype matching check and just return True when matching causative is found in a case with only one individual/sample
- Reduced number of research MEI variants present in the demo case from 17K to 145 to speed up automatic tests
### Fixed
- ACMG temperature on case general report should respect term modifiers
- Missing inheritance, constraint info for genes with symbols matching other genes previous aliases with some lower case letters
- Loading of all PanelApp panels from command line
- Saving gene inheritance models when loading/updating specific/all PanelApp panels (doesn't apply to the `PanelApp Green Genes panel`)
- Save also complete penetrance status (in addition to incomplete) if available when loading specific/all PanelApp panels (does not apply to the `PanelApp Green Genes panel`)
- Variants and managed variants query by coordinates, which was returning all variants in the chromosome if start position was 0
- Compound loading matches also "chr"-containing compound variant names

## [4.94.1]
### Fixed
- Temporary directory generation for MT reports and pedigree file for case general report

## [4.94]
### Added
- Max-level provenance and Software Bill Of Materials (SBOM) to the Docker images pushed to Docker Hub
- ACMG VUS Bayesian score / temperature on case reports
- Button to filter and download case individuals/samples from institute's caseS page
### Changed
- On variant page, RefSeq transcripts panel, truncate very long protein change descriptions
- Build system changed to uv/hatchling, remove setuptools, version file, add project toml and associated files
- On variantS pages, display chromosome directly on start and end chromosome if different
- On cancer variantS pages, display allele counts and frequency the same way for SNVs and SVs (refactor macro)
- Stricter coordinate check in BND variants queries (affecting search results on SV variants page)
### Fixed
- UCSC hg38 links are updated
- Variants page tooltip errors
- Cancer variantS page had poor visibility of VAF and chromosome coordinate on causatives (green background)

## [4.93.1]
### Fixed
- Updated PyPi build GitHub action to explicitly include setuptools (for Python 3.12 distro)

## [4.93]
### Added
- ClinGen-CGC-VICC oncogenicity classification for cancer SNVs
- A warning to not to post sensitive or personal info when opening an issue
### Changed
- "Show more/less" button to toggle showing 50 (instead of 10) observed cases in LoqusDB observation panel
- Show customer id on share and revoke sharing case collapsible sidebar dialog
- Switch to python v.3.12 in Dockerfiles and automatic tests
### Fixed
- Limit the size of custom images displayed on case and variant pages and add a link to display them in full size in a new tab
- Classified variants not showing on case report when collaborator adds classification
- On variantS page, when a variant has more than one gene, then the gene panel badge reflect the panels each gene is actually in
- Updating genes on a gene panel using a file
- Link out to Horak 2020 from CCV classify page opens in new tab

## [4.92]
### Added
- PanelApp link on gene page and on gene panels description
- Add more filters to the delete variants command (institute ID and text file with list of case IDs)
### Changed
- Use the `clinicalgenomics/python3.11-venv:1.0` image everywhere in the Dockerfiles
### Fixed
- list/List typing issue on PanelApp extension module

## [4.91.2]
### Fixed
- Stranger TRGT parsing of `.` in `FORMAT.MC`
- Parse ClinVar low-penetrance info and display it alongside Pathogenic and likely pathogenic on SNVs pages
- Gene panel indexes to reflect the indexes used in production database
- Panel version check while editing the genes of a panel
- Display unknown filter tags as "danger" marked badges
- Open WTS variantS SNVs and SVs in new tabs
- PanelApp panels update documentation to reflect the latest changes in the command line
- Display panel IDs alongside panel display names on gene panels page
- Just one `Hide removed panels` checkbox for all panels on gene panels page
- Variant filters redecoration from multiple classifications crash on general case report

## [4.91.1]
### Fixed
- Update IGV.js to v3.1.0
- Columns/headings on SV variantS shifted

## [4.91]
### Added
- Variant link to Franklin in database buttons (different depending on rare or cancer track)
- MANE badges on list of variant's Genes/Transcripts/Proteins table, this way also SVs will display MANE annotations
- Export variant type and callers-related info fields when exporting variants from variantS pages
- Cases advanced search on the dashboard page
- Possibility to use only signed off panels when building the PanelApp GREEN panel
### Changed
- On genes panel page and gene panel PDF export, it's more evident which genes were newly introduced into the panel
- WTS outlier position copy button on WTS outliers page
- Update IGV.js to v3.0.9
- Managed variants VCF export more verbose on SVs
- `/api/v1/hpo-terms` returns pymongo OperationFailure errors when provided query string contains problematic characters
- When parsing variants, prioritise caller AF if set in FORMAT over recalculation from AD
- Expand the submissions information section on the ClinVar submissions page to fully display long text entries
- Jarvik et al for PP1 added to ACMG modification guidelines
- Display institute `_id` + display name on dashboard filters
- ClinVar category 8 has changed to "Conflicting classifications of pathogenicity" instead of "interpretations"
- Simplify always loading ClinVar `CLNSIG` P, LP and conflicting annotations slightly
- Increased visibility of variant callers's "Pass" or "Filtered" on the following pages: SNV variants (cancer cases), SV variants (both RD and cancer cases)
- Names on IGV buttons, including an overview level IGV MT button
- Cases query no longer accepts strings for the `name_query` parameter, only ImmutableMultiDict (form data)
- Refactor the loading of PanelApp panels to use the maintained API - Customised PanelApp GREEN panels
- Better layout for Consequence cell on cancer SNVs page
- Merged `Qual` and `Callers` cell on cancer SNVs page
### Fixed
- Empty custom_images dicts in case load config do not crash
- Tracks missing alignment files are skipped on generating IGV views
- ClinVar form to accept MedGen phenotypes
- Cancer SV variantS page spinner on variant export
- STRs variants export (do not allow null estimated variant size and repeat locus ID)
- STRs variants page when one or more variants have SweGen mean frequency but lack Short Tandem Repeat motif count
- ClinVar submission enquiry status for all submissions after the latest
- CLI scout update type hint error when running commands using Python 3.9
- Missing alignment files but present index files could crash the function creating alignment tracks for IGV display
- Fix missing "Repeat locus" info on STRs export

## [4.90.1]
### Fixed
- Parsing Matchmaker Exchange's matches dates

## [4.90]
### Added
- Link to chanjo2 MANE coverage overview on case page and panel page
- More SVI recommendation links on the ACMG page
- IGV buttons for SMN CN page
- Warnings on ACMG classifications for potentially conflicting classification pairs
- ACMG Bayesian foundation point scale after Tavtigian for variant heat profile
### Changed
- Variants query backend allows rank_score filtering
- Added script to tabulate causatives clinical filter rank
- Do not display inheritance models associated to ORPHA terms on variant page
- Moved edit and delete buttons close to gene names on gene panel page and other aesthetical fixes
- SNV VariantS page functional annotation and region annotation columns merged
- VariantS pages (not cancer) gene cells show OMIM inheritance pattern badges also without hover
- STR variantS page to show STR inheritance model without hover (fallback to OMIM for non-Stranger annotation)
- VariantS page local observation badges have counts visible also without hover
- On Matchmaker page, show number of matches together with matching attempt date
- Display all custom inheritance models, both standard and non-standard, as gathered from the gene panel information on the variant page
- Moved PanelApp-related code to distinct modules/extension
### Fixed
- Make BA1 fully stand-alone to Benign prediction
- Modifying Benign terms to "Moderate" has no effect under Richards. Ignored completely before, will retain unmodified significance now
- Extract all fields correctly when exporting a panel to file from gene panel page
- Custom updates to a gene in a panel
- Gene panel PDF export, including gene links
- Cancer SV, Fusion, MEI and Outlier filters are shown on the Institute Filters overview
- CaseS advanced search limit
- Visibility of Matchmaker Exchange matches on dark mode
- When creating a new gene panel from file, all gene fields are saved, including comments and manual inheritance models
- Downloading on gene names from EBI
- Links to gene panels on variant page, summary panel
- Exporting gene variants when one or more variants' genes are missing HGNC symbol

## [4.89.2]
## Fixed
- If OMIM gene panel gene symbols are not mapping to hgnc_id, allow fallback use of a unique gene alias

## [4.89.1]
### Fixed
- General case report crash when encountering STR variants without `source` tags
- Coloring and SV inheritance patterns on general case report

## [4.89]
### Added
- Button on SMN CN page to search variants within SMN1 and SMN2 genes
- Options for selectively updating OMICS variants (fraser, outrider) on a case
- Log users' activity to file by specifying `USERS_ACTIVITY_LOG_PATH` parameter in app config
- `Mean MT coverage`, `Mean chrom 14 coverage` and `Estimated mtDNA copy number` on MT coverage file from chanjo2 if available
- In ClinVar multistep form, preselect ACMG criteria according to the variant's ACMG classification, if available
- Subject id search from caseS page (supporting multiple sample types e.g.) - adding indexes to speed up caseS queries
- Advanced cases search to narrow down results using more than one search parameter
- Coverage report available for any case with samples containing d4 files, even if case has no associated gene panels
- RNA delivery reports
- Two new LRS SV callers (hificnv, severus)
### Changed
- Documentation for OMICS variants and updating a case
- Include both creation and deletion dates in gene panels pages
- Moved code to collect MT copy number stats for the MT report to the chanjo extension
- On the gene panelS page, show expanded gene panel version list in one column only
- IGV.js WTS loci default to zoom to a region around a variant instead of whole gene
- Refactored logging module
- Case general report no longer shows ORPHA inheritance models. OMIM models are shown colored.
- Chromosome alias tab files used in the igv.js browser, which now contain the alias for chromosome "M"
- Renamed "Comment on clinical significance" to "Comment on classification" in ClinVar multistep form
- Enable Gens CN button also for non-wgs cancer track cases
### Fixed
- Broken heading anchors in the documentation (`admin-guide/login-system.md` and `admin-guide/setup-scout.md` files)
- Avoid open login redirect attacks by always redirecting to cases page upon user login
- Stricter check of ID of gene panels to prevent file downloading vulnerability
- Removed link to the retired SPANR service. SPIDEX scores are still parsed and displayed if available from variant annotation.
- Omics variant view test coverage
- String pattern escape warnings
- Code creating Alamut links for variant genes without canonical_transcript set
- Variant delete button in ClinVar submissions page
- Broken search cases by case similarity
- Missing caller tag for TRGT

## [4.88.1]
### Fixed
- Patch update igv.js to 3.0.5

## [4.88]
### Added
- Added CoLoRSdb frequency to Pop Freq column on variantS page
- Hovertip to gene panel names with associated genes in SV variant view, when variant covers more than one gene
- RNA sample ID can be provided in case load config if different from sample_id
### Fixed
- Broken `scout setup database` command
- Update demo VCF header, adding missing keys found on variants
- Broken upload to Codecov step in Tests & Coverage GitHub action
- Tomte DROP column names have been updated (backwards compatibility preserved for main fields)
- WTS outlierS view to display correct individual IDs for cases with multiple individuals
- WTS outlierS not displayed on WTS outlierS view

## [4.87.1]
### Fixed
- Positioning and alignment of genes cell on variantS page

## [4.87]
### Added
- Option to configure RNA build on case load (default '38')
### Changed
- Tooltip on RNA alignments now shows RNA genome build version
- Updated igv.js to v3.0.4
### Fixed
- Style of "SNVs" and "SVs" buttons on WTS Outliers page
- Chromosome alias files for igv.js
- Genes track displayed also when RNA alignments are present without splice junctions track on igv browser
- Genes track displayed again when splice junction tracks are present

## [4.86.1]
### Fixed
- Loading and updating PanelApp panels, including PanelApp green

## [4.86]
### Added
- Display samples' name (tooltip) and affected status directly on caseS page
- Search SVs across all cases, in given genes
- `CLINVAR_API_URL` param can be specified in app settings to override the URL used to send ClinVar submissions to. Intended for testing.
- Support for loading and storing OMICS data
- Parse DROP Fraser and Outrider TSVs
- Display omics variants - wts outliers (Fraser, Outrider)
- Parse GNOMAD `gnomad_af` and `gnomad_popmax_af` keys from variants annotated with `echtvar`
- Make removed panel optionally visible to non-admin or non maintainers
- Parse CoLoRSdb frequencies annotated in the variant INFO field with the `colorsdb_af` key
- Download -omics variants using the `Filter and export button`
- Clickable COSMIC links on IGV tracks
- Possibility to un-audit previously audited filters
- Reverted table style and removed font awesome style from IGV template
- Case status tags displayed on dashboard case overview
### Changed
- Updated igv.js to v3.0.1
- Alphabetically sort IGV track available for custom selection
- Updated wokeignore to avoid unfixable warning
- Update Chart.js to v4.4.3
- Use tornado library version >= 6.4.1
- Fewer variants in the MEI demo file
- Switch to FontAwesome v.6 instead of using icons v.5 + kit with icons v.6
- Show time (hours and minutes) additionally to date on comments and activity panel
### Fixed
- Only add expected caller keys to variant (FOUND_IN or SVDB_ORIGIN)
- Splice junction merged track height offset in IGV.js
- Splice junction initiation crash with empty variant obj
- Splice junction variant routing for cases with WTS but without outlier data
- Variant links to ExAC, now pointing to gnomAD, since the ExAC browser is no longer available
- Style of HPO terms assigned to a case, now one phenotype per line
- RNA sashimi view rendering should work also if the gene track is user disabled
- Respect IGV tracks chosen by user in variant IGV settings

## [4.85]
### Added
- Load also genes which are missing Ensembl gene ID (72 in both builds), including immunoglobulins and fragile sites
### Changed
- Unfreeze werkzeug again
- Show "(Removed)" after removed panels in dropdown
- The REVEL score is collected as the maximum REVEL score from all of the variant's transcripts
- Parse GNOMAD POPMAX values only if they are numerical when loading variants
### Fixed
- Alphabetically sort "select default panels" dropdown menu options on case page
- Show gene panel removed status on case page
- Fixed visibility of the following buttons: remove assignee, remove pinned/causative, remove comment, remove case from group

## [4.84]
### Changed
- Clearer error message when a loqusdb query fails for an instance that initially connected
- Do not load chanjo-report module if not needed and more visible message when it fails loading
- Converted the HgncGene class into a Pydantic class
- Swap menu open and collapse indicator chevrons - down is now displayed-open, right hidden-closed
- Linters and actions now all use python 3.11
### Fixed
- Safer way to update variant genes and compounds that avoids saving temporary decorators into variants' database documents
- Link to HGNC gene report on gene page
- Case file load priority so that e.g. SNV get loaded before SV, or clinical before research, for consistent variant_id collisions

## [4.83]
### Added
- Edit ACMG classifications from variant page (only for classifications with criteria)
- Events for case CLI events (load case, update case, update individual)
- Support for loading and displaying local custom IGV tracks
- MANE IGV track to be used as a local track for igv.js (see scout demo config file)
- Optional separate MT VCFs, for `nf-core/raredisease`
### Changed
- Avoid passing verbs from CaseHandler - functions for case sample and individual in CaseEventHandler
- Hide mtDNA report and coverage report links on case sidebar for cases with WTS data only
- Modified OMIM-AUTO gene panel to include genes in both genome builds
- Moved chanjo code into a dedicated extension
- Optimise the function that collects "match-safe" genes for an institute by avoiding duplicated genes from different panels
- Users must actively select "show matching causatives/managed" on a case page to see matching numbers
- Upgraded python version from 3.8 to 3.11 in Docker images
### Fixed
- Fix several tests that relied on number of events after setup to be 0
- Removed unused load case function
- Artwork logo sync sketch with png and export svg
- Clearer exception handling on chanjo-report setup - fail early and visibly
- mtDNA report crashing when one or more samples from a case is not in the chanjo database
- Case page crashing on missing phenotype terms
- ACMG benign modifiers
- Speed up tests by caching python env correctly in Github action and adding two more test groups
- Agile issue templates were added globally to the CG-org. Adding custom issue templates to avoid exposing customers
- PanelApp panel not saving genes with empty `EnsembleGeneIds` list
- Speed up checking outdated gene panels
- Do not load research variants automatically when loading a case

## [4.82.2]
### Fixed
- Warning icon in case pages for individuals where `confirmed_sex` is false
- Show allele sizes form ExpansionHunter on STR variantS page again

## [4.82.1]
### Fixed
- Revert the installation of flask-ldapconn to use the version available on PyPI to be able to push new scout releases to PyPI

## [4.82]
### Added
- Tooltip for combined score in tables for compounds and overlapping variants
- Checkbox to filter variants by excluding genes listed in selected gene panels, files or provided as list
- STR variant information card with database links, replacing empty frequency panel
- Display paging and number of HPO terms available in the database on Phenotypes page
- On case page, typeahead hints when searching for a disease using substrings containing source ("OMIM:", "ORPHA:")
- Button to monitor the status of submissions on ClinVar Submissions page
- Option to filter cancer variants by number of observations in somatic and germline archived database
- Documentation for integrating chanjo2
- More up-to-date VEP CSQ dbNSFP frequency keys
- Parse PacBio TRGT (Tandem repeat genotyping tool) Short Tandem Repeat VCFs
### Changed
- In the case_report #panel-tables has a fixed width
- Updated IGV.js to 2.15.11
- Fusion variants in case report now contain same info as on fusion variantS page
- Block submission of somatic variants to ClinVar until we harmonise with their changed API
- Additional control on the format of conditions provided in ClinVar form
- Errors while loading managed variants from file are now displayed on the Managed Variants page
- Chanjo2 coverage button visible only when query will contain a list of HGNC gene IDs
- Use Python-Markdown directly instead of the unmaintained Flask-Markdown
- Use Markupsafe instead of long deprecated, now removed Flask Markup
- Prepare to unfreeze Werkzeug, but don't actually activate until chanjo can deal with the change
### Fixed
- Submit requests to Chanjo2 using HTML forms instead of JSON data
- `Research somatic variants` link name on caseS page
- Broken `Install the HTML 2 PDF renderer` step in a GitHub action
- Fix ClinVar form parsing to not include ":" in conditionType.id when condition conditionType.db is Orphanet
- Fix condition dropdown and pre-selection on ClinVar form for cases with associated ORPHA diagnoses
- Improved visibility of ClinVar form in dark mode
- End coordinates for indels in ClinVar form
- Diagnoses API search crashing with empty search string
- Variant's overlapping panels should show overlapping of variant genes against the latest version of the panel
- Case page crashing when case has both variants in a ClinVar submission and pinned not loaded variants
- Installation of git in second build stage of Dockerfile, allowing correct installation of libraries

## [4.81]
### Added
- Tag for somatic SV IGH-DUX4 detection samtools script
### Changed
- Upgraded Bootstrap version in reports from 4.3.1 to 5.1.3
### Fixed
- Buttons layout in HPO genes panel on case page
- Added back old variant rankscore index with different key order to help loading on demo instance
- Cancer case_report panel-table no longer contains inheritance information
- Case report pinned variants card now displays info text if all pinned variants are present in causatives
- Darkmode setting now applies to the comment-box accordion
- Typo in case report causing `cancer_rank_options is undefined` error

## [4.80]
### Added
- Support for .d4 files coverage using chanjo2 (Case page sidebar link) with test
- Link to chanjo2 coverage report and coverage gene overview on gene panel page
- Link to chanjo2 coverage report on Case page, HPO dynamic gene list
- Link to genes coverage overview report on Case page, HPO dynamic gene list
### Changed
- All links in disease table on diagnosis page now open in a new tab
- Dark mode settings applied to multi-selects on institute settings page
- Comments on case and variant pages can be viewed by expanding an accordion
- On case page information on pinned variants and variants submitted to ClinVar are displayed in the same table
- Demo case file paths are now stored as absolute paths
- Optimised indices to address slow queries
- On case page default panels are now found at the top of the table, and it can be sorted by this trait
### Fixed
- On variants page, search for variants in genes present only in build 38 returning no results
- Pin/unpin with API was not able to make event links
- A new field `Explanation for multiple conditions` is available in ClinVar for submitting variants with more than one associated condition
- Fusion genes with partners lacking gene HGNC id will still be fully loaded
- Fusion variantS export now contains fusion variant specific columns
- When Loqusdb observations count is one the table includes information on if observation was for the current or another case

## [4.79.1]
### Fixed
- Exporting variants without rank score causing page to crash
- Display custom annotations also on cancer variant page

## [4.79]
### Added
- Added tags for Sniffles and CNVpytor, two LRS SV callers
- Button on case page for displaying STR variants occurring in the dynamic HPO panel
- Display functional annotation relative to variant gene's MANE transcripts on variant summary, when available
- Links to ACMG structural variant pathogenicity classification guidelines
- Phenomodels checkboxes can now include orpha terms
- Add incidental finding to case tags
- Get an alert on caseS page when somebody validates variants you ordered Sanger sequencing for
### Changed
- In the diagnoses page genes associated with a disease are displayed using hgnc symbol instead of hgnc id
- Refactor view route to allow navigation directly to unique variant document id, improve permissions check
- Do not show MANE and MANE Plus Clinical transcripts annotated from VEP (saved in variants) but collect this info from the transcripts database collection
- Refactor view route to allow navigation directly to unique case id (in particular for gens)
- `Institutes to share cases with` on institute's settings page now displays institutes names and IDs
- View route with document id selects view template based on variant category
### Fixed
- Refactored code in cases blueprints and variant_events adapter (set diseases for partial causative variants) to use "disease" instead of "omim" to encompass also ORPHA terms
- Refactored code in `scout/parse/omim.py` and `scout/parse/disease_terms.py` to use "disease" instead of "phenotype" to differentiate from HPO terms
- Be more careful about checking access to variant on API access
- Show also ACMG VUS on general report (could be missing if not e.g. pinned)

## [4.78]
### Added
- Case status labels can be added, giving more finegrained details on a solved status (provisional, diagnostic, carrier, UPD, SMN, ...)
- New SO terms: `sequence_variant` and `coding_transcript_variant`
- More MEI specific annotation is shown on the variant page
- Parse and save MANE transcripts info when updating genes in build 38
- ClinVar submission can now be downloaded as a json file
- `Mane Select` and `Mane Plus Clinical` badges on Gene page, when available
- ClinVar submission can now be downloaded as a json file
- API endpoint to pin variant
- Display common/uncommon/rare on summary of mei variant page
### Changed
- In the ClinVar form, database and id of assertion criteria citation are now separate inputs
- Customise institute settings to be able to display all cases with a certain status on cases page (admin users)
- Renamed `Clinical Significance` to `Germline Classification` on multistep ClinVar form
- Changed the "x" in cases.utils.remove_form button text to red for better visibility in dark mode
- Update GitHub actions
- Default loglevel up to INFO, making logs with default start easier to read
- Add XTR region to PAR region definition
- Diagnoses can be searched on diagnoses page without waiting for load first
### Fixed
- Removed log info showing hgnc IDs used in variantS search
- Maintain Matchmaker Exchange and Beacon submission status when a case is re-uploaded
- Inheritance mode from ORPHA should not be confounded with the OMIM inheritance model
- Decipher link URL changes
- Refactored code in cases blueprints to use "disease" instead of "omim" to encompass also ORPHA terms

## [4.77]
### Added
- Orpha disease terms now include information on inheritance
- Case loading via .yaml config file accepts subject_id and phenotype_groups (if previously defined as constant default or added per institute)
- Possibility to submit variants associated with Orphanet conditions to ClinVar
- Option update path to .d4 files path for individuals of an existing case using the command line
- More constraint information is displayed per gene in addition to pLi: missense and LoF OE, CI (inluding LOEUF) and Z-score.
### Changed
- Introduce validation in the ClinVar multistep form to make sure users provide at least one variant-associated condition
- CLI scout update individual accepts subject_id
- Update ClinVar inheritance models to reflect changes in ClinVar submission API
- Handle variant-associated condition ID format in background when creating ClinVar submissions
- Replace the code that downloads Ensembl genes, transcripts and exons with the Schug web app
- Add more info to error log when transcript variant frequency parsing fails.
- GnomAD v4 constraint information replaces ExAC constraints (pLi).
### Fixed
- Text input of associated condition in ClinVar form now aligns to the left
- Alignment of contents in the case report has been updated
- Missing number of phenotypes and genes from case diagnoses
- Associate OMIM and/or ORPHA diagnoses with partial causatives
- Visualization of partial causatives' diagnoses on case page: style and links
- Revert style of pinned variants window on the case page
- Rename `Clinical significanc` to `Germline classification` in ClinVar submissions exported files
- Rename `Clinical significance citations` to `Classification citations` in ClinVar submissions exported files
- Rename `Comment on clinical significance` to `Comment on classification` in ClinVar submissions exported files
- Show matching partial causatives on variant page
- Matching causatives shown on case page consisting only of variant matching the default panels of the case - bug introduced since scout v4.72 (Oct 18, 2023)
- Missing somatic variant read depth leading to report division by zero

## [4.76]
### Added
- Orphacodes are visible in phenotype tables
- Pydantic validation of image paths provided in case load config file
- Info on the user which created a ClinVar submission, when available
- Associate .d4 files to case individuals when loading a case via config file
### Changed
- In diagnoses page the load of diseases are initiated by clicking a button
- Revel score, Revel rank score and SpliceAI values are also displayed in Causatives and Validated variants tables
- Remove unused functions and tests
- Analysis type and direct link from cases list for OGM cases
- Removed unused `case_obj` parameter from server/blueprints/variant/controllers/observations function
- Possibility to reset ClinVar submission ID
- Allow ClinVar submissions with custom API key for users registered as ClinVar submitters or when institute doesn't have a preset list of ClinVar submitters
- Ordered event verbs alphabetically and created ClinVar-related user events
- Removed the unused "no-variants" option from the load case command line
### Fixed
- All disease_terms have gene HGNC ids as integers when added to the scout database
- Disease_term identifiers are now prefixed with the name of the coding system
- Command line crashing with error when updating a user that doesn't exist
- Thaw coloredlogs - 15.0.1 restores errorhandler issue
- Thaw crypography - current base image and library version allow Docker builds
- Missing delete icons on phenomodels page
- Missing cryptography lib error while running Scout container on an ARM processor
- Round CADD values with many decimals on causatives and validated variants pages
- Dark-mode visibility of some fields on causatives and validated variants pages
- Clinvar submitters would be cleared when unprivileged users saved institute settings page
- Added a default empty string in cases search form to avoid None default value
- Page crashing when user tries to remove the same variant from a ClinVar submission in different browser tabs
- Update more GnomAD links to GnomAD v4 (v38 SNVs, MT vars, STRs)
- Empty cells for RNA fusion variants in Causatives and Verified variants page
- Submenu icons missing from collapsible actionbar
- The collapsible actionbar had some non-collapsing overly long entries
- Cancer observations for SVs not appearing in the variant details view
- Archived local observations not visible on cancer variantS page
- Empty Population Frequency column in the Cancer SV Variants view
- Capital letters in ClinVar events description shown on case page

## [4.75]
### Added
- Hovertip to gene panel names with associated genes in variant view, when variant covers more than one gene
- Tests for panel to genes
- Download of Orphadata en_product6 and en_product4 from CLI
- Parse and save `database_found` key/values for RNA fusion variants
- Added fusion_score, ffpm, split_reads, junction_reads and fusion_caller to the list of filters on RNA fusion variants page
- Renamed the function `get_mei_info` to `set_mei_info` to be consistent with the other functions
- Fixed removing None key/values from parsed variants
- Orphacodes are included in the database disease_terms
### Changed
- Allow use of projections when retrieving gene panels
- Do not save custom images as binary data into case and variant database documents
- Retrieve and display case and variant custom images using image's saved path
- Cases are activated by viewing FSHD and SMA reports
- Split multi-gene SNV variants into single genes when submitting to Matchmaker Exchange
- Alamut links also on the gene level, using transcript and HGVS: better for indels. Keep variant link for missing HGVS
- Thaw WTForms - explicitly coerce form decimal field entries when filters fetched from db
### Fixed
- Removed some extra characters from top of general report left over from FontAwsome fix
- Do not save fusion variants-specific key/values in other types of variants
- Alamut link for MT variants in build 38
- Convert RNA fusions variants `tool_hits` and `fusion_score` keys from string to numbers
- Fix genotype reference and alternative sequencing depths defaulting to -1 when values are 0
- DecimalFields were limited to two decimal places for several forms - lifting restrictions on AF, CADD etc.

## [4.74.1]
### Changed
- Parse and save into database also OMIM terms not associated to genes
### Fixed
- BioNano API FSHD report requests are GET in Access 1.8, were POST in 1.7
- Update more FontAwesome icons to avoid Pro icons
- Test if files still exist before attempting to load research variants
- Parsing of genotypes error, resulting in -1 values when alt or ref read depths are 0

## [4.74]
### Added
- SNVs and Indels, MEI and str variants genes have links to Decipher
- An `owner + case display name` index for cases database collection
- Test and fixtures for RNA fusion case page
- Load and display fusion variants from VCF files as the other variant types
- Option to update case document with path to mei variants (clinical and research)
### Changed
- Details on variant type and category for audit filters on case general report
- Enable Gens CN profile button also in somatic case view
- Fix case of analysis type check for Gens analysis button - only show for WGS
### Fixed
- loqusdb table no longer has empty row below each loqusid
- MatchMaker submission details page crashing because of change in date format returned by PatientMatcher
- Variant external links buttons style does not change color when visited
- Hide compounds with compounds follow filter for region or function would fail for variants in multiple genes
- Updated FontAwesome version to fix missing icons

## [4.73]
### Added
- Shortcut button for HPO panel MEI variants from case page
- Export managed variants from CLI
### Changed
- STRs visualization on case panel to emphasize abnormal repeat count and associated condition
- Removed cytoband column from STRs variant view on case report
- More long integers formatted with thin spaces, and copy to clipboard buttons added
### Fixed
- OMIM table is scrollable if higher than 700px on SV page
- Pinned variants validation badge is now red for false positives.
- Case display name defaulting to case ID when `family_name` or `display_name` are missing from case upload config file
- Expanded menu visible at screen sizes below 1000px now has background color
- The image in ClinVar howto-modal is now responsive
- Clicking on a case in case groups when case was already removed from group in another browser tab
- Page crashing when saving filters for mei variants
- Link visited color of images

## [4.72.4]
### Changed
- Automatic test mongod version increased to v7
### Fixed
- GnomAD now defaults to hg38 - change build 37 links accordingly

## [4.72.3]
### Fixed
- Somatic general case report small variant table can crash with unclassified variants

## [4.72.2]
### Changed
- A gunicorn maxrequests parameter for Docker server image - default to 1200
- STR export limit increased to 500, as for other variants
- Prevent long number wrapping and use thin spaces for separation, as per standards from SI, NIST, IUPAC, BIPM.
- Speed up case retrieval and lower memory use by projecting case queries
- Make relatedness check fails stand out a little more to new users
- Speed up case retrieval and lower memory use by projecting case queries
- Speed up variant pages by projecting only the necessary keys in disease collection query
### Fixed
- Huge memory use caused by cases and variants pages pulling complete disease documents from DB
- Do not include genes fetched from HPO terms when loading diseases
- Consider the renamed fields `Approved Symbol` -> `Approved Gene Symbol` and `Gene Symbols` -> `Gene/Locus And Other Related Symbols` when parsing OMIM terms from genemap2.txt file

## [4.72.1]
### Fixed
- Jinja filter that renders long integers
- Case cache when looking for causatives in other cases causing the server to hang

## [4.72]
### Added
- A GitHub action that checks for broken internal links in docs pages
- Link validation settings in mkdocs.yml file
- Load and display full RNA alignments on alignment viewer
- Genome build check when loading a case
- Extend event index to previous causative variants and always load them
### Fixed
- Documentation nav links for a few documents
- Slightly extended the BioNano Genomics Access integration docs
- Loading of SVs when VCF is missing the INFO.END field but has INFO.SVLEN field
- Escape protein sequence name (if available) in case general report to render special characters correctly
- CaseS HPO term searches for multiple terms works independent of order
- CaseS search regexp should not allow backslash
- CaseS cohort tags can contain whitespace and still match
- Remove diagnoses from cases even if OMIM term is not found in the database
- Parsing of disease-associated genes
- Removed an annoying warning while updating database's disease terms
- Displaying custom case images loaded with scout version <= 4.71
- Use pydantic version >=2 in requirements.txt file
### Changed
- Column width adjustment on caseS page
- Use Python 3.11 in tests
- Update some github actions
- Upgraded Pydantic to version 2
- Case validation fails on loading when associated files (alignments, VCFs and reports) are not present on disk
- Case validation fails on loading when custom images have format different then ["gif", "svg", "png", "jpg", "jpeg"]
- Custom images keys `case` and `str` in case config yaml file are renamed to `case_images` and `str_variants_images`
- Simplify and speed up case general report code
- Speed up case retrieval in case_matching_causatives
- Upgrade pymongo to version 4
- When updating disease terms, check that all terms are consistent with a DiseaseTerm model before dropping the old collection
- Better separation between modules loading HPO terms and diseases
- Deleted unused scout.build.phenotype module
- Stricter validation of mandatory genome build key when loading a case. Allowed values are ['37','38',37,38]
- Improved readability of variants length and coordinates on variantS pages

## [4.71]
### Added
- Added Balsamic keys for SweGen and loqusdb local archive frequecies, SNV and SV
- New filter option for Cancer variantS: local archive RD loqusdb
- Show annotated observations on SV variantS view, also for cancer somatic SVs
- Revel filter for variantS
- Show case default panel on caseS page
- CADD filter for Cancer Somatic SNV variantS - show score
- SpliceAI-lookup link (BROAD, shows SpliceAI and Pangolin) from variant page
- BioNano Access server API - check projects, samples and fetch FSHD reports
### Fixed
- Name of reference genome build for RNA for compatibility with IGV locus search change
- Howto to run the Docker image on Mac computers in `admin-guide/containers/container-deploy.md`
- Link to Weasyprint installation howto in README file
- Avoid filling up disk by creating a reduced VCF file for every variant that is visualized
- Remove legacy incorrectly formatted CODEOWNERS file
- Restrain variant_type requests to variantS views to "clinical" or "research"
- Visualization of cancer variants where cancer case has no affected individual
- ProteinPaint gene link (small StJude API change)
- Causative MEI variant link on causatives page
- Bionano access api settings commented out by default in Scout demo config file.
- Do not show FSHD button on freshly loaded cases without bionano_access individuals
- Truncate long variants' HGVS on causative/Clinically significant and pinned variants case panels
### Changed
- Remove function call that tracks users' browser version
- Include three more splice variant SO terms in clinical filter severe SO terms
- Drop old HPO term collection only after parsing and validation of new terms completes
- Move score to own column on Cancer Somatic SNV variantS page
- Refactored a few complex case operations, breaking out sub functionalities

## [4.70]
### Added
- Download a list of Gene Variants (max 500) resulting from SNVs and Indels search
- Variant PubMed link to search for gene symbol and any aliases
### Changed
- Clearer gnomAD values in Variants page
### Fixed
- CaseS page uniform column widths
- Include ClinVar variants into a scrollable div element on Case page
- `canonical_transcript` variable not initialized in get_hgvs function (server.blueprints.institutes.controllers.py)
- Catch and display any error while importing Phenopacket info
- Modified Docker files to use python:3.8-slim-bullseye to prevent gunicorn workers booting error

## [4.69]
### Added
- ClinVar submission howto available also on Case page
- Somatic score and filtering for somatic SV callers, if available
- Show caller as a tooltip on variantS list
### Fixed
- Crash when attempting to export phenotype from a case that had never had phenotypes
- Aesthetic fix to Causative and Pinned Variants on Case page
- Structural inconsistency for ClinVar Blueprint templates
- Updated igv.js to 2.15.8 to fix track default color bug
- Fixed release versions for actions.
- Freeze tornado below 6.3.0 for compatibility with livereload 2.6.3
- Force update variants count on case re-upload
- IGV locus search not working - add genome reference id
- Pin links to MEI variants should end up on MEI not SV variant view
- Load also matching MEI variants on forced region load
- Allow excluding MEI from case variant deletion
- Fixed the name of the assigned user when the internal user ID is different from the user email address
- Gene variantS should display gene function, region and full hgvs
### Changed
- FontAwesome integrity check fail (updated resource)
- Removed ClinVar API validation buttons in favour of direct API submission
- Improved layout of Institute settings page
- ClinVar API key and allowed submitters are set in the Institute settings page


## [4.68]
### Added
- Rare Disease Mobile Element Insertion variants view
### Changed
- Updated igv.js to 2.15.6
### Fixed
- Docker stage build pycairo.
- Restore SNV and SV rank models versions on Causatives and Verified pages
- Saving `REVEL_RANKSCORE` value in a field named `revel` in variants database documents

## [4.67]
### Added
- Prepare to filter local SV frequency
### Changed
- Speed up instituteS page loading by refactoring cases/institutes query
- Clinical Filter for SVs includes `splice_polypyrimidine_tract_variant` as a severe consequence
- Clinical Filter for SVs includes local variant frequency freeze ("old") for filtering, starting at 30 counts
- Speed up caseS page loading by adding status to index and refactoring totals count
- HPO file parsing is updated to reflect that HPO have changed a few downloadable file formats with their 230405 release.
### Fixed
- Page crashing when a user tries to edit a comment that was removed
- Warning instead of crashed page when attempting to retrieve a non-existent Phenopacket
- Fixed StJude ProteinPaint gene link (URL change)
- Freeze of werkzeug library to version<2.3 to avoid problems resulting from the consequential upgrade of the Flask lib
- Huge list of genes in case report for megabases-long structural variants.
- Fix displaying institutes without associated cases on institutes page
- Fix default panel selection on SVs in cancer case report

## [4.66]
### Changed
- Moved Phenomodels code under a dedicated blueprint
- Updated the instructions to load custom case report under admin guide
- Keep variants filter window collapsed except when user expands it to filter
### Added
- A summary table of pinned variants on the cancer case general report
- New openable matching causatives and managed variants lists for default gene panels only for convenience
### Fixed
- Gens structural variant page link individual id typo

## [4.65.2]
### Fixed
- Generating general case report with str variants containing comments

## [4.65.1]
### Fixed
- Visibility of `Gene(s)` badges on SV VariantS page
- Hide dismiss bar on SV page not working well
- Delivery report PDF download
- Saving Pipeline version file when loading a case
- Backport compatible import of importlib metadata for old python versions (<3.8)

## [4.65]
### Added
- Option to mark a ClinVar submission as submitted
- Docs on how to create/update the PanelApp green genes as a system admin
- `individual_id`-parameter to both Gens links
- Download a gene panel in TXT format from gene panel page
- Panel gene comments on variant page: genes in panels can have comments that describe the gene in a panel context
### Changed
- Always show each case category on caseS page, even if 0 cases in total or after current query
- Improved sorting of ClinVar submissions
- Pre-populate SV type select in ClinVar submission form, when possible
- Show comment badges in related comments tables on general report
- Updated version of several GitHub actions
- Migrate from deprecated `pkg_resources` lib to `importlib_resources`
- Dismiss bar on variantS pages is thinner.
- Dismiss bar on variantS pages can be toggled open or closed for the duration of a login session.
### Fixed
- Fixed Sanger order / Cancel order modal close buttons
- Visibility of SV type in ClinVar submission form
- Fixed a couple of creations where now was called twice, so updated_at and created_at could differ
- Deprecated Ubuntu version 18.04 in one GitHub action
- Panels that have been removed (hidden) should not be visible in views where overlapping gene panels for genes are shown
- Gene panel test pointing to the right function

## [4.64]
### Added
- Create/Update a gene panel containing all PanelApp green genes (`scout update panelapp-green -i <cust_id>`)
- Links for ACMG pathogenicity impact modification on the ACMG classification page
### Changed
- Open local observation matching cases in new windows
### Fixed
- Matching manual ranked variants are now shown also on the somatic variant page
- VarSome links to hg19/GRCh37
- Managed variants filter settings lost when navigating to additional pages
- Collect the right variant category after submitting filter form from research variantS page
- Beacon links are templated and support variants in genome build 38

## [4.63]
### Added
- Display data sharing info for ClinVar, Matchmaker Exchange and Beacon in a dedicated column on Cases page
- Test for `commands.download.omim.print_omim`
- Display dismissed variants comments on general case report
- Modify ACMG pathogenicity impact (most commonly PVS1, PS3) based on strength of evidence with lab director's professional judgement
- REViewer button on STR variant page
- Alamut institution parameter in institute settings for Alamut Visual Plus software
- Added Manual Ranks Risk Factor, Likely Risk Factor and Uncertain Risk Factor
- Display matching manual ranks from previous cases the user has access to on VariantS and Variant pages
- Link to gnomAD gene SVs v2.1 for SV variants with gnomAD frequency
- Support for nf-core/rnafusion reports
### Changed
- Display chrY for sex unknown
- Deprecate legacy scout_load() method API call.
- Message shown when variant tag is updated for a variant
- When all ACMG classifications are deleted from a variant, the current variant classification status is also reset.
- Refactored the functions that collect causative variants
- Removed `scripts/generate_test_data.py`
### Fixed
- Default IGV tracks (genes, ClinVar, ClinVar CNVs) showing even if user unselects them all
- Freeze Flask-Babel below v3.0 due to issue with a locale decorator
- Thaw Flask-Babel and fix according to v3 standard. Thank you @TkTech!
- Show matching causatives on somatic structural variant page
- Visibility of gene names and functional annotations on Causatives/Verified pages
- Panel version can be manually set to floating point numbers, when modified
- Causatives page showing also non-causative variants matching causatives in other cases
- ClinVar form submission for variants with no selected transcript and HGVS
- Validating and submitting ClinVar objects not containing both Variant and Casedata info

## [4.62.1]
### Fixed
- Case page crashing when adding a case to a group without providing a valid case name

## [4.62]
### Added
- Validate ClinVar submission objects using the ClinVar API
- Wrote tests for case and variant API endpoints
- Create ClinVar submissions from Scout using the ClinVar API
- Export Phenopacket for affected individual
- Import Phenopacket from JSON file or Phenopacket API backend server
- Use the new case name option for GENS requests
- Pre-validate refseq:HGVS items using VariantValidator in ClinVar submission form
### Fixed
- Fallback for empty alignment index for REViewer service
- Source link out for MIP 11.1 reference STR annotation
- Avoid duplicate causatives and pinned variants
- ClinVar clinical significance displays only the ACMG terms when user selects ACMG 2015 as assertion criteria
- Spacing between icon and text on Beacon and MatchMaker links on case page sidebar
- Truncate IDs and HGVS representations in ClinVar pages if longer than 25 characters
- Update ClinVar submission ID form
- Handle connection timeout when sending requests requests to external web services
- Validate any ClinVar submission regardless of its status
- Empty Phenopackets import crashes
- Stop Spinner on Phenopacket JSON download
### Changed
- Updated ClinVar submission instructions

## [4.61.1]
### Fixed
- Added `UMLS` as an option of `Condition ID type` in ClinVar Variant downloaded files
- Missing value for `Condition ID type` in ClinVar Variant downloaded files
- Possibility to open, close or delete a ClinVar submission even if it doesn't have an associated name
- Save SV type, ref and alt n. copies to exported ClinVar files
- Inner and outer start and stop SV coordinates not exported in ClinVar files
- ClinVar submissions page crashing when SV files don't contain breakpoint exact coordinates
- Align OMIM diagnoses with delete diagnosis button on case page
- In ClinVar form, reset condition list and customize help when condition ID changes

## [4.61]
### Added
- Filter case list by cases with variants in ClinVar submission
- Filter case list by cases containing RNA-seq data - gene_fusion_reports and sample-level tracks (splice junctions and RNA coverage)
- Additional case category `Ignored`, to be used for cases that don't fall in the existing 'inactive', 'archived', 'solved', 'prioritized' categories
- Display number of cases shown / total number of cases available for each category on Cases page
- Moved buttons to modify case status from sidebar to main case page
- Link to Mutalyzer Normalizer tool on variant's transcripts overview to retrieve official HVGS descriptions
- Option to manually load RNA MULTIQC report using the command `scout load report -t multiqc_rna`
- Load RNA MULTIQC automatically for a case if config file contains the `multiqc_rna` key/value
- Instructions in admin-guide on how to load case reports via the command line
- Possibility to filter RD variants by a specific genotype call
- Distinct colors for different inheritance models on RD Variant page
- Gene panels PDF export with case variants hits by variant type
- A couple of additional README badges for GitHub stats
- Upload and display of pipeline reference info and executable version yaml files as custom reports
- Testing CLI on hasta in PR template
### Changed
- Instructions on how to call dibs on scout-stage server in pull request template
- Deprecated CLI commands `scout load <delivery_report, gene_fusion_report, coverage_qc_report, cnv_report>` to replace them with command `scout load report -t <report type>`
- Refactored code to display and download custom case reports
- Do not export `Assertion method` and `Assertion method citation` to ClinVar submission files according to changes to ClinVar's submission spreadsheet templates.
- Simplified code to create and download ClinVar CSV files
- Colorize inheritance models badges by category on VariantS page
- `Safe variants matching` badge more visible on case page
### Fixed
- Non-admin users saving institute settings would clear loqusdb instance selection
- Layout of variant position, cytoband and type in SV variant summary
- Broken `Build Status - GitHub badge` on GitHub README page
- Visibility of text on grey badges in gene panels PDF exports
- Labels for dashboard search controls
- Dark mode visibility for ClinVar submission
- Whitespaces on outdated panel in extent report

## [4.60]
### Added
- Mitochondrial deletion signatures (mitosign) can be uploaded and shown with mtDNA report
- A `Type of analysis` column on Causatives and Validated variants pages
- List of "safe" gene panels available for matching causatives and managed variants in institute settings, to avoid secondary findings
- `svdb_origin` as a synonym for `FOUND_IN` to complement `set` for variants found by all callers
### Changed
- Hide removed gene panels by default in panels page
- Removed option for filtering cancer SVs by Tumor and Normal alt AF
- Hide links to coverage report from case dynamic HPO panel if cancer analysis
- Remove rerun emails and redirect users to the analysis order portal instead
- Updated clinical SVs igv.js track (dbVar) and added example of external track from `https://trackhubregistry.org/`
- Rewrote the ClinVar export module to simplify and add one variant at the time
- ClinVar submissions with phenotype conditions from: [OMIM, MedGen, Orphanet, MeSH, HP, MONDO]
### Fixed
- If trying to load a badly formatted .tsv file an error message is displayed.
- Avoid showing case as rerun when first attempt at case upload failed
- Dynamic autocomplete search not working on phenomodels page
- Callers added to variant when loading case
- Now possible to update managed variant from file without deleting it first
- Missing preselected chromosome when editing a managed variant
- Preselected variant type and subtype when editing a managed variant
- Typo in dbVar ClinVar track, hg19


## [4.59]
### Added
- Button to go directly to HPO SV filter variantS page from case
- `Scout-REViewer-Service` integration - show `REViewer` picture if available
- Link to HPO panel coverage overview on Case page
- Specify a confidence threshold (green|amber|red) when loading PanelApp panels
- Functional annotations in variants lists exports (all variants)
- Cancer/Normal VAFs and COSMIC ids in in variants lists exports (cancer variants)
### Changed
- Better visualization of regional annotation for long lists of genes in large SVs in Variants tables
- Order of cells in variants tables
- More evident links to gene coverage from Variant page
- Gene panels sorted by display name in the entire Case page
- Round CADD and GnomAD values in variants export files
### Fixed
- HPO filter button on SV variantS page
- Spacing between region|function cells in SVs lists
- Labels on gene panel Chanjo report
- Fixed ambiguous duplicated response headers when requesting a BAM file from /static
- Visited color link on gene coverage button (Variant page)

## [4.58.1]
### Fixed
- Case search with search strings that contain characters that can be escaped

## [4.58]
### Added
- Documentation on how to create/update PanelApp panels
- Add filter by local observations (archive) to structural variants filters
- Add more splicing consequences to SO term definitions
- Search for a specific gene in all gene panels
- Institute settings option to force show all variants on VariantS page for all cases of an institute
- Filter cases by validation pending status
- Link to The Clinical Knowledgebase (CKB) (https://ckb.jax.org/) in cancer variant's page
### Fixed
- Added a not-authorized `auto-login` fixture according to changes in Flask-Login 0.6.2
- Renamed `cache_timeout` param name of flask.send_file function to `max_age` (Flask 2.2 compliant)
- Replaced deprecated `app.config["JSON_SORT_KEYS"]` with app.json.sort_keys in app settings
- Bug in gene variants page (All SNVs and INDELs) when variant gene doesn't have a hgnc id that is found in the database
- Broken export of causatives table
- Query for genes in build 38 on `Search SNVs and INDELs` page
- Prevent typing special characters `^<>?!=\/` in case search form
- Search matching causatives also among research variants in other cases
- Links to variants in Verified variants page
- Broken filter institute cases by pinned gene
- Better visualization of long lists of genes in large SVs on Causative and Verified Variants page
- Reintroduced missing button to export Causative variants
- Better linking and display of matching causatives and managed variants
- Reduced code complexity in `scout/parse/variant/variant.py`
- Reduced complexity of code in `scout/build/variant/variant.py`

### Changed
- State that loqusdb observation is in current case if observations count is one and no cases are shown
- Better pagination and number of variants returned by queries in `Search SNVs and INDELs` page
- Refactored and simplified code used for collecting gene variants for `Search SNVs and INDELs` page
- Fix sidebar panel icons in Case view
- Fix panel spacing in Case view
- Removed unused database `sanger_ordered` and `case_id,category,rank_score` indexes (variant collection)
- Verified variants displayed in a dedicated page reachable from institute sidebar
- Unified stats in dashboard page
- Improved gene info for large SVs and cancer SVs
- Remove the unused `variant.str_variant` endpoint from variant views
- Easier editing of HPO gene panel on case page
- Assign phenotype panel less cramped on Case page
- Causatives and Verified variants pages to use the same template macro
- Allow hyphens in panel names
- Reduce resolution of example images
- Remove some animations in web gui which where rendered slow


## [4.57.4]
### Fixed
- Parsing of variant.FORMAT "DR" key in parse variant file

## [4.57.3]
### Fixed
- Export of STR verified variants
- Do not download as verified variants first verified and then reset to not validated
- Avoid duplicated lines in downloaded verified variants reflecting changes in variant validation status

## [4.57.2]
### Fixed
- Export of verified variants when variant gene has no transcripts
- HTTP 500 when visiting a the details page for a cancer variant that had been ranked with genmod

## [4.57.1]
### Fixed
- Updating/replacing a gene panel from file with a corrupted or malformed file

## [4.57]
### Added
- Display last 50 or 500 events for a user in a timeline
- Show dismiss count from other cases on matching variantS
- Save Beacon-related events in events collection
- Institute settings allow saving multiple loqusdb instances for one institute
- Display stats from multiple instances of loqusdb on variant page
- Display date and frequency of obs derived from count of local archive observations from MIP11 (requires fix in MIP)
### Changed
- Prior ACMG classifications view is no longer limited by pathogenicity
### Fixed
- Visibility of Sanger ordered badge on case page, light mode
- Some of the DataTables tables (Phenotypes and Diagnoses pages) got a bit dark in dark mode
- Remove all redundancies when displaying timeline events (some events are saved both as case-related and variant-related)
- Missing link in saved MatchMaker-related events
- Genes with mixed case gene symbols missing in PanelApp panels
- Alignment of elements on the Beacon submission modal window
- Locus info links from STR variantS page open in new browser tabs

## [4.56]
### Added
- Test for PanelApp panels loading
- `panel-umi` tag option when loading cancer analyses
### Changed
- Black text to make comments more visible in dark mode
- Loading PanelApp panels replaces pre-existing panels with same version
- Removed sidebar from Causatives page - navigation is available on the top bar for now
- Create ClinVar submissions from pinned variants list in case page
- Select which pinned variants will be included in ClinVar submission documents
### Fixed
- Remove a:visited css style from all buttons
- Update of HPO terms via command line
- Background color of `MIXED` and `PANEL-UMI` sequencing types on cases page
- Fixed regex error when searching for cases with query ending with `\ `
- Gene symbols on Causatives page lighter in dark mode
- SpliceAI tooltip of multigene variants

## [4.55]
### Changed
- Represent different tumor samples as vials in cases page
- Option to force-update the OMIM panel
### Fixed
- Low tumor purity badge alignment in cancer samples table on cancer case view
- VariantS comment popovers reactivate on hover
- Updating database genes in build 37
- ACMG classification summary hidden by sticky navbar
- Logo backgrounds fixed to white on welcome page
- Visited links turn purple again
- Style of link buttons and dropdown menus
- Update KUH and GMS logos
- Link color for Managed variants

## [4.54]
### Added
- Dark mode, using browser/OS media preference
- Allow marking case as solved without defining causative variants
- Admin users can create missing beacon datasets from the institute's settings page
- GenCC links on gene and variant pages
- Deprecation warnings when launching the app using a .yaml config file or loading cases using .ped files
### Changed
- Improved HTML syntax in case report template
- Modified message displayed when variant rank stats could not be calculated
- Expanded instructions on how to test on CG development server (cg-vm1)
- Added more somatic variant callers (Balsamic v9 SNV, develop SV)
### Fixed
- Remove load demo case command from docker-compose.yml
- Text elements being split across pages in PDF reports
- Made login password field of type `password` in LDAP login form
- Gene panels HTML select in institute's settings page
- Bootstrap upgraded to version 5
- Fix some Sourcery and SonarCloud suggestions
- Escape special characters in case search on institute and dashboard pages
- Broken case PDF reports when no Madeline pedigree image can be created
- Removed text-white links style that were invisible in new pages style
- Variants pagination after pressing "Filter variants" or "Clinical filter"
- Layout of buttons Matchmaker submission panel (case page)
- Removing cases from Matchmaker (simplified code and fixed functionality)
- Reintroduce check for missing alignment files purged from server

## [4.53]
### Added
### Changed
- Point Alamut API key docs link to new API version
- Parse dbSNP id from ID only if it says "rs", else use VEP CSQ fields
- Removed MarkupSafe from the dependencies
### Fixed
- Reintroduced loading of SVs for demo case 643595
- Successful parse of FOUND_IN should avoid GATK caller default
- All vulnerabilities flagged by SonarCloud

## [4.52]
### Added
- Demo cancer case gets loaded together with demo RD case in demo instance
- Parse REVEL_score alongside REVEL_rankscore from csq field and display it on SNV variant page
- Rank score results now show the ranking range
- cDNA and protein changes displayed on institute causatives pages
- Optional SESSION_TIMEOUT_MINUTES configuration in app config files
- Script to convert old OMIM case format (list of integers) to new format (list of dictionaries)
- Additional check for user logged in status before serving alignment files
- Download .cgh files from cancer samples table on cancer case page
- Number of documents and date of last update on genes page
### Changed
- Verify user before redirecting to IGV alignments and sashimi plots
- Build case IGV tracks starting from case and variant objects instead of passing all params in a form
- Unfreeze Werkzeug lib since Flask_login v.0.6 with bugfix has been released
- Sort gene panels by name (panelS and variant page)
- Removed unused `server.blueprints.alignviewers.unindexed_remote_static` endpoint
- User sessions to check files served by `server.blueprints.alignviewers.remote_static` endpoint
- Moved Beacon-related functions to a dedicated app extension
- Audit Filter now also loads filter displaying the variants for it
### Fixed
- Handle `attachment_filename` parameter renamed to `download_name` when Flask 2.2 will be released
- Removed cursor timeout param in cases find adapter function to avoid many code warnings
- Removed stream argument deprecation warning in tests
- Handle `no intervals found` warning in load_region test
- Beacon remove variants
- Protect remote_cors function in alignviewers view from Server-Side Request Forgery (SSRF)
- Check creation date of last document in gene collection to display when genes collection was updated last

## [4.51]
### Added
- Config file containing codecov settings for pull requests
- Add an IGV.js direct link button from case page
- Security policy file
- Hide/shade compound variants based on rank score on variantS from filter
- Chromograph legend documentation direct link
### Changed
- Updated deprecated Codecov GitHub action to v.2
- Simplified code of scout/adapter/mongo/variant
- Update IGV.js to v2.11.2
- Show summary number of variant gene panels on general report if more than 3
### Fixed
- Marrvel link for variants in genome build 38 (using liftover to build 37)
- Remove flags from codecov config file
- Fixed filter bug with high negative SPIDEX scores
- Renamed IARC TP53 button to to `TP53 Database`, modified also link since IARC has been moved to the US NCI: `https://tp53.isb-cgc.org/`
- Parsing new format of OMIM case info when exporting patients to Matchmaker
- Remove flask-debugtoolbar lib dependency that is using deprecated code and causes app to crash after new release of Jinja2 (3.1)
- Variant page crashing for cases with old OMIM terms structure (a list of integers instead of dictionary)
- Variant page crashing when creating MARRVEL link for cases with no genome build
- SpliceAI documentation link
- Fix deprecated `safe_str_cmp` import from `werkzeug.security` by freezing Werkzeug lib to v2.0 until Flask_login v.0.6 with bugfix is released
- List gene names densely in general report for SVs that contain more than 3 genes
- Show transcript ids on refseq genes on hg19 in IGV.js, using refgene source
- Display correct number of genes in general report for SVs that contain more than 32 genes
- Broken Google login after new major release of `lepture/authlib`
- Fix frequency and callers display on case general report

## [4.50.1]
### Fixed
- Show matching causative STR_repid for legacy str variants (pre Stranger hgnc_id)

## [4.50]
### Added
- Individual-specific OMIM terms
- OMIM disease descriptions in ClinVar submission form
- Add a toggle for melter rerun monitoring of cases
- Add a config option to show the rerun monitoring toggle
- Add a cli option to export cases with rerun monitoring enabled
- Add a link to STRipy for STR variants; shallow for ARX and HOXA13
- Hide by default variants only present in unaffected individuals in variants filters
- OMIM terms in general case report
- Individual-level info on OMIM and HPO terms in general case report
- PanelApp gene link among the external links on variant page
- Dashboard case filters fields help
- Filter cases by OMIM terms in cases and dashboard pages
### Fixed
- A malformed panel id request would crash with exception: now gives user warning flash with redirect
- Link to HPO resource file hosted on `http://purl.obolibrary.org`
- Gene search form when gene exists only in build 38
- Fixed odd redirect error and poor error message on missing column for gene panel csv upload
- Typo in parse variant transcripts function
- Modified keys name used to parse local observations (archived) frequencies to reflect change in MIP keys naming
- Better error handling for partly broken/timed out chanjo reports
- Broken javascript code when case Chromograph data is malformed
- Broader space for case synopsis in general report
- Show partial causatives on causatives and matching causatives panels
- Partial causative assignment in cases with no OMIM or HPO terms
- Partial causative OMIM select options in variant page
### Changed
- Slightly smaller and improved layout of content in case PDF report
- Relabel more cancer variant pages somatic for navigation
- Unify caseS nav links
- Removed unused `add_compounds` param from variant controllers function
- Changed default hg19 genome for IGV.js to legacy hg19_1kg_decoy to fix a few problematic loci
- Reduce code complexity (parse/ensembl.py)
- Silence certain fields in ClinVar export if prioritised ones exist (chrom-start-end if hgvs exist)
- Made phenotype non-mandatory when marking a variant as partial causative
- Only one phenotype condition type (OMIM or HPO) per variant is used in ClinVar submissions
- ClinVar submission variant condition prefers OMIM over HPO if available
- Use lighter version of gene objects in Omim MongoDB adapter, panels controllers, panels views and institute controllers
- Gene-variants table size is now adaptive
- Remove unused file upload on gene-variants page

## [4.49]
### Fixed
- Pydantic model types for genome_build, madeline_info, peddy_ped_check and peddy_sex_check, rank_model_version and sv_rank_model_version
- Replace `MatchMaker` with `Matchmaker` in all places visible by a user
- Save diagnosis labels along with OMIM terms in Matchmaker Exchange submission objects
- `libegl-mesa0_21.0.3-0ubuntu0.3~20.04.5_amd64.deb` lib not found by GitHub actions Docker build
- Remove unused `chromograph_image_files` and `chromograph_prefixes` keys saved when creating or updating an RD case
- Search managed variants by description and with ignore case
### Changed
- Introduced page margins on exported PDF reports
- Smaller gene fonts in downloaded HPO genes PDF reports
- Reintroduced gene coverage data in the PDF-exported general report of rare-disease cases
- Check for existence of case report files before creating sidebar links
- Better description of HPO and OMIM terms for patients submitted to Matchmaker Exchange
- Remove null non-mandatory key/values when updating a case
- Freeze WTForms<3 due to several form input rendering changes

## [4.48.1]
### Fixed
- General case PDF report for recent cases with no pedigree

## [4.48]
### Added
- Option to cancel a request for research variants in case page
### Changed
- Update igv.js to v2.10.5
- Updated example of a case delivery report
- Unfreeze cyvcf2
- Builder images used in Scout Dockerfiles
- Crash report email subject gives host name
- Export general case report to PDF using PDFKit instead of WeasyPrint
- Do not include coverage report in PDF case report since they might have different orientation
- Export cancer cases's "Coverage and QC report" to PDF using PDFKit instead of Weasyprint
- Updated cancer "Coverage and QC report" example
- Keep portrait orientation in PDF delivery report
- Export delivery report to PDF using PDFKit instead of Weasyprint
- PDF export of clinical and research HPO panels using PDFKit instead of Weasyprint
- Export gene panel report to PDF using PDFKit
- Removed WeasyPrint lib dependency

### Fixed
- Reintroduced missing links to Swegen and Beacon and dbSNP in RD variant page, summary section
- Demo delivery report orientation to fit new columns
- Missing delivery report in demo case
- Cast MNVs to SNV for test
- Export verified variants from all institutes when user is admin
- Cancer coverage and QC report not found for demo cancer case
- Pull request template instructions on how to deploy to test server
- PDF Delivery report not showing Swedac logo
- Fix code typos
- Disable codefactor raised by ESLint for javascript functions located on another file
- Loading spinner stuck after downloading a PDF gene panel report
- IGV browser crashing when file system with alignment files is not mounted

## [4.47]
### Added
- Added CADD, GnomAD and genotype calls to variantS export
### Changed
- Pull request template, to illustrate how to deploy pull request branches on cg-vm1 stage server
### Fixed
- Compiled Docker image contains a patched version (v4.9) of chanjo-report

## [4.46.1]
### Fixed
- Downloading of files generated within the app container (MT-report, verified variants, pedigrees, ..)

## [4.46]
### Added
- Created a Dockefile to be used to serve the dockerized app in production
- Modified the code to collect database params specified as env vars
- Created a GitHub action that pushes the Dockerfile-server image to Docker Hub (scout-server-stage) every time a PR is opened
- Created a GitHub action that pushes the Dockerfile-server image to Docker Hub (scout-server) every time a new release is created
- Reassign MatchMaker Exchange submission to another user when a Scout user is deleted
- Expose public API JSON gene panels endpoint, primarily to enable automated rerun checking for updates
- Add utils for dictionary type
- Filter institute cases using multiple HPO terms
- Vulture GitHub action to identify and remove unused variables and imports
### Changed
- Updated the python config file documentation in admin guide
- Case configuration parsing now uses Pydantic for improved typechecking and config handling
- Removed test matrices to speed up automatic testing of PRs
- Switch from Coveralls to Codecov to handle CI test coverage
- Speed-up CI tests by caching installation of libs and splitting tests into randomized groups using pytest-test-groups
- Improved LDAP login documentation
- Use lib flask-ldapconn instead of flask_ldap3_login> to handle ldap authentication
- Updated Managed variant documentation in user guide
- Fix and simplify creating and editing of gene panels
- Simplified gene variants search code
- Increased the height of the genes track in the IGV viewer
### Fixed
- Validate uploaded managed variant file lines, warning the user.
- Exporting validated variants with missing "genes" database key
- No results returned when searching for gene variants using a phenotype term
- Variants filtering by gene symbols file
- Make gene HGNC symbols field mandatory in gene variants page and run search only on form submit
- Make sure collaborator gene variants are still visible, even if HPO filter is used

## [4.45]
### Added
### Changed
- Start Scout also when loqusdbapi is not reachable
- Clearer definition of manual standard and custom inheritance models in gene panels
- Allow searching multiple chromosomes in filters
### Fixed
- Gene panel crashing on edit action

## [4.44]
### Added
### Changed
- Display Gene track beneath each sample track when displaying splice junctions in igv browser
- Check outdated gene symbols and update with aliases for both RD and cancer variantS
### Fixed
- Added query input check and fixed the Genes API endpoint to return a json formatted error when request is malformed
- Typo in ACMG BP6 tooltip

## [4.43.1]
### Added
- Added database index for OMIM disease term genes
### Changed
### Fixed
- Do not drop HPO terms collection when updating HPO terms via the command line
- Do not drop disease (OMIM) terms collection when updating diseases via the command line

## [4.43]
### Added
- Specify which collection(s) update/build indexes for
### Fixed
- Do not drop genes and transcripts collections when updating genes via the command line

## [4.42.1]
### Added
### Changed
### Fixed
- Freeze PyMongo lib to version<4.0 to keep supporting previous MongoDB versions
- Speed up gene panels creation and update by collecting only light gene info from database
- Avoid case page crash on Phenomizer queries timeout

## [4.42]
### Added
- Choose custom pinned variants to submit to MatchMaker Exchange
- Submit structural variant as genes to the MatchMaker Exchange
- Added function for maintainers and admins to remove gene panels
- Admins can restore deleted gene panels
- A development docker-compose file illustrating the scout/chanjo-report integration
- Show AD on variants view for cancer SV (tumor and normal)
- Cancer SV variants filter AD, AF (tumor and normal)
- Hiding the variants score column also from cancer SVs, as for the SNVs
### Changed
- Enforce same case _id and display_name when updating a case
- Enforce same individual ids, display names and affected status when updating a case
- Improved documentation for connecting to loqusdb instances (including loqusdbapi)
- Display and download HPO gene panels' gene symbols in italics
- A faster-built and lighter Docker image
- Reduce complexity of `panels` endpoint moving some code to the panels controllers
- Update requirements to use flask-ldap3-login>=0.9.17 instead of freezing WTForm
### Fixed
- Use of deprecated TextField after the upgrade of WTF to v3.0
- Freeze to WTForms to version < 3
- Remove the extra files (bed files and madeline.svg) introduced by mistake
- Cli command loading demo data in docker-compose when case custom images exist and is None
- Increased MongoDB connection serverSelectionTimeoutMS parameter to 30K (default value according to MongoDB documentation)
- Better differentiate old obs counts 0 vs N/A
- Broken cancer variants page when default gene panel was deleted
- Typo in tx_overview function in variant controllers file
- Fixed loqusdbapi SV search URL
- SV variants filtering using Decipher criterion
- Removing old gene panels that don't contain the `maintainer` key.

## [4.41.1]
### Fixed
- General reports crash for variant annotations with same variant on other cases

## [4.41]
### Added
- Extended the instructions for running the Scout Docker image (web app and cli).
- Enabled inclusion of custom images to STR variant view
### Fixed
- General case report sorting comments for variants with None genetic models
- Do not crash but redirect to variants page with error when a variant is not found for a case
- UCSC links coordinates for SV variants with start chromosome different than end chromosome
- Human readable variants name in case page for variants having start chromosome different from end chromosome
- Avoid always loading all transcripts when checking gene symbol: introduce gene captions
- Slow queries for evaluated variants on e.g. case page - use events instead
### Changed
- Rearrange variant page again, moving severity predictions down.
- More reactive layout width steps on variant page

## [4.40.1]
### Added
### Fixed
- Variants dismissed with inconsistent inheritance pattern can again be shown in general case report
- General report page for variants with genes=None
- General report crashing when variants have no panels
- Added other missing keys to case and variant dictionaries passed to general report
### Changed

## [4.40]
### Added
- A .cff citation file
- Phenotype search API endpoint
- Added pagination to phenotype API
- Extend case search to include internal MongoDB id
- Support for connecting to a MongoDB replica set (.py config files)
- Support for connecting to a MongoDB replica set (.yaml config files)
### Fixed
- Command to load the OMIM gene panel (`scout load panel --omim`)
- Unify style of pinned and causative variants' badges on case page
- Removed automatic spaces after punctuation in comments
- Remove the hardcoded number of total individuals from the variant's old observations panel
- Send delete requests to a connected Beacon using the DELETE method
- Layout of the SNV and SV variant page - move frequency up
### Changed
- Stop updating database indexes after loading exons via command line
- Display validation status badge also for not Sanger-sequenced variants
- Moved Frequencies, Severity and Local observations panels up in RD variants page
- Enabled Flask CORS to communicate CORS status to js apps
- Moved the code preparing the transcripts overview to the backend
- Refactored and filtered json data used in general case report
- Changed the database used in docker-compose file to use the official MongoDB v4.4 image
- Modified the Python (3.6, 3.8) and MongoDB (3.2, 4.4, 5.0) versions used in testing matrices (GitHub actions)
- Capitalize case search terms on institute and dashboard pages


## [4.39]
### Added
- COSMIC IDs collected from CSQ field named `COSMIC`
### Fixed
- Link to other causative variants on variant page
- Allow multiple COSMIC links for a cancer variant
- Fix floating text in severity box #2808
- Fixed MitoMap and HmtVar links for hg38 cases
- Do not open new browser tabs when downloading files
- Selectable IGV tracks on variant page
- Missing splice junctions button on variant page
- Refactor variantS representative gene selection, and use it also for cancer variant summary
### Changed
- Improve Javascript performance for displaying Chromograph images
- Make ClinVar classification more evident in cancer variant page

## [4.38]
### Added
- Option to hide Alamut button in the app config file
### Fixed
- Library deprecation warning fixed (insert is deprecated. Use insert_one or insert_many instead)
- Update genes command will not trigger an update of database indices any more
- Missing resources in temporary downloading directory when updating genes using the command line
- Restore previous variant ACMG classification in a scrollable div
- Loading spinner not stopping after downloading PDF case reports and variant list export
- Add extra Alamut links higher up on variant pages
- Improve UX for phenotypes in case page
- Filter and export of STR variants
- Update look of variants page navigation buttons
### Changed

## [4.37]
### Added
- Highlight and show version number for RefSeq MANE transcripts.
- Added integration to a rerunner service for toggling reanalysis with updated pedigree information
- SpliceAI display and parsing from VEP CSQ
- Display matching tiered variants for cancer variants
- Display a loading icon (spinner) until the page loads completely
- Display filter badges in cancer variants list
- Update genes from pre-downloaded file resources
- On login, OS, browser version and screen size are saved anonymously to understand how users are using Scout
- API returning institutes data for a given user: `/api/v1/institutes`
- API returning case data for a given institute: `/api/v1/institutes/<institute_id>/cases`
- Added GMS and Lund university hospital logos to login page
- Made display of Swedac logo configurable
- Support for displaying custom images in case view
- Individual-specific HPO terms
- Optional alamut_key in institute settings for Alamut Plus software
- Case report API endpoint
- Tooltip in case explaining that genes with genome build different than case genome build will not be added to dynamic HPO panel.
- Add DeepVariant as a caller
### Fixed
- Updated IGV to v2.8.5 to solve missing gene labels on some zoom levels
- Demo cancer case config file to load somatic SNVs and SVs only.
- Expand list of refseq trancripts in ClinVar submission form
- Renamed `All SNVs and INDELs` institute sidebar element to `Search SNVs and INDELs` and fixed its style.
- Add missing parameters to case load-config documentation
- Allow creating/editing gene panels and dynamic gene panels with genes present in genome build 38
- Bugfix broken Pytests
- Bulk dismissing variants error due to key conversion from string to integer
- Fix typo in index documentation
- Fixed crash in institute settings page if "collaborators" key is not set in database
- Don't stop Scout execution if LoqusDB call fails and print stacktrace to log
- Bug when case contains custom images with value `None`
- Bug introduced when fixing another bug in Scout-LoqusDB interaction
- Loading of OMIM diagnoses in Scout demo instance
- Remove the docker-compose with chanjo integration because it doesn't work yet.
- Fixed standard docker-compose with scout demo data and database
- Clinical variant assessments not present for pinned and causative variants on case page.
- MatchMaker matching one node at the time only
- Remove link from previously tiered variants badge in cancer variants page
- Typo in gene cell on cancer variants page
- Managed variants filter form
### Changed
- Better naming for variants buttons on cancer track (somatic, germline). Also show cancer research button if available.
- Load case with missing panels in config files, but show warning.
- Changing the (Female, Male) symbols to (F/M) letters in individuals_table and case-sma.
- Print stacktrace if case load command fails
- Added sort icon and a pointer to the cursor to all tables with sortable fields
- Moved variant, gene and panel info from the basic pane to summary panel for all variants.
- Renamed `Basics` panel to `Classify` on variant page.
- Revamped `Basics` panel to a panel dedicated to classify variants
- Revamped the summary panel to be more compact.
- Added dedicated template for cancer variants
- Removed Gene models, Gene annotations and Conservation panels for cancer variants
- Reorganized the orders of panels for variant and cancer variant views
- Added dedicated variant quality panel and removed relevant panes
- A more compact case page
- Removed OMIM genes panel
- Make genes panel, pinned variants panel, causative variants panel and ClinVar panel scrollable on case page
- Update to Scilifelab's 2020 logo
- Update Gens URL to support Gens v2.0 format
- Refactor tests for parsing case configurations
- Updated links to HPO downloadable resources
- Managed variants filtering defaults to all variant categories
- Changing the (Kind) drop-down according to (Category) drop-down in Managed variant add variant
- Moved Gens button to individuals table
- Check resource files availability before starting updating OMIM diagnoses
- Fix typo in `SHOW_OBSERVED_VARIANT_ARCHIVE` config param

## [4.36]
### Added
- Parse and save splice junction tracks from case config file
- Tooltip in observations panel, explaining that case variants with no link might be old variants, not uploaded after a case rerun
### Fixed
- Warning on overwriting variants with same position was no longer shown
- Increase the height of the dropdowns to 425px
- More indices for the case table as it grows, specifically for causatives queries
- Splice junction tracks not centered over variant genes
- Total number of research variants count
- Update variants stats in case documents every time new variants are loaded
- Bug in flashing warning messages when filtering variants
### Changed
- Clearer warning messages for genes and gene/gene-panels searches in variants filters

## [4.35]
### Added
- A new index for hgnc_symbol in the hgnc_gene collection
- A Pedigree panel in STR page
- Display Tier I and II variants in case view causatives card for cancer cases
### Fixed
- Send partial file data to igv.js when visualizing sashimi plots with splice junction tracks
- Research variants filtering by gene
- Do not attempt to populate annotations for not loaded pinned/causatives
- Add max-height to all dropdowns in filters
### Changed
- Switch off non-clinical gene warnings when filtering research variants
- Don't display OMIM disease card in case view for cancer cases
- Refactored Individuals and Causative card in case view for cancer cases
- Update and style STR case report

## [4.34]
### Added
- Saved filter lock and unlock
- Filters can optionally be marked audited, logging the filter name, user and date on the case events and general report.
- Added `ClinVar hits` and `Cosmic hits` in cancer SNVs filters
- Added `ClinVar hits` to variants filter (rare disease track)
- Load cancer demo case in docker-compose files (default and demo file)
- Inclusive-language check using [woke](https://github.com/get-woke/woke) github action
- Add link to HmtVar for mitochondrial variants (if VCF is annotated with HmtNote)
- Grey background for dismissed compounds in variants list and variant page
- Pin badge for pinned compounds in variants list and variant page
- Support LoqusDB REST API queries
- Add a docker-compose-matchmaker under scout/containers/development to test matchmaker locally
- Script to investigate consequences of symbol search bug
- Added GATK to list of SV and cancer SV callers
### Fixed
- Make MitoMap link work for hg38 again
- Export Variants feature crashing when one of the variants has no primary transcripts
- Redirect to last visited variantS page when dismissing variants from variants list
- Improved matching of SVs Loqus occurrences in other cases
- Remove padding from the list inside (Matching causatives from other cases) panel
- Pass None to get_app function in CLI base since passing script_info to app factory functions was deprecated in Flask 2.0
- Fixed failing tests due to Flask update to version 2.0
- Speed up user events view
- Causative view sort out of memory error
- Use hgnc_id for gene filter query
- Typo in case controllers displaying an error every time a patient is matched against external MatchMaker nodes
- Do not crash while attempting an update for variant documents that are too big (> 16 MB)
- Old STR causatives (and other variants) may not have HGNC symbols - fix sort lambda
- Check if gene_obj has primary_transcript before trying to access it
- Warn if a gene manually searched is in a clinical panel with an outdated name when filtering variants
- ChrPos split js not needed on STR page yet
### Changed
- Remove parsing of case `genome_version`, since it's not used anywhere downstream
- Introduce deprecation warning for Loqus configs that are not dictionaries
- SV clinical filter no longer filters out sub 100 nt variants
- Count cases in LoqusDB by variant type
- Commit pulse repo badge temporarily set to weekly
- Sort ClinVar submissions objects by ascending "Last evaluated" date
- Refactored the MatchMaker integration as an extension
- Replaced some sensitive words as suggested by woke linter
- Documentation for load-configuration rewritten.
- Add styles to MatchMaker matches table
- More detailed info on the data shared in MatchMaker submission form

## [4.33.1]
### Fixed
- Include markdown for release autodeploy docs
- Use standard inheritance model in ClinVar (https://ftp.ncbi.nlm.nih.gov/pub/GTR/standard_terms/Mode_of_inheritance.txt)
- Fix issue crash with variants that have been unflagged causative not being available in other causatives
### Added
### Changed

## [4.33]
### Fixed
- Command line crashing when updating an individual not found in database
- Dashboard page crashing when filters return no data
- Cancer variants filter by chromosome
- /api/v1/genes now searches for genes in all genome builds by default
- Upgraded igv.js to version 2.8.1 (Fixed Unparsable bed record error)
### Added
- Autodeploy docs on release
- Documentation for updating case individuals tracks
- Filter cases and dashboard stats by analysis track
### Changed
- Changed from deprecated db update method
- Pre-selected fields to run queries with in dashboard page
- Do not filter by any institute when first accessing the dashboard
- Removed OMIM panel in case view for cancer cases
- Display Tier I and II variants in case view causatives panel for cancer cases
- Refactored Individuals and Causative panels in case view for cancer cases

## [4.32.1]
### Fixed
- iSort lint check only
### Changed
- Institute cases page crashing when a case has track:Null
### Added

## [4.32]
### Added
- Load and show MITOMAP associated diseases from VCF (INFO field: MitomapAssociatedDiseases, via HmtNote)
- Show variant allele frequencies for mitochondrial variants (GRCh38 cases)
- Extend "public" json API with diseases (OMIM) and phenotypes (HPO)
- HPO gene list download now has option for clinical and non-clinical genes
- Display gene splice junctions data in sashimi plots
- Update case individuals with splice junctions tracks
- Simple Docker compose for development with local build
- Make Phenomodels subpanels collapsible
- User side documentation of cytogenomics features (Gens, Chromograph, vcf2cytosure, rhocall)
- iSort GitHub Action
- Support LoqusDB REST API queries
### Fixed
- Show other causative once, even if several events point to it
- Filtering variants by mitochondrial chromosome for cases with genome build=38
- HPO gene search button triggers any warnings for clinical / non-existing genes also on first search
- Fixed a bug in variants pages caused by MT variants without alt_frequency
- Tests for CADD score parsing function
- Fixed the look of IGV settings on SNV variant page
- Cases analyzed once shown as `rerun`
- Missing case track on case re-upload
- Fixed severity rank for SO term "regulatory region ablation"
### Changed
- Refactor according to CodeFactor - mostly reuse of duplicated code
- Phenomodels language adjustment
- Open variants in a new window (from variants page)
- Open overlapping and compound variants in a new window (from variant page)
- gnomAD link points to gnomAD v.3 (build GRCh38) for mitochondrial variants.
- Display only number of affected genes for dismissed SVs in general report
- Chromosome build check when populating the variants filter chromosome selection
- Display mitochondrial and rare diseases coverage report in cases with missing 'rare' track

## [4.31.1]
### Added
### Changed
- Remove mitochondrial and coverage report from cancer cases sidebar
### Fixed
- ClinVar page when dbSNP id is None

## [4.31]
### Added
- gnomAD annotation field in admin guide
- Export also dynamic panel genes not associated to an HPO term when downloading the HPO panel
- Primary HGNC transcript info in variant export files
- Show variant quality (QUAL field from vcf) in the variant summary
- Load/update PDF gene fusion reports (clinical and research) generated with Arriba
- Support new MANE annotations from VEP (both MANE Select and MANE Plus Clinical)
- Display on case activity the event of a user resetting all dismissed variants
- Support gnomAD population frequencies for mitochondrial variants
- Anchor links in Casedata ClinVar panels to redirect after renaming individuals
### Fixed
- Replace old docs link www.clinicalgenomics.se/scout with new https://clinical-genomics.github.io/scout
- Page formatting issues whenever case and variant comments contain extremely long strings with no spaces
- Chromograph images can be one column and have scrollbar. Removed legacy code.
- Column labels for ClinVar case submission
- Page crashing looking for LoqusDB observation when variant doesn't exist
- Missing inheritance models and custom inheritance models on newly created gene panels
- Accept only numbers in managed variants filter as position and end coordinates
- SNP id format and links in Variant page, ClinVar submission form and general report
- Case groups tooltip triggered only when mouse is on the panel header
### Changed
- A more compact case groups panel
- Added landscape orientation CSS style to cancer coverage and QC demo report
- Improve user documentation to create and save new gene panels
- Removed option to use space as separator when uploading gene panels
- Separating the columns of standard and custom inheritance models in gene panels
- Improved ClinVar instructions for users using non-English Excel

## [4.30.2]
### Added
### Fixed
- Use VEP RefSeq ID if RefSeq list is empty in RefSeq transcripts overview
- Bug creating variant links for variants with no end_chrom
### Changed

## [4.30.1]
### Added
### Fixed
- Cryptography dependency fixed to use version < 3.4
### Changed

## [4.30]
### Added
- Introduced a `reset dismiss variant` verb
- Button to reset all dismissed variants for a case
- Add black border to Chromograph ideograms
- Show ClinVar annotations on variantS page
- Added integration with GENS, copy number visualization tool
- Added a VUS label to the manual classification variant tags
- Add additional information to SNV verification emails
- Tooltips documenting manual annotations from default panels
- Case groups now show bam files from all cases on align view
### Fixed
- Center initial igv view on variant start with SNV/indels
- Don't set initial igv view to negative coordinates
- Display of GQ for SV and STR
- Parsing of AD and related info for STRs
- LoqusDB field in institute settings accepts only existing Loqus instances
- Fix DECIPHER link to work after DECIPHER migrated to GRCh38
- Removed visibility window param from igv.js genes track
- Updated HPO download URL
- Patch HPO download test correctly
- Reference size on STR hover not needed (also wrong)
- Introduced genome build check (allowed values: 37, 38, "37", "38") on case load
- Improve case searching by assignee full name
- Populating the LoqusDB select in institute settings
### Changed
- Cancer variants table header (pop freq etc)
- Only admin users can modify LoqusDB instance in Institute settings
- Style of case synopsis, variants and case comments
- Switched to igv.js 2.7.5
- Do not choke if case is missing research variants when research requested
- Count cases in LoqusDB by variant type
- Introduce deprecation warning for Loqus configs that are not dictionaries
- Improve create new gene panel form validation
- Make XM- transcripts less visible if they don't overlap with transcript refseq_id in variant page
- Color of gene panels and comments panels on cases and variant pages
- Do not choke if case is missing research variants when reserch requested

## [4.29.1]
### Added
### Fixed
- Always load STR variants regardless of RankScore threshold (hotfix)
### Changed

## [4.29]
### Added
- Added a page about migrating potentially breaking changes to the documentation
- markdown_include in development requirements file
- STR variants filter
- Display source, Z-score, inheritance pattern for STR annotations from Stranger (>0.6.1) if available
- Coverage and quality report to cancer view
### Fixed
- ACMG classification page crashing when trying to visualize a classification that was removed
- Pretty print HGVS on gene variants (URL-decode VEP)
- Broken or missing link in the documentation
- Multiple gene names in ClinVar submission form
- Inheritance model select field in ClinVar submission
- IGV.js >2.7.0 has an issue with the gene track zoom levels - temp freeze at 2.7.0
- Revert CORS-anywhere and introduce a local http proxy for cloud tracks
### Changed

## [4.28]
### Added
- Chromograph integration for displaying PNGs in case-page
- Add VAF to cancer case general report, and remove some of its unused fields
- Variants filter compatible with genome browser location strings
- Support for custom public igv tracks stored on the cloud
- Add tests to increase testing coverage
- Update case variants count after deleting variants
- Update IGV.js to latest (v2.7.4)
- Bypass igv.js CORS check using `https://github.com/Rob--W/cors-anywhere`
- Documentation on default and custom IGV.js tracks (admin docs)
- Lock phenomodels so they're editable by admins only
- Small case group assessment sharing
- Tutorial and files for deploying app on containers (Kubernetes pods)
- Canonical transcript and protein change of canonical transcript in exported variants excel sheet
- Support for Font Awesome version 6
- Submit to Beacon from case page sidebar
- Hide dismissed variants in variants pages and variants export function
- Systemd service files and instruction to deploy Scout using podman
### Fixed
- Bugfix: unused `chromgraph_prefix |tojson` removed
- Freeze coloredlogs temporarily
- Marrvel link
- Don't show TP53 link for silent or synonymous changes
- OMIM gene field accepts any custom number as OMIM gene
- Fix Pytest single quote vs double quote string
- Bug in gene variants search by similar cases and no similar case is found
- Delete unused file `userpanel.py`
- Primary transcripts in variant overview and general report
- Google OAuth2 login setup in README file
- Redirect to 'missing file'-icon if configured Chromograph file is missing
- Javascript error in case page
- Fix compound matching during variant loading for hg38
- Cancer variants view containing variants dismissed with cancer-specific reasons
- Zoom to SV variant length was missing IGV contig select
- Tooltips on case page when case has no default gene panels
### Changed
- Save case variants count in case document and not in sessions
- Style of gene panels multiselect on case page
- Collapse/expand main HPO checkboxes in phenomodel preview
- Replaced GQ (Genotype quality) with VAF (Variant allele frequency) in cancer variants GT table
- Allow loading of cancer cases with no tumor_purity field
- Truncate cDNA and protein changes in case report if longer than 20 characters


## [4.27]
### Added
- Exclude one or more variant categories when running variants delete command
### Fixed
### Changed

## [4.26.1]
### Added
### Fixed
- Links with 1-letter aa codes crash on frameshift etc
### Changed

## [4.26]
### Added
- Extend the delete variants command to print analysis date, track, institute, status and research status
- Delete variants by type of analysis (wgs|wes|panel)
- Links to cBioPortal, MutanTP53, IARC TP53, OncoKB, MyCancerGenome, CIViC
### Fixed
- Deleted variants count
### Changed
- Print output of variants delete command as a tab separated table

## [4.25]
### Added
- Command line function to remove variants from one or all cases
### Fixed
- Parse SMN None calls to None rather than False

## [4.24.1]
### Fixed
- Install requirements.txt via setup file

## [4.24]
### Added
- Institute-level phenotype models with sub-panels containing HPO and OMIM terms
- Runnable Docker demo
- Docker image build and push github action
- Makefile with shortcuts to docker commands
- Parse and save synopsis, phenotype and cohort terms from config files upon case upload
### Fixed
- Update dismissed variant status when variant dismissed key is missing
- Breakpoint two IGV button now shows correct chromosome when different from bp1
- Missing font lib in Docker image causing the PDF report download page to crash
- Sentieon Manta calls lack Somaticscore - load anyway
- ClinVar submissions crashing due to pinned variants that are not loaded
- Point ExAC pLI score to new gnomad server address
- Bug uploading cases missing phenotype terms in config file
- STRs loaded but not shown on browser page
- Bug when using adapter.variant.get_causatives with case_id without causatives
- Problem with fetching "solved" from scout export cases cli
- Better serialising of datetime and bson.ObjectId
- Added `volumes` folder to .gitignore
### Changed
- Make matching causative and managed variants foldable on case page
- Remove calls to PyMongo functions marked as deprecated in backend and frontend(as of version 3.7).
- Improved `scout update individual` command
- Export dynamic phenotypes with ordered gene lists as PDF


## [4.23]
### Added
- Save custom IGV track settings
- Show a flash message with clear info about non-valid genes when gene panel creation fails
- CNV report link in cancer case side navigation
- Return to comment section after editing, deleting or submitting a comment
- Managed variants
- MT vs 14 chromosome mean coverage stats if Scout is connected to Chanjo
### Fixed
- missing `vcf_cancer_sv` and `vcf_cancer_sv_research` to manual.
- Split ClinVar multiple clnsig values (slash-separated) and strip them of underscore for annotations without accession number
- Timeout of `All SNVs and INDELs` page when no valid gene is provided in the search
- Round CADD (MIPv9)
- Missing default panel value
- Invisible other causatives lines when other causatives lack gene symbols
### Changed
- Do not freeze mkdocs-material to version 4.6.1
- Remove pre-commit dependency

## [4.22]
### Added
- Editable cases comments
- Editable variants comments
### Fixed
- Empty variant activity panel
- STRs variants popover
- Split new ClinVar multiple significance terms for a variant
- Edit the selected comment, not the latest
### Changed
- Updated RELEASE docs.
- Pinned variants card style on the case page
- Merged `scout export exons` and `scout view exons` commands


## [4.21.2]
### Added
### Fixed
- Do not pre-filter research variants by (case-default) gene panels
- Show OMIM disease tooltip reliably
### Changed

## [4.21.1]
### Added
### Fixed
- Small change to Pop Freq column in variants ang gene panels to avoid strange text shrinking on small screens
- Direct use of HPO list for Clinical HPO SNV (and cancer SNV) filtering
- PDF coverage report redirecting to login page
### Changed
- Remove the option to dismiss single variants from all variants pages
- Bulk dismiss SNVs, SVs and cancer SNVs from variants pages

## [4.21]
### Added
- Support to configure LoqusDB per institute
- Highlight causative variants in the variants list
- Add tests. Mostly regarding building internal datatypes.
- Remove leading and trailing whitespaces from panel_name and display_name when panel is created
- Mark MANE transcript in list of transcripts in "Transcript overview" on variant page
- Show default panel name in case sidebar
- Previous buttons for variants pagination
- Adds a gh action that checks that the changelog is updated
- Adds a gh action that deploys new releases automatically to pypi
- Warn users if case default panels are outdated
- Define institute-specific gene panels for filtering in institute settings
- Use institute-specific gene panels in variants filtering
- Show somatic VAF for pinned and causative variants on case page

### Fixed
- Report pages redirect to login instead of crashing when session expires
- Variants filter loading in cancer variants page
- User, Causative and Cases tables not scaling to full page
- Improved docs for an initial production setup
- Compatibility with latest version of Black
- Fixed tests for Click>7
- Clinical filter required an extra click to Filter to return variants
- Restore pagination and shrink badges in the variants page tables
- Removing a user from the command line now inactivates the case only if user is last assignee and case is active
- Bugfix, LoqusDB per institute feature crashed when institute id was empty string
- Bugfix, LoqusDB calls where missing case count
- filter removal and upload for filters deleted from another page/other user
- Visualize outdated gene panels info in a popover instead of a tooltip in case page side panel

### Changed
- Highlight color on normal STRs in the variants table from green to blue
- Display breakpoints coordinates in verification emails only for structural variants


## [4.20]
### Added
- Display number of filtered variants vs number of total variants in variants page
- Search case by HPO terms
- Dismiss variant column in the variants tables
- Black and pre-commit packages to dev requirements

### Fixed
- Bug occurring when rerun is requested twice
- Peddy info fields in the demo config file
- Added load config safety check for multiple alignment files for one individual
- Formatting of cancer variants table
- Missing Score in SV variants table

### Changed
- Updated the documentation on how to create a new software release
- Genome build-aware cytobands coordinates
- Styling update of the Matchmaker card
- Select search type in case search form


## [4.19]

### Added
- Show internal ID for case
- Add internal ID for downloaded CGH files
- Export dynamic HPO gene list from case page
- Remove users as case assignees when their account is deleted
- Keep variants filters panel expanded when filters have been used

### Fixed
- Handle the ProxyFix ModuleNotFoundError when Werkzeug installed version is >1.0
- General report formatting issues whenever case and variant comments contain extremely long strings with no spaces

### Changed
- Created an institute wrapper page that contains list of cases, causatives, SNVs & Indels, user list, shared data and institute settings
- Display case name instead of case ID on clinVar submissions
- Changed icon of sample update in clinVar submissions


## [4.18]

### Added
- Filter cancer variants on cytoband coordinates
- Show dismiss reasons in a badge with hover for clinical variants
- Show an ellipsis if 10 cases or more to display with loqusdb matches
- A new blog post for version 4.17
- Tooltip to better describe Tumor and Normal columns in cancer variants
- Filter cancer SNVs and SVs by chromosome coordinates
- Default export of `Assertion method citation` to clinVar variants submission file
- Button to export up to 500 cancer variants, filtered or not
- Rename samples of a clinVar submission file

### Fixed
- Apply default gene panel on return to cancer variantS from variant view
- Revert to certificate checking when asking for Chanjo reports
- `scout download everything` command failing while downloading HPO terms

### Changed
- Turn tumor and normal allelic fraction to decimal numbers in tumor variants page
- Moved clinVar submissions code to the institutes blueprints
- Changed name of clinVar export files to FILENAME.Variant.csv and FILENAME.CaseData.csv
- Switched Google login libraries from Flask-OAuthlib to Authlib


## [4.17.1]

### Fixed
- Load cytobands for cases with chromosome build not "37" or "38"


## [4.17]

### Added
- COSMIC badge shown in cancer variants
- Default gene-panel in non-cancer structural view in url
- Filter SNVs and SVs by cytoband coordinates
- Filter cancer SNV variants by alt allele frequency in tumor
- Correct genome build in UCSC link from structural variant page



### Fixed
- Bug in clinVar form when variant has no gene
- Bug when sharing cases with the same institute twice
- Page crashing when removing causative variant tag
- Do not default to GATK caller when no caller info is provided for cancer SNVs


## [4.16.1]

### Fixed
- Fix the fix for handling of delivery reports for rerun cases

## [4.16]

### Added
- Adds possibility to add "lims_id" to cases. Currently only stored in database, not shown anywhere
- Adds verification comment box to SVs (previously only available for small variants)
- Scrollable pedigree panel

### Fixed
- Error caused by changes in WTForm (new release 2.3.x)
- Bug in OMIM case page form, causing the page to crash when a string was provided instead of a numerical OMIM id
- Fix Alamut link to work properly on hg38
- Better handling of delivery reports for rerun cases
- Small CodeFactor style issues: matchmaker results counting, a couple of incomplete tests and safer external xml
- Fix an issue with Phenomizer introduced by CodeFactor style changes

### Changed
- Updated the version of igv.js to 2.5.4

## [4.15.1]

### Added
- Display gene names in ClinVar submissions page
- Links to Varsome in variant transcripts table

### Fixed
- Small fixes to ClinVar submission form
- Gene panel page crash when old panel has no maintainers

## [4.15]

### Added
- Clinvar CNVs IGV track
- Gene panels can have maintainers
- Keep variant actions (dismissed, manual rank, mosaic, acmg, comments) upon variant re-upload
- Keep variant actions also on full case re-upload

### Fixed
- Fix the link to Ensembl for SV variants when genome build 38.
- Arrange information in columns on variant page
- Fix so that new cosmic identifier (COSV) is also acceptable #1304
- Fixed COSMIC tag in INFO (outside of CSQ) to be parses as well with `&` splitter.
- COSMIC stub URL changed to https://cancer.sanger.ac.uk/cosmic/search?q= instead.
- Updated to a version of IGV where bigBed tracks are visualized correctly
- Clinvar submission files are named according to the content (variant_data and case_data)
- Always show causatives from other cases in case overview
- Correct disease associations for gene symbol aliases that exist as separate genes
- Re-add "custom annotations" for SV variants
- The override ClinVar P/LP add-in in the Clinical Filter failed for new CSQ strings

### Changed
- Runs all CI checks in github actions

## [4.14.1]

### Fixed
- Error when variant found in loqusdb is not loaded for other case

## [4.14]

### Added
- Use github actions to run tests
- Adds CLI command to update individual alignments path
- Update HPO terms using downloaded definitions files
- Option to use alternative flask config when running `scout serve`
- Requirement to use loqusdb >= 2.5 if integrated

### Fixed
- Do not display Pedigree panel in cancer view
- Do not rely on internet connection and services available when running CI tests
- Variant loading assumes GATK if no caller set given and GATK filter status is seen in FILTER
- Pass genome build param all the way in order to get the right gene mappings for cases with build 38
- Parse correctly variants with zero frequency values
- Continue even if there are problems to create a region vcf
- STR and cancer variant navigation back to variants pages could fail

### Changed
- Improved code that sends requests to the external APIs
- Updates ranges for user ranks to fit todays usage
- Run coveralls on github actions instead of travis
- Run pip checks on github actions instead of coveralls
- For hg38 cases, change gnomAD link to point to version 3.0 (which is hg38 based)
- Show pinned or causative STR variants a bit more human readable

## [4.13.1]

### Added
### Fixed
- Typo that caused not all clinvar conflicting interpretations to be loaded no matter what
- Parse and retrieve clinvar annotations from VEP-annotated (VEP 97+) CSQ VCF field
- Variant clinvar significance shown as `not provided` whenever is `Uncertain significance`
- Phenomizer query crashing when case has no HPO terms assigned
- Fixed a bug affecting `All SNVs and INDELs` page when variants don't have canonical transcript
- Add gene name or id in cancer variant view

### Changed
- Cancer Variant view changed "Variant:Transcript:Exon:HGVS" to "Gene:Transcript:Exon:HGVS"

## [4.13]

### Added
- ClinVar SNVs track in IGV
- Add SMA view with SMN Copy Number data
- Easier to assign OMIM diagnoses from case page
- OMIM terms and specific OMIM term page

### Fixed
- Bug when adding a new gene to a panel
- Restored missing recent delivery reports
- Fixed style and links to other reports in case side panel
- Deleting cases using display_name and institute not deleting its variants
- Fixed bug that caused coordinates filter to override other filters
- Fixed a problem with finding some INS in loqusdb
- Layout on SV page when local observations without cases are present
- Make scout compatible with the new HPO definition files from `http://compbio.charite.de/jenkins/`
- General report visualization error when SNVs display names are very long


### Changed


## [4.12.4]

### Fixed
- Layout on SV page when local observations without cases are present

## [4.12.3]

### Fixed
- Case report when causative or pinned SVs have non null allele frequencies

## [4.12.2]

### Fixed
- SV variant links now take you to the SV variant page again
- Cancer variant view has cleaner table data entries for "N/A" data
- Pinned variant case level display hotfix for cancer and str - more on this later
- Cancer variants show correct alt/ref reads mirroring alt frequency now
- Always load all clinical STR variants even if a region load is attempted - index may be missing
- Same case repetition in variant local observations

## [4.12.1]

### Fixed
- Bug in variant.gene when gene has no HGVS description


## [4.12]

### Added
- Accepts `alignment_path` in load config to pass bam/cram files
- Display all phenotypes on variant page
- Display hgvs coordinates on pinned and causatives
- Clear panel pending changes
- Adds option to setup the database with static files
- Adds cli command to download the resources from CLI that scout needs
- Adds test files for merged somatic SV and CNV; as well as merged SNV, and INDEL part of #1279
- Allows for upload of OMIM-AUTO gene panel from static files without api-key

### Fixed
- Cancer case HPO panel variants link
- Fix so that some drop downs have correct size
- First IGV button in str variants page
- Cancer case activates on SNV variants
- Cases activate when STR variants are viewed
- Always calculate code coverage
- Pinned/Classification/comments in all types of variants pages
- Null values for panel's custom_inheritance_models
- Discrepancy between the manual disease transcripts and those in database in gene-edit page
- ACMG classification not showing for some causatives
- Fix bug which caused IGV.js to use hg19 reference files for hg38 data
- Bug when multiple bam files sources with non-null values are available


### Changed
- Renamed `requests` file to `scout_requests`
- Cancer variant view shows two, instead of four, decimals for allele and normal


## [4.11.1]

### Fixed
- Institute settings page
- Link institute settings to sharing institutes choices

## [4.11.0]

### Added
- Display locus name on STR variant page
- Alternative key `GNOMADAF_popmax` for Gnomad popmax allele frequency
- Automatic suggestions on how to improve the code on Pull Requests
- Parse GERP, phastCons and phyloP annotations from vep annotated CSQ fields
- Avoid flickering comment popovers in variant list
- Parse REVEL score from vep annotated CSQ fields
- Allow users to modify general institute settings
- Optionally format code automatically on commit
- Adds command to backup vital parts `scout export database`
- Parsing and displaying cancer SV variants from Manta annotated VCF files
- Dismiss cancer snv variants with cancer-specific options
- Add IGV.js UPD, RHO and TIDDIT coverage wig tracks.


### Fixed
- Slightly darker page background
- Fixed an issued with parsed conservation values from CSQ
- Clinvar submissions accessible to all users of an institute
- Header toolbar when on Clinvar page now shows institute name correctly
- Case should not always inactivate upon update
- Show dismissed snv cancer variants as grey on the cancer variants page
- Improved style of mappability link and local observations on variant page
- Convert all the GET requests to the igv view to POST request
- Error when updating gene panels using a file containing BOM chars
- Add/replace gene radio button not working in gene panels


## [4.10.1]

### Fixed
- Fixed issue with opening research variants
- Problem with coveralls not called by Travis CI
- Handle Biomart service down in tests


## [4.10.0]

### Added
- Rank score model in causatives page
- Exportable HPO terms from phenotypes page
- AMP guideline tiers for cancer variants
- Adds scroll for the transcript tab
- Added CLI option to query cases on time since case event was added
- Shadow clinical assessments also on research variants display
- Support for CRAM alignment files
- Improved str variants view : sorting by locus, grouped by allele.
- Delivery report PDF export
- New mosaicism tag option
- Add or modify individuals' age or tissue type from case page
- Display GC and allele depth in causatives table.
- Included primary reference transcript in general report
- Included partial causative variants in general report
- Remove dependency of loqusdb by utilising the CLI

### Fixed
- Fixed update OMIM command bug due to change in the header of the genemap2 file
- Removed Mosaic Tag from Cancer variants
- Fixes issue with unaligned table headers that comes with hidden Datatables
- Layout in general report PDF export
- Fixed issue on the case statistics view. The validation bars didn't show up when all institutes were selected. Now they do.
- Fixed missing path import by importing pathlib.Path
- Handle index inconsistencies in the update index functions
- Fixed layout problems


## [4.9.0]

### Added
- Improved MatchMaker pages, including visible patient contacts email address
- New badges for the github repo
- Links to [GENEMANIA](genemania.org)
- Sort gene panel list on case view.
- More automatic tests
- Allow loading of custom annotations in VCF using the SCOUT_CUSTOM info tag.

### Fixed
- Fix error when a gene is added to an empty dynamic gene panel
- Fix crash when attempting to add genes on incorrect format to dynamic gene panel
- Manual rank variant tags could be saved in a "Select a tag"-state, a problem in the variants view.
- Same case evaluations are no longer shown as gray previous evaluations on the variants page
- Stay on research pages, even if reset, next first buttons are pressed..
- Overlapping variants will now be visible on variant page again
- Fix missing classification comments and links in evaluations page
- All prioritized cases are shown on cases page


## [4.8.3]

### Added

### Fixed
- Bug when ordering sanger
- Improved scrolling over long list of genes/transcripts


## [4.8.2]

### Added

### Fixed
- Avoid opening extra tab for coverage report
- Fixed a problem when rank model version was saved as floats and not strings
- Fixed a problem with displaying dismiss variant reasons on the general report
- Disable load and delete filter buttons if there are no saved filters
- Fix problem with missing verifications
- Remove duplicate users and merge their data and activity


## [4.8.1]

### Added

### Fixed
- Prevent login fail for users with id defined by ObjectId and not email
- Prevent the app from crashing with `AttributeError: 'NoneType' object has no attribute 'message'`


## [4.8.0]

### Added
- Updated Scout to use Bootstrap 4.3
- New looks for Scout
- Improved dashboard using Chart.js
- Ask before inactivating a case where last assigned user leaves it
- Genes can be manually added to the dynamic gene list directly on the case page
- Dynamic gene panels can optionally be used with clinical filter, instead of default gene panel
- Dynamic gene panels get link out to chanjo-report for coverage report
- Load all clinvar variants with clinvar Pathogenic, Likely Pathogenic and Conflicting pathogenic
- Show transcripts with exon numbers for structural variants
- Case sort order can now be toggled between ascending and descending.
- Variants can be marked as partial causative if phenotype is available for case.
- Show a frequency tooltip hover for SV-variants.
- Added support for LDAP login system
- Search snv and structural variants by chromosomal coordinates
- Structural variants can be marked as partial causative if phenotype is available for case.
- Show normal and pathologic limits for STRs in the STR variants view.
- Institute level persistent variant filter settings that can be retrieved and used.
- export causative variants to Excel
- Add support for ROH, WIG and chromosome PNGs in case-view

### Fixed
- Fixed missing import for variants with comments
- Instructions on how to build docs
- Keep sanger order + verification when updating/reloading variants
- Fixed and moved broken filter actions (HPO gene panel and reset filter)
- Fixed string conversion to number
- UCSC links for structural variants are now separated per breakpoint (and whole variant where applicable)
- Reintroduced missing coverage report
- Fixed a bug preventing loading samples using the command line
- Better inheritance models customization for genes in gene panels
- STR variant page back to list button now does its one job.
- Allows to setup scout without a omim api key
- Fixed error causing "favicon not found" flash messages
- Removed flask --version from base cli
- Request rerun no longer changes case status. Active or archived cases inactivate on upload.
- Fixed missing tooltip on the cancer variants page
- Fixed weird Rank cell in variants page
- Next and first buttons order swap
- Added pagination (and POST capability) to cancer variants.
- Improves loading speed for variant page
- Problem with updating variant rank when no variants
- Improved Clinvar submission form
- General report crashing when dismissed variant has no valid dismiss code
- Also show collaborative case variants on the All variants view.
- Improved phenotype search using dataTables.js on phenotypes page
- Search and delete users with `email` instead of `_id`
- Fixed css styles so that multiselect options will all fit one column


## [4.7.3]

### Added
- RankScore can be used with VCFs for vcf_cancer files

### Fixed
- Fix issue with STR view next page button not doing its one job.

### Deleted
- Removed pileup as a bam viewing option. This is replaced by IGV


## [4.7.2]

### Added
- Show earlier ACMG classification in the variant list

### Fixed
- Fixed igv search not working due to igv.js dist 2.2.17
- Fixed searches for cases with a gene with variants pinned or marked causative.
- Load variant pages faster after fixing other causatives query
- Fixed mitochondrial report bug for variants without genes

## [4.7.1]

### Added

### Fixed
- Fixed bug on genes page


## [4.7.0]

### Added
- Export genes and gene panels in build GRCh38
- Search for cases with variants pinned or marked causative in a given gene.
- Search for cases phenotypically similar to a case also from WUI.
- Case variant searches can be limited to similar cases, matching HPO-terms,
  phenogroups and cohorts.
- De-archive reruns and flag them as 'inactive' if archived
- Sort cases by analysis_date, track or status
- Display cases in the following order: prioritized, active, inactive, archived, solved
- Assign case to user when user activates it or asks for rerun
- Case becomes inactive when it has no assignees
- Fetch refseq version from entrez and use it in clinvar form
- Load and export of exons for all genes, independent on refseq
- Documentation for loading/updating exons
- Showing SV variant annotations: SV cgh frequencies, gnomad-SV, local SV frequencies
- Showing transcripts mapping score in segmental duplications
- Handle requests to Ensembl Rest API
- Handle requests to Ensembl Rest Biomart
- STR variants view now displays GT and IGV link.
- Description field for gene panels
- Export exons in build 37 and 38 using the command line

### Fixed
- Fixes of and induced by build tests
- Fixed bug affecting variant observations in other cases
- Fixed a bug that showed wrong gene coverage in general panel PDF export
- MT report only shows variants occurring in the specific individual of the excel sheet
- Disable SSL certifcate verification in requests to chanjo
- Updates how intervaltree and pymongo is used to void deprecated functions
- Increased size of IGV sample tracks
- Optimized tests


## [4.6.1]

### Added

### Fixed
- Missing 'father' and 'mother' keys when parsing single individual cases


## [4.6.0]

### Added
- Description of Scout branching model in CONTRIBUTING doc
- Causatives in alphabetical order, display ACMG classification and filter by gene.
- Added 'external' to the list of analysis type options
- Adds functionality to display "Tissue type". Passed via load config.
- Update to IGV 2.

### Fixed
- Fixed alignment visualization and vcf2cytosure availability for demo case samples
- Fixed 3 bugs affecting SV pages visualization
- Reintroduced the --version cli option
- Fixed variants query by panel (hpo panel + gene panel).
- Downloaded MT report contains excel files with individuals' display name
- Refactored code in parsing of config files.


## [4.5.1]

### Added

### Fixed
- update requirement to use PyYaml version >= 5.1
- Safer code when loading config params in cli base


## [4.5.0]

### Added
- Search for similar cases from scout view CLI
- Scout cli is now invoked from the app object and works under the app context

### Fixed
- PyYaml dependency fixed to use version >= 5.1


## [4.4.1]

### Added
- Display SV rank model version when available

### Fixed
- Fixed upload of delivery report via API


## [4.4.0]

### Added
- Displaying more info on the Causatives page and hiding those not causative at the case level
- Add a comment text field to Sanger order request form, allowing a message to be included in the email
- MatchMaker Exchange integration
- List cases with empty synopsis, missing HPO terms and phenotype groups.
- Search for cases with open research list, or a given case status (active, inactive, archived)

### Fixed
- Variant query builder split into several functions
- Fixed delivery report load bug


## [4.3.3]

### Added
- Different individual table for cancer cases

### Fixed
- Dashboard collects validated variants from verification events instead of using 'sanger' field
- Cases shared with collaborators are visible again in cases page
- Force users to select a real institute to share cases with (actionbar select fix)


## [4.3.2]

### Added
- Dashboard data can be filtered using filters available in cases page
- Causatives for each institute are displayed on a dedicated page
- SNVs and and SVs are searchable across cases by gene and rank score
- A more complete report with validated variants is downloadable from dashboard

### Fixed
- Clinsig filter is fixed so clinsig numerical values are returned
- Split multi clinsig string values in different elements of clinsig array
- Regex to search in multi clinsig string values or multi revstat string values
- It works to upload vcf files with no variants now
- Combined Pileup and IGV alignments for SVs having variant start and stop on the same chromosome


## [4.3.1]

### Added
- Show calls from all callers even if call is not available
- Instructions to install cairo and pango libs from WeasyPrint page
- Display cases with number of variants from CLI
- Only display cases with number of variants above certain treshold. (Also CLI)
- Export of verified variants by CLI or from the dashboard
- Extend case level queries with default panels, cohorts and phenotype groups.
- Slice dashboard statistics display using case level queries
- Add a view where all variants for an institute can be searched across cases, filtering on gene and rank score. Allows searching research variants for cases that have research open.

### Fixed
- Fixed code to extract variant conservation (gerp, phyloP, phastCons)
- Visualization of PDF-exported gene panels
- Reintroduced the exon/intron number in variant verification email
- Sex and affected status is correctly displayed on general report
- Force number validation in SV filter by size
- Display ensembl transcripts when no refseq exists


## [4.3.0]

### Added
- Mosaicism tag on variants
- Show and filter on SweGen frequency for SVs
- Show annotations for STR variants
- Show all transcripts in verification email
- Added mitochondrial export
- Adds alternative to search for SVs shorter that the given length
- Look for 'bcftools' in the `set` field of VCFs
- Display digenic inheritance from OMIM
- Displays what refseq transcript that is primary in hgnc

### Fixed

- Archived panels displays the correct date (not retroactive change)
- Fixed problem with waiting times in gene panel exports
- Clinvar fiter not working with human readable clinsig values

## [4.2.2]

### Fixed
- Fixed gene panel create/modify from CSV file utf-8 decoding error
- Updating genes in gene panels now supports edit comments and entry version
- Gene panel export timeout error

## [4.2.1]

### Fixed
- Re-introduced gene name(s) in verification email subject
- Better PDF rendering for excluded variants in report
- Problem to access old case when `is_default` did not exist on a panel


## [4.2.0]

### Added
- New index on variant_id for events
- Display overlapping compounds on variants view

### Fixed
- Fixed broken clinical filter


## [4.1.4]

### Added
- Download of filtered SVs

### Fixed
- Fixed broken download of filtered variants
- Fixed visualization issue in gene panel PDF export
- Fixed bug when updating gene names in variant controller


## [4.1.3]

### Fixed
- Displays all primary transcripts


## [4.1.2]

### Added
- Option add/replace when updating a panel via CSV file
- More flexible versioning of the gene panels
- Printing coverage report on the bottom of the pdf case report
- Variant verification option for SVs
- Logs uri without pwd when connecting
- Disease-causing transcripts in case report
- Thicker lines in case report
- Supports HPO search for cases, both terms or if described in synopsis
- Adds sanger information to dashboard

### Fixed
- Use db name instead of **auth** as default for authentication
- Fixes so that reports can be generated even with many variants
- Fixed sanger validation popup to show individual variants queried by user and institute.
- Fixed problem with setting up scout
- Fixes problem when exac file is not available through broad ftp
- Fetch transcripts for correct build in `adapter.hgnc_gene`

## [4.1.1]
- Fix problem with institute authentication flash message in utils
- Fix problem with comments
- Fix problem with ensembl link


## [4.1.0]

### Added
- OMIM phenotypes to case report
- Command to download all panel app gene panels `scout load panel --panel-app`
- Links to genenames.org and omim on gene page
- Popup on gene at variants page with gene information
- reset sanger status to "Not validated" for pinned variants
- highlight cases with variants to be evaluated by Sanger on the cases page
- option to point to local reference files to the genome viewer pileup.js. Documented in `docs.admin-guide.server`
- option to export single variants in `scout export variants`
- option to load a multiqc report together with a case(add line in load config)
- added a view for searching HPO terms. It is accessed from the top left corner menu
- Updates the variants view for cancer variants. Adds a small cancer specific filter for known variants
- Adds hgvs information on cancer variants page
- Adds option to update phenotype groups from CLI

### Fixed
- Improved Clinvar to submit variants from different cases. Fixed HPO terms in casedata according to feedback
- Fixed broken link to case page from Sanger modal in cases view
- Now only cases with non empty lists of causative variants are returned in `adapter.case(has_causatives=True)`
- Can handle Tumor only samples
- Long lists of HGNC symbols are now possible. This was previously difficult with manual, uploaded or by HPO search when changing filter settings due to GET request limitations. Relevant pages now use POST requests. Adds the dynamic HPO panel as a selection on the gene panel dropdown.
- Variant filter defaults to default panels also on SV and Cancer variants pages.

## [4.0.0]

### WARNING ###

This is a major version update and will require that the backend of pre releases is updated.
Run commands:

```
$scout update genes
$scout update hpo
```

- Created a Clinvar submission tool, to speed up Clinvar submission of SNVs and SVs
- Added an analysis report page (html and PDF format) containing phenotype, gene panels and variants that are relevant to solve a case.

### Fixed
- Optimized evaluated variants to speed up creation of case report
- Moved igv and pileup viewer under a common folder
- Fixed MT alignment view pileup.js
- Fixed coordinates for SVs with start chromosome different from end chromosome
- Global comments shown across cases and institutes. Case-specific variant comments are shown only for that specific case.
- Links to clinvar submitted variants at the cases level
- Adapts clinvar parsing to new format
- Fixed problem in `scout update user` when the user object had no roles
- Makes pileup.js use online genome resources when viewing alignments. Now any instance of Scout can make use of this functionality.
- Fix ensembl link for structural variants
- Works even when cases does not have `'madeline_info'`
- Parses Polyphen in correct way again
- Fix problem with parsing gnomad from VEP

### Added
- Added a PDF export function for gene panels
- Added a "Filter and export" button to export custom-filtered SNVs to CSV file
- Dismiss SVs
- Added IGV alignments viewer
- Read delivery report path from case config or CLI command
- Filter for spidex scores
- All HPO terms are now added and fetched from the correct source (https://github.com/obophenotype/human-phenotype-ontology/blob/master/hp.obo)
- New command `scout update hpo`
- New command `scout update genes` will fetch all the latest information about genes and update them
- Load **all** variants found on chromosome **MT**
- Adds choice in cases overview do show as many cases as user like

### Removed
- pileup.min.js and pileup css are imported from a remote web location now
- All source files for HPO information, this is instead fetched directly from source
- All source files for gene information, this is instead fetched directly from source

## [3.0.0]
### Fixed
- hide pedigree panel unless it exists

## [1.5.1] - 2016-07-27
### Fixed
- look for both ".bam.bai" and ".bai" extensions

## [1.4.0] - 2016-03-22
### Added
- support for local frequency through loqusdb
- bunch of other stuff

## [1.3.0] - 2016-02-19
### Fixed
- Update query-phenomizer and add username/password

### Changed
- Update the way a case is checked for rerun-status

### Added
- Add new button to mark a case as "checked"
- Link to clinical variants _without_ 1000G annotation

## [1.2.2] - 2016-02-18
### Fixed
- avoid filtering out variants lacking ExAC and 1000G annotations

## [1.1.3] - 2015-10-01
### Fixed
- persist (clinical) filter when clicking load more
- fix #154 by robustly setting clinical filter func. terms

## [1.1.2] - 2015-09-07
### Fixed
- avoid replacing coverage report with none
- update SO terms, refactored

## [1.1.1] - 2015-08-20
### Fixed
- fetch case based on collaborator status (not owner)

## [1.1.0] - 2015-05-29
### Added
- link(s) to SNPedia based on RS-numbers
- new Jinja filter to "humanize" decimal numbers
- show gene panels in variant view
- new Jinja filter for decoding URL encoding
- add indicator to variants in list that have comments
- add variant number threshold and rank score threshold to load function
- add event methods to mongo adapter
- add tests for models
- show badge "old" if comment was written for a previous analysis

### Changed
- show cDNA change in transcript summary unless variant is exonic
- moved compounds table further up the page
- show dates for case uploads in ISO format
- moved variant comments higher up on page
- updated documentation for pages
- read in coverage report as blob in database and serve directly
- change ``OmimPhenotype`` to ``PhenotypeTerm``
- reorganize models sub-package
- move events (and comments) to separate collection
- only display prev/next links for the research list
- include variant type in breadcrumbs e.g. "Clinical variants"

### Removed
- drop dependency on moment.js

### Fixed
- show the same level of detail for all frequencies on all pages
- properly decode URL encoded symbols in amino acid/cDNA change strings
- fixed issue with wipe permissions in MongoDB
- include default gene lists in "variants" link in breadcrumbs

## [1.0.2] - 2015-05-20
### Changed
- update case fetching function

### Fixed
- handle multiple cases with same id

## [1.0.1] - 2015-04-28
### Fixed
- Fix building URL parameters in cases list Vue component

## [1.0.0] - 2015-04-12
Codename: Sara Lund

![Release 1.0](artwork/releases/release-1-0.jpg)

### Added
- Add email logging for unexpected errors
- New command line tool for deleting case

### Changed
- Much improved logging overall
- Updated documentation/usage guide
- Removed non-working IGV link

### Fixed
- Show sample display name in GT call
- Various small bug fixes
- Make it easier to hover over popups

## [0.0.2-rc1] - 2015-03-04
### Added
- add protein table for each variant
- add many more external links
- add coverage reports as PDFs

### Changed
- incorporate user feedback updates
- big refactor of load scripts

## [0.0.2-rc2] - 2015-03-04
### Changes
- add gene table with gene description
- reorganize inheritance models box

### Fixed
- avoid overwriting gene list on "research" load
- fix various bugs in external links

## [0.0.2-rc3] - 2015-03-05
### Added
- Activity log feed to variant view
- Adds protein change strings to ODM and Sanger email

### Changed
- Extract activity log component to macro

### Fixes
- Make Ensembl transcript links use archive website<|MERGE_RESOLUTION|>--- conflicted
+++ resolved
@@ -7,11 +7,8 @@
 ## [unreleased]
 ### Added
 - Software version and link to the relative release on GitHub on the top left dropdown menu
-<<<<<<< HEAD
+- Option to sort WTS outliers by p_value, Δψ, ψ value, zscore or l2fc
 - Display pLI score on rare diseases and cancer SNV pages
-=======
-- Option to sort WTS outliers by p_value, Δψ, ψ value, zscore or l2fc
->>>>>>> 14af8501
 ### Changed
 - Do not show overlapping gene panels badge on variants from cases runned without gene panels
 ### Fixed
