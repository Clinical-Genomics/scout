# Change Log
All notable changes to this project will be documented in this file.
This project adheres to [Semantic Versioning](http://semver.org/).

About changelog [here](https://keepachangelog.com/en/1.0.0/)


## [unreleased]
### Added
- Button with link to cancerhotspots.org on variant page for cancer cases (#5359)
- Link to ClinGen ACMG CSPEC Criteria Specification Registry from ACMG classification page (#5364)
- Documentation on how to export data from the scout database using the command line (#5373)
- Filter cancer SNVs by ClinVar oncogenicity. OBS: since annotations are still sparse in ClinVar, relying solely on them could be too restrictive (#5367)
- Include eventual gene-matching WTS outliers on variantS page (Overlap column) and variant page (Gene overlapping non-SNVs table) (#5371)
- Minor Allele Frequency (HiFiCNV) IGV.js track for Nallo cases (#5401)
- A page showing all cases submitted to the Matchmaker Exchange, accessible from the institute's sidebar (#5378)
- Variants' loader progress bar (#5411)
### Changed
- Allow matching compounded subcategories from SV callers e.g. DUP:INV (#5360)
- Adjust the link to the chanjo2 gene coverage report to reflect the type of analyses used for the samples (#5368)
- Gene panels open in new tabs from case panels and display case name on the top of the page (#5369)
- When uploading research variants, use rank threshold defined in case settings, if available, otherwise use the default threshold of 8 (#5370)
- Display genome build version on case general report (#5381)
- On pull request template, fixed instructions on how to deploy a branch to the development server (#5382)
- On case general report, when a variant is classified (ACMG or CCV), tagged, commented and also dismissed, will only be displayed among the dismissed variants (#5377)
- If case is re-runned/re-uploaded with the `--keep-actions` tag, remember also previously assigned diseases, HPO terms, phenotype groups and HPO panels (#5365)
- Case load config alias and updated track label for TIDDIT coverage tracks to accomodate HiFiCNV dito (#5401)
- On variants page, compounds popup table, truncate the display name of compound variants with display name that exceeds 20 characters (#5404)
- Update dataTables js (#5407)
- Load variants command prints more clearly which categories of variants are being loaded (#5409)
- Tooltips instead of popovers (no click needed) for matching indicators on variantS page (#5419)
### Fixed
- Style of Alamut button on variant page (#5358)
- Scope of overlapping functions (#5385)
- Tests involving the variants controllers, which failed when not run in a specific order (#5391)
- Option to return to the previous step in each of the steps of the ClinVar submission form (#5393)
- chanjo2 MT report for cases in build 38 (#5397)
<<<<<<< HEAD
- Fixed some more tests accessing database in and out of app context (#5415)
- Collecting and removing ClinVar submission data for cases which have been removed (#5421)
=======
- Fixed some variantS view tests accessing database out of app context (#5415)
- Display of matching manual rank on the SV variant page (#5419)
>>>>>>> 4f2001c0

## [4.99]
### Added
- De novo assembly alignment file load and display (#5284)
- Paraphase bam-let alignment file load and display (#5284)
- Parsing and showing ClinVar somatic oncogenicity anontations, when available (#5304)
- Gene overlapping variants (superset of compounds) for SVs (#5332)
- Gene overlapping variants for MEIs (#5332)
- Gene overlapping variants for cancer (and cancer_sv) (#5332)
- Tests for the Google login functionality (#5335)
- Support for login using Keycloak (#5337)
- Documentation on Keycloak login system integration (#5342)
- Integrity check for genes/transcripts/exons files downloaded from Ensembl (#5353)
- Options for custom ID/display name for PanelApp Green updates (#5355)
### Changed
- Allow ACMG criteria strength modification to Very strong/Stand-alone (#5297)
- Mocked the Ensembl liftover service in igv tracks tests (#5319)
- Refactored the login function into smaller functions, handling respectively: user consent, LDAP login, Google login, database login and user validation (#5331)
- Allow loading of mixed analysis type cases where some individuals are fully WTS and do not appear in DNA VCFs (#5327)
- Documentation available in dark mode, and expanded installation instructions (#5343)
### Fixed
- Re-enable display of case and individual specific tracks (pre-computed coverage, UPD, zygosity) (#5300)
- Disable 2-color mode in IGV.js by default, since it obscures variant proportion of reads. Can be manually enabled (#5311)
- Institute settings reset (#5309)
- Updated color scheme for variant assessment badges that were hard to see in light mode, notably Risk Factor (#5318)
- Avoid page timeout by skipping HGVS validations in ClinVar multistep submission for non-MANE transcripts from variants in build 38 (#5302)
- Sashimi view page displaying an error message when Ensembl REST API (LiftOver) is not available (#5322)
- Refactored the liftover functionality to avoid using the old Ensembl REST API (#5326)
- Downloading of Ensembl resources by fixing the URL to the schug server, pointing to the production instance instead of the staging one (#5348)
- Missing MT genes from the IGV track (#5339)
- Paraphase and de novo assembly tracks could mismatch alignment sample labels - refactor to case specific tracks (#5357)

## [4.98]
### Added
- Documentation on how to delete variants for one or more cases
- Document the option to collect green genes from any panel when updating the PanelApp green genes panel
- On the institute's filters page, display also any soft filters applied to institute's variants
### Fixed
- Case page patch for research cases without WTS outliers

## [4.97]
### Added
- Software version and link to the relative release on GitHub on the top left dropdown menu
- Option to sort WTS outliers by p_value, Δψ, ψ value, zscore or l2fc
- Display pLI score and LOEUF on rare diseases and cancer SNV pages
- Preselect MANE SELECT transcripts in the multi-step ClinVar variant add to submission process
- Allow updating case with WTS Fraser and Outrider research files
- Load research WTS outliers using the `scout load variants --outliers-research` command
- Chanjo2 gene coverage completeness indicator and report from variant page, summary card
- Enhanced SNV and SV filtering for cancer and rare disease cases, now supporting size thresholds (≥ or < a specified base pair length)
- Option to exclude ClinVar significance status in SNVs filters form
- Made HRD a config parameter and display it for cancer cases.
- Preset institute-level soft filters for variants (filtering based on "filters" values on variant documents). Settings editable by admins on the institute's settings page. Allows e.g. hiding tumor `in_normal` and `germline_risk` filter status variants.
- Load pedigree and sex check from Somalier, provided by e.g. the Nallo pipeline
- Expand the command line to remove more types of variants. Now supports: `cancer`, `cancer_sv`, `fusion`, `mei`, `outlier`, `snv`, `str`, and `sv`.
- New `prioritise_clinvar` checkbox on rare diseases cases, SNVs page, used by clinical filter or for expanding the search to always return variants that match the selected ClinVar conditions
- ClinVar CLNSIG Exclude option on cancer variantS filters
### Changed
- Do not show overlapping gene panels badge on variants from cases runned without gene panels
- Set case as research case if it contains any type of research variants
- Update igv.js to 3.2.0
- IGV DNA alignment track defaults to group by tag:HP and color by methylation (useful for LRS), and show soft-clips
- Update gnomAD constraint to v4.1
- HG38 genes track in igv.js browser, to correctly display gene names
- Refactored code for prioritizing the order of variant loading
- Modified the web pages body style to adapt content to smaller screens
- Refactored filters to filter variants by ClinVar significance, CLINSIG Confident and ClinVar hits at the same time
- Improved tooltips for ClinVar filter in SNVs filter form
- `showSoftClips` parameter in igv.js is set to false by default for WES and PANEL samples
- Updated dependencies in uv.lock file
### Fixed
- Don't save any "-1", "." or "0" frequency values for SNVs - same as for SVs
- Downloading and parsing of genes from Ensembl (including MT-TP)
- Don't parse SV frequencies for SNVs even if the name matches. Also accept "." as missing value for SV frequencies.
- HPO search on WTS Outliers page
- Stop using dynamic gene panel (HPO generated list) for clinical filter when the last gene is removed from the dynamic gene panel
- Return only variants with ClinVar annotation when `ClinVar hits` checkbox is checked on variants search form
- Legacy variant filter option `clinsig_confident_always_returned` on saved filters is remapped as `prioritised_clivar` and `clinvar_trusted_revstat`
- Variants queries excluding ClinVar tags without `prioritise_clinvar` checkbox checked
- Pedigree QC Somalier loading demo ancestry file and operator priority

## [4.96]
### Added
- Support case status assignment upon loading (by providing case status in the case config file)
- Severity predictions on general case report for SNVs and cancer SNVs
- Variant functional annotation on general case report for SNVs and cancer SNVs
- Version of Scout used when the case was loaded is displayed on case page and general report
### Removed
- Discontinue ClinVar submissions via CSV files and support only submission via API: removed buttons for downloading ClinVar submission objects as CSV files
### Changed
- Display STR variant filter status on corresponding variantS page
- Warning and reference to Biesecker et al when using PP1/BS4 and PP4 together in ACMG classifications
- Warning to not use PP4 criterion together with PS2/PM6 in ACMG classifications with reference to the SVI Recommendation for _de novo_ Criteria (PS2 & PM6)
- Button to directly remove accepted submissions from ClinVar
- Upgraded libs in uv.lock file
### Fixed
- Release docs to include instructions for upgrading dependencies
- Truncated long HGVS descriptions on cancer SNV and SNVs pages
- Avoid recurrent error by removing variant ranking settings in unranked demo case
- Actually re-raise exception after load aborts and has rolled back variant insertion

## [4.95]
### Added
- CCV score / temperature on case reports
- ACMG SNV classification form also accessible from SV variant page
- Simplify updating of the PanelApp Green panel from all source types in the command line interactive session
### Changed
- Clearer link to `Richards 2015` on ACMG classification section on SVs and cancer SVs variants pages
- Parse HGNC Ids directly from PanelApp when updating/downloading PanelApp panels
- Skip variant genotype matching check and just return True when matching causative is found in a case with only one individual/sample
- Reduced number of research MEI variants present in the demo case from 17K to 145 to speed up automatic tests
### Fixed
- ACMG temperature on case general report should respect term modifiers
- Missing inheritance, constraint info for genes with symbols matching other genes previous aliases with some lower case letters
- Loading of all PanelApp panels from command line
- Saving gene inheritance models when loading/updating specific/all PanelApp panels (doesn't apply to the `PanelApp Green Genes panel`)
- Save also complete penetrance status (in addition to incomplete) if available when loading specific/all PanelApp panels (does not apply to the `PanelApp Green Genes panel`)
- Variants and managed variants query by coordinates, which was returning all variants in the chromosome if start position was 0
- Compound loading matches also "chr"-containing compound variant names

## [4.94.1]
### Fixed
- Temporary directory generation for MT reports and pedigree file for case general report

## [4.94]
### Added
- Max-level provenance and Software Bill Of Materials (SBOM) to the Docker images pushed to Docker Hub
- ACMG VUS Bayesian score / temperature on case reports
- Button to filter and download case individuals/samples from institute's caseS page
### Changed
- On variant page, RefSeq transcripts panel, truncate very long protein change descriptions
- Build system changed to uv/hatchling, remove setuptools, version file, add project toml and associated files
- On variantS pages, display chromosome directly on start and end chromosome if different
- On cancer variantS pages, display allele counts and frequency the same way for SNVs and SVs (refactor macro)
- Stricter coordinate check in BND variants queries (affecting search results on SV variants page)
### Fixed
- UCSC hg38 links are updated
- Variants page tooltip errors
- Cancer variantS page had poor visibility of VAF and chromosome coordinate on causatives (green background)

## [4.93.1]
### Fixed
- Updated PyPi build GitHub action to explicitly include setuptools (for Python 3.12 distro)

## [4.93]
### Added
- ClinGen-CGC-VICC oncogenicity classification for cancer SNVs
- A warning to not to post sensitive or personal info when opening an issue
### Changed
- "Show more/less" button to toggle showing 50 (instead of 10) observed cases in LoqusDB observation panel
- Show customer id on share and revoke sharing case collapsible sidebar dialog
- Switch to python v.3.12 in Dockerfiles and automatic tests
### Fixed
- Limit the size of custom images displayed on case and variant pages and add a link to display them in full size in a new tab
- Classified variants not showing on case report when collaborator adds classification
- On variantS page, when a variant has more than one gene, then the gene panel badge reflect the panels each gene is actually in
- Updating genes on a gene panel using a file
- Link out to Horak 2020 from CCV classify page opens in new tab

## [4.92]
### Added
- PanelApp link on gene page and on gene panels description
- Add more filters to the delete variants command (institute ID and text file with list of case IDs)
### Changed
- Use the `clinicalgenomics/python3.11-venv:1.0` image everywhere in the Dockerfiles
### Fixed
- list/List typing issue on PanelApp extension module

## [4.91.2]
### Fixed
- Stranger TRGT parsing of `.` in `FORMAT.MC`
- Parse ClinVar low-penetrance info and display it alongside Pathogenic and likely pathogenic on SNVs pages
- Gene panel indexes to reflect the indexes used in production database
- Panel version check while editing the genes of a panel
- Display unknown filter tags as "danger" marked badges
- Open WTS variantS SNVs and SVs in new tabs
- PanelApp panels update documentation to reflect the latest changes in the command line
- Display panel IDs alongside panel display names on gene panels page
- Just one `Hide removed panels` checkbox for all panels on gene panels page
- Variant filters redecoration from multiple classifications crash on general case report

## [4.91.1]
### Fixed
- Update IGV.js to v3.1.0
- Columns/headings on SV variantS shifted

## [4.91]
### Added
- Variant link to Franklin in database buttons (different depending on rare or cancer track)
- MANE badges on list of variant's Genes/Transcripts/Proteins table, this way also SVs will display MANE annotations
- Export variant type and callers-related info fields when exporting variants from variantS pages
- Cases advanced search on the dashboard page
- Possibility to use only signed off panels when building the PanelApp GREEN panel
### Changed
- On genes panel page and gene panel PDF export, it's more evident which genes were newly introduced into the panel
- WTS outlier position copy button on WTS outliers page
- Update IGV.js to v3.0.9
- Managed variants VCF export more verbose on SVs
- `/api/v1/hpo-terms` returns pymongo OperationFailure errors when provided query string contains problematic characters
- When parsing variants, prioritise caller AF if set in FORMAT over recalculation from AD
- Expand the submissions information section on the ClinVar submissions page to fully display long text entries
- Jarvik et al for PP1 added to ACMG modification guidelines
- Display institute `_id` + display name on dashboard filters
- ClinVar category 8 has changed to "Conflicting classifications of pathogenicity" instead of "interpretations"
- Simplify always loading ClinVar `CLNSIG` P, LP and conflicting annotations slightly
- Increased visibility of variant callers's "Pass" or "Filtered" on the following pages: SNV variants (cancer cases), SV variants (both RD and cancer cases)
- Names on IGV buttons, including an overview level IGV MT button
- Cases query no longer accepts strings for the `name_query` parameter, only ImmutableMultiDict (form data)
- Refactor the loading of PanelApp panels to use the maintained API - Customised PanelApp GREEN panels
- Better layout for Consequence cell on cancer SNVs page
- Merged `Qual` and `Callers` cell on cancer SNVs page
### Fixed
- Empty custom_images dicts in case load config do not crash
- Tracks missing alignment files are skipped on generating IGV views
- ClinVar form to accept MedGen phenotypes
- Cancer SV variantS page spinner on variant export
- STRs variants export (do not allow null estimated variant size and repeat locus ID)
- STRs variants page when one or more variants have SweGen mean frequency but lack Short Tandem Repeat motif count
- ClinVar submission enquiry status for all submissions after the latest
- CLI scout update type hint error when running commands using Python 3.9
- Missing alignment files but present index files could crash the function creating alignment tracks for IGV display
- Fix missing "Repeat locus" info on STRs export

## [4.90.1]
### Fixed
- Parsing Matchmaker Exchange's matches dates

## [4.90]
### Added
- Link to chanjo2 MANE coverage overview on case page and panel page
- More SVI recommendation links on the ACMG page
- IGV buttons for SMN CN page
- Warnings on ACMG classifications for potentially conflicting classification pairs
- ACMG Bayesian foundation point scale after Tavtigian for variant heat profile
### Changed
- Variants query backend allows rank_score filtering
- Added script to tabulate causatives clinical filter rank
- Do not display inheritance models associated to ORPHA terms on variant page
- Moved edit and delete buttons close to gene names on gene panel page and other aesthetical fixes
- SNV VariantS page functional annotation and region annotation columns merged
- VariantS pages (not cancer) gene cells show OMIM inheritance pattern badges also without hover
- STR variantS page to show STR inheritance model without hover (fallback to OMIM for non-Stranger annotation)
- VariantS page local observation badges have counts visible also without hover
- On Matchmaker page, show number of matches together with matching attempt date
- Display all custom inheritance models, both standard and non-standard, as gathered from the gene panel information on the variant page
- Moved PanelApp-related code to distinct modules/extension
### Fixed
- Make BA1 fully stand-alone to Benign prediction
- Modifying Benign terms to "Moderate" has no effect under Richards. Ignored completely before, will retain unmodified significance now
- Extract all fields correctly when exporting a panel to file from gene panel page
- Custom updates to a gene in a panel
- Gene panel PDF export, including gene links
- Cancer SV, Fusion, MEI and Outlier filters are shown on the Institute Filters overview
- CaseS advanced search limit
- Visibility of Matchmaker Exchange matches on dark mode
- When creating a new gene panel from file, all gene fields are saved, including comments and manual inheritance models
- Downloading on gene names from EBI
- Links to gene panels on variant page, summary panel
- Exporting gene variants when one or more variants' genes are missing HGNC symbol

## [4.89.2]
## Fixed
- If OMIM gene panel gene symbols are not mapping to hgnc_id, allow fallback use of a unique gene alias

## [4.89.1]
### Fixed
- General case report crash when encountering STR variants without `source` tags
- Coloring and SV inheritance patterns on general case report

## [4.89]
### Added
- Button on SMN CN page to search variants within SMN1 and SMN2 genes
- Options for selectively updating OMICS variants (fraser, outrider) on a case
- Log users' activity to file by specifying `USERS_ACTIVITY_LOG_PATH` parameter in app config
- `Mean MT coverage`, `Mean chrom 14 coverage` and `Estimated mtDNA copy number` on MT coverage file from chanjo2 if available
- In ClinVar multistep form, preselect ACMG criteria according to the variant's ACMG classification, if available
- Subject id search from caseS page (supporting multiple sample types e.g.) - adding indexes to speed up caseS queries
- Advanced cases search to narrow down results using more than one search parameter
- Coverage report available for any case with samples containing d4 files, even if case has no associated gene panels
- RNA delivery reports
- Two new LRS SV callers (hificnv, severus)
### Changed
- Documentation for OMICS variants and updating a case
- Include both creation and deletion dates in gene panels pages
- Moved code to collect MT copy number stats for the MT report to the chanjo extension
- On the gene panelS page, show expanded gene panel version list in one column only
- IGV.js WTS loci default to zoom to a region around a variant instead of whole gene
- Refactored logging module
- Case general report no longer shows ORPHA inheritance models. OMIM models are shown colored.
- Chromosome alias tab files used in the igv.js browser, which now contain the alias for chromosome "M"
- Renamed "Comment on clinical significance" to "Comment on classification" in ClinVar multistep form
- Enable Gens CN button also for non-wgs cancer track cases
### Fixed
- Broken heading anchors in the documentation (`admin-guide/login-system.md` and `admin-guide/setup-scout.md` files)
- Avoid open login redirect attacks by always redirecting to cases page upon user login
- Stricter check of ID of gene panels to prevent file downloading vulnerability
- Removed link to the retired SPANR service. SPIDEX scores are still parsed and displayed if available from variant annotation.
- Omics variant view test coverage
- String pattern escape warnings
- Code creating Alamut links for variant genes without canonical_transcript set
- Variant delete button in ClinVar submissions page
- Broken search cases by case similarity
- Missing caller tag for TRGT

## [4.88.1]
### Fixed
- Patch update igv.js to 3.0.5

## [4.88]
### Added
- Added CoLoRSdb frequency to Pop Freq column on variantS page
- Hovertip to gene panel names with associated genes in SV variant view, when variant covers more than one gene
- RNA sample ID can be provided in case load config if different from sample_id
### Fixed
- Broken `scout setup database` command
- Update demo VCF header, adding missing keys found on variants
- Broken upload to Codecov step in Tests & Coverage GitHub action
- Tomte DROP column names have been updated (backwards compatibility preserved for main fields)
- WTS outlierS view to display correct individual IDs for cases with multiple individuals
- WTS outlierS not displayed on WTS outlierS view

## [4.87.1]
### Fixed
- Positioning and alignment of genes cell on variantS page

## [4.87]
### Added
- Option to configure RNA build on case load (default '38')
### Changed
- Tooltip on RNA alignments now shows RNA genome build version
- Updated igv.js to v3.0.4
### Fixed
- Style of "SNVs" and "SVs" buttons on WTS Outliers page
- Chromosome alias files for igv.js
- Genes track displayed also when RNA alignments are present without splice junctions track on igv browser
- Genes track displayed again when splice junction tracks are present

## [4.86.1]
### Fixed
- Loading and updating PanelApp panels, including PanelApp green

## [4.86]
### Added
- Display samples' name (tooltip) and affected status directly on caseS page
- Search SVs across all cases, in given genes
- `CLINVAR_API_URL` param can be specified in app settings to override the URL used to send ClinVar submissions to. Intended for testing.
- Support for loading and storing OMICS data
- Parse DROP Fraser and Outrider TSVs
- Display omics variants - wts outliers (Fraser, Outrider)
- Parse GNOMAD `gnomad_af` and `gnomad_popmax_af` keys from variants annotated with `echtvar`
- Make removed panel optionally visible to non-admin or non maintainers
- Parse CoLoRSdb frequencies annotated in the variant INFO field with the `colorsdb_af` key
- Download -omics variants using the `Filter and export button`
- Clickable COSMIC links on IGV tracks
- Possibility to un-audit previously audited filters
- Reverted table style and removed font awesome style from IGV template
- Case status tags displayed on dashboard case overview
### Changed
- Updated igv.js to v3.0.1
- Alphabetically sort IGV track available for custom selection
- Updated wokeignore to avoid unfixable warning
- Update Chart.js to v4.4.3
- Use tornado library version >= 6.4.1
- Fewer variants in the MEI demo file
- Switch to FontAwesome v.6 instead of using icons v.5 + kit with icons v.6
- Show time (hours and minutes) additionally to date on comments and activity panel
### Fixed
- Only add expected caller keys to variant (FOUND_IN or SVDB_ORIGIN)
- Splice junction merged track height offset in IGV.js
- Splice junction initiation crash with empty variant obj
- Splice junction variant routing for cases with WTS but without outlier data
- Variant links to ExAC, now pointing to gnomAD, since the ExAC browser is no longer available
- Style of HPO terms assigned to a case, now one phenotype per line
- RNA sashimi view rendering should work also if the gene track is user disabled
- Respect IGV tracks chosen by user in variant IGV settings

## [4.85]
### Added
- Load also genes which are missing Ensembl gene ID (72 in both builds), including immunoglobulins and fragile sites
### Changed
- Unfreeze werkzeug again
- Show "(Removed)" after removed panels in dropdown
- The REVEL score is collected as the maximum REVEL score from all of the variant's transcripts
- Parse GNOMAD POPMAX values only if they are numerical when loading variants
### Fixed
- Alphabetically sort "select default panels" dropdown menu options on case page
- Show gene panel removed status on case page
- Fixed visibility of the following buttons: remove assignee, remove pinned/causative, remove comment, remove case from group

## [4.84]
### Changed
- Clearer error message when a loqusdb query fails for an instance that initially connected
- Do not load chanjo-report module if not needed and more visible message when it fails loading
- Converted the HgncGene class into a Pydantic class
- Swap menu open and collapse indicator chevrons - down is now displayed-open, right hidden-closed
- Linters and actions now all use python 3.11
### Fixed
- Safer way to update variant genes and compounds that avoids saving temporary decorators into variants' database documents
- Link to HGNC gene report on gene page
- Case file load priority so that e.g. SNV get loaded before SV, or clinical before research, for consistent variant_id collisions

## [4.83]
### Added
- Edit ACMG classifications from variant page (only for classifications with criteria)
- Events for case CLI events (load case, update case, update individual)
- Support for loading and displaying local custom IGV tracks
- MANE IGV track to be used as a local track for igv.js (see scout demo config file)
- Optional separate MT VCFs, for `nf-core/raredisease`
### Changed
- Avoid passing verbs from CaseHandler - functions for case sample and individual in CaseEventHandler
- Hide mtDNA report and coverage report links on case sidebar for cases with WTS data only
- Modified OMIM-AUTO gene panel to include genes in both genome builds
- Moved chanjo code into a dedicated extension
- Optimise the function that collects "match-safe" genes for an institute by avoiding duplicated genes from different panels
- Users must actively select "show matching causatives/managed" on a case page to see matching numbers
- Upgraded python version from 3.8 to 3.11 in Docker images
### Fixed
- Fix several tests that relied on number of events after setup to be 0
- Removed unused load case function
- Artwork logo sync sketch with png and export svg
- Clearer exception handling on chanjo-report setup - fail early and visibly
- mtDNA report crashing when one or more samples from a case is not in the chanjo database
- Case page crashing on missing phenotype terms
- ACMG benign modifiers
- Speed up tests by caching python env correctly in Github action and adding two more test groups
- Agile issue templates were added globally to the CG-org. Adding custom issue templates to avoid exposing customers
- PanelApp panel not saving genes with empty `EnsembleGeneIds` list
- Speed up checking outdated gene panels
- Do not load research variants automatically when loading a case

## [4.82.2]
### Fixed
- Warning icon in case pages for individuals where `confirmed_sex` is false
- Show allele sizes form ExpansionHunter on STR variantS page again

## [4.82.1]
### Fixed
- Revert the installation of flask-ldapconn to use the version available on PyPI to be able to push new scout releases to PyPI

## [4.82]
### Added
- Tooltip for combined score in tables for compounds and overlapping variants
- Checkbox to filter variants by excluding genes listed in selected gene panels, files or provided as list
- STR variant information card with database links, replacing empty frequency panel
- Display paging and number of HPO terms available in the database on Phenotypes page
- On case page, typeahead hints when searching for a disease using substrings containing source ("OMIM:", "ORPHA:")
- Button to monitor the status of submissions on ClinVar Submissions page
- Option to filter cancer variants by number of observations in somatic and germline archived database
- Documentation for integrating chanjo2
- More up-to-date VEP CSQ dbNSFP frequency keys
- Parse PacBio TRGT (Tandem repeat genotyping tool) Short Tandem Repeat VCFs
### Changed
- In the case_report #panel-tables has a fixed width
- Updated IGV.js to 2.15.11
- Fusion variants in case report now contain same info as on fusion variantS page
- Block submission of somatic variants to ClinVar until we harmonise with their changed API
- Additional control on the format of conditions provided in ClinVar form
- Errors while loading managed variants from file are now displayed on the Managed Variants page
- Chanjo2 coverage button visible only when query will contain a list of HGNC gene IDs
- Use Python-Markdown directly instead of the unmaintained Flask-Markdown
- Use Markupsafe instead of long deprecated, now removed Flask Markup
- Prepare to unfreeze Werkzeug, but don't actually activate until chanjo can deal with the change
### Fixed
- Submit requests to Chanjo2 using HTML forms instead of JSON data
- `Research somatic variants` link name on caseS page
- Broken `Install the HTML 2 PDF renderer` step in a GitHub action
- Fix ClinVar form parsing to not include ":" in conditionType.id when condition conditionType.db is Orphanet
- Fix condition dropdown and pre-selection on ClinVar form for cases with associated ORPHA diagnoses
- Improved visibility of ClinVar form in dark mode
- End coordinates for indels in ClinVar form
- Diagnoses API search crashing with empty search string
- Variant's overlapping panels should show overlapping of variant genes against the latest version of the panel
- Case page crashing when case has both variants in a ClinVar submission and pinned not loaded variants
- Installation of git in second build stage of Dockerfile, allowing correct installation of libraries

## [4.81]
### Added
- Tag for somatic SV IGH-DUX4 detection samtools script
### Changed
- Upgraded Bootstrap version in reports from 4.3.1 to 5.1.3
### Fixed
- Buttons layout in HPO genes panel on case page
- Added back old variant rankscore index with different key order to help loading on demo instance
- Cancer case_report panel-table no longer contains inheritance information
- Case report pinned variants card now displays info text if all pinned variants are present in causatives
- Darkmode setting now applies to the comment-box accordion
- Typo in case report causing `cancer_rank_options is undefined` error

## [4.80]
### Added
- Support for .d4 files coverage using chanjo2 (Case page sidebar link) with test
- Link to chanjo2 coverage report and coverage gene overview on gene panel page
- Link to chanjo2 coverage report on Case page, HPO dynamic gene list
- Link to genes coverage overview report on Case page, HPO dynamic gene list
### Changed
- All links in disease table on diagnosis page now open in a new tab
- Dark mode settings applied to multi-selects on institute settings page
- Comments on case and variant pages can be viewed by expanding an accordion
- On case page information on pinned variants and variants submitted to ClinVar are displayed in the same table
- Demo case file paths are now stored as absolute paths
- Optimised indices to address slow queries
- On case page default panels are now found at the top of the table, and it can be sorted by this trait
### Fixed
- On variants page, search for variants in genes present only in build 38 returning no results
- Pin/unpin with API was not able to make event links
- A new field `Explanation for multiple conditions` is available in ClinVar for submitting variants with more than one associated condition
- Fusion genes with partners lacking gene HGNC id will still be fully loaded
- Fusion variantS export now contains fusion variant specific columns
- When Loqusdb observations count is one the table includes information on if observation was for the current or another case

## [4.79.1]
### Fixed
- Exporting variants without rank score causing page to crash
- Display custom annotations also on cancer variant page

## [4.79]
### Added
- Added tags for Sniffles and CNVpytor, two LRS SV callers
- Button on case page for displaying STR variants occurring in the dynamic HPO panel
- Display functional annotation relative to variant gene's MANE transcripts on variant summary, when available
- Links to ACMG structural variant pathogenicity classification guidelines
- Phenomodels checkboxes can now include orpha terms
- Add incidental finding to case tags
- Get an alert on caseS page when somebody validates variants you ordered Sanger sequencing for
### Changed
- In the diagnoses page genes associated with a disease are displayed using hgnc symbol instead of hgnc id
- Refactor view route to allow navigation directly to unique variant document id, improve permissions check
- Do not show MANE and MANE Plus Clinical transcripts annotated from VEP (saved in variants) but collect this info from the transcripts database collection
- Refactor view route to allow navigation directly to unique case id (in particular for gens)
- `Institutes to share cases with` on institute's settings page now displays institutes names and IDs
- View route with document id selects view template based on variant category
### Fixed
- Refactored code in cases blueprints and variant_events adapter (set diseases for partial causative variants) to use "disease" instead of "omim" to encompass also ORPHA terms
- Refactored code in `scout/parse/omim.py` and `scout/parse/disease_terms.py` to use "disease" instead of "phenotype" to differentiate from HPO terms
- Be more careful about checking access to variant on API access
- Show also ACMG VUS on general report (could be missing if not e.g. pinned)

## [4.78]
### Added
- Case status labels can be added, giving more finegrained details on a solved status (provisional, diagnostic, carrier, UPD, SMN, ...)
- New SO terms: `sequence_variant` and `coding_transcript_variant`
- More MEI specific annotation is shown on the variant page
- Parse and save MANE transcripts info when updating genes in build 38
- ClinVar submission can now be downloaded as a json file
- `Mane Select` and `Mane Plus Clinical` badges on Gene page, when available
- ClinVar submission can now be downloaded as a json file
- API endpoint to pin variant
- Display common/uncommon/rare on summary of mei variant page
### Changed
- In the ClinVar form, database and id of assertion criteria citation are now separate inputs
- Customise institute settings to be able to display all cases with a certain status on cases page (admin users)
- Renamed `Clinical Significance` to `Germline Classification` on multistep ClinVar form
- Changed the "x" in cases.utils.remove_form button text to red for better visibility in dark mode
- Update GitHub actions
- Default loglevel up to INFO, making logs with default start easier to read
- Add XTR region to PAR region definition
- Diagnoses can be searched on diagnoses page without waiting for load first
### Fixed
- Removed log info showing hgnc IDs used in variantS search
- Maintain Matchmaker Exchange and Beacon submission status when a case is re-uploaded
- Inheritance mode from ORPHA should not be confounded with the OMIM inheritance model
- Decipher link URL changes
- Refactored code in cases blueprints to use "disease" instead of "omim" to encompass also ORPHA terms

## [4.77]
### Added
- Orpha disease terms now include information on inheritance
- Case loading via .yaml config file accepts subject_id and phenotype_groups (if previously defined as constant default or added per institute)
- Possibility to submit variants associated with Orphanet conditions to ClinVar
- Option update path to .d4 files path for individuals of an existing case using the command line
- More constraint information is displayed per gene in addition to pLi: missense and LoF OE, CI (inluding LOEUF) and Z-score.
### Changed
- Introduce validation in the ClinVar multistep form to make sure users provide at least one variant-associated condition
- CLI scout update individual accepts subject_id
- Update ClinVar inheritance models to reflect changes in ClinVar submission API
- Handle variant-associated condition ID format in background when creating ClinVar submissions
- Replace the code that downloads Ensembl genes, transcripts and exons with the Schug web app
- Add more info to error log when transcript variant frequency parsing fails.
- GnomAD v4 constraint information replaces ExAC constraints (pLi).
### Fixed
- Text input of associated condition in ClinVar form now aligns to the left
- Alignment of contents in the case report has been updated
- Missing number of phenotypes and genes from case diagnoses
- Associate OMIM and/or ORPHA diagnoses with partial causatives
- Visualization of partial causatives' diagnoses on case page: style and links
- Revert style of pinned variants window on the case page
- Rename `Clinical significanc` to `Germline classification` in ClinVar submissions exported files
- Rename `Clinical significance citations` to `Classification citations` in ClinVar submissions exported files
- Rename `Comment on clinical significance` to `Comment on classification` in ClinVar submissions exported files
- Show matching partial causatives on variant page
- Matching causatives shown on case page consisting only of variant matching the default panels of the case - bug introduced since scout v4.72 (Oct 18, 2023)
- Missing somatic variant read depth leading to report division by zero

## [4.76]
### Added
- Orphacodes are visible in phenotype tables
- Pydantic validation of image paths provided in case load config file
- Info on the user which created a ClinVar submission, when available
- Associate .d4 files to case individuals when loading a case via config file
### Changed
- In diagnoses page the load of diseases are initiated by clicking a button
- Revel score, Revel rank score and SpliceAI values are also displayed in Causatives and Validated variants tables
- Remove unused functions and tests
- Analysis type and direct link from cases list for OGM cases
- Removed unused `case_obj` parameter from server/blueprints/variant/controllers/observations function
- Possibility to reset ClinVar submission ID
- Allow ClinVar submissions with custom API key for users registered as ClinVar submitters or when institute doesn't have a preset list of ClinVar submitters
- Ordered event verbs alphabetically and created ClinVar-related user events
- Removed the unused "no-variants" option from the load case command line
### Fixed
- All disease_terms have gene HGNC ids as integers when added to the scout database
- Disease_term identifiers are now prefixed with the name of the coding system
- Command line crashing with error when updating a user that doesn't exist
- Thaw coloredlogs - 15.0.1 restores errorhandler issue
- Thaw crypography - current base image and library version allow Docker builds
- Missing delete icons on phenomodels page
- Missing cryptography lib error while running Scout container on an ARM processor
- Round CADD values with many decimals on causatives and validated variants pages
- Dark-mode visibility of some fields on causatives and validated variants pages
- Clinvar submitters would be cleared when unprivileged users saved institute settings page
- Added a default empty string in cases search form to avoid None default value
- Page crashing when user tries to remove the same variant from a ClinVar submission in different browser tabs
- Update more GnomAD links to GnomAD v4 (v38 SNVs, MT vars, STRs)
- Empty cells for RNA fusion variants in Causatives and Verified variants page
- Submenu icons missing from collapsible actionbar
- The collapsible actionbar had some non-collapsing overly long entries
- Cancer observations for SVs not appearing in the variant details view
- Archived local observations not visible on cancer variantS page
- Empty Population Frequency column in the Cancer SV Variants view
- Capital letters in ClinVar events description shown on case page

## [4.75]
### Added
- Hovertip to gene panel names with associated genes in variant view, when variant covers more than one gene
- Tests for panel to genes
- Download of Orphadata en_product6 and en_product4 from CLI
- Parse and save `database_found` key/values for RNA fusion variants
- Added fusion_score, ffpm, split_reads, junction_reads and fusion_caller to the list of filters on RNA fusion variants page
- Renamed the function `get_mei_info` to `set_mei_info` to be consistent with the other functions
- Fixed removing None key/values from parsed variants
- Orphacodes are included in the database disease_terms
### Changed
- Allow use of projections when retrieving gene panels
- Do not save custom images as binary data into case and variant database documents
- Retrieve and display case and variant custom images using image's saved path
- Cases are activated by viewing FSHD and SMA reports
- Split multi-gene SNV variants into single genes when submitting to Matchmaker Exchange
- Alamut links also on the gene level, using transcript and HGVS: better for indels. Keep variant link for missing HGVS
- Thaw WTForms - explicitly coerce form decimal field entries when filters fetched from db
### Fixed
- Removed some extra characters from top of general report left over from FontAwsome fix
- Do not save fusion variants-specific key/values in other types of variants
- Alamut link for MT variants in build 38
- Convert RNA fusions variants `tool_hits` and `fusion_score` keys from string to numbers
- Fix genotype reference and alternative sequencing depths defaulting to -1 when values are 0
- DecimalFields were limited to two decimal places for several forms - lifting restrictions on AF, CADD etc.

## [4.74.1]
### Changed
- Parse and save into database also OMIM terms not associated to genes
### Fixed
- BioNano API FSHD report requests are GET in Access 1.8, were POST in 1.7
- Update more FontAwesome icons to avoid Pro icons
- Test if files still exist before attempting to load research variants
- Parsing of genotypes error, resulting in -1 values when alt or ref read depths are 0

## [4.74]
### Added
- SNVs and Indels, MEI and str variants genes have links to Decipher
- An `owner + case display name` index for cases database collection
- Test and fixtures for RNA fusion case page
- Load and display fusion variants from VCF files as the other variant types
- Option to update case document with path to mei variants (clinical and research)
### Changed
- Details on variant type and category for audit filters on case general report
- Enable Gens CN profile button also in somatic case view
- Fix case of analysis type check for Gens analysis button - only show for WGS
### Fixed
- loqusdb table no longer has empty row below each loqusid
- MatchMaker submission details page crashing because of change in date format returned by PatientMatcher
- Variant external links buttons style does not change color when visited
- Hide compounds with compounds follow filter for region or function would fail for variants in multiple genes
- Updated FontAwesome version to fix missing icons

## [4.73]
### Added
- Shortcut button for HPO panel MEI variants from case page
- Export managed variants from CLI
### Changed
- STRs visualization on case panel to emphasize abnormal repeat count and associated condition
- Removed cytoband column from STRs variant view on case report
- More long integers formatted with thin spaces, and copy to clipboard buttons added
### Fixed
- OMIM table is scrollable if higher than 700px on SV page
- Pinned variants validation badge is now red for false positives.
- Case display name defaulting to case ID when `family_name` or `display_name` are missing from case upload config file
- Expanded menu visible at screen sizes below 1000px now has background color
- The image in ClinVar howto-modal is now responsive
- Clicking on a case in case groups when case was already removed from group in another browser tab
- Page crashing when saving filters for mei variants
- Link visited color of images

## [4.72.4]
### Changed
- Automatic test mongod version increased to v7
### Fixed
- GnomAD now defaults to hg38 - change build 37 links accordingly

## [4.72.3]
### Fixed
- Somatic general case report small variant table can crash with unclassified variants

## [4.72.2]
### Changed
- A gunicorn maxrequests parameter for Docker server image - default to 1200
- STR export limit increased to 500, as for other variants
- Prevent long number wrapping and use thin spaces for separation, as per standards from SI, NIST, IUPAC, BIPM.
- Speed up case retrieval and lower memory use by projecting case queries
- Make relatedness check fails stand out a little more to new users
- Speed up case retrieval and lower memory use by projecting case queries
- Speed up variant pages by projecting only the necessary keys in disease collection query
### Fixed
- Huge memory use caused by cases and variants pages pulling complete disease documents from DB
- Do not include genes fetched from HPO terms when loading diseases
- Consider the renamed fields `Approved Symbol` -> `Approved Gene Symbol` and `Gene Symbols` -> `Gene/Locus And Other Related Symbols` when parsing OMIM terms from genemap2.txt file

## [4.72.1]
### Fixed
- Jinja filter that renders long integers
- Case cache when looking for causatives in other cases causing the server to hang

## [4.72]
### Added
- A GitHub action that checks for broken internal links in docs pages
- Link validation settings in mkdocs.yml file
- Load and display full RNA alignments on alignment viewer
- Genome build check when loading a case
- Extend event index to previous causative variants and always load them
### Fixed
- Documentation nav links for a few documents
- Slightly extended the BioNano Genomics Access integration docs
- Loading of SVs when VCF is missing the INFO.END field but has INFO.SVLEN field
- Escape protein sequence name (if available) in case general report to render special characters correctly
- CaseS HPO term searches for multiple terms works independent of order
- CaseS search regexp should not allow backslash
- CaseS cohort tags can contain whitespace and still match
- Remove diagnoses from cases even if OMIM term is not found in the database
- Parsing of disease-associated genes
- Removed an annoying warning while updating database's disease terms
- Displaying custom case images loaded with scout version <= 4.71
- Use pydantic version >=2 in requirements.txt file
### Changed
- Column width adjustment on caseS page
- Use Python 3.11 in tests
- Update some github actions
- Upgraded Pydantic to version 2
- Case validation fails on loading when associated files (alignments, VCFs and reports) are not present on disk
- Case validation fails on loading when custom images have format different then ["gif", "svg", "png", "jpg", "jpeg"]
- Custom images keys `case` and `str` in case config yaml file are renamed to `case_images` and `str_variants_images`
- Simplify and speed up case general report code
- Speed up case retrieval in case_matching_causatives
- Upgrade pymongo to version 4
- When updating disease terms, check that all terms are consistent with a DiseaseTerm model before dropping the old collection
- Better separation between modules loading HPO terms and diseases
- Deleted unused scout.build.phenotype module
- Stricter validation of mandatory genome build key when loading a case. Allowed values are ['37','38',37,38]
- Improved readability of variants length and coordinates on variantS pages

## [4.71]
### Added
- Added Balsamic keys for SweGen and loqusdb local archive frequecies, SNV and SV
- New filter option for Cancer variantS: local archive RD loqusdb
- Show annotated observations on SV variantS view, also for cancer somatic SVs
- Revel filter for variantS
- Show case default panel on caseS page
- CADD filter for Cancer Somatic SNV variantS - show score
- SpliceAI-lookup link (BROAD, shows SpliceAI and Pangolin) from variant page
- BioNano Access server API - check projects, samples and fetch FSHD reports
### Fixed
- Name of reference genome build for RNA for compatibility with IGV locus search change
- Howto to run the Docker image on Mac computers in `admin-guide/containers/container-deploy.md`
- Link to Weasyprint installation howto in README file
- Avoid filling up disk by creating a reduced VCF file for every variant that is visualized
- Remove legacy incorrectly formatted CODEOWNERS file
- Restrain variant_type requests to variantS views to "clinical" or "research"
- Visualization of cancer variants where cancer case has no affected individual
- ProteinPaint gene link (small StJude API change)
- Causative MEI variant link on causatives page
- Bionano access api settings commented out by default in Scout demo config file.
- Do not show FSHD button on freshly loaded cases without bionano_access individuals
- Truncate long variants' HGVS on causative/Clinically significant and pinned variants case panels
### Changed
- Remove function call that tracks users' browser version
- Include three more splice variant SO terms in clinical filter severe SO terms
- Drop old HPO term collection only after parsing and validation of new terms completes
- Move score to own column on Cancer Somatic SNV variantS page
- Refactored a few complex case operations, breaking out sub functionalities

## [4.70]
### Added
- Download a list of Gene Variants (max 500) resulting from SNVs and Indels search
- Variant PubMed link to search for gene symbol and any aliases
### Changed
- Clearer gnomAD values in Variants page
### Fixed
- CaseS page uniform column widths
- Include ClinVar variants into a scrollable div element on Case page
- `canonical_transcript` variable not initialized in get_hgvs function (server.blueprints.institutes.controllers.py)
- Catch and display any error while importing Phenopacket info
- Modified Docker files to use python:3.8-slim-bullseye to prevent gunicorn workers booting error

## [4.69]
### Added
- ClinVar submission howto available also on Case page
- Somatic score and filtering for somatic SV callers, if available
- Show caller as a tooltip on variantS list
### Fixed
- Crash when attempting to export phenotype from a case that had never had phenotypes
- Aesthetic fix to Causative and Pinned Variants on Case page
- Structural inconsistency for ClinVar Blueprint templates
- Updated igv.js to 2.15.8 to fix track default color bug
- Fixed release versions for actions.
- Freeze tornado below 6.3.0 for compatibility with livereload 2.6.3
- Force update variants count on case re-upload
- IGV locus search not working - add genome reference id
- Pin links to MEI variants should end up on MEI not SV variant view
- Load also matching MEI variants on forced region load
- Allow excluding MEI from case variant deletion
- Fixed the name of the assigned user when the internal user ID is different from the user email address
- Gene variantS should display gene function, region and full hgvs
### Changed
- FontAwesome integrity check fail (updated resource)
- Removed ClinVar API validation buttons in favour of direct API submission
- Improved layout of Institute settings page
- ClinVar API key and allowed submitters are set in the Institute settings page


## [4.68]
### Added
- Rare Disease Mobile Element Insertion variants view
### Changed
- Updated igv.js to 2.15.6
### Fixed
- Docker stage build pycairo.
- Restore SNV and SV rank models versions on Causatives and Verified pages
- Saving `REVEL_RANKSCORE` value in a field named `revel` in variants database documents

## [4.67]
### Added
- Prepare to filter local SV frequency
### Changed
- Speed up instituteS page loading by refactoring cases/institutes query
- Clinical Filter for SVs includes `splice_polypyrimidine_tract_variant` as a severe consequence
- Clinical Filter for SVs includes local variant frequency freeze ("old") for filtering, starting at 30 counts
- Speed up caseS page loading by adding status to index and refactoring totals count
- HPO file parsing is updated to reflect that HPO have changed a few downloadable file formats with their 230405 release.
### Fixed
- Page crashing when a user tries to edit a comment that was removed
- Warning instead of crashed page when attempting to retrieve a non-existent Phenopacket
- Fixed StJude ProteinPaint gene link (URL change)
- Freeze of werkzeug library to version<2.3 to avoid problems resulting from the consequential upgrade of the Flask lib
- Huge list of genes in case report for megabases-long structural variants.
- Fix displaying institutes without associated cases on institutes page
- Fix default panel selection on SVs in cancer case report

## [4.66]
### Changed
- Moved Phenomodels code under a dedicated blueprint
- Updated the instructions to load custom case report under admin guide
- Keep variants filter window collapsed except when user expands it to filter
### Added
- A summary table of pinned variants on the cancer case general report
- New openable matching causatives and managed variants lists for default gene panels only for convenience
### Fixed
- Gens structural variant page link individual id typo

## [4.65.2]
### Fixed
- Generating general case report with str variants containing comments

## [4.65.1]
### Fixed
- Visibility of `Gene(s)` badges on SV VariantS page
- Hide dismiss bar on SV page not working well
- Delivery report PDF download
- Saving Pipeline version file when loading a case
- Backport compatible import of importlib metadata for old python versions (<3.8)

## [4.65]
### Added
- Option to mark a ClinVar submission as submitted
- Docs on how to create/update the PanelApp green genes as a system admin
- `individual_id`-parameter to both Gens links
- Download a gene panel in TXT format from gene panel page
- Panel gene comments on variant page: genes in panels can have comments that describe the gene in a panel context
### Changed
- Always show each case category on caseS page, even if 0 cases in total or after current query
- Improved sorting of ClinVar submissions
- Pre-populate SV type select in ClinVar submission form, when possible
- Show comment badges in related comments tables on general report
- Updated version of several GitHub actions
- Migrate from deprecated `pkg_resources` lib to `importlib_resources`
- Dismiss bar on variantS pages is thinner.
- Dismiss bar on variantS pages can be toggled open or closed for the duration of a login session.
### Fixed
- Fixed Sanger order / Cancel order modal close buttons
- Visibility of SV type in ClinVar submission form
- Fixed a couple of creations where now was called twice, so updated_at and created_at could differ
- Deprecated Ubuntu version 18.04 in one GitHub action
- Panels that have been removed (hidden) should not be visible in views where overlapping gene panels for genes are shown
- Gene panel test pointing to the right function

## [4.64]
### Added
- Create/Update a gene panel containing all PanelApp green genes (`scout update panelapp-green -i <cust_id>`)
- Links for ACMG pathogenicity impact modification on the ACMG classification page
### Changed
- Open local observation matching cases in new windows
### Fixed
- Matching manual ranked variants are now shown also on the somatic variant page
- VarSome links to hg19/GRCh37
- Managed variants filter settings lost when navigating to additional pages
- Collect the right variant category after submitting filter form from research variantS page
- Beacon links are templated and support variants in genome build 38

## [4.63]
### Added
- Display data sharing info for ClinVar, Matchmaker Exchange and Beacon in a dedicated column on Cases page
- Test for `commands.download.omim.print_omim`
- Display dismissed variants comments on general case report
- Modify ACMG pathogenicity impact (most commonly PVS1, PS3) based on strength of evidence with lab director's professional judgement
- REViewer button on STR variant page
- Alamut institution parameter in institute settings for Alamut Visual Plus software
- Added Manual Ranks Risk Factor, Likely Risk Factor and Uncertain Risk Factor
- Display matching manual ranks from previous cases the user has access to on VariantS and Variant pages
- Link to gnomAD gene SVs v2.1 for SV variants with gnomAD frequency
- Support for nf-core/rnafusion reports
### Changed
- Display chrY for sex unknown
- Deprecate legacy scout_load() method API call.
- Message shown when variant tag is updated for a variant
- When all ACMG classifications are deleted from a variant, the current variant classification status is also reset.
- Refactored the functions that collect causative variants
- Removed `scripts/generate_test_data.py`
### Fixed
- Default IGV tracks (genes, ClinVar, ClinVar CNVs) showing even if user unselects them all
- Freeze Flask-Babel below v3.0 due to issue with a locale decorator
- Thaw Flask-Babel and fix according to v3 standard. Thank you @TkTech!
- Show matching causatives on somatic structural variant page
- Visibility of gene names and functional annotations on Causatives/Verified pages
- Panel version can be manually set to floating point numbers, when modified
- Causatives page showing also non-causative variants matching causatives in other cases
- ClinVar form submission for variants with no selected transcript and HGVS
- Validating and submitting ClinVar objects not containing both Variant and Casedata info

## [4.62.1]
### Fixed
- Case page crashing when adding a case to a group without providing a valid case name

## [4.62]
### Added
- Validate ClinVar submission objects using the ClinVar API
- Wrote tests for case and variant API endpoints
- Create ClinVar submissions from Scout using the ClinVar API
- Export Phenopacket for affected individual
- Import Phenopacket from JSON file or Phenopacket API backend server
- Use the new case name option for GENS requests
- Pre-validate refseq:HGVS items using VariantValidator in ClinVar submission form
### Fixed
- Fallback for empty alignment index for REViewer service
- Source link out for MIP 11.1 reference STR annotation
- Avoid duplicate causatives and pinned variants
- ClinVar clinical significance displays only the ACMG terms when user selects ACMG 2015 as assertion criteria
- Spacing between icon and text on Beacon and MatchMaker links on case page sidebar
- Truncate IDs and HGVS representations in ClinVar pages if longer than 25 characters
- Update ClinVar submission ID form
- Handle connection timeout when sending requests requests to external web services
- Validate any ClinVar submission regardless of its status
- Empty Phenopackets import crashes
- Stop Spinner on Phenopacket JSON download
### Changed
- Updated ClinVar submission instructions

## [4.61.1]
### Fixed
- Added `UMLS` as an option of `Condition ID type` in ClinVar Variant downloaded files
- Missing value for `Condition ID type` in ClinVar Variant downloaded files
- Possibility to open, close or delete a ClinVar submission even if it doesn't have an associated name
- Save SV type, ref and alt n. copies to exported ClinVar files
- Inner and outer start and stop SV coordinates not exported in ClinVar files
- ClinVar submissions page crashing when SV files don't contain breakpoint exact coordinates
- Align OMIM diagnoses with delete diagnosis button on case page
- In ClinVar form, reset condition list and customize help when condition ID changes

## [4.61]
### Added
- Filter case list by cases with variants in ClinVar submission
- Filter case list by cases containing RNA-seq data - gene_fusion_reports and sample-level tracks (splice junctions and RNA coverage)
- Additional case category `Ignored`, to be used for cases that don't fall in the existing 'inactive', 'archived', 'solved', 'prioritized' categories
- Display number of cases shown / total number of cases available for each category on Cases page
- Moved buttons to modify case status from sidebar to main case page
- Link to Mutalyzer Normalizer tool on variant's transcripts overview to retrieve official HVGS descriptions
- Option to manually load RNA MULTIQC report using the command `scout load report -t multiqc_rna`
- Load RNA MULTIQC automatically for a case if config file contains the `multiqc_rna` key/value
- Instructions in admin-guide on how to load case reports via the command line
- Possibility to filter RD variants by a specific genotype call
- Distinct colors for different inheritance models on RD Variant page
- Gene panels PDF export with case variants hits by variant type
- A couple of additional README badges for GitHub stats
- Upload and display of pipeline reference info and executable version yaml files as custom reports
- Testing CLI on hasta in PR template
### Changed
- Instructions on how to call dibs on scout-stage server in pull request template
- Deprecated CLI commands `scout load <delivery_report, gene_fusion_report, coverage_qc_report, cnv_report>` to replace them with command `scout load report -t <report type>`
- Refactored code to display and download custom case reports
- Do not export `Assertion method` and `Assertion method citation` to ClinVar submission files according to changes to ClinVar's submission spreadsheet templates.
- Simplified code to create and download ClinVar CSV files
- Colorize inheritance models badges by category on VariantS page
- `Safe variants matching` badge more visible on case page
### Fixed
- Non-admin users saving institute settings would clear loqusdb instance selection
- Layout of variant position, cytoband and type in SV variant summary
- Broken `Build Status - GitHub badge` on GitHub README page
- Visibility of text on grey badges in gene panels PDF exports
- Labels for dashboard search controls
- Dark mode visibility for ClinVar submission
- Whitespaces on outdated panel in extent report

## [4.60]
### Added
- Mitochondrial deletion signatures (mitosign) can be uploaded and shown with mtDNA report
- A `Type of analysis` column on Causatives and Validated variants pages
- List of "safe" gene panels available for matching causatives and managed variants in institute settings, to avoid secondary findings
- `svdb_origin` as a synonym for `FOUND_IN` to complement `set` for variants found by all callers
### Changed
- Hide removed gene panels by default in panels page
- Removed option for filtering cancer SVs by Tumor and Normal alt AF
- Hide links to coverage report from case dynamic HPO panel if cancer analysis
- Remove rerun emails and redirect users to the analysis order portal instead
- Updated clinical SVs igv.js track (dbVar) and added example of external track from `https://trackhubregistry.org/`
- Rewrote the ClinVar export module to simplify and add one variant at the time
- ClinVar submissions with phenotype conditions from: [OMIM, MedGen, Orphanet, MeSH, HP, MONDO]
### Fixed
- If trying to load a badly formatted .tsv file an error message is displayed.
- Avoid showing case as rerun when first attempt at case upload failed
- Dynamic autocomplete search not working on phenomodels page
- Callers added to variant when loading case
- Now possible to update managed variant from file without deleting it first
- Missing preselected chromosome when editing a managed variant
- Preselected variant type and subtype when editing a managed variant
- Typo in dbVar ClinVar track, hg19


## [4.59]
### Added
- Button to go directly to HPO SV filter variantS page from case
- `Scout-REViewer-Service` integration - show `REViewer` picture if available
- Link to HPO panel coverage overview on Case page
- Specify a confidence threshold (green|amber|red) when loading PanelApp panels
- Functional annotations in variants lists exports (all variants)
- Cancer/Normal VAFs and COSMIC ids in in variants lists exports (cancer variants)
### Changed
- Better visualization of regional annotation for long lists of genes in large SVs in Variants tables
- Order of cells in variants tables
- More evident links to gene coverage from Variant page
- Gene panels sorted by display name in the entire Case page
- Round CADD and GnomAD values in variants export files
### Fixed
- HPO filter button on SV variantS page
- Spacing between region|function cells in SVs lists
- Labels on gene panel Chanjo report
- Fixed ambiguous duplicated response headers when requesting a BAM file from /static
- Visited color link on gene coverage button (Variant page)

## [4.58.1]
### Fixed
- Case search with search strings that contain characters that can be escaped

## [4.58]
### Added
- Documentation on how to create/update PanelApp panels
- Add filter by local observations (archive) to structural variants filters
- Add more splicing consequences to SO term definitions
- Search for a specific gene in all gene panels
- Institute settings option to force show all variants on VariantS page for all cases of an institute
- Filter cases by validation pending status
- Link to The Clinical Knowledgebase (CKB) (https://ckb.jax.org/) in cancer variant's page
### Fixed
- Added a not-authorized `auto-login` fixture according to changes in Flask-Login 0.6.2
- Renamed `cache_timeout` param name of flask.send_file function to `max_age` (Flask 2.2 compliant)
- Replaced deprecated `app.config["JSON_SORT_KEYS"]` with app.json.sort_keys in app settings
- Bug in gene variants page (All SNVs and INDELs) when variant gene doesn't have a hgnc id that is found in the database
- Broken export of causatives table
- Query for genes in build 38 on `Search SNVs and INDELs` page
- Prevent typing special characters `^<>?!=\/` in case search form
- Search matching causatives also among research variants in other cases
- Links to variants in Verified variants page
- Broken filter institute cases by pinned gene
- Better visualization of long lists of genes in large SVs on Causative and Verified Variants page
- Reintroduced missing button to export Causative variants
- Better linking and display of matching causatives and managed variants
- Reduced code complexity in `scout/parse/variant/variant.py`
- Reduced complexity of code in `scout/build/variant/variant.py`

### Changed
- State that loqusdb observation is in current case if observations count is one and no cases are shown
- Better pagination and number of variants returned by queries in `Search SNVs and INDELs` page
- Refactored and simplified code used for collecting gene variants for `Search SNVs and INDELs` page
- Fix sidebar panel icons in Case view
- Fix panel spacing in Case view
- Removed unused database `sanger_ordered` and `case_id,category,rank_score` indexes (variant collection)
- Verified variants displayed in a dedicated page reachable from institute sidebar
- Unified stats in dashboard page
- Improved gene info for large SVs and cancer SVs
- Remove the unused `variant.str_variant` endpoint from variant views
- Easier editing of HPO gene panel on case page
- Assign phenotype panel less cramped on Case page
- Causatives and Verified variants pages to use the same template macro
- Allow hyphens in panel names
- Reduce resolution of example images
- Remove some animations in web gui which where rendered slow


## [4.57.4]
### Fixed
- Parsing of variant.FORMAT "DR" key in parse variant file

## [4.57.3]
### Fixed
- Export of STR verified variants
- Do not download as verified variants first verified and then reset to not validated
- Avoid duplicated lines in downloaded verified variants reflecting changes in variant validation status

## [4.57.2]
### Fixed
- Export of verified variants when variant gene has no transcripts
- HTTP 500 when visiting a the details page for a cancer variant that had been ranked with genmod

## [4.57.1]
### Fixed
- Updating/replacing a gene panel from file with a corrupted or malformed file

## [4.57]
### Added
- Display last 50 or 500 events for a user in a timeline
- Show dismiss count from other cases on matching variantS
- Save Beacon-related events in events collection
- Institute settings allow saving multiple loqusdb instances for one institute
- Display stats from multiple instances of loqusdb on variant page
- Display date and frequency of obs derived from count of local archive observations from MIP11 (requires fix in MIP)
### Changed
- Prior ACMG classifications view is no longer limited by pathogenicity
### Fixed
- Visibility of Sanger ordered badge on case page, light mode
- Some of the DataTables tables (Phenotypes and Diagnoses pages) got a bit dark in dark mode
- Remove all redundancies when displaying timeline events (some events are saved both as case-related and variant-related)
- Missing link in saved MatchMaker-related events
- Genes with mixed case gene symbols missing in PanelApp panels
- Alignment of elements on the Beacon submission modal window
- Locus info links from STR variantS page open in new browser tabs

## [4.56]
### Added
- Test for PanelApp panels loading
- `panel-umi` tag option when loading cancer analyses
### Changed
- Black text to make comments more visible in dark mode
- Loading PanelApp panels replaces pre-existing panels with same version
- Removed sidebar from Causatives page - navigation is available on the top bar for now
- Create ClinVar submissions from pinned variants list in case page
- Select which pinned variants will be included in ClinVar submission documents
### Fixed
- Remove a:visited css style from all buttons
- Update of HPO terms via command line
- Background color of `MIXED` and `PANEL-UMI` sequencing types on cases page
- Fixed regex error when searching for cases with query ending with `\ `
- Gene symbols on Causatives page lighter in dark mode
- SpliceAI tooltip of multigene variants

## [4.55]
### Changed
- Represent different tumor samples as vials in cases page
- Option to force-update the OMIM panel
### Fixed
- Low tumor purity badge alignment in cancer samples table on cancer case view
- VariantS comment popovers reactivate on hover
- Updating database genes in build 37
- ACMG classification summary hidden by sticky navbar
- Logo backgrounds fixed to white on welcome page
- Visited links turn purple again
- Style of link buttons and dropdown menus
- Update KUH and GMS logos
- Link color for Managed variants

## [4.54]
### Added
- Dark mode, using browser/OS media preference
- Allow marking case as solved without defining causative variants
- Admin users can create missing beacon datasets from the institute's settings page
- GenCC links on gene and variant pages
- Deprecation warnings when launching the app using a .yaml config file or loading cases using .ped files
### Changed
- Improved HTML syntax in case report template
- Modified message displayed when variant rank stats could not be calculated
- Expanded instructions on how to test on CG development server (cg-vm1)
- Added more somatic variant callers (Balsamic v9 SNV, develop SV)
### Fixed
- Remove load demo case command from docker-compose.yml
- Text elements being split across pages in PDF reports
- Made login password field of type `password` in LDAP login form
- Gene panels HTML select in institute's settings page
- Bootstrap upgraded to version 5
- Fix some Sourcery and SonarCloud suggestions
- Escape special characters in case search on institute and dashboard pages
- Broken case PDF reports when no Madeline pedigree image can be created
- Removed text-white links style that were invisible in new pages style
- Variants pagination after pressing "Filter variants" or "Clinical filter"
- Layout of buttons Matchmaker submission panel (case page)
- Removing cases from Matchmaker (simplified code and fixed functionality)
- Reintroduce check for missing alignment files purged from server

## [4.53]
### Added
### Changed
- Point Alamut API key docs link to new API version
- Parse dbSNP id from ID only if it says "rs", else use VEP CSQ fields
- Removed MarkupSafe from the dependencies
### Fixed
- Reintroduced loading of SVs for demo case 643595
- Successful parse of FOUND_IN should avoid GATK caller default
- All vulnerabilities flagged by SonarCloud

## [4.52]
### Added
- Demo cancer case gets loaded together with demo RD case in demo instance
- Parse REVEL_score alongside REVEL_rankscore from csq field and display it on SNV variant page
- Rank score results now show the ranking range
- cDNA and protein changes displayed on institute causatives pages
- Optional SESSION_TIMEOUT_MINUTES configuration in app config files
- Script to convert old OMIM case format (list of integers) to new format (list of dictionaries)
- Additional check for user logged in status before serving alignment files
- Download .cgh files from cancer samples table on cancer case page
- Number of documents and date of last update on genes page
### Changed
- Verify user before redirecting to IGV alignments and sashimi plots
- Build case IGV tracks starting from case and variant objects instead of passing all params in a form
- Unfreeze Werkzeug lib since Flask_login v.0.6 with bugfix has been released
- Sort gene panels by name (panelS and variant page)
- Removed unused `server.blueprints.alignviewers.unindexed_remote_static` endpoint
- User sessions to check files served by `server.blueprints.alignviewers.remote_static` endpoint
- Moved Beacon-related functions to a dedicated app extension
- Audit Filter now also loads filter displaying the variants for it
### Fixed
- Handle `attachment_filename` parameter renamed to `download_name` when Flask 2.2 will be released
- Removed cursor timeout param in cases find adapter function to avoid many code warnings
- Removed stream argument deprecation warning in tests
- Handle `no intervals found` warning in load_region test
- Beacon remove variants
- Protect remote_cors function in alignviewers view from Server-Side Request Forgery (SSRF)
- Check creation date of last document in gene collection to display when genes collection was updated last

## [4.51]
### Added
- Config file containing codecov settings for pull requests
- Add an IGV.js direct link button from case page
- Security policy file
- Hide/shade compound variants based on rank score on variantS from filter
- Chromograph legend documentation direct link
### Changed
- Updated deprecated Codecov GitHub action to v.2
- Simplified code of scout/adapter/mongo/variant
- Update IGV.js to v2.11.2
- Show summary number of variant gene panels on general report if more than 3
### Fixed
- Marrvel link for variants in genome build 38 (using liftover to build 37)
- Remove flags from codecov config file
- Fixed filter bug with high negative SPIDEX scores
- Renamed IARC TP53 button to to `TP53 Database`, modified also link since IARC has been moved to the US NCI: `https://tp53.isb-cgc.org/`
- Parsing new format of OMIM case info when exporting patients to Matchmaker
- Remove flask-debugtoolbar lib dependency that is using deprecated code and causes app to crash after new release of Jinja2 (3.1)
- Variant page crashing for cases with old OMIM terms structure (a list of integers instead of dictionary)
- Variant page crashing when creating MARRVEL link for cases with no genome build
- SpliceAI documentation link
- Fix deprecated `safe_str_cmp` import from `werkzeug.security` by freezing Werkzeug lib to v2.0 until Flask_login v.0.6 with bugfix is released
- List gene names densely in general report for SVs that contain more than 3 genes
- Show transcript ids on refseq genes on hg19 in IGV.js, using refgene source
- Display correct number of genes in general report for SVs that contain more than 32 genes
- Broken Google login after new major release of `lepture/authlib`
- Fix frequency and callers display on case general report

## [4.50.1]
### Fixed
- Show matching causative STR_repid for legacy str variants (pre Stranger hgnc_id)

## [4.50]
### Added
- Individual-specific OMIM terms
- OMIM disease descriptions in ClinVar submission form
- Add a toggle for melter rerun monitoring of cases
- Add a config option to show the rerun monitoring toggle
- Add a cli option to export cases with rerun monitoring enabled
- Add a link to STRipy for STR variants; shallow for ARX and HOXA13
- Hide by default variants only present in unaffected individuals in variants filters
- OMIM terms in general case report
- Individual-level info on OMIM and HPO terms in general case report
- PanelApp gene link among the external links on variant page
- Dashboard case filters fields help
- Filter cases by OMIM terms in cases and dashboard pages
### Fixed
- A malformed panel id request would crash with exception: now gives user warning flash with redirect
- Link to HPO resource file hosted on `http://purl.obolibrary.org`
- Gene search form when gene exists only in build 38
- Fixed odd redirect error and poor error message on missing column for gene panel csv upload
- Typo in parse variant transcripts function
- Modified keys name used to parse local observations (archived) frequencies to reflect change in MIP keys naming
- Better error handling for partly broken/timed out chanjo reports
- Broken javascript code when case Chromograph data is malformed
- Broader space for case synopsis in general report
- Show partial causatives on causatives and matching causatives panels
- Partial causative assignment in cases with no OMIM or HPO terms
- Partial causative OMIM select options in variant page
### Changed
- Slightly smaller and improved layout of content in case PDF report
- Relabel more cancer variant pages somatic for navigation
- Unify caseS nav links
- Removed unused `add_compounds` param from variant controllers function
- Changed default hg19 genome for IGV.js to legacy hg19_1kg_decoy to fix a few problematic loci
- Reduce code complexity (parse/ensembl.py)
- Silence certain fields in ClinVar export if prioritised ones exist (chrom-start-end if hgvs exist)
- Made phenotype non-mandatory when marking a variant as partial causative
- Only one phenotype condition type (OMIM or HPO) per variant is used in ClinVar submissions
- ClinVar submission variant condition prefers OMIM over HPO if available
- Use lighter version of gene objects in Omim MongoDB adapter, panels controllers, panels views and institute controllers
- Gene-variants table size is now adaptive
- Remove unused file upload on gene-variants page

## [4.49]
### Fixed
- Pydantic model types for genome_build, madeline_info, peddy_ped_check and peddy_sex_check, rank_model_version and sv_rank_model_version
- Replace `MatchMaker` with `Matchmaker` in all places visible by a user
- Save diagnosis labels along with OMIM terms in Matchmaker Exchange submission objects
- `libegl-mesa0_21.0.3-0ubuntu0.3~20.04.5_amd64.deb` lib not found by GitHub actions Docker build
- Remove unused `chromograph_image_files` and `chromograph_prefixes` keys saved when creating or updating an RD case
- Search managed variants by description and with ignore case
### Changed
- Introduced page margins on exported PDF reports
- Smaller gene fonts in downloaded HPO genes PDF reports
- Reintroduced gene coverage data in the PDF-exported general report of rare-disease cases
- Check for existence of case report files before creating sidebar links
- Better description of HPO and OMIM terms for patients submitted to Matchmaker Exchange
- Remove null non-mandatory key/values when updating a case
- Freeze WTForms<3 due to several form input rendering changes

## [4.48.1]
### Fixed
- General case PDF report for recent cases with no pedigree

## [4.48]
### Added
- Option to cancel a request for research variants in case page
### Changed
- Update igv.js to v2.10.5
- Updated example of a case delivery report
- Unfreeze cyvcf2
- Builder images used in Scout Dockerfiles
- Crash report email subject gives host name
- Export general case report to PDF using PDFKit instead of WeasyPrint
- Do not include coverage report in PDF case report since they might have different orientation
- Export cancer cases's "Coverage and QC report" to PDF using PDFKit instead of Weasyprint
- Updated cancer "Coverage and QC report" example
- Keep portrait orientation in PDF delivery report
- Export delivery report to PDF using PDFKit instead of Weasyprint
- PDF export of clinical and research HPO panels using PDFKit instead of Weasyprint
- Export gene panel report to PDF using PDFKit
- Removed WeasyPrint lib dependency

### Fixed
- Reintroduced missing links to Swegen and Beacon and dbSNP in RD variant page, summary section
- Demo delivery report orientation to fit new columns
- Missing delivery report in demo case
- Cast MNVs to SNV for test
- Export verified variants from all institutes when user is admin
- Cancer coverage and QC report not found for demo cancer case
- Pull request template instructions on how to deploy to test server
- PDF Delivery report not showing Swedac logo
- Fix code typos
- Disable codefactor raised by ESLint for javascript functions located on another file
- Loading spinner stuck after downloading a PDF gene panel report
- IGV browser crashing when file system with alignment files is not mounted

## [4.47]
### Added
- Added CADD, GnomAD and genotype calls to variantS export
### Changed
- Pull request template, to illustrate how to deploy pull request branches on cg-vm1 stage server
### Fixed
- Compiled Docker image contains a patched version (v4.9) of chanjo-report

## [4.46.1]
### Fixed
- Downloading of files generated within the app container (MT-report, verified variants, pedigrees, ..)

## [4.46]
### Added
- Created a Dockefile to be used to serve the dockerized app in production
- Modified the code to collect database params specified as env vars
- Created a GitHub action that pushes the Dockerfile-server image to Docker Hub (scout-server-stage) every time a PR is opened
- Created a GitHub action that pushes the Dockerfile-server image to Docker Hub (scout-server) every time a new release is created
- Reassign MatchMaker Exchange submission to another user when a Scout user is deleted
- Expose public API JSON gene panels endpoint, primarily to enable automated rerun checking for updates
- Add utils for dictionary type
- Filter institute cases using multiple HPO terms
- Vulture GitHub action to identify and remove unused variables and imports
### Changed
- Updated the python config file documentation in admin guide
- Case configuration parsing now uses Pydantic for improved typechecking and config handling
- Removed test matrices to speed up automatic testing of PRs
- Switch from Coveralls to Codecov to handle CI test coverage
- Speed-up CI tests by caching installation of libs and splitting tests into randomized groups using pytest-test-groups
- Improved LDAP login documentation
- Use lib flask-ldapconn instead of flask_ldap3_login> to handle ldap authentication
- Updated Managed variant documentation in user guide
- Fix and simplify creating and editing of gene panels
- Simplified gene variants search code
- Increased the height of the genes track in the IGV viewer
### Fixed
- Validate uploaded managed variant file lines, warning the user.
- Exporting validated variants with missing "genes" database key
- No results returned when searching for gene variants using a phenotype term
- Variants filtering by gene symbols file
- Make gene HGNC symbols field mandatory in gene variants page and run search only on form submit
- Make sure collaborator gene variants are still visible, even if HPO filter is used

## [4.45]
### Added
### Changed
- Start Scout also when loqusdbapi is not reachable
- Clearer definition of manual standard and custom inheritance models in gene panels
- Allow searching multiple chromosomes in filters
### Fixed
- Gene panel crashing on edit action

## [4.44]
### Added
### Changed
- Display Gene track beneath each sample track when displaying splice junctions in igv browser
- Check outdated gene symbols and update with aliases for both RD and cancer variantS
### Fixed
- Added query input check and fixed the Genes API endpoint to return a json formatted error when request is malformed
- Typo in ACMG BP6 tooltip

## [4.43.1]
### Added
- Added database index for OMIM disease term genes
### Changed
### Fixed
- Do not drop HPO terms collection when updating HPO terms via the command line
- Do not drop disease (OMIM) terms collection when updating diseases via the command line

## [4.43]
### Added
- Specify which collection(s) update/build indexes for
### Fixed
- Do not drop genes and transcripts collections when updating genes via the command line

## [4.42.1]
### Added
### Changed
### Fixed
- Freeze PyMongo lib to version<4.0 to keep supporting previous MongoDB versions
- Speed up gene panels creation and update by collecting only light gene info from database
- Avoid case page crash on Phenomizer queries timeout

## [4.42]
### Added
- Choose custom pinned variants to submit to MatchMaker Exchange
- Submit structural variant as genes to the MatchMaker Exchange
- Added function for maintainers and admins to remove gene panels
- Admins can restore deleted gene panels
- A development docker-compose file illustrating the scout/chanjo-report integration
- Show AD on variants view for cancer SV (tumor and normal)
- Cancer SV variants filter AD, AF (tumor and normal)
- Hiding the variants score column also from cancer SVs, as for the SNVs
### Changed
- Enforce same case _id and display_name when updating a case
- Enforce same individual ids, display names and affected status when updating a case
- Improved documentation for connecting to loqusdb instances (including loqusdbapi)
- Display and download HPO gene panels' gene symbols in italics
- A faster-built and lighter Docker image
- Reduce complexity of `panels` endpoint moving some code to the panels controllers
- Update requirements to use flask-ldap3-login>=0.9.17 instead of freezing WTForm
### Fixed
- Use of deprecated TextField after the upgrade of WTF to v3.0
- Freeze to WTForms to version < 3
- Remove the extra files (bed files and madeline.svg) introduced by mistake
- Cli command loading demo data in docker-compose when case custom images exist and is None
- Increased MongoDB connection serverSelectionTimeoutMS parameter to 30K (default value according to MongoDB documentation)
- Better differentiate old obs counts 0 vs N/A
- Broken cancer variants page when default gene panel was deleted
- Typo in tx_overview function in variant controllers file
- Fixed loqusdbapi SV search URL
- SV variants filtering using Decipher criterion
- Removing old gene panels that don't contain the `maintainer` key.

## [4.41.1]
### Fixed
- General reports crash for variant annotations with same variant on other cases

## [4.41]
### Added
- Extended the instructions for running the Scout Docker image (web app and cli).
- Enabled inclusion of custom images to STR variant view
### Fixed
- General case report sorting comments for variants with None genetic models
- Do not crash but redirect to variants page with error when a variant is not found for a case
- UCSC links coordinates for SV variants with start chromosome different than end chromosome
- Human readable variants name in case page for variants having start chromosome different from end chromosome
- Avoid always loading all transcripts when checking gene symbol: introduce gene captions
- Slow queries for evaluated variants on e.g. case page - use events instead
### Changed
- Rearrange variant page again, moving severity predictions down.
- More reactive layout width steps on variant page

## [4.40.1]
### Added
### Fixed
- Variants dismissed with inconsistent inheritance pattern can again be shown in general case report
- General report page for variants with genes=None
- General report crashing when variants have no panels
- Added other missing keys to case and variant dictionaries passed to general report
### Changed

## [4.40]
### Added
- A .cff citation file
- Phenotype search API endpoint
- Added pagination to phenotype API
- Extend case search to include internal MongoDB id
- Support for connecting to a MongoDB replica set (.py config files)
- Support for connecting to a MongoDB replica set (.yaml config files)
### Fixed
- Command to load the OMIM gene panel (`scout load panel --omim`)
- Unify style of pinned and causative variants' badges on case page
- Removed automatic spaces after punctuation in comments
- Remove the hardcoded number of total individuals from the variant's old observations panel
- Send delete requests to a connected Beacon using the DELETE method
- Layout of the SNV and SV variant page - move frequency up
### Changed
- Stop updating database indexes after loading exons via command line
- Display validation status badge also for not Sanger-sequenced variants
- Moved Frequencies, Severity and Local observations panels up in RD variants page
- Enabled Flask CORS to communicate CORS status to js apps
- Moved the code preparing the transcripts overview to the backend
- Refactored and filtered json data used in general case report
- Changed the database used in docker-compose file to use the official MongoDB v4.4 image
- Modified the Python (3.6, 3.8) and MongoDB (3.2, 4.4, 5.0) versions used in testing matrices (GitHub actions)
- Capitalize case search terms on institute and dashboard pages


## [4.39]
### Added
- COSMIC IDs collected from CSQ field named `COSMIC`
### Fixed
- Link to other causative variants on variant page
- Allow multiple COSMIC links for a cancer variant
- Fix floating text in severity box #2808
- Fixed MitoMap and HmtVar links for hg38 cases
- Do not open new browser tabs when downloading files
- Selectable IGV tracks on variant page
- Missing splice junctions button on variant page
- Refactor variantS representative gene selection, and use it also for cancer variant summary
### Changed
- Improve Javascript performance for displaying Chromograph images
- Make ClinVar classification more evident in cancer variant page

## [4.38]
### Added
- Option to hide Alamut button in the app config file
### Fixed
- Library deprecation warning fixed (insert is deprecated. Use insert_one or insert_many instead)
- Update genes command will not trigger an update of database indices any more
- Missing resources in temporary downloading directory when updating genes using the command line
- Restore previous variant ACMG classification in a scrollable div
- Loading spinner not stopping after downloading PDF case reports and variant list export
- Add extra Alamut links higher up on variant pages
- Improve UX for phenotypes in case page
- Filter and export of STR variants
- Update look of variants page navigation buttons
### Changed

## [4.37]
### Added
- Highlight and show version number for RefSeq MANE transcripts.
- Added integration to a rerunner service for toggling reanalysis with updated pedigree information
- SpliceAI display and parsing from VEP CSQ
- Display matching tiered variants for cancer variants
- Display a loading icon (spinner) until the page loads completely
- Display filter badges in cancer variants list
- Update genes from pre-downloaded file resources
- On login, OS, browser version and screen size are saved anonymously to understand how users are using Scout
- API returning institutes data for a given user: `/api/v1/institutes`
- API returning case data for a given institute: `/api/v1/institutes/<institute_id>/cases`
- Added GMS and Lund university hospital logos to login page
- Made display of Swedac logo configurable
- Support for displaying custom images in case view
- Individual-specific HPO terms
- Optional alamut_key in institute settings for Alamut Plus software
- Case report API endpoint
- Tooltip in case explaining that genes with genome build different than case genome build will not be added to dynamic HPO panel.
- Add DeepVariant as a caller
### Fixed
- Updated IGV to v2.8.5 to solve missing gene labels on some zoom levels
- Demo cancer case config file to load somatic SNVs and SVs only.
- Expand list of refseq trancripts in ClinVar submission form
- Renamed `All SNVs and INDELs` institute sidebar element to `Search SNVs and INDELs` and fixed its style.
- Add missing parameters to case load-config documentation
- Allow creating/editing gene panels and dynamic gene panels with genes present in genome build 38
- Bugfix broken Pytests
- Bulk dismissing variants error due to key conversion from string to integer
- Fix typo in index documentation
- Fixed crash in institute settings page if "collaborators" key is not set in database
- Don't stop Scout execution if LoqusDB call fails and print stacktrace to log
- Bug when case contains custom images with value `None`
- Bug introduced when fixing another bug in Scout-LoqusDB interaction
- Loading of OMIM diagnoses in Scout demo instance
- Remove the docker-compose with chanjo integration because it doesn't work yet.
- Fixed standard docker-compose with scout demo data and database
- Clinical variant assessments not present for pinned and causative variants on case page.
- MatchMaker matching one node at the time only
- Remove link from previously tiered variants badge in cancer variants page
- Typo in gene cell on cancer variants page
- Managed variants filter form
### Changed
- Better naming for variants buttons on cancer track (somatic, germline). Also show cancer research button if available.
- Load case with missing panels in config files, but show warning.
- Changing the (Female, Male) symbols to (F/M) letters in individuals_table and case-sma.
- Print stacktrace if case load command fails
- Added sort icon and a pointer to the cursor to all tables with sortable fields
- Moved variant, gene and panel info from the basic pane to summary panel for all variants.
- Renamed `Basics` panel to `Classify` on variant page.
- Revamped `Basics` panel to a panel dedicated to classify variants
- Revamped the summary panel to be more compact.
- Added dedicated template for cancer variants
- Removed Gene models, Gene annotations and Conservation panels for cancer variants
- Reorganized the orders of panels for variant and cancer variant views
- Added dedicated variant quality panel and removed relevant panes
- A more compact case page
- Removed OMIM genes panel
- Make genes panel, pinned variants panel, causative variants panel and ClinVar panel scrollable on case page
- Update to Scilifelab's 2020 logo
- Update Gens URL to support Gens v2.0 format
- Refactor tests for parsing case configurations
- Updated links to HPO downloadable resources
- Managed variants filtering defaults to all variant categories
- Changing the (Kind) drop-down according to (Category) drop-down in Managed variant add variant
- Moved Gens button to individuals table
- Check resource files availability before starting updating OMIM diagnoses
- Fix typo in `SHOW_OBSERVED_VARIANT_ARCHIVE` config param

## [4.36]
### Added
- Parse and save splice junction tracks from case config file
- Tooltip in observations panel, explaining that case variants with no link might be old variants, not uploaded after a case rerun
### Fixed
- Warning on overwriting variants with same position was no longer shown
- Increase the height of the dropdowns to 425px
- More indices for the case table as it grows, specifically for causatives queries
- Splice junction tracks not centered over variant genes
- Total number of research variants count
- Update variants stats in case documents every time new variants are loaded
- Bug in flashing warning messages when filtering variants
### Changed
- Clearer warning messages for genes and gene/gene-panels searches in variants filters

## [4.35]
### Added
- A new index for hgnc_symbol in the hgnc_gene collection
- A Pedigree panel in STR page
- Display Tier I and II variants in case view causatives card for cancer cases
### Fixed
- Send partial file data to igv.js when visualizing sashimi plots with splice junction tracks
- Research variants filtering by gene
- Do not attempt to populate annotations for not loaded pinned/causatives
- Add max-height to all dropdowns in filters
### Changed
- Switch off non-clinical gene warnings when filtering research variants
- Don't display OMIM disease card in case view for cancer cases
- Refactored Individuals and Causative card in case view for cancer cases
- Update and style STR case report

## [4.34]
### Added
- Saved filter lock and unlock
- Filters can optionally be marked audited, logging the filter name, user and date on the case events and general report.
- Added `ClinVar hits` and `Cosmic hits` in cancer SNVs filters
- Added `ClinVar hits` to variants filter (rare disease track)
- Load cancer demo case in docker-compose files (default and demo file)
- Inclusive-language check using [woke](https://github.com/get-woke/woke) github action
- Add link to HmtVar for mitochondrial variants (if VCF is annotated with HmtNote)
- Grey background for dismissed compounds in variants list and variant page
- Pin badge for pinned compounds in variants list and variant page
- Support LoqusDB REST API queries
- Add a docker-compose-matchmaker under scout/containers/development to test matchmaker locally
- Script to investigate consequences of symbol search bug
- Added GATK to list of SV and cancer SV callers
### Fixed
- Make MitoMap link work for hg38 again
- Export Variants feature crashing when one of the variants has no primary transcripts
- Redirect to last visited variantS page when dismissing variants from variants list
- Improved matching of SVs Loqus occurrences in other cases
- Remove padding from the list inside (Matching causatives from other cases) panel
- Pass None to get_app function in CLI base since passing script_info to app factory functions was deprecated in Flask 2.0
- Fixed failing tests due to Flask update to version 2.0
- Speed up user events view
- Causative view sort out of memory error
- Use hgnc_id for gene filter query
- Typo in case controllers displaying an error every time a patient is matched against external MatchMaker nodes
- Do not crash while attempting an update for variant documents that are too big (> 16 MB)
- Old STR causatives (and other variants) may not have HGNC symbols - fix sort lambda
- Check if gene_obj has primary_transcript before trying to access it
- Warn if a gene manually searched is in a clinical panel with an outdated name when filtering variants
- ChrPos split js not needed on STR page yet
### Changed
- Remove parsing of case `genome_version`, since it's not used anywhere downstream
- Introduce deprecation warning for Loqus configs that are not dictionaries
- SV clinical filter no longer filters out sub 100 nt variants
- Count cases in LoqusDB by variant type
- Commit pulse repo badge temporarily set to weekly
- Sort ClinVar submissions objects by ascending "Last evaluated" date
- Refactored the MatchMaker integration as an extension
- Replaced some sensitive words as suggested by woke linter
- Documentation for load-configuration rewritten.
- Add styles to MatchMaker matches table
- More detailed info on the data shared in MatchMaker submission form

## [4.33.1]
### Fixed
- Include markdown for release autodeploy docs
- Use standard inheritance model in ClinVar (https://ftp.ncbi.nlm.nih.gov/pub/GTR/standard_terms/Mode_of_inheritance.txt)
- Fix issue crash with variants that have been unflagged causative not being available in other causatives
### Added
### Changed

## [4.33]
### Fixed
- Command line crashing when updating an individual not found in database
- Dashboard page crashing when filters return no data
- Cancer variants filter by chromosome
- /api/v1/genes now searches for genes in all genome builds by default
- Upgraded igv.js to version 2.8.1 (Fixed Unparsable bed record error)
### Added
- Autodeploy docs on release
- Documentation for updating case individuals tracks
- Filter cases and dashboard stats by analysis track
### Changed
- Changed from deprecated db update method
- Pre-selected fields to run queries with in dashboard page
- Do not filter by any institute when first accessing the dashboard
- Removed OMIM panel in case view for cancer cases
- Display Tier I and II variants in case view causatives panel for cancer cases
- Refactored Individuals and Causative panels in case view for cancer cases

## [4.32.1]
### Fixed
- iSort lint check only
### Changed
- Institute cases page crashing when a case has track:Null
### Added

## [4.32]
### Added
- Load and show MITOMAP associated diseases from VCF (INFO field: MitomapAssociatedDiseases, via HmtNote)
- Show variant allele frequencies for mitochondrial variants (GRCh38 cases)
- Extend "public" json API with diseases (OMIM) and phenotypes (HPO)
- HPO gene list download now has option for clinical and non-clinical genes
- Display gene splice junctions data in sashimi plots
- Update case individuals with splice junctions tracks
- Simple Docker compose for development with local build
- Make Phenomodels subpanels collapsible
- User side documentation of cytogenomics features (Gens, Chromograph, vcf2cytosure, rhocall)
- iSort GitHub Action
- Support LoqusDB REST API queries
### Fixed
- Show other causative once, even if several events point to it
- Filtering variants by mitochondrial chromosome for cases with genome build=38
- HPO gene search button triggers any warnings for clinical / non-existing genes also on first search
- Fixed a bug in variants pages caused by MT variants without alt_frequency
- Tests for CADD score parsing function
- Fixed the look of IGV settings on SNV variant page
- Cases analyzed once shown as `rerun`
- Missing case track on case re-upload
- Fixed severity rank for SO term "regulatory region ablation"
### Changed
- Refactor according to CodeFactor - mostly reuse of duplicated code
- Phenomodels language adjustment
- Open variants in a new window (from variants page)
- Open overlapping and compound variants in a new window (from variant page)
- gnomAD link points to gnomAD v.3 (build GRCh38) for mitochondrial variants.
- Display only number of affected genes for dismissed SVs in general report
- Chromosome build check when populating the variants filter chromosome selection
- Display mitochondrial and rare diseases coverage report in cases with missing 'rare' track

## [4.31.1]
### Added
### Changed
- Remove mitochondrial and coverage report from cancer cases sidebar
### Fixed
- ClinVar page when dbSNP id is None

## [4.31]
### Added
- gnomAD annotation field in admin guide
- Export also dynamic panel genes not associated to an HPO term when downloading the HPO panel
- Primary HGNC transcript info in variant export files
- Show variant quality (QUAL field from vcf) in the variant summary
- Load/update PDF gene fusion reports (clinical and research) generated with Arriba
- Support new MANE annotations from VEP (both MANE Select and MANE Plus Clinical)
- Display on case activity the event of a user resetting all dismissed variants
- Support gnomAD population frequencies for mitochondrial variants
- Anchor links in Casedata ClinVar panels to redirect after renaming individuals
### Fixed
- Replace old docs link www.clinicalgenomics.se/scout with new https://clinical-genomics.github.io/scout
- Page formatting issues whenever case and variant comments contain extremely long strings with no spaces
- Chromograph images can be one column and have scrollbar. Removed legacy code.
- Column labels for ClinVar case submission
- Page crashing looking for LoqusDB observation when variant doesn't exist
- Missing inheritance models and custom inheritance models on newly created gene panels
- Accept only numbers in managed variants filter as position and end coordinates
- SNP id format and links in Variant page, ClinVar submission form and general report
- Case groups tooltip triggered only when mouse is on the panel header
- Loadable filters displayed in alphabetical order on variants page
### Changed
- A more compact case groups panel
- Added landscape orientation CSS style to cancer coverage and QC demo report
- Improve user documentation to create and save new gene panels
- Removed option to use space as separator when uploading gene panels
- Separating the columns of standard and custom inheritance models in gene panels
- Improved ClinVar instructions for users using non-English Excel

## [4.30.2]
### Added
### Fixed
- Use VEP RefSeq ID if RefSeq list is empty in RefSeq transcripts overview
- Bug creating variant links for variants with no end_chrom
### Changed

## [4.30.1]
### Added
### Fixed
- Cryptography dependency fixed to use version < 3.4
### Changed

## [4.30]
### Added
- Introduced a `reset dismiss variant` verb
- Button to reset all dismissed variants for a case
- Add black border to Chromograph ideograms
- Show ClinVar annotations on variantS page
- Added integration with GENS, copy number visualization tool
- Added a VUS label to the manual classification variant tags
- Add additional information to SNV verification emails
- Tooltips documenting manual annotations from default panels
- Case groups now show bam files from all cases on align view
### Fixed
- Center initial igv view on variant start with SNV/indels
- Don't set initial igv view to negative coordinates
- Display of GQ for SV and STR
- Parsing of AD and related info for STRs
- LoqusDB field in institute settings accepts only existing Loqus instances
- Fix DECIPHER link to work after DECIPHER migrated to GRCh38
- Removed visibility window param from igv.js genes track
- Updated HPO download URL
- Patch HPO download test correctly
- Reference size on STR hover not needed (also wrong)
- Introduced genome build check (allowed values: 37, 38, "37", "38") on case load
- Improve case searching by assignee full name
- Populating the LoqusDB select in institute settings
### Changed
- Cancer variants table header (pop freq etc)
- Only admin users can modify LoqusDB instance in Institute settings
- Style of case synopsis, variants and case comments
- Switched to igv.js 2.7.5
- Do not choke if case is missing research variants when research requested
- Count cases in LoqusDB by variant type
- Introduce deprecation warning for Loqus configs that are not dictionaries
- Improve create new gene panel form validation
- Make XM- transcripts less visible if they don't overlap with transcript refseq_id in variant page
- Color of gene panels and comments panels on cases and variant pages
- Do not choke if case is missing research variants when reserch requested

## [4.29.1]
### Added
### Fixed
- Always load STR variants regardless of RankScore threshold (hotfix)
### Changed

## [4.29]
### Added
- Added a page about migrating potentially breaking changes to the documentation
- markdown_include in development requirements file
- STR variants filter
- Display source, Z-score, inheritance pattern for STR annotations from Stranger (>0.6.1) if available
- Coverage and quality report to cancer view
### Fixed
- ACMG classification page crashing when trying to visualize a classification that was removed
- Pretty print HGVS on gene variants (URL-decode VEP)
- Broken or missing link in the documentation
- Multiple gene names in ClinVar submission form
- Inheritance model select field in ClinVar submission
- IGV.js >2.7.0 has an issue with the gene track zoom levels - temp freeze at 2.7.0
- Revert CORS-anywhere and introduce a local http proxy for cloud tracks
### Changed

## [4.28]
### Added
- Chromograph integration for displaying PNGs in case-page
- Add VAF to cancer case general report, and remove some of its unused fields
- Variants filter compatible with genome browser location strings
- Support for custom public igv tracks stored on the cloud
- Add tests to increase testing coverage
- Update case variants count after deleting variants
- Update IGV.js to latest (v2.7.4)
- Bypass igv.js CORS check using `https://github.com/Rob--W/cors-anywhere`
- Documentation on default and custom IGV.js tracks (admin docs)
- Lock phenomodels so they're editable by admins only
- Small case group assessment sharing
- Tutorial and files for deploying app on containers (Kubernetes pods)
- Canonical transcript and protein change of canonical transcript in exported variants excel sheet
- Support for Font Awesome version 6
- Submit to Beacon from case page sidebar
- Hide dismissed variants in variants pages and variants export function
- Systemd service files and instruction to deploy Scout using podman
### Fixed
- Bugfix: unused `chromgraph_prefix |tojson` removed
- Freeze coloredlogs temporarily
- Marrvel link
- Don't show TP53 link for silent or synonymous changes
- OMIM gene field accepts any custom number as OMIM gene
- Fix Pytest single quote vs double quote string
- Bug in gene variants search by similar cases and no similar case is found
- Delete unused file `userpanel.py`
- Primary transcripts in variant overview and general report
- Google OAuth2 login setup in README file
- Redirect to 'missing file'-icon if configured Chromograph file is missing
- Javascript error in case page
- Fix compound matching during variant loading for hg38
- Cancer variants view containing variants dismissed with cancer-specific reasons
- Zoom to SV variant length was missing IGV contig select
- Tooltips on case page when case has no default gene panels
### Changed
- Save case variants count in case document and not in sessions
- Style of gene panels multiselect on case page
- Collapse/expand main HPO checkboxes in phenomodel preview
- Replaced GQ (Genotype quality) with VAF (Variant allele frequency) in cancer variants GT table
- Allow loading of cancer cases with no tumor_purity field
- Truncate cDNA and protein changes in case report if longer than 20 characters


## [4.27]
### Added
- Exclude one or more variant categories when running variants delete command
### Fixed
### Changed

## [4.26.1]
### Added
### Fixed
- Links with 1-letter aa codes crash on frameshift etc
### Changed

## [4.26]
### Added
- Extend the delete variants command to print analysis date, track, institute, status and research status
- Delete variants by type of analysis (wgs|wes|panel)
- Links to cBioPortal, MutanTP53, IARC TP53, OncoKB, MyCancerGenome, CIViC
### Fixed
- Deleted variants count
### Changed
- Print output of variants delete command as a tab separated table

## [4.25]
### Added
- Command line function to remove variants from one or all cases
### Fixed
- Parse SMN None calls to None rather than False

## [4.24.1]
### Fixed
- Install requirements.txt via setup file

## [4.24]
### Added
- Institute-level phenotype models with sub-panels containing HPO and OMIM terms
- Runnable Docker demo
- Docker image build and push github action
- Makefile with shortcuts to docker commands
- Parse and save synopsis, phenotype and cohort terms from config files upon case upload
### Fixed
- Update dismissed variant status when variant dismissed key is missing
- Breakpoint two IGV button now shows correct chromosome when different from bp1
- Missing font lib in Docker image causing the PDF report download page to crash
- Sentieon Manta calls lack Somaticscore - load anyway
- ClinVar submissions crashing due to pinned variants that are not loaded
- Point ExAC pLI score to new gnomad server address
- Bug uploading cases missing phenotype terms in config file
- STRs loaded but not shown on browser page
- Bug when using adapter.variant.get_causatives with case_id without causatives
- Problem with fetching "solved" from scout export cases cli
- Better serialising of datetime and bson.ObjectId
- Added `volumes` folder to .gitignore
### Changed
- Make matching causative and managed variants foldable on case page
- Remove calls to PyMongo functions marked as deprecated in backend and frontend(as of version 3.7).
- Improved `scout update individual` command
- Export dynamic phenotypes with ordered gene lists as PDF


## [4.23]
### Added
- Save custom IGV track settings
- Show a flash message with clear info about non-valid genes when gene panel creation fails
- CNV report link in cancer case side navigation
- Return to comment section after editing, deleting or submitting a comment
- Managed variants
- MT vs 14 chromosome mean coverage stats if Scout is connected to Chanjo
### Fixed
- missing `vcf_cancer_sv` and `vcf_cancer_sv_research` to manual.
- Split ClinVar multiple clnsig values (slash-separated) and strip them of underscore for annotations without accession number
- Timeout of `All SNVs and INDELs` page when no valid gene is provided in the search
- Round CADD (MIPv9)
- Missing default panel value
- Invisible other causatives lines when other causatives lack gene symbols
### Changed
- Do not freeze mkdocs-material to version 4.6.1
- Remove pre-commit dependency

## [4.22]
### Added
- Editable cases comments
- Editable variants comments
### Fixed
- Empty variant activity panel
- STRs variants popover
- Split new ClinVar multiple significance terms for a variant
- Edit the selected comment, not the latest
### Changed
- Updated RELEASE docs.
- Pinned variants card style on the case page
- Merged `scout export exons` and `scout view exons` commands


## [4.21.2]
### Added
### Fixed
- Do not pre-filter research variants by (case-default) gene panels
- Show OMIM disease tooltip reliably
### Changed

## [4.21.1]
### Added
### Fixed
- Small change to Pop Freq column in variants ang gene panels to avoid strange text shrinking on small screens
- Direct use of HPO list for Clinical HPO SNV (and cancer SNV) filtering
- PDF coverage report redirecting to login page
### Changed
- Remove the option to dismiss single variants from all variants pages
- Bulk dismiss SNVs, SVs and cancer SNVs from variants pages

## [4.21]
### Added
- Support to configure LoqusDB per institute
- Highlight causative variants in the variants list
- Add tests. Mostly regarding building internal datatypes.
- Remove leading and trailing whitespaces from panel_name and display_name when panel is created
- Mark MANE transcript in list of transcripts in "Transcript overview" on variant page
- Show default panel name in case sidebar
- Previous buttons for variants pagination
- Adds a gh action that checks that the changelog is updated
- Adds a gh action that deploys new releases automatically to pypi
- Warn users if case default panels are outdated
- Define institute-specific gene panels for filtering in institute settings
- Use institute-specific gene panels in variants filtering
- Show somatic VAF for pinned and causative variants on case page

### Fixed
- Report pages redirect to login instead of crashing when session expires
- Variants filter loading in cancer variants page
- User, Causative and Cases tables not scaling to full page
- Improved docs for an initial production setup
- Compatibility with latest version of Black
- Fixed tests for Click>7
- Clinical filter required an extra click to Filter to return variants
- Restore pagination and shrink badges in the variants page tables
- Removing a user from the command line now inactivates the case only if user is last assignee and case is active
- Bugfix, LoqusDB per institute feature crashed when institute id was empty string
- Bugfix, LoqusDB calls where missing case count
- filter removal and upload for filters deleted from another page/other user
- Visualize outdated gene panels info in a popover instead of a tooltip in case page side panel

### Changed
- Highlight color on normal STRs in the variants table from green to blue
- Display breakpoints coordinates in verification emails only for structural variants


## [4.20]
### Added
- Display number of filtered variants vs number of total variants in variants page
- Search case by HPO terms
- Dismiss variant column in the variants tables
- Black and pre-commit packages to dev requirements

### Fixed
- Bug occurring when rerun is requested twice
- Peddy info fields in the demo config file
- Added load config safety check for multiple alignment files for one individual
- Formatting of cancer variants table
- Missing Score in SV variants table

### Changed
- Updated the documentation on how to create a new software release
- Genome build-aware cytobands coordinates
- Styling update of the Matchmaker card
- Select search type in case search form


## [4.19]

### Added
- Show internal ID for case
- Add internal ID for downloaded CGH files
- Export dynamic HPO gene list from case page
- Remove users as case assignees when their account is deleted
- Keep variants filters panel expanded when filters have been used

### Fixed
- Handle the ProxyFix ModuleNotFoundError when Werkzeug installed version is >1.0
- General report formatting issues whenever case and variant comments contain extremely long strings with no spaces

### Changed
- Created an institute wrapper page that contains list of cases, causatives, SNVs & Indels, user list, shared data and institute settings
- Display case name instead of case ID on clinVar submissions
- Changed icon of sample update in clinVar submissions


## [4.18]

### Added
- Filter cancer variants on cytoband coordinates
- Show dismiss reasons in a badge with hover for clinical variants
- Show an ellipsis if 10 cases or more to display with loqusdb matches
- A new blog post for version 4.17
- Tooltip to better describe Tumor and Normal columns in cancer variants
- Filter cancer SNVs and SVs by chromosome coordinates
- Default export of `Assertion method citation` to clinVar variants submission file
- Button to export up to 500 cancer variants, filtered or not
- Rename samples of a clinVar submission file

### Fixed
- Apply default gene panel on return to cancer variantS from variant view
- Revert to certificate checking when asking for Chanjo reports
- `scout download everything` command failing while downloading HPO terms

### Changed
- Turn tumor and normal allelic fraction to decimal numbers in tumor variants page
- Moved clinVar submissions code to the institutes blueprints
- Changed name of clinVar export files to FILENAME.Variant.csv and FILENAME.CaseData.csv
- Switched Google login libraries from Flask-OAuthlib to Authlib


## [4.17.1]

### Fixed
- Load cytobands for cases with chromosome build not "37" or "38"


## [4.17]

### Added
- COSMIC badge shown in cancer variants
- Default gene-panel in non-cancer structural view in url
- Filter SNVs and SVs by cytoband coordinates
- Filter cancer SNV variants by alt allele frequency in tumor
- Correct genome build in UCSC link from structural variant page



### Fixed
- Bug in clinVar form when variant has no gene
- Bug when sharing cases with the same institute twice
- Page crashing when removing causative variant tag
- Do not default to GATK caller when no caller info is provided for cancer SNVs


## [4.16.1]

### Fixed
- Fix the fix for handling of delivery reports for rerun cases

## [4.16]

### Added
- Adds possibility to add "lims_id" to cases. Currently only stored in database, not shown anywhere
- Adds verification comment box to SVs (previously only available for small variants)
- Scrollable pedigree panel

### Fixed
- Error caused by changes in WTForm (new release 2.3.x)
- Bug in OMIM case page form, causing the page to crash when a string was provided instead of a numerical OMIM id
- Fix Alamut link to work properly on hg38
- Better handling of delivery reports for rerun cases
- Small CodeFactor style issues: matchmaker results counting, a couple of incomplete tests and safer external xml
- Fix an issue with Phenomizer introduced by CodeFactor style changes

### Changed
- Updated the version of igv.js to 2.5.4

## [4.15.1]

### Added
- Display gene names in ClinVar submissions page
- Links to Varsome in variant transcripts table

### Fixed
- Small fixes to ClinVar submission form
- Gene panel page crash when old panel has no maintainers

## [4.15]

### Added
- Clinvar CNVs IGV track
- Gene panels can have maintainers
- Keep variant actions (dismissed, manual rank, mosaic, acmg, comments) upon variant re-upload
- Keep variant actions also on full case re-upload

### Fixed
- Fix the link to Ensembl for SV variants when genome build 38.
- Arrange information in columns on variant page
- Fix so that new cosmic identifier (COSV) is also acceptable #1304
- Fixed COSMIC tag in INFO (outside of CSQ) to be parses as well with `&` splitter.
- COSMIC stub URL changed to https://cancer.sanger.ac.uk/cosmic/search?q= instead.
- Updated to a version of IGV where bigBed tracks are visualized correctly
- Clinvar submission files are named according to the content (variant_data and case_data)
- Always show causatives from other cases in case overview
- Correct disease associations for gene symbol aliases that exist as separate genes
- Re-add "custom annotations" for SV variants
- The override ClinVar P/LP add-in in the Clinical Filter failed for new CSQ strings

### Changed
- Runs all CI checks in github actions

## [4.14.1]

### Fixed
- Error when variant found in loqusdb is not loaded for other case

## [4.14]

### Added
- Use github actions to run tests
- Adds CLI command to update individual alignments path
- Update HPO terms using downloaded definitions files
- Option to use alternative flask config when running `scout serve`
- Requirement to use loqusdb >= 2.5 if integrated

### Fixed
- Do not display Pedigree panel in cancer view
- Do not rely on internet connection and services available when running CI tests
- Variant loading assumes GATK if no caller set given and GATK filter status is seen in FILTER
- Pass genome build param all the way in order to get the right gene mappings for cases with build 38
- Parse correctly variants with zero frequency values
- Continue even if there are problems to create a region vcf
- STR and cancer variant navigation back to variants pages could fail

### Changed
- Improved code that sends requests to the external APIs
- Updates ranges for user ranks to fit todays usage
- Run coveralls on github actions instead of travis
- Run pip checks on github actions instead of coveralls
- For hg38 cases, change gnomAD link to point to version 3.0 (which is hg38 based)
- Show pinned or causative STR variants a bit more human readable

## [4.13.1]

### Added
### Fixed
- Typo that caused not all clinvar conflicting interpretations to be loaded no matter what
- Parse and retrieve clinvar annotations from VEP-annotated (VEP 97+) CSQ VCF field
- Variant clinvar significance shown as `not provided` whenever is `Uncertain significance`
- Phenomizer query crashing when case has no HPO terms assigned
- Fixed a bug affecting `All SNVs and INDELs` page when variants don't have canonical transcript
- Add gene name or id in cancer variant view

### Changed
- Cancer Variant view changed "Variant:Transcript:Exon:HGVS" to "Gene:Transcript:Exon:HGVS"

## [4.13]

### Added
- ClinVar SNVs track in IGV
- Add SMA view with SMN Copy Number data
- Easier to assign OMIM diagnoses from case page
- OMIM terms and specific OMIM term page

### Fixed
- Bug when adding a new gene to a panel
- Restored missing recent delivery reports
- Fixed style and links to other reports in case side panel
- Deleting cases using display_name and institute not deleting its variants
- Fixed bug that caused coordinates filter to override other filters
- Fixed a problem with finding some INS in loqusdb
- Layout on SV page when local observations without cases are present
- Make scout compatible with the new HPO definition files from `http://compbio.charite.de/jenkins/`
- General report visualization error when SNVs display names are very long


### Changed


## [4.12.4]

### Fixed
- Layout on SV page when local observations without cases are present

## [4.12.3]

### Fixed
- Case report when causative or pinned SVs have non null allele frequencies

## [4.12.2]

### Fixed
- SV variant links now take you to the SV variant page again
- Cancer variant view has cleaner table data entries for "N/A" data
- Pinned variant case level display hotfix for cancer and str - more on this later
- Cancer variants show correct alt/ref reads mirroring alt frequency now
- Always load all clinical STR variants even if a region load is attempted - index may be missing
- Same case repetition in variant local observations

## [4.12.1]

### Fixed
- Bug in variant.gene when gene has no HGVS description


## [4.12]

### Added
- Accepts `alignment_path` in load config to pass bam/cram files
- Display all phenotypes on variant page
- Display hgvs coordinates on pinned and causatives
- Clear panel pending changes
- Adds option to setup the database with static files
- Adds cli command to download the resources from CLI that scout needs
- Adds test files for merged somatic SV and CNV; as well as merged SNV, and INDEL part of #1279
- Allows for upload of OMIM-AUTO gene panel from static files without api-key

### Fixed
- Cancer case HPO panel variants link
- Fix so that some drop downs have correct size
- First IGV button in str variants page
- Cancer case activates on SNV variants
- Cases activate when STR variants are viewed
- Always calculate code coverage
- Pinned/Classification/comments in all types of variants pages
- Null values for panel's custom_inheritance_models
- Discrepancy between the manual disease transcripts and those in database in gene-edit page
- ACMG classification not showing for some causatives
- Fix bug which caused IGV.js to use hg19 reference files for hg38 data
- Bug when multiple bam files sources with non-null values are available


### Changed
- Renamed `requests` file to `scout_requests`
- Cancer variant view shows two, instead of four, decimals for allele and normal


## [4.11.1]

### Fixed
- Institute settings page
- Link institute settings to sharing institutes choices

## [4.11.0]

### Added
- Display locus name on STR variant page
- Alternative key `GNOMADAF_popmax` for Gnomad popmax allele frequency
- Automatic suggestions on how to improve the code on Pull Requests
- Parse GERP, phastCons and phyloP annotations from vep annotated CSQ fields
- Avoid flickering comment popovers in variant list
- Parse REVEL score from vep annotated CSQ fields
- Allow users to modify general institute settings
- Optionally format code automatically on commit
- Adds command to backup vital parts `scout export database`
- Parsing and displaying cancer SV variants from Manta annotated VCF files
- Dismiss cancer snv variants with cancer-specific options
- Add IGV.js UPD, RHO and TIDDIT coverage wig tracks.


### Fixed
- Slightly darker page background
- Fixed an issued with parsed conservation values from CSQ
- Clinvar submissions accessible to all users of an institute
- Header toolbar when on Clinvar page now shows institute name correctly
- Case should not always inactivate upon update
- Show dismissed snv cancer variants as grey on the cancer variants page
- Improved style of mappability link and local observations on variant page
- Convert all the GET requests to the igv view to POST request
- Error when updating gene panels using a file containing BOM chars
- Add/replace gene radio button not working in gene panels


## [4.10.1]

### Fixed
- Fixed issue with opening research variants
- Problem with coveralls not called by Travis CI
- Handle Biomart service down in tests


## [4.10.0]

### Added
- Rank score model in causatives page
- Exportable HPO terms from phenotypes page
- AMP guideline tiers for cancer variants
- Adds scroll for the transcript tab
- Added CLI option to query cases on time since case event was added
- Shadow clinical assessments also on research variants display
- Support for CRAM alignment files
- Improved str variants view : sorting by locus, grouped by allele.
- Delivery report PDF export
- New mosaicism tag option
- Add or modify individuals' age or tissue type from case page
- Display GC and allele depth in causatives table.
- Included primary reference transcript in general report
- Included partial causative variants in general report
- Remove dependency of loqusdb by utilising the CLI

### Fixed
- Fixed update OMIM command bug due to change in the header of the genemap2 file
- Removed Mosaic Tag from Cancer variants
- Fixes issue with unaligned table headers that comes with hidden Datatables
- Layout in general report PDF export
- Fixed issue on the case statistics view. The validation bars didn't show up when all institutes were selected. Now they do.
- Fixed missing path import by importing pathlib.Path
- Handle index inconsistencies in the update index functions
- Fixed layout problems


## [4.9.0]

### Added
- Improved MatchMaker pages, including visible patient contacts email address
- New badges for the github repo
- Links to [GENEMANIA](genemania.org)
- Sort gene panel list on case view.
- More automatic tests
- Allow loading of custom annotations in VCF using the SCOUT_CUSTOM info tag.

### Fixed
- Fix error when a gene is added to an empty dynamic gene panel
- Fix crash when attempting to add genes on incorrect format to dynamic gene panel
- Manual rank variant tags could be saved in a "Select a tag"-state, a problem in the variants view.
- Same case evaluations are no longer shown as gray previous evaluations on the variants page
- Stay on research pages, even if reset, next first buttons are pressed..
- Overlapping variants will now be visible on variant page again
- Fix missing classification comments and links in evaluations page
- All prioritized cases are shown on cases page


## [4.8.3]

### Added

### Fixed
- Bug when ordering sanger
- Improved scrolling over long list of genes/transcripts


## [4.8.2]

### Added

### Fixed
- Avoid opening extra tab for coverage report
- Fixed a problem when rank model version was saved as floats and not strings
- Fixed a problem with displaying dismiss variant reasons on the general report
- Disable load and delete filter buttons if there are no saved filters
- Fix problem with missing verifications
- Remove duplicate users and merge their data and activity


## [4.8.1]

### Added

### Fixed
- Prevent login fail for users with id defined by ObjectId and not email
- Prevent the app from crashing with `AttributeError: 'NoneType' object has no attribute 'message'`


## [4.8.0]

### Added
- Updated Scout to use Bootstrap 4.3
- New looks for Scout
- Improved dashboard using Chart.js
- Ask before inactivating a case where last assigned user leaves it
- Genes can be manually added to the dynamic gene list directly on the case page
- Dynamic gene panels can optionally be used with clinical filter, instead of default gene panel
- Dynamic gene panels get link out to chanjo-report for coverage report
- Load all clinvar variants with clinvar Pathogenic, Likely Pathogenic and Conflicting pathogenic
- Show transcripts with exon numbers for structural variants
- Case sort order can now be toggled between ascending and descending.
- Variants can be marked as partial causative if phenotype is available for case.
- Show a frequency tooltip hover for SV-variants.
- Added support for LDAP login system
- Search snv and structural variants by chromosomal coordinates
- Structural variants can be marked as partial causative if phenotype is available for case.
- Show normal and pathologic limits for STRs in the STR variants view.
- Institute level persistent variant filter settings that can be retrieved and used.
- export causative variants to Excel
- Add support for ROH, WIG and chromosome PNGs in case-view

### Fixed
- Fixed missing import for variants with comments
- Instructions on how to build docs
- Keep sanger order + verification when updating/reloading variants
- Fixed and moved broken filter actions (HPO gene panel and reset filter)
- Fixed string conversion to number
- UCSC links for structural variants are now separated per breakpoint (and whole variant where applicable)
- Reintroduced missing coverage report
- Fixed a bug preventing loading samples using the command line
- Better inheritance models customization for genes in gene panels
- STR variant page back to list button now does its one job.
- Allows to setup scout without a omim api key
- Fixed error causing "favicon not found" flash messages
- Removed flask --version from base cli
- Request rerun no longer changes case status. Active or archived cases inactivate on upload.
- Fixed missing tooltip on the cancer variants page
- Fixed weird Rank cell in variants page
- Next and first buttons order swap
- Added pagination (and POST capability) to cancer variants.
- Improves loading speed for variant page
- Problem with updating variant rank when no variants
- Improved Clinvar submission form
- General report crashing when dismissed variant has no valid dismiss code
- Also show collaborative case variants on the All variants view.
- Improved phenotype search using dataTables.js on phenotypes page
- Search and delete users with `email` instead of `_id`
- Fixed css styles so that multiselect options will all fit one column


## [4.7.3]

### Added
- RankScore can be used with VCFs for vcf_cancer files

### Fixed
- Fix issue with STR view next page button not doing its one job.

### Deleted
- Removed pileup as a bam viewing option. This is replaced by IGV


## [4.7.2]

### Added
- Show earlier ACMG classification in the variant list

### Fixed
- Fixed igv search not working due to igv.js dist 2.2.17
- Fixed searches for cases with a gene with variants pinned or marked causative.
- Load variant pages faster after fixing other causatives query
- Fixed mitochondrial report bug for variants without genes

## [4.7.1]

### Added

### Fixed
- Fixed bug on genes page


## [4.7.0]

### Added
- Export genes and gene panels in build GRCh38
- Search for cases with variants pinned or marked causative in a given gene.
- Search for cases phenotypically similar to a case also from WUI.
- Case variant searches can be limited to similar cases, matching HPO-terms,
  phenogroups and cohorts.
- De-archive reruns and flag them as 'inactive' if archived
- Sort cases by analysis_date, track or status
- Display cases in the following order: prioritized, active, inactive, archived, solved
- Assign case to user when user activates it or asks for rerun
- Case becomes inactive when it has no assignees
- Fetch refseq version from entrez and use it in clinvar form
- Load and export of exons for all genes, independent on refseq
- Documentation for loading/updating exons
- Showing SV variant annotations: SV cgh frequencies, gnomad-SV, local SV frequencies
- Showing transcripts mapping score in segmental duplications
- Handle requests to Ensembl Rest API
- Handle requests to Ensembl Rest Biomart
- STR variants view now displays GT and IGV link.
- Description field for gene panels
- Export exons in build 37 and 38 using the command line

### Fixed
- Fixes of and induced by build tests
- Fixed bug affecting variant observations in other cases
- Fixed a bug that showed wrong gene coverage in general panel PDF export
- MT report only shows variants occurring in the specific individual of the excel sheet
- Disable SSL certifcate verification in requests to chanjo
- Updates how intervaltree and pymongo is used to void deprecated functions
- Increased size of IGV sample tracks
- Optimized tests


## [4.6.1]

### Added

### Fixed
- Missing 'father' and 'mother' keys when parsing single individual cases


## [4.6.0]

### Added
- Description of Scout branching model in CONTRIBUTING doc
- Causatives in alphabetical order, display ACMG classification and filter by gene.
- Added 'external' to the list of analysis type options
- Adds functionality to display "Tissue type". Passed via load config.
- Update to IGV 2.

### Fixed
- Fixed alignment visualization and vcf2cytosure availability for demo case samples
- Fixed 3 bugs affecting SV pages visualization
- Reintroduced the --version cli option
- Fixed variants query by panel (hpo panel + gene panel).
- Downloaded MT report contains excel files with individuals' display name
- Refactored code in parsing of config files.


## [4.5.1]

### Added

### Fixed
- update requirement to use PyYaml version >= 5.1
- Safer code when loading config params in cli base


## [4.5.0]

### Added
- Search for similar cases from scout view CLI
- Scout cli is now invoked from the app object and works under the app context

### Fixed
- PyYaml dependency fixed to use version >= 5.1


## [4.4.1]

### Added
- Display SV rank model version when available

### Fixed
- Fixed upload of delivery report via API


## [4.4.0]

### Added
- Displaying more info on the Causatives page and hiding those not causative at the case level
- Add a comment text field to Sanger order request form, allowing a message to be included in the email
- MatchMaker Exchange integration
- List cases with empty synopsis, missing HPO terms and phenotype groups.
- Search for cases with open research list, or a given case status (active, inactive, archived)

### Fixed
- Variant query builder split into several functions
- Fixed delivery report load bug


## [4.3.3]

### Added
- Different individual table for cancer cases

### Fixed
- Dashboard collects validated variants from verification events instead of using 'sanger' field
- Cases shared with collaborators are visible again in cases page
- Force users to select a real institute to share cases with (actionbar select fix)


## [4.3.2]

### Added
- Dashboard data can be filtered using filters available in cases page
- Causatives for each institute are displayed on a dedicated page
- SNVs and and SVs are searchable across cases by gene and rank score
- A more complete report with validated variants is downloadable from dashboard

### Fixed
- Clinsig filter is fixed so clinsig numerical values are returned
- Split multi clinsig string values in different elements of clinsig array
- Regex to search in multi clinsig string values or multi revstat string values
- It works to upload vcf files with no variants now
- Combined Pileup and IGV alignments for SVs having variant start and stop on the same chromosome


## [4.3.1]

### Added
- Show calls from all callers even if call is not available
- Instructions to install cairo and pango libs from WeasyPrint page
- Display cases with number of variants from CLI
- Only display cases with number of variants above certain treshold. (Also CLI)
- Export of verified variants by CLI or from the dashboard
- Extend case level queries with default panels, cohorts and phenotype groups.
- Slice dashboard statistics display using case level queries
- Add a view where all variants for an institute can be searched across cases, filtering on gene and rank score. Allows searching research variants for cases that have research open.

### Fixed
- Fixed code to extract variant conservation (gerp, phyloP, phastCons)
- Visualization of PDF-exported gene panels
- Reintroduced the exon/intron number in variant verification email
- Sex and affected status is correctly displayed on general report
- Force number validation in SV filter by size
- Display ensembl transcripts when no refseq exists


## [4.3.0]

### Added
- Mosaicism tag on variants
- Show and filter on SweGen frequency for SVs
- Show annotations for STR variants
- Show all transcripts in verification email
- Added mitochondrial export
- Adds alternative to search for SVs shorter that the given length
- Look for 'bcftools' in the `set` field of VCFs
- Display digenic inheritance from OMIM
- Displays what refseq transcript that is primary in hgnc

### Fixed

- Archived panels displays the correct date (not retroactive change)
- Fixed problem with waiting times in gene panel exports
- Clinvar fiter not working with human readable clinsig values

## [4.2.2]

### Fixed
- Fixed gene panel create/modify from CSV file utf-8 decoding error
- Updating genes in gene panels now supports edit comments and entry version
- Gene panel export timeout error

## [4.2.1]

### Fixed
- Re-introduced gene name(s) in verification email subject
- Better PDF rendering for excluded variants in report
- Problem to access old case when `is_default` did not exist on a panel


## [4.2.0]

### Added
- New index on variant_id for events
- Display overlapping compounds on variants view

### Fixed
- Fixed broken clinical filter


## [4.1.4]

### Added
- Download of filtered SVs

### Fixed
- Fixed broken download of filtered variants
- Fixed visualization issue in gene panel PDF export
- Fixed bug when updating gene names in variant controller


## [4.1.3]

### Fixed
- Displays all primary transcripts


## [4.1.2]

### Added
- Option add/replace when updating a panel via CSV file
- More flexible versioning of the gene panels
- Printing coverage report on the bottom of the pdf case report
- Variant verification option for SVs
- Logs uri without pwd when connecting
- Disease-causing transcripts in case report
- Thicker lines in case report
- Supports HPO search for cases, both terms or if described in synopsis
- Adds sanger information to dashboard

### Fixed
- Use db name instead of **auth** as default for authentication
- Fixes so that reports can be generated even with many variants
- Fixed sanger validation popup to show individual variants queried by user and institute.
- Fixed problem with setting up scout
- Fixes problem when exac file is not available through broad ftp
- Fetch transcripts for correct build in `adapter.hgnc_gene`

## [4.1.1]
- Fix problem with institute authentication flash message in utils
- Fix problem with comments
- Fix problem with ensembl link


## [4.1.0]

### Added
- OMIM phenotypes to case report
- Command to download all panel app gene panels `scout load panel --panel-app`
- Links to genenames.org and omim on gene page
- Popup on gene at variants page with gene information
- reset sanger status to "Not validated" for pinned variants
- highlight cases with variants to be evaluated by Sanger on the cases page
- option to point to local reference files to the genome viewer pileup.js. Documented in `docs.admin-guide.server`
- option to export single variants in `scout export variants`
- option to load a multiqc report together with a case(add line in load config)
- added a view for searching HPO terms. It is accessed from the top left corner menu
- Updates the variants view for cancer variants. Adds a small cancer specific filter for known variants
- Adds hgvs information on cancer variants page
- Adds option to update phenotype groups from CLI

### Fixed
- Improved Clinvar to submit variants from different cases. Fixed HPO terms in casedata according to feedback
- Fixed broken link to case page from Sanger modal in cases view
- Now only cases with non empty lists of causative variants are returned in `adapter.case(has_causatives=True)`
- Can handle Tumor only samples
- Long lists of HGNC symbols are now possible. This was previously difficult with manual, uploaded or by HPO search when changing filter settings due to GET request limitations. Relevant pages now use POST requests. Adds the dynamic HPO panel as a selection on the gene panel dropdown.
- Variant filter defaults to default panels also on SV and Cancer variants pages.

## [4.0.0]

### WARNING ###

This is a major version update and will require that the backend of pre releases is updated.
Run commands:

```
$scout update genes
$scout update hpo
```

- Created a Clinvar submission tool, to speed up Clinvar submission of SNVs and SVs
- Added an analysis report page (html and PDF format) containing phenotype, gene panels and variants that are relevant to solve a case.

### Fixed
- Optimized evaluated variants to speed up creation of case report
- Moved igv and pileup viewer under a common folder
- Fixed MT alignment view pileup.js
- Fixed coordinates for SVs with start chromosome different from end chromosome
- Global comments shown across cases and institutes. Case-specific variant comments are shown only for that specific case.
- Links to clinvar submitted variants at the cases level
- Adapts clinvar parsing to new format
- Fixed problem in `scout update user` when the user object had no roles
- Makes pileup.js use online genome resources when viewing alignments. Now any instance of Scout can make use of this functionality.
- Fix ensembl link for structural variants
- Works even when cases does not have `'madeline_info'`
- Parses Polyphen in correct way again
- Fix problem with parsing gnomad from VEP

### Added
- Added a PDF export function for gene panels
- Added a "Filter and export" button to export custom-filtered SNVs to CSV file
- Dismiss SVs
- Added IGV alignments viewer
- Read delivery report path from case config or CLI command
- Filter for spidex scores
- All HPO terms are now added and fetched from the correct source (https://github.com/obophenotype/human-phenotype-ontology/blob/master/hp.obo)
- New command `scout update hpo`
- New command `scout update genes` will fetch all the latest information about genes and update them
- Load **all** variants found on chromosome **MT**
- Adds choice in cases overview do show as many cases as user like

### Removed
- pileup.min.js and pileup css are imported from a remote web location now
- All source files for HPO information, this is instead fetched directly from source
- All source files for gene information, this is instead fetched directly from source

## [3.0.0]
### Fixed
- hide pedigree panel unless it exists

## [1.5.1] - 2016-07-27
### Fixed
- look for both ".bam.bai" and ".bai" extensions

## [1.4.0] - 2016-03-22
### Added
- support for local frequency through loqusdb
- bunch of other stuff

## [1.3.0] - 2016-02-19
### Fixed
- Update query-phenomizer and add username/password

### Changed
- Update the way a case is checked for rerun-status

### Added
- Add new button to mark a case as "checked"
- Link to clinical variants _without_ 1000G annotation

## [1.2.2] - 2016-02-18
### Fixed
- avoid filtering out variants lacking ExAC and 1000G annotations

## [1.1.3] - 2015-10-01
### Fixed
- persist (clinical) filter when clicking load more
- fix #154 by robustly setting clinical filter func. terms

## [1.1.2] - 2015-09-07
### Fixed
- avoid replacing coverage report with none
- update SO terms, refactored

## [1.1.1] - 2015-08-20
### Fixed
- fetch case based on collaborator status (not owner)

## [1.1.0] - 2015-05-29
### Added
- link(s) to SNPedia based on RS-numbers
- new Jinja filter to "humanize" decimal numbers
- show gene panels in variant view
- new Jinja filter for decoding URL encoding
- add indicator to variants in list that have comments
- add variant number threshold and rank score threshold to load function
- add event methods to mongo adapter
- add tests for models
- show badge "old" if comment was written for a previous analysis

### Changed
- show cDNA change in transcript summary unless variant is exonic
- moved compounds table further up the page
- show dates for case uploads in ISO format
- moved variant comments higher up on page
- updated documentation for pages
- read in coverage report as blob in database and serve directly
- change ``OmimPhenotype`` to ``PhenotypeTerm``
- reorganize models sub-package
- move events (and comments) to separate collection
- only display prev/next links for the research list
- include variant type in breadcrumbs e.g. "Clinical variants"

### Removed
- drop dependency on moment.js

### Fixed
- show the same level of detail for all frequencies on all pages
- properly decode URL encoded symbols in amino acid/cDNA change strings
- fixed issue with wipe permissions in MongoDB
- include default gene lists in "variants" link in breadcrumbs

## [1.0.2] - 2015-05-20
### Changed
- update case fetching function

### Fixed
- handle multiple cases with same id

## [1.0.1] - 2015-04-28
### Fixed
- Fix building URL parameters in cases list Vue component

## [1.0.0] - 2015-04-12
Codename: Sara Lund

![Release 1.0](artwork/releases/release-1-0.jpg)

### Added
- Add email logging for unexpected errors
- New command line tool for deleting case

### Changed
- Much improved logging overall
- Updated documentation/usage guide
- Removed non-working IGV link

### Fixed
- Show sample display name in GT call
- Various small bug fixes
- Make it easier to hover over popups

## [0.0.2-rc1] - 2015-03-04
### Added
- add protein table for each variant
- add many more external links
- add coverage reports as PDFs

### Changed
- incorporate user feedback updates
- big refactor of load scripts

## [0.0.2-rc2] - 2015-03-04
### Changes
- add gene table with gene description
- reorganize inheritance models box

### Fixed
- avoid overwriting gene list on "research" load
- fix various bugs in external links

## [0.0.2-rc3] - 2015-03-05
### Added
- Activity log feed to variant view
- Adds protein change strings to ODM and Sanger email

### Changed
- Extract activity log component to macro

### Fixes
- Make Ensembl transcript links use archive website<|MERGE_RESOLUTION|>--- conflicted
+++ resolved
@@ -35,13 +35,9 @@
 - Tests involving the variants controllers, which failed when not run in a specific order (#5391)
 - Option to return to the previous step in each of the steps of the ClinVar submission form (#5393)
 - chanjo2 MT report for cases in build 38 (#5397)
-<<<<<<< HEAD
-- Fixed some more tests accessing database in and out of app context (#5415)
-- Collecting and removing ClinVar submission data for cases which have been removed (#5421)
-=======
 - Fixed some variantS view tests accessing database out of app context (#5415)
 - Display of matching manual rank on the SV variant page (#5419)
->>>>>>> 4f2001c0
+- Collecting and removing ClinVar submission data for cases which have been removed (#5421)
 
 ## [4.99]
 ### Added
