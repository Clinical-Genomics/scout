--- conflicted
+++ resolved
@@ -13,12 +13,9 @@
 - Reintroduced missing links to Swegen and Beacon and dbSNP in RD variant page, summary section
 - Demo delivery report orientation to fit new columns
 - Missing delivery report in demo case
-<<<<<<< HEAD
-- Pull request template instructions on how to deploy to test server 
-=======
 - Cast MNVs to SNV for test
 - Export verified variants from all institutes when user is admin
->>>>>>> 1f27f5f1
+- Pull request template instructions on how to deploy to test server 
 
 ## [4.47]
 ### Added
