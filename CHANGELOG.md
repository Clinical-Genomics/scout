--- conflicted
+++ resolved
@@ -21,11 +21,8 @@
 - Gene in panels search results broken layout - overflow when a panel has many panel versions containing the gene (#5899)
 - ACMG evaluation PDF export, both style and colors (#5879)
 - Genotype query for singletons when not selecting include only in unaffected (#5914)
-<<<<<<< HEAD
+- Restored Analysis type label on verified/causatives view (#5915)
 - Start to end interval search for managed variants (#5917)
-=======
-- Restored Analysis type label on verified/causatives view (#5915)
->>>>>>> 7edd3b7c
 
 ## [4.106]
 ### Added
