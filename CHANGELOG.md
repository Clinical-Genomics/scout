--- conflicted
+++ resolved
@@ -25,11 +25,8 @@
 - Bug in gene variants search when providing similar case display name
 - Delete unused file `userpanel.py`
 - Primary transcripts in variant overview and general report
-<<<<<<< HEAD
+- Google OAuth2 login setup in README file
 - Javascript error in case page
-=======
-- Google OAuth2 login setup in README file
->>>>>>> d78a0fff
 ### Changed
 - Save case variants count in case document and not in sessions
 - Style of gene panels multiselect on case page
