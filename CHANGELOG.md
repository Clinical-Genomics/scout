# Change Log
All notable changes to this project will be documented in this file.
This project adheres to [Semantic Versioning](http://semver.org/).

About changelog [here](https://keepachangelog.com/en/1.0.0/)

## []
### Added
<<<<<<< HEAD
- Phenotypes search API endpoint
=======
- A .cff citation file
### Fixed
- Command to load the OMIM gene panel (`scout load panel --omim`)
### Changed
- Stop updating database indexes after loading exons via command line
- Display validation status badge also for not Sanger-sequenced variants
- Moved Frequencies, Severity and Local observations panels up in RD variants page

## [4.39]
### Added
- COSMIC IDs collected from CSQ field named `COSMIC`
>>>>>>> f0945bc2
### Fixed
- Link to other causative variants on variant page
- Allow multiple COSMIC links for a cancer variant
- Fix floating text in severity box #2808
- Fixed MitoMap and HmtVar links for hg38 cases
- Do not open new browser tabs when downloading files
- Selectable IGV tracks on variant page
- Missing splice junctions button on variant page
- Refactor variantS representative gene selection, and use it also for cancer variant summary
### Changed
- Improve Javascript performance for displaying Chromograph images
- Make ClinVar classification more evident in cancer variant page
- Enabled Flask CORS to communicate CORS status to js apps

## [4.38]
### Added
- Option to hide Alamut button in the app config file
### Fixed
- Library deprecation warning fixed (insert is deprecated. Use insert_one or insert_many instead)
- Update genes command will not trigger an update of database indices any more
- Missing resources in temporary downloading directory when updating genes using the command line
- Restore previous variant ACMG classification in a scrollable div
- Loading spinner not stopping after downloading PDF case reports and variant list export
- Add extra Alamut links higher up on variant pages
- Improve UX for phenotypes in case page
- Filter and export of STR variants
- Update look of variants page navigation buttons
### Changed

## [4.37]
### Added
- Highlight and show version number for RefSeq MANE transcripts.
- Added integration to a rerunner service for toggling reanalysis with updated pedigree information
- SpliceAI display and parsing from VEP CSQ
- Display matching tiered variants for cancer variants
- Display a loading icon (spinner) until the page loads completely
- Display filter badges in cancer variants list
- Update genes from pre-downloaded file resources
- On login, OS, browser version and screen size are saved anonymously to understand how users are using Scout
- API returning institutes data for a given user: `/api/v1/institutes`
- API returning case data for a given institute: `/api/v1/institutes/<institute_id>/cases`
- Added GMS and Lund university hospital logos to login page
- Made display of Swedac logo configurable
- Support for displaying custom images in case view
- Individual-specific HPO terms
- Optional alamut_key in institute settings for Alamut Plus software
- Case report API endpoint
- Tooltip in case explaining that genes with genome build different than case genome build will not be added to dynamic HPO panel.
- Add DeepVariant as a caller
### Fixed
- Updated IGV to v2.8.5 to solve missing gene labels on some zoom levels
- Demo cancer case config file to load somatic SNVs and SVs only.
- Expand list of refseq trancripts in ClinVar submission form
- Renamed `All SNVs and INDELs` institute sidebar element to `Search SNVs and INDELs` and fixed its style.
- Add missing parameters to case load-config documentation
- Allow creating/editing gene panels and dynamic gene panels with genes present in genome build 38
- Bugfix broken Pytests
- Bulk dismissing variants error due to key conversion from string to integer
- Fix typo in index documentation
- Fixed crash in institute settings page if "collaborators" key is not set in database
- Don't stop Scout execution if LoqusDB call fails and print stacktrace to log
- Bug when case contains custom images with value `None`
- Bug introduced when fixing another bug in Scout-LoqusDB interaction
- Loading of OMIM diagnoses in Scout demo instance
- Remove the docker-compose with chanjo integration because it doesn't work yet.
- Fixed standard docker-compose with scout demo data and database
- Clinical variant assessments not present for pinned and causative variants on case page.
- MatchMaker matching one node at the time only
- Remove link from previously tiered variants badge in cancer variants page
- Typo in gene cell on cancer variants page
- Managed variants filter form
### Changed
- Better naming for variants buttons on cancer track (somatic, germline). Also show cancer research button if available.
- Load case with missing panels in config files, but show warning.
- Changing the (Female, Male) symbols to (F/M) letters in individuals_table and case-sma.
- Print stacktrace if case load command fails
- Added sort icon and a pointer to the cursor to all tables with sortable fields
- Moved variant, gene and panel info from the basic pane to summary panel for all variants.
- Renamed `Basics` panel to `Classify` on variant page.
- Revamped `Basics` panel to a panel dedicated to classify variants
- Revamped the summary panel to be more compact.
- Added dedicated template for cancer variants
- Removed Gene models, Gene annotations and Conservation panels for cancer variants
- Reorganized the orders of panels for variant and cancer variant views
- Added dedicated variant quality panel and removed relevant panes
- A more compact case page
- Removed OMIM genes panel
- Make genes panel, pinned variants panel, causative variants panel and ClinVar panel scrollable on case page
- Update to Scilifelab's 2020 logo
- Update Gens URL to support Gens v2.0 format
- Refactor tests for parsing case configurations
- Updated links to HPO downloadable resources
- Managed variants filtering defaults to all variant categories
- Changing the (Kind) drop-down according to (Category) drop-down in Managed variant add variant
- Moved Gens button to individuals table
- Check resource files availability before starting updating OMIM diagnoses
- Fix typo in `SHOW_OBSERVED_VARIANT_ARCHIVE` config param

## [4.36]
### Added
- Parse and save splice junction tracks from case config file
- Tooltip in observations panel, explaining that case variants with no link might be old variants, not uploaded after a case rerun
### Fixed
- Warning on overwriting variants with same position was no longer shown
- Increase the height of the dropdowns to 425px
- More indices for the case table as it grows, specifically for causatives queries
- Splice junction tracks not centered over variant genes
- Total number of research variants count
- Update variants stats in case documents every time new variants are loaded
- Bug in flashing warning messages when filtering variants
### Changed
- Clearer warning messages for genes and gene/gene-panels searches in variants filters

## [4.35]
### Added
- A new index for hgnc_symbol in the hgnc_gene collection
- A Pedigree panel in STR page
- Display Tier I and II variants in case view causatives card for cancer cases
### Fixed
- Send partial file data to igv.js when visualizing sashimi plots with splice junction tracks
- Research variants filtering by gene
- Do not attempt to populate annotations for not loaded pinned/causatives
- Add max-height to all dropdowns in filters
### Changed
- Switch off non-clinical gene warnings when filtering research variants
- Don't display OMIM disease card in case view for cancer cases
- Refactored Individuals and Causative card in case view for cancer cases
- Update and style STR case report

## [4.34]
### Added
- Saved filter lock and unlock
- Filters can optionally be marked audited, logging the filter name, user and date on the case events and general report.
- Added `ClinVar hits` and `Cosmic hits` in cancer SNVs filters
- Added `ClinVar hits` to variants filter (rare disease track)
- Load cancer demo case in docker-compose files (default and demo file)
- Inclusive-language check using [woke](https://github.com/get-woke/woke) github action
- Add link to HmtVar for mitochondrial variants (if VCF is annotated with HmtNote)
- Grey background for dismissed compounds in variants list and variant page
- Pin badge for pinned compounds in variants list and variant page
- Support LoqusDB REST API queries
- Add a docker-compose-matchmaker under scout/containers/development to test matchmaker locally
- Script to investigate consequences of symbol search bug
- Added GATK to list of SV and cancer SV callers
### Fixed
- Make MitoMap link work for hg38 again
- Export Variants feature crashing when one of the variants has no primary transcripts
- Redirect to last visited variantS page when dismissing variants from variants list
- Improved matching of SVs Loqus occurrences in other cases
- Remove padding from the list inside (Matching causatives from other cases) panel
- Pass None to get_app function in CLI base since passing script_info to app factory functions was deprecated in Flask 2.0
- Fixed failing tests due to Flask update to version 2.0
- Speed up user events view
- Causative view sort out of memory error
- Use hgnc_id for gene filter query
- Typo in case controllers displaying an error every time a patient is matched against external MatchMaker nodes
- Do not crash while attempting an update for variant documents that are too big (> 16 MB)
- Old STR causatives (and other variants) may not have HGNC symbols - fix sort lambda
- Check if gene_obj has primary_transcript before trying to access it
- Warn if a gene manually searched is in a clinical panel with an outdated name when filtering variants
- ChrPos split js not needed on STR page yet
### Changed
- Remove parsing of case `genome_version`, since it's not used anywhere downstream
- Introduce deprecation warning for Loqus configs that are not dictionaries
- SV clinical filter no longer filters out sub 100 nt variants
- Count cases in LoqusDB by variant type
- Commit pulse repo badge temporarily set to weekly
- Sort ClinVar submissions objects by ascending "Last evaluated" date
- Refactored the MatchMaker integration as an extension
- Replaced some sensitive words as suggested by woke linter
- Documentation for load-configuration rewritten.
- Add styles to MatchMaker matches table
- More detailed info on the data shared in MatchMaker submission form

## [4.33.1]
### Fixed
- Include markdown for release autodeploy docs
- Use standard inheritance model in ClinVar (https://ftp.ncbi.nlm.nih.gov/pub/GTR/standard_terms/Mode_of_inheritance.txt)
- Fix issue crash with variants that have been unflagged causative not being available in other causatives
### Added
### Changed

## [4.33]
### Fixed
- Command line crashing when updating an individual not found in database
- Dashboard page crashing when filters return no data
- Cancer variants filter by chromosome
- /api/v1/genes now searches for genes in all genome builds by default
- Upgraded igv.js to version 2.8.1 (Fixed Unparsable bed record error)
### Added
- Autodeploy docs on release
- Documentation for updating case individuals tracks
- Filter cases and dashboard stats by analysis track
### Changed
- Changed from deprecated db update method
- Pre-selected fields to run queries with in dashboard page
- Do not filter by any institute when first accessing the dashboard
- Removed OMIM panel in case view for cancer cases
- Display Tier I and II variants in case view causatives panel for cancer cases
- Refactored Individuals and Causative panels in case view for cancer cases

## [4.32.1]
### Fixed
- iSort lint check only
### Changed
- Institute cases page crashing when a case has track:Null
### Added

## [4.32]
### Added
- Load and show MITOMAP associated diseases from VCF (INFO field: MitomapAssociatedDiseases, via HmtNote)
- Show variant allele frequencies for mitochondrial variants (GRCh38 cases)
- Extend "public" json API with diseases (OMIM) and phenotypes (HPO)
- HPO gene list download now has option for clinical and non-clinical genes
- Display gene splice junctions data in sashimi plots
- Update case individuals with splice junctions tracks
- Simple Docker compose for development with local build
- Make Phenomodels subpanels collapsible
- User side documentation of cytogenomics features (Gens, Chromograph, vcf2cytosure, rhocall)
- iSort GitHub Action
- Support LoqusDB REST API queries
### Fixed
- Show other causative once, even if several events point to it
- Filtering variants by mitochondrial chromosome for cases with genome build=38
- HPO gene search button triggers any warnings for clinical / non-existing genes also on first search
- Fixed a bug in variants pages caused by MT variants without alt_frequency
- Tests for CADD score parsing function
- Fixed the look of IGV settings on SNV variant page
- Cases analyzed once shown as `rerun`
- Missing case track on case re-upload
- Fixed severity rank for SO term "regulatory region ablation"
### Changed
- Refactor according to CodeFactor - mostly reuse of duplicated code
- Phenomodels language adjustment
- Open variants in a new window (from variants page)
- Open overlapping and compound variants in a new window (from variant page)
- gnomAD link points to gnomAD v.3 (build GRCh38) for mitochondrial variants.
- Display only number of affected genes for dismissed SVs in general report
- Chromosome build check when populating the variants filter chromosome selection
- Display mitochondrial and rare diseases coverage report in cases with missing 'rare' track


## [4.31.1]
### Added
### Changed
- Remove mitochondrial and coverage report from cancer cases sidebar
### Fixed
- ClinVar page when dbSNP id is None

## [4.31]
### Added
- gnomAD annotation field in admin guide
- Export also dynamic panel genes not associated to an HPO term when downloading the HPO panel
- Primary HGNC transcript info in variant export files
- Show variant quality (QUAL field from vcf) in the variant summary
- Load/update PDF gene fusion reports (clinical and research) generated with Arriba
- Support new MANE annotations from VEP (both MANE Select and MANE Plus Clinical)
- Display on case activity the event of a user resetting all dismissed variants
- Support gnomAD population frequencies for mitochondrial variants
- Anchor links in Casedata ClinVar panels to redirect after renaming individuals
### Fixed
- Replace old docs link www.clinicalgenomics.se/scout with new https://clinical-genomics.github.io/scout
- Page formatting issues whenever case and variant comments contain extremely long strings with no spaces
- Chromograph images can be one column and have scrollbar. Removed legacy code.
- Column labels for ClinVar case submission
- Page crashing looking for LoqusDB observation when variant doesn't exist
- Missing inheritance models and custom inheritance models on newly created gene panels
- Accept only numbers in managed variants filter as position and end coordinates
- SNP id format and links in Variant page, ClinVar submission form and general report
- Case groups tooltip triggered only when mouse is on the panel header
### Changed
- A more compact case groups panel
- Added landscape orientation CSS style to cancer coverage and QC demo report
- Improve user documentation to create and save new gene panels
- Removed option to use space as separator when uploading gene panels
- Separating the columns of standard and custom inheritance models in gene panels
- Improved ClinVar instructions for users using non-English Excel

## [4.30.2]
### Added
### Fixed
- Use VEP RefSeq ID if RefSeq list is empty in RefSeq transcripts overview
- Bug creating variant links for variants with no end_chrom
### Changed

## [4.30.1]
### Added
### Fixed
- Cryptography dependency fixed to use version < 3.4
### Changed

## [4.30]
### Added
- Introduced a `reset dismiss variant` verb
- Button to reset all dismissed variants for a case
- Add black border to Chromograph ideograms
- Show ClinVar annotations on variantS page
- Added integration with GENS, copy number visualization tool
- Added a VUS label to the manual classification variant tags
- Add additional information to SNV verification emails
- Tooltips documenting manual annotations from default panels
- Case groups now show bam files from all cases on align view
### Fixed
- Center initial igv view on variant start with SNV/indels
- Don't set initial igv view to negative coordinates
- Display of GQ for SV and STR
- Parsing of AD and related info for STRs
- LoqusDB field in institute settings accepts only existing Loqus instances
- Fix DECIPHER link to work after DECIPHER migrated to GRCh38
- Removed visibility window param from igv.js genes track
- Updated HPO download URL
- Patch HPO download test correctly
- Reference size on STR hover not needed (also wrong)
- Introduced genome build check (allowed values: 37, 38, "37", "38") on case load
- Improve case searching by assignee full name
- Populating the LoqusDB select in institute settings
### Changed
- Cancer variants table header (pop freq etc)
- Only admin users can modify LoqusDB instance in Institute settings
- Style of case synopsis, variants and case comments
- Switched to igv.js 2.7.5
- Do not choke if case is missing research variants when research requested
- Count cases in LoqusDB by variant type
- Introduce deprecation warning for Loqus configs that are not dictionaries
- Improve create new gene panel form validation
- Make XM- transcripts less visible if they don't overlap with transcript refseq_id in variant page
- Color of gene panels and comments panels on cases and variant pages
- Do not choke if case is missing research variants when reserch requested

## [4.29.1]
### Added
### Fixed
- Always load STR variants regardless of RankScore threshold (hotfix)
### Changed

## [4.29]
### Added
- Added a page about migrating potentially breaking changes to the documentation
- markdown_include in development requirements file
- STR variants filter
- Display source, Z-score, inheritance pattern for STR annotations from Stranger (>0.6.1) if available
- Coverage and quality report to cancer view
### Fixed
- ACMG classification page crashing when trying to visualize a classification that was removed
- Pretty print HGVS on gene variants (URL-decode VEP)
- Broken or missing link in the documentation
- Multiple gene names in ClinVar submission form
- Inheritance model select field in ClinVar submission
- IGV.js >2.7.0 has an issue with the gene track zoom levels - temp freeze at 2.7.0
- Revert CORS-anywhere and introduce a local http proxy for cloud tracks
### Changed

## [4.28]
### Added
- Chromograph integration for displaying PNGs in case-page
- Add VAF to cancer case general report, and remove some of its unused fields
- Variants filter compatible with genome browser location strings
- Support for custom public igv tracks stored on the cloud
- Add tests to increase testing coverage
- Update case variants count after deleting variants
- Update IGV.js to latest (v2.7.4)
- Bypass igv.js CORS check using `https://github.com/Rob--W/cors-anywhere`
- Documentation on default and custom IGV.js tracks (admin docs)
- Lock phenomodels so they're editable by admins only
- Small case group assessment sharing
- Tutorial and files for deploying app on containers (Kubernetes pods)
- Canonical transcript and protein change of canonical transcript in exported variants excel sheet
- Support for Font Awesome version 6
- Submit to Beacon from case page sidebar
- Hide dismissed variants in variants pages and variants export function
- Systemd service files and instruction to deploy Scout using podman
### Fixed
- Bugfix: unused `chromgraph_prefix |tojson` removed
- Freeze coloredlogs temporarily
- Marrvel link
- Don't show TP53 link for silent or synonymous changes
- OMIM gene field accepts any custom number as OMIM gene
- Fix Pytest single quote vs double quote string
- Bug in gene variants search by similar cases and no similar case is found
- Delete unused file `userpanel.py`
- Primary transcripts in variant overview and general report
- Google OAuth2 login setup in README file
- Redirect to 'missing file'-icon if configured Chromograph file is missing
- Javascript error in case page
- Fix compound matching during variant loading for hg38
- Cancer variants view containing variants dismissed with cancer-specific reasons
- Zoom to SV variant length was missing IGV contig select
- Tooltips on case page when case has no default gene panels
### Changed
- Save case variants count in case document and not in sessions
- Style of gene panels multiselect on case page
- Collapse/expand main HPO checkboxes in phenomodel preview
- Replaced GQ (Genotype quality) with VAF (Variant allele frequency) in cancer variants GT table
- Allow loading of cancer cases with no tumor_purity field
- Truncate cDNA and protein changes in case report if longer than 20 characters


## [4.27]
### Added
- Exclude one or more variant categories when running variants delete command
### Fixed
### Changed

## [4.26.1]
### Added
### Fixed
- Links with 1-letter aa codes crash on frameshift etc
### Changed

## [4.26]
### Added
- Extend the delete variants command to print analysis date, track, institute, status and research status
- Delete variants by type of analysis (wgs|wes|panel)
- Links to cBioPortal, MutanTP53, IARC TP53, OncoKB, MyCancerGenome, CIViC
### Fixed
- Deleted variants count
### Changed
- Print output of variants delete command as a tab separated table

## [4.25]
### Added
- Command line function to remove variants from one or all cases
### Fixed
- Parse SMN None calls to None rather than False

## [4.24.1]
### Fixed
- Install requirements.txt via setup file

## [4.24]
### Added
- Institute-level phenotype models with sub-panels containing HPO and OMIM terms
- Runnable Docker demo
- Docker image build and push github action
- Makefile with shortcuts to docker commands
- Parse and save synopsis, phenotype and cohort terms from config files upon case upload
### Fixed
- Update dismissed variant status when variant dismissed key is missing
- Breakpoint two IGV button now shows correct chromosome when different from bp1
- Missing font lib in Docker image causing the PDF report download page to crash
- Sentieon Manta calls lack Somaticscore - load anyway
- ClinVar submissions crashing due to pinned variants that are not loaded
- Point ExAC pLI score to new gnomad server address
- Bug uploading cases missing phenotype terms in config file
- STRs loaded but not shown on browser page
- Bug when using adapter.variant.get_causatives with case_id without causatives
- Problem with fetching "solved" from scout export cases cli
- Better serialising of datetime and bson.ObjectId
- Added `volumes` folder to .gitignore
### Changed
- Make matching causative and managed variants foldable on case page
- Remove calls to PyMongo functions marked as deprecated in backend and frontend(as of version 3.7).
- Improved `scout update individual` command
- Export dynamic phenotypes with ordered gene lists as PDF


## [4.23]
### Added
- Save custom IGV track settings
- Show a flash message with clear info about non-valid genes when gene panel creation fails
- CNV report link in cancer case side navigation
- Return to comment section after editing, deleting or submitting a comment
- Managed variants
- MT vs 14 chromosome mean coverage stats if Scout is connected to Chanjo
### Fixed
- missing `vcf_cancer_sv` and `vcf_cancer_sv_research` to manual.
- Split ClinVar multiple clnsig values (slash-separated) and strip them of underscore for annotations without accession number
- Timeout of `All SNVs and INDELs` page when no valid gene is provided in the search
- Round CADD (MIPv9)
- Missing default panel value
- Invisible other causatives lines when other causatives lack gene symbols
### Changed
- Do not freeze mkdocs-material to version 4.6.1
- Remove pre-commit dependency

## [4.22]
### Added
- Editable cases comments
- Editable variants comments
### Fixed
- Empty variant activity panel
- STRs variants popover
- Split new ClinVar multiple significance terms for a variant
- Edit the selected comment, not the latest
### Changed
- Updated RELEASE docs.
- Pinned variants card style on the case page
- Merged `scout export exons` and `scout view exons` commands


## [4.21.2]
### Added
### Fixed
- Do not pre-filter research variants by (case-default) gene panels
- Show OMIM disease tooltip reliably
### Changed

## [4.21.1]
### Added
### Fixed
- Small change to Pop Freq column in variants ang gene panels to avoid strange text shrinking on small screens
- Direct use of HPO list for Clinical HPO SNV (and cancer SNV) filtering
- PDF coverage report redirecting to login page
### Changed
- Remove the option to dismiss single variants from all variants pages
- Bulk dismiss SNVs, SVs and cancer SNVs from variants pages

## [4.21]
### Added
- Support to configure LoqusDB per institute
- Highlight causative variants in the variants list
- Add tests. Mostly regarding building internal datatypes.
- Remove leading and trailing whitespaces from panel_name and display_name when panel is created
- Mark MANE transcript in list of transcripts in "Transcript overview" on variant page
- Show default panel name in case sidebar
- Previous buttons for variants pagination
- Adds a gh action that checks that the changelog is updated
- Adds a gh action that deploys new releases automatically to pypi
- Warn users if case default panels are outdated
- Define institute-specific gene panels for filtering in institute settings
- Use institute-specific gene panels in variants filtering
- Show somatic VAF for pinned and causative variants on case page

### Fixed
- Report pages redirect to login instead of crashing when session expires
- Variants filter loading in cancer variants page
- User, Causative and Cases tables not scaling to full page
- Improved docs for an initial production setup
- Compatibility with latest version of Black
- Fixed tests for Click>7
- Clinical filter required an extra click to Filter to return variants
- Restore pagination and shrink badges in the variants page tables
- Removing a user from the command line now inactivates the case only if user is last assignee and case is active
- Bugfix, LoqusDB per institute feature crashed when institute id was empty string
- Bugfix, LoqusDB calls where missing case count
- filter removal and upload for filters deleted from another page/other user
- Visualize outdated gene panels info in a popover instead of a tooltip in case page side panel

### Changed
- Highlight color on normal STRs in the variants table from green to blue
- Display breakpoints coordinates in verification emails only for structural variants


## [4.20]
### Added
- Display number of filtered variants vs number of total variants in variants page
- Search case by HPO terms
- Dismiss variant column in the variants tables
- Black and pre-commit packages to dev requirements

### Fixed
- Bug occurring when rerun is requested twice
- Peddy info fields in the demo config file
- Added load config safety check for multiple alignment files for one individual
- Formatting of cancer variants table
- Missing Score in SV variants table

### Changed
- Updated the documentation on how to create a new software release
- Genome build-aware cytobands coordinates
- Styling update of the Matchmaker card
- Select search type in case search form


## [4.19]

### Added
- Show internal ID for case
- Add internal ID for downloaded CGH files
- Export dynamic HPO gene list from case page
- Remove users as case assignees when their account is deleted
- Keep variants filters panel expanded when filters have been used

### Fixed
- Handle the ProxyFix ModuleNotFoundError when Werkzeug installed version is >1.0
- General report formatting issues whenever case and variant comments contain extremely long strings with no spaces

### Changed
- Created an institute wrapper page that contains list of cases, causatives, SNVs & Indels, user list, shared data and institute settings
- Display case name instead of case ID on clinVar submissions
- Changed icon of sample update in clinVar submissions


## [4.18]

### Added
- Filter cancer variants on cytoband coordinates
- Show dismiss reasons in a badge with hover for clinical variants
- Show an ellipsis if 10 cases or more to display with loqusdb matches
- A new blog post for version 4.17
- Tooltip to better describe Tumor and Normal columns in cancer variants
- Filter cancer SNVs and SVs by chromosome coordinates
- Default export of `Assertion method citation` to clinVar variants submission file
- Button to export up to 500 cancer variants, filtered or not
- Rename samples of a clinVar submission file

### Fixed
- Apply default gene panel on return to cancer variantS from variant view
- Revert to certificate checking when asking for Chanjo reports
- `scout download everything` command failing while downloading HPO terms

### Changed
- Turn tumor and normal allelic fraction to decimal numbers in tumor variants page
- Moved clinVar submissions code to the institutes blueprints
- Changed name of clinVar export files to FILENAME.Variant.csv and FILENAME.CaseData.csv
- Switched Google login libraries from Flask-OAuthlib to Authlib


## [4.17.1]

### Fixed
- Load cytobands for cases with chromosome build not "37" or "38"


## [4.17]

### Added
- COSMIC badge shown in cancer variants
- Default gene-panel in non-cancer structural view in url
- Filter SNVs and SVs by cytoband coordinates
- Filter cancer SNV variants by alt allele frequency in tumor
- Correct genome build in UCSC link from structural variant page



### Fixed
- Bug in clinVar form when variant has no gene
- Bug when sharing cases with the same institute twice
- Page crashing when removing causative variant tag
- Do not default to GATK caller when no caller info is provided for cancer SNVs


## [4.16.1]

### Fixed
- Fix the fix for handling of delivery reports for rerun cases

## [4.16]

### Added
- Adds possibility to add "lims_id" to cases. Currently only stored in database, not shown anywhere
- Adds verification comment box to SVs (previously only available for small variants)
- Scrollable pedigree panel

### Fixed
- Error caused by changes in WTForm (new release 2.3.x)
- Bug in OMIM case page form, causing the page to crash when a string was provided instead of a numerical OMIM id
- Fix Alamut link to work properly on hg38
- Better handling of delivery reports for rerun cases
- Small CodeFactor style issues: matchmaker results counting, a couple of incomplete tests and safer external xml
- Fix an issue with Phenomizer introduced by CodeFactor style changes

### Changed
- Updated the version of igv.js to 2.5.4

## [4.15.1]

### Added
- Display gene names in ClinVar submissions page
- Links to Varsome in variant transcripts table

### Fixed
- Small fixes to ClinVar submission form
- Gene panel page crash when old panel has no maintainers

## [4.15]

### Added
- Clinvar CNVs IGV track
- Gene panels can have maintainers
- Keep variant actions (dismissed, manual rank, mosaic, acmg, comments) upon variant re-upload
- Keep variant actions also on full case re-upload

### Fixed
- Fix the link to Ensembl for SV variants when genome build 38.
- Arrange information in columns on variant page
- Fix so that new cosmic identifier (COSV) is also acceptable #1304
- Fixed COSMIC tag in INFO (outside of CSQ) to be parses as well with `&` splitter.
- COSMIC stub URL changed to https://cancer.sanger.ac.uk/cosmic/search?q= instead.
- Updated to a version of IGV where bigBed tracks are visualized correctly
- Clinvar submission files are named according to the content (variant_data and case_data)
- Always show causatives from other cases in case overview
- Correct disease associations for gene symbol aliases that exist as separate genes
- Re-add "custom annotations" for SV variants
- The override ClinVar P/LP add-in in the Clinical Filter failed for new CSQ strings

### Changed
- Runs all CI checks in github actions

## [4.14.1]

### Fixed
- Error when variant found in loqusdb is not loaded for other case

## [4.14]

### Added
- Use github actions to run tests
- Adds CLI command to update individual alignments path
- Update HPO terms using downloaded definitions files
- Option to use alternative flask config when running `scout serve`
- Requirement to use loqusdb >= 2.5 if integrated

### Fixed
- Do not display Pedigree panel in cancer view
- Do not rely on internet connection and services available when running CI tests
- Variant loading assumes GATK if no caller set given and GATK filter status is seen in FILTER
- Pass genome build param all the way in order to get the right gene mappings for cases with build 38
- Parse correctly variants with zero frequency values
- Continue even if there are problems to create a region vcf
- STR and cancer variant navigation back to variants pages could fail

### Changed
- Improved code that sends requests to the external APIs
- Updates ranges for user ranks to fit todays usage
- Run coveralls on github actions instead of travis
- Run pip checks on github actions instead of coveralls
- For hg38 cases, change gnomAD link to point to version 3.0 (which is hg38 based)
- Show pinned or causative STR variants a bit more human readable

## [4.13.1]

### Added
### Fixed
- Typo that caused not all clinvar conflicting interpretations to be loaded no matter what
- Parse and retrieve clinvar annotations from VEP-annotated (VEP 97+) CSQ VCF field
- Variant clinvar significance shown as `not provided` whenever is `Uncertain significance`
- Phenomizer query crashing when case has no HPO terms assigned
- Fixed a bug affecting `All SNVs and INDELs` page when variants don't have canonical transcript
- Add gene name or id in cancer variant view

### Changed
- Cancer Variant view changed "Variant:Transcript:Exon:HGVS" to "Gene:Transcript:Exon:HGVS"

## [4.13]

### Added
- ClinVar SNVs track in IGV
- Add SMA view with SMN Copy Number data
- Easier to assign OMIM diagnoses from case page
- OMIM terms and specific OMIM term page

### Fixed
- Bug when adding a new gene to a panel
- Restored missing recent delivery reports
- Fixed style and links to other reports in case side panel
- Deleting cases using display_name and institute not deleting its variants
- Fixed bug that caused coordinates filter to override other filters
- Fixed a problem with finding some INS in loqusdb
- Layout on SV page when local observations without cases are present
- Make scout compatible with the new HPO definition files from `http://compbio.charite.de/jenkins/`
- General report visualization error when SNVs display names are very long


### Changed


## [4.12.4]

### Fixed
- Layout on SV page when local observations without cases are present

## [4.12.3]

### Fixed
- Case report when causative or pinned SVs have non null allele frequencies

## [4.12.2]

### Fixed
- SV variant links now take you to the SV variant page again
- Cancer variant view has cleaner table data entries for "N/A" data
- Pinned variant case level display hotfix for cancer and str - more on this later
- Cancer variants show correct alt/ref reads mirroring alt frequency now
- Always load all clinical STR variants even if a region load is attempted - index may be missing
- Same case repetition in variant local observations

## [4.12.1]

### Fixed
- Bug in variant.gene when gene has no HGVS description


## [4.12]

### Added
- Accepts `alignment_path` in load config to pass bam/cram files
- Display all phenotypes on variant page
- Display hgvs coordinates on pinned and causatives
- Clear panel pending changes
- Adds option to setup the database with static files
- Adds cli command to download the resources from CLI that scout needs
- Adds test files for merged somatic SV and CNV; as well as merged SNV, and INDEL part of #1279
- Allows for upload of OMIM-AUTO gene panel from static files without api-key

### Fixed
- Cancer case HPO panel variants link
- Fix so that some drop downs have correct size
- First IGV button in str variants page
- Cancer case activates on SNV variants
- Cases activate when STR variants are viewed
- Always calculate code coverage
- Pinned/Classification/comments in all types of variants pages
- Null values for panel's custom_inheritance_models
- Discrepancy between the manual disease transcripts and those in database in gene-edit page
- ACMG classification not showing for some causatives
- Fix bug which caused IGV.js to use hg19 reference files for hg38 data
- Bug when multiple bam files sources with non-null values are available


### Changed
- Renamed `requests` file to `scout_requests`
- Cancer variant view shows two, instead of four, decimals for allele and normal


## [4.11.1]

### Fixed
- Institute settings page
- Link institute settings to sharing institutes choices

## [4.11.0]

### Added
- Display locus name on STR variant page
- Alternative key `GNOMADAF_popmax` for Gnomad popmax allele frequency
- Automatic suggestions on how to improve the code on Pull Requests
- Parse GERP, phastCons and phyloP annotations from vep annotated CSQ fields
- Avoid flickering comment popovers in variant list
- Parse REVEL score from vep annotated CSQ fields
- Allow users to modify general institute settings
- Optionally format code automatically on commit
- Adds command to backup vital parts `scout export database`
- Parsing and displaying cancer SV variants from Manta annotated VCF files
- Dismiss cancer snv variants with cancer-specific options
- Add IGV.js UPD, RHO and TIDDIT coverage wig tracks.


### Fixed
- Slightly darker page background
- Fixed an issued with parsed conservation values from CSQ
- Clinvar submissions accessible to all users of an institute
- Header toolbar when on Clinvar page now shows institute name correctly
- Case should not always inactivate upon update
- Show dismissed snv cancer variants as grey on the cancer variants page
- Improved style of mappability link and local observations on variant page
- Convert all the GET requests to the igv view to POST request
- Error when updating gene panels using a file containing BOM chars
- Add/replace gene radio button not working in gene panels


## [4.10.1]

### Fixed
- Fixed issue with opening research variants
- Problem with coveralls not called by Travis CI
- Handle Biomart service down in tests


## [4.10.0]

### Added
- Rank score model in causatives page
- Exportable HPO terms from phenotypes page
- AMP guideline tiers for cancer variants
- Adds scroll for the transcript tab
- Added CLI option to query cases on time since case event was added
- Shadow clinical assessments also on research variants display
- Support for CRAM alignment files
- Improved str variants view : sorting by locus, grouped by allele.
- Delivery report PDF export
- New mosaicism tag option
- Add or modify individuals' age or tissue type from case page
- Display GC and allele depth in causatives table.
- Included primary reference transcript in general report
- Included partial causative variants in general report
- Remove dependency of loqusdb by utilising the CLI

### Fixed
- Fixed update OMIM command bug due to change in the header of the genemap2 file
- Removed Mosaic Tag from Cancer variants
- Fixes issue with unaligned table headers that comes with hidden Datatables
- Layout in general report PDF export
- Fixed issue on the case statistics view. The validation bars didn't show up when all institutes were selected. Now they do.
- Fixed missing path import by importing pathlib.Path
- Handle index inconsistencies in the update index functions
- Fixed layout problems


## [4.9.0]

### Added
- Improved MatchMaker pages, including visible patient contacts email address
- New badges for the github repo
- Links to [GENEMANIA](genemania.org)
- Sort gene panel list on case view.
- More automatic tests
- Allow loading of custom annotations in VCF using the SCOUT_CUSTOM info tag.

### Fixed
- Fix error when a gene is added to an empty dynamic gene panel
- Fix crash when attempting to add genes on incorrect format to dynamic gene panel
- Manual rank variant tags could be saved in a "Select a tag"-state, a problem in the variants view.
- Same case evaluations are no longer shown as gray previous evaluations on the variants page
- Stay on research pages, even if reset, next first buttons are pressed..
- Overlapping variants will now be visible on variant page again
- Fix missing classification comments and links in evaluations page
- All prioritized cases are shown on cases page


## [4.8.3]

### Added

### Fixed
- Bug when ordering sanger
- Improved scrolling over long list of genes/transcripts


## [4.8.2]

### Added

### Fixed
- Avoid opening extra tab for coverage report
- Fixed a problem when rank model version was saved as floats and not strings
- Fixed a problem with displaying dismiss variant reasons on the general report
- Disable load and delete filter buttons if there are no saved filters
- Fix problem with missing verifications
- Remove duplicate users and merge their data and activity


## [4.8.1]

### Added

### Fixed
- Prevent login fail for users with id defined by ObjectId and not email
- Prevent the app from crashing with `AttributeError: 'NoneType' object has no attribute 'message'`


## [4.8.0]

### Added
- Updated Scout to use Bootstrap 4.3
- New looks for Scout
- Improved dashboard using Chart.js
- Ask before inactivating a case where last assigned user leaves it
- Genes can be manually added to the dynamic gene list directly on the case page
- Dynamic gene panels can optionally be used with clinical filter, instead of default gene panel
- Dynamic gene panels get link out to chanjo-report for coverage report
- Load all clinvar variants with clinvar Pathogenic, Likely Pathogenic and Conflicting pathogenic
- Show transcripts with exon numbers for structural variants
- Case sort order can now be toggled between ascending and descending.
- Variants can be marked as partial causative if phenotype is available for case.
- Show a frequency tooltip hover for SV-variants.
- Added support for LDAP login system
- Search snv and structural variants by chromosomal coordinates
- Structural variants can be marked as partial causative if phenotype is available for case.
- Show normal and pathologic limits for STRs in the STR variants view.
- Institute level persistent variant filter settings that can be retrieved and used.
- export causative variants to Excel
- Add support for ROH, WIG and chromosome PNGs in case-view

### Fixed
- Fixed missing import for variants with comments
- Instructions on how to build docs
- Keep sanger order + verification when updating/reloading variants
- Fixed and moved broken filter actions (HPO gene panel and reset filter)
- Fixed string conversion to number
- UCSC links for structural variants are now separated per breakpoint (and whole variant where applicable)
- Reintroduced missing coverage report
- Fixed a bug preventing loading samples using the command line
- Better inheritance models customization for genes in gene panels
- STR variant page back to list button now does its one job.
- Allows to setup scout without a omim api key
- Fixed error causing "favicon not found" flash messages
- Removed flask --version from base cli
- Request rerun no longer changes case status. Active or archived cases inactivate on upload.
- Fixed missing tooltip on the cancer variants page
- Fixed weird Rank cell in variants page
- Next and first buttons order swap
- Added pagination (and POST capability) to cancer variants.
- Improves loading speed for variant page
- Problem with updating variant rank when no variants
- Improved Clinvar submission form
- General report crashing when dismissed variant has no valid dismiss code
- Also show collaborative case variants on the All variants view.
- Improved phenotype search using dataTables.js on phenotypes page
- Search and delete users with `email` instead of `_id`
- Fixed css styles so that multiselect options will all fit one column


## [4.7.3]

### Added
- RankScore can be used with VCFs for vcf_cancer files

### Fixed
- Fix issue with STR view next page button not doing its one job.

### Deleted
- Removed pileup as a bam viewing option. This is replaced by IGV


## [4.7.2]

### Added
- Show earlier ACMG classification in the variant list

### Fixed
- Fixed igv search not working due to igv.js dist 2.2.17
- Fixed searches for cases with a gene with variants pinned or marked causative.
- Load variant pages faster after fixing other causatives query
- Fixed mitochondrial report bug for variants without genes

## [4.7.1]

### Added

### Fixed
- Fixed bug on genes page


## [4.7.0]

### Added
- Export genes and gene panels in build GRCh38
- Search for cases with variants pinned or marked causative in a given gene.
- Search for cases phenotypically similar to a case also from WUI.
- Case variant searches can be limited to similar cases, matching HPO-terms,
  phenogroups and cohorts.
- De-archive reruns and flag them as 'inactive' if archived
- Sort cases by analysis_date, track or status
- Display cases in the following order: prioritized, active, inactive, archived, solved
- Assign case to user when user activates it or asks for rerun
- Case becomes inactive when it has no assignees
- Fetch refseq version from entrez and use it in clinvar form
- Load and export of exons for all genes, independent on refseq
- Documentation for loading/updating exons
- Showing SV variant annotations: SV cgh frequencies, gnomad-SV, local SV frequencies
- Showing transcripts mapping score in segmental duplications
- Handle requests to Ensembl Rest API
- Handle requests to Ensembl Rest Biomart
- STR variants view now displays GT and IGV link.
- Description field for gene panels
- Export exons in build 37 and 38 using the command line

### Fixed
- Fixes of and induced by build tests
- Fixed bug affecting variant observations in other cases
- Fixed a bug that showed wrong gene coverage in general panel PDF export
- MT report only shows variants occurring in the specific individual of the excel sheet
- Disable SSL certifcate verification in requests to chanjo
- Updates how intervaltree and pymongo is used to void deprecated functions
- Increased size of IGV sample tracks
- Optimized tests


## [4.6.1]

### Added

### Fixed
- Missing 'father' and 'mother' keys when parsing single individual cases


## [4.6.0]

### Added
- Description of Scout branching model in CONTRIBUTING doc
- Causatives in alphabetical order, display ACMG classification and filter by gene.
- Added 'external' to the list of analysis type options
- Adds functionality to display "Tissue type". Passed via load config.
- Update to IGV 2.

### Fixed
- Fixed alignment visualization and vcf2cytosure availability for demo case samples
- Fixed 3 bugs affecting SV pages visualization
- Reintroduced the --version cli option
- Fixed variants query by panel (hpo panel + gene panel).
- Downloaded MT report contains excel files with individuals' display name
- Refactored code in parsing of config files.


## [4.5.1]

### Added

### Fixed
- update requirement to use PyYaml version >= 5.1
- Safer code when loading config params in cli base


## [4.5.0]

### Added
- Search for similar cases from scout view CLI
- Scout cli is now invoked from the app object and works under the app context

### Fixed
- PyYaml dependency fixed to use version >= 5.1


## [4.4.1]

### Added
- Display SV rank model version when available

### Fixed
- Fixed upload of delivery report via API


## [4.4.0]

### Added
- Displaying more info on the Causatives page and hiding those not causative at the case level
- Add a comment text field to Sanger order request form, allowing a message to be included in the email
- MatchMaker Exchange integration
- List cases with empty synopsis, missing HPO terms and phenotype groups.
- Search for cases with open research list, or a given case status (active, inactive, archived)

### Fixed
- Variant query builder split into several functions
- Fixed delivery report load bug


## [4.3.3]

### Added
- Different individual table for cancer cases

### Fixed
- Dashboard collects validated variants from verification events instead of using 'sanger' field
- Cases shared with collaborators are visible again in cases page
- Force users to select a real institute to share cases with (actionbar select fix)


## [4.3.2]

### Added
- Dashboard data can be filtered using filters available in cases page
- Causatives for each institute are displayed on a dedicated page
- SNVs and and SVs are searchable across cases by gene and rank score
- A more complete report with validated variants is downloadable from dashboard

### Fixed
- Clinsig filter is fixed so clinsig numerical values are returned
- Split multi clinsig string values in different elements of clinsig array
- Regex to search in multi clinsig string values or multi revstat string values
- It works to upload vcf files with no variants now
- Combined Pileup and IGV alignments for SVs having variant start and stop on the same chromosome


## [4.3.1]

### Added
- Show calls from all callers even if call is not available
- Instructions to install cairo and pango libs from WeasyPrint page
- Display cases with number of variants from CLI
- Only display cases with number of variants above certain treshold. (Also CLI)
- Export of verified variants by CLI or from the dashboard
- Extend case level queries with default panels, cohorts and phenotype groups.
- Slice dashboard statistics display using case level queries
- Add a view where all variants for an institute can be searched across cases, filtering on gene and rank score. Allows searching research variants for cases that have research open.

### Fixed
- Fixed code to extract variant conservation (gerp, phyloP, phastCons)
- Visualization of PDF-exported gene panels
- Reintroduced the exon/intron number in variant verification email
- Sex and affected status is correctly displayed on general report
- Force number validation in SV filter by size
- Display ensembl transcripts when no refseq exists


## [4.3.0]

### Added
- Mosaicism tag on variants
- Show and filter on SweGen frequency for SVs
- Show annotations for STR variants
- Show all transcripts in verification email
- Added mitochondrial export
- Adds alternative to search for SVs shorter that the given length
- Look for 'bcftools' in the `set` field of VCFs
- Display digenic inheritance from OMIM
- Displays what refseq transcript that is primary in hgnc

### Fixed

- Archived panels displays the correct date (not retroactive change)
- Fixed problem with waiting times in gene panel exports
- Clinvar fiter not working with human readable clinsig values

## [4.2.2]

### Fixed
- Fixed gene panel create/modify from CSV file utf-8 decoding error
- Updating genes in gene panels now supports edit comments and entry version
- Gene panel export timeout error

## [4.2.1]

### Fixed
- Re-introduced gene name(s) in verification email subject
- Better PDF rendering for excluded variants in report
- Problem to access old case when `is_default` did not exist on a panel


## [4.2.0]

### Added
- New index on variant_id for events
- Display overlapping compounds on variants view

### Fixed
- Fixed broken clinical filter


## [4.1.4]

### Added
- Download of filtered SVs

### Fixed
- Fixed broken download of filtered variants
- Fixed visualization issue in gene panel PDF export
- Fixed bug when updating gene names in variant controller


## [4.1.3]

### Fixed
- Displays all primary transcripts


## [4.1.2]

### Added
- Option add/replace when updating a panel via CSV file
- More flexible versioning of the gene panels
- Printing coverage report on the bottom of the pdf case report
- Variant verification option for SVs
- Logs uri without pwd when connecting
- Disease-causing transcripts in case report
- Thicker lines in case report
- Supports HPO search for cases, both terms or if described in synopsis
- Adds sanger information to dashboard

### Fixed
- Use db name instead of **auth** as default for authentication
- Fixes so that reports can be generated even with many variants
- Fixed sanger validation popup to show individual variants queried by user and institute.
- Fixed problem with setting up scout
- Fixes problem when exac file is not available through broad ftp
- Fetch transcripts for correct build in `adapter.hgnc_gene`

## [4.1.1]
- Fix problem with institute authentication flash message in utils
- Fix problem with comments
- Fix problem with ensembl link


## [4.1.0]

### Added
- OMIM phenotypes to case report
- Command to download all panel app gene panels `scout load panel --panel-app`
- Links to genenames.org and omim on gene page
- Popup on gene at variants page with gene information
- reset sanger status to "Not validated" for pinned variants
- highlight cases with variants to be evaluated by Sanger on the cases page
- option to point to local reference files to the genome viewer pileup.js. Documented in `docs.admin-guide.server`
- option to export single variants in `scout export variants`
- option to load a multiqc report together with a case(add line in load config)
- added a view for searching HPO terms. It is accessed from the top left corner menu
- Updates the variants view for cancer variants. Adds a small cancer specific filter for known variants
- Adds hgvs information on cancer variants page
- Adds option to update phenotype groups from CLI

### Fixed
- Improved Clinvar to submit variants from different cases. Fixed HPO terms in casedata according to feedback
- Fixed broken link to case page from Sanger modal in cases view
- Now only cases with non empty lists of causative variants are returned in `adapter.case(has_causatives=True)`
- Can handle Tumor only samples
- Long lists of HGNC symbols are now possible. This was previously difficult with manual, uploaded or by HPO search when changing filter settings due to GET request limitations. Relevant pages now use POST requests. Adds the dynamic HPO panel as a selection on the gene panel dropdown.
- Variant filter defaults to default panels also on SV and Cancer variants pages.

## [4.0.0]

### WARNING ###

This is a major version update and will require that the backend of pre releases is updated.
Run commands:

```
$scout update genes
$scout update hpo
```

- Created a Clinvar submission tool, to speed up Clinvar submission of SNVs and SVs
- Added an analysis report page (html and PDF format) containing phenotype, gene panels and variants that are relevant to solve a case.

### Fixed
- Optimized evaluated variants to speed up creation of case report
- Moved igv and pileup viewer under a common folder
- Fixed MT alignment view pileup.js
- Fixed coordinates for SVs with start chromosome different from end chromosome
- Global comments shown across cases and institutes. Case-specific variant comments are shown only for that specific case.
- Links to clinvar submitted variants at the cases level
- Adapts clinvar parsing to new format
- Fixed problem in `scout update user` when the user object had no roles
- Makes pileup.js use online genome resources when viewing alignments. Now any instance of Scout can make use of this functionality.
- Fix ensembl link for structural variants
- Works even when cases does not have `'madeline_info'`
- Parses Polyphen in correct way again
- Fix problem with parsing gnomad from VEP

### Added
- Added a PDF export function for gene panels
- Added a "Filter and export" button to export custom-filtered SNVs to CSV file
- Dismiss SVs
- Added IGV alignments viewer
- Read delivery report path from case config or CLI command
- Filter for spidex scores
- All HPO terms are now added and fetched from the correct source (https://github.com/obophenotype/human-phenotype-ontology/blob/master/hp.obo)
- New command `scout update hpo`
- New command `scout update genes` will fetch all the latest information about genes and update them
- Load **all** variants found on chromosome **MT**
- Adds choice in cases overview do show as many cases as user like

### Removed
- pileup.min.js and pileup css are imported from a remote web location now
- All source files for HPO information, this is instead fetched directly from source
- All source files for gene information, this is instead fetched directly from source

## [3.0.0]
### Fixed
- hide pedigree panel unless it exists

## [1.5.1] - 2016-07-27
### Fixed
- look for both ".bam.bai" and ".bai" extensions

## [1.4.0] - 2016-03-22
### Added
- support for local frequency through loqusdb
- bunch of other stuff

## [1.3.0] - 2016-02-19
### Fixed
- Update query-phenomizer and add username/password

### Changed
- Update the way a case is checked for rerun-status

### Added
- Add new button to mark a case as "checked"
- Link to clinical variants _without_ 1000G annotation

## [1.2.2] - 2016-02-18
### Fixed
- avoid filtering out variants lacking ExAC and 1000G annotations

## [1.1.3] - 2015-10-01
### Fixed
- persist (clinical) filter when clicking load more
- fix #154 by robustly setting clinical filter func. terms

## [1.1.2] - 2015-09-07
### Fixed
- avoid replacing coverage report with none
- update SO terms, refactored

## [1.1.1] - 2015-08-20
### Fixed
- fetch case based on collaborator status (not owner)

## [1.1.0] - 2015-05-29
### Added
- link(s) to SNPedia based on RS-numbers
- new Jinja filter to "humanize" decimal numbers
- show gene panels in variant view
- new Jinja filter for decoding URL encoding
- add indicator to variants in list that have comments
- add variant number threshold and rank score threshold to load function
- add event methods to mongo adapter
- add tests for models
- show badge "old" if comment was written for a previous analysis

### Changed
- show cDNA change in transcript summary unless variant is exonic
- moved compounds table further up the page
- show dates for case uploads in ISO format
- moved variant comments higher up on page
- updated documentation for pages
- read in coverage report as blob in database and serve directly
- change ``OmimPhenotype`` to ``PhenotypeTerm``
- reorganize models sub-package
- move events (and comments) to separate collection
- only display prev/next links for the research list
- include variant type in breadcrumbs e.g. "Clinical variants"

### Removed
- drop dependency on moment.js

### Fixed
- show the same level of detail for all frequencies on all pages
- properly decode URL encoded symbols in amino acid/cDNA change strings
- fixed issue with wipe permissions in MongoDB
- include default gene lists in "variants" link in breadcrumbs

## [1.0.2] - 2015-05-20
### Changed
- update case fetching function

### Fixed
- handle multiple cases with same id

## [1.0.1] - 2015-04-28
### Fixed
- Fix building URL parameters in cases list Vue component

## [1.0.0] - 2015-04-12
Codename: Sara Lund

![Release 1.0](artwork/releases/release-1-0.jpg)

### Added
- Add email logging for unexpected errors
- New command line tool for deleting case

### Changed
- Much improved logging overall
- Updated documentation/usage guide
- Removed non-working IGV link

### Fixed
- Show sample display name in GT call
- Various small bug fixes
- Make it easier to hover over popups

## [0.0.2-rc1] - 2015-03-04
### Added
- add protein table for each variant
- add many more external links
- add coverage reports as PDFs

### Changed
- incorporate user feedback updates
- big refactor of load scripts

## [0.0.2-rc2] - 2015-03-04
### Changes
- add gene table with gene description
- reorganize inheritance models box

### Fixed
- avoid overwriting gene list on "research" load
- fix various bugs in external links

## [0.0.2-rc3] - 2015-03-05
### Added
- Activity log feed to variant view
- Adds protein change strings to ODM and Sanger email

### Changed
- Extract activity log component to macro

### Fixes
- Make Ensembl transcript links use archive website<|MERGE_RESOLUTION|>--- conflicted
+++ resolved
@@ -6,21 +6,19 @@
 
 ## []
 ### Added
-<<<<<<< HEAD
+- A .cff citation file
 - Phenotypes search API endpoint
-=======
-- A .cff citation file
 ### Fixed
 - Command to load the OMIM gene panel (`scout load panel --omim`)
 ### Changed
 - Stop updating database indexes after loading exons via command line
 - Display validation status badge also for not Sanger-sequenced variants
 - Moved Frequencies, Severity and Local observations panels up in RD variants page
+- Enabled Flask CORS to communicate CORS status to js apps
 
 ## [4.39]
 ### Added
 - COSMIC IDs collected from CSQ field named `COSMIC`
->>>>>>> f0945bc2
 ### Fixed
 - Link to other causative variants on variant page
 - Allow multiple COSMIC links for a cancer variant
@@ -33,7 +31,6 @@
 ### Changed
 - Improve Javascript performance for displaying Chromograph images
 - Make ClinVar classification more evident in cancer variant page
-- Enabled Flask CORS to communicate CORS status to js apps
 
 ## [4.38]
 ### Added
