# Change Log
All notable changes to this project will be documented in this file.
This project adheres to [Semantic Versioning](http://semver.org/).

About changelog [here](https://keepachangelog.com/en/1.0.0/)

## [unreleased]
### Added
- Support for variants annotated with an unmodified ClinVar VCF (#5691)
- Parse and display copy number on SV page, genotype table (#5692)
- Bootstrap-based pagination on variantS pages (#5697)
- More transcript insights on variant summary for SV variants hitting max 5 genes (#5706)
- Button to export ACMG classifications to PDF (#5715)
- CLINSIG table on SV variant page (#5718)
### Changed
- Better access to ALT allele for SVs (#5693)
- Remove unused `variant_count` parameter from several functions involved with variant queries (#5700)
- Consolidated and simplified case handling tests (#5708)
- Authorize access to IGV.js track files at endpoint, instead of by session cookie. Allows huge case groups and many open IGV.js sessions. (#5712)
- On the variant page, the corresponding button opens the ACMG and CCV classification tools in a new tab (#5723)
- Fix CLI parameter typo --rank-treshold with backward-compatible alias and deprecation warning (#5720)
- Safer redirect to previous page for all views and controllers still using `redirect(request.referrer)`(#5721)
- Default paraphase igv.js track settings: color by YC, squish, extend visibility window, auto-height and place last in view. (#5724)
### Fixed
- Typo in PR template (#5682)
- Highlight affected individuals/samples on `GT call` tables (#5682)
- Refactored and simplified the LoqusDB archived observations table. -1 is no longer shown for missing observations (#5680)
- Fix a parsing issue with VEP annotations done with `--check_existing` where the `CSQ` key `CLIN_SIG` would be prioritised over `CLINVAR` (#5691)
- Display variant rank score 0 (#5698)
- Show only IGV link to breakpoint1 for SVs of sub-category INS (#5693)
- Allow updating case owner on `scout load case -u` (#5681)
- Missing query results on STR variantS page (#5713)
- Links to variants with missing rank scores from Causatives and Verified pages (#5715)
<<<<<<< HEAD
- Include both chanjo and chanjo2 stats on MT report (#5686)
=======
- Clinical filter button on research variants, wrongly redirecting to respective clinical variants pages (#5725)
>>>>>>> f2d761a2

## [4.104]
### Added
- Parsing variant's`local_obs_cancer_somatic_panel_old` and `local_obs_cancer_somatic_panel_old_freq`from `Cancer_Somatic_Panel_Obs` and `Cancer_Somatic_Panel_Frq` INFO keys respectively (#5594)
- Filter cancer variants by archived number of cancer somatic panel observations (#5598)
- Export Managed Variants: CLI now supports `--category` to filter by one or more categories (snv, sv, cancer_snv, cancer_sv). Defaults to all. (#5608)
- New form to create/edit users on the general users page (visible to admin users only) (#5610 and #5613)
- Scout-Reviewer-Service endpoint to visualise PacBio trgt called expansions (#5611)
- Updated the documentation with instructions on how, as an admin, to add/edit/remove users from the main users page (#5625)
- Button to remove users from the main users page (visible to admins only) (#5612)
- New `"P-value`, `abs log₂FC` and `abs ΔΨ` WTS filters options (#5639)
- ESCAT tiers for cancer SNVs (#5660)
### Changed
- Avoid `utcnow()` deprecated code by installing Flask-Login from its main branch (#5592)
- Compute chanjo2 coverage on exons only when at least case individual has analysis_type=panel (#5601)
- Display conservation scores for PHAST, GERP and phyloP alongside "Conserved" or "NotConserved" (#5593)
- Exporting managed variants from the command line with the `--collaborator` option will return variants from the specified institute plus those not assigned to any institute (#5607)
- Safer redirect to previous page for variants views (#5599)
- Make whole caseS row clickable link for case page (#5620)
- Make whole variantS row clickable link for variant page (#5618)
- Refined the filtering logic for Clinical WTS variants. The clinical filter now selects variants with either `padjust` < 0.05 or (`p_adjust_gene` < 0.1 and abs(`delta_psi`) > 0.1), for OUTRIDER expression variants and FRASER splicing variants respectively (#5630)
- Removing git installers when building Docker images (#5644)
- Refactored the parsing of the app config file so there exists only one centralized loader for both cli and web app (#5638)
- Restrict gene-overlapping variants (DNA and WTS outliers) search to variants found in affected individuals (#5623, #5659)
- Update command: `scout export variants` now `scout export causatives` (backward-compatible) (#5654)
- Show estimated VAF% also for panel and WES SNVs, much as for MT variants (#5658)
### Fixed
- Treat -1 values as None values when parsing archived LoqusDB frequencies - works retroactively on variantS page, not on variant page yet (#5591)
- Links to SNVs and SVs from SMN CN page (#5600)
- Consistent panel display on variants pages for unselected "All" panels (#5600)
- Bump tj-actions-branch-names GitHub action to v9 (#5605)
- Missing variant key `tool_hits` causing fusion variants page to crash (#5614)
- Add/fix conflicts between ClinGen-CGC-VICC classification criteria to fix discrepancies to Horak et al (#5629)
- Fix display of gene symbols for TRGT loci on variantS page (#5634)
- Parse and store also SpliceAI, CADD scores where all scores are 0. (#5637)
- Git missing from docker bookworm slim image (#5642)
- Matching cancer_snv managed variants failure (#5647)
- Parsing of database name when provided on a .yaml config file (#5663)
- Export causatives command crashing on variants that have been removed (#5665)
- Don't follow row link for checkboxes or other input elements (#5668)
- Parse error on REViewer.trgt case load entries (#5672)
- Fix SpliceAI 0.0 score display (#5675)

## [4.103.3]
### Changed
- Sort institute multiselect alphabetically by display name on 'Search SNVs & SVs' page (#5584)
- Always display STRs sorted by ascending gene symbol (#5580)
### Fixed
- App filter `format_variant_canonical_transcripts` (used on `Search SNVs and SVs` page) crashing when a gene has no canonical transcript (#5582)
- STRs not displaying a repeat locus (#5587)

## [4.103.2]
### Changed
- Display number of available/displayed variants on variantS pages without having to expand search filters (#5571) with collapsing chevron (#5572)
- Update to IGV.js v3.4.1 (#5573)
- Allow autoscaling on IGV tracks, but group alignment scale (#5574)
### Fixed
- Fixed panel filename sanitization in download panel function (#5577)

## [4.103.1]
### Fixed
- Rounding of SV VQ with undefined value (#5568)

## [4.103]
### Added
- Add cancer SNVs to Oncogenicity ClinVar submissions (downloadable json document) (#5449)
- Fold changes values alongside Log2 fold changes values (l2fc) on WTS outliers page (#5536)
- REVEL and SpliceAI scores are now displayed as multi-colored, labeled badges on the variant and report pages (#5537, #5538)
- Filter results in `Search SNVs & SVs` page by one or more institutes (#5539)
- New exome CNV caller GATK CNV (#5557)
- Automatic ClinVar oncogenicity submissions via ClinVar API (#5510)
- Parse and show normalized rank scores (`RankScoreNormalized`) on SNVs (RD & cancer) and SVs (RD) pages (#5554)
- Add MuTect2 SNV caller (used in nf-core/raredisease MT calling) (#5558)
- Option to remove any role assigned to a user, not only the admin role (#5523)
### Changed
- Improved test that checks code collecting other categories of variants overlapping a variant (#5521)
- Enable insertion/deletion size display on IGV.js alignment tracks (#5547)
- LRS STR variant read support (TRGT SD) stored and displayed on variant as ref/alt depth (#5552)
- On `Search SNVs and SVs` page, display multiple HGVS descriptors when variant has more than one gene (#5513)
- Deprecated the `--remove-admin` flag in the update user command line (#5523)
### Fixed
- Instance badge class and config option documentation (#5500)
- Fix incorrect reference to non-existent pymongo.synchronous (#5517)
- More clearly dim cases for empty queries (#5507)
- Case search form enforces numeric input for number of results returned (`Limit` field) (#5519)
- Parsing of canonical transcript in variants genes when variant is outside the coding sequence (#5515)
- Download of a ClinVar submission's json file when observation data is no longer present in the database (#5520)
- Removed extra warnings for missing file types on case loading (#5525)
- Matchmaker Exchange submissions page crashing when one or more cases have no synopsis(#5534)
- Loading PathologicStruc from Stranger annotated TRGT STR files (#5542)
- Badge color for missing REVEL and SpliceAI scores (#5546)
- Truncate long STR RepeatUnit names, from loci missing formal RU just showing ref allele (#5551)
- Do not reorder Sanger sequencing for variants when case is re-uploaded. Just assign Sanger status = ordered to them. (#5504)
- Do not create new variant-associated events, when re-uploading a case. New variant inherits key/values from old evaluated variants (#5507)
- Increased bottom margin in ClinVar submission option on institute's sidebar (#5561)
- `Search SNVs & SVs` for cases which have been removed (#5563)
- SpliceAI label color when variant hits multiple genes (#5565)

## [4.102]
### Added
- ClinVar data with link to ClinVar for variants present on the general case report (#5478)
- Customise Scout instance color and name, by adding INSTANCE_NAME and INSTANCE_COLOR parameters in the app config file (#5479)
- Display local archived frequencies on general case report (#5492)
### Changed
- Refactored and simplified code that fetches case's genome build (#5443)
- On caseS page, dim cases only included from the always display cases with status option (#5464)
- Reuse the variant frequencies table from variant page on case reports (#5478)
- Loading of outliers files (Fraser and Outrider) do not raise error when path to these files is missing or wrong, just a warning (#5486)
- Updated libraries on uv lock file (#5495)
### Fixed
- Fix long STR variant pinned display on case page (#5455)
- Variant page crashing when Loqusdb instance is chosen on institute settings but is not found at the given URL (#5447)
- Show assignees in case list when user ID is different from email (#5460)
- When removing a germline variant from a ClinVar submission, make sure to remove also its associated observations from the database (#5463)
- Chanjo2 genes full coverage check when variant has no genes (#5468)
- Full Flask user logout blocked by session clear (#5470)
- SV page UCSC link for breakpoints did not detect genome build 38 (#5489)
- HPO term deep link URL updated to a working one (#5488)
- Add `str_trid` as a sorting criterion when selecting STRs. This fixes the sort order problem of STRs from cases with genome build 38 (#5491)
- Always use GitHub original for igv.js genomes.json config - it is intended as official backup URL already (#5496)
- Update igv.js to v3.3.0 (#5496)
- Introduced a function that checks redirect URLs to avoid redirection to external sites (#5458)
- Loading of missing outliers files should also not raise error if key exists but is unset (#5497)
- Do not add null references to HPO-associated genes when parsing errors occur (#5472)
- Possibility to change user immediately after logging out from Google Oauth or Keycloak (#5493)
- Trust hgnc_id for unique aliases for HPO-associated genes (#5498)

## [4.101]
### Changed
- Institutes are now sorted by ID on gene panels page (#5436)
- Simplified visualization of previous ACMG and CCV classifications for a variant on variantS page (#5439 & #5440)
- On ClinVar multistep submission form, skip fetching transcript versions for build 38 transcripts which are not MANE Select or MANE Plus Clinical (#5426)
### Fixed
- Malformatted table cell for analysis date on caseS page (#5438)
- Remove "Add to ClinVar submission" button for pinned MEI variants as submission is not supported at the moment (#5442)
- Clinical variant files could once again be read in arbitrary order on load (#5452)
- Fix test_sanger_validation test to be run with a mock app instantiated (#5453)

## [4.100.2]
### Fixed
- Keyerror 'ensembl_transcript_id' when loading transcripts from a pre-downloaded Ensembl transcripts file (#5435)

## [4.100.1]
### Fixed
- Removed an extra `x` from compounds functional annotation cells (#5432)

## [4.100]
### Added
- Button with link to cancerhotspots.org on variant page for cancer cases (#5359)
- Link to ClinGen ACMG CSPEC Criteria Specification Registry from ACMG classification page (#5364)
- Documentation on how to export data from the scout database using the command line (#5373)
- Filter cancer SNVs by ClinVar oncogenicity. OBS: since annotations are still sparse in ClinVar, relying solely on them could be too restrictive (#5367)
- Include eventual gene-matching WTS outliers on variantS page (Overlap column) and variant page (Gene overlapping non-SNVs table) (#5371)
- Minor Allele Frequency (HiFiCNV) IGV.js track for Nallo cases (#5401)
- A page showing all cases submitted to the Matchmaker Exchange, accessible from the institute's sidebar (#5378)
- Variants' loader progress bar (#5411)
### Changed
- Allow matching compounded subcategories from SV callers e.g. DUP:INV (#5360)
- Adjust the link to the chanjo2 gene coverage report to reflect the type of analyses used for the samples (#5368)
- Gene panels open in new tabs from case panels and display case name on the top of the page (#5369)
- When uploading research variants, use rank threshold defined in case settings, if available, otherwise use the default threshold of 8 (#5370)
- Display genome build version on case general report (#5381)
- On pull request template, fixed instructions on how to deploy a branch to the development server (#5382)
- On case general report, when a variant is classified (ACMG or CCV), tagged, commented and also dismissed, will only be displayed among the dismissed variants (#5377)
- If case is re-runned/re-uploaded with the `--keep-actions` tag, remember also previously assigned diseases, HPO terms, phenotype groups and HPO panels (#5365)
- Case load config alias and updated track label for TIDDIT coverage tracks to accommodate HiFiCNV dito (#5401)
- On variants page, compounds popup table, truncate the display name of compound variants with display name that exceeds 20 characters (#5404)
- Update dataTables js (#5407)
- Load variants command prints more clearly which categories of variants are being loaded (#5409)
- Tooltips instead of popovers (no click needed) for matching indicators on variantS page (#5419)
- Call chanjo2 coverage completeness indicator via API after window loading completes (#5366)
- On ClinVar multistep submission form, silence warnings coming from missing HGVS version using Entrez Eutils (#5424)
### Fixed
- Style of Alamut button on variant page (#5358)
- Scope of overlapping functions (#5385)
- Tests involving the variants controllers, which failed when not run in a specific order (#5391)
- Option to return to the previous step in each of the steps of the ClinVar submission form (#5393)
- chanjo2 MT report for cases in build 38 (#5397)
- Fixed some variantS view tests accessing database out of app context (#5415)
- Display of matching manual rank on the SV variant page (#5419)
- Broken `scout setup database` command (#5422)
- Collecting submission data for cases which have been removed (#5421)
- Speed up query for gene overlapping variants (#5413)
- Removing submission data for cases which have been removed (#5430)

## [4.99]
### Added
- De novo assembly alignment file load and display (#5284)
- Paraphase bam-let alignment file load and display (#5284)
- Parsing and showing ClinVar somatic oncogenicity anontations, when available (#5304)
- Gene overlapping variants (superset of compounds) for SVs (#5332)
- Gene overlapping variants for MEIs (#5332)
- Gene overlapping variants for cancer (and cancer_sv) (#5332)
- Tests for the Google login functionality (#5335)
- Support for login using Keycloak (#5337)
- Documentation on Keycloak login system integration (#5342)
- Integrity check for genes/transcripts/exons files downloaded from Ensembl (#5353)
- Options for custom ID/display name for PanelApp Green updates (#5355)
### Changed
- Allow ACMG criteria strength modification to Very strong/Stand-alone (#5297)
- Mocked the Ensembl liftover service in igv tracks tests (#5319)
- Refactored the login function into smaller functions, handling respectively: user consent, LDAP login, Google login, database login and user validation (#5331)
- Allow loading of mixed analysis type cases where some individuals are fully WTS and do not appear in DNA VCFs (#5327)
- Documentation available in dark mode, and expanded installation instructions (#5343)
### Fixed
- Re-enable display of case and individual specific tracks (pre-computed coverage, UPD, zygosity) (#5300)
- Disable 2-color mode in IGV.js by default, since it obscures variant proportion of reads. Can be manually enabled (#5311)
- Institute settings reset (#5309)
- Updated color scheme for variant assessment badges that were hard to see in light mode, notably Risk Factor (#5318)
- Avoid page timeout by skipping HGVS validations in ClinVar multistep submission for non-MANE transcripts from variants in build 38 (#5302)
- Sashimi view page displaying an error message when Ensembl REST API (LiftOver) is not available (#5322)
- Refactored the liftover functionality to avoid using the old Ensembl REST API (#5326)
- Downloading of Ensembl resources by fixing the URL to the schug server, pointing to the production instance instead of the staging one (#5348)
- Missing MT genes from the IGV track (#5339)
- Paraphase and de novo assembly tracks could mismatch alignment sample labels - refactor to case specific tracks (#5357)

## [4.98]
### Added
- Documentation on how to delete variants for one or more cases
- Document the option to collect green genes from any panel when updating the PanelApp green genes panel
- On the institute's filters page, display also any soft filters applied to institute's variants
### Fixed
- Case page patch for research cases without WTS outliers

## [4.97]
### Added
- Software version and link to the relative release on GitHub on the top left dropdown menu
- Option to sort WTS outliers by p_value, Δψ, ψ value, zscore or l2fc
- Display pLI score and LOEUF on rare diseases and cancer SNV pages
- Preselect MANE SELECT transcripts in the multi-step ClinVar variant add to submission process
- Allow updating case with WTS Fraser and Outrider research files
- Load research WTS outliers using the `scout load variants --outliers-research` command
- Chanjo2 gene coverage completeness indicator and report from variant page, summary card
- Enhanced SNV and SV filtering for cancer and rare disease cases, now supporting size thresholds (≥ or < a specified base pair length)
- Option to exclude ClinVar significance status in SNVs filters form
- Made HRD a config parameter and display it for cancer cases.
- Preset institute-level soft filters for variants (filtering based on "filters" values on variant documents). Settings editable by admins on the institute's settings page. Allows e.g. hiding tumor `in_normal` and `germline_risk` filter status variants.
- Load pedigree and sex check from Somalier, provided by e.g. the Nallo pipeline
- Expand the command line to remove more types of variants. Now supports: `cancer`, `cancer_sv`, `fusion`, `mei`, `outlier`, `snv`, `str`, and `sv`.
- New `prioritise_clinvar` checkbox on rare diseases cases, SNVs page, used by clinical filter or for expanding the search to always return variants that match the selected ClinVar conditions
- ClinVar CLNSIG Exclude option on cancer variantS filters
### Changed
- Do not show overlapping gene panels badge on variants from cases runned without gene panels
- Set case as research case if it contains any type of research variants
- Update igv.js to 3.2.0
- IGV DNA alignment track defaults to group by tag:HP and color by methylation (useful for LRS), and show soft-clips
- Update gnomAD constraint to v4.1
- HG38 genes track in igv.js browser, to correctly display gene names
- Refactored code for prioritizing the order of variant loading
- Modified the web pages body style to adapt content to smaller screens
- Refactored filters to filter variants by ClinVar significance, CLINSIG Confident and ClinVar hits at the same time
- Improved tooltips for ClinVar filter in SNVs filter form
- `showSoftClips` parameter in igv.js is set to false by default for WES and PANEL samples
- Updated dependencies in uv.lock file
### Fixed
- Don't save any "-1", "." or "0" frequency values for SNVs - same as for SVs
- Downloading and parsing of genes from Ensembl (including MT-TP)
- Don't parse SV frequencies for SNVs even if the name matches. Also accept "." as missing value for SV frequencies.
- HPO search on WTS Outliers page
- Stop using dynamic gene panel (HPO generated list) for clinical filter when the last gene is removed from the dynamic gene panel
- Return only variants with ClinVar annotation when `ClinVar hits` checkbox is checked on variants search form
- Legacy variant filter option `clinsig_confident_always_returned` on saved filters is remapped as `prioritised_clivar` and `clinvar_trusted_revstat`
- Variants queries excluding ClinVar tags without `prioritise_clinvar` checkbox checked
- Pedigree QC Somalier loading demo ancestry file and operator priority

## [4.96]
### Added
- Support case status assignment upon loading (by providing case status in the case config file)
- Severity predictions on general case report for SNVs and cancer SNVs
- Variant functional annotation on general case report for SNVs and cancer SNVs
- Version of Scout used when the case was loaded is displayed on case page and general report
### Removed
- Discontinue ClinVar submissions via CSV files and support only submission via API: removed buttons for downloading ClinVar submission objects as CSV files
### Changed
- Display STR variant filter status on corresponding variantS page
- Warning and reference to Biesecker et al when using PP1/BS4 and PP4 together in ACMG classifications
- Warning to not use PP4 criterion together with PS2/PM6 in ACMG classifications with reference to the SVI Recommendation for _de novo_ Criteria (PS2 & PM6)
- Button to directly remove accepted submissions from ClinVar
- Upgraded libs in uv.lock file
### Fixed
- Release docs to include instructions for upgrading dependencies
- Truncated long HGVS descriptions on cancer SNV and SNVs pages
- Avoid recurrent error by removing variant ranking settings in unranked demo case
- Actually re-raise exception after load aborts and has rolled back variant insertion

## [4.95]
### Added
- CCV score / temperature on case reports
- ACMG SNV classification form also accessible from SV variant page
- Simplify updating of the PanelApp Green panel from all source types in the command line interactive session
### Changed
- Clearer link to `Richards 2015` on ACMG classification section on SVs and cancer SVs variants pages
- Parse HGNC Ids directly from PanelApp when updating/downloading PanelApp panels
- Skip variant genotype matching check and just return True when matching causative is found in a case with only one individual/sample
- Reduced number of research MEI variants present in the demo case from 17K to 145 to speed up automatic tests
### Fixed
- ACMG temperature on case general report should respect term modifiers
- Missing inheritance, constraint info for genes with symbols matching other genes previous aliases with some lower case letters
- Loading of all PanelApp panels from command line
- Saving gene inheritance models when loading/updating specific/all PanelApp panels (doesn't apply to the `PanelApp Green Genes panel`)
- Save also complete penetrance status (in addition to incomplete) if available when loading specific/all PanelApp panels (does not apply to the `PanelApp Green Genes panel`)
- Variants and managed variants query by coordinates, which was returning all variants in the chromosome if start position was 0
- Compound loading matches also "chr"-containing compound variant names

## [4.94.1]
### Fixed
- Temporary directory generation for MT reports and pedigree file for case general report

## [4.94]
### Added
- Max-level provenance and Software Bill Of Materials (SBOM) to the Docker images pushed to Docker Hub
- ACMG VUS Bayesian score / temperature on case reports
- Button to filter and download case individuals/samples from institute's caseS page
### Changed
- On variant page, RefSeq transcripts panel, truncate very long protein change descriptions
- Build system changed to uv/hatchling, remove setuptools, version file, add project toml and associated files
- On variantS pages, display chromosome directly on start and end chromosome if different
- On cancer variantS pages, display allele counts and frequency the same way for SNVs and SVs (refactor macro)
- Stricter coordinate check in BND variants queries (affecting search results on SV variants page)
### Fixed
- UCSC hg38 links are updated
- Variants page tooltip errors
- Cancer variantS page had poor visibility of VAF and chromosome coordinate on causatives (green background)

## [4.93.1]
### Fixed
- Updated PyPi build GitHub action to explicitly include setuptools (for Python 3.12 distro)

## [4.93]
### Added
- ClinGen-CGC-VICC oncogenicity classification for cancer SNVs
- A warning to not to post sensitive or personal info when opening an issue
### Changed
- "Show more/less" button to toggle showing 50 (instead of 10) observed cases in LoqusDB observation panel
- Show customer id on share and revoke sharing case collapsible sidebar dialog
- Switch to python v.3.12 in Dockerfiles and automatic tests
### Fixed
- Limit the size of custom images displayed on case and variant pages and add a link to display them in full size in a new tab
- Classified variants not showing on case report when collaborator adds classification
- On variantS page, when a variant has more than one gene, then the gene panel badge reflect the panels each gene is actually in
- Updating genes on a gene panel using a file
- Link out to Horak 2020 from CCV classify page opens in new tab

## [4.92]
### Added
- PanelApp link on gene page and on gene panels description
- Add more filters to the delete variants command (institute ID and text file with list of case IDs)
### Changed
- Use the `clinicalgenomics/python3.11-venv:1.0` image everywhere in the Dockerfiles
### Fixed
- list/List typing issue on PanelApp extension module

## [4.91.2]
### Fixed
- Stranger TRGT parsing of `.` in `FORMAT.MC`
- Parse ClinVar low-penetrance info and display it alongside Pathogenic and likely pathogenic on SNVs pages
- Gene panel indexes to reflect the indexes used in production database
- Panel version check while editing the genes of a panel
- Display unknown filter tags as "danger" marked badges
- Open WTS variantS SNVs and SVs in new tabs
- PanelApp panels update documentation to reflect the latest changes in the command line
- Display panel IDs alongside panel display names on gene panels page
- Just one `Hide removed panels` checkbox for all panels on gene panels page
- Variant filters redecoration from multiple classifications crash on general case report

## [4.91.1]
### Fixed
- Update IGV.js to v3.1.0
- Columns/headings on SV variantS shifted

## [4.91]
### Added
- Variant link to Franklin in database buttons (different depending on rare or cancer track)
- MANE badges on list of variant's Genes/Transcripts/Proteins table, this way also SVs will display MANE annotations
- Export variant type and callers-related info fields when exporting variants from variantS pages
- Cases advanced search on the dashboard page
- Possibility to use only signed off panels when building the PanelApp GREEN panel
### Changed
- On genes panel page and gene panel PDF export, it's more evident which genes were newly introduced into the panel
- WTS outlier position copy button on WTS outliers page
- Update IGV.js to v3.0.9
- Managed variants VCF export more verbose on SVs
- `/api/v1/hpo-terms` returns pymongo OperationFailure errors when provided query string contains problematic characters
- When parsing variants, prioritise caller AF if set in FORMAT over recalculation from AD
- Expand the submissions information section on the ClinVar submissions page to fully display long text entries
- Jarvik et al for PP1 added to ACMG modification guidelines
- Display institute `_id` + display name on dashboard filters
- ClinVar category 8 has changed to "Conflicting classifications of pathogenicity" instead of "interpretations"
- Simplify always loading ClinVar `CLNSIG` P, LP and conflicting annotations slightly
- Increased visibility of variant callers's "Pass" or "Filtered" on the following pages: SNV variants (cancer cases), SV variants (both RD and cancer cases)
- Names on IGV buttons, including an overview level IGV MT button
- Cases query no longer accepts strings for the `name_query` parameter, only ImmutableMultiDict (form data)
- Refactor the loading of PanelApp panels to use the maintained API - Customised PanelApp GREEN panels
- Better layout for Consequence cell on cancer SNVs page
- Merged `Qual` and `Callers` cell on cancer SNVs page
### Fixed
- Empty custom_images dicts in case load config do not crash
- Tracks missing alignment files are skipped on generating IGV views
- ClinVar form to accept MedGen phenotypes
- Cancer SV variantS page spinner on variant export
- STRs variants export (do not allow null estimated variant size and repeat locus ID)
- STRs variants page when one or more variants have SweGen mean frequency but lack Short Tandem Repeat motif count
- ClinVar submission enquiry status for all submissions after the latest
- CLI scout update type hint error when running commands using Python 3.9
- Missing alignment files but present index files could crash the function creating alignment tracks for IGV display
- Fix missing "Repeat locus" info on STRs export

## [4.90.1]
### Fixed
- Parsing Matchmaker Exchange's matches dates

## [4.90]
### Added
- Link to chanjo2 MANE coverage overview on case page and panel page
- More SVI recommendation links on the ACMG page
- IGV buttons for SMN CN page
- Warnings on ACMG classifications for potentially conflicting classification pairs
- ACMG Bayesian foundation point scale after Tavtigian for variant heat profile
### Changed
- Variants query backend allows rank_score filtering
- Added script to tabulate causatives clinical filter rank
- Do not display inheritance models associated to ORPHA terms on variant page
- Moved edit and delete buttons close to gene names on gene panel page and other aesthetical fixes
- SNV VariantS page functional annotation and region annotation columns merged
- VariantS pages (not cancer) gene cells show OMIM inheritance pattern badges also without hover
- STR variantS page to show STR inheritance model without hover (fallback to OMIM for non-Stranger annotation)
- VariantS page local observation badges have counts visible also without hover
- On Matchmaker page, show number of matches together with matching attempt date
- Display all custom inheritance models, both standard and non-standard, as gathered from the gene panel information on the variant page
- Moved PanelApp-related code to distinct modules/extension
### Fixed
- Make BA1 fully stand-alone to Benign prediction
- Modifying Benign terms to "Moderate" has no effect under Richards. Ignored completely before, will retain unmodified significance now
- Extract all fields correctly when exporting a panel to file from gene panel page
- Custom updates to a gene in a panel
- Gene panel PDF export, including gene links
- Cancer SV, Fusion, MEI and Outlier filters are shown on the Institute Filters overview
- CaseS advanced search limit
- Visibility of Matchmaker Exchange matches on dark mode
- When creating a new gene panel from file, all gene fields are saved, including comments and manual inheritance models
- Downloading on gene names from EBI
- Links to gene panels on variant page, summary panel
- Exporting gene variants when one or more variants' genes are missing HGNC symbol

## [4.89.2]
## Fixed
- If OMIM gene panel gene symbols are not mapping to hgnc_id, allow fallback use of a unique gene alias

## [4.89.1]
### Fixed
- General case report crash when encountering STR variants without `source` tags
- Coloring and SV inheritance patterns on general case report

## [4.89]
### Added
- Button on SMN CN page to search variants within SMN1 and SMN2 genes
- Options for selectively updating OMICS variants (fraser, outrider) on a case
- Log users' activity to file by specifying `USERS_ACTIVITY_LOG_PATH` parameter in app config
- `Mean MT coverage`, `Mean chrom 14 coverage` and `Estimated mtDNA copy number` on MT coverage file from chanjo2 if available
- In ClinVar multistep form, preselect ACMG criteria according to the variant's ACMG classification, if available
- Subject id search from caseS page (supporting multiple sample types e.g.) - adding indexes to speed up caseS queries
- Advanced cases search to narrow down results using more than one search parameter
- Coverage report available for any case with samples containing d4 files, even if case has no associated gene panels
- RNA delivery reports
- Two new LRS SV callers (hificnv, severus)
### Changed
- Documentation for OMICS variants and updating a case
- Include both creation and deletion dates in gene panels pages
- Moved code to collect MT copy number stats for the MT report to the chanjo extension
- On the gene panelS page, show expanded gene panel version list in one column only
- IGV.js WTS loci default to zoom to a region around a variant instead of whole gene
- Refactored logging module
- Case general report no longer shows ORPHA inheritance models. OMIM models are shown colored.
- Chromosome alias tab files used in the igv.js browser, which now contain the alias for chromosome "M"
- Renamed "Comment on clinical significance" to "Comment on classification" in ClinVar multistep form
- Enable Gens CN button also for non-wgs cancer track cases
### Fixed
- Broken heading anchors in the documentation (`admin-guide/login-system.md` and `admin-guide/setup-scout.md` files)
- Avoid open login redirect attacks by always redirecting to cases page upon user login
- Stricter check of ID of gene panels to prevent file downloading vulnerability
- Removed link to the retired SPANR service. SPIDEX scores are still parsed and displayed if available from variant annotation.
- Omics variant view test coverage
- String pattern escape warnings
- Code creating Alamut links for variant genes without canonical_transcript set
- Variant delete button in ClinVar submissions page
- Broken search cases by case similarity
- Missing caller tag for TRGT

## [4.88.1]
### Fixed
- Patch update igv.js to 3.0.5

## [4.88]
### Added
- Added CoLoRSdb frequency to Pop Freq column on variantS page
- Hovertip to gene panel names with associated genes in SV variant view, when variant covers more than one gene
- RNA sample ID can be provided in case load config if different from sample_id
### Fixed
- Broken `scout setup database` command
- Update demo VCF header, adding missing keys found on variants
- Broken upload to Codecov step in Tests & Coverage GitHub action
- Tomte DROP column names have been updated (backwards compatibility preserved for main fields)
- WTS outlierS view to display correct individual IDs for cases with multiple individuals
- WTS outlierS not displayed on WTS outlierS view

## [4.87.1]
### Fixed
- Positioning and alignment of genes cell on variantS page

## [4.87]
### Added
- Option to configure RNA build on case load (default '38')
### Changed
- Tooltip on RNA alignments now shows RNA genome build version
- Updated igv.js to v3.0.4
### Fixed
- Style of "SNVs" and "SVs" buttons on WTS Outliers page
- Chromosome alias files for igv.js
- Genes track displayed also when RNA alignments are present without splice junctions track on igv browser
- Genes track displayed again when splice junction tracks are present

## [4.86.1]
### Fixed
- Loading and updating PanelApp panels, including PanelApp green

## [4.86]
### Added
- Display samples' name (tooltip) and affected status directly on caseS page
- Search SVs across all cases, in given genes
- `CLINVAR_API_URL` param can be specified in app settings to override the URL used to send ClinVar submissions to. Intended for testing.
- Support for loading and storing OMICS data
- Parse DROP Fraser and Outrider TSVs
- Display omics variants - wts outliers (Fraser, Outrider)
- Parse GNOMAD `gnomad_af` and `gnomad_popmax_af` keys from variants annotated with `echtvar`
- Make removed panel optionally visible to non-admin or non maintainers
- Parse CoLoRSdb frequencies annotated in the variant INFO field with the `colorsdb_af` key
- Download -omics variants using the `Filter and export button`
- Clickable COSMIC links on IGV tracks
- Possibility to un-audit previously audited filters
- Reverted table style and removed font awesome style from IGV template
- Case status tags displayed on dashboard case overview
### Changed
- Updated igv.js to v3.0.1
- Alphabetically sort IGV track available for custom selection
- Updated wokeignore to avoid unfixable warning
- Update Chart.js to v4.4.3
- Use tornado library version >= 6.4.1
- Fewer variants in the MEI demo file
- Switch to FontAwesome v.6 instead of using icons v.5 + kit with icons v.6
- Show time (hours and minutes) additionally to date on comments and activity panel
### Fixed
- Only add expected caller keys to variant (FOUND_IN or SVDB_ORIGIN)
- Splice junction merged track height offset in IGV.js
- Splice junction initiation crash with empty variant obj
- Splice junction variant routing for cases with WTS but without outlier data
- Variant links to ExAC, now pointing to gnomAD, since the ExAC browser is no longer available
- Style of HPO terms assigned to a case, now one phenotype per line
- RNA sashimi view rendering should work also if the gene track is user disabled
- Respect IGV tracks chosen by user in variant IGV settings

## [4.85]
### Added
- Load also genes which are missing Ensembl gene ID (72 in both builds), including immunoglobulins and fragile sites
### Changed
- Unfreeze werkzeug again
- Show "(Removed)" after removed panels in dropdown
- The REVEL score is collected as the maximum REVEL score from all of the variant's transcripts
- Parse GNOMAD POPMAX values only if they are numerical when loading variants
### Fixed
- Alphabetically sort "select default panels" dropdown menu options on case page
- Show gene panel removed status on case page
- Fixed visibility of the following buttons: remove assignee, remove pinned/causative, remove comment, remove case from group

## [4.84]
### Changed
- Clearer error message when a loqusdb query fails for an instance that initially connected
- Do not load chanjo-report module if not needed and more visible message when it fails loading
- Converted the HgncGene class into a Pydantic class
- Swap menu open and collapse indicator chevrons - down is now displayed-open, right hidden-closed
- Linters and actions now all use python 3.11
### Fixed
- Safer way to update variant genes and compounds that avoids saving temporary decorators into variants' database documents
- Link to HGNC gene report on gene page
- Case file load priority so that e.g. SNV get loaded before SV, or clinical before research, for consistent variant_id collisions

## [4.83]
### Added
- Edit ACMG classifications from variant page (only for classifications with criteria)
- Events for case CLI events (load case, update case, update individual)
- Support for loading and displaying local custom IGV tracks
- MANE IGV track to be used as a local track for igv.js (see scout demo config file)
- Optional separate MT VCFs, for `nf-core/raredisease`
### Changed
- Avoid passing verbs from CaseHandler - functions for case sample and individual in CaseEventHandler
- Hide mtDNA report and coverage report links on case sidebar for cases with WTS data only
- Modified OMIM-AUTO gene panel to include genes in both genome builds
- Moved chanjo code into a dedicated extension
- Optimise the function that collects "match-safe" genes for an institute by avoiding duplicated genes from different panels
- Users must actively select "show matching causatives/managed" on a case page to see matching numbers
- Upgraded python version from 3.8 to 3.11 in Docker images
### Fixed
- Fix several tests that relied on number of events after setup to be 0
- Removed unused load case function
- Artwork logo sync sketch with png and export svg
- Clearer exception handling on chanjo-report setup - fail early and visibly
- mtDNA report crashing when one or more samples from a case is not in the chanjo database
- Case page crashing on missing phenotype terms
- ACMG benign modifiers
- Speed up tests by caching python env correctly in Github action and adding two more test groups
- Agile issue templates were added globally to the CG-org. Adding custom issue templates to avoid exposing customers
- PanelApp panel not saving genes with empty `EnsembleGeneIds` list
- Speed up checking outdated gene panels
- Do not load research variants automatically when loading a case

## [4.82.2]
### Fixed
- Warning icon in case pages for individuals where `confirmed_sex` is false
- Show allele sizes form ExpansionHunter on STR variantS page again

## [4.82.1]
### Fixed
- Revert the installation of flask-ldapconn to use the version available on PyPI to be able to push new scout releases to PyPI

## [4.82]
### Added
- Tooltip for combined score in tables for compounds and overlapping variants
- Checkbox to filter variants by excluding genes listed in selected gene panels, files or provided as list
- STR variant information card with database links, replacing empty frequency panel
- Display paging and number of HPO terms available in the database on Phenotypes page
- On case page, typeahead hints when searching for a disease using substrings containing source ("OMIM:", "ORPHA:")
- Button to monitor the status of submissions on ClinVar Submissions page
- Option to filter cancer variants by number of observations in somatic and germline archived database
- Documentation for integrating chanjo2
- More up-to-date VEP CSQ dbNSFP frequency keys
- Parse PacBio TRGT (Tandem repeat genotyping tool) Short Tandem Repeat VCFs
### Changed
- In the case_report #panel-tables has a fixed width
- Updated IGV.js to 2.15.11
- Fusion variants in case report now contain same info as on fusion variantS page
- Block submission of somatic variants to ClinVar until we harmonise with their changed API
- Additional control on the format of conditions provided in ClinVar form
- Errors while loading managed variants from file are now displayed on the Managed Variants page
- Chanjo2 coverage button visible only when query will contain a list of HGNC gene IDs
- Use Python-Markdown directly instead of the unmaintained Flask-Markdown
- Use Markupsafe instead of long deprecated, now removed Flask Markup
- Prepare to unfreeze Werkzeug, but don't actually activate until chanjo can deal with the change
### Fixed
- Submit requests to Chanjo2 using HTML forms instead of JSON data
- `Research somatic variants` link name on caseS page
- Broken `Install the HTML 2 PDF renderer` step in a GitHub action
- Fix ClinVar form parsing to not include ":" in conditionType.id when condition conditionType.db is Orphanet
- Fix condition dropdown and pre-selection on ClinVar form for cases with associated ORPHA diagnoses
- Improved visibility of ClinVar form in dark mode
- End coordinates for indels in ClinVar form
- Diagnoses API search crashing with empty search string
- Variant's overlapping panels should show overlapping of variant genes against the latest version of the panel
- Case page crashing when case has both variants in a ClinVar submission and pinned not loaded variants
- Installation of git in second build stage of Dockerfile, allowing correct installation of libraries

## [4.81]
### Added
- Tag for somatic SV IGH-DUX4 detection samtools script
### Changed
- Upgraded Bootstrap version in reports from 4.3.1 to 5.1.3
### Fixed
- Buttons layout in HPO genes panel on case page
- Added back old variant rankscore index with different key order to help loading on demo instance
- Cancer case_report panel-table no longer contains inheritance information
- Case report pinned variants card now displays info text if all pinned variants are present in causatives
- Darkmode setting now applies to the comment-box accordion
- Typo in case report causing `cancer_rank_options is undefined` error

## [4.80]
### Added
- Support for .d4 files coverage using chanjo2 (Case page sidebar link) with test
- Link to chanjo2 coverage report and coverage gene overview on gene panel page
- Link to chanjo2 coverage report on Case page, HPO dynamic gene list
- Link to genes coverage overview report on Case page, HPO dynamic gene list
### Changed
- All links in disease table on diagnosis page now open in a new tab
- Dark mode settings applied to multi-selects on institute settings page
- Comments on case and variant pages can be viewed by expanding an accordion
- On case page information on pinned variants and variants submitted to ClinVar are displayed in the same table
- Demo case file paths are now stored as absolute paths
- Optimised indices to address slow queries
- On case page default panels are now found at the top of the table, and it can be sorted by this trait
### Fixed
- On variants page, search for variants in genes present only in build 38 returning no results
- Pin/unpin with API was not able to make event links
- A new field `Explanation for multiple conditions` is available in ClinVar for submitting variants with more than one associated condition
- Fusion genes with partners lacking gene HGNC id will still be fully loaded
- Fusion variantS export now contains fusion variant specific columns
- When Loqusdb observations count is one the table includes information on if observation was for the current or another case

## [4.79.1]
### Fixed
- Exporting variants without rank score causing page to crash
- Display custom annotations also on cancer variant page

## [4.79]
### Added
- Added tags for Sniffles and CNVpytor, two LRS SV callers
- Button on case page for displaying STR variants occurring in the dynamic HPO panel
- Display functional annotation relative to variant gene's MANE transcripts on variant summary, when available
- Links to ACMG structural variant pathogenicity classification guidelines
- Phenomodels checkboxes can now include orpha terms
- Add incidental finding to case tags
- Get an alert on caseS page when somebody validates variants you ordered Sanger sequencing for
### Changed
- In the diagnoses page genes associated with a disease are displayed using hgnc symbol instead of hgnc id
- Refactor view route to allow navigation directly to unique variant document id, improve permissions check
- Do not show MANE and MANE Plus Clinical transcripts annotated from VEP (saved in variants) but collect this info from the transcripts database collection
- Refactor view route to allow navigation directly to unique case id (in particular for gens)
- `Institutes to share cases with` on institute's settings page now displays institutes names and IDs
- View route with document id selects view template based on variant category
### Fixed
- Refactored code in cases blueprints and variant_events adapter (set diseases for partial causative variants) to use "disease" instead of "omim" to encompass also ORPHA terms
- Refactored code in `scout/parse/omim.py` and `scout/parse/disease_terms.py` to use "disease" instead of "phenotype" to differentiate from HPO terms
- Be more careful about checking access to variant on API access
- Show also ACMG VUS on general report (could be missing if not e.g. pinned)

## [4.78]
### Added
- Case status labels can be added, giving more finegrained details on a solved status (provisional, diagnostic, carrier, UPD, SMN, ...)
- New SO terms: `sequence_variant` and `coding_transcript_variant`
- More MEI specific annotation is shown on the variant page
- Parse and save MANE transcripts info when updating genes in build 38
- ClinVar submission can now be downloaded as a json file
- `Mane Select` and `Mane Plus Clinical` badges on Gene page, when available
- ClinVar submission can now be downloaded as a json file
- API endpoint to pin variant
- Display common/uncommon/rare on summary of mei variant page
### Changed
- In the ClinVar form, database and id of assertion criteria citation are now separate inputs
- Customise institute settings to be able to display all cases with a certain status on cases page (admin users)
- Renamed `Clinical Significance` to `Germline Classification` on multistep ClinVar form
- Changed the "x" in cases.utils.remove_form button text to red for better visibility in dark mode
- Update GitHub actions
- Default loglevel up to INFO, making logs with default start easier to read
- Add XTR region to PAR region definition
- Diagnoses can be searched on diagnoses page without waiting for load first
### Fixed
- Removed log info showing hgnc IDs used in variantS search
- Maintain Matchmaker Exchange and Beacon submission status when a case is re-uploaded
- Inheritance mode from ORPHA should not be confounded with the OMIM inheritance model
- Decipher link URL changes
- Refactored code in cases blueprints to use "disease" instead of "omim" to encompass also ORPHA terms

## [4.77]
### Added
- Orpha disease terms now include information on inheritance
- Case loading via .yaml config file accepts subject_id and phenotype_groups (if previously defined as constant default or added per institute)
- Possibility to submit variants associated with Orphanet conditions to ClinVar
- Option update path to .d4 files path for individuals of an existing case using the command line
- More constraint information is displayed per gene in addition to pLi: missense and LoF OE, CI (inluding LOEUF) and Z-score.
### Changed
- Introduce validation in the ClinVar multistep form to make sure users provide at least one variant-associated condition
- CLI scout update individual accepts subject_id
- Update ClinVar inheritance models to reflect changes in ClinVar submission API
- Handle variant-associated condition ID format in background when creating ClinVar submissions
- Replace the code that downloads Ensembl genes, transcripts and exons with the Schug web app
- Add more info to error log when transcript variant frequency parsing fails.
- GnomAD v4 constraint information replaces ExAC constraints (pLi).
### Fixed
- Text input of associated condition in ClinVar form now aligns to the left
- Alignment of contents in the case report has been updated
- Missing number of phenotypes and genes from case diagnoses
- Associate OMIM and/or ORPHA diagnoses with partial causatives
- Visualization of partial causatives' diagnoses on case page: style and links
- Revert style of pinned variants window on the case page
- Rename `Clinical significanc` to `Germline classification` in ClinVar submissions exported files
- Rename `Clinical significance citations` to `Classification citations` in ClinVar submissions exported files
- Rename `Comment on clinical significance` to `Comment on classification` in ClinVar submissions exported files
- Show matching partial causatives on variant page
- Matching causatives shown on case page consisting only of variant matching the default panels of the case - bug introduced since scout v4.72 (Oct 18, 2023)
- Missing somatic variant read depth leading to report division by zero

## [4.76]
### Added
- Orphacodes are visible in phenotype tables
- Pydantic validation of image paths provided in case load config file
- Info on the user which created a ClinVar submission, when available
- Associate .d4 files to case individuals when loading a case via config file
### Changed
- In diagnoses page the load of diseases are initiated by clicking a button
- Revel score, Revel rank score and SpliceAI values are also displayed in Causatives and Validated variants tables
- Remove unused functions and tests
- Analysis type and direct link from cases list for OGM cases
- Removed unused `case_obj` parameter from server/blueprints/variant/controllers/observations function
- Possibility to reset ClinVar submission ID
- Allow ClinVar submissions with custom API key for users registered as ClinVar submitters or when institute doesn't have a preset list of ClinVar submitters
- Ordered event verbs alphabetically and created ClinVar-related user events
- Removed the unused "no-variants" option from the load case command line
### Fixed
- All disease_terms have gene HGNC ids as integers when added to the scout database
- Disease_term identifiers are now prefixed with the name of the coding system
- Command line crashing with error when updating a user that doesn't exist
- Thaw coloredlogs - 15.0.1 restores errorhandler issue
- Thaw crypography - current base image and library version allow Docker builds
- Missing delete icons on phenomodels page
- Missing cryptography lib error while running Scout container on an ARM processor
- Round CADD values with many decimals on causatives and validated variants pages
- Dark-mode visibility of some fields on causatives and validated variants pages
- Clinvar submitters would be cleared when unprivileged users saved institute settings page
- Added a default empty string in cases search form to avoid None default value
- Page crashing when user tries to remove the same variant from a ClinVar submission in different browser tabs
- Update more GnomAD links to GnomAD v4 (v38 SNVs, MT vars, STRs)
- Empty cells for RNA fusion variants in Causatives and Verified variants page
- Submenu icons missing from collapsible actionbar
- The collapsible actionbar had some non-collapsing overly long entries
- Cancer observations for SVs not appearing in the variant details view
- Archived local observations not visible on cancer variantS page
- Empty Population Frequency column in the Cancer SV Variants view
- Capital letters in ClinVar events description shown on case page

## [4.75]
### Added
- Hovertip to gene panel names with associated genes in variant view, when variant covers more than one gene
- Tests for panel to genes
- Download of Orphadata en_product6 and en_product4 from CLI
- Parse and save `database_found` key/values for RNA fusion variants
- Added fusion_score, ffpm, split_reads, junction_reads and fusion_caller to the list of filters on RNA fusion variants page
- Renamed the function `get_mei_info` to `set_mei_info` to be consistent with the other functions
- Fixed removing None key/values from parsed variants
- Orphacodes are included in the database disease_terms
### Changed
- Allow use of projections when retrieving gene panels
- Do not save custom images as binary data into case and variant database documents
- Retrieve and display case and variant custom images using image's saved path
- Cases are activated by viewing FSHD and SMA reports
- Split multi-gene SNV variants into single genes when submitting to Matchmaker Exchange
- Alamut links also on the gene level, using transcript and HGVS: better for indels. Keep variant link for missing HGVS
- Thaw WTForms - explicitly coerce form decimal field entries when filters fetched from db
### Fixed
- Removed some extra characters from top of general report left over from FontAwsome fix
- Do not save fusion variants-specific key/values in other types of variants
- Alamut link for MT variants in build 38
- Convert RNA fusions variants `tool_hits` and `fusion_score` keys from string to numbers
- Fix genotype reference and alternative sequencing depths defaulting to -1 when values are 0
- DecimalFields were limited to two decimal places for several forms - lifting restrictions on AF, CADD etc.

## [4.74.1]
### Changed
- Parse and save into database also OMIM terms not associated to genes
### Fixed
- BioNano API FSHD report requests are GET in Access 1.8, were POST in 1.7
- Update more FontAwesome icons to avoid Pro icons
- Test if files still exist before attempting to load research variants
- Parsing of genotypes error, resulting in -1 values when alt or ref read depths are 0

## [4.74]
### Added
- SNVs and Indels, MEI and str variants genes have links to Decipher
- An `owner + case display name` index for cases database collection
- Test and fixtures for RNA fusion case page
- Load and display fusion variants from VCF files as the other variant types
- Option to update case document with path to mei variants (clinical and research)
### Changed
- Details on variant type and category for audit filters on case general report
- Enable Gens CN profile button also in somatic case view
- Fix case of analysis type check for Gens analysis button - only show for WGS
### Fixed
- loqusdb table no longer has empty row below each loqusid
- MatchMaker submission details page crashing because of change in date format returned by PatientMatcher
- Variant external links buttons style does not change color when visited
- Hide compounds with compounds follow filter for region or function would fail for variants in multiple genes
- Updated FontAwesome version to fix missing icons

## [4.73]
### Added
- Shortcut button for HPO panel MEI variants from case page
- Export managed variants from CLI
### Changed
- STRs visualization on case panel to emphasize abnormal repeat count and associated condition
- Removed cytoband column from STRs variant view on case report
- More long integers formatted with thin spaces, and copy to clipboard buttons added
### Fixed
- OMIM table is scrollable if higher than 700px on SV page
- Pinned variants validation badge is now red for false positives.
- Case display name defaulting to case ID when `family_name` or `display_name` are missing from case upload config file
- Expanded menu visible at screen sizes below 1000px now has background color
- The image in ClinVar howto-modal is now responsive
- Clicking on a case in case groups when case was already removed from group in another browser tab
- Page crashing when saving filters for mei variants
- Link visited color of images

## [4.72.4]
### Changed
- Automatic test mongod version increased to v7
### Fixed
- GnomAD now defaults to hg38 - change build 37 links accordingly

## [4.72.3]
### Fixed
- Somatic general case report small variant table can crash with unclassified variants

## [4.72.2]
### Changed
- A gunicorn maxrequests parameter for Docker server image - default to 1200
- STR export limit increased to 500, as for other variants
- Prevent long number wrapping and use thin spaces for separation, as per standards from SI, NIST, IUPAC, BIPM.
- Speed up case retrieval and lower memory use by projecting case queries
- Make relatedness check fails stand out a little more to new users
- Speed up case retrieval and lower memory use by projecting case queries
- Speed up variant pages by projecting only the necessary keys in disease collection query
### Fixed
- Huge memory use caused by cases and variants pages pulling complete disease documents from DB
- Do not include genes fetched from HPO terms when loading diseases
- Consider the renamed fields `Approved Symbol` -> `Approved Gene Symbol` and `Gene Symbols` -> `Gene/Locus And Other Related Symbols` when parsing OMIM terms from genemap2.txt file

## [4.72.1]
### Fixed
- Jinja filter that renders long integers
- Case cache when looking for causatives in other cases causing the server to hang

## [4.72]
### Added
- A GitHub action that checks for broken internal links in docs pages
- Link validation settings in mkdocs.yml file
- Load and display full RNA alignments on alignment viewer
- Genome build check when loading a case
- Extend event index to previous causative variants and always load them
### Fixed
- Documentation nav links for a few documents
- Slightly extended the BioNano Genomics Access integration docs
- Loading of SVs when VCF is missing the INFO.END field but has INFO.SVLEN field
- Escape protein sequence name (if available) in case general report to render special characters correctly
- CaseS HPO term searches for multiple terms works independent of order
- CaseS search regexp should not allow backslash
- CaseS cohort tags can contain whitespace and still match
- Remove diagnoses from cases even if OMIM term is not found in the database
- Parsing of disease-associated genes
- Removed an annoying warning while updating database's disease terms
- Displaying custom case images loaded with scout version <= 4.71
- Use pydantic version >=2 in requirements.txt file
### Changed
- Column width adjustment on caseS page
- Use Python 3.11 in tests
- Update some github actions
- Upgraded Pydantic to version 2
- Case validation fails on loading when associated files (alignments, VCFs and reports) are not present on disk
- Case validation fails on loading when custom images have format different then ["gif", "svg", "png", "jpg", "jpeg"]
- Custom images keys `case` and `str` in case config yaml file are renamed to `case_images` and `str_variants_images`
- Simplify and speed up case general report code
- Speed up case retrieval in case_matching_causatives
- Upgrade pymongo to version 4
- When updating disease terms, check that all terms are consistent with a DiseaseTerm model before dropping the old collection
- Better separation between modules loading HPO terms and diseases
- Deleted unused scout.build.phenotype module
- Stricter validation of mandatory genome build key when loading a case. Allowed values are ['37','38',37,38]
- Improved readability of variants length and coordinates on variantS pages

## [4.71]
### Added
- Added Balsamic keys for SweGen and loqusdb local archive frequecies, SNV and SV
- New filter option for Cancer variantS: local archive RD loqusdb
- Show annotated observations on SV variantS view, also for cancer somatic SVs
- Revel filter for variantS
- Show case default panel on caseS page
- CADD filter for Cancer Somatic SNV variantS - show score
- SpliceAI-lookup link (BROAD, shows SpliceAI and Pangolin) from variant page
- BioNano Access server API - check projects, samples and fetch FSHD reports
### Fixed
- Name of reference genome build for RNA for compatibility with IGV locus search change
- Howto to run the Docker image on Mac computers in `admin-guide/containers/container-deploy.md`
- Link to Weasyprint installation howto in README file
- Avoid filling up disk by creating a reduced VCF file for every variant that is visualized
- Remove legacy incorrectly formatted CODEOWNERS file
- Restrain variant_type requests to variantS views to "clinical" or "research"
- Visualization of cancer variants where cancer case has no affected individual
- ProteinPaint gene link (small StJude API change)
- Causative MEI variant link on causatives page
- Bionano access api settings commented out by default in Scout demo config file.
- Do not show FSHD button on freshly loaded cases without bionano_access individuals
- Truncate long variants' HGVS on causative/Clinically significant and pinned variants case panels
### Changed
- Remove function call that tracks users' browser version
- Include three more splice variant SO terms in clinical filter severe SO terms
- Drop old HPO term collection only after parsing and validation of new terms completes
- Move score to own column on Cancer Somatic SNV variantS page
- Refactored a few complex case operations, breaking out sub functionalities

## [4.70]
### Added
- Download a list of Gene Variants (max 500) resulting from SNVs and Indels search
- Variant PubMed link to search for gene symbol and any aliases
### Changed
- Clearer gnomAD values in Variants page
### Fixed
- CaseS page uniform column widths
- Include ClinVar variants into a scrollable div element on Case page
- `canonical_transcript` variable not initialized in get_hgvs function (server.blueprints.institutes.controllers.py)
- Catch and display any error while importing Phenopacket info
- Modified Docker files to use python:3.8-slim-bullseye to prevent gunicorn workers booting error

## [4.69]
### Added
- ClinVar submission howto available also on Case page
- Somatic score and filtering for somatic SV callers, if available
- Show caller as a tooltip on variantS list
### Fixed
- Crash when attempting to export phenotype from a case that had never had phenotypes
- Aesthetic fix to Causative and Pinned Variants on Case page
- Structural inconsistency for ClinVar Blueprint templates
- Updated igv.js to 2.15.8 to fix track default color bug
- Fixed release versions for actions.
- Freeze tornado below 6.3.0 for compatibility with livereload 2.6.3
- Force update variants count on case re-upload
- IGV locus search not working - add genome reference id
- Pin links to MEI variants should end up on MEI not SV variant view
- Load also matching MEI variants on forced region load
- Allow excluding MEI from case variant deletion
- Fixed the name of the assigned user when the internal user ID is different from the user email address
- Gene variantS should display gene function, region and full hgvs
### Changed
- FontAwesome integrity check fail (updated resource)
- Removed ClinVar API validation buttons in favour of direct API submission
- Improved layout of Institute settings page
- ClinVar API key and allowed submitters are set in the Institute settings page


## [4.68]
### Added
- Rare Disease Mobile Element Insertion variants view
### Changed
- Updated igv.js to 2.15.6
### Fixed
- Docker stage build pycairo.
- Restore SNV and SV rank models versions on Causatives and Verified pages
- Saving `REVEL_RANKSCORE` value in a field named `revel` in variants database documents

## [4.67]
### Added
- Prepare to filter local SV frequency
### Changed
- Speed up instituteS page loading by refactoring cases/institutes query
- Clinical Filter for SVs includes `splice_polypyrimidine_tract_variant` as a severe consequence
- Clinical Filter for SVs includes local variant frequency freeze ("old") for filtering, starting at 30 counts
- Speed up caseS page loading by adding status to index and refactoring totals count
- HPO file parsing is updated to reflect that HPO have changed a few downloadable file formats with their 230405 release.
### Fixed
- Page crashing when a user tries to edit a comment that was removed
- Warning instead of crashed page when attempting to retrieve a non-existent Phenopacket
- Fixed StJude ProteinPaint gene link (URL change)
- Freeze of werkzeug library to version<2.3 to avoid problems resulting from the consequential upgrade of the Flask lib
- Huge list of genes in case report for megabases-long structural variants.
- Fix displaying institutes without associated cases on institutes page
- Fix default panel selection on SVs in cancer case report

## [4.66]
### Changed
- Moved Phenomodels code under a dedicated blueprint
- Updated the instructions to load custom case report under admin guide
- Keep variants filter window collapsed except when user expands it to filter
### Added
- A summary table of pinned variants on the cancer case general report
- New openable matching causatives and managed variants lists for default gene panels only for convenience
### Fixed
- Gens structural variant page link individual id typo

## [4.65.2]
### Fixed
- Generating general case report with str variants containing comments

## [4.65.1]
### Fixed
- Visibility of `Gene(s)` badges on SV VariantS page
- Hide dismiss bar on SV page not working well
- Delivery report PDF download
- Saving Pipeline version file when loading a case
- Backport compatible import of importlib metadata for old python versions (<3.8)

## [4.65]
### Added
- Option to mark a ClinVar submission as submitted
- Docs on how to create/update the PanelApp green genes as a system admin
- `individual_id`-parameter to both Gens links
- Download a gene panel in TXT format from gene panel page
- Panel gene comments on variant page: genes in panels can have comments that describe the gene in a panel context
### Changed
- Always show each case category on caseS page, even if 0 cases in total or after current query
- Improved sorting of ClinVar submissions
- Pre-populate SV type select in ClinVar submission form, when possible
- Show comment badges in related comments tables on general report
- Updated version of several GitHub actions
- Migrate from deprecated `pkg_resources` lib to `importlib_resources`
- Dismiss bar on variantS pages is thinner.
- Dismiss bar on variantS pages can be toggled open or closed for the duration of a login session.
### Fixed
- Fixed Sanger order / Cancel order modal close buttons
- Visibility of SV type in ClinVar submission form
- Fixed a couple of creations where now was called twice, so updated_at and created_at could differ
- Deprecated Ubuntu version 18.04 in one GitHub action
- Panels that have been removed (hidden) should not be visible in views where overlapping gene panels for genes are shown
- Gene panel test pointing to the right function

## [4.64]
### Added
- Create/Update a gene panel containing all PanelApp green genes (`scout update panelapp-green -i <cust_id>`)
- Links for ACMG pathogenicity impact modification on the ACMG classification page
### Changed
- Open local observation matching cases in new windows
### Fixed
- Matching manual ranked variants are now shown also on the somatic variant page
- VarSome links to hg19/GRCh37
- Managed variants filter settings lost when navigating to additional pages
- Collect the right variant category after submitting filter form from research variantS page
- Beacon links are templated and support variants in genome build 38

## [4.63]
### Added
- Display data sharing info for ClinVar, Matchmaker Exchange and Beacon in a dedicated column on Cases page
- Test for `commands.download.omim.print_omim`
- Display dismissed variants comments on general case report
- Modify ACMG pathogenicity impact (most commonly PVS1, PS3) based on strength of evidence with lab director's professional judgement
- REViewer button on STR variant page
- Alamut institution parameter in institute settings for Alamut Visual Plus software
- Added Manual Ranks Risk Factor, Likely Risk Factor and Uncertain Risk Factor
- Display matching manual ranks from previous cases the user has access to on VariantS and Variant pages
- Link to gnomAD gene SVs v2.1 for SV variants with gnomAD frequency
- Support for nf-core/rnafusion reports
### Changed
- Display chrY for sex unknown
- Deprecate legacy scout_load() method API call.
- Message shown when variant tag is updated for a variant
- When all ACMG classifications are deleted from a variant, the current variant classification status is also reset.
- Refactored the functions that collect causative variants
- Removed `scripts/generate_test_data.py`
### Fixed
- Default IGV tracks (genes, ClinVar, ClinVar CNVs) showing even if user unselects them all
- Freeze Flask-Babel below v3.0 due to issue with a locale decorator
- Thaw Flask-Babel and fix according to v3 standard. Thank you @TkTech!
- Show matching causatives on somatic structural variant page
- Visibility of gene names and functional annotations on Causatives/Verified pages
- Panel version can be manually set to floating point numbers, when modified
- Causatives page showing also non-causative variants matching causatives in other cases
- ClinVar form submission for variants with no selected transcript and HGVS
- Validating and submitting ClinVar objects not containing both Variant and Casedata info

## [4.62.1]
### Fixed
- Case page crashing when adding a case to a group without providing a valid case name

## [4.62]
### Added
- Validate ClinVar submission objects using the ClinVar API
- Wrote tests for case and variant API endpoints
- Create ClinVar submissions from Scout using the ClinVar API
- Export Phenopacket for affected individual
- Import Phenopacket from JSON file or Phenopacket API backend server
- Use the new case name option for GENS requests
- Pre-validate refseq:HGVS items using VariantValidator in ClinVar submission form
### Fixed
- Fallback for empty alignment index for REViewer service
- Source link out for MIP 11.1 reference STR annotation
- Avoid duplicate causatives and pinned variants
- ClinVar clinical significance displays only the ACMG terms when user selects ACMG 2015 as assertion criteria
- Spacing between icon and text on Beacon and MatchMaker links on case page sidebar
- Truncate IDs and HGVS representations in ClinVar pages if longer than 25 characters
- Update ClinVar submission ID form
- Handle connection timeout when sending requests requests to external web services
- Validate any ClinVar submission regardless of its status
- Empty Phenopackets import crashes
- Stop Spinner on Phenopacket JSON download
### Changed
- Updated ClinVar submission instructions

## [4.61.1]
### Fixed
- Added `UMLS` as an option of `Condition ID type` in ClinVar Variant downloaded files
- Missing value for `Condition ID type` in ClinVar Variant downloaded files
- Possibility to open, close or delete a ClinVar submission even if it doesn't have an associated name
- Save SV type, ref and alt n. copies to exported ClinVar files
- Inner and outer start and stop SV coordinates not exported in ClinVar files
- ClinVar submissions page crashing when SV files don't contain breakpoint exact coordinates
- Align OMIM diagnoses with delete diagnosis button on case page
- In ClinVar form, reset condition list and customize help when condition ID changes

## [4.61]
### Added
- Filter case list by cases with variants in ClinVar submission
- Filter case list by cases containing RNA-seq data - gene_fusion_reports and sample-level tracks (splice junctions and RNA coverage)
- Additional case category `Ignored`, to be used for cases that don't fall in the existing 'inactive', 'archived', 'solved', 'prioritized' categories
- Display number of cases shown / total number of cases available for each category on Cases page
- Moved buttons to modify case status from sidebar to main case page
- Link to Mutalyzer Normalizer tool on variant's transcripts overview to retrieve official HVGS descriptions
- Option to manually load RNA MULTIQC report using the command `scout load report -t multiqc_rna`
- Load RNA MULTIQC automatically for a case if config file contains the `multiqc_rna` key/value
- Instructions in admin-guide on how to load case reports via the command line
- Possibility to filter RD variants by a specific genotype call
- Distinct colors for different inheritance models on RD Variant page
- Gene panels PDF export with case variants hits by variant type
- A couple of additional README badges for GitHub stats
- Upload and display of pipeline reference info and executable version yaml files as custom reports
- Testing CLI on hasta in PR template
### Changed
- Instructions on how to call dibs on scout-stage server in pull request template
- Deprecated CLI commands `scout load <delivery_report, gene_fusion_report, coverage_qc_report, cnv_report>` to replace them with command `scout load report -t <report type>`
- Refactored code to display and download custom case reports
- Do not export `Assertion method` and `Assertion method citation` to ClinVar submission files according to changes to ClinVar's submission spreadsheet templates.
- Simplified code to create and download ClinVar CSV files
- Colorize inheritance models badges by category on VariantS page
- `Safe variants matching` badge more visible on case page
### Fixed
- Non-admin users saving institute settings would clear loqusdb instance selection
- Layout of variant position, cytoband and type in SV variant summary
- Broken `Build Status - GitHub badge` on GitHub README page
- Visibility of text on grey badges in gene panels PDF exports
- Labels for dashboard search controls
- Dark mode visibility for ClinVar submission
- Whitespaces on outdated panel in extent report

## [4.60]
### Added
- Mitochondrial deletion signatures (mitosign) can be uploaded and shown with mtDNA report
- A `Type of analysis` column on Causatives and Validated variants pages
- List of "safe" gene panels available for matching causatives and managed variants in institute settings, to avoid secondary findings
- `svdb_origin` as a synonym for `FOUND_IN` to complement `set` for variants found by all callers
### Changed
- Hide removed gene panels by default in panels page
- Removed option for filtering cancer SVs by Tumor and Normal alt AF
- Hide links to coverage report from case dynamic HPO panel if cancer analysis
- Remove rerun emails and redirect users to the analysis order portal instead
- Updated clinical SVs igv.js track (dbVar) and added example of external track from `https://trackhubregistry.org/`
- Rewrote the ClinVar export module to simplify and add one variant at the time
- ClinVar submissions with phenotype conditions from: [OMIM, MedGen, Orphanet, MeSH, HP, MONDO]
### Fixed
- If trying to load a badly formatted .tsv file an error message is displayed.
- Avoid showing case as rerun when first attempt at case upload failed
- Dynamic autocomplete search not working on phenomodels page
- Callers added to variant when loading case
- Now possible to update managed variant from file without deleting it first
- Missing preselected chromosome when editing a managed variant
- Preselected variant type and subtype when editing a managed variant
- Typo in dbVar ClinVar track, hg19


## [4.59]
### Added
- Button to go directly to HPO SV filter variantS page from case
- `Scout-REViewer-Service` integration - show `REViewer` picture if available
- Link to HPO panel coverage overview on Case page
- Specify a confidence threshold (green|amber|red) when loading PanelApp panels
- Functional annotations in variants lists exports (all variants)
- Cancer/Normal VAFs and COSMIC ids in in variants lists exports (cancer variants)
### Changed
- Better visualization of regional annotation for long lists of genes in large SVs in Variants tables
- Order of cells in variants tables
- More evident links to gene coverage from Variant page
- Gene panels sorted by display name in the entire Case page
- Round CADD and GnomAD values in variants export files
### Fixed
- HPO filter button on SV variantS page
- Spacing between region|function cells in SVs lists
- Labels on gene panel Chanjo report
- Fixed ambiguous duplicated response headers when requesting a BAM file from /static
- Visited color link on gene coverage button (Variant page)

## [4.58.1]
### Fixed
- Case search with search strings that contain characters that can be escaped

## [4.58]
### Added
- Documentation on how to create/update PanelApp panels
- Add filter by local observations (archive) to structural variants filters
- Add more splicing consequences to SO term definitions
- Search for a specific gene in all gene panels
- Institute settings option to force show all variants on VariantS page for all cases of an institute
- Filter cases by validation pending status
- Link to The Clinical Knowledgebase (CKB) (https://ckb.jax.org/) in cancer variant's page
### Fixed
- Added a not-authorized `auto-login` fixture according to changes in Flask-Login 0.6.2
- Renamed `cache_timeout` param name of flask.send_file function to `max_age` (Flask 2.2 compliant)
- Replaced deprecated `app.config["JSON_SORT_KEYS"]` with app.json.sort_keys in app settings
- Bug in gene variants page (All SNVs and INDELs) when variant gene doesn't have a hgnc id that is found in the database
- Broken export of causatives table
- Query for genes in build 38 on `Search SNVs and INDELs` page
- Prevent typing special characters `^<>?!=\/` in case search form
- Search matching causatives also among research variants in other cases
- Links to variants in Verified variants page
- Broken filter institute cases by pinned gene
- Better visualization of long lists of genes in large SVs on Causative and Verified Variants page
- Reintroduced missing button to export Causative variants
- Better linking and display of matching causatives and managed variants
- Reduced code complexity in `scout/parse/variant/variant.py`
- Reduced complexity of code in `scout/build/variant/variant.py`

### Changed
- State that loqusdb observation is in current case if observations count is one and no cases are shown
- Better pagination and number of variants returned by queries in `Search SNVs and INDELs` page
- Refactored and simplified code used for collecting gene variants for `Search SNVs and INDELs` page
- Fix sidebar panel icons in Case view
- Fix panel spacing in Case view
- Removed unused database `sanger_ordered` and `case_id,category,rank_score` indexes (variant collection)
- Verified variants displayed in a dedicated page reachable from institute sidebar
- Unified stats in dashboard page
- Improved gene info for large SVs and cancer SVs
- Remove the unused `variant.str_variant` endpoint from variant views
- Easier editing of HPO gene panel on case page
- Assign phenotype panel less cramped on Case page
- Causatives and Verified variants pages to use the same template macro
- Allow hyphens in panel names
- Reduce resolution of example images
- Remove some animations in web gui which where rendered slow


## [4.57.4]
### Fixed
- Parsing of variant.FORMAT "DR" key in parse variant file

## [4.57.3]
### Fixed
- Export of STR verified variants
- Do not download as verified variants first verified and then reset to not validated
- Avoid duplicated lines in downloaded verified variants reflecting changes in variant validation status

## [4.57.2]
### Fixed
- Export of verified variants when variant gene has no transcripts
- HTTP 500 when visiting a the details page for a cancer variant that had been ranked with genmod

## [4.57.1]
### Fixed
- Updating/replacing a gene panel from file with a corrupted or malformed file

## [4.57]
### Added
- Display last 50 or 500 events for a user in a timeline
- Show dismiss count from other cases on matching variantS
- Save Beacon-related events in events collection
- Institute settings allow saving multiple loqusdb instances for one institute
- Display stats from multiple instances of loqusdb on variant page
- Display date and frequency of obs derived from count of local archive observations from MIP11 (requires fix in MIP)
### Changed
- Prior ACMG classifications view is no longer limited by pathogenicity
### Fixed
- Visibility of Sanger ordered badge on case page, light mode
- Some of the DataTables tables (Phenotypes and Diagnoses pages) got a bit dark in dark mode
- Remove all redundancies when displaying timeline events (some events are saved both as case-related and variant-related)
- Missing link in saved MatchMaker-related events
- Genes with mixed case gene symbols missing in PanelApp panels
- Alignment of elements on the Beacon submission modal window
- Locus info links from STR variantS page open in new browser tabs

## [4.56]
### Added
- Test for PanelApp panels loading
- `panel-umi` tag option when loading cancer analyses
### Changed
- Black text to make comments more visible in dark mode
- Loading PanelApp panels replaces pre-existing panels with same version
- Removed sidebar from Causatives page - navigation is available on the top bar for now
- Create ClinVar submissions from pinned variants list in case page
- Select which pinned variants will be included in ClinVar submission documents
### Fixed
- Remove a:visited css style from all buttons
- Update of HPO terms via command line
- Background color of `MIXED` and `PANEL-UMI` sequencing types on cases page
- Fixed regex error when searching for cases with query ending with `\ `
- Gene symbols on Causatives page lighter in dark mode
- SpliceAI tooltip of multigene variants

## [4.55]
### Changed
- Represent different tumor samples as vials in cases page
- Option to force-update the OMIM panel
### Fixed
- Low tumor purity badge alignment in cancer samples table on cancer case view
- VariantS comment popovers reactivate on hover
- Updating database genes in build 37
- ACMG classification summary hidden by sticky navbar
- Logo backgrounds fixed to white on welcome page
- Visited links turn purple again
- Style of link buttons and dropdown menus
- Update KUH and GMS logos
- Link color for Managed variants

## [4.54]
### Added
- Dark mode, using browser/OS media preference
- Allow marking case as solved without defining causative variants
- Admin users can create missing beacon datasets from the institute's settings page
- GenCC links on gene and variant pages
- Deprecation warnings when launching the app using a .yaml config file or loading cases using .ped files
### Changed
- Improved HTML syntax in case report template
- Modified message displayed when variant rank stats could not be calculated
- Expanded instructions on how to test on CG development server (cg-vm1)
- Added more somatic variant callers (Balsamic v9 SNV, develop SV)
### Fixed
- Remove load demo case command from docker-compose.yml
- Text elements being split across pages in PDF reports
- Made login password field of type `password` in LDAP login form
- Gene panels HTML select in institute's settings page
- Bootstrap upgraded to version 5
- Fix some Sourcery and SonarCloud suggestions
- Escape special characters in case search on institute and dashboard pages
- Broken case PDF reports when no Madeline pedigree image can be created
- Removed text-white links style that were invisible in new pages style
- Variants pagination after pressing "Filter variants" or "Clinical filter"
- Layout of buttons Matchmaker submission panel (case page)
- Removing cases from Matchmaker (simplified code and fixed functionality)
- Reintroduce check for missing alignment files purged from server

## [4.53]
### Added
### Changed
- Point Alamut API key docs link to new API version
- Parse dbSNP id from ID only if it says "rs", else use VEP CSQ fields
- Removed MarkupSafe from the dependencies
### Fixed
- Reintroduced loading of SVs for demo case 643595
- Successful parse of FOUND_IN should avoid GATK caller default
- All vulnerabilities flagged by SonarCloud

## [4.52]
### Added
- Demo cancer case gets loaded together with demo RD case in demo instance
- Parse REVEL_score alongside REVEL_rankscore from csq field and display it on SNV variant page
- Rank score results now show the ranking range
- cDNA and protein changes displayed on institute causatives pages
- Optional SESSION_TIMEOUT_MINUTES configuration in app config files
- Script to convert old OMIM case format (list of integers) to new format (list of dictionaries)
- Additional check for user logged in status before serving alignment files
- Download .cgh files from cancer samples table on cancer case page
- Number of documents and date of last update on genes page
### Changed
- Verify user before redirecting to IGV alignments and sashimi plots
- Build case IGV tracks starting from case and variant objects instead of passing all params in a form
- Unfreeze Werkzeug lib since Flask_login v.0.6 with bugfix has been released
- Sort gene panels by name (panelS and variant page)
- Removed unused `server.blueprints.alignviewers.unindexed_remote_static` endpoint
- User sessions to check files served by `server.blueprints.alignviewers.remote_static` endpoint
- Moved Beacon-related functions to a dedicated app extension
- Audit Filter now also loads filter displaying the variants for it
### Fixed
- Handle `attachment_filename` parameter renamed to `download_name` when Flask 2.2 will be released
- Removed cursor timeout param in cases find adapter function to avoid many code warnings
- Removed stream argument deprecation warning in tests
- Handle `no intervals found` warning in load_region test
- Beacon remove variants
- Protect remote_cors function in alignviewers view from Server-Side Request Forgery (SSRF)
- Check creation date of last document in gene collection to display when genes collection was updated last

## [4.51]
### Added
- Config file containing codecov settings for pull requests
- Add an IGV.js direct link button from case page
- Security policy file
- Hide/shade compound variants based on rank score on variantS from filter
- Chromograph legend documentation direct link
### Changed
- Updated deprecated Codecov GitHub action to v.2
- Simplified code of scout/adapter/mongo/variant
- Update IGV.js to v2.11.2
- Show summary number of variant gene panels on general report if more than 3
### Fixed
- Marrvel link for variants in genome build 38 (using liftover to build 37)
- Remove flags from codecov config file
- Fixed filter bug with high negative SPIDEX scores
- Renamed IARC TP53 button to to `TP53 Database`, modified also link since IARC has been moved to the US NCI: `https://tp53.isb-cgc.org/`
- Parsing new format of OMIM case info when exporting patients to Matchmaker
- Remove flask-debugtoolbar lib dependency that is using deprecated code and causes app to crash after new release of Jinja2 (3.1)
- Variant page crashing for cases with old OMIM terms structure (a list of integers instead of dictionary)
- Variant page crashing when creating MARRVEL link for cases with no genome build
- SpliceAI documentation link
- Fix deprecated `safe_str_cmp` import from `werkzeug.security` by freezing Werkzeug lib to v2.0 until Flask_login v.0.6 with bugfix is released
- List gene names densely in general report for SVs that contain more than 3 genes
- Show transcript ids on refseq genes on hg19 in IGV.js, using refgene source
- Display correct number of genes in general report for SVs that contain more than 32 genes
- Broken Google login after new major release of `lepture/authlib`
- Fix frequency and callers display on case general report

## [4.50.1]
### Fixed
- Show matching causative STR_repid for legacy str variants (pre Stranger hgnc_id)

## [4.50]
### Added
- Individual-specific OMIM terms
- OMIM disease descriptions in ClinVar submission form
- Add a toggle for melter rerun monitoring of cases
- Add a config option to show the rerun monitoring toggle
- Add a cli option to export cases with rerun monitoring enabled
- Add a link to STRipy for STR variants; shallow for ARX and HOXA13
- Hide by default variants only present in unaffected individuals in variants filters
- OMIM terms in general case report
- Individual-level info on OMIM and HPO terms in general case report
- PanelApp gene link among the external links on variant page
- Dashboard case filters fields help
- Filter cases by OMIM terms in cases and dashboard pages
### Fixed
- A malformed panel id request would crash with exception: now gives user warning flash with redirect
- Link to HPO resource file hosted on `http://purl.obolibrary.org`
- Gene search form when gene exists only in build 38
- Fixed odd redirect error and poor error message on missing column for gene panel csv upload
- Typo in parse variant transcripts function
- Modified keys name used to parse local observations (archived) frequencies to reflect change in MIP keys naming
- Better error handling for partly broken/timed out chanjo reports
- Broken javascript code when case Chromograph data is malformed
- Broader space for case synopsis in general report
- Show partial causatives on causatives and matching causatives panels
- Partial causative assignment in cases with no OMIM or HPO terms
- Partial causative OMIM select options in variant page
### Changed
- Slightly smaller and improved layout of content in case PDF report
- Relabel more cancer variant pages somatic for navigation
- Unify caseS nav links
- Removed unused `add_compounds` param from variant controllers function
- Changed default hg19 genome for IGV.js to legacy hg19_1kg_decoy to fix a few problematic loci
- Reduce code complexity (parse/ensembl.py)
- Silence certain fields in ClinVar export if prioritised ones exist (chrom-start-end if hgvs exist)
- Made phenotype non-mandatory when marking a variant as partial causative
- Only one phenotype condition type (OMIM or HPO) per variant is used in ClinVar submissions
- ClinVar submission variant condition prefers OMIM over HPO if available
- Use lighter version of gene objects in Omim MongoDB adapter, panels controllers, panels views and institute controllers
- Gene-variants table size is now adaptive
- Remove unused file upload on gene-variants page

## [4.49]
### Fixed
- Pydantic model types for genome_build, madeline_info, peddy_ped_check and peddy_sex_check, rank_model_version and sv_rank_model_version
- Replace `MatchMaker` with `Matchmaker` in all places visible by a user
- Save diagnosis labels along with OMIM terms in Matchmaker Exchange submission objects
- `libegl-mesa0_21.0.3-0ubuntu0.3~20.04.5_amd64.deb` lib not found by GitHub actions Docker build
- Remove unused `chromograph_image_files` and `chromograph_prefixes` keys saved when creating or updating an RD case
- Search managed variants by description and with ignore case
### Changed
- Introduced page margins on exported PDF reports
- Smaller gene fonts in downloaded HPO genes PDF reports
- Reintroduced gene coverage data in the PDF-exported general report of rare-disease cases
- Check for existence of case report files before creating sidebar links
- Better description of HPO and OMIM terms for patients submitted to Matchmaker Exchange
- Remove null non-mandatory key/values when updating a case
- Freeze WTForms<3 due to several form input rendering changes

## [4.48.1]
### Fixed
- General case PDF report for recent cases with no pedigree

## [4.48]
### Added
- Option to cancel a request for research variants in case page
### Changed
- Update igv.js to v2.10.5
- Updated example of a case delivery report
- Unfreeze cyvcf2
- Builder images used in Scout Dockerfiles
- Crash report email subject gives host name
- Export general case report to PDF using PDFKit instead of WeasyPrint
- Do not include coverage report in PDF case report since they might have different orientation
- Export cancer cases's "Coverage and QC report" to PDF using PDFKit instead of Weasyprint
- Updated cancer "Coverage and QC report" example
- Keep portrait orientation in PDF delivery report
- Export delivery report to PDF using PDFKit instead of Weasyprint
- PDF export of clinical and research HPO panels using PDFKit instead of Weasyprint
- Export gene panel report to PDF using PDFKit
- Removed WeasyPrint lib dependency

### Fixed
- Reintroduced missing links to Swegen and Beacon and dbSNP in RD variant page, summary section
- Demo delivery report orientation to fit new columns
- Missing delivery report in demo case
- Cast MNVs to SNV for test
- Export verified variants from all institutes when user is admin
- Cancer coverage and QC report not found for demo cancer case
- Pull request template instructions on how to deploy to test server
- PDF Delivery report not showing Swedac logo
- Fix code typos
- Disable codefactor raised by ESLint for javascript functions located on another file
- Loading spinner stuck after downloading a PDF gene panel report
- IGV browser crashing when file system with alignment files is not mounted

## [4.47]
### Added
- Added CADD, GnomAD and genotype calls to variantS export
### Changed
- Pull request template, to illustrate how to deploy pull request branches on cg-vm1 stage server
### Fixed
- Compiled Docker image contains a patched version (v4.9) of chanjo-report

## [4.46.1]
### Fixed
- Downloading of files generated within the app container (MT-report, verified variants, pedigrees, ..)

## [4.46]
### Added
- Created a Dockefile to be used to serve the dockerized app in production
- Modified the code to collect database params specified as env vars
- Created a GitHub action that pushes the Dockerfile-server image to Docker Hub (scout-server-stage) every time a PR is opened
- Created a GitHub action that pushes the Dockerfile-server image to Docker Hub (scout-server) every time a new release is created
- Reassign MatchMaker Exchange submission to another user when a Scout user is deleted
- Expose public API JSON gene panels endpoint, primarily to enable automated rerun checking for updates
- Add utils for dictionary type
- Filter institute cases using multiple HPO terms
- Vulture GitHub action to identify and remove unused variables and imports
### Changed
- Updated the python config file documentation in admin guide
- Case configuration parsing now uses Pydantic for improved typechecking and config handling
- Removed test matrices to speed up automatic testing of PRs
- Switch from Coveralls to Codecov to handle CI test coverage
- Speed-up CI tests by caching installation of libs and splitting tests into randomized groups using pytest-test-groups
- Improved LDAP login documentation
- Use lib flask-ldapconn instead of flask_ldap3_login> to handle ldap authentication
- Updated Managed variant documentation in user guide
- Fix and simplify creating and editing of gene panels
- Simplified gene variants search code
- Increased the height of the genes track in the IGV viewer
### Fixed
- Validate uploaded managed variant file lines, warning the user.
- Exporting validated variants with missing "genes" database key
- No results returned when searching for gene variants using a phenotype term
- Variants filtering by gene symbols file
- Make gene HGNC symbols field mandatory in gene variants page and run search only on form submit
- Make sure collaborator gene variants are still visible, even if HPO filter is used

## [4.45]
### Added
### Changed
- Start Scout also when loqusdbapi is not reachable
- Clearer definition of manual standard and custom inheritance models in gene panels
- Allow searching multiple chromosomes in filters
### Fixed
- Gene panel crashing on edit action

## [4.44]
### Added
### Changed
- Display Gene track beneath each sample track when displaying splice junctions in igv browser
- Check outdated gene symbols and update with aliases for both RD and cancer variantS
### Fixed
- Added query input check and fixed the Genes API endpoint to return a json formatted error when request is malformed
- Typo in ACMG BP6 tooltip

## [4.43.1]
### Added
- Added database index for OMIM disease term genes
### Changed
### Fixed
- Do not drop HPO terms collection when updating HPO terms via the command line
- Do not drop disease (OMIM) terms collection when updating diseases via the command line

## [4.43]
### Added
- Specify which collection(s) update/build indexes for
### Fixed
- Do not drop genes and transcripts collections when updating genes via the command line

## [4.42.1]
### Added
### Changed
### Fixed
- Freeze PyMongo lib to version<4.0 to keep supporting previous MongoDB versions
- Speed up gene panels creation and update by collecting only light gene info from database
- Avoid case page crash on Phenomizer queries timeout

## [4.42]
### Added
- Choose custom pinned variants to submit to MatchMaker Exchange
- Submit structural variant as genes to the MatchMaker Exchange
- Added function for maintainers and admins to remove gene panels
- Admins can restore deleted gene panels
- A development docker-compose file illustrating the scout/chanjo-report integration
- Show AD on variants view for cancer SV (tumor and normal)
- Cancer SV variants filter AD, AF (tumor and normal)
- Hiding the variants score column also from cancer SVs, as for the SNVs
### Changed
- Enforce same case _id and display_name when updating a case
- Enforce same individual ids, display names and affected status when updating a case
- Improved documentation for connecting to loqusdb instances (including loqusdbapi)
- Display and download HPO gene panels' gene symbols in italics
- A faster-built and lighter Docker image
- Reduce complexity of `panels` endpoint moving some code to the panels controllers
- Update requirements to use flask-ldap3-login>=0.9.17 instead of freezing WTForm
### Fixed
- Use of deprecated TextField after the upgrade of WTF to v3.0
- Freeze to WTForms to version < 3
- Remove the extra files (bed files and madeline.svg) introduced by mistake
- Cli command loading demo data in docker-compose when case custom images exist and is None
- Increased MongoDB connection serverSelectionTimeoutMS parameter to 30K (default value according to MongoDB documentation)
- Better differentiate old obs counts 0 vs N/A
- Broken cancer variants page when default gene panel was deleted
- Typo in tx_overview function in variant controllers file
- Fixed loqusdbapi SV search URL
- SV variants filtering using Decipher criterion
- Removing old gene panels that don't contain the `maintainer` key.

## [4.41.1]
### Fixed
- General reports crash for variant annotations with same variant on other cases

## [4.41]
### Added
- Extended the instructions for running the Scout Docker image (web app and cli).
- Enabled inclusion of custom images to STR variant view
### Fixed
- General case report sorting comments for variants with None genetic models
- Do not crash but redirect to variants page with error when a variant is not found for a case
- UCSC links coordinates for SV variants with start chromosome different than end chromosome
- Human readable variants name in case page for variants having start chromosome different from end chromosome
- Avoid always loading all transcripts when checking gene symbol: introduce gene captions
- Slow queries for evaluated variants on e.g. case page - use events instead
### Changed
- Rearrange variant page again, moving severity predictions down.
- More reactive layout width steps on variant page

## [4.40.1]
### Added
### Fixed
- Variants dismissed with inconsistent inheritance pattern can again be shown in general case report
- General report page for variants with genes=None
- General report crashing when variants have no panels
- Added other missing keys to case and variant dictionaries passed to general report
### Changed

## [4.40]
### Added
- A .cff citation file
- Phenotype search API endpoint
- Added pagination to phenotype API
- Extend case search to include internal MongoDB id
- Support for connecting to a MongoDB replica set (.py config files)
- Support for connecting to a MongoDB replica set (.yaml config files)
### Fixed
- Command to load the OMIM gene panel (`scout load panel --omim`)
- Unify style of pinned and causative variants' badges on case page
- Removed automatic spaces after punctuation in comments
- Remove the hardcoded number of total individuals from the variant's old observations panel
- Send delete requests to a connected Beacon using the DELETE method
- Layout of the SNV and SV variant page - move frequency up
### Changed
- Stop updating database indexes after loading exons via command line
- Display validation status badge also for not Sanger-sequenced variants
- Moved Frequencies, Severity and Local observations panels up in RD variants page
- Enabled Flask CORS to communicate CORS status to js apps
- Moved the code preparing the transcripts overview to the backend
- Refactored and filtered json data used in general case report
- Changed the database used in docker-compose file to use the official MongoDB v4.4 image
- Modified the Python (3.6, 3.8) and MongoDB (3.2, 4.4, 5.0) versions used in testing matrices (GitHub actions)
- Capitalize case search terms on institute and dashboard pages


## [4.39]
### Added
- COSMIC IDs collected from CSQ field named `COSMIC`
### Fixed
- Link to other causative variants on variant page
- Allow multiple COSMIC links for a cancer variant
- Fix floating text in severity box #2808
- Fixed MitoMap and HmtVar links for hg38 cases
- Do not open new browser tabs when downloading files
- Selectable IGV tracks on variant page
- Missing splice junctions button on variant page
- Refactor variantS representative gene selection, and use it also for cancer variant summary
### Changed
- Improve Javascript performance for displaying Chromograph images
- Make ClinVar classification more evident in cancer variant page

## [4.38]
### Added
- Option to hide Alamut button in the app config file
### Fixed
- Library deprecation warning fixed (insert is deprecated. Use insert_one or insert_many instead)
- Update genes command will not trigger an update of database indices any more
- Missing resources in temporary downloading directory when updating genes using the command line
- Restore previous variant ACMG classification in a scrollable div
- Loading spinner not stopping after downloading PDF case reports and variant list export
- Add extra Alamut links higher up on variant pages
- Improve UX for phenotypes in case page
- Filter and export of STR variants
- Update look of variants page navigation buttons
### Changed

## [4.37]
### Added
- Highlight and show version number for RefSeq MANE transcripts.
- Added integration to a rerunner service for toggling reanalysis with updated pedigree information
- SpliceAI display and parsing from VEP CSQ
- Display matching tiered variants for cancer variants
- Display a loading icon (spinner) until the page loads completely
- Display filter badges in cancer variants list
- Update genes from pre-downloaded file resources
- On login, OS, browser version and screen size are saved anonymously to understand how users are using Scout
- API returning institutes data for a given user: `/api/v1/institutes`
- API returning case data for a given institute: `/api/v1/institutes/<institute_id>/cases`
- Added GMS and Lund university hospital logos to login page
- Made display of Swedac logo configurable
- Support for displaying custom images in case view
- Individual-specific HPO terms
- Optional alamut_key in institute settings for Alamut Plus software
- Case report API endpoint
- Tooltip in case explaining that genes with genome build different than case genome build will not be added to dynamic HPO panel.
- Add DeepVariant as a caller
### Fixed
- Updated IGV to v2.8.5 to solve missing gene labels on some zoom levels
- Demo cancer case config file to load somatic SNVs and SVs only.
- Expand list of refseq trancripts in ClinVar submission form
- Renamed `All SNVs and INDELs` institute sidebar element to `Search SNVs and INDELs` and fixed its style.
- Add missing parameters to case load-config documentation
- Allow creating/editing gene panels and dynamic gene panels with genes present in genome build 38
- Bugfix broken Pytests
- Bulk dismissing variants error due to key conversion from string to integer
- Fix typo in index documentation
- Fixed crash in institute settings page if "collaborators" key is not set in database
- Don't stop Scout execution if LoqusDB call fails and print stacktrace to log
- Bug when case contains custom images with value `None`
- Bug introduced when fixing another bug in Scout-LoqusDB interaction
- Loading of OMIM diagnoses in Scout demo instance
- Remove the docker-compose with chanjo integration because it doesn't work yet.
- Fixed standard docker-compose with scout demo data and database
- Clinical variant assessments not present for pinned and causative variants on case page.
- MatchMaker matching one node at the time only
- Remove link from previously tiered variants badge in cancer variants page
- Typo in gene cell on cancer variants page
- Managed variants filter form
### Changed
- Better naming for variants buttons on cancer track (somatic, germline). Also show cancer research button if available.
- Load case with missing panels in config files, but show warning.
- Changing the (Female, Male) symbols to (F/M) letters in individuals_table and case-sma.
- Print stacktrace if case load command fails
- Added sort icon and a pointer to the cursor to all tables with sortable fields
- Moved variant, gene and panel info from the basic pane to summary panel for all variants.
- Renamed `Basics` panel to `Classify` on variant page.
- Revamped `Basics` panel to a panel dedicated to classify variants
- Revamped the summary panel to be more compact.
- Added dedicated template for cancer variants
- Removed Gene models, Gene annotations and Conservation panels for cancer variants
- Reorganized the orders of panels for variant and cancer variant views
- Added dedicated variant quality panel and removed relevant panes
- A more compact case page
- Removed OMIM genes panel
- Make genes panel, pinned variants panel, causative variants panel and ClinVar panel scrollable on case page
- Update to Scilifelab's 2020 logo
- Update Gens URL to support Gens v2.0 format
- Refactor tests for parsing case configurations
- Updated links to HPO downloadable resources
- Managed variants filtering defaults to all variant categories
- Changing the (Kind) drop-down according to (Category) drop-down in Managed variant add variant
- Moved Gens button to individuals table
- Check resource files availability before starting updating OMIM diagnoses
- Fix typo in `SHOW_OBSERVED_VARIANT_ARCHIVE` config param

## [4.36]
### Added
- Parse and save splice junction tracks from case config file
- Tooltip in observations panel, explaining that case variants with no link might be old variants, not uploaded after a case rerun
### Fixed
- Warning on overwriting variants with same position was no longer shown
- Increase the height of the dropdowns to 425px
- More indices for the case table as it grows, specifically for causatives queries
- Splice junction tracks not centered over variant genes
- Total number of research variants count
- Update variants stats in case documents every time new variants are loaded
- Bug in flashing warning messages when filtering variants
### Changed
- Clearer warning messages for genes and gene/gene-panels searches in variants filters

## [4.35]
### Added
- A new index for hgnc_symbol in the hgnc_gene collection
- A Pedigree panel in STR page
- Display Tier I and II variants in case view causatives card for cancer cases
### Fixed
- Send partial file data to igv.js when visualizing sashimi plots with splice junction tracks
- Research variants filtering by gene
- Do not attempt to populate annotations for not loaded pinned/causatives
- Add max-height to all dropdowns in filters
### Changed
- Switch off non-clinical gene warnings when filtering research variants
- Don't display OMIM disease card in case view for cancer cases
- Refactored Individuals and Causative card in case view for cancer cases
- Update and style STR case report

## [4.34]
### Added
- Saved filter lock and unlock
- Filters can optionally be marked audited, logging the filter name, user and date on the case events and general report.
- Added `ClinVar hits` and `Cosmic hits` in cancer SNVs filters
- Added `ClinVar hits` to variants filter (rare disease track)
- Load cancer demo case in docker-compose files (default and demo file)
- Inclusive-language check using [woke](https://github.com/get-woke/woke) github action
- Add link to HmtVar for mitochondrial variants (if VCF is annotated with HmtNote)
- Grey background for dismissed compounds in variants list and variant page
- Pin badge for pinned compounds in variants list and variant page
- Support LoqusDB REST API queries
- Add a docker-compose-matchmaker under scout/containers/development to test matchmaker locally
- Script to investigate consequences of symbol search bug
- Added GATK to list of SV and cancer SV callers
### Fixed
- Make MitoMap link work for hg38 again
- Export Variants feature crashing when one of the variants has no primary transcripts
- Redirect to last visited variantS page when dismissing variants from variants list
- Improved matching of SVs Loqus occurrences in other cases
- Remove padding from the list inside (Matching causatives from other cases) panel
- Pass None to get_app function in CLI base since passing script_info to app factory functions was deprecated in Flask 2.0
- Fixed failing tests due to Flask update to version 2.0
- Speed up user events view
- Causative view sort out of memory error
- Use hgnc_id for gene filter query
- Typo in case controllers displaying an error every time a patient is matched against external MatchMaker nodes
- Do not crash while attempting an update for variant documents that are too big (> 16 MB)
- Old STR causatives (and other variants) may not have HGNC symbols - fix sort lambda
- Check if gene_obj has primary_transcript before trying to access it
- Warn if a gene manually searched is in a clinical panel with an outdated name when filtering variants
- ChrPos split js not needed on STR page yet
### Changed
- Remove parsing of case `genome_version`, since it's not used anywhere downstream
- Introduce deprecation warning for Loqus configs that are not dictionaries
- SV clinical filter no longer filters out sub 100 nt variants
- Count cases in LoqusDB by variant type
- Commit pulse repo badge temporarily set to weekly
- Sort ClinVar submissions objects by ascending "Last evaluated" date
- Refactored the MatchMaker integration as an extension
- Replaced some sensitive words as suggested by woke linter
- Documentation for load-configuration rewritten.
- Add styles to MatchMaker matches table
- More detailed info on the data shared in MatchMaker submission form

## [4.33.1]
### Fixed
- Include markdown for release autodeploy docs
- Use standard inheritance model in ClinVar (https://ftp.ncbi.nlm.nih.gov/pub/GTR/standard_terms/Mode_of_inheritance.txt)
- Fix issue crash with variants that have been unflagged causative not being available in other causatives
### Added
### Changed

## [4.33]
### Fixed
- Command line crashing when updating an individual not found in database
- Dashboard page crashing when filters return no data
- Cancer variants filter by chromosome
- /api/v1/genes now searches for genes in all genome builds by default
- Upgraded igv.js to version 2.8.1 (Fixed Unparsable bed record error)
### Added
- Autodeploy docs on release
- Documentation for updating case individuals tracks
- Filter cases and dashboard stats by analysis track
### Changed
- Changed from deprecated db update method
- Pre-selected fields to run queries with in dashboard page
- Do not filter by any institute when first accessing the dashboard
- Removed OMIM panel in case view for cancer cases
- Display Tier I and II variants in case view causatives panel for cancer cases
- Refactored Individuals and Causative panels in case view for cancer cases

## [4.32.1]
### Fixed
- iSort lint check only
### Changed
- Institute cases page crashing when a case has track:Null
### Added

## [4.32]
### Added
- Load and show MITOMAP associated diseases from VCF (INFO field: MitomapAssociatedDiseases, via HmtNote)
- Show variant allele frequencies for mitochondrial variants (GRCh38 cases)
- Extend "public" json API with diseases (OMIM) and phenotypes (HPO)
- HPO gene list download now has option for clinical and non-clinical genes
- Display gene splice junctions data in sashimi plots
- Update case individuals with splice junctions tracks
- Simple Docker compose for development with local build
- Make Phenomodels subpanels collapsible
- User side documentation of cytogenomics features (Gens, Chromograph, vcf2cytosure, rhocall)
- iSort GitHub Action
- Support LoqusDB REST API queries
### Fixed
- Show other causative once, even if several events point to it
- Filtering variants by mitochondrial chromosome for cases with genome build=38
- HPO gene search button triggers any warnings for clinical / non-existing genes also on first search
- Fixed a bug in variants pages caused by MT variants without alt_frequency
- Tests for CADD score parsing function
- Fixed the look of IGV settings on SNV variant page
- Cases analyzed once shown as `rerun`
- Missing case track on case re-upload
- Fixed severity rank for SO term "regulatory region ablation"
### Changed
- Refactor according to CodeFactor - mostly reuse of duplicated code
- Phenomodels language adjustment
- Open variants in a new window (from variants page)
- Open overlapping and compound variants in a new window (from variant page)
- gnomAD link points to gnomAD v.3 (build GRCh38) for mitochondrial variants.
- Display only number of affected genes for dismissed SVs in general report
- Chromosome build check when populating the variants filter chromosome selection
- Display mitochondrial and rare diseases coverage report in cases with missing 'rare' track

## [4.31.1]
### Added
### Changed
- Remove mitochondrial and coverage report from cancer cases sidebar
### Fixed
- ClinVar page when dbSNP id is None

## [4.31]
### Added
- gnomAD annotation field in admin guide
- Export also dynamic panel genes not associated to an HPO term when downloading the HPO panel
- Primary HGNC transcript info in variant export files
- Show variant quality (QUAL field from vcf) in the variant summary
- Load/update PDF gene fusion reports (clinical and research) generated with Arriba
- Support new MANE annotations from VEP (both MANE Select and MANE Plus Clinical)
- Display on case activity the event of a user resetting all dismissed variants
- Support gnomAD population frequencies for mitochondrial variants
- Anchor links in Casedata ClinVar panels to redirect after renaming individuals
### Fixed
- Replace old docs link www.clinicalgenomics.se/scout with new https://clinical-genomics.github.io/scout
- Page formatting issues whenever case and variant comments contain extremely long strings with no spaces
- Chromograph images can be one column and have scrollbar. Removed legacy code.
- Column labels for ClinVar case submission
- Page crashing looking for LoqusDB observation when variant doesn't exist
- Missing inheritance models and custom inheritance models on newly created gene panels
- Accept only numbers in managed variants filter as position and end coordinates
- SNP id format and links in Variant page, ClinVar submission form and general report
- Case groups tooltip triggered only when mouse is on the panel header
- Loadable filters displayed in alphabetical order on variants page
### Changed
- A more compact case groups panel
- Added landscape orientation CSS style to cancer coverage and QC demo report
- Improve user documentation to create and save new gene panels
- Removed option to use space as separator when uploading gene panels
- Separating the columns of standard and custom inheritance models in gene panels
- Improved ClinVar instructions for users using non-English Excel

## [4.30.2]
### Added
### Fixed
- Use VEP RefSeq ID if RefSeq list is empty in RefSeq transcripts overview
- Bug creating variant links for variants with no end_chrom
### Changed

## [4.30.1]
### Added
### Fixed
- Cryptography dependency fixed to use version < 3.4
### Changed

## [4.30]
### Added
- Introduced a `reset dismiss variant` verb
- Button to reset all dismissed variants for a case
- Add black border to Chromograph ideograms
- Show ClinVar annotations on variantS page
- Added integration with GENS, copy number visualization tool
- Added a VUS label to the manual classification variant tags
- Add additional information to SNV verification emails
- Tooltips documenting manual annotations from default panels
- Case groups now show bam files from all cases on align view
### Fixed
- Center initial igv view on variant start with SNV/indels
- Don't set initial igv view to negative coordinates
- Display of GQ for SV and STR
- Parsing of AD and related info for STRs
- LoqusDB field in institute settings accepts only existing Loqus instances
- Fix DECIPHER link to work after DECIPHER migrated to GRCh38
- Removed visibility window param from igv.js genes track
- Updated HPO download URL
- Patch HPO download test correctly
- Reference size on STR hover not needed (also wrong)
- Introduced genome build check (allowed values: 37, 38, "37", "38") on case load
- Improve case searching by assignee full name
- Populating the LoqusDB select in institute settings
### Changed
- Cancer variants table header (pop freq etc)
- Only admin users can modify LoqusDB instance in Institute settings
- Style of case synopsis, variants and case comments
- Switched to igv.js 2.7.5
- Do not choke if case is missing research variants when research requested
- Count cases in LoqusDB by variant type
- Introduce deprecation warning for Loqus configs that are not dictionaries
- Improve create new gene panel form validation
- Make XM- transcripts less visible if they don't overlap with transcript refseq_id in variant page
- Color of gene panels and comments panels on cases and variant pages
- Do not choke if case is missing research variants when reserch requested

## [4.29.1]
### Added
### Fixed
- Always load STR variants regardless of RankScore threshold (hotfix)
### Changed

## [4.29]
### Added
- Added a page about migrating potentially breaking changes to the documentation
- markdown_include in development requirements file
- STR variants filter
- Display source, Z-score, inheritance pattern for STR annotations from Stranger (>0.6.1) if available
- Coverage and quality report to cancer view
### Fixed
- ACMG classification page crashing when trying to visualize a classification that was removed
- Pretty print HGVS on gene variants (URL-decode VEP)
- Broken or missing link in the documentation
- Multiple gene names in ClinVar submission form
- Inheritance model select field in ClinVar submission
- IGV.js >2.7.0 has an issue with the gene track zoom levels - temp freeze at 2.7.0
- Revert CORS-anywhere and introduce a local http proxy for cloud tracks
### Changed

## [4.28]
### Added
- Chromograph integration for displaying PNGs in case-page
- Add VAF to cancer case general report, and remove some of its unused fields
- Variants filter compatible with genome browser location strings
- Support for custom public igv tracks stored on the cloud
- Add tests to increase testing coverage
- Update case variants count after deleting variants
- Update IGV.js to latest (v2.7.4)
- Bypass igv.js CORS check using `https://github.com/Rob--W/cors-anywhere`
- Documentation on default and custom IGV.js tracks (admin docs)
- Lock phenomodels so they're editable by admins only
- Small case group assessment sharing
- Tutorial and files for deploying app on containers (Kubernetes pods)
- Canonical transcript and protein change of canonical transcript in exported variants excel sheet
- Support for Font Awesome version 6
- Submit to Beacon from case page sidebar
- Hide dismissed variants in variants pages and variants export function
- Systemd service files and instruction to deploy Scout using podman
### Fixed
- Bugfix: unused `chromgraph_prefix |tojson` removed
- Freeze coloredlogs temporarily
- Marrvel link
- Don't show TP53 link for silent or synonymous changes
- OMIM gene field accepts any custom number as OMIM gene
- Fix Pytest single quote vs double quote string
- Bug in gene variants search by similar cases and no similar case is found
- Delete unused file `userpanel.py`
- Primary transcripts in variant overview and general report
- Google OAuth2 login setup in README file
- Redirect to 'missing file'-icon if configured Chromograph file is missing
- Javascript error in case page
- Fix compound matching during variant loading for hg38
- Cancer variants view containing variants dismissed with cancer-specific reasons
- Zoom to SV variant length was missing IGV contig select
- Tooltips on case page when case has no default gene panels
### Changed
- Save case variants count in case document and not in sessions
- Style of gene panels multiselect on case page
- Collapse/expand main HPO checkboxes in phenomodel preview
- Replaced GQ (Genotype quality) with VAF (Variant allele frequency) in cancer variants GT table
- Allow loading of cancer cases with no tumor_purity field
- Truncate cDNA and protein changes in case report if longer than 20 characters


## [4.27]
### Added
- Exclude one or more variant categories when running variants delete command
### Fixed
### Changed

## [4.26.1]
### Added
### Fixed
- Links with 1-letter aa codes crash on frameshift etc
### Changed

## [4.26]
### Added
- Extend the delete variants command to print analysis date, track, institute, status and research status
- Delete variants by type of analysis (wgs|wes|panel)
- Links to cBioPortal, MutanTP53, IARC TP53, OncoKB, MyCancerGenome, CIViC
### Fixed
- Deleted variants count
### Changed
- Print output of variants delete command as a tab separated table

## [4.25]
### Added
- Command line function to remove variants from one or all cases
### Fixed
- Parse SMN None calls to None rather than False

## [4.24.1]
### Fixed
- Install requirements.txt via setup file

## [4.24]
### Added
- Institute-level phenotype models with sub-panels containing HPO and OMIM terms
- Runnable Docker demo
- Docker image build and push github action
- Makefile with shortcuts to docker commands
- Parse and save synopsis, phenotype and cohort terms from config files upon case upload
### Fixed
- Update dismissed variant status when variant dismissed key is missing
- Breakpoint two IGV button now shows correct chromosome when different from bp1
- Missing font lib in Docker image causing the PDF report download page to crash
- Sentieon Manta calls lack Somaticscore - load anyway
- ClinVar submissions crashing due to pinned variants that are not loaded
- Point ExAC pLI score to new gnomad server address
- Bug uploading cases missing phenotype terms in config file
- STRs loaded but not shown on browser page
- Bug when using adapter.variant.get_causatives with case_id without causatives
- Problem with fetching "solved" from scout export cases cli
- Better serialising of datetime and bson.ObjectId
- Added `volumes` folder to .gitignore
### Changed
- Make matching causative and managed variants foldable on case page
- Remove calls to PyMongo functions marked as deprecated in backend and frontend(as of version 3.7).
- Improved `scout update individual` command
- Export dynamic phenotypes with ordered gene lists as PDF


## [4.23]
### Added
- Save custom IGV track settings
- Show a flash message with clear info about non-valid genes when gene panel creation fails
- CNV report link in cancer case side navigation
- Return to comment section after editing, deleting or submitting a comment
- Managed variants
- MT vs 14 chromosome mean coverage stats if Scout is connected to Chanjo
### Fixed
- missing `vcf_cancer_sv` and `vcf_cancer_sv_research` to manual.
- Split ClinVar multiple clnsig values (slash-separated) and strip them of underscore for annotations without accession number
- Timeout of `All SNVs and INDELs` page when no valid gene is provided in the search
- Round CADD (MIPv9)
- Missing default panel value
- Invisible other causatives lines when other causatives lack gene symbols
### Changed
- Do not freeze mkdocs-material to version 4.6.1
- Remove pre-commit dependency

## [4.22]
### Added
- Editable cases comments
- Editable variants comments
### Fixed
- Empty variant activity panel
- STRs variants popover
- Split new ClinVar multiple significance terms for a variant
- Edit the selected comment, not the latest
### Changed
- Updated RELEASE docs.
- Pinned variants card style on the case page
- Merged `scout export exons` and `scout view exons` commands


## [4.21.2]
### Added
### Fixed
- Do not pre-filter research variants by (case-default) gene panels
- Show OMIM disease tooltip reliably
### Changed

## [4.21.1]
### Added
### Fixed
- Small change to Pop Freq column in variants ang gene panels to avoid strange text shrinking on small screens
- Direct use of HPO list for Clinical HPO SNV (and cancer SNV) filtering
- PDF coverage report redirecting to login page
### Changed
- Remove the option to dismiss single variants from all variants pages
- Bulk dismiss SNVs, SVs and cancer SNVs from variants pages

## [4.21]
### Added
- Support to configure LoqusDB per institute
- Highlight causative variants in the variants list
- Add tests. Mostly regarding building internal datatypes.
- Remove leading and trailing whitespaces from panel_name and display_name when panel is created
- Mark MANE transcript in list of transcripts in "Transcript overview" on variant page
- Show default panel name in case sidebar
- Previous buttons for variants pagination
- Adds a gh action that checks that the changelog is updated
- Adds a gh action that deploys new releases automatically to pypi
- Warn users if case default panels are outdated
- Define institute-specific gene panels for filtering in institute settings
- Use institute-specific gene panels in variants filtering
- Show somatic VAF for pinned and causative variants on case page

### Fixed
- Report pages redirect to login instead of crashing when session expires
- Variants filter loading in cancer variants page
- User, Causative and Cases tables not scaling to full page
- Improved docs for an initial production setup
- Compatibility with latest version of Black
- Fixed tests for Click>7
- Clinical filter required an extra click to Filter to return variants
- Restore pagination and shrink badges in the variants page tables
- Removing a user from the command line now inactivates the case only if user is last assignee and case is active
- Bugfix, LoqusDB per institute feature crashed when institute id was empty string
- Bugfix, LoqusDB calls where missing case count
- filter removal and upload for filters deleted from another page/other user
- Visualize outdated gene panels info in a popover instead of a tooltip in case page side panel

### Changed
- Highlight color on normal STRs in the variants table from green to blue
- Display breakpoints coordinates in verification emails only for structural variants


## [4.20]
### Added
- Display number of filtered variants vs number of total variants in variants page
- Search case by HPO terms
- Dismiss variant column in the variants tables
- Black and pre-commit packages to dev requirements

### Fixed
- Bug occurring when rerun is requested twice
- Peddy info fields in the demo config file
- Added load config safety check for multiple alignment files for one individual
- Formatting of cancer variants table
- Missing Score in SV variants table

### Changed
- Updated the documentation on how to create a new software release
- Genome build-aware cytobands coordinates
- Styling update of the Matchmaker card
- Select search type in case search form


## [4.19]

### Added
- Show internal ID for case
- Add internal ID for downloaded CGH files
- Export dynamic HPO gene list from case page
- Remove users as case assignees when their account is deleted
- Keep variants filters panel expanded when filters have been used

### Fixed
- Handle the ProxyFix ModuleNotFoundError when Werkzeug installed version is >1.0
- General report formatting issues whenever case and variant comments contain extremely long strings with no spaces

### Changed
- Created an institute wrapper page that contains list of cases, causatives, SNVs & Indels, user list, shared data and institute settings
- Display case name instead of case ID on clinVar submissions
- Changed icon of sample update in clinVar submissions


## [4.18]

### Added
- Filter cancer variants on cytoband coordinates
- Show dismiss reasons in a badge with hover for clinical variants
- Show an ellipsis if 10 cases or more to display with loqusdb matches
- A new blog post for version 4.17
- Tooltip to better describe Tumor and Normal columns in cancer variants
- Filter cancer SNVs and SVs by chromosome coordinates
- Default export of `Assertion method citation` to clinVar variants submission file
- Button to export up to 500 cancer variants, filtered or not
- Rename samples of a clinVar submission file

### Fixed
- Apply default gene panel on return to cancer variantS from variant view
- Revert to certificate checking when asking for Chanjo reports
- `scout download everything` command failing while downloading HPO terms

### Changed
- Turn tumor and normal allelic fraction to decimal numbers in tumor variants page
- Moved clinVar submissions code to the institutes blueprints
- Changed name of clinVar export files to FILENAME.Variant.csv and FILENAME.CaseData.csv
- Switched Google login libraries from Flask-OAuthlib to Authlib


## [4.17.1]

### Fixed
- Load cytobands for cases with chromosome build not "37" or "38"


## [4.17]

### Added
- COSMIC badge shown in cancer variants
- Default gene-panel in non-cancer structural view in url
- Filter SNVs and SVs by cytoband coordinates
- Filter cancer SNV variants by alt allele frequency in tumor
- Correct genome build in UCSC link from structural variant page



### Fixed
- Bug in clinVar form when variant has no gene
- Bug when sharing cases with the same institute twice
- Page crashing when removing causative variant tag
- Do not default to GATK caller when no caller info is provided for cancer SNVs


## [4.16.1]

### Fixed
- Fix the fix for handling of delivery reports for rerun cases

## [4.16]

### Added
- Adds possibility to add "lims_id" to cases. Currently only stored in database, not shown anywhere
- Adds verification comment box to SVs (previously only available for small variants)
- Scrollable pedigree panel

### Fixed
- Error caused by changes in WTForm (new release 2.3.x)
- Bug in OMIM case page form, causing the page to crash when a string was provided instead of a numerical OMIM id
- Fix Alamut link to work properly on hg38
- Better handling of delivery reports for rerun cases
- Small CodeFactor style issues: matchmaker results counting, a couple of incomplete tests and safer external xml
- Fix an issue with Phenomizer introduced by CodeFactor style changes

### Changed
- Updated the version of igv.js to 2.5.4

## [4.15.1]

### Added
- Display gene names in ClinVar submissions page
- Links to Varsome in variant transcripts table

### Fixed
- Small fixes to ClinVar submission form
- Gene panel page crash when old panel has no maintainers

## [4.15]

### Added
- Clinvar CNVs IGV track
- Gene panels can have maintainers
- Keep variant actions (dismissed, manual rank, mosaic, acmg, comments) upon variant re-upload
- Keep variant actions also on full case re-upload

### Fixed
- Fix the link to Ensembl for SV variants when genome build 38.
- Arrange information in columns on variant page
- Fix so that new cosmic identifier (COSV) is also acceptable #1304
- Fixed COSMIC tag in INFO (outside of CSQ) to be parses as well with `&` splitter.
- COSMIC stub URL changed to https://cancer.sanger.ac.uk/cosmic/search?q= instead.
- Updated to a version of IGV where bigBed tracks are visualized correctly
- Clinvar submission files are named according to the content (variant_data and case_data)
- Always show causatives from other cases in case overview
- Correct disease associations for gene symbol aliases that exist as separate genes
- Re-add "custom annotations" for SV variants
- The override ClinVar P/LP add-in in the Clinical Filter failed for new CSQ strings

### Changed
- Runs all CI checks in github actions

## [4.14.1]

### Fixed
- Error when variant found in loqusdb is not loaded for other case

## [4.14]

### Added
- Use github actions to run tests
- Adds CLI command to update individual alignments path
- Update HPO terms using downloaded definitions files
- Option to use alternative flask config when running `scout serve`
- Requirement to use loqusdb >= 2.5 if integrated

### Fixed
- Do not display Pedigree panel in cancer view
- Do not rely on internet connection and services available when running CI tests
- Variant loading assumes GATK if no caller set given and GATK filter status is seen in FILTER
- Pass genome build param all the way in order to get the right gene mappings for cases with build 38
- Parse correctly variants with zero frequency values
- Continue even if there are problems to create a region vcf
- STR and cancer variant navigation back to variants pages could fail

### Changed
- Improved code that sends requests to the external APIs
- Updates ranges for user ranks to fit todays usage
- Run coveralls on github actions instead of travis
- Run pip checks on github actions instead of coveralls
- For hg38 cases, change gnomAD link to point to version 3.0 (which is hg38 based)
- Show pinned or causative STR variants a bit more human readable

## [4.13.1]

### Added
### Fixed
- Typo that caused not all clinvar conflicting interpretations to be loaded no matter what
- Parse and retrieve clinvar annotations from VEP-annotated (VEP 97+) CSQ VCF field
- Variant clinvar significance shown as `not provided` whenever is `Uncertain significance`
- Phenomizer query crashing when case has no HPO terms assigned
- Fixed a bug affecting `All SNVs and INDELs` page when variants don't have canonical transcript
- Add gene name or id in cancer variant view

### Changed
- Cancer Variant view changed "Variant:Transcript:Exon:HGVS" to "Gene:Transcript:Exon:HGVS"

## [4.13]

### Added
- ClinVar SNVs track in IGV
- Add SMA view with SMN Copy Number data
- Easier to assign OMIM diagnoses from case page
- OMIM terms and specific OMIM term page

### Fixed
- Bug when adding a new gene to a panel
- Restored missing recent delivery reports
- Fixed style and links to other reports in case side panel
- Deleting cases using display_name and institute not deleting its variants
- Fixed bug that caused coordinates filter to override other filters
- Fixed a problem with finding some INS in loqusdb
- Layout on SV page when local observations without cases are present
- Make scout compatible with the new HPO definition files from `http://compbio.charite.de/jenkins/`
- General report visualization error when SNVs display names are very long


### Changed


## [4.12.4]

### Fixed
- Layout on SV page when local observations without cases are present

## [4.12.3]

### Fixed
- Case report when causative or pinned SVs have non null allele frequencies

## [4.12.2]

### Fixed
- SV variant links now take you to the SV variant page again
- Cancer variant view has cleaner table data entries for "N/A" data
- Pinned variant case level display hotfix for cancer and str - more on this later
- Cancer variants show correct alt/ref reads mirroring alt frequency now
- Always load all clinical STR variants even if a region load is attempted - index may be missing
- Same case repetition in variant local observations

## [4.12.1]

### Fixed
- Bug in variant.gene when gene has no HGVS description


## [4.12]

### Added
- Accepts `alignment_path` in load config to pass bam/cram files
- Display all phenotypes on variant page
- Display hgvs coordinates on pinned and causatives
- Clear panel pending changes
- Adds option to setup the database with static files
- Adds cli command to download the resources from CLI that scout needs
- Adds test files for merged somatic SV and CNV; as well as merged SNV, and INDEL part of #1279
- Allows for upload of OMIM-AUTO gene panel from static files without api-key

### Fixed
- Cancer case HPO panel variants link
- Fix so that some drop downs have correct size
- First IGV button in str variants page
- Cancer case activates on SNV variants
- Cases activate when STR variants are viewed
- Always calculate code coverage
- Pinned/Classification/comments in all types of variants pages
- Null values for panel's custom_inheritance_models
- Discrepancy between the manual disease transcripts and those in database in gene-edit page
- ACMG classification not showing for some causatives
- Fix bug which caused IGV.js to use hg19 reference files for hg38 data
- Bug when multiple bam files sources with non-null values are available


### Changed
- Renamed `requests` file to `scout_requests`
- Cancer variant view shows two, instead of four, decimals for allele and normal


## [4.11.1]

### Fixed
- Institute settings page
- Link institute settings to sharing institutes choices

## [4.11.0]

### Added
- Display locus name on STR variant page
- Alternative key `GNOMADAF_popmax` for Gnomad popmax allele frequency
- Automatic suggestions on how to improve the code on Pull Requests
- Parse GERP, phastCons and phyloP annotations from vep annotated CSQ fields
- Avoid flickering comment popovers in variant list
- Parse REVEL score from vep annotated CSQ fields
- Allow users to modify general institute settings
- Optionally format code automatically on commit
- Adds command to backup vital parts `scout export database`
- Parsing and displaying cancer SV variants from Manta annotated VCF files
- Dismiss cancer snv variants with cancer-specific options
- Add IGV.js UPD, RHO and TIDDIT coverage wig tracks.


### Fixed
- Slightly darker page background
- Fixed an issued with parsed conservation values from CSQ
- Clinvar submissions accessible to all users of an institute
- Header toolbar when on Clinvar page now shows institute name correctly
- Case should not always inactivate upon update
- Show dismissed snv cancer variants as grey on the cancer variants page
- Improved style of mappability link and local observations on variant page
- Convert all the GET requests to the igv view to POST request
- Error when updating gene panels using a file containing BOM chars
- Add/replace gene radio button not working in gene panels


## [4.10.1]

### Fixed
- Fixed issue with opening research variants
- Problem with coveralls not called by Travis CI
- Handle Biomart service down in tests


## [4.10.0]

### Added
- Rank score model in causatives page
- Exportable HPO terms from phenotypes page
- AMP guideline tiers for cancer variants
- Adds scroll for the transcript tab
- Added CLI option to query cases on time since case event was added
- Shadow clinical assessments also on research variants display
- Support for CRAM alignment files
- Improved str variants view : sorting by locus, grouped by allele.
- Delivery report PDF export
- New mosaicism tag option
- Add or modify individuals' age or tissue type from case page
- Display GC and allele depth in causatives table.
- Included primary reference transcript in general report
- Included partial causative variants in general report
- Remove dependency of loqusdb by utilising the CLI

### Fixed
- Fixed update OMIM command bug due to change in the header of the genemap2 file
- Removed Mosaic Tag from Cancer variants
- Fixes issue with unaligned table headers that comes with hidden Datatables
- Layout in general report PDF export
- Fixed issue on the case statistics view. The validation bars didn't show up when all institutes were selected. Now they do.
- Fixed missing path import by importing pathlib.Path
- Handle index inconsistencies in the update index functions
- Fixed layout problems


## [4.9.0]

### Added
- Improved MatchMaker pages, including visible patient contacts email address
- New badges for the github repo
- Links to [GENEMANIA](genemania.org)
- Sort gene panel list on case view.
- More automatic tests
- Allow loading of custom annotations in VCF using the SCOUT_CUSTOM info tag.

### Fixed
- Fix error when a gene is added to an empty dynamic gene panel
- Fix crash when attempting to add genes on incorrect format to dynamic gene panel
- Manual rank variant tags could be saved in a "Select a tag"-state, a problem in the variants view.
- Same case evaluations are no longer shown as gray previous evaluations on the variants page
- Stay on research pages, even if reset, next first buttons are pressed..
- Overlapping variants will now be visible on variant page again
- Fix missing classification comments and links in evaluations page
- All prioritized cases are shown on cases page


## [4.8.3]

### Added

### Fixed
- Bug when ordering sanger
- Improved scrolling over long list of genes/transcripts


## [4.8.2]

### Added

### Fixed
- Avoid opening extra tab for coverage report
- Fixed a problem when rank model version was saved as floats and not strings
- Fixed a problem with displaying dismiss variant reasons on the general report
- Disable load and delete filter buttons if there are no saved filters
- Fix problem with missing verifications
- Remove duplicate users and merge their data and activity


## [4.8.1]

### Added

### Fixed
- Prevent login fail for users with id defined by ObjectId and not email
- Prevent the app from crashing with `AttributeError: 'NoneType' object has no attribute 'message'`


## [4.8.0]

### Added
- Updated Scout to use Bootstrap 4.3
- New looks for Scout
- Improved dashboard using Chart.js
- Ask before inactivating a case where last assigned user leaves it
- Genes can be manually added to the dynamic gene list directly on the case page
- Dynamic gene panels can optionally be used with clinical filter, instead of default gene panel
- Dynamic gene panels get link out to chanjo-report for coverage report
- Load all clinvar variants with clinvar Pathogenic, Likely Pathogenic and Conflicting pathogenic
- Show transcripts with exon numbers for structural variants
- Case sort order can now be toggled between ascending and descending.
- Variants can be marked as partial causative if phenotype is available for case.
- Show a frequency tooltip hover for SV-variants.
- Added support for LDAP login system
- Search snv and structural variants by chromosomal coordinates
- Structural variants can be marked as partial causative if phenotype is available for case.
- Show normal and pathologic limits for STRs in the STR variants view.
- Institute level persistent variant filter settings that can be retrieved and used.
- export causative variants to Excel
- Add support for ROH, WIG and chromosome PNGs in case-view

### Fixed
- Fixed missing import for variants with comments
- Instructions on how to build docs
- Keep sanger order + verification when updating/reloading variants
- Fixed and moved broken filter actions (HPO gene panel and reset filter)
- Fixed string conversion to number
- UCSC links for structural variants are now separated per breakpoint (and whole variant where applicable)
- Reintroduced missing coverage report
- Fixed a bug preventing loading samples using the command line
- Better inheritance models customization for genes in gene panels
- STR variant page back to list button now does its one job.
- Allows to setup scout without a omim api key
- Fixed error causing "favicon not found" flash messages
- Removed flask --version from base cli
- Request rerun no longer changes case status. Active or archived cases inactivate on upload.
- Fixed missing tooltip on the cancer variants page
- Fixed weird Rank cell in variants page
- Next and first buttons order swap
- Added pagination (and POST capability) to cancer variants.
- Improves loading speed for variant page
- Problem with updating variant rank when no variants
- Improved Clinvar submission form
- General report crashing when dismissed variant has no valid dismiss code
- Also show collaborative case variants on the All variants view.
- Improved phenotype search using dataTables.js on phenotypes page
- Search and delete users with `email` instead of `_id`
- Fixed css styles so that multiselect options will all fit one column


## [4.7.3]

### Added
- RankScore can be used with VCFs for vcf_cancer files

### Fixed
- Fix issue with STR view next page button not doing its one job.

### Deleted
- Removed pileup as a bam viewing option. This is replaced by IGV


## [4.7.2]

### Added
- Show earlier ACMG classification in the variant list

### Fixed
- Fixed igv search not working due to igv.js dist 2.2.17
- Fixed searches for cases with a gene with variants pinned or marked causative.
- Load variant pages faster after fixing other causatives query
- Fixed mitochondrial report bug for variants without genes

## [4.7.1]

### Added

### Fixed
- Fixed bug on genes page


## [4.7.0]

### Added
- Export genes and gene panels in build GRCh38
- Search for cases with variants pinned or marked causative in a given gene.
- Search for cases phenotypically similar to a case also from WUI.
- Case variant searches can be limited to similar cases, matching HPO-terms,
  phenogroups and cohorts.
- De-archive reruns and flag them as 'inactive' if archived
- Sort cases by analysis_date, track or status
- Display cases in the following order: prioritized, active, inactive, archived, solved
- Assign case to user when user activates it or asks for rerun
- Case becomes inactive when it has no assignees
- Fetch refseq version from entrez and use it in clinvar form
- Load and export of exons for all genes, independent on refseq
- Documentation for loading/updating exons
- Showing SV variant annotations: SV cgh frequencies, gnomad-SV, local SV frequencies
- Showing transcripts mapping score in segmental duplications
- Handle requests to Ensembl Rest API
- Handle requests to Ensembl Rest Biomart
- STR variants view now displays GT and IGV link.
- Description field for gene panels
- Export exons in build 37 and 38 using the command line

### Fixed
- Fixes of and induced by build tests
- Fixed bug affecting variant observations in other cases
- Fixed a bug that showed wrong gene coverage in general panel PDF export
- MT report only shows variants occurring in the specific individual of the excel sheet
- Disable SSL certifcate verification in requests to chanjo
- Updates how intervaltree and pymongo is used to void deprecated functions
- Increased size of IGV sample tracks
- Optimized tests


## [4.6.1]

### Added

### Fixed
- Missing 'father' and 'mother' keys when parsing single individual cases


## [4.6.0]

### Added
- Description of Scout branching model in CONTRIBUTING doc
- Causatives in alphabetical order, display ACMG classification and filter by gene.
- Added 'external' to the list of analysis type options
- Adds functionality to display "Tissue type". Passed via load config.
- Update to IGV 2.

### Fixed
- Fixed alignment visualization and vcf2cytosure availability for demo case samples
- Fixed 3 bugs affecting SV pages visualization
- Reintroduced the --version cli option
- Fixed variants query by panel (hpo panel + gene panel).
- Downloaded MT report contains excel files with individuals' display name
- Refactored code in parsing of config files.


## [4.5.1]

### Added

### Fixed
- update requirement to use PyYaml version >= 5.1
- Safer code when loading config params in cli base


## [4.5.0]

### Added
- Search for similar cases from scout view CLI
- Scout cli is now invoked from the app object and works under the app context

### Fixed
- PyYaml dependency fixed to use version >= 5.1


## [4.4.1]

### Added
- Display SV rank model version when available

### Fixed
- Fixed upload of delivery report via API


## [4.4.0]

### Added
- Displaying more info on the Causatives page and hiding those not causative at the case level
- Add a comment text field to Sanger order request form, allowing a message to be included in the email
- MatchMaker Exchange integration
- List cases with empty synopsis, missing HPO terms and phenotype groups.
- Search for cases with open research list, or a given case status (active, inactive, archived)

### Fixed
- Variant query builder split into several functions
- Fixed delivery report load bug


## [4.3.3]

### Added
- Different individual table for cancer cases

### Fixed
- Dashboard collects validated variants from verification events instead of using 'sanger' field
- Cases shared with collaborators are visible again in cases page
- Force users to select a real institute to share cases with (actionbar select fix)


## [4.3.2]

### Added
- Dashboard data can be filtered using filters available in cases page
- Causatives for each institute are displayed on a dedicated page
- SNVs and and SVs are searchable across cases by gene and rank score
- A more complete report with validated variants is downloadable from dashboard

### Fixed
- Clinsig filter is fixed so clinsig numerical values are returned
- Split multi clinsig string values in different elements of clinsig array
- Regex to search in multi clinsig string values or multi revstat string values
- It works to upload vcf files with no variants now
- Combined Pileup and IGV alignments for SVs having variant start and stop on the same chromosome


## [4.3.1]

### Added
- Show calls from all callers even if call is not available
- Instructions to install cairo and pango libs from WeasyPrint page
- Display cases with number of variants from CLI
- Only display cases with number of variants above certain treshold. (Also CLI)
- Export of verified variants by CLI or from the dashboard
- Extend case level queries with default panels, cohorts and phenotype groups.
- Slice dashboard statistics display using case level queries
- Add a view where all variants for an institute can be searched across cases, filtering on gene and rank score. Allows searching research variants for cases that have research open.

### Fixed
- Fixed code to extract variant conservation (gerp, phyloP, phastCons)
- Visualization of PDF-exported gene panels
- Reintroduced the exon/intron number in variant verification email
- Sex and affected status is correctly displayed on general report
- Force number validation in SV filter by size
- Display ensembl transcripts when no refseq exists


## [4.3.0]

### Added
- Mosaicism tag on variants
- Show and filter on SweGen frequency for SVs
- Show annotations for STR variants
- Show all transcripts in verification email
- Added mitochondrial export
- Adds alternative to search for SVs shorter that the given length
- Look for 'bcftools' in the `set` field of VCFs
- Display digenic inheritance from OMIM
- Displays what refseq transcript that is primary in hgnc

### Fixed

- Archived panels displays the correct date (not retroactive change)
- Fixed problem with waiting times in gene panel exports
- Clinvar fiter not working with human readable clinsig values

## [4.2.2]

### Fixed
- Fixed gene panel create/modify from CSV file utf-8 decoding error
- Updating genes in gene panels now supports edit comments and entry version
- Gene panel export timeout error

## [4.2.1]

### Fixed
- Re-introduced gene name(s) in verification email subject
- Better PDF rendering for excluded variants in report
- Problem to access old case when `is_default` did not exist on a panel


## [4.2.0]

### Added
- New index on variant_id for events
- Display overlapping compounds on variants view

### Fixed
- Fixed broken clinical filter


## [4.1.4]

### Added
- Download of filtered SVs

### Fixed
- Fixed broken download of filtered variants
- Fixed visualization issue in gene panel PDF export
- Fixed bug when updating gene names in variant controller


## [4.1.3]

### Fixed
- Displays all primary transcripts


## [4.1.2]

### Added
- Option add/replace when updating a panel via CSV file
- More flexible versioning of the gene panels
- Printing coverage report on the bottom of the pdf case report
- Variant verification option for SVs
- Logs uri without pwd when connecting
- Disease-causing transcripts in case report
- Thicker lines in case report
- Supports HPO search for cases, both terms or if described in synopsis
- Adds sanger information to dashboard

### Fixed
- Use db name instead of **auth** as default for authentication
- Fixes so that reports can be generated even with many variants
- Fixed sanger validation popup to show individual variants queried by user and institute.
- Fixed problem with setting up scout
- Fixes problem when exac file is not available through broad ftp
- Fetch transcripts for correct build in `adapter.hgnc_gene`

## [4.1.1]
- Fix problem with institute authentication flash message in utils
- Fix problem with comments
- Fix problem with ensembl link


## [4.1.0]

### Added
- OMIM phenotypes to case report
- Command to download all panel app gene panels `scout load panel --panel-app`
- Links to genenames.org and omim on gene page
- Popup on gene at variants page with gene information
- reset sanger status to "Not validated" for pinned variants
- highlight cases with variants to be evaluated by Sanger on the cases page
- option to point to local reference files to the genome viewer pileup.js. Documented in `docs.admin-guide.server`
- option to export single variants in `scout export variants`
- option to load a multiqc report together with a case(add line in load config)
- added a view for searching HPO terms. It is accessed from the top left corner menu
- Updates the variants view for cancer variants. Adds a small cancer specific filter for known variants
- Adds hgvs information on cancer variants page
- Adds option to update phenotype groups from CLI

### Fixed
- Improved Clinvar to submit variants from different cases. Fixed HPO terms in casedata according to feedback
- Fixed broken link to case page from Sanger modal in cases view
- Now only cases with non empty lists of causative variants are returned in `adapter.case(has_causatives=True)`
- Can handle Tumor only samples
- Long lists of HGNC symbols are now possible. This was previously difficult with manual, uploaded or by HPO search when changing filter settings due to GET request limitations. Relevant pages now use POST requests. Adds the dynamic HPO panel as a selection on the gene panel dropdown.
- Variant filter defaults to default panels also on SV and Cancer variants pages.

## [4.0.0]

### WARNING ###

This is a major version update and will require that the backend of pre releases is updated.
Run commands:

```
$scout update genes
$scout update hpo
```

- Created a Clinvar submission tool, to speed up Clinvar submission of SNVs and SVs
- Added an analysis report page (html and PDF format) containing phenotype, gene panels and variants that are relevant to solve a case.

### Fixed
- Optimized evaluated variants to speed up creation of case report
- Moved igv and pileup viewer under a common folder
- Fixed MT alignment view pileup.js
- Fixed coordinates for SVs with start chromosome different from end chromosome
- Global comments shown across cases and institutes. Case-specific variant comments are shown only for that specific case.
- Links to clinvar submitted variants at the cases level
- Adapts clinvar parsing to new format
- Fixed problem in `scout update user` when the user object had no roles
- Makes pileup.js use online genome resources when viewing alignments. Now any instance of Scout can make use of this functionality.
- Fix ensembl link for structural variants
- Works even when cases does not have `'madeline_info'`
- Parses Polyphen in correct way again
- Fix problem with parsing gnomad from VEP

### Added
- Added a PDF export function for gene panels
- Added a "Filter and export" button to export custom-filtered SNVs to CSV file
- Dismiss SVs
- Added IGV alignments viewer
- Read delivery report path from case config or CLI command
- Filter for spidex scores
- All HPO terms are now added and fetched from the correct source (https://github.com/obophenotype/human-phenotype-ontology/blob/master/hp.obo)
- New command `scout update hpo`
- New command `scout update genes` will fetch all the latest information about genes and update them
- Load **all** variants found on chromosome **MT**
- Adds choice in cases overview do show as many cases as user like

### Removed
- pileup.min.js and pileup css are imported from a remote web location now
- All source files for HPO information, this is instead fetched directly from source
- All source files for gene information, this is instead fetched directly from source

## [3.0.0]
### Fixed
- hide pedigree panel unless it exists

## [1.5.1] - 2016-07-27
### Fixed
- look for both ".bam.bai" and ".bai" extensions

## [1.4.0] - 2016-03-22
### Added
- support for local frequency through loqusdb
- bunch of other stuff

## [1.3.0] - 2016-02-19
### Fixed
- Update query-phenomizer and add username/password

### Changed
- Update the way a case is checked for rerun-status

### Added
- Add new button to mark a case as "checked"
- Link to clinical variants _without_ 1000G annotation

## [1.2.2] - 2016-02-18
### Fixed
- avoid filtering out variants lacking ExAC and 1000G annotations

## [1.1.3] - 2015-10-01
### Fixed
- persist (clinical) filter when clicking load more
- fix #154 by robustly setting clinical filter func. terms

## [1.1.2] - 2015-09-07
### Fixed
- avoid replacing coverage report with none
- update SO terms, refactored

## [1.1.1] - 2015-08-20
### Fixed
- fetch case based on collaborator status (not owner)

## [1.1.0] - 2015-05-29
### Added
- link(s) to SNPedia based on RS-numbers
- new Jinja filter to "humanize" decimal numbers
- show gene panels in variant view
- new Jinja filter for decoding URL encoding
- add indicator to variants in list that have comments
- add variant number threshold and rank score threshold to load function
- add event methods to mongo adapter
- add tests for models
- show badge "old" if comment was written for a previous analysis

### Changed
- show cDNA change in transcript summary unless variant is exonic
- moved compounds table further up the page
- show dates for case uploads in ISO format
- moved variant comments higher up on page
- updated documentation for pages
- read in coverage report as blob in database and serve directly
- change ``OmimPhenotype`` to ``PhenotypeTerm``
- reorganize models sub-package
- move events (and comments) to separate collection
- only display prev/next links for the research list
- include variant type in breadcrumbs e.g. "Clinical variants"

### Removed
- drop dependency on moment.js

### Fixed
- show the same level of detail for all frequencies on all pages
- properly decode URL encoded symbols in amino acid/cDNA change strings
- fixed issue with wipe permissions in MongoDB
- include default gene lists in "variants" link in breadcrumbs

## [1.0.2] - 2015-05-20
### Changed
- update case fetching function

### Fixed
- handle multiple cases with same id

## [1.0.1] - 2015-04-28
### Fixed
- Fix building URL parameters in cases list Vue component

## [1.0.0] - 2015-04-12
Codename: Sara Lund

![Release 1.0](artwork/releases/release-1-0.jpg)

### Added
- Add email logging for unexpected errors
- New command line tool for deleting case

### Changed
- Much improved logging overall
- Updated documentation/usage guide
- Removed non-working IGV link

### Fixed
- Show sample display name in GT call
- Various small bug fixes
- Make it easier to hover over popups

## [0.0.2-rc1] - 2015-03-04
### Added
- add protein table for each variant
- add many more external links
- add coverage reports as PDFs

### Changed
- incorporate user feedback updates
- big refactor of load scripts

## [0.0.2-rc2] - 2015-03-04
### Changes
- add gene table with gene description
- reorganize inheritance models box

### Fixed
- avoid overwriting gene list on "research" load
- fix various bugs in external links

## [0.0.2-rc3] - 2015-03-05
### Added
- Activity log feed to variant view
- Adds protein change strings to ODM and Sanger email

### Changed
- Extract activity log component to macro

### Fixes
- Make Ensembl transcript links use archive website<|MERGE_RESOLUTION|>--- conflicted
+++ resolved
@@ -31,11 +31,8 @@
 - Allow updating case owner on `scout load case -u` (#5681)
 - Missing query results on STR variantS page (#5713)
 - Links to variants with missing rank scores from Causatives and Verified pages (#5715)
-<<<<<<< HEAD
+- Clinical filter button on research variants, wrongly redirecting to respective clinical variants pages (#5725)
 - Include both chanjo and chanjo2 stats on MT report (#5686)
-=======
-- Clinical filter button on research variants, wrongly redirecting to respective clinical variants pages (#5725)
->>>>>>> f2d761a2
 
 ## [4.104]
 ### Added
