# Change Log
All notable changes to this project will be documented in this file.
This project adheres to [Semantic Versioning](http://semver.org/).

About changelog [here](https://keepachangelog.com/en/1.0.0/)

## []
<<<<<<< HEAD
### Added
- Choose custom pinned variants to submit to MatchMaker Exchange
- Submit structural variant as genes to the MatchMaker Exchange
=======
### Changed
- Display and download HPO gene panels' gene in italics
>>>>>>> 9af0fe3f
### Fixed
- Use of deprecated TextField after the upgrade of WTF to v3.0
- Freeze to WTForms to version < 3
- Remove the extra files (bed files and madeline.svg) introduced by mistake

## [4.41.1]
### Fixed
- General reports crash for variant annotations with same variant on other cases

## [4.41]
### Added
- Extended the instructions for running the Scout Docker image (web app and cli).
- Enabled inclusion of custom images to STR variant view
### Fixed
- General case report sorting comments for variants with None genetic models
- Do not crash but redirect to variants page with error when a variant is not found for a case
- UCSC links coordinates for SV variants with start chromosome different than end chromosome
- Human readable variants name in case page for variants having start chromosome different from end chromosome
- Avoid always loading all transcripts when checking gene symbol: introduce gene captions
- Slow queries for evaluated variants on e.g. case page - use events instead
### Changed
- Rearrange variant page again, moving severity predictions down.
- More reactive layout width steps on variant page

## [4.40.1]
### Added
### Fixed
- Variants dismissed with inconsistent inheritance pattern can again be shown in general case report
- General report page for variants with genes=None
- General report crashing when variants have no panels
- Added other missing keys to case and variant dictionaries passed to general report
### Changed

## [4.40]
### Added
- A .cff citation file
- Phenotype search API endpoint
- Added pagination to phenotype API
- Extend case search to include internal MongoDB id
- Support for connecting to a MongoDB replica set (.py config files)
- Support for connecting to a MongoDB replica set (.yaml config files)
### Fixed
- Command to load the OMIM gene panel (`scout load panel --omim`)
- Unify style of pinned and causative variants' badges on case page
- Removed automatic spaces after punctuation in comments
- Remove the hardcoded number of total individuals from the variant's old observations panel
- Send delete requests to a connected Beacon using the DELETE method
- Layout of the SNV and SV variant page - move frequency up
### Changed
- Stop updating database indexes after loading exons via command line
- Display validation status badge also for not Sanger-sequenced variants
- Moved Frequencies, Severity and Local observations panels up in RD variants page
- Enabled Flask CORS to communicate CORS status to js apps
- Moved the code preparing the transcripts overview to the backend
- Refactored and filtered json data used in general case report
- Changed the database used in docker-compose file to use the official MongoDB v4.4 image
- Modified the Python (3.6, 3.8) and MongoDB (3.2, 4.4, 5.0) versions used in testing matrices (GitHub actions)
- Capitalize case search terms on institute and dashboard pages


## [4.39]
### Added
- COSMIC IDs collected from CSQ field named `COSMIC`
### Fixed
- Link to other causative variants on variant page
- Allow multiple COSMIC links for a cancer variant
- Fix floating text in severity box #2808
- Fixed MitoMap and HmtVar links for hg38 cases
- Do not open new browser tabs when downloading files
- Selectable IGV tracks on variant page
- Missing splice junctions button on variant page
- Refactor variantS representative gene selection, and use it also for cancer variant summary
### Changed
- Improve Javascript performance for displaying Chromograph images
- Make ClinVar classification more evident in cancer variant page

## [4.38]
### Added
- Option to hide Alamut button in the app config file
### Fixed
- Library deprecation warning fixed (insert is deprecated. Use insert_one or insert_many instead)
- Update genes command will not trigger an update of database indices any more
- Missing resources in temporary downloading directory when updating genes using the command line
- Restore previous variant ACMG classification in a scrollable div
- Loading spinner not stopping after downloading PDF case reports and variant list export
- Add extra Alamut links higher up on variant pages
- Improve UX for phenotypes in case page
- Filter and export of STR variants
- Update look of variants page navigation buttons
### Changed

## [4.37]
### Added
- Highlight and show version number for RefSeq MANE transcripts.
- Added integration to a rerunner service for toggling reanalysis with updated pedigree information
- SpliceAI display and parsing from VEP CSQ
- Display matching tiered variants for cancer variants
- Display a loading icon (spinner) until the page loads completely
- Display filter badges in cancer variants list
- Update genes from pre-downloaded file resources
- On login, OS, browser version and screen size are saved anonymously to understand how users are using Scout
- API returning institutes data for a given user: `/api/v1/institutes`
- API returning case data for a given institute: `/api/v1/institutes/<institute_id>/cases`
- Added GMS and Lund university hospital logos to login page
- Made display of Swedac logo configurable
- Support for displaying custom images in case view
- Individual-specific HPO terms
- Optional alamut_key in institute settings for Alamut Plus software
- Case report API endpoint
- Tooltip in case explaining that genes with genome build different than case genome build will not be added to dynamic HPO panel.
- Add DeepVariant as a caller
### Fixed
- Updated IGV to v2.8.5 to solve missing gene labels on some zoom levels
- Demo cancer case config file to load somatic SNVs and SVs only.
- Expand list of refseq trancripts in ClinVar submission form
- Renamed `All SNVs and INDELs` institute sidebar element to `Search SNVs and INDELs` and fixed its style.
- Add missing parameters to case load-config documentation
- Allow creating/editing gene panels and dynamic gene panels with genes present in genome build 38
- Bugfix broken Pytests
- Bulk dismissing variants error due to key conversion from string to integer
- Fix typo in index documentation
- Fixed crash in institute settings page if "collaborators" key is not set in database
- Don't stop Scout execution if LoqusDB call fails and print stacktrace to log
- Bug when case contains custom images with value `None`
- Bug introduced when fixing another bug in Scout-LoqusDB interaction
- Loading of OMIM diagnoses in Scout demo instance
- Remove the docker-compose with chanjo integration because it doesn't work yet.
- Fixed standard docker-compose with scout demo data and database
- Clinical variant assessments not present for pinned and causative variants on case page.
- MatchMaker matching one node at the time only
- Remove link from previously tiered variants badge in cancer variants page
- Typo in gene cell on cancer variants page
- Managed variants filter form
### Changed
- Better naming for variants buttons on cancer track (somatic, germline). Also show cancer research button if available.
- Load case with missing panels in config files, but show warning.
- Changing the (Female, Male) symbols to (F/M) letters in individuals_table and case-sma.
- Print stacktrace if case load command fails
- Added sort icon and a pointer to the cursor to all tables with sortable fields
- Moved variant, gene and panel info from the basic pane to summary panel for all variants.
- Renamed `Basics` panel to `Classify` on variant page.
- Revamped `Basics` panel to a panel dedicated to classify variants
- Revamped the summary panel to be more compact.
- Added dedicated template for cancer variants
- Removed Gene models, Gene annotations and Conservation panels for cancer variants
- Reorganized the orders of panels for variant and cancer variant views
- Added dedicated variant quality panel and removed relevant panes
- A more compact case page
- Removed OMIM genes panel
- Make genes panel, pinned variants panel, causative variants panel and ClinVar panel scrollable on case page
- Update to Scilifelab's 2020 logo
- Update Gens URL to support Gens v2.0 format
- Refactor tests for parsing case configurations
- Updated links to HPO downloadable resources
- Managed variants filtering defaults to all variant categories
- Changing the (Kind) drop-down according to (Category) drop-down in Managed variant add variant
- Moved Gens button to individuals table
- Check resource files availability before starting updating OMIM diagnoses
- Fix typo in `SHOW_OBSERVED_VARIANT_ARCHIVE` config param

## [4.36]
### Added
- Parse and save splice junction tracks from case config file
- Tooltip in observations panel, explaining that case variants with no link might be old variants, not uploaded after a case rerun
### Fixed
- Warning on overwriting variants with same position was no longer shown
- Increase the height of the dropdowns to 425px
- More indices for the case table as it grows, specifically for causatives queries
- Splice junction tracks not centered over variant genes
- Total number of research variants count
- Update variants stats in case documents every time new variants are loaded
- Bug in flashing warning messages when filtering variants
### Changed
- Clearer warning messages for genes and gene/gene-panels searches in variants filters

## [4.35]
### Added
- A new index for hgnc_symbol in the hgnc_gene collection
- A Pedigree panel in STR page
- Display Tier I and II variants in case view causatives card for cancer cases
### Fixed
- Send partial file data to igv.js when visualizing sashimi plots with splice junction tracks
- Research variants filtering by gene
- Do not attempt to populate annotations for not loaded pinned/causatives
- Add max-height to all dropdowns in filters
### Changed
- Switch off non-clinical gene warnings when filtering research variants
- Don't display OMIM disease card in case view for cancer cases
- Refactored Individuals and Causative card in case view for cancer cases
- Update and style STR case report

## [4.34]
### Added
- Saved filter lock and unlock
- Filters can optionally be marked audited, logging the filter name, user and date on the case events and general report.
- Added `ClinVar hits` and `Cosmic hits` in cancer SNVs filters
- Added `ClinVar hits` to variants filter (rare disease track)
- Load cancer demo case in docker-compose files (default and demo file)
- Inclusive-language check using [woke](https://github.com/get-woke/woke) github action
- Add link to HmtVar for mitochondrial variants (if VCF is annotated with HmtNote)
- Grey background for dismissed compounds in variants list and variant page
- Pin badge for pinned compounds in variants list and variant page
- Support LoqusDB REST API queries
- Add a docker-compose-matchmaker under scout/containers/development to test matchmaker locally
- Script to investigate consequences of symbol search bug
- Added GATK to list of SV and cancer SV callers
### Fixed
- Make MitoMap link work for hg38 again
- Export Variants feature crashing when one of the variants has no primary transcripts
- Redirect to last visited variantS page when dismissing variants from variants list
- Improved matching of SVs Loqus occurrences in other cases
- Remove padding from the list inside (Matching causatives from other cases) panel
- Pass None to get_app function in CLI base since passing script_info to app factory functions was deprecated in Flask 2.0
- Fixed failing tests due to Flask update to version 2.0
- Speed up user events view
- Causative view sort out of memory error
- Use hgnc_id for gene filter query
- Typo in case controllers displaying an error every time a patient is matched against external MatchMaker nodes
- Do not crash while attempting an update for variant documents that are too big (> 16 MB)
- Old STR causatives (and other variants) may not have HGNC symbols - fix sort lambda
- Check if gene_obj has primary_transcript before trying to access it
- Warn if a gene manually searched is in a clinical panel with an outdated name when filtering variants
- ChrPos split js not needed on STR page yet
### Changed
- Remove parsing of case `genome_version`, since it's not used anywhere downstream
- Introduce deprecation warning for Loqus configs that are not dictionaries
- SV clinical filter no longer filters out sub 100 nt variants
- Count cases in LoqusDB by variant type
- Commit pulse repo badge temporarily set to weekly
- Sort ClinVar submissions objects by ascending "Last evaluated" date
- Refactored the MatchMaker integration as an extension
- Replaced some sensitive words as suggested by woke linter
- Documentation for load-configuration rewritten.
- Add styles to MatchMaker matches table
- More detailed info on the data shared in MatchMaker submission form

## [4.33.1]
### Fixed
- Include markdown for release autodeploy docs
- Use standard inheritance model in ClinVar (https://ftp.ncbi.nlm.nih.gov/pub/GTR/standard_terms/Mode_of_inheritance.txt)
- Fix issue crash with variants that have been unflagged causative not being available in other causatives
### Added
### Changed

## [4.33]
### Fixed
- Command line crashing when updating an individual not found in database
- Dashboard page crashing when filters return no data
- Cancer variants filter by chromosome
- /api/v1/genes now searches for genes in all genome builds by default
- Upgraded igv.js to version 2.8.1 (Fixed Unparsable bed record error)
### Added
- Autodeploy docs on release
- Documentation for updating case individuals tracks
- Filter cases and dashboard stats by analysis track
### Changed
- Changed from deprecated db update method
- Pre-selected fields to run queries with in dashboard page
- Do not filter by any institute when first accessing the dashboard
- Removed OMIM panel in case view for cancer cases
- Display Tier I and II variants in case view causatives panel for cancer cases
- Refactored Individuals and Causative panels in case view for cancer cases

## [4.32.1]
### Fixed
- iSort lint check only
### Changed
- Institute cases page crashing when a case has track:Null
### Added

## [4.32]
### Added
- Load and show MITOMAP associated diseases from VCF (INFO field: MitomapAssociatedDiseases, via HmtNote)
- Show variant allele frequencies for mitochondrial variants (GRCh38 cases)
- Extend "public" json API with diseases (OMIM) and phenotypes (HPO)
- HPO gene list download now has option for clinical and non-clinical genes
- Display gene splice junctions data in sashimi plots
- Update case individuals with splice junctions tracks
- Simple Docker compose for development with local build
- Make Phenomodels subpanels collapsible
- User side documentation of cytogenomics features (Gens, Chromograph, vcf2cytosure, rhocall)
- iSort GitHub Action
- Support LoqusDB REST API queries
### Fixed
- Show other causative once, even if several events point to it
- Filtering variants by mitochondrial chromosome for cases with genome build=38
- HPO gene search button triggers any warnings for clinical / non-existing genes also on first search
- Fixed a bug in variants pages caused by MT variants without alt_frequency
- Tests for CADD score parsing function
- Fixed the look of IGV settings on SNV variant page
- Cases analyzed once shown as `rerun`
- Missing case track on case re-upload
- Fixed severity rank for SO term "regulatory region ablation"
### Changed
- Refactor according to CodeFactor - mostly reuse of duplicated code
- Phenomodels language adjustment
- Open variants in a new window (from variants page)
- Open overlapping and compound variants in a new window (from variant page)
- gnomAD link points to gnomAD v.3 (build GRCh38) for mitochondrial variants.
- Display only number of affected genes for dismissed SVs in general report
- Chromosome build check when populating the variants filter chromosome selection
- Display mitochondrial and rare diseases coverage report in cases with missing 'rare' track

## [4.31.1]
### Added
### Changed
- Remove mitochondrial and coverage report from cancer cases sidebar
### Fixed
- ClinVar page when dbSNP id is None

## [4.31]
### Added
- gnomAD annotation field in admin guide
- Export also dynamic panel genes not associated to an HPO term when downloading the HPO panel
- Primary HGNC transcript info in variant export files
- Show variant quality (QUAL field from vcf) in the variant summary
- Load/update PDF gene fusion reports (clinical and research) generated with Arriba
- Support new MANE annotations from VEP (both MANE Select and MANE Plus Clinical)
- Display on case activity the event of a user resetting all dismissed variants
- Support gnomAD population frequencies for mitochondrial variants
- Anchor links in Casedata ClinVar panels to redirect after renaming individuals
### Fixed
- Replace old docs link www.clinicalgenomics.se/scout with new https://clinical-genomics.github.io/scout
- Page formatting issues whenever case and variant comments contain extremely long strings with no spaces
- Chromograph images can be one column and have scrollbar. Removed legacy code.
- Column labels for ClinVar case submission
- Page crashing looking for LoqusDB observation when variant doesn't exist
- Missing inheritance models and custom inheritance models on newly created gene panels
- Accept only numbers in managed variants filter as position and end coordinates
- SNP id format and links in Variant page, ClinVar submission form and general report
- Case groups tooltip triggered only when mouse is on the panel header
### Changed
- A more compact case groups panel
- Added landscape orientation CSS style to cancer coverage and QC demo report
- Improve user documentation to create and save new gene panels
- Removed option to use space as separator when uploading gene panels
- Separating the columns of standard and custom inheritance models in gene panels
- Improved ClinVar instructions for users using non-English Excel

## [4.30.2]
### Added
### Fixed
- Use VEP RefSeq ID if RefSeq list is empty in RefSeq transcripts overview
- Bug creating variant links for variants with no end_chrom
### Changed

## [4.30.1]
### Added
### Fixed
- Cryptography dependency fixed to use version < 3.4
### Changed

## [4.30]
### Added
- Introduced a `reset dismiss variant` verb
- Button to reset all dismissed variants for a case
- Add black border to Chromograph ideograms
- Show ClinVar annotations on variantS page
- Added integration with GENS, copy number visualization tool
- Added a VUS label to the manual classification variant tags
- Add additional information to SNV verification emails
- Tooltips documenting manual annotations from default panels
- Case groups now show bam files from all cases on align view
### Fixed
- Center initial igv view on variant start with SNV/indels
- Don't set initial igv view to negative coordinates
- Display of GQ for SV and STR
- Parsing of AD and related info for STRs
- LoqusDB field in institute settings accepts only existing Loqus instances
- Fix DECIPHER link to work after DECIPHER migrated to GRCh38
- Removed visibility window param from igv.js genes track
- Updated HPO download URL
- Patch HPO download test correctly
- Reference size on STR hover not needed (also wrong)
- Introduced genome build check (allowed values: 37, 38, "37", "38") on case load
- Improve case searching by assignee full name
- Populating the LoqusDB select in institute settings
### Changed
- Cancer variants table header (pop freq etc)
- Only admin users can modify LoqusDB instance in Institute settings
- Style of case synopsis, variants and case comments
- Switched to igv.js 2.7.5
- Do not choke if case is missing research variants when research requested
- Count cases in LoqusDB by variant type
- Introduce deprecation warning for Loqus configs that are not dictionaries
- Improve create new gene panel form validation
- Make XM- transcripts less visible if they don't overlap with transcript refseq_id in variant page
- Color of gene panels and comments panels on cases and variant pages
- Do not choke if case is missing research variants when reserch requested

## [4.29.1]
### Added
### Fixed
- Always load STR variants regardless of RankScore threshold (hotfix)
### Changed

## [4.29]
### Added
- Added a page about migrating potentially breaking changes to the documentation
- markdown_include in development requirements file
- STR variants filter
- Display source, Z-score, inheritance pattern for STR annotations from Stranger (>0.6.1) if available
- Coverage and quality report to cancer view
### Fixed
- ACMG classification page crashing when trying to visualize a classification that was removed
- Pretty print HGVS on gene variants (URL-decode VEP)
- Broken or missing link in the documentation
- Multiple gene names in ClinVar submission form
- Inheritance model select field in ClinVar submission
- IGV.js >2.7.0 has an issue with the gene track zoom levels - temp freeze at 2.7.0
- Revert CORS-anywhere and introduce a local http proxy for cloud tracks
### Changed

## [4.28]
### Added
- Chromograph integration for displaying PNGs in case-page
- Add VAF to cancer case general report, and remove some of its unused fields
- Variants filter compatible with genome browser location strings
- Support for custom public igv tracks stored on the cloud
- Add tests to increase testing coverage
- Update case variants count after deleting variants
- Update IGV.js to latest (v2.7.4)
- Bypass igv.js CORS check using `https://github.com/Rob--W/cors-anywhere`
- Documentation on default and custom IGV.js tracks (admin docs)
- Lock phenomodels so they're editable by admins only
- Small case group assessment sharing
- Tutorial and files for deploying app on containers (Kubernetes pods)
- Canonical transcript and protein change of canonical transcript in exported variants excel sheet
- Support for Font Awesome version 6
- Submit to Beacon from case page sidebar
- Hide dismissed variants in variants pages and variants export function
- Systemd service files and instruction to deploy Scout using podman
### Fixed
- Bugfix: unused `chromgraph_prefix |tojson` removed
- Freeze coloredlogs temporarily
- Marrvel link
- Don't show TP53 link for silent or synonymous changes
- OMIM gene field accepts any custom number as OMIM gene
- Fix Pytest single quote vs double quote string
- Bug in gene variants search by similar cases and no similar case is found
- Delete unused file `userpanel.py`
- Primary transcripts in variant overview and general report
- Google OAuth2 login setup in README file
- Redirect to 'missing file'-icon if configured Chromograph file is missing
- Javascript error in case page
- Fix compound matching during variant loading for hg38
- Cancer variants view containing variants dismissed with cancer-specific reasons
- Zoom to SV variant length was missing IGV contig select
- Tooltips on case page when case has no default gene panels
### Changed
- Save case variants count in case document and not in sessions
- Style of gene panels multiselect on case page
- Collapse/expand main HPO checkboxes in phenomodel preview
- Replaced GQ (Genotype quality) with VAF (Variant allele frequency) in cancer variants GT table
- Allow loading of cancer cases with no tumor_purity field
- Truncate cDNA and protein changes in case report if longer than 20 characters


## [4.27]
### Added
- Exclude one or more variant categories when running variants delete command
### Fixed
### Changed

## [4.26.1]
### Added
### Fixed
- Links with 1-letter aa codes crash on frameshift etc
### Changed

## [4.26]
### Added
- Extend the delete variants command to print analysis date, track, institute, status and research status
- Delete variants by type of analysis (wgs|wes|panel)
- Links to cBioPortal, MutanTP53, IARC TP53, OncoKB, MyCancerGenome, CIViC
### Fixed
- Deleted variants count
### Changed
- Print output of variants delete command as a tab separated table

## [4.25]
### Added
- Command line function to remove variants from one or all cases
### Fixed
- Parse SMN None calls to None rather than False

## [4.24.1]
### Fixed
- Install requirements.txt via setup file

## [4.24]
### Added
- Institute-level phenotype models with sub-panels containing HPO and OMIM terms
- Runnable Docker demo
- Docker image build and push github action
- Makefile with shortcuts to docker commands
- Parse and save synopsis, phenotype and cohort terms from config files upon case upload
### Fixed
- Update dismissed variant status when variant dismissed key is missing
- Breakpoint two IGV button now shows correct chromosome when different from bp1
- Missing font lib in Docker image causing the PDF report download page to crash
- Sentieon Manta calls lack Somaticscore - load anyway
- ClinVar submissions crashing due to pinned variants that are not loaded
- Point ExAC pLI score to new gnomad server address
- Bug uploading cases missing phenotype terms in config file
- STRs loaded but not shown on browser page
- Bug when using adapter.variant.get_causatives with case_id without causatives
- Problem with fetching "solved" from scout export cases cli
- Better serialising of datetime and bson.ObjectId
- Added `volumes` folder to .gitignore
### Changed
- Make matching causative and managed variants foldable on case page
- Remove calls to PyMongo functions marked as deprecated in backend and frontend(as of version 3.7).
- Improved `scout update individual` command
- Export dynamic phenotypes with ordered gene lists as PDF


## [4.23]
### Added
- Save custom IGV track settings
- Show a flash message with clear info about non-valid genes when gene panel creation fails
- CNV report link in cancer case side navigation
- Return to comment section after editing, deleting or submitting a comment
- Managed variants
- MT vs 14 chromosome mean coverage stats if Scout is connected to Chanjo
### Fixed
- missing `vcf_cancer_sv` and `vcf_cancer_sv_research` to manual.
- Split ClinVar multiple clnsig values (slash-separated) and strip them of underscore for annotations without accession number
- Timeout of `All SNVs and INDELs` page when no valid gene is provided in the search
- Round CADD (MIPv9)
- Missing default panel value
- Invisible other causatives lines when other causatives lack gene symbols
### Changed
- Do not freeze mkdocs-material to version 4.6.1
- Remove pre-commit dependency

## [4.22]
### Added
- Editable cases comments
- Editable variants comments
### Fixed
- Empty variant activity panel
- STRs variants popover
- Split new ClinVar multiple significance terms for a variant
- Edit the selected comment, not the latest
### Changed
- Updated RELEASE docs.
- Pinned variants card style on the case page
- Merged `scout export exons` and `scout view exons` commands


## [4.21.2]
### Added
### Fixed
- Do not pre-filter research variants by (case-default) gene panels
- Show OMIM disease tooltip reliably
### Changed

## [4.21.1]
### Added
### Fixed
- Small change to Pop Freq column in variants ang gene panels to avoid strange text shrinking on small screens
- Direct use of HPO list for Clinical HPO SNV (and cancer SNV) filtering
- PDF coverage report redirecting to login page
### Changed
- Remove the option to dismiss single variants from all variants pages
- Bulk dismiss SNVs, SVs and cancer SNVs from variants pages

## [4.21]
### Added
- Support to configure LoqusDB per institute
- Highlight causative variants in the variants list
- Add tests. Mostly regarding building internal datatypes.
- Remove leading and trailing whitespaces from panel_name and display_name when panel is created
- Mark MANE transcript in list of transcripts in "Transcript overview" on variant page
- Show default panel name in case sidebar
- Previous buttons for variants pagination
- Adds a gh action that checks that the changelog is updated
- Adds a gh action that deploys new releases automatically to pypi
- Warn users if case default panels are outdated
- Define institute-specific gene panels for filtering in institute settings
- Use institute-specific gene panels in variants filtering
- Show somatic VAF for pinned and causative variants on case page

### Fixed
- Report pages redirect to login instead of crashing when session expires
- Variants filter loading in cancer variants page
- User, Causative and Cases tables not scaling to full page
- Improved docs for an initial production setup
- Compatibility with latest version of Black
- Fixed tests for Click>7
- Clinical filter required an extra click to Filter to return variants
- Restore pagination and shrink badges in the variants page tables
- Removing a user from the command line now inactivates the case only if user is last assignee and case is active
- Bugfix, LoqusDB per institute feature crashed when institute id was empty string
- Bugfix, LoqusDB calls where missing case count
- filter removal and upload for filters deleted from another page/other user
- Visualize outdated gene panels info in a popover instead of a tooltip in case page side panel

### Changed
- Highlight color on normal STRs in the variants table from green to blue
- Display breakpoints coordinates in verification emails only for structural variants


## [4.20]
### Added
- Display number of filtered variants vs number of total variants in variants page
- Search case by HPO terms
- Dismiss variant column in the variants tables
- Black and pre-commit packages to dev requirements

### Fixed
- Bug occurring when rerun is requested twice
- Peddy info fields in the demo config file
- Added load config safety check for multiple alignment files for one individual
- Formatting of cancer variants table
- Missing Score in SV variants table

### Changed
- Updated the documentation on how to create a new software release
- Genome build-aware cytobands coordinates
- Styling update of the Matchmaker card
- Select search type in case search form


## [4.19]

### Added
- Show internal ID for case
- Add internal ID for downloaded CGH files
- Export dynamic HPO gene list from case page
- Remove users as case assignees when their account is deleted
- Keep variants filters panel expanded when filters have been used

### Fixed
- Handle the ProxyFix ModuleNotFoundError when Werkzeug installed version is >1.0
- General report formatting issues whenever case and variant comments contain extremely long strings with no spaces

### Changed
- Created an institute wrapper page that contains list of cases, causatives, SNVs & Indels, user list, shared data and institute settings
- Display case name instead of case ID on clinVar submissions
- Changed icon of sample update in clinVar submissions


## [4.18]

### Added
- Filter cancer variants on cytoband coordinates
- Show dismiss reasons in a badge with hover for clinical variants
- Show an ellipsis if 10 cases or more to display with loqusdb matches
- A new blog post for version 4.17
- Tooltip to better describe Tumor and Normal columns in cancer variants
- Filter cancer SNVs and SVs by chromosome coordinates
- Default export of `Assertion method citation` to clinVar variants submission file
- Button to export up to 500 cancer variants, filtered or not
- Rename samples of a clinVar submission file

### Fixed
- Apply default gene panel on return to cancer variantS from variant view
- Revert to certificate checking when asking for Chanjo reports
- `scout download everything` command failing while downloading HPO terms

### Changed
- Turn tumor and normal allelic fraction to decimal numbers in tumor variants page
- Moved clinVar submissions code to the institutes blueprints
- Changed name of clinVar export files to FILENAME.Variant.csv and FILENAME.CaseData.csv
- Switched Google login libraries from Flask-OAuthlib to Authlib


## [4.17.1]

### Fixed
- Load cytobands for cases with chromosome build not "37" or "38"


## [4.17]

### Added
- COSMIC badge shown in cancer variants
- Default gene-panel in non-cancer structural view in url
- Filter SNVs and SVs by cytoband coordinates
- Filter cancer SNV variants by alt allele frequency in tumor
- Correct genome build in UCSC link from structural variant page



### Fixed
- Bug in clinVar form when variant has no gene
- Bug when sharing cases with the same institute twice
- Page crashing when removing causative variant tag
- Do not default to GATK caller when no caller info is provided for cancer SNVs


## [4.16.1]

### Fixed
- Fix the fix for handling of delivery reports for rerun cases

## [4.16]

### Added
- Adds possibility to add "lims_id" to cases. Currently only stored in database, not shown anywhere
- Adds verification comment box to SVs (previously only available for small variants)
- Scrollable pedigree panel

### Fixed
- Error caused by changes in WTForm (new release 2.3.x)
- Bug in OMIM case page form, causing the page to crash when a string was provided instead of a numerical OMIM id
- Fix Alamut link to work properly on hg38
- Better handling of delivery reports for rerun cases
- Small CodeFactor style issues: matchmaker results counting, a couple of incomplete tests and safer external xml
- Fix an issue with Phenomizer introduced by CodeFactor style changes

### Changed
- Updated the version of igv.js to 2.5.4

## [4.15.1]

### Added
- Display gene names in ClinVar submissions page
- Links to Varsome in variant transcripts table

### Fixed
- Small fixes to ClinVar submission form
- Gene panel page crash when old panel has no maintainers

## [4.15]

### Added
- Clinvar CNVs IGV track
- Gene panels can have maintainers
- Keep variant actions (dismissed, manual rank, mosaic, acmg, comments) upon variant re-upload
- Keep variant actions also on full case re-upload

### Fixed
- Fix the link to Ensembl for SV variants when genome build 38.
- Arrange information in columns on variant page
- Fix so that new cosmic identifier (COSV) is also acceptable #1304
- Fixed COSMIC tag in INFO (outside of CSQ) to be parses as well with `&` splitter.
- COSMIC stub URL changed to https://cancer.sanger.ac.uk/cosmic/search?q= instead.
- Updated to a version of IGV where bigBed tracks are visualized correctly
- Clinvar submission files are named according to the content (variant_data and case_data)
- Always show causatives from other cases in case overview
- Correct disease associations for gene symbol aliases that exist as separate genes
- Re-add "custom annotations" for SV variants
- The override ClinVar P/LP add-in in the Clinical Filter failed for new CSQ strings

### Changed
- Runs all CI checks in github actions

## [4.14.1]

### Fixed
- Error when variant found in loqusdb is not loaded for other case

## [4.14]

### Added
- Use github actions to run tests
- Adds CLI command to update individual alignments path
- Update HPO terms using downloaded definitions files
- Option to use alternative flask config when running `scout serve`
- Requirement to use loqusdb >= 2.5 if integrated

### Fixed
- Do not display Pedigree panel in cancer view
- Do not rely on internet connection and services available when running CI tests
- Variant loading assumes GATK if no caller set given and GATK filter status is seen in FILTER
- Pass genome build param all the way in order to get the right gene mappings for cases with build 38
- Parse correctly variants with zero frequency values
- Continue even if there are problems to create a region vcf
- STR and cancer variant navigation back to variants pages could fail

### Changed
- Improved code that sends requests to the external APIs
- Updates ranges for user ranks to fit todays usage
- Run coveralls on github actions instead of travis
- Run pip checks on github actions instead of coveralls
- For hg38 cases, change gnomAD link to point to version 3.0 (which is hg38 based)
- Show pinned or causative STR variants a bit more human readable

## [4.13.1]

### Added
### Fixed
- Typo that caused not all clinvar conflicting interpretations to be loaded no matter what
- Parse and retrieve clinvar annotations from VEP-annotated (VEP 97+) CSQ VCF field
- Variant clinvar significance shown as `not provided` whenever is `Uncertain significance`
- Phenomizer query crashing when case has no HPO terms assigned
- Fixed a bug affecting `All SNVs and INDELs` page when variants don't have canonical transcript
- Add gene name or id in cancer variant view

### Changed
- Cancer Variant view changed "Variant:Transcript:Exon:HGVS" to "Gene:Transcript:Exon:HGVS"

## [4.13]

### Added
- ClinVar SNVs track in IGV
- Add SMA view with SMN Copy Number data
- Easier to assign OMIM diagnoses from case page
- OMIM terms and specific OMIM term page

### Fixed
- Bug when adding a new gene to a panel
- Restored missing recent delivery reports
- Fixed style and links to other reports in case side panel
- Deleting cases using display_name and institute not deleting its variants
- Fixed bug that caused coordinates filter to override other filters
- Fixed a problem with finding some INS in loqusdb
- Layout on SV page when local observations without cases are present
- Make scout compatible with the new HPO definition files from `http://compbio.charite.de/jenkins/`
- General report visualization error when SNVs display names are very long


### Changed


## [4.12.4]

### Fixed
- Layout on SV page when local observations without cases are present

## [4.12.3]

### Fixed
- Case report when causative or pinned SVs have non null allele frequencies

## [4.12.2]

### Fixed
- SV variant links now take you to the SV variant page again
- Cancer variant view has cleaner table data entries for "N/A" data
- Pinned variant case level display hotfix for cancer and str - more on this later
- Cancer variants show correct alt/ref reads mirroring alt frequency now
- Always load all clinical STR variants even if a region load is attempted - index may be missing
- Same case repetition in variant local observations

## [4.12.1]

### Fixed
- Bug in variant.gene when gene has no HGVS description


## [4.12]

### Added
- Accepts `alignment_path` in load config to pass bam/cram files
- Display all phenotypes on variant page
- Display hgvs coordinates on pinned and causatives
- Clear panel pending changes
- Adds option to setup the database with static files
- Adds cli command to download the resources from CLI that scout needs
- Adds test files for merged somatic SV and CNV; as well as merged SNV, and INDEL part of #1279
- Allows for upload of OMIM-AUTO gene panel from static files without api-key

### Fixed
- Cancer case HPO panel variants link
- Fix so that some drop downs have correct size
- First IGV button in str variants page
- Cancer case activates on SNV variants
- Cases activate when STR variants are viewed
- Always calculate code coverage
- Pinned/Classification/comments in all types of variants pages
- Null values for panel's custom_inheritance_models
- Discrepancy between the manual disease transcripts and those in database in gene-edit page
- ACMG classification not showing for some causatives
- Fix bug which caused IGV.js to use hg19 reference files for hg38 data
- Bug when multiple bam files sources with non-null values are available


### Changed
- Renamed `requests` file to `scout_requests`
- Cancer variant view shows two, instead of four, decimals for allele and normal


## [4.11.1]

### Fixed
- Institute settings page
- Link institute settings to sharing institutes choices

## [4.11.0]

### Added
- Display locus name on STR variant page
- Alternative key `GNOMADAF_popmax` for Gnomad popmax allele frequency
- Automatic suggestions on how to improve the code on Pull Requests
- Parse GERP, phastCons and phyloP annotations from vep annotated CSQ fields
- Avoid flickering comment popovers in variant list
- Parse REVEL score from vep annotated CSQ fields
- Allow users to modify general institute settings
- Optionally format code automatically on commit
- Adds command to backup vital parts `scout export database`
- Parsing and displaying cancer SV variants from Manta annotated VCF files
- Dismiss cancer snv variants with cancer-specific options
- Add IGV.js UPD, RHO and TIDDIT coverage wig tracks.


### Fixed
- Slightly darker page background
- Fixed an issued with parsed conservation values from CSQ
- Clinvar submissions accessible to all users of an institute
- Header toolbar when on Clinvar page now shows institute name correctly
- Case should not always inactivate upon update
- Show dismissed snv cancer variants as grey on the cancer variants page
- Improved style of mappability link and local observations on variant page
- Convert all the GET requests to the igv view to POST request
- Error when updating gene panels using a file containing BOM chars
- Add/replace gene radio button not working in gene panels


## [4.10.1]

### Fixed
- Fixed issue with opening research variants
- Problem with coveralls not called by Travis CI
- Handle Biomart service down in tests


## [4.10.0]

### Added
- Rank score model in causatives page
- Exportable HPO terms from phenotypes page
- AMP guideline tiers for cancer variants
- Adds scroll for the transcript tab
- Added CLI option to query cases on time since case event was added
- Shadow clinical assessments also on research variants display
- Support for CRAM alignment files
- Improved str variants view : sorting by locus, grouped by allele.
- Delivery report PDF export
- New mosaicism tag option
- Add or modify individuals' age or tissue type from case page
- Display GC and allele depth in causatives table.
- Included primary reference transcript in general report
- Included partial causative variants in general report
- Remove dependency of loqusdb by utilising the CLI

### Fixed
- Fixed update OMIM command bug due to change in the header of the genemap2 file
- Removed Mosaic Tag from Cancer variants
- Fixes issue with unaligned table headers that comes with hidden Datatables
- Layout in general report PDF export
- Fixed issue on the case statistics view. The validation bars didn't show up when all institutes were selected. Now they do.
- Fixed missing path import by importing pathlib.Path
- Handle index inconsistencies in the update index functions
- Fixed layout problems


## [4.9.0]

### Added
- Improved MatchMaker pages, including visible patient contacts email address
- New badges for the github repo
- Links to [GENEMANIA](genemania.org)
- Sort gene panel list on case view.
- More automatic tests
- Allow loading of custom annotations in VCF using the SCOUT_CUSTOM info tag.

### Fixed
- Fix error when a gene is added to an empty dynamic gene panel
- Fix crash when attempting to add genes on incorrect format to dynamic gene panel
- Manual rank variant tags could be saved in a "Select a tag"-state, a problem in the variants view.
- Same case evaluations are no longer shown as gray previous evaluations on the variants page
- Stay on research pages, even if reset, next first buttons are pressed..
- Overlapping variants will now be visible on variant page again
- Fix missing classification comments and links in evaluations page
- All prioritized cases are shown on cases page


## [4.8.3]

### Added

### Fixed
- Bug when ordering sanger
- Improved scrolling over long list of genes/transcripts


## [4.8.2]

### Added

### Fixed
- Avoid opening extra tab for coverage report
- Fixed a problem when rank model version was saved as floats and not strings
- Fixed a problem with displaying dismiss variant reasons on the general report
- Disable load and delete filter buttons if there are no saved filters
- Fix problem with missing verifications
- Remove duplicate users and merge their data and activity


## [4.8.1]

### Added

### Fixed
- Prevent login fail for users with id defined by ObjectId and not email
- Prevent the app from crashing with `AttributeError: 'NoneType' object has no attribute 'message'`


## [4.8.0]

### Added
- Updated Scout to use Bootstrap 4.3
- New looks for Scout
- Improved dashboard using Chart.js
- Ask before inactivating a case where last assigned user leaves it
- Genes can be manually added to the dynamic gene list directly on the case page
- Dynamic gene panels can optionally be used with clinical filter, instead of default gene panel
- Dynamic gene panels get link out to chanjo-report for coverage report
- Load all clinvar variants with clinvar Pathogenic, Likely Pathogenic and Conflicting pathogenic
- Show transcripts with exon numbers for structural variants
- Case sort order can now be toggled between ascending and descending.
- Variants can be marked as partial causative if phenotype is available for case.
- Show a frequency tooltip hover for SV-variants.
- Added support for LDAP login system
- Search snv and structural variants by chromosomal coordinates
- Structural variants can be marked as partial causative if phenotype is available for case.
- Show normal and pathologic limits for STRs in the STR variants view.
- Institute level persistent variant filter settings that can be retrieved and used.
- export causative variants to Excel
- Add support for ROH, WIG and chromosome PNGs in case-view

### Fixed
- Fixed missing import for variants with comments
- Instructions on how to build docs
- Keep sanger order + verification when updating/reloading variants
- Fixed and moved broken filter actions (HPO gene panel and reset filter)
- Fixed string conversion to number
- UCSC links for structural variants are now separated per breakpoint (and whole variant where applicable)
- Reintroduced missing coverage report
- Fixed a bug preventing loading samples using the command line
- Better inheritance models customization for genes in gene panels
- STR variant page back to list button now does its one job.
- Allows to setup scout without a omim api key
- Fixed error causing "favicon not found" flash messages
- Removed flask --version from base cli
- Request rerun no longer changes case status. Active or archived cases inactivate on upload.
- Fixed missing tooltip on the cancer variants page
- Fixed weird Rank cell in variants page
- Next and first buttons order swap
- Added pagination (and POST capability) to cancer variants.
- Improves loading speed for variant page
- Problem with updating variant rank when no variants
- Improved Clinvar submission form
- General report crashing when dismissed variant has no valid dismiss code
- Also show collaborative case variants on the All variants view.
- Improved phenotype search using dataTables.js on phenotypes page
- Search and delete users with `email` instead of `_id`
- Fixed css styles so that multiselect options will all fit one column


## [4.7.3]

### Added
- RankScore can be used with VCFs for vcf_cancer files

### Fixed
- Fix issue with STR view next page button not doing its one job.

### Deleted
- Removed pileup as a bam viewing option. This is replaced by IGV


## [4.7.2]

### Added
- Show earlier ACMG classification in the variant list

### Fixed
- Fixed igv search not working due to igv.js dist 2.2.17
- Fixed searches for cases with a gene with variants pinned or marked causative.
- Load variant pages faster after fixing other causatives query
- Fixed mitochondrial report bug for variants without genes

## [4.7.1]

### Added

### Fixed
- Fixed bug on genes page


## [4.7.0]

### Added
- Export genes and gene panels in build GRCh38
- Search for cases with variants pinned or marked causative in a given gene.
- Search for cases phenotypically similar to a case also from WUI.
- Case variant searches can be limited to similar cases, matching HPO-terms,
  phenogroups and cohorts.
- De-archive reruns and flag them as 'inactive' if archived
- Sort cases by analysis_date, track or status
- Display cases in the following order: prioritized, active, inactive, archived, solved
- Assign case to user when user activates it or asks for rerun
- Case becomes inactive when it has no assignees
- Fetch refseq version from entrez and use it in clinvar form
- Load and export of exons for all genes, independent on refseq
- Documentation for loading/updating exons
- Showing SV variant annotations: SV cgh frequencies, gnomad-SV, local SV frequencies
- Showing transcripts mapping score in segmental duplications
- Handle requests to Ensembl Rest API
- Handle requests to Ensembl Rest Biomart
- STR variants view now displays GT and IGV link.
- Description field for gene panels
- Export exons in build 37 and 38 using the command line

### Fixed
- Fixes of and induced by build tests
- Fixed bug affecting variant observations in other cases
- Fixed a bug that showed wrong gene coverage in general panel PDF export
- MT report only shows variants occurring in the specific individual of the excel sheet
- Disable SSL certifcate verification in requests to chanjo
- Updates how intervaltree and pymongo is used to void deprecated functions
- Increased size of IGV sample tracks
- Optimized tests


## [4.6.1]

### Added

### Fixed
- Missing 'father' and 'mother' keys when parsing single individual cases


## [4.6.0]

### Added
- Description of Scout branching model in CONTRIBUTING doc
- Causatives in alphabetical order, display ACMG classification and filter by gene.
- Added 'external' to the list of analysis type options
- Adds functionality to display "Tissue type". Passed via load config.
- Update to IGV 2.

### Fixed
- Fixed alignment visualization and vcf2cytosure availability for demo case samples
- Fixed 3 bugs affecting SV pages visualization
- Reintroduced the --version cli option
- Fixed variants query by panel (hpo panel + gene panel).
- Downloaded MT report contains excel files with individuals' display name
- Refactored code in parsing of config files.


## [4.5.1]

### Added

### Fixed
- update requirement to use PyYaml version >= 5.1
- Safer code when loading config params in cli base


## [4.5.0]

### Added
- Search for similar cases from scout view CLI
- Scout cli is now invoked from the app object and works under the app context

### Fixed
- PyYaml dependency fixed to use version >= 5.1


## [4.4.1]

### Added
- Display SV rank model version when available

### Fixed
- Fixed upload of delivery report via API


## [4.4.0]

### Added
- Displaying more info on the Causatives page and hiding those not causative at the case level
- Add a comment text field to Sanger order request form, allowing a message to be included in the email
- MatchMaker Exchange integration
- List cases with empty synopsis, missing HPO terms and phenotype groups.
- Search for cases with open research list, or a given case status (active, inactive, archived)

### Fixed
- Variant query builder split into several functions
- Fixed delivery report load bug


## [4.3.3]

### Added
- Different individual table for cancer cases

### Fixed
- Dashboard collects validated variants from verification events instead of using 'sanger' field
- Cases shared with collaborators are visible again in cases page
- Force users to select a real institute to share cases with (actionbar select fix)


## [4.3.2]

### Added
- Dashboard data can be filtered using filters available in cases page
- Causatives for each institute are displayed on a dedicated page
- SNVs and and SVs are searchable across cases by gene and rank score
- A more complete report with validated variants is downloadable from dashboard

### Fixed
- Clinsig filter is fixed so clinsig numerical values are returned
- Split multi clinsig string values in different elements of clinsig array
- Regex to search in multi clinsig string values or multi revstat string values
- It works to upload vcf files with no variants now
- Combined Pileup and IGV alignments for SVs having variant start and stop on the same chromosome


## [4.3.1]

### Added
- Show calls from all callers even if call is not available
- Instructions to install cairo and pango libs from WeasyPrint page
- Display cases with number of variants from CLI
- Only display cases with number of variants above certain treshold. (Also CLI)
- Export of verified variants by CLI or from the dashboard
- Extend case level queries with default panels, cohorts and phenotype groups.
- Slice dashboard statistics display using case level queries
- Add a view where all variants for an institute can be searched across cases, filtering on gene and rank score. Allows searching research variants for cases that have research open.

### Fixed
- Fixed code to extract variant conservation (gerp, phyloP, phastCons)
- Visualization of PDF-exported gene panels
- Reintroduced the exon/intron number in variant verification email
- Sex and affected status is correctly displayed on general report
- Force number validation in SV filter by size
- Display ensembl transcripts when no refseq exists


## [4.3.0]

### Added
- Mosaicism tag on variants
- Show and filter on SweGen frequency for SVs
- Show annotations for STR variants
- Show all transcripts in verification email
- Added mitochondrial export
- Adds alternative to search for SVs shorter that the given length
- Look for 'bcftools' in the `set` field of VCFs
- Display digenic inheritance from OMIM
- Displays what refseq transcript that is primary in hgnc

### Fixed

- Archived panels displays the correct date (not retroactive change)
- Fixed problem with waiting times in gene panel exports
- Clinvar fiter not working with human readable clinsig values

## [4.2.2]

### Fixed
- Fixed gene panel create/modify from CSV file utf-8 decoding error
- Updating genes in gene panels now supports edit comments and entry version
- Gene panel export timeout error

## [4.2.1]

### Fixed
- Re-introduced gene name(s) in verification email subject
- Better PDF rendering for excluded variants in report
- Problem to access old case when `is_default` did not exist on a panel


## [4.2.0]

### Added
- New index on variant_id for events
- Display overlapping compounds on variants view

### Fixed
- Fixed broken clinical filter


## [4.1.4]

### Added
- Download of filtered SVs

### Fixed
- Fixed broken download of filtered variants
- Fixed visualization issue in gene panel PDF export
- Fixed bug when updating gene names in variant controller


## [4.1.3]

### Fixed
- Displays all primary transcripts


## [4.1.2]

### Added
- Option add/replace when updating a panel via CSV file
- More flexible versioning of the gene panels
- Printing coverage report on the bottom of the pdf case report
- Variant verification option for SVs
- Logs uri without pwd when connecting
- Disease-causing transcripts in case report
- Thicker lines in case report
- Supports HPO search for cases, both terms or if described in synopsis
- Adds sanger information to dashboard

### Fixed
- Use db name instead of **auth** as default for authentication
- Fixes so that reports can be generated even with many variants
- Fixed sanger validation popup to show individual variants queried by user and institute.
- Fixed problem with setting up scout
- Fixes problem when exac file is not available through broad ftp
- Fetch transcripts for correct build in `adapter.hgnc_gene`

## [4.1.1]
- Fix problem with institute authentication flash message in utils
- Fix problem with comments
- Fix problem with ensembl link


## [4.1.0]

### Added
- OMIM phenotypes to case report
- Command to download all panel app gene panels `scout load panel --panel-app`
- Links to genenames.org and omim on gene page
- Popup on gene at variants page with gene information
- reset sanger status to "Not validated" for pinned variants
- highlight cases with variants to be evaluated by Sanger on the cases page
- option to point to local reference files to the genome viewer pileup.js. Documented in `docs.admin-guide.server`
- option to export single variants in `scout export variants`
- option to load a multiqc report together with a case(add line in load config)
- added a view for searching HPO terms. It is accessed from the top left corner menu
- Updates the variants view for cancer variants. Adds a small cancer specific filter for known variants
- Adds hgvs information on cancer variants page
- Adds option to update phenotype groups from CLI

### Fixed
- Improved Clinvar to submit variants from different cases. Fixed HPO terms in casedata according to feedback
- Fixed broken link to case page from Sanger modal in cases view
- Now only cases with non empty lists of causative variants are returned in `adapter.case(has_causatives=True)`
- Can handle Tumor only samples
- Long lists of HGNC symbols are now possible. This was previously difficult with manual, uploaded or by HPO search when changing filter settings due to GET request limitations. Relevant pages now use POST requests. Adds the dynamic HPO panel as a selection on the gene panel dropdown.
- Variant filter defaults to default panels also on SV and Cancer variants pages.

## [4.0.0]

### WARNING ###

This is a major version update and will require that the backend of pre releases is updated.
Run commands:

```
$scout update genes
$scout update hpo
```

- Created a Clinvar submission tool, to speed up Clinvar submission of SNVs and SVs
- Added an analysis report page (html and PDF format) containing phenotype, gene panels and variants that are relevant to solve a case.

### Fixed
- Optimized evaluated variants to speed up creation of case report
- Moved igv and pileup viewer under a common folder
- Fixed MT alignment view pileup.js
- Fixed coordinates for SVs with start chromosome different from end chromosome
- Global comments shown across cases and institutes. Case-specific variant comments are shown only for that specific case.
- Links to clinvar submitted variants at the cases level
- Adapts clinvar parsing to new format
- Fixed problem in `scout update user` when the user object had no roles
- Makes pileup.js use online genome resources when viewing alignments. Now any instance of Scout can make use of this functionality.
- Fix ensembl link for structural variants
- Works even when cases does not have `'madeline_info'`
- Parses Polyphen in correct way again
- Fix problem with parsing gnomad from VEP

### Added
- Added a PDF export function for gene panels
- Added a "Filter and export" button to export custom-filtered SNVs to CSV file
- Dismiss SVs
- Added IGV alignments viewer
- Read delivery report path from case config or CLI command
- Filter for spidex scores
- All HPO terms are now added and fetched from the correct source (https://github.com/obophenotype/human-phenotype-ontology/blob/master/hp.obo)
- New command `scout update hpo`
- New command `scout update genes` will fetch all the latest information about genes and update them
- Load **all** variants found on chromosome **MT**
- Adds choice in cases overview do show as many cases as user like

### Removed
- pileup.min.js and pileup css are imported from a remote web location now
- All source files for HPO information, this is instead fetched directly from source
- All source files for gene information, this is instead fetched directly from source

## [3.0.0]
### Fixed
- hide pedigree panel unless it exists

## [1.5.1] - 2016-07-27
### Fixed
- look for both ".bam.bai" and ".bai" extensions

## [1.4.0] - 2016-03-22
### Added
- support for local frequency through loqusdb
- bunch of other stuff

## [1.3.0] - 2016-02-19
### Fixed
- Update query-phenomizer and add username/password

### Changed
- Update the way a case is checked for rerun-status

### Added
- Add new button to mark a case as "checked"
- Link to clinical variants _without_ 1000G annotation

## [1.2.2] - 2016-02-18
### Fixed
- avoid filtering out variants lacking ExAC and 1000G annotations

## [1.1.3] - 2015-10-01
### Fixed
- persist (clinical) filter when clicking load more
- fix #154 by robustly setting clinical filter func. terms

## [1.1.2] - 2015-09-07
### Fixed
- avoid replacing coverage report with none
- update SO terms, refactored

## [1.1.1] - 2015-08-20
### Fixed
- fetch case based on collaborator status (not owner)

## [1.1.0] - 2015-05-29
### Added
- link(s) to SNPedia based on RS-numbers
- new Jinja filter to "humanize" decimal numbers
- show gene panels in variant view
- new Jinja filter for decoding URL encoding
- add indicator to variants in list that have comments
- add variant number threshold and rank score threshold to load function
- add event methods to mongo adapter
- add tests for models
- show badge "old" if comment was written for a previous analysis

### Changed
- show cDNA change in transcript summary unless variant is exonic
- moved compounds table further up the page
- show dates for case uploads in ISO format
- moved variant comments higher up on page
- updated documentation for pages
- read in coverage report as blob in database and serve directly
- change ``OmimPhenotype`` to ``PhenotypeTerm``
- reorganize models sub-package
- move events (and comments) to separate collection
- only display prev/next links for the research list
- include variant type in breadcrumbs e.g. "Clinical variants"

### Removed
- drop dependency on moment.js

### Fixed
- show the same level of detail for all frequencies on all pages
- properly decode URL encoded symbols in amino acid/cDNA change strings
- fixed issue with wipe permissions in MongoDB
- include default gene lists in "variants" link in breadcrumbs

## [1.0.2] - 2015-05-20
### Changed
- update case fetching function

### Fixed
- handle multiple cases with same id

## [1.0.1] - 2015-04-28
### Fixed
- Fix building URL parameters in cases list Vue component

## [1.0.0] - 2015-04-12
Codename: Sara Lund

![Release 1.0](artwork/releases/release-1-0.jpg)

### Added
- Add email logging for unexpected errors
- New command line tool for deleting case

### Changed
- Much improved logging overall
- Updated documentation/usage guide
- Removed non-working IGV link

### Fixed
- Show sample display name in GT call
- Various small bug fixes
- Make it easier to hover over popups

## [0.0.2-rc1] - 2015-03-04
### Added
- add protein table for each variant
- add many more external links
- add coverage reports as PDFs

### Changed
- incorporate user feedback updates
- big refactor of load scripts

## [0.0.2-rc2] - 2015-03-04
### Changes
- add gene table with gene description
- reorganize inheritance models box

### Fixed
- avoid overwriting gene list on "research" load
- fix various bugs in external links

## [0.0.2-rc3] - 2015-03-05
### Added
- Activity log feed to variant view
- Adds protein change strings to ODM and Sanger email

### Changed
- Extract activity log component to macro

### Fixes
- Make Ensembl transcript links use archive website<|MERGE_RESOLUTION|>--- conflicted
+++ resolved
@@ -5,14 +5,11 @@
 About changelog [here](https://keepachangelog.com/en/1.0.0/)
 
 ## []
-<<<<<<< HEAD
 ### Added
 - Choose custom pinned variants to submit to MatchMaker Exchange
 - Submit structural variant as genes to the MatchMaker Exchange
-=======
 ### Changed
 - Display and download HPO gene panels' gene in italics
->>>>>>> 9af0fe3f
 ### Fixed
 - Use of deprecated TextField after the upgrade of WTF to v3.0
 - Freeze to WTForms to version < 3
