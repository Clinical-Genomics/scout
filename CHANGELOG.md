# Change Log
All notable changes to this project will be documented in this file.
This project adheres to [Semantic Versioning](http://semver.org/).

About changelog [here](https://keepachangelog.com/en/1.0.0/)


## [unreleased]
### Added
- Documentation on how to create/update PanelApp panels
- Add filter by local observations (archive) to structural variants filters
### Fixed
- Added a not-authorized `auto-login` fixture according to changes in Flask-Login 0.6.2
- Renamed `cache_timeout` param name of flask.send_file function to `max_age` (Flask 2.2 compliant)
- Replaced deprecated `app.config["JSON_SORT_KEYS"]` with app.json.sort_keys in app settings
<<<<<<< HEAD
- Query for genes in build 38 on `Search SNVs and INDELs` page
=======
- Bug in gene variants page (All SNVs and INDELs) when variant gene doesn't have a hgnc_id that is found in the database
>>>>>>> 9b17661b
### Changed
- State that loqusdb observation is in current case if observations count is one and no cases are shown  
- Better pagination and number of variants returned by queries in `Search SNVs and INDELs` page
- Refactored and simplified code used for collecting gene variants for `Search SNVs and INDELs` page
- Fix sidebar panel icons in Case view
- Removed unused database `sanger_ordered` and `case_id,category,rank_score` indexes (variant collection)

## [4.57.4]
### Fixed
- Parsing of variant.FORMAT "DR" key in parse variant file

## [4.57.3]
### Fixed
- Export of STR verified variants
- Do not download as verified variants first verified and then reset to not validated
- Avoid duplicated lines in downloaded verified variants reflecting changes in variant validation status

## [4.57.2]
### Fixed
- Export of verified variants when variant gene has no transcripts
- HTTP 500 when visiting a the details page for a cancer variant that had been ranked with genmod

## [4.57.1]
### Fixed
- Updating/replacing a gene panel from file with a corrupted or malformed file

## [4.57]
### Added
- Display last 50 or 500 events for a user in a timeline
- Show dismiss count from other cases on matching variantS
- Save Beacon-related events in events collection
- Institute settings allow saving multiple loqusdb instances for one institute
- Display stats from multiple instances of loqusdb on variant page
- Display date and frequency of obs derived from count of local archive observations from MIP11 (requires fix in MIP)
### Changed
- Prior ACMG classifications view is no longer limited by pathogenicity
### Fixed
- Visibility of Sanger ordered badge on case page, light mode
- Some of the DataTables tables (Phenotypes and Diagnoses pages) got a bit dark in dark mode
- Remove all redundancies when displaying timeline events (some events are saved both as case-related and variant-related)
- Missing link in saved MatchMaker-related events
- Genes with mixed case gene symbols missing in PanelApp panels
- Alignment of elements on the Beacon submission modal window
- Locus info links from STR variantS page open in new browser tabs

## [4.56]
### Added
- Test for PanelApp panels loading
- `panel-umi` tag option when loading cancer analyses
### Changed
- Black text to make comments more visible in dark mode
- Loading PanelApp panels replaces pre-existing panels with same version
- Removed sidebar from Causatives page - navigation is available on the top bar for now
### Fixed
- Remove a:visited css style from all buttons
- Update of HPO terms via command line
- Background color of `MIXED` and `PANEL-UMI` sequencing types on cases page
- Fixed regex error when searching for cases with query ending with `\ `
- Gene symbols on Causatives page lighter in dark mode
- SpliceAI tooltip of multigene variants

## [4.55]
### Changed
- Represent different tumor samples as vials in cases page
- Option to force-update the OMIM panel
### Fixed
- Low tumor purity badge alignment in cancer samples table on cancer case view
- VariantS comment popovers reactivate on hover
- Updating database genes in build 37
- ACMG classification summary hidden by sticky navbar
- Logo backgrounds fixed to white on welcome page
- Visited links turn purple again
- Style of link buttons and dropdown menus
- Update KUH and GMS logos
- Link color for Managed variants

## [4.54]
### Added
- Dark mode, using browser/OS media preference
- Allow marking case as solved without defining causative variants
- Admin users can create missing beacon datasets from the institute's settings page
- GenCC links on gene and variant pages
- Deprecation warnings when launching the app using a .yaml config file or loading cases using .ped files
### Changed
- Improved HTML syntax in case report template
- Modified message displayed when variant rank stats could not be calculated
- Expanded instructions on how to test on CG development server (cg-vm1)
- Added more somatic variant callers (Balsamic v9 SNV, develop SV)
### Fixed
- Remove load demo case command from docker-compose.yml
- Text elements being split across pages in PDF reports
- Made login password field of type `password` in LDAP login form
- Gene panels HTML select in institute's settings page
- Bootstrap upgraded to version 5
- Fix some Sourcery and SonarCloud suggestions
- Escape special characters in case search on institute and dashboard pages
- Broken case PDF reports when no Madeline pedigree image can be created
- Removed text-white links style that were invisible in new pages style
- Variants pagination after pressing "Filter variants" or "Clinical filter"
- Layout of buttons Matchmaker submission panel (case page)
- Removing cases from Matchmaker (simplified code and fixed functionality)
- Reintroduce check for missing alignment files purged from server

## [4.53]
### Added
### Changed
- Point Alamut API key docs link to new API version
- Parse dbSNP id from ID only if it says "rs", else use VEP CSQ fields
- Removed MarkupSafe from the dependencies
### Fixed
- Reintroduced loading of SVs for demo case 643595
- Successful parse of FOUND_IN should avoid GATK caller default
- All vulnerabilities flagged by SonarCloud

## [4.52]
### Added
- Demo cancer case gets loaded together with demo RD case in demo instance
- Parse REVEL_score alongside REVEL_rankscore from csq field and display it on SNV variant page
- Rank score results now show the ranking range
- cDNA and protein changes displayed on institute causatives pages
- Optional SESSION_TIMEOUT_MINUTES configuration in app config files
- Script to convert old OMIM case format (list of integers) to new format (list of dictionaries)
- Additional check for user logged in status before serving alignment files
- Download .cgh files from cancer samples table on cancer case page
- Number of documents and date of last update on genes page
### Changed
- Verify user before redirecting to IGV alignments and sashimi plots
- Build case IGV tracks starting from case and variant objects instead of passing all params in a form
- Unfreeze Werkzeug lib since Flask_login v.0.6 with bugfix has been released
- Sort gene panels by name (panelS and variant page)
- Removed unused `server.blueprints.alignviewers.unindexed_remote_static` endpoint
- User sessions to check files served by `server.blueprints.alignviewers.remote_static` endpoint
- Moved Beacon-related functions to a dedicated app extension
- Audit Filter now also loads filter displaying the variants for it
### Fixed
- Handle `attachment_filename` parameter renamed to `download_name` when Flask 2.2 will be released
- Removed cursor timeout param in cases find adapter function to avoid many code warnings
- Removed stream argument deprecation warning in tests
- Handle `no intervals found` warning in load_region test
- Beacon remove variants
- Protect remote_cors function in alignviewers view from Server-Side Request Forgery (SSRF)
- Check creation date of last document in gene collection to display when genes collection was updated last

## [4.51]
### Added
- Config file containing codecov settings for pull requests
- Add an IGV.js direct link button from case page
- Security policy file
- Hide/shade compound variants based on rank score on variantS from filter
- Chromograph legend documentation direct link
### Changed
- Updated deprecated Codecov GitHub action to v.2
- Simplified code of scout/adapter/mongo/variant
- Update IGV.js to v2.11.2
- Show summary number of variant gene panels on general report if more than 3
### Fixed
- Marrvel link for variants in genome build 38 (using liftover to build 37)
- Remove flags from codecov config file
- Fixed filter bug with high negative SPIDEX scores
- Renamed IARC TP53 button to to `TP53 Database`, modified also link since IARC has been moved to the US NCI: `https://tp53.isb-cgc.org/`
- Parsing new format of OMIM case info when exporting patients to Matchmaker
- Remove flask-debugtoolbar lib dependency that is using deprecated code and causes app to crash after new release of Jinja2 (3.1)
- Variant page crashing for cases with old OMIM terms structure (a list of integers instead of dictionary)
- Variant page crashing when creating MARRVEL link for cases with no genome build
- SpliceAI documentation link
- Fix deprecated `safe_str_cmp` import from `werkzeug.security` by freezing Werkzeug lib to v2.0 until Flask_login v.0.6 with bugfix is released
- List gene names densely in general report for SVs that contain more than 3 genes
- Show transcript ids on refseq genes on hg19 in IGV.js, using refgene source
- Display correct number of genes in general report for SVs that contain more than 32 genes
- Broken Google login after new major release of `lepture/authlib`
- Fix frequency and callers display on case general report

## [4.50.1]
### Fixed
- Show matching causative STR_repid for legacy str variants (pre Stranger hgnc_id)

## [4.50]
### Added
- Individual-specific OMIM terms
- OMIM disease descriptions in ClinVar submission form
- Add a toggle for melter rerun monitoring of cases
- Add a config option to show the rerun monitoring toggle
- Add a cli option to export cases with rerun monitoring enabled
- Add a link to STRipy for STR variants; shallow for ARX and HOXA13
- Hide by default variants only present in unaffected individuals in variants filters
- OMIM terms in general case report
- Individual-level info on OMIM and HPO terms in general case report
- PanelApp gene link among the external links on variant page
- Dashboard case filters fields help
- Filter cases by OMIM terms in cases and dashboard pages
### Fixed
- A malformed panel id request would crash with exception: now gives user warning flash with redirect
- Link to HPO resource file hosted on `http://purl.obolibrary.org`
- Gene search form when gene exists only in build 38
- Fixed odd redirect error and poor error message on missing column for gene panel csv upload
- Typo in parse variant transcripts function
- Modified keys name used to parse local observations (archived) frequencies to reflect change in MIP keys naming
- Better error handling for partly broken/timed out chanjo reports
- Broken javascript code when case Chromograph data is malformed
- Broader space for case synopsis in general report
- Show partial causatives on causatives and matching causatives panels
- Partial causative assignment in cases with no OMIM or HPO terms
- Partial causative OMIM select options in variant page
### Changed
- Slightly smaller and improved layout of content in case PDF report
- Relabel more cancer variant pages somatic for navigation
- Unify caseS nav links
- Removed unused `add_compounds` param from variant controllers function
- Changed default hg19 genome for IGV.js to legacy hg19_1kg_decoy to fix a few problematic loci
- Reduce code complexity (parse/ensembl.py)
- Silence certain fields in ClinVar export if prioritised ones exist (chrom-start-end if hgvs exist)
- Made phenotype non-mandatory when marking a variant as partial causative
- Only one phenotype condition type (OMIM or HPO) per variant is used in ClinVar submissions
- ClinVar submission variant condition prefers OMIM over HPO if available
- Use lighter version of gene objects in Omim MongoDB adapter, panels controllers, panels views and institute controllers
- Gene-variants table size is now adaptive
- Remove unused file upload on gene-variants page

## [4.49]
### Fixed
- Pydantic model types for genome_build, madeline_info, peddy_ped_check and peddy_sex_check, rank_model_version and sv_rank_model_version
- Replace `MatchMaker` with `Matchmaker` in all places visible by a user
- Save diagnosis labels along with OMIM terms in Matchmaker Exchange submission objects
- `libegl-mesa0_21.0.3-0ubuntu0.3~20.04.5_amd64.deb` lib not found by GitHub actions Docker build
- Remove unused `chromograph_image_files` and `chromograph_prefixes` keys saved when creating or updating an RD case
- Search managed variants by description and with ignore case
### Changed
- Introduced page margins on exported PDF reports
- Smaller gene fonts in downloaded HPO genes PDF reports
- Reintroduced gene coverage data in the PDF-exported general report of rare-disease cases
- Check for existence of case report files before creating sidebar links
- Better description of HPO and OMIM terms for patients submitted to Matchmaker Exchange
- Remove null non-mandatory key/values when updating a case
- Freeze WTForms<3 due to several form input rendering changes

## [4.48.1]
### Fixed
- General case PDF report for recent cases with no pedigree

## [4.48]
### Added
- Option to cancel a request for research variants in case page
### Changed
- Update igv.js to v2.10.5
- Updated example of a case delivery report
- Unfreeze cyvcf2
- Builder images used in Scout Dockerfiles
- Crash report email subject gives host name
- Export general case report to PDF using PDFKit instead of WeasyPrint
- Do not include coverage report in PDF case report since they might have different orientation
- Export cancer cases's "Coverage and QC report" to PDF using PDFKit instead of Weasyprint
- Updated cancer "Coverage and QC report" example
- Keep portrait orientation in PDF delivery report
- Export delivery report to PDF using PDFKit instead of Weasyprint
- PDF export of clinical and research HPO panels using PDFKit instead of Weasyprint
- Export gene panel report to PDF using PDFKit
- Removed WeasyPrint lib dependency

### Fixed
- Reintroduced missing links to Swegen and Beacon and dbSNP in RD variant page, summary section
- Demo delivery report orientation to fit new columns
- Missing delivery report in demo case
- Cast MNVs to SNV for test
- Export verified variants from all institutes when user is admin
- Cancer coverage and QC report not found for demo cancer case
- Pull request template instructions on how to deploy to test server
- PDF Delivery report not showing Swedac logo
- Fix code typos
- Disable codefactor raised by ESLint for javascript functions located on another file
- Loading spinner stuck after downloading a PDF gene panel report
- IGV browser crashing when file system with alignment files is not mounted

## [4.47]
### Added
- Added CADD, GnomAD and genotype calls to variantS export
### Changed
- Pull request template, to illustrate how to deploy pull request branches on cg-vm1 stage server
### Fixed
- Compiled Docker image contains a patched version (v4.9) of chanjo-report

## [4.46.1]
### Fixed
- Downloading of files generated within the app container (MT-report, verified variants, pedigrees, ..)

## [4.46]
### Added
- Created a Dockefile to be used to serve the dockerized app in production
- Modified the code to collect database params specified as env vars
- Created a GitHub action that pushes the Dockerfile-server image to Docker Hub (scout-server-stage) every time a PR is opened
- Created a GitHub action that pushes the Dockerfile-server image to Docker Hub (scout-server) every time a new release is created
- Reassign MatchMaker Exchange submission to another user when a Scout user is deleted
- Expose public API JSON gene panels endpoint, primarily to enable automated rerun checking for updates
- Add utils for dictionary type
- Filter institute cases using multiple HPO terms
- Vulture GitHub action to identify and remove unused variables and imports
### Changed
- Updated the python config file documentation in admin guide
- Case configuration parsing now uses Pydantic for improved typechecking and config handling
- Removed test matrices to speed up automatic testing of PRs
- Switch from Coveralls to Codecov to handle CI test coverage
- Speed-up CI tests by caching installation of libs and splitting tests into randomized groups using pytest-test-groups
- Improved LDAP login documentation
- Use lib flask-ldapconn instead of flask_ldap3_login> to handle ldap authentication
- Updated Managed variant documentation in user guide
- Fix and simplify creating and editing of gene panels
- Simplified gene variants search code
- Increased the height of the genes track in the IGV viewer
### Fixed
- Validate uploaded managed variant file lines, warning the user.
- Exporting validated variants with missing "genes" database key
- No results returned when searching for gene variants using a phenotype term
- Variants filtering by gene symbols file
- Make gene HGNC symbols field mandatory in gene variants page and run search only on form submit
- Make sure collaborator gene variants are still visible, even if HPO filter is used

## [4.45]
### Added
### Changed
- Start Scout also when loqusdbapi is not reachable
- Clearer definition of manual standard and custom inheritance models in gene panels
- Allow searching multiple chromosomes in filters
### Fixed
- Gene panel crashing on edit action

## [4.44]
### Added
### Changed
- Display Gene track beneath each sample track when displaying splice junctions in igv browser
- Check outdated gene symbols and update with aliases for both RD and cancer variantS
### Fixed
- Added query input check and fixed the Genes API endpoint to return a json formatted error when request is malformed
- Typo in ACMG BP6 tooltip

## [4.43.1]
### Added
- Added database index for OMIM disease term genes
### Changed
### Fixed
- Do not drop HPO terms collection when updating HPO terms via the command line
- Do not drop disease (OMIM) terms collection when updating diseases via the command line

## [4.43]
### Added
- Specify which collection(s) update/build indexes for
### Fixed
- Do not drop genes and transcripts collections when updating genes via the command line

## [4.42.1]
### Added
### Changed
### Fixed
- Freeze PyMongo lib to version<4.0 to keep supporting previous MongoDB versions
- Speed up gene panels creation and update by collecting only light gene info from database
- Avoid case page crash on Phenomizer queries timeout

## [4.42]
### Added
- Choose custom pinned variants to submit to MatchMaker Exchange
- Submit structural variant as genes to the MatchMaker Exchange
- Added function for maintainers and admins to remove gene panels
- Admins can restore deleted gene panels
- A development docker-compose file illustrating the scout/chanjo-report integration
- Show AD on variants view for cancer SV (tumor and normal)
- Cancer SV variants filter AD, AF (tumor and normal)
- Hiding the variants score column also from cancer SVs, as for the SNVs
### Changed
- Enforce same case _id and display_name when updating a case
- Enforce same individual ids, display names and affected status when updating a case
- Improved documentation for connecting to loqusdb instances (including loqusdbapi)
- Display and download HPO gene panels' gene symbols in italics
- A faster-built and lighter Docker image
- Reduce complexity of `panels` endpoint moving some code to the panels controllers
- Update requirements to use flask-ldap3-login>=0.9.17 instead of freezing WTForm
### Fixed
- Use of deprecated TextField after the upgrade of WTF to v3.0
- Freeze to WTForms to version < 3
- Remove the extra files (bed files and madeline.svg) introduced by mistake
- Cli command loading demo data in docker-compose when case custom images exist and is None
- Increased MongoDB connection serverSelectionTimeoutMS parameter to 30K (default value according to MongoDB documentation)
- Better differentiate old obs counts 0 vs N/A
- Broken cancer variants page when default gene panel was deleted
- Typo in tx_overview function in variant controllers file
- Fixed loqusdbapi SV search URL
- SV variants filtering using Decipher criterion
- Removing old gene panels that don't contain the `maintainer` key.

## [4.41.1]
### Fixed
- General reports crash for variant annotations with same variant on other cases

## [4.41]
### Added
- Extended the instructions for running the Scout Docker image (web app and cli).
- Enabled inclusion of custom images to STR variant view
### Fixed
- General case report sorting comments for variants with None genetic models
- Do not crash but redirect to variants page with error when a variant is not found for a case
- UCSC links coordinates for SV variants with start chromosome different than end chromosome
- Human readable variants name in case page for variants having start chromosome different from end chromosome
- Avoid always loading all transcripts when checking gene symbol: introduce gene captions
- Slow queries for evaluated variants on e.g. case page - use events instead
### Changed
- Rearrange variant page again, moving severity predictions down.
- More reactive layout width steps on variant page

## [4.40.1]
### Added
### Fixed
- Variants dismissed with inconsistent inheritance pattern can again be shown in general case report
- General report page for variants with genes=None
- General report crashing when variants have no panels
- Added other missing keys to case and variant dictionaries passed to general report
### Changed

## [4.40]
### Added
- A .cff citation file
- Phenotype search API endpoint
- Added pagination to phenotype API
- Extend case search to include internal MongoDB id
- Support for connecting to a MongoDB replica set (.py config files)
- Support for connecting to a MongoDB replica set (.yaml config files)
### Fixed
- Command to load the OMIM gene panel (`scout load panel --omim`)
- Unify style of pinned and causative variants' badges on case page
- Removed automatic spaces after punctuation in comments
- Remove the hardcoded number of total individuals from the variant's old observations panel
- Send delete requests to a connected Beacon using the DELETE method
- Layout of the SNV and SV variant page - move frequency up
### Changed
- Stop updating database indexes after loading exons via command line
- Display validation status badge also for not Sanger-sequenced variants
- Moved Frequencies, Severity and Local observations panels up in RD variants page
- Enabled Flask CORS to communicate CORS status to js apps
- Moved the code preparing the transcripts overview to the backend
- Refactored and filtered json data used in general case report
- Changed the database used in docker-compose file to use the official MongoDB v4.4 image
- Modified the Python (3.6, 3.8) and MongoDB (3.2, 4.4, 5.0) versions used in testing matrices (GitHub actions)
- Capitalize case search terms on institute and dashboard pages


## [4.39]
### Added
- COSMIC IDs collected from CSQ field named `COSMIC`
### Fixed
- Link to other causative variants on variant page
- Allow multiple COSMIC links for a cancer variant
- Fix floating text in severity box #2808
- Fixed MitoMap and HmtVar links for hg38 cases
- Do not open new browser tabs when downloading files
- Selectable IGV tracks on variant page
- Missing splice junctions button on variant page
- Refactor variantS representative gene selection, and use it also for cancer variant summary
### Changed
- Improve Javascript performance for displaying Chromograph images
- Make ClinVar classification more evident in cancer variant page

## [4.38]
### Added
- Option to hide Alamut button in the app config file
### Fixed
- Library deprecation warning fixed (insert is deprecated. Use insert_one or insert_many instead)
- Update genes command will not trigger an update of database indices any more
- Missing resources in temporary downloading directory when updating genes using the command line
- Restore previous variant ACMG classification in a scrollable div
- Loading spinner not stopping after downloading PDF case reports and variant list export
- Add extra Alamut links higher up on variant pages
- Improve UX for phenotypes in case page
- Filter and export of STR variants
- Update look of variants page navigation buttons
### Changed

## [4.37]
### Added
- Highlight and show version number for RefSeq MANE transcripts.
- Added integration to a rerunner service for toggling reanalysis with updated pedigree information
- SpliceAI display and parsing from VEP CSQ
- Display matching tiered variants for cancer variants
- Display a loading icon (spinner) until the page loads completely
- Display filter badges in cancer variants list
- Update genes from pre-downloaded file resources
- On login, OS, browser version and screen size are saved anonymously to understand how users are using Scout
- API returning institutes data for a given user: `/api/v1/institutes`
- API returning case data for a given institute: `/api/v1/institutes/<institute_id>/cases`
- Added GMS and Lund university hospital logos to login page
- Made display of Swedac logo configurable
- Support for displaying custom images in case view
- Individual-specific HPO terms
- Optional alamut_key in institute settings for Alamut Plus software
- Case report API endpoint
- Tooltip in case explaining that genes with genome build different than case genome build will not be added to dynamic HPO panel.
- Add DeepVariant as a caller
### Fixed
- Updated IGV to v2.8.5 to solve missing gene labels on some zoom levels
- Demo cancer case config file to load somatic SNVs and SVs only.
- Expand list of refseq trancripts in ClinVar submission form
- Renamed `All SNVs and INDELs` institute sidebar element to `Search SNVs and INDELs` and fixed its style.
- Add missing parameters to case load-config documentation
- Allow creating/editing gene panels and dynamic gene panels with genes present in genome build 38
- Bugfix broken Pytests
- Bulk dismissing variants error due to key conversion from string to integer
- Fix typo in index documentation
- Fixed crash in institute settings page if "collaborators" key is not set in database
- Don't stop Scout execution if LoqusDB call fails and print stacktrace to log
- Bug when case contains custom images with value `None`
- Bug introduced when fixing another bug in Scout-LoqusDB interaction
- Loading of OMIM diagnoses in Scout demo instance
- Remove the docker-compose with chanjo integration because it doesn't work yet.
- Fixed standard docker-compose with scout demo data and database
- Clinical variant assessments not present for pinned and causative variants on case page.
- MatchMaker matching one node at the time only
- Remove link from previously tiered variants badge in cancer variants page
- Typo in gene cell on cancer variants page
- Managed variants filter form
### Changed
- Better naming for variants buttons on cancer track (somatic, germline). Also show cancer research button if available.
- Load case with missing panels in config files, but show warning.
- Changing the (Female, Male) symbols to (F/M) letters in individuals_table and case-sma.
- Print stacktrace if case load command fails
- Added sort icon and a pointer to the cursor to all tables with sortable fields
- Moved variant, gene and panel info from the basic pane to summary panel for all variants.
- Renamed `Basics` panel to `Classify` on variant page.
- Revamped `Basics` panel to a panel dedicated to classify variants
- Revamped the summary panel to be more compact.
- Added dedicated template for cancer variants
- Removed Gene models, Gene annotations and Conservation panels for cancer variants
- Reorganized the orders of panels for variant and cancer variant views
- Added dedicated variant quality panel and removed relevant panes
- A more compact case page
- Removed OMIM genes panel
- Make genes panel, pinned variants panel, causative variants panel and ClinVar panel scrollable on case page
- Update to Scilifelab's 2020 logo
- Update Gens URL to support Gens v2.0 format
- Refactor tests for parsing case configurations
- Updated links to HPO downloadable resources
- Managed variants filtering defaults to all variant categories
- Changing the (Kind) drop-down according to (Category) drop-down in Managed variant add variant
- Moved Gens button to individuals table
- Check resource files availability before starting updating OMIM diagnoses
- Fix typo in `SHOW_OBSERVED_VARIANT_ARCHIVE` config param

## [4.36]
### Added
- Parse and save splice junction tracks from case config file
- Tooltip in observations panel, explaining that case variants with no link might be old variants, not uploaded after a case rerun
### Fixed
- Warning on overwriting variants with same position was no longer shown
- Increase the height of the dropdowns to 425px
- More indices for the case table as it grows, specifically for causatives queries
- Splice junction tracks not centered over variant genes
- Total number of research variants count
- Update variants stats in case documents every time new variants are loaded
- Bug in flashing warning messages when filtering variants
### Changed
- Clearer warning messages for genes and gene/gene-panels searches in variants filters

## [4.35]
### Added
- A new index for hgnc_symbol in the hgnc_gene collection
- A Pedigree panel in STR page
- Display Tier I and II variants in case view causatives card for cancer cases
### Fixed
- Send partial file data to igv.js when visualizing sashimi plots with splice junction tracks
- Research variants filtering by gene
- Do not attempt to populate annotations for not loaded pinned/causatives
- Add max-height to all dropdowns in filters
### Changed
- Switch off non-clinical gene warnings when filtering research variants
- Don't display OMIM disease card in case view for cancer cases
- Refactored Individuals and Causative card in case view for cancer cases
- Update and style STR case report

## [4.34]
### Added
- Saved filter lock and unlock
- Filters can optionally be marked audited, logging the filter name, user and date on the case events and general report.
- Added `ClinVar hits` and `Cosmic hits` in cancer SNVs filters
- Added `ClinVar hits` to variants filter (rare disease track)
- Load cancer demo case in docker-compose files (default and demo file)
- Inclusive-language check using [woke](https://github.com/get-woke/woke) github action
- Add link to HmtVar for mitochondrial variants (if VCF is annotated with HmtNote)
- Grey background for dismissed compounds in variants list and variant page
- Pin badge for pinned compounds in variants list and variant page
- Support LoqusDB REST API queries
- Add a docker-compose-matchmaker under scout/containers/development to test matchmaker locally
- Script to investigate consequences of symbol search bug
- Added GATK to list of SV and cancer SV callers
### Fixed
- Make MitoMap link work for hg38 again
- Export Variants feature crashing when one of the variants has no primary transcripts
- Redirect to last visited variantS page when dismissing variants from variants list
- Improved matching of SVs Loqus occurrences in other cases
- Remove padding from the list inside (Matching causatives from other cases) panel
- Pass None to get_app function in CLI base since passing script_info to app factory functions was deprecated in Flask 2.0
- Fixed failing tests due to Flask update to version 2.0
- Speed up user events view
- Causative view sort out of memory error
- Use hgnc_id for gene filter query
- Typo in case controllers displaying an error every time a patient is matched against external MatchMaker nodes
- Do not crash while attempting an update for variant documents that are too big (> 16 MB)
- Old STR causatives (and other variants) may not have HGNC symbols - fix sort lambda
- Check if gene_obj has primary_transcript before trying to access it
- Warn if a gene manually searched is in a clinical panel with an outdated name when filtering variants
- ChrPos split js not needed on STR page yet
### Changed
- Remove parsing of case `genome_version`, since it's not used anywhere downstream
- Introduce deprecation warning for Loqus configs that are not dictionaries
- SV clinical filter no longer filters out sub 100 nt variants
- Count cases in LoqusDB by variant type
- Commit pulse repo badge temporarily set to weekly
- Sort ClinVar submissions objects by ascending "Last evaluated" date
- Refactored the MatchMaker integration as an extension
- Replaced some sensitive words as suggested by woke linter
- Documentation for load-configuration rewritten.
- Add styles to MatchMaker matches table
- More detailed info on the data shared in MatchMaker submission form

## [4.33.1]
### Fixed
- Include markdown for release autodeploy docs
- Use standard inheritance model in ClinVar (https://ftp.ncbi.nlm.nih.gov/pub/GTR/standard_terms/Mode_of_inheritance.txt)
- Fix issue crash with variants that have been unflagged causative not being available in other causatives
### Added
### Changed

## [4.33]
### Fixed
- Command line crashing when updating an individual not found in database
- Dashboard page crashing when filters return no data
- Cancer variants filter by chromosome
- /api/v1/genes now searches for genes in all genome builds by default
- Upgraded igv.js to version 2.8.1 (Fixed Unparsable bed record error)
### Added
- Autodeploy docs on release
- Documentation for updating case individuals tracks
- Filter cases and dashboard stats by analysis track
### Changed
- Changed from deprecated db update method
- Pre-selected fields to run queries with in dashboard page
- Do not filter by any institute when first accessing the dashboard
- Removed OMIM panel in case view for cancer cases
- Display Tier I and II variants in case view causatives panel for cancer cases
- Refactored Individuals and Causative panels in case view for cancer cases

## [4.32.1]
### Fixed
- iSort lint check only
### Changed
- Institute cases page crashing when a case has track:Null
### Added

## [4.32]
### Added
- Load and show MITOMAP associated diseases from VCF (INFO field: MitomapAssociatedDiseases, via HmtNote)
- Show variant allele frequencies for mitochondrial variants (GRCh38 cases)
- Extend "public" json API with diseases (OMIM) and phenotypes (HPO)
- HPO gene list download now has option for clinical and non-clinical genes
- Display gene splice junctions data in sashimi plots
- Update case individuals with splice junctions tracks
- Simple Docker compose for development with local build
- Make Phenomodels subpanels collapsible
- User side documentation of cytogenomics features (Gens, Chromograph, vcf2cytosure, rhocall)
- iSort GitHub Action
- Support LoqusDB REST API queries
### Fixed
- Show other causative once, even if several events point to it
- Filtering variants by mitochondrial chromosome for cases with genome build=38
- HPO gene search button triggers any warnings for clinical / non-existing genes also on first search
- Fixed a bug in variants pages caused by MT variants without alt_frequency
- Tests for CADD score parsing function
- Fixed the look of IGV settings on SNV variant page
- Cases analyzed once shown as `rerun`
- Missing case track on case re-upload
- Fixed severity rank for SO term "regulatory region ablation"
### Changed
- Refactor according to CodeFactor - mostly reuse of duplicated code
- Phenomodels language adjustment
- Open variants in a new window (from variants page)
- Open overlapping and compound variants in a new window (from variant page)
- gnomAD link points to gnomAD v.3 (build GRCh38) for mitochondrial variants.
- Display only number of affected genes for dismissed SVs in general report
- Chromosome build check when populating the variants filter chromosome selection
- Display mitochondrial and rare diseases coverage report in cases with missing 'rare' track

## [4.31.1]
### Added
### Changed
- Remove mitochondrial and coverage report from cancer cases sidebar
### Fixed
- ClinVar page when dbSNP id is None

## [4.31]
### Added
- gnomAD annotation field in admin guide
- Export also dynamic panel genes not associated to an HPO term when downloading the HPO panel
- Primary HGNC transcript info in variant export files
- Show variant quality (QUAL field from vcf) in the variant summary
- Load/update PDF gene fusion reports (clinical and research) generated with Arriba
- Support new MANE annotations from VEP (both MANE Select and MANE Plus Clinical)
- Display on case activity the event of a user resetting all dismissed variants
- Support gnomAD population frequencies for mitochondrial variants
- Anchor links in Casedata ClinVar panels to redirect after renaming individuals
### Fixed
- Replace old docs link www.clinicalgenomics.se/scout with new https://clinical-genomics.github.io/scout
- Page formatting issues whenever case and variant comments contain extremely long strings with no spaces
- Chromograph images can be one column and have scrollbar. Removed legacy code.
- Column labels for ClinVar case submission
- Page crashing looking for LoqusDB observation when variant doesn't exist
- Missing inheritance models and custom inheritance models on newly created gene panels
- Accept only numbers in managed variants filter as position and end coordinates
- SNP id format and links in Variant page, ClinVar submission form and general report
- Case groups tooltip triggered only when mouse is on the panel header
### Changed
- A more compact case groups panel
- Added landscape orientation CSS style to cancer coverage and QC demo report
- Improve user documentation to create and save new gene panels
- Removed option to use space as separator when uploading gene panels
- Separating the columns of standard and custom inheritance models in gene panels
- Improved ClinVar instructions for users using non-English Excel

## [4.30.2]
### Added
### Fixed
- Use VEP RefSeq ID if RefSeq list is empty in RefSeq transcripts overview
- Bug creating variant links for variants with no end_chrom
### Changed

## [4.30.1]
### Added
### Fixed
- Cryptography dependency fixed to use version < 3.4
### Changed

## [4.30]
### Added
- Introduced a `reset dismiss variant` verb
- Button to reset all dismissed variants for a case
- Add black border to Chromograph ideograms
- Show ClinVar annotations on variantS page
- Added integration with GENS, copy number visualization tool
- Added a VUS label to the manual classification variant tags
- Add additional information to SNV verification emails
- Tooltips documenting manual annotations from default panels
- Case groups now show bam files from all cases on align view
### Fixed
- Center initial igv view on variant start with SNV/indels
- Don't set initial igv view to negative coordinates
- Display of GQ for SV and STR
- Parsing of AD and related info for STRs
- LoqusDB field in institute settings accepts only existing Loqus instances
- Fix DECIPHER link to work after DECIPHER migrated to GRCh38
- Removed visibility window param from igv.js genes track
- Updated HPO download URL
- Patch HPO download test correctly
- Reference size on STR hover not needed (also wrong)
- Introduced genome build check (allowed values: 37, 38, "37", "38") on case load
- Improve case searching by assignee full name
- Populating the LoqusDB select in institute settings
### Changed
- Cancer variants table header (pop freq etc)
- Only admin users can modify LoqusDB instance in Institute settings
- Style of case synopsis, variants and case comments
- Switched to igv.js 2.7.5
- Do not choke if case is missing research variants when research requested
- Count cases in LoqusDB by variant type
- Introduce deprecation warning for Loqus configs that are not dictionaries
- Improve create new gene panel form validation
- Make XM- transcripts less visible if they don't overlap with transcript refseq_id in variant page
- Color of gene panels and comments panels on cases and variant pages
- Do not choke if case is missing research variants when reserch requested

## [4.29.1]
### Added
### Fixed
- Always load STR variants regardless of RankScore threshold (hotfix)
### Changed

## [4.29]
### Added
- Added a page about migrating potentially breaking changes to the documentation
- markdown_include in development requirements file
- STR variants filter
- Display source, Z-score, inheritance pattern for STR annotations from Stranger (>0.6.1) if available
- Coverage and quality report to cancer view
### Fixed
- ACMG classification page crashing when trying to visualize a classification that was removed
- Pretty print HGVS on gene variants (URL-decode VEP)
- Broken or missing link in the documentation
- Multiple gene names in ClinVar submission form
- Inheritance model select field in ClinVar submission
- IGV.js >2.7.0 has an issue with the gene track zoom levels - temp freeze at 2.7.0
- Revert CORS-anywhere and introduce a local http proxy for cloud tracks
### Changed

## [4.28]
### Added
- Chromograph integration for displaying PNGs in case-page
- Add VAF to cancer case general report, and remove some of its unused fields
- Variants filter compatible with genome browser location strings
- Support for custom public igv tracks stored on the cloud
- Add tests to increase testing coverage
- Update case variants count after deleting variants
- Update IGV.js to latest (v2.7.4)
- Bypass igv.js CORS check using `https://github.com/Rob--W/cors-anywhere`
- Documentation on default and custom IGV.js tracks (admin docs)
- Lock phenomodels so they're editable by admins only
- Small case group assessment sharing
- Tutorial and files for deploying app on containers (Kubernetes pods)
- Canonical transcript and protein change of canonical transcript in exported variants excel sheet
- Support for Font Awesome version 6
- Submit to Beacon from case page sidebar
- Hide dismissed variants in variants pages and variants export function
- Systemd service files and instruction to deploy Scout using podman
### Fixed
- Bugfix: unused `chromgraph_prefix |tojson` removed
- Freeze coloredlogs temporarily
- Marrvel link
- Don't show TP53 link for silent or synonymous changes
- OMIM gene field accepts any custom number as OMIM gene
- Fix Pytest single quote vs double quote string
- Bug in gene variants search by similar cases and no similar case is found
- Delete unused file `userpanel.py`
- Primary transcripts in variant overview and general report
- Google OAuth2 login setup in README file
- Redirect to 'missing file'-icon if configured Chromograph file is missing
- Javascript error in case page
- Fix compound matching during variant loading for hg38
- Cancer variants view containing variants dismissed with cancer-specific reasons
- Zoom to SV variant length was missing IGV contig select
- Tooltips on case page when case has no default gene panels
### Changed
- Save case variants count in case document and not in sessions
- Style of gene panels multiselect on case page
- Collapse/expand main HPO checkboxes in phenomodel preview
- Replaced GQ (Genotype quality) with VAF (Variant allele frequency) in cancer variants GT table
- Allow loading of cancer cases with no tumor_purity field
- Truncate cDNA and protein changes in case report if longer than 20 characters


## [4.27]
### Added
- Exclude one or more variant categories when running variants delete command
### Fixed
### Changed

## [4.26.1]
### Added
### Fixed
- Links with 1-letter aa codes crash on frameshift etc
### Changed

## [4.26]
### Added
- Extend the delete variants command to print analysis date, track, institute, status and research status
- Delete variants by type of analysis (wgs|wes|panel)
- Links to cBioPortal, MutanTP53, IARC TP53, OncoKB, MyCancerGenome, CIViC
### Fixed
- Deleted variants count
### Changed
- Print output of variants delete command as a tab separated table

## [4.25]
### Added
- Command line function to remove variants from one or all cases
### Fixed
- Parse SMN None calls to None rather than False

## [4.24.1]
### Fixed
- Install requirements.txt via setup file

## [4.24]
### Added
- Institute-level phenotype models with sub-panels containing HPO and OMIM terms
- Runnable Docker demo
- Docker image build and push github action
- Makefile with shortcuts to docker commands
- Parse and save synopsis, phenotype and cohort terms from config files upon case upload
### Fixed
- Update dismissed variant status when variant dismissed key is missing
- Breakpoint two IGV button now shows correct chromosome when different from bp1
- Missing font lib in Docker image causing the PDF report download page to crash
- Sentieon Manta calls lack Somaticscore - load anyway
- ClinVar submissions crashing due to pinned variants that are not loaded
- Point ExAC pLI score to new gnomad server address
- Bug uploading cases missing phenotype terms in config file
- STRs loaded but not shown on browser page
- Bug when using adapter.variant.get_causatives with case_id without causatives
- Problem with fetching "solved" from scout export cases cli
- Better serialising of datetime and bson.ObjectId
- Added `volumes` folder to .gitignore
### Changed
- Make matching causative and managed variants foldable on case page
- Remove calls to PyMongo functions marked as deprecated in backend and frontend(as of version 3.7).
- Improved `scout update individual` command
- Export dynamic phenotypes with ordered gene lists as PDF


## [4.23]
### Added
- Save custom IGV track settings
- Show a flash message with clear info about non-valid genes when gene panel creation fails
- CNV report link in cancer case side navigation
- Return to comment section after editing, deleting or submitting a comment
- Managed variants
- MT vs 14 chromosome mean coverage stats if Scout is connected to Chanjo
### Fixed
- missing `vcf_cancer_sv` and `vcf_cancer_sv_research` to manual.
- Split ClinVar multiple clnsig values (slash-separated) and strip them of underscore for annotations without accession number
- Timeout of `All SNVs and INDELs` page when no valid gene is provided in the search
- Round CADD (MIPv9)
- Missing default panel value
- Invisible other causatives lines when other causatives lack gene symbols
### Changed
- Do not freeze mkdocs-material to version 4.6.1
- Remove pre-commit dependency

## [4.22]
### Added
- Editable cases comments
- Editable variants comments
### Fixed
- Empty variant activity panel
- STRs variants popover
- Split new ClinVar multiple significance terms for a variant
- Edit the selected comment, not the latest
### Changed
- Updated RELEASE docs.
- Pinned variants card style on the case page
- Merged `scout export exons` and `scout view exons` commands


## [4.21.2]
### Added
### Fixed
- Do not pre-filter research variants by (case-default) gene panels
- Show OMIM disease tooltip reliably
### Changed

## [4.21.1]
### Added
### Fixed
- Small change to Pop Freq column in variants ang gene panels to avoid strange text shrinking on small screens
- Direct use of HPO list for Clinical HPO SNV (and cancer SNV) filtering
- PDF coverage report redirecting to login page
### Changed
- Remove the option to dismiss single variants from all variants pages
- Bulk dismiss SNVs, SVs and cancer SNVs from variants pages

## [4.21]
### Added
- Support to configure LoqusDB per institute
- Highlight causative variants in the variants list
- Add tests. Mostly regarding building internal datatypes.
- Remove leading and trailing whitespaces from panel_name and display_name when panel is created
- Mark MANE transcript in list of transcripts in "Transcript overview" on variant page
- Show default panel name in case sidebar
- Previous buttons for variants pagination
- Adds a gh action that checks that the changelog is updated
- Adds a gh action that deploys new releases automatically to pypi
- Warn users if case default panels are outdated
- Define institute-specific gene panels for filtering in institute settings
- Use institute-specific gene panels in variants filtering
- Show somatic VAF for pinned and causative variants on case page

### Fixed
- Report pages redirect to login instead of crashing when session expires
- Variants filter loading in cancer variants page
- User, Causative and Cases tables not scaling to full page
- Improved docs for an initial production setup
- Compatibility with latest version of Black
- Fixed tests for Click>7
- Clinical filter required an extra click to Filter to return variants
- Restore pagination and shrink badges in the variants page tables
- Removing a user from the command line now inactivates the case only if user is last assignee and case is active
- Bugfix, LoqusDB per institute feature crashed when institute id was empty string
- Bugfix, LoqusDB calls where missing case count
- filter removal and upload for filters deleted from another page/other user
- Visualize outdated gene panels info in a popover instead of a tooltip in case page side panel

### Changed
- Highlight color on normal STRs in the variants table from green to blue
- Display breakpoints coordinates in verification emails only for structural variants


## [4.20]
### Added
- Display number of filtered variants vs number of total variants in variants page
- Search case by HPO terms
- Dismiss variant column in the variants tables
- Black and pre-commit packages to dev requirements

### Fixed
- Bug occurring when rerun is requested twice
- Peddy info fields in the demo config file
- Added load config safety check for multiple alignment files for one individual
- Formatting of cancer variants table
- Missing Score in SV variants table

### Changed
- Updated the documentation on how to create a new software release
- Genome build-aware cytobands coordinates
- Styling update of the Matchmaker card
- Select search type in case search form


## [4.19]

### Added
- Show internal ID for case
- Add internal ID for downloaded CGH files
- Export dynamic HPO gene list from case page
- Remove users as case assignees when their account is deleted
- Keep variants filters panel expanded when filters have been used

### Fixed
- Handle the ProxyFix ModuleNotFoundError when Werkzeug installed version is >1.0
- General report formatting issues whenever case and variant comments contain extremely long strings with no spaces

### Changed
- Created an institute wrapper page that contains list of cases, causatives, SNVs & Indels, user list, shared data and institute settings
- Display case name instead of case ID on clinVar submissions
- Changed icon of sample update in clinVar submissions


## [4.18]

### Added
- Filter cancer variants on cytoband coordinates
- Show dismiss reasons in a badge with hover for clinical variants
- Show an ellipsis if 10 cases or more to display with loqusdb matches
- A new blog post for version 4.17
- Tooltip to better describe Tumor and Normal columns in cancer variants
- Filter cancer SNVs and SVs by chromosome coordinates
- Default export of `Assertion method citation` to clinVar variants submission file
- Button to export up to 500 cancer variants, filtered or not
- Rename samples of a clinVar submission file

### Fixed
- Apply default gene panel on return to cancer variantS from variant view
- Revert to certificate checking when asking for Chanjo reports
- `scout download everything` command failing while downloading HPO terms

### Changed
- Turn tumor and normal allelic fraction to decimal numbers in tumor variants page
- Moved clinVar submissions code to the institutes blueprints
- Changed name of clinVar export files to FILENAME.Variant.csv and FILENAME.CaseData.csv
- Switched Google login libraries from Flask-OAuthlib to Authlib


## [4.17.1]

### Fixed
- Load cytobands for cases with chromosome build not "37" or "38"


## [4.17]

### Added
- COSMIC badge shown in cancer variants
- Default gene-panel in non-cancer structural view in url
- Filter SNVs and SVs by cytoband coordinates
- Filter cancer SNV variants by alt allele frequency in tumor
- Correct genome build in UCSC link from structural variant page



### Fixed
- Bug in clinVar form when variant has no gene
- Bug when sharing cases with the same institute twice
- Page crashing when removing causative variant tag
- Do not default to GATK caller when no caller info is provided for cancer SNVs


## [4.16.1]

### Fixed
- Fix the fix for handling of delivery reports for rerun cases

## [4.16]

### Added
- Adds possibility to add "lims_id" to cases. Currently only stored in database, not shown anywhere
- Adds verification comment box to SVs (previously only available for small variants)
- Scrollable pedigree panel

### Fixed
- Error caused by changes in WTForm (new release 2.3.x)
- Bug in OMIM case page form, causing the page to crash when a string was provided instead of a numerical OMIM id
- Fix Alamut link to work properly on hg38
- Better handling of delivery reports for rerun cases
- Small CodeFactor style issues: matchmaker results counting, a couple of incomplete tests and safer external xml
- Fix an issue with Phenomizer introduced by CodeFactor style changes

### Changed
- Updated the version of igv.js to 2.5.4

## [4.15.1]

### Added
- Display gene names in ClinVar submissions page
- Links to Varsome in variant transcripts table

### Fixed
- Small fixes to ClinVar submission form
- Gene panel page crash when old panel has no maintainers

## [4.15]

### Added
- Clinvar CNVs IGV track
- Gene panels can have maintainers
- Keep variant actions (dismissed, manual rank, mosaic, acmg, comments) upon variant re-upload
- Keep variant actions also on full case re-upload

### Fixed
- Fix the link to Ensembl for SV variants when genome build 38.
- Arrange information in columns on variant page
- Fix so that new cosmic identifier (COSV) is also acceptable #1304
- Fixed COSMIC tag in INFO (outside of CSQ) to be parses as well with `&` splitter.
- COSMIC stub URL changed to https://cancer.sanger.ac.uk/cosmic/search?q= instead.
- Updated to a version of IGV where bigBed tracks are visualized correctly
- Clinvar submission files are named according to the content (variant_data and case_data)
- Always show causatives from other cases in case overview
- Correct disease associations for gene symbol aliases that exist as separate genes
- Re-add "custom annotations" for SV variants
- The override ClinVar P/LP add-in in the Clinical Filter failed for new CSQ strings

### Changed
- Runs all CI checks in github actions

## [4.14.1]

### Fixed
- Error when variant found in loqusdb is not loaded for other case

## [4.14]

### Added
- Use github actions to run tests
- Adds CLI command to update individual alignments path
- Update HPO terms using downloaded definitions files
- Option to use alternative flask config when running `scout serve`
- Requirement to use loqusdb >= 2.5 if integrated

### Fixed
- Do not display Pedigree panel in cancer view
- Do not rely on internet connection and services available when running CI tests
- Variant loading assumes GATK if no caller set given and GATK filter status is seen in FILTER
- Pass genome build param all the way in order to get the right gene mappings for cases with build 38
- Parse correctly variants with zero frequency values
- Continue even if there are problems to create a region vcf
- STR and cancer variant navigation back to variants pages could fail

### Changed
- Improved code that sends requests to the external APIs
- Updates ranges for user ranks to fit todays usage
- Run coveralls on github actions instead of travis
- Run pip checks on github actions instead of coveralls
- For hg38 cases, change gnomAD link to point to version 3.0 (which is hg38 based)
- Show pinned or causative STR variants a bit more human readable

## [4.13.1]

### Added
### Fixed
- Typo that caused not all clinvar conflicting interpretations to be loaded no matter what
- Parse and retrieve clinvar annotations from VEP-annotated (VEP 97+) CSQ VCF field
- Variant clinvar significance shown as `not provided` whenever is `Uncertain significance`
- Phenomizer query crashing when case has no HPO terms assigned
- Fixed a bug affecting `All SNVs and INDELs` page when variants don't have canonical transcript
- Add gene name or id in cancer variant view

### Changed
- Cancer Variant view changed "Variant:Transcript:Exon:HGVS" to "Gene:Transcript:Exon:HGVS"

## [4.13]

### Added
- ClinVar SNVs track in IGV
- Add SMA view with SMN Copy Number data
- Easier to assign OMIM diagnoses from case page
- OMIM terms and specific OMIM term page

### Fixed
- Bug when adding a new gene to a panel
- Restored missing recent delivery reports
- Fixed style and links to other reports in case side panel
- Deleting cases using display_name and institute not deleting its variants
- Fixed bug that caused coordinates filter to override other filters
- Fixed a problem with finding some INS in loqusdb
- Layout on SV page when local observations without cases are present
- Make scout compatible with the new HPO definition files from `http://compbio.charite.de/jenkins/`
- General report visualization error when SNVs display names are very long


### Changed


## [4.12.4]

### Fixed
- Layout on SV page when local observations without cases are present

## [4.12.3]

### Fixed
- Case report when causative or pinned SVs have non null allele frequencies

## [4.12.2]

### Fixed
- SV variant links now take you to the SV variant page again
- Cancer variant view has cleaner table data entries for "N/A" data
- Pinned variant case level display hotfix for cancer and str - more on this later
- Cancer variants show correct alt/ref reads mirroring alt frequency now
- Always load all clinical STR variants even if a region load is attempted - index may be missing
- Same case repetition in variant local observations

## [4.12.1]

### Fixed
- Bug in variant.gene when gene has no HGVS description


## [4.12]

### Added
- Accepts `alignment_path` in load config to pass bam/cram files
- Display all phenotypes on variant page
- Display hgvs coordinates on pinned and causatives
- Clear panel pending changes
- Adds option to setup the database with static files
- Adds cli command to download the resources from CLI that scout needs
- Adds test files for merged somatic SV and CNV; as well as merged SNV, and INDEL part of #1279
- Allows for upload of OMIM-AUTO gene panel from static files without api-key

### Fixed
- Cancer case HPO panel variants link
- Fix so that some drop downs have correct size
- First IGV button in str variants page
- Cancer case activates on SNV variants
- Cases activate when STR variants are viewed
- Always calculate code coverage
- Pinned/Classification/comments in all types of variants pages
- Null values for panel's custom_inheritance_models
- Discrepancy between the manual disease transcripts and those in database in gene-edit page
- ACMG classification not showing for some causatives
- Fix bug which caused IGV.js to use hg19 reference files for hg38 data
- Bug when multiple bam files sources with non-null values are available


### Changed
- Renamed `requests` file to `scout_requests`
- Cancer variant view shows two, instead of four, decimals for allele and normal


## [4.11.1]

### Fixed
- Institute settings page
- Link institute settings to sharing institutes choices

## [4.11.0]

### Added
- Display locus name on STR variant page
- Alternative key `GNOMADAF_popmax` for Gnomad popmax allele frequency
- Automatic suggestions on how to improve the code on Pull Requests
- Parse GERP, phastCons and phyloP annotations from vep annotated CSQ fields
- Avoid flickering comment popovers in variant list
- Parse REVEL score from vep annotated CSQ fields
- Allow users to modify general institute settings
- Optionally format code automatically on commit
- Adds command to backup vital parts `scout export database`
- Parsing and displaying cancer SV variants from Manta annotated VCF files
- Dismiss cancer snv variants with cancer-specific options
- Add IGV.js UPD, RHO and TIDDIT coverage wig tracks.


### Fixed
- Slightly darker page background
- Fixed an issued with parsed conservation values from CSQ
- Clinvar submissions accessible to all users of an institute
- Header toolbar when on Clinvar page now shows institute name correctly
- Case should not always inactivate upon update
- Show dismissed snv cancer variants as grey on the cancer variants page
- Improved style of mappability link and local observations on variant page
- Convert all the GET requests to the igv view to POST request
- Error when updating gene panels using a file containing BOM chars
- Add/replace gene radio button not working in gene panels


## [4.10.1]

### Fixed
- Fixed issue with opening research variants
- Problem with coveralls not called by Travis CI
- Handle Biomart service down in tests


## [4.10.0]

### Added
- Rank score model in causatives page
- Exportable HPO terms from phenotypes page
- AMP guideline tiers for cancer variants
- Adds scroll for the transcript tab
- Added CLI option to query cases on time since case event was added
- Shadow clinical assessments also on research variants display
- Support for CRAM alignment files
- Improved str variants view : sorting by locus, grouped by allele.
- Delivery report PDF export
- New mosaicism tag option
- Add or modify individuals' age or tissue type from case page
- Display GC and allele depth in causatives table.
- Included primary reference transcript in general report
- Included partial causative variants in general report
- Remove dependency of loqusdb by utilising the CLI

### Fixed
- Fixed update OMIM command bug due to change in the header of the genemap2 file
- Removed Mosaic Tag from Cancer variants
- Fixes issue with unaligned table headers that comes with hidden Datatables
- Layout in general report PDF export
- Fixed issue on the case statistics view. The validation bars didn't show up when all institutes were selected. Now they do.
- Fixed missing path import by importing pathlib.Path
- Handle index inconsistencies in the update index functions
- Fixed layout problems


## [4.9.0]

### Added
- Improved MatchMaker pages, including visible patient contacts email address
- New badges for the github repo
- Links to [GENEMANIA](genemania.org)
- Sort gene panel list on case view.
- More automatic tests
- Allow loading of custom annotations in VCF using the SCOUT_CUSTOM info tag.

### Fixed
- Fix error when a gene is added to an empty dynamic gene panel
- Fix crash when attempting to add genes on incorrect format to dynamic gene panel
- Manual rank variant tags could be saved in a "Select a tag"-state, a problem in the variants view.
- Same case evaluations are no longer shown as gray previous evaluations on the variants page
- Stay on research pages, even if reset, next first buttons are pressed..
- Overlapping variants will now be visible on variant page again
- Fix missing classification comments and links in evaluations page
- All prioritized cases are shown on cases page


## [4.8.3]

### Added

### Fixed
- Bug when ordering sanger
- Improved scrolling over long list of genes/transcripts


## [4.8.2]

### Added

### Fixed
- Avoid opening extra tab for coverage report
- Fixed a problem when rank model version was saved as floats and not strings
- Fixed a problem with displaying dismiss variant reasons on the general report
- Disable load and delete filter buttons if there are no saved filters
- Fix problem with missing verifications
- Remove duplicate users and merge their data and activity


## [4.8.1]

### Added

### Fixed
- Prevent login fail for users with id defined by ObjectId and not email
- Prevent the app from crashing with `AttributeError: 'NoneType' object has no attribute 'message'`


## [4.8.0]

### Added
- Updated Scout to use Bootstrap 4.3
- New looks for Scout
- Improved dashboard using Chart.js
- Ask before inactivating a case where last assigned user leaves it
- Genes can be manually added to the dynamic gene list directly on the case page
- Dynamic gene panels can optionally be used with clinical filter, instead of default gene panel
- Dynamic gene panels get link out to chanjo-report for coverage report
- Load all clinvar variants with clinvar Pathogenic, Likely Pathogenic and Conflicting pathogenic
- Show transcripts with exon numbers for structural variants
- Case sort order can now be toggled between ascending and descending.
- Variants can be marked as partial causative if phenotype is available for case.
- Show a frequency tooltip hover for SV-variants.
- Added support for LDAP login system
- Search snv and structural variants by chromosomal coordinates
- Structural variants can be marked as partial causative if phenotype is available for case.
- Show normal and pathologic limits for STRs in the STR variants view.
- Institute level persistent variant filter settings that can be retrieved and used.
- export causative variants to Excel
- Add support for ROH, WIG and chromosome PNGs in case-view

### Fixed
- Fixed missing import for variants with comments
- Instructions on how to build docs
- Keep sanger order + verification when updating/reloading variants
- Fixed and moved broken filter actions (HPO gene panel and reset filter)
- Fixed string conversion to number
- UCSC links for structural variants are now separated per breakpoint (and whole variant where applicable)
- Reintroduced missing coverage report
- Fixed a bug preventing loading samples using the command line
- Better inheritance models customization for genes in gene panels
- STR variant page back to list button now does its one job.
- Allows to setup scout without a omim api key
- Fixed error causing "favicon not found" flash messages
- Removed flask --version from base cli
- Request rerun no longer changes case status. Active or archived cases inactivate on upload.
- Fixed missing tooltip on the cancer variants page
- Fixed weird Rank cell in variants page
- Next and first buttons order swap
- Added pagination (and POST capability) to cancer variants.
- Improves loading speed for variant page
- Problem with updating variant rank when no variants
- Improved Clinvar submission form
- General report crashing when dismissed variant has no valid dismiss code
- Also show collaborative case variants on the All variants view.
- Improved phenotype search using dataTables.js on phenotypes page
- Search and delete users with `email` instead of `_id`
- Fixed css styles so that multiselect options will all fit one column


## [4.7.3]

### Added
- RankScore can be used with VCFs for vcf_cancer files

### Fixed
- Fix issue with STR view next page button not doing its one job.

### Deleted
- Removed pileup as a bam viewing option. This is replaced by IGV


## [4.7.2]

### Added
- Show earlier ACMG classification in the variant list

### Fixed
- Fixed igv search not working due to igv.js dist 2.2.17
- Fixed searches for cases with a gene with variants pinned or marked causative.
- Load variant pages faster after fixing other causatives query
- Fixed mitochondrial report bug for variants without genes

## [4.7.1]

### Added

### Fixed
- Fixed bug on genes page


## [4.7.0]

### Added
- Export genes and gene panels in build GRCh38
- Search for cases with variants pinned or marked causative in a given gene.
- Search for cases phenotypically similar to a case also from WUI.
- Case variant searches can be limited to similar cases, matching HPO-terms,
  phenogroups and cohorts.
- De-archive reruns and flag them as 'inactive' if archived
- Sort cases by analysis_date, track or status
- Display cases in the following order: prioritized, active, inactive, archived, solved
- Assign case to user when user activates it or asks for rerun
- Case becomes inactive when it has no assignees
- Fetch refseq version from entrez and use it in clinvar form
- Load and export of exons for all genes, independent on refseq
- Documentation for loading/updating exons
- Showing SV variant annotations: SV cgh frequencies, gnomad-SV, local SV frequencies
- Showing transcripts mapping score in segmental duplications
- Handle requests to Ensembl Rest API
- Handle requests to Ensembl Rest Biomart
- STR variants view now displays GT and IGV link.
- Description field for gene panels
- Export exons in build 37 and 38 using the command line

### Fixed
- Fixes of and induced by build tests
- Fixed bug affecting variant observations in other cases
- Fixed a bug that showed wrong gene coverage in general panel PDF export
- MT report only shows variants occurring in the specific individual of the excel sheet
- Disable SSL certifcate verification in requests to chanjo
- Updates how intervaltree and pymongo is used to void deprecated functions
- Increased size of IGV sample tracks
- Optimized tests


## [4.6.1]

### Added

### Fixed
- Missing 'father' and 'mother' keys when parsing single individual cases


## [4.6.0]

### Added
- Description of Scout branching model in CONTRIBUTING doc
- Causatives in alphabetical order, display ACMG classification and filter by gene.
- Added 'external' to the list of analysis type options
- Adds functionality to display "Tissue type". Passed via load config.
- Update to IGV 2.

### Fixed
- Fixed alignment visualization and vcf2cytosure availability for demo case samples
- Fixed 3 bugs affecting SV pages visualization
- Reintroduced the --version cli option
- Fixed variants query by panel (hpo panel + gene panel).
- Downloaded MT report contains excel files with individuals' display name
- Refactored code in parsing of config files.


## [4.5.1]

### Added

### Fixed
- update requirement to use PyYaml version >= 5.1
- Safer code when loading config params in cli base


## [4.5.0]

### Added
- Search for similar cases from scout view CLI
- Scout cli is now invoked from the app object and works under the app context

### Fixed
- PyYaml dependency fixed to use version >= 5.1


## [4.4.1]

### Added
- Display SV rank model version when available

### Fixed
- Fixed upload of delivery report via API


## [4.4.0]

### Added
- Displaying more info on the Causatives page and hiding those not causative at the case level
- Add a comment text field to Sanger order request form, allowing a message to be included in the email
- MatchMaker Exchange integration
- List cases with empty synopsis, missing HPO terms and phenotype groups.
- Search for cases with open research list, or a given case status (active, inactive, archived)

### Fixed
- Variant query builder split into several functions
- Fixed delivery report load bug


## [4.3.3]

### Added
- Different individual table for cancer cases

### Fixed
- Dashboard collects validated variants from verification events instead of using 'sanger' field
- Cases shared with collaborators are visible again in cases page
- Force users to select a real institute to share cases with (actionbar select fix)


## [4.3.2]

### Added
- Dashboard data can be filtered using filters available in cases page
- Causatives for each institute are displayed on a dedicated page
- SNVs and and SVs are searchable across cases by gene and rank score
- A more complete report with validated variants is downloadable from dashboard

### Fixed
- Clinsig filter is fixed so clinsig numerical values are returned
- Split multi clinsig string values in different elements of clinsig array
- Regex to search in multi clinsig string values or multi revstat string values
- It works to upload vcf files with no variants now
- Combined Pileup and IGV alignments for SVs having variant start and stop on the same chromosome


## [4.3.1]

### Added
- Show calls from all callers even if call is not available
- Instructions to install cairo and pango libs from WeasyPrint page
- Display cases with number of variants from CLI
- Only display cases with number of variants above certain treshold. (Also CLI)
- Export of verified variants by CLI or from the dashboard
- Extend case level queries with default panels, cohorts and phenotype groups.
- Slice dashboard statistics display using case level queries
- Add a view where all variants for an institute can be searched across cases, filtering on gene and rank score. Allows searching research variants for cases that have research open.

### Fixed
- Fixed code to extract variant conservation (gerp, phyloP, phastCons)
- Visualization of PDF-exported gene panels
- Reintroduced the exon/intron number in variant verification email
- Sex and affected status is correctly displayed on general report
- Force number validation in SV filter by size
- Display ensembl transcripts when no refseq exists


## [4.3.0]

### Added
- Mosaicism tag on variants
- Show and filter on SweGen frequency for SVs
- Show annotations for STR variants
- Show all transcripts in verification email
- Added mitochondrial export
- Adds alternative to search for SVs shorter that the given length
- Look for 'bcftools' in the `set` field of VCFs
- Display digenic inheritance from OMIM
- Displays what refseq transcript that is primary in hgnc

### Fixed

- Archived panels displays the correct date (not retroactive change)
- Fixed problem with waiting times in gene panel exports
- Clinvar fiter not working with human readable clinsig values

## [4.2.2]

### Fixed
- Fixed gene panel create/modify from CSV file utf-8 decoding error
- Updating genes in gene panels now supports edit comments and entry version
- Gene panel export timeout error

## [4.2.1]

### Fixed
- Re-introduced gene name(s) in verification email subject
- Better PDF rendering for excluded variants in report
- Problem to access old case when `is_default` did not exist on a panel


## [4.2.0]

### Added
- New index on variant_id for events
- Display overlapping compounds on variants view

### Fixed
- Fixed broken clinical filter


## [4.1.4]

### Added
- Download of filtered SVs

### Fixed
- Fixed broken download of filtered variants
- Fixed visualization issue in gene panel PDF export
- Fixed bug when updating gene names in variant controller


## [4.1.3]

### Fixed
- Displays all primary transcripts


## [4.1.2]

### Added
- Option add/replace when updating a panel via CSV file
- More flexible versioning of the gene panels
- Printing coverage report on the bottom of the pdf case report
- Variant verification option for SVs
- Logs uri without pwd when connecting
- Disease-causing transcripts in case report
- Thicker lines in case report
- Supports HPO search for cases, both terms or if described in synopsis
- Adds sanger information to dashboard

### Fixed
- Use db name instead of **auth** as default for authentication
- Fixes so that reports can be generated even with many variants
- Fixed sanger validation popup to show individual variants queried by user and institute.
- Fixed problem with setting up scout
- Fixes problem when exac file is not available through broad ftp
- Fetch transcripts for correct build in `adapter.hgnc_gene`

## [4.1.1]
- Fix problem with institute authentication flash message in utils
- Fix problem with comments
- Fix problem with ensembl link


## [4.1.0]

### Added
- OMIM phenotypes to case report
- Command to download all panel app gene panels `scout load panel --panel-app`
- Links to genenames.org and omim on gene page
- Popup on gene at variants page with gene information
- reset sanger status to "Not validated" for pinned variants
- highlight cases with variants to be evaluated by Sanger on the cases page
- option to point to local reference files to the genome viewer pileup.js. Documented in `docs.admin-guide.server`
- option to export single variants in `scout export variants`
- option to load a multiqc report together with a case(add line in load config)
- added a view for searching HPO terms. It is accessed from the top left corner menu
- Updates the variants view for cancer variants. Adds a small cancer specific filter for known variants
- Adds hgvs information on cancer variants page
- Adds option to update phenotype groups from CLI

### Fixed
- Improved Clinvar to submit variants from different cases. Fixed HPO terms in casedata according to feedback
- Fixed broken link to case page from Sanger modal in cases view
- Now only cases with non empty lists of causative variants are returned in `adapter.case(has_causatives=True)`
- Can handle Tumor only samples
- Long lists of HGNC symbols are now possible. This was previously difficult with manual, uploaded or by HPO search when changing filter settings due to GET request limitations. Relevant pages now use POST requests. Adds the dynamic HPO panel as a selection on the gene panel dropdown.
- Variant filter defaults to default panels also on SV and Cancer variants pages.

## [4.0.0]

### WARNING ###

This is a major version update and will require that the backend of pre releases is updated.
Run commands:

```
$scout update genes
$scout update hpo
```

- Created a Clinvar submission tool, to speed up Clinvar submission of SNVs and SVs
- Added an analysis report page (html and PDF format) containing phenotype, gene panels and variants that are relevant to solve a case.

### Fixed
- Optimized evaluated variants to speed up creation of case report
- Moved igv and pileup viewer under a common folder
- Fixed MT alignment view pileup.js
- Fixed coordinates for SVs with start chromosome different from end chromosome
- Global comments shown across cases and institutes. Case-specific variant comments are shown only for that specific case.
- Links to clinvar submitted variants at the cases level
- Adapts clinvar parsing to new format
- Fixed problem in `scout update user` when the user object had no roles
- Makes pileup.js use online genome resources when viewing alignments. Now any instance of Scout can make use of this functionality.
- Fix ensembl link for structural variants
- Works even when cases does not have `'madeline_info'`
- Parses Polyphen in correct way again
- Fix problem with parsing gnomad from VEP

### Added
- Added a PDF export function for gene panels
- Added a "Filter and export" button to export custom-filtered SNVs to CSV file
- Dismiss SVs
- Added IGV alignments viewer
- Read delivery report path from case config or CLI command
- Filter for spidex scores
- All HPO terms are now added and fetched from the correct source (https://github.com/obophenotype/human-phenotype-ontology/blob/master/hp.obo)
- New command `scout update hpo`
- New command `scout update genes` will fetch all the latest information about genes and update them
- Load **all** variants found on chromosome **MT**
- Adds choice in cases overview do show as many cases as user like

### Removed
- pileup.min.js and pileup css are imported from a remote web location now
- All source files for HPO information, this is instead fetched directly from source
- All source files for gene information, this is instead fetched directly from source

## [3.0.0]
### Fixed
- hide pedigree panel unless it exists

## [1.5.1] - 2016-07-27
### Fixed
- look for both ".bam.bai" and ".bai" extensions

## [1.4.0] - 2016-03-22
### Added
- support for local frequency through loqusdb
- bunch of other stuff

## [1.3.0] - 2016-02-19
### Fixed
- Update query-phenomizer and add username/password

### Changed
- Update the way a case is checked for rerun-status

### Added
- Add new button to mark a case as "checked"
- Link to clinical variants _without_ 1000G annotation

## [1.2.2] - 2016-02-18
### Fixed
- avoid filtering out variants lacking ExAC and 1000G annotations

## [1.1.3] - 2015-10-01
### Fixed
- persist (clinical) filter when clicking load more
- fix #154 by robustly setting clinical filter func. terms

## [1.1.2] - 2015-09-07
### Fixed
- avoid replacing coverage report with none
- update SO terms, refactored

## [1.1.1] - 2015-08-20
### Fixed
- fetch case based on collaborator status (not owner)

## [1.1.0] - 2015-05-29
### Added
- link(s) to SNPedia based on RS-numbers
- new Jinja filter to "humanize" decimal numbers
- show gene panels in variant view
- new Jinja filter for decoding URL encoding
- add indicator to variants in list that have comments
- add variant number threshold and rank score threshold to load function
- add event methods to mongo adapter
- add tests for models
- show badge "old" if comment was written for a previous analysis

### Changed
- show cDNA change in transcript summary unless variant is exonic
- moved compounds table further up the page
- show dates for case uploads in ISO format
- moved variant comments higher up on page
- updated documentation for pages
- read in coverage report as blob in database and serve directly
- change ``OmimPhenotype`` to ``PhenotypeTerm``
- reorganize models sub-package
- move events (and comments) to separate collection
- only display prev/next links for the research list
- include variant type in breadcrumbs e.g. "Clinical variants"

### Removed
- drop dependency on moment.js

### Fixed
- show the same level of detail for all frequencies on all pages
- properly decode URL encoded symbols in amino acid/cDNA change strings
- fixed issue with wipe permissions in MongoDB
- include default gene lists in "variants" link in breadcrumbs

## [1.0.2] - 2015-05-20
### Changed
- update case fetching function

### Fixed
- handle multiple cases with same id

## [1.0.1] - 2015-04-28
### Fixed
- Fix building URL parameters in cases list Vue component

## [1.0.0] - 2015-04-12
Codename: Sara Lund

![Release 1.0](artwork/releases/release-1-0.jpg)

### Added
- Add email logging for unexpected errors
- New command line tool for deleting case

### Changed
- Much improved logging overall
- Updated documentation/usage guide
- Removed non-working IGV link

### Fixed
- Show sample display name in GT call
- Various small bug fixes
- Make it easier to hover over popups

## [0.0.2-rc1] - 2015-03-04
### Added
- add protein table for each variant
- add many more external links
- add coverage reports as PDFs

### Changed
- incorporate user feedback updates
- big refactor of load scripts

## [0.0.2-rc2] - 2015-03-04
### Changes
- add gene table with gene description
- reorganize inheritance models box

### Fixed
- avoid overwriting gene list on "research" load
- fix various bugs in external links

## [0.0.2-rc3] - 2015-03-05
### Added
- Activity log feed to variant view
- Adds protein change strings to ODM and Sanger email

### Changed
- Extract activity log component to macro

### Fixes
- Make Ensembl transcript links use archive website<|MERGE_RESOLUTION|>--- conflicted
+++ resolved
@@ -13,11 +13,8 @@
 - Added a not-authorized `auto-login` fixture according to changes in Flask-Login 0.6.2
 - Renamed `cache_timeout` param name of flask.send_file function to `max_age` (Flask 2.2 compliant)
 - Replaced deprecated `app.config["JSON_SORT_KEYS"]` with app.json.sort_keys in app settings
-<<<<<<< HEAD
+- Bug in gene variants page (All SNVs and INDELs) when variant gene doesn't have a hgnc_id that is found in the database
 - Query for genes in build 38 on `Search SNVs and INDELs` page
-=======
-- Bug in gene variants page (All SNVs and INDELs) when variant gene doesn't have a hgnc_id that is found in the database
->>>>>>> 9b17661b
 ### Changed
 - State that loqusdb observation is in current case if observations count is one and no cases are shown  
 - Better pagination and number of variants returned by queries in `Search SNVs and INDELs` page
