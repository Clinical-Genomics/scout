--- conflicted
+++ resolved
@@ -16,11 +16,8 @@
 - Missing cryptography lib error while running Scout container on an ARM processor
 - Round CADD values with many decimals on causatives and validated variants pages
 - Dark-mode visibility of some fields on causatives and validated variants pages
-<<<<<<< HEAD
-- Empty cells for RNA fusion variants in Causatives and Verified variants pages
-=======
 - Clinvar submitters would be cleared when unprivileged users saved institute settings page
->>>>>>> 78dd2458
+- Empty cells for RNA fusion variants in Causatives and Verified variants page
 
 ## [4.75]
 ### Added
