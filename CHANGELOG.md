# Change Log
All notable changes to this project will be documented in this file.
This project adheres to [Semantic Versioning](http://semver.org/).

About changelog [here](https://keepachangelog.com/en/1.0.0/)

## [x.x.x]
### Added
- Parse and save splice junction tracks from case config file
### Fixed
<<<<<<< HEAD
- Increase the height of the dropdowns to 600px
=======
- Warning on overwriting variants with same position was no longer shown
>>>>>>> 34627d65
### Changed

## [4.35]
### Added
- A new index for hgnc_symbol in the hgnc_gene collection
- A Pedigree panel in STR page
- Display Tier I and II variants in case view causatives card for cancer cases
### Fixed
- Send partial file data to igv.js when visualizing sashimi plots with splice junction tracks
- Research variants filtering by gene
- Do not attempt to populate annotations for not loaded pinned/causatives
- Add max-height to all dropdowns in filters
### Changed
- Switch off non-clinical gene warnings when filtering research variants
- Don't display OMIM disease card in case view for cancer cases
- Refactored Individuals and Causative card in case view for cancer cases
- Update and style STR case report

## [4.34]
### Added
- Saved filter lock and unlock
- Filters can optionally be marked audited, logging the filter name, user and date on the case events and general report.
- Added `ClinVar hits` and `Cosmic hits` in cancer SNVs filters
- Added `ClinVar hits` to variants filter (rare disease track)
- Load cancer demo case in docker-compose files (default and demo file)
- Inclusive-language check using [woke](https://github.com/get-woke/woke) github action
- Add link to HmtVar for mitochondrial variants (if VCF is annotated with HmtNote)
- Grey background for dismissed compounds in variants list and variant page
- Pin badge for pinned compounds in variants list and variant page
- Support LoqusDB REST API queries
- Add a docker-compose-matchmaker under scout/containers/development to test matchmaker locally
- Script to investigate consequences of symbol search bug
- Added GATK to list of SV and cancer SV callers
### Fixed
- Make MitoMap link work for hg38 again
- Export Variants feature crashing when one of the variants has no primary transcripts
- Redirect to last visited variantS page when dismissing variants from variants list
- Improved matching of SVs Loqus occurrences in other cases
- Remove padding from the list inside (Matching causatives from other cases) panel
- Pass None to get_app function in CLI base since passing script_info to app factory functions was deprecated in Flask 2.0
- Fixed failing tests due to Flask update to version 2.0
- Speed up user events view
- Causative view sort out of memory error
- Use hgnc_id for gene filter query
- Typo in case controllers displaying an error every time a patient is matched against external MatchMaker nodes
- Do not crash while attempting an update for variant documents that are too big (> 16 MB)
- Old STR causatives (and other variants) may not have HGNC symbols - fix sort lambda
- Check if gene_obj has primary_transcript before trying to access it
- Warn if a gene manually searched is in a clinical panel with an outdated name when filtering variants
- ChrPos split js not needed on STR page yet
### Changed
- Remove parsing of case `genome_version`, since it's not used anywhere downstream
- Introduce deprecation warning for Loqus configs that are not dictionaries
- SV clinical filter no longer filters out sub 100 nt variants
- Count cases in LoqusDB by variant type
- Commit pulse repo badge temporarily set to weekly
- Sort ClinVar submissions objects by ascending "Last evaluated" date
- Refactored the MatchMaker integration as an extension
- Replaced some sensitive words as suggested by woke linter
- Documentation for load-configuration rewritten.
- Add styles to MatchMaker matches table
- More detailed info on the data shared in MatchMaker submission form

## [4.33.1]
### Fixed
- Include markdown for release autodeploy docs
- Use standard inheritance model in ClinVar (https://ftp.ncbi.nlm.nih.gov/pub/GTR/standard_terms/Mode_of_inheritance.txt)
- Fix issue crash with variants that have been unflagged causative not being available in other causatives
### Added
### Changed

## [4.33]
### Fixed
- Command line crashing when updating an individual not found in database
- Dashboard page crashing when filters return no data
- Cancer variants filter by chromosome
- /api/v1/genes now searches for genes in all genome builds by default
- Upgraded igv.js to version 2.8.1 (Fixed Unparsable bed record error)
### Added
- Autodeploy docs on release
- Documentation for updating case individuals tracks
- Filter cases and dashboard stats by analysis track
### Changed
- Changed from deprecated db update method
- Pre-selected fields to run queries with in dashboard page
- Do not filter by any institute when first accessing the dashboard
- Removed OMIM panel in case view for cancer cases
- Display Tier I and II variants in case view causatives panel for cancer cases
- Refactored Individuals and Causative panels in case view for cancer cases

## [4.32.1]
### Fixed
- iSort lint check only
### Changed
- Institute cases page crashing when a case has track:Null
### Added

## [4.32]
### Added
- Load and show MITOMAP associated diseases from VCF (INFO field: MitomapAssociatedDiseases, via HmtNote)
- Show variant allele frequencies for mitochondrial variants (GRCh38 cases)
- Extend "public" json API with diseases (OMIM) and phenotypes (HPO)
- HPO gene list download now has option for clinical and non-clinical genes
- Display gene splice junctions data in sashimi plots
- Update case individuals with splice junctions tracks
- Simple Docker compose for development with local build
- Make Phenomodels subpanels collapsible
- User side documentation of cytogenomics features (Gens, Chromograph, vcf2cytosure, rhocall)
- iSort GitHub Action
- Support LoqusDB REST API queries
### Fixed
- Show other causative once, even if several events point to it
- Filtering variants by mitochondrial chromosome for cases with genome build=38
- HPO gene search button triggers any warnings for clinical / non-existing genes also on first search
- Fixed a bug in variants pages caused by MT variants without alt_frequency
- Tests for CADD score parsing function
- Fixed the look of IGV settings on SNV variant page
- Cases analyzed once shown as `rerun`
- Missing case track on case re-upload
- Fixed severity rank for SO term "regulatory region ablation"
### Changed
- Refactor according to CodeFactor - mostly reuse of duplicated code
- Phenomodels language adjustment
- Open variants in a new window (from variants page)
- Open overlapping and compound variants in a new window (from variant page)
- gnomAD link points to gnomAD v.3 (build GRCh38) for mitochondrial variants.
- Display only number of affected genes for dismissed SVs in general report
- Chromosome build check when populating the variants filter chromosome selection
- Display mitochondrial and rare diseases coverage report in cases with missing 'rare' track


## [4.31.1]
### Added
### Changed
- Remove mitochondrial and coverage report from cancer cases sidebar
### Fixed
- ClinVar page when dbSNP id is None

## [4.31]
### Added
- gnomAD annotation field in admin guide
- Export also dynamic panel genes not associated to an HPO term when downloading the HPO panel
- Primary HGNC transcript info in variant export files
- Show variant quality (QUAL field from vcf) in the variant summary
- Load/update PDF gene fusion reports (clinical and research) generated with Arriba
- Support new MANE annotations from VEP (both MANE Select and MANE Plus Clinical)
- Display on case activity the event of a user resetting all dismissed variants
- Support gnomAD population frequencies for mitochondrial variants
- Anchor links in Casedata ClinVar panels to redirect after renaming individuals
### Fixed
- Replace old docs link www.clinicalgenomics.se/scout with new https://clinical-genomics.github.io/scout
- Page formatting issues whenever case and variant comments contain extremely long strings with no spaces
- Chromograph images can be one column and have scrollbar. Removed legacy code.
- Column labels for ClinVar case submission
- Page crashing looking for LoqusDB observation when variant doesn't exist
- Missing inheritance models and custom inheritance models on newly created gene panels
- Accept only numbers in managed variants filter as position and end coordinates
- SNP id format and links in Variant page, ClinVar submission form and general report
- Case groups tooltip triggered only when mouse is on the panel header
### Changed
- A more compact case groups panel
- Added landscape orientation CSS style to cancer coverage and QC demo report
- Improve user documentation to create and save new gene panels
- Removed option to use space as separator when uploading gene panels
- Separating the columns of standard and custom inheritance models in gene panels
- Improved ClinVar instructions for users using non-English Excel

## [4.30.2]
### Added
### Fixed
- Use VEP RefSeq ID if RefSeq list is empty in RefSeq transcripts overview
- Bug creating variant links for variants with no end_chrom
### Changed

## [4.30.1]
### Added
### Fixed
- Cryptography dependency fixed to use version < 3.4
### Changed

## [4.30]
### Added
- Introduced a `reset dismiss variant` verb
- Button to reset all dismissed variants for a case
- Add black border to Chromograph ideograms
- Show ClinVar annotations on variantS page
- Added integration with GENS, copy number visualization tool
- Added a VUS label to the manual classification variant tags
- Add additional information to SNV verification emails
- Tooltips documenting manual annotations from default panels
- Case groups now show bam files from all cases on align view
### Fixed
- Center initial igv view on variant start with SNV/indels
- Don't set initial igv view to negative coordinates
- Display of GQ for SV and STR
- Parsing of AD and related info for STRs
- LoqusDB field in institute settings accepts only existing Loqus instances
- Fix DECIPHER link to work after DECIPHER migrated to GRCh38
- Removed visibility window param from igv.js genes track
- Updated HPO download URL
- Patch HPO download test correctly
- Reference size on STR hover not needed (also wrong)
- Introduced genome build check (allowed values: 37, 38, "37", "38") on case load
- Improve case searching by assignee full name
- Populating the LoqusDB select in institute settings
### Changed
- Cancer variants table header (pop freq etc)
- Only admin users can modify LoqusDB instance in Institute settings
- Style of case synopsis, variants and case comments
- Switched to igv.js 2.7.5
- Do not choke if case is missing research variants when research requested
- Count cases in LoqusDB by variant type
- Introduce deprecation warning for Loqus configs that are not dictionaries
- Improve create new gene panel form validation
- Make XM- transcripts less visible if they don't overlap with transcript refseq_id in variant page
- Color of gene panels and comments panels on cases and variant pages
- Do not choke if case is missing research variants when reserch requested

## [4.29.1]
### Added
### Fixed
- Always load STR variants regardless of RankScore threshold (hotfix)
### Changed

## [4.29]
### Added
- Added a page about migrating potentially breaking changes to the documentation
- markdown_include in development requirements file
- STR variants filter
- Display source, Z-score, inheritance pattern for STR annotations from Stranger (>0.6.1) if available
- Coverage and quality report to cancer view
### Fixed
- ACMG classification page crashing when trying to visualize a classification that was removed
- Pretty print HGVS on gene variants (URL-decode VEP)
- Broken or missing link in the documentation
- Multiple gene names in ClinVar submission form
- Inheritance model select field in ClinVar submission
- IGV.js >2.7.0 has an issue with the gene track zoom levels - temp freeze at 2.7.0
- Revert CORS-anywhere and introduce a local http proxy for cloud tracks
### Changed

## [4.28]
### Added
- Chromograph integration for displaying PNGs in case-page
- Add VAF to cancer case general report, and remove some of its unused fields
- Variants filter compatible with genome browser location strings
- Support for custom public igv tracks stored on the cloud
- Add tests to increase testing coverage
- Update case variants count after deleting variants
- Update IGV.js to latest (v2.7.4)
- Bypass igv.js CORS check using `https://github.com/Rob--W/cors-anywhere`
- Documentation on default and custom IGV.js tracks (admin docs)
- Lock phenomodels so they're editable by admins only
- Small case group assessment sharing
- Tutorial and files for deploying app on containers (Kubernetes pods)
- Canonical transcript and protein change of canonical transcript in exported variants excel sheet
- Support for Font Awesome version 6
- Submit to Beacon from case page sidebar
- Hide dismissed variants in variants pages and variants export function
- Systemd service files and instruction to deploy Scout using podman
### Fixed
- Bugfix: unused `chromgraph_prefix |tojson` removed
- Freeze coloredlogs temporarily
- Marrvel link
- Don't show TP53 link for silent or synonymous changes
- OMIM gene field accepts any custom number as OMIM gene
- Fix Pytest single quote vs double quote string
- Bug in gene variants search by similar cases and no similar case is found
- Delete unused file `userpanel.py`
- Primary transcripts in variant overview and general report
- Google OAuth2 login setup in README file
- Redirect to 'missing file'-icon if configured Chromograph file is missing
- Javascript error in case page
- Fix compound matching during variant loading for hg38
- Cancer variants view containing variants dismissed with cancer-specific reasons
- Zoom to SV variant length was missing IGV contig select
- Tooltips on case page when case has no default gene panels
### Changed
- Save case variants count in case document and not in sessions
- Style of gene panels multiselect on case page
- Collapse/expand main HPO checkboxes in phenomodel preview
- Replaced GQ (Genotype quality) with VAF (Variant allele frequency) in cancer variants GT table
- Allow loading of cancer cases with no tumor_purity field
- Truncate cDNA and protein changes in case report if longer than 20 characters


## [4.27]
### Added
- Exclude one or more variant categories when running variants delete command
### Fixed
### Changed

## [4.26.1]
### Added
### Fixed
- Links with 1-letter aa codes crash on frameshift etc
### Changed

## [4.26]
### Added
- Extend the delete variants command to print analysis date, track, institute, status and research status
- Delete variants by type of analysis (wgs|wes|panel)
- Links to cBioPortal, MutanTP53, IARC TP53, OncoKB, MyCancerGenome, CIViC
### Fixed
- Deleted variants count
### Changed
- Print output of variants delete command as a tab separated table

## [4.25]
### Added
- Command line function to remove variants from one or all cases
### Fixed
- Parse SMN None calls to None rather than False

## [4.24.1]
### Fixed
- Install requirements.txt via setup file

## [4.24]
### Added
- Institute-level phenotype models with sub-panels containing HPO and OMIM terms
- Runnable Docker demo
- Docker image build and push github action
- Makefile with shortcuts to docker commands
- Parse and save synopsis, phenotype and cohort terms from config files upon case upload
### Fixed
- Update dismissed variant status when variant dismissed key is missing
- Breakpoint two IGV button now shows correct chromosome when different from bp1
- Missing font lib in Docker image causing the PDF report download page to crash
- Sentieon Manta calls lack Somaticscore - load anyway
- ClinVar submissions crashing due to pinned variants that are not loaded
- Point ExAC pLI score to new gnomad server address
- Bug uploading cases missing phenotype terms in config file
- STRs loaded but not shown on browser page
- Bug when using adapter.variant.get_causatives with case_id without causatives
- Problem with fetching "solved" from scout export cases cli
- Better serialising of datetime and bson.ObjectId
- Added `volumes` folder to .gitignore
### Changed
- Make matching causative and managed variants foldable on case page
- Remove calls to PyMongo functions marked as deprecated in backend and frontend(as of version 3.7).
- Improved `scout update individual` command
- Export dynamic phenotypes with ordered gene lists as PDF


## [4.23]
### Added
- Save custom IGV track settings
- Show a flash message with clear info about non-valid genes when gene panel creation fails
- CNV report link in cancer case side navigation
- Return to comment section after editing, deleting or submitting a comment
- Managed variants
- MT vs 14 chromosome mean coverage stats if Scout is connected to Chanjo
### Fixed
- missing `vcf_cancer_sv` and `vcf_cancer_sv_research` to manual.
- Split ClinVar multiple clnsig values (slash-separated) and strip them of underscore for annotations without accession number
- Timeout of `All SNVs and INDELs` page when no valid gene is provided in the search
- Round CADD (MIPv9)
- Missing default panel value
- Invisible other causatives lines when other causatives lack gene symbols
### Changed
- Do not freeze mkdocs-material to version 4.6.1
- Remove pre-commit dependency

## [4.22]
### Added
- Editable cases comments
- Editable variants comments
### Fixed
- Empty variant activity panel
- STRs variants popover
- Split new ClinVar multiple significance terms for a variant
- Edit the selected comment, not the latest
### Changed
- Updated RELEASE docs.
- Pinned variants card style on the case page
- Merged `scout export exons` and `scout view exons` commands


## [4.21.2]
### Added
### Fixed
- Do not pre-filter research variants by (case-default) gene panels
- Show OMIM disease tooltip reliably
### Changed

## [4.21.1]
### Added
### Fixed
- Small change to Pop Freq column in variants ang gene panels to avoid strange text shrinking on small screens
- Direct use of HPO list for Clinical HPO SNV (and cancer SNV) filtering
- PDF coverage report redirecting to login page
### Changed
- Remove the option to dismiss single variants from all variants pages
- Bulk dismiss SNVs, SVs and cancer SNVs from variants pages

## [4.21]
### Added
- Support to configure LoqusDB per institute
- Highlight causative variants in the variants list
- Add tests. Mostly regarding building internal datatypes.
- Remove leading and trailing whitespaces from panel_name and display_name when panel is created
- Mark MANE transcript in list of transcripts in "Transcript overview" on variant page
- Show default panel name in case sidebar
- Previous buttons for variants pagination
- Adds a gh action that checks that the changelog is updated
- Adds a gh action that deploys new releases automatically to pypi
- Warn users if case default panels are outdated
- Define institute-specific gene panels for filtering in institute settings
- Use institute-specific gene panels in variants filtering
- Show somatic VAF for pinned and causative variants on case page

### Fixed
- Report pages redirect to login instead of crashing when session expires
- Variants filter loading in cancer variants page
- User, Causative and Cases tables not scaling to full page
- Improved docs for an initial production setup
- Compatibility with latest version of Black
- Fixed tests for Click>7
- Clinical filter required an extra click to Filter to return variants
- Restore pagination and shrink badges in the variants page tables
- Removing a user from the command line now inactivates the case only if user is last assignee and case is active
- Bugfix, LoqusDB per institute feature crashed when institute id was empty string
- Bugfix, LoqusDB calls where missing case count
- filter removal and upload for filters deleted from another page/other user
- Visualize outdated gene panels info in a popover instead of a tooltip in case page side panel

### Changed
- Highlight color on normal STRs in the variants table from green to blue
- Display breakpoints coordinates in verification emails only for structural variants


## [4.20]
### Added
- Display number of filtered variants vs number of total variants in variants page
- Search case by HPO terms
- Dismiss variant column in the variants tables
- Black and pre-commit packages to dev requirements

### Fixed
- Bug occurring when rerun is requested twice
- Peddy info fields in the demo config file
- Added load config safety check for multiple alignment files for one individual
- Formatting of cancer variants table
- Missing Score in SV variants table

### Changed
- Updated the documentation on how to create a new software release
- Genome build-aware cytobands coordinates
- Styling update of the Matchmaker card
- Select search type in case search form


## [4.19]

### Added
- Show internal ID for case
- Add internal ID for downloaded CGH files
- Export dynamic HPO gene list from case page
- Remove users as case assignees when their account is deleted
- Keep variants filters panel expanded when filters have been used

### Fixed
- Handle the ProxyFix ModuleNotFoundError when Werkzeug installed version is >1.0
- General report formatting issues whenever case and variant comments contain extremely long strings with no spaces

### Changed
- Created an institute wrapper page that contains list of cases, causatives, SNVs & Indels, user list, shared data and institute settings
- Display case name instead of case ID on clinVar submissions
- Changed icon of sample update in clinVar submissions


## [4.18]

### Added
- Filter cancer variants on cytoband coordinates
- Show dismiss reasons in a badge with hover for clinical variants
- Show an ellipsis if 10 cases or more to display with loqusdb matches
- A new blog post for version 4.17
- Tooltip to better describe Tumor and Normal columns in cancer variants
- Filter cancer SNVs and SVs by chromosome coordinates
- Default export of `Assertion method citation` to clinVar variants submission file
- Button to export up to 500 cancer variants, filtered or not
- Rename samples of a clinVar submission file

### Fixed
- Apply default gene panel on return to cancer variantS from variant view
- Revert to certificate checking when asking for Chanjo reports
- `scout download everything` command failing while downloading HPO terms

### Changed
- Turn tumor and normal allelic fraction to decimal numbers in tumor variants page
- Moved clinVar submissions code to the institutes blueprints
- Changed name of clinVar export files to FILENAME.Variant.csv and FILENAME.CaseData.csv
- Switched Google login libraries from Flask-OAuthlib to Authlib


## [4.17.1]

### Fixed
- Load cytobands for cases with chromosome build not "37" or "38"


## [4.17]

### Added
- COSMIC badge shown in cancer variants
- Default gene-panel in non-cancer structural view in url
- Filter SNVs and SVs by cytoband coordinates
- Filter cancer SNV variants by alt allele frequency in tumor
- Correct genome build in UCSC link from structural variant page



### Fixed
- Bug in clinVar form when variant has no gene
- Bug when sharing cases with the same institute twice
- Page crashing when removing causative variant tag
- Do not default to GATK caller when no caller info is provided for cancer SNVs


## [4.16.1]

### Fixed
- Fix the fix for handling of delivery reports for rerun cases

## [4.16]

### Added
- Adds possibility to add "lims_id" to cases. Currently only stored in database, not shown anywhere
- Adds verification comment box to SVs (previously only available for small variants)
- Scrollable pedigree panel

### Fixed
- Error caused by changes in WTForm (new release 2.3.x)
- Bug in OMIM case page form, causing the page to crash when a string was provided instead of a numerical OMIM id
- Fix Alamut link to work properly on hg38
- Better handling of delivery reports for rerun cases
- Small CodeFactor style issues: matchmaker results counting, a couple of incomplete tests and safer external xml
- Fix an issue with Phenomizer introduced by CodeFactor style changes

### Changed
- Updated the version of igv.js to 2.5.4

## [4.15.1]

### Added
- Display gene names in ClinVar submissions page
- Links to Varsome in variant transcripts table

### Fixed
- Small fixes to ClinVar submission form
- Gene panel page crash when old panel has no maintainers

## [4.15]

### Added
- Clinvar CNVs IGV track
- Gene panels can have maintainers
- Keep variant actions (dismissed, manual rank, mosaic, acmg, comments) upon variant re-upload
- Keep variant actions also on full case re-upload

### Fixed
- Fix the link to Ensembl for SV variants when genome build 38.
- Arrange information in columns on variant page
- Fix so that new cosmic identifier (COSV) is also acceptable #1304
- Fixed COSMIC tag in INFO (outside of CSQ) to be parses as well with `&` splitter.
- COSMIC stub URL changed to https://cancer.sanger.ac.uk/cosmic/search?q= instead.
- Updated to a version of IGV where bigBed tracks are visualized correctly
- Clinvar submission files are named according to the content (variant_data and case_data)
- Always show causatives from other cases in case overview
- Correct disease associations for gene symbol aliases that exist as separate genes
- Re-add "custom annotations" for SV variants
- The override ClinVar P/LP add-in in the Clinical Filter failed for new CSQ strings

### Changed
- Runs all CI checks in github actions

## [4.14.1]

### Fixed
- Error when variant found in loqusdb is not loaded for other case

## [4.14]

### Added
- Use github actions to run tests
- Adds CLI command to update individual alignments path
- Update HPO terms using downloaded definitions files
- Option to use alternative flask config when running `scout serve`
- Requirement to use loqusdb >= 2.5 if integrated

### Fixed
- Do not display Pedigree panel in cancer view
- Do not rely on internet connection and services available when running CI tests
- Variant loading assumes GATK if no caller set given and GATK filter status is seen in FILTER
- Pass genome build param all the way in order to get the right gene mappings for cases with build 38
- Parse correctly variants with zero frequency values
- Continue even if there are problems to create a region vcf
- STR and cancer variant navigation back to variants pages could fail

### Changed
- Improved code that sends requests to the external APIs
- Updates ranges for user ranks to fit todays usage
- Run coveralls on github actions instead of travis
- Run pip checks on github actions instead of coveralls
- For hg38 cases, change gnomAD link to point to version 3.0 (which is hg38 based)
- Show pinned or causative STR variants a bit more human readable

## [4.13.1]

### Added
### Fixed
- Typo that caused not all clinvar conflicting interpretations to be loaded no matter what
- Parse and retrieve clinvar annotations from VEP-annotated (VEP 97+) CSQ VCF field
- Variant clinvar significance shown as `not provided` whenever is `Uncertain significance`
- Phenomizer query crashing when case has no HPO terms assigned
- Fixed a bug affecting `All SNVs and INDELs` page when variants don't have canonical transcript
- Add gene name or id in cancer variant view

### Changed
- Cancer Variant view changed "Variant:Transcript:Exon:HGVS" to "Gene:Transcript:Exon:HGVS"

## [4.13]

### Added
- ClinVar SNVs track in IGV
- Add SMA view with SMN Copy Number data
- Easier to assign OMIM diagnoses from case page
- OMIM terms and specific OMIM term page

### Fixed
- Bug when adding a new gene to a panel
- Restored missing recent delivery reports
- Fixed style and links to other reports in case side panel
- Deleting cases using display_name and institute not deleting its variants
- Fixed bug that caused coordinates filter to override other filters
- Fixed a problem with finding some INS in loqusdb
- Layout on SV page when local observations without cases are present
- Make scout compatible with the new HPO definition files from `http://compbio.charite.de/jenkins/`
- General report visualization error when SNVs display names are very long


### Changed


## [4.12.4]

### Fixed
- Layout on SV page when local observations without cases are present

## [4.12.3]

### Fixed
- Case report when causative or pinned SVs have non null allele frequencies

## [4.12.2]

### Fixed
- SV variant links now take you to the SV variant page again
- Cancer variant view has cleaner table data entries for "N/A" data
- Pinned variant case level display hotfix for cancer and str - more on this later
- Cancer variants show correct alt/ref reads mirroring alt frequency now
- Always load all clinical STR variants even if a region load is attempted - index may be missing
- Same case repetition in variant local observations

## [4.12.1]

### Fixed
- Bug in variant.gene when gene has no HGVS description


## [4.12]

### Added
- Accepts `alignment_path` in load config to pass bam/cram files
- Display all phenotypes on variant page
- Display hgvs coordinates on pinned and causatives
- Clear panel pending changes
- Adds option to setup the database with static files
- Adds cli command to download the resources from CLI that scout needs
- Adds test files for merged somatic SV and CNV; as well as merged SNV, and INDEL part of #1279
- Allows for upload of OMIM-AUTO gene panel from static files without api-key

### Fixed
- Cancer case HPO panel variants link
- Fix so that some drop downs have correct size
- First IGV button in str variants page
- Cancer case activates on SNV variants
- Cases activate when STR variants are viewed
- Always calculate code coverage
- Pinned/Classification/comments in all types of variants pages
- Null values for panel's custom_inheritance_models
- Discrepancy between the manual disease transcripts and those in database in gene-edit page
- ACMG classification not showing for some causatives
- Fix bug which caused IGV.js to use hg19 reference files for hg38 data
- Bug when multiple bam files sources with non-null values are available


### Changed
- Renamed `requests` file to `scout_requests`
- Cancer variant view shows two, instead of four, decimals for allele and normal


## [4.11.1]

### Fixed
- Institute settings page
- Link institute settings to sharing institutes choices

## [4.11.0]

### Added
- Display locus name on STR variant page
- Alternative key `GNOMADAF_popmax` for Gnomad popmax allele frequency
- Automatic suggestions on how to improve the code on Pull Requests
- Parse GERP, phastCons and phyloP annotations from vep annotated CSQ fields
- Avoid flickering comment popovers in variant list
- Parse REVEL score from vep annotated CSQ fields
- Allow users to modify general institute settings
- Optionally format code automatically on commit
- Adds command to backup vital parts `scout export database`
- Parsing and displaying cancer SV variants from Manta annotated VCF files
- Dismiss cancer snv variants with cancer-specific options
- Add IGV.js UPD, RHO and TIDDIT coverage wig tracks.


### Fixed
- Slightly darker page background
- Fixed an issued with parsed conservation values from CSQ
- Clinvar submissions accessible to all users of an institute
- Header toolbar when on Clinvar page now shows institute name correctly
- Case should not always inactivate upon update
- Show dismissed snv cancer variants as grey on the cancer variants page
- Improved style of mappability link and local observations on variant page
- Convert all the GET requests to the igv view to POST request
- Error when updating gene panels using a file containing BOM chars
- Add/replace gene radio button not working in gene panels


## [4.10.1]

### Fixed
- Fixed issue with opening research variants
- Problem with coveralls not called by Travis CI
- Handle Biomart service down in tests


## [4.10.0]

### Added
- Rank score model in causatives page
- Exportable HPO terms from phenotypes page
- AMP guideline tiers for cancer variants
- Adds scroll for the transcript tab
- Added CLI option to query cases on time since case event was added
- Shadow clinical assessments also on research variants display
- Support for CRAM alignment files
- Improved str variants view : sorting by locus, grouped by allele.
- Delivery report PDF export
- New mosaicism tag option
- Add or modify individuals' age or tissue type from case page
- Display GC and allele depth in causatives table.
- Included primary reference transcript in general report
- Included partial causative variants in general report
- Remove dependency of loqusdb by utilising the CLI

### Fixed
- Fixed update OMIM command bug due to change in the header of the genemap2 file
- Removed Mosaic Tag from Cancer variants
- Fixes issue with unaligned table headers that comes with hidden Datatables
- Layout in general report PDF export
- Fixed issue on the case statistics view. The validation bars didn't show up when all institutes were selected. Now they do.
- Fixed missing path import by importing pathlib.Path
- Handle index inconsistencies in the update index functions
- Fixed layout problems


## [4.9.0]

### Added
- Improved MatchMaker pages, including visible patient contacts email address
- New badges for the github repo
- Links to [GENEMANIA](genemania.org)
- Sort gene panel list on case view.
- More automatic tests
- Allow loading of custom annotations in VCF using the SCOUT_CUSTOM info tag.

### Fixed
- Fix error when a gene is added to an empty dynamic gene panel
- Fix crash when attempting to add genes on incorrect format to dynamic gene panel
- Manual rank variant tags could be saved in a "Select a tag"-state, a problem in the variants view.
- Same case evaluations are no longer shown as gray previous evaluations on the variants page
- Stay on research pages, even if reset, next first buttons are pressed..
- Overlapping variants will now be visible on variant page again
- Fix missing classification comments and links in evaluations page
- All prioritized cases are shown on cases page


## [4.8.3]

### Added

### Fixed
- Bug when ordering sanger
- Improved scrolling over long list of genes/transcripts


## [4.8.2]

### Added

### Fixed
- Avoid opening extra tab for coverage report
- Fixed a problem when rank model version was saved as floats and not strings
- Fixed a problem with displaying dismiss variant reasons on the general report
- Disable load and delete filter buttons if there are no saved filters
- Fix problem with missing verifications
- Remove duplicate users and merge their data and activity


## [4.8.1]

### Added

### Fixed
- Prevent login fail for users with id defined by ObjectId and not email
- Prevent the app from crashing with `AttributeError: 'NoneType' object has no attribute 'message'`


## [4.8.0]

### Added
- Updated Scout to use Bootstrap 4.3
- New looks for Scout
- Improved dashboard using Chart.js
- Ask before inactivating a case where last assigned user leaves it
- Genes can be manually added to the dynamic gene list directly on the case page
- Dynamic gene panels can optionally be used with clinical filter, instead of default gene panel
- Dynamic gene panels get link out to chanjo-report for coverage report
- Load all clinvar variants with clinvar Pathogenic, Likely Pathogenic and Conflicting pathogenic
- Show transcripts with exon numbers for structural variants
- Case sort order can now be toggled between ascending and descending.
- Variants can be marked as partial causative if phenotype is available for case.
- Show a frequency tooltip hover for SV-variants.
- Added support for LDAP login system
- Search snv and structural variants by chromosomal coordinates
- Structural variants can be marked as partial causative if phenotype is available for case.
- Show normal and pathologic limits for STRs in the STR variants view.
- Institute level persistent variant filter settings that can be retrieved and used.
- export causative variants to Excel
- Add support for ROH, WIG and chromosome PNGs in case-view

### Fixed
- Fixed missing import for variants with comments
- Instructions on how to build docs
- Keep sanger order + verification when updating/reloading variants
- Fixed and moved broken filter actions (HPO gene panel and reset filter)
- Fixed string conversion to number
- UCSC links for structural variants are now separated per breakpoint (and whole variant where applicable)
- Reintroduced missing coverage report
- Fixed a bug preventing loading samples using the command line
- Better inheritance models customization for genes in gene panels
- STR variant page back to list button now does its one job.
- Allows to setup scout without a omim api key
- Fixed error causing "favicon not found" flash messages
- Removed flask --version from base cli
- Request rerun no longer changes case status. Active or archived cases inactivate on upload.
- Fixed missing tooltip on the cancer variants page
- Fixed weird Rank cell in variants page
- Next and first buttons order swap
- Added pagination (and POST capability) to cancer variants.
- Improves loading speed for variant page
- Problem with updating variant rank when no variants
- Improved Clinvar submission form
- General report crashing when dismissed variant has no valid dismiss code
- Also show collaborative case variants on the All variants view.
- Improved phenotype search using dataTables.js on phenotypes page
- Search and delete users with `email` instead of `_id`
- Fixed css styles so that multiselect options will all fit one column


## [4.7.3]

### Added
- RankScore can be used with VCFs for vcf_cancer files

### Fixed
- Fix issue with STR view next page button not doing its one job.

### Deleted
- Removed pileup as a bam viewing option. This is replaced by IGV


## [4.7.2]

### Added
- Show earlier ACMG classification in the variant list

### Fixed
- Fixed igv search not working due to igv.js dist 2.2.17
- Fixed searches for cases with a gene with variants pinned or marked causative.
- Load variant pages faster after fixing other causatives query
- Fixed mitochondrial report bug for variants without genes

## [4.7.1]

### Added

### Fixed
- Fixed bug on genes page


## [4.7.0]

### Added
- Export genes and gene panels in build GRCh38
- Search for cases with variants pinned or marked causative in a given gene.
- Search for cases phenotypically similar to a case also from WUI.
- Case variant searches can be limited to similar cases, matching HPO-terms,
  phenogroups and cohorts.
- De-archive reruns and flag them as 'inactive' if archived
- Sort cases by analysis_date, track or status
- Display cases in the following order: prioritized, active, inactive, archived, solved
- Assign case to user when user activates it or asks for rerun
- Case becomes inactive when it has no assignees
- Fetch refseq version from entrez and use it in clinvar form
- Load and export of exons for all genes, independent on refseq
- Documentation for loading/updating exons
- Showing SV variant annotations: SV cgh frequencies, gnomad-SV, local SV frequencies
- Showing transcripts mapping score in segmental duplications
- Handle requests to Ensembl Rest API
- Handle requests to Ensembl Rest Biomart
- STR variants view now displays GT and IGV link.
- Description field for gene panels
- Export exons in build 37 and 38 using the command line

### Fixed
- Fixes of and induced by build tests
- Fixed bug affecting variant observations in other cases
- Fixed a bug that showed wrong gene coverage in general panel PDF export
- MT report only shows variants occurring in the specific individual of the excel sheet
- Disable SSL certifcate verification in requests to chanjo
- Updates how intervaltree and pymongo is used to void deprecated functions
- Increased size of IGV sample tracks
- Optimized tests


## [4.6.1]

### Added

### Fixed
- Missing 'father' and 'mother' keys when parsing single individual cases


## [4.6.0]

### Added
- Description of Scout branching model in CONTRIBUTING doc
- Causatives in alphabetical order, display ACMG classification and filter by gene.
- Added 'external' to the list of analysis type options
- Adds functionality to display "Tissue type". Passed via load config.
- Update to IGV 2.

### Fixed
- Fixed alignment visualization and vcf2cytosure availability for demo case samples
- Fixed 3 bugs affecting SV pages visualization
- Reintroduced the --version cli option
- Fixed variants query by panel (hpo panel + gene panel).
- Downloaded MT report contains excel files with individuals' display name
- Refactored code in parsing of config files.


## [4.5.1]

### Added

### Fixed
- update requirement to use PyYaml version >= 5.1
- Safer code when loading config params in cli base


## [4.5.0]

### Added
- Search for similar cases from scout view CLI
- Scout cli is now invoked from the app object and works under the app context

### Fixed
- PyYaml dependency fixed to use version >= 5.1


## [4.4.1]

### Added
- Display SV rank model version when available

### Fixed
- Fixed upload of delivery report via API


## [4.4.0]

### Added
- Displaying more info on the Causatives page and hiding those not causative at the case level
- Add a comment text field to Sanger order request form, allowing a message to be included in the email
- MatchMaker Exchange integration
- List cases with empty synopsis, missing HPO terms and phenotype groups.
- Search for cases with open research list, or a given case status (active, inactive, archived)

### Fixed
- Variant query builder split into several functions
- Fixed delivery report load bug


## [4.3.3]

### Added
- Different individual table for cancer cases

### Fixed
- Dashboard collects validated variants from verification events instead of using 'sanger' field
- Cases shared with collaborators are visible again in cases page
- Force users to select a real institute to share cases with (actionbar select fix)


## [4.3.2]

### Added
- Dashboard data can be filtered using filters available in cases page
- Causatives for each institute are displayed on a dedicated page
- SNVs and and SVs are searchable across cases by gene and rank score
- A more complete report with validated variants is downloadable from dashboard

### Fixed
- Clinsig filter is fixed so clinsig numerical values are returned
- Split multi clinsig string values in different elements of clinsig array
- Regex to search in multi clinsig string values or multi revstat string values
- It works to upload vcf files with no variants now
- Combined Pileup and IGV alignments for SVs having variant start and stop on the same chromosome


## [4.3.1]

### Added
- Show calls from all callers even if call is not available
- Instructions to install cairo and pango libs from WeasyPrint page
- Display cases with number of variants from CLI
- Only display cases with number of variants above certain treshold. (Also CLI)
- Export of verified variants by CLI or from the dashboard
- Extend case level queries with default panels, cohorts and phenotype groups.
- Slice dashboard statistics display using case level queries
- Add a view where all variants for an institute can be searched across cases, filtering on gene and rank score. Allows searching research variants for cases that have research open.

### Fixed
- Fixed code to extract variant conservation (gerp, phyloP, phastCons)
- Visualization of PDF-exported gene panels
- Reintroduced the exon/intron number in variant verification email
- Sex and affected status is correctly displayed on general report
- Force number validation in SV filter by size
- Display ensembl transcripts when no refseq exists


## [4.3.0]

### Added
- Mosaicism tag on variants
- Show and filter on SweGen frequency for SVs
- Show annotations for STR variants
- Show all transcripts in verification email
- Added mitochondrial export
- Adds alternative to search for SVs shorter that the given length
- Look for 'bcftools' in the `set` field of VCFs
- Display digenic inheritance from OMIM
- Displays what refseq transcript that is primary in hgnc

### Fixed

- Archived panels displays the correct date (not retroactive change)
- Fixed problem with waiting times in gene panel exports
- Clinvar fiter not working with human readable clinsig values

## [4.2.2]

### Fixed
- Fixed gene panel create/modify from CSV file utf-8 decoding error
- Updating genes in gene panels now supports edit comments and entry version
- Gene panel export timeout error

## [4.2.1]

### Fixed
- Re-introduced gene name(s) in verification email subject
- Better PDF rendering for excluded variants in report
- Problem to access old case when `is_default` did not exist on a panel


## [4.2.0]

### Added
- New index on variant_id for events
- Display overlapping compounds on variants view

### Fixed
- Fixed broken clinical filter


## [4.1.4]

### Added
- Download of filtered SVs

### Fixed
- Fixed broken download of filtered variants
- Fixed visualization issue in gene panel PDF export
- Fixed bug when updating gene names in variant controller


## [4.1.3]

### Fixed
- Displays all primary transcripts


## [4.1.2]

### Added
- Option add/replace when updating a panel via CSV file
- More flexible versioning of the gene panels
- Printing coverage report on the bottom of the pdf case report
- Variant verification option for SVs
- Logs uri without pwd when connecting
- Disease-causing transcripts in case report
- Thicker lines in case report
- Supports HPO search for cases, both terms or if described in synopsis
- Adds sanger information to dashboard

### Fixed
- Use db name instead of **auth** as default for authentication
- Fixes so that reports can be generated even with many variants
- Fixed sanger validation popup to show individual variants queried by user and institute.
- Fixed problem with setting up scout
- Fixes problem when exac file is not available through broad ftp
- Fetch transcripts for correct build in `adapter.hgnc_gene`

## [4.1.1]
- Fix problem with institute authentication flash message in utils
- Fix problem with comments
- Fix problem with ensembl link


## [4.1.0]

### Added
- OMIM phenotypes to case report
- Command to download all panel app gene panels `scout load panel --panel-app`
- Links to genenames.org and omim on gene page
- Popup on gene at variants page with gene information
- reset sanger status to "Not validated" for pinned variants
- highlight cases with variants to be evaluated by Sanger on the cases page
- option to point to local reference files to the genome viewer pileup.js. Documented in `docs.admin-guide.server`
- option to export single variants in `scout export variants`
- option to load a multiqc report together with a case(add line in load config)
- added a view for searching HPO terms. It is accessed from the top left corner menu
- Updates the variants view for cancer variants. Adds a small cancer specific filter for known variants
- Adds hgvs information on cancer variants page
- Adds option to update phenotype groups from CLI

### Fixed
- Improved Clinvar to submit variants from different cases. Fixed HPO terms in casedata according to feedback
- Fixed broken link to case page from Sanger modal in cases view
- Now only cases with non empty lists of causative variants are returned in `adapter.case(has_causatives=True)`
- Can handle Tumor only samples
- Long lists of HGNC symbols are now possible. This was previously difficult with manual, uploaded or by HPO search when changing filter settings due to GET request limitations. Relevant pages now use POST requests. Adds the dynamic HPO panel as a selection on the gene panel dropdown.
- Variant filter defaults to default panels also on SV and Cancer variants pages.

## [4.0.0]

### WARNING ###

This is a major version update and will require that the backend of pre releases is updated.
Run commands:

```
$scout update genes
$scout update hpo
```

- Created a Clinvar submission tool, to speed up Clinvar submission of SNVs and SVs
- Added an analysis report page (html and PDF format) containing phenotype, gene panels and variants that are relevant to solve a case.

### Fixed
- Optimized evaluated variants to speed up creation of case report
- Moved igv and pileup viewer under a common folder
- Fixed MT alignment view pileup.js
- Fixed coordinates for SVs with start chromosome different from end chromosome
- Global comments shown across cases and institutes. Case-specific variant comments are shown only for that specific case.
- Links to clinvar submitted variants at the cases level
- Adapts clinvar parsing to new format
- Fixed problem in `scout update user` when the user object had no roles
- Makes pileup.js use online genome resources when viewing alignments. Now any instance of Scout can make use of this functionality.
- Fix ensembl link for structural variants
- Works even when cases does not have `'madeline_info'`
- Parses Polyphen in correct way again
- Fix problem with parsing gnomad from VEP

### Added
- Added a PDF export function for gene panels
- Added a "Filter and export" button to export custom-filtered SNVs to CSV file
- Dismiss SVs
- Added IGV alignments viewer
- Read delivery report path from case config or CLI command
- Filter for spidex scores
- All HPO terms are now added and fetched from the correct source (https://github.com/obophenotype/human-phenotype-ontology/blob/master/hp.obo)
- New command `scout update hpo`
- New command `scout update genes` will fetch all the latest information about genes and update them
- Load **all** variants found on chromosome **MT**
- Adds choice in cases overview do show as many cases as user like

### Removed
- pileup.min.js and pileup css are imported from a remote web location now
- All source files for HPO information, this is instead fetched directly from source
- All source files for gene information, this is instead fetched directly from source

## [3.0.0]
### Fixed
- hide pedigree panel unless it exists

## [1.5.1] - 2016-07-27
### Fixed
- look for both ".bam.bai" and ".bai" extensions

## [1.4.0] - 2016-03-22
### Added
- support for local frequency through loqusdb
- bunch of other stuff

## [1.3.0] - 2016-02-19
### Fixed
- Update query-phenomizer and add username/password

### Changed
- Update the way a case is checked for rerun-status

### Added
- Add new button to mark a case as "checked"
- Link to clinical variants _without_ 1000G annotation

## [1.2.2] - 2016-02-18
### Fixed
- avoid filtering out variants lacking ExAC and 1000G annotations

## [1.1.3] - 2015-10-01
### Fixed
- persist (clinical) filter when clicking load more
- fix #154 by robustly setting clinical filter func. terms

## [1.1.2] - 2015-09-07
### Fixed
- avoid replacing coverage report with none
- update SO terms, refactored

## [1.1.1] - 2015-08-20
### Fixed
- fetch case based on collaborator status (not owner)

## [1.1.0] - 2015-05-29
### Added
- link(s) to SNPedia based on RS-numbers
- new Jinja filter to "humanize" decimal numbers
- show gene panels in variant view
- new Jinja filter for decoding URL encoding
- add indicator to variants in list that have comments
- add variant number threshold and rank score threshold to load function
- add event methods to mongo adapter
- add tests for models
- show badge "old" if comment was written for a previous analysis

### Changed
- show cDNA change in transcript summary unless variant is exonic
- moved compounds table further up the page
- show dates for case uploads in ISO format
- moved variant comments higher up on page
- updated documentation for pages
- read in coverage report as blob in database and serve directly
- change ``OmimPhenotype`` to ``PhenotypeTerm``
- reorganize models sub-package
- move events (and comments) to separate collection
- only display prev/next links for the research list
- include variant type in breadcrumbs e.g. "Clinical variants"

### Removed
- drop dependency on moment.js

### Fixed
- show the same level of detail for all frequencies on all pages
- properly decode URL encoded symbols in amino acid/cDNA change strings
- fixed issue with wipe permissions in MongoDB
- include default gene lists in "variants" link in breadcrumbs

## [1.0.2] - 2015-05-20
### Changed
- update case fetching function

### Fixed
- handle multiple cases with same id

## [1.0.1] - 2015-04-28
### Fixed
- Fix building URL parameters in cases list Vue component

## [1.0.0] - 2015-04-12
Codename: Sara Lund

![Release 1.0](artwork/releases/release-1-0.jpg)

### Added
- Add email logging for unexpected errors
- New command line tool for deleting case

### Changed
- Much improved logging overall
- Updated documentation/usage guide
- Removed non-working IGV link

### Fixed
- Show sample display name in GT call
- Various small bug fixes
- Make it easier to hover over popups

## [0.0.2-rc1] - 2015-03-04
### Added
- add protein table for each variant
- add many more external links
- add coverage reports as PDFs

### Changed
- incorporate user feedback updates
- big refactor of load scripts

## [0.0.2-rc2] - 2015-03-04
### Changes
- add gene table with gene description
- reorganize inheritance models box

### Fixed
- avoid overwriting gene list on "research" load
- fix various bugs in external links

## [0.0.2-rc3] - 2015-03-05
### Added
- Activity log feed to variant view
- Adds protein change strings to ODM and Sanger email

### Changed
- Extract activity log component to macro

### Fixes
- Make Ensembl transcript links use archive website<|MERGE_RESOLUTION|>--- conflicted
+++ resolved
@@ -8,11 +8,8 @@
 ### Added
 - Parse and save splice junction tracks from case config file
 ### Fixed
-<<<<<<< HEAD
+- Warning on overwriting variants with same position was no longer shown
 - Increase the height of the dropdowns to 600px
-=======
-- Warning on overwriting variants with same position was no longer shown
->>>>>>> 34627d65
 ### Changed
 
 ## [4.35]
