--- conflicted
+++ resolved
@@ -10,11 +10,8 @@
 ### Fixed
 - CaseS page uniform column widths
 - Include ClinVar variants into a scrollable div element on Case page
-<<<<<<< HEAD
+- `canonical_transcript` variable not initialized in get_hgvs function (server.blueprints.institutes.controllers.py)
 - Catch and display any error while importing Phenopacket info
-=======
-- `canonical_transcript` variable not initialized in get_hgvs function (server.blueprints.institutes.controllers.py)
->>>>>>> cce11144
 
 ## [4.69]
 ### Added
