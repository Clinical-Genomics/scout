# Change Log
All notable changes to this project will be documented in this file.
This project adheres to [Semantic Versioning](http://semver.org/).

About changelog [here](https://keepachangelog.com/en/1.0.0/)

## []
<<<<<<< HEAD
### Changed
- State that loqusdb observation is in current case if observations count is one and no cases are shown  
=======
### Fixed
- Export of verified variants when variant gene has no transcripts
>>>>>>> a9b36643

## [4.57.1]
### Fixed
- Updating/replacing a gene panel from file with a corrupted or malformed file

## [4.57]
### Added
- Display last 50 or 500 events for a user in a timeline
- Show dismiss count from other cases on matching variantS
- Save Beacon-related events in events collection
- Institute settings allow saving multiple loqusdb instances for one institute
- Display stats from multiple instances of loqusdb on variant page
- Display date and frequency of obs derived from count of local archive observations from MIP11 (requires fix in MIP)
### Changed
- Prior ACMG classifications view is no longer limited by pathogenicity
### Fixed
- Visibility of Sanger ordered badge on case page, light mode
- Some of the DataTables tables (Phenotypes and Diagnoses pages) got a bit dark in dark mode
- Remove all redundancies when displaying timeline events (some events are saved both as case-related and variant-related)
- Missing link in saved MatchMaker-related events
- Genes with mixed case gene symbols missing in PanelApp panels
- Alignment of elements on the Beacon submission modal window
- Locus info links from STR variantS page open in new browser tabs

## [4.56]
### Added
- Test for PanelApp panels loading
- `panel-umi` tag option when loading cancer analyses
### Changed
- Black text to make comments more visible in dark mode
- Loading PanelApp panels replaces pre-existing panels with same version
- Removed sidebar from Causatives page - navigation is available on the top bar for now
### Fixed
- Remove a:visited css style from all buttons
- Update of HPO terms via command line
- Background color of `MIXED` and `PANEL-UMI` sequencing types on cases page
- Fixed regex error when searching for cases with query ending with `\ `
- Gene symbols on Causatives page lighter in dark mode
- SpliceAI tooltip of multigene variants

## [4.55]
### Changed
- Represent different tumor samples as vials in cases page
- Option to force-update the OMIM panel
### Fixed
- Low tumor purity badge alignment in cancer samples table on cancer case view
- VariantS comment popovers reactivate on hover
- Updating database genes in build 37
- ACMG classification summary hidden by sticky navbar
- Logo backgrounds fixed to white on welcome page
- Visited links turn purple again
- Style of link buttons and dropdown menus
- Update KUH and GMS logos
- Link color for Managed variants

## [4.54]
### Added
- Dark mode, using browser/OS media preference
- Allow marking case as solved without defining causative variants
- Admin users can create missing beacon datasets from the institute's settings page
- GenCC links on gene and variant pages
- Deprecation warnings when launching the app using a .yaml config file or loading cases using .ped files
### Changed
- Improved HTML syntax in case report template
- Modified message displayed when variant rank stats could not be calculated
- Expanded instructions on how to test on CG development server (cg-vm1)
- Added more somatic variant callers (Balsamic v9 SNV, develop SV)
### Fixed
- Remove load demo case command from docker-compose.yml
- Text elements being split across pages in PDF reports
- Made login password field of type `password` in LDAP login form
- Gene panels HTML select in institute's settings page
- Bootstrap upgraded to version 5
- Fix some Sourcery and SonarCloud suggestions
- Escape special characters in case search on institute and dashboard pages
- Broken case PDF reports when no Madeline pedigree image can be created
- Removed text-white links style that were invisible in new pages style
- Variants pagination after pressing "Filter variants" or "Clinical filter"
- Layout of buttons Matchmaker submission panel (case page)
- Removing cases from Matchmaker (simplified code and fixed functionality)
- Reintroduce check for missing alignment files purged from server

## [4.53]
### Added
### Changed
- Point Alamut API key docs link to new API version
- Parse dbSNP id from ID only if it says "rs", else use VEP CSQ fields
- Removed MarkupSafe from the dependencies
### Fixed
- Reintroduced loading of SVs for demo case 643595
- Successful parse of FOUND_IN should avoid GATK caller default
- All vulnerabilities flagged by SonarCloud

## [4.52]
### Added
- Demo cancer case gets loaded together with demo RD case in demo instance
- Parse REVEL_score alongside REVEL_rankscore from csq field and display it on SNV variant page
- Rank score results now show the ranking range
- cDNA and protein changes displayed on institute causatives pages
- Optional SESSION_TIMEOUT_MINUTES configuration in app config files
- Script to convert old OMIM case format (list of integers) to new format (list of dictionaries)
- Additional check for user logged in status before serving alignment files
- Download .cgh files from cancer samples table on cancer case page
- Number of documents and date of last update on genes page
### Changed
- Verify user before redirecting to IGV alignments and sashimi plots
- Build case IGV tracks starting from case and variant objects instead of passing all params in a form
- Unfreeze Werkzeug lib since Flask_login v.0.6 with bugfix has been released
- Sort gene panels by name (panelS and variant page)
- Removed unused `server.blueprints.alignviewers.unindexed_remote_static` endpoint
- User sessions to check files served by `server.blueprints.alignviewers.remote_static` endpoint
- Moved Beacon-related functions to a dedicated app extension
- Audit Filter now also loads filter displaying the variants for it
### Fixed
- Handle `attachment_filename` parameter renamed to `download_name` when Flask 2.2 will be released
- Removed cursor timeout param in cases find adapter function to avoid many code warnings
- Removed stream argument deprecation warning in tests
- Handle `no intervals found` warning in load_region test
- Beacon remove variants
- Protect remote_cors function in alignviewers view from Server-Side Request Forgery (SSRF)
- Check creation date of last document in gene collection to display when genes collection was updated last

## [4.51]
### Added
- Config file containing codecov settings for pull requests
- Add an IGV.js direct link button from case page
- Security policy file
- Hide/shade compound variants based on rank score on variantS from filter
- Chromograph legend documentation direct link
### Changed
- Updated deprecated Codecov GitHub action to v.2
- Simplified code of scout/adapter/mongo/variant
- Update IGV.js to v2.11.2
- Show summary number of variant gene panels on general report if more than 3
### Fixed
- Marrvel link for variants in genome build 38 (using liftover to build 37)
- Remove flags from codecov config file
- Fixed filter bug with high negative SPIDEX scores
- Renamed IARC TP53 button to to `TP53 Database`, modified also link since IARC has been moved to the US NCI: `https://tp53.isb-cgc.org/`
- Parsing new format of OMIM case info when exporting patients to Matchmaker
- Remove flask-debugtoolbar lib dependency that is using deprecated code and causes app to crash after new release of Jinja2 (3.1)
- Variant page crashing for cases with old OMIM terms structure (a list of integers instead of dictionary)
- Variant page crashing when creating MARRVEL link for cases with no genome build
- SpliceAI documentation link
- Fix deprecated `safe_str_cmp` import from `werkzeug.security` by freezing Werkzeug lib to v2.0 until Flask_login v.0.6 with bugfix is released
- List gene names densely in general report for SVs that contain more than 3 genes
- Show transcript ids on refseq genes on hg19 in IGV.js, using refgene source
- Display correct number of genes in general report for SVs that contain more than 32 genes
- Broken Google login after new major release of `lepture/authlib`
- Fix frequency and callers display on case general report

## [4.50.1]
### Fixed
- Show matching causative STR_repid for legacy str variants (pre Stranger hgnc_id)

## [4.50]
### Added
- Individual-specific OMIM terms
- OMIM disease descriptions in ClinVar submission form
- Add a toggle for melter rerun monitoring of cases
- Add a config option to show the rerun monitoring toggle
- Add a cli option to export cases with rerun monitoring enabled
- Add a link to STRipy for STR variants; shallow for ARX and HOXA13
- Hide by default variants only present in unaffected individuals in variants filters
- OMIM terms in general case report
- Individual-level info on OMIM and HPO terms in general case report
- PanelApp gene link among the external links on variant page
- Dashboard case filters fields help
- Filter cases by OMIM terms in cases and dashboard pages
### Fixed
- A malformed panel id request would crash with exception: now gives user warning flash with redirect
- Link to HPO resource file hosted on `http://purl.obolibrary.org`
- Gene search form when gene exists only in build 38
- Fixed odd redirect error and poor error message on missing column for gene panel csv upload
- Typo in parse variant transcripts function
- Modified keys name used to parse local observations (archived) frequencies to reflect change in MIP keys naming
- Better error handling for partly broken/timed out chanjo reports
- Broken javascript code when case Chromograph data is malformed
- Broader space for case synopsis in general report
- Show partial causatives on causatives and matching causatives panels
- Partial causative assignment in cases with no OMIM or HPO terms
- Partial causative OMIM select options in variant page
### Changed
- Slightly smaller and improved layout of content in case PDF report
- Relabel more cancer variant pages somatic for navigation
- Unify caseS nav links
- Removed unused `add_compounds` param from variant controllers function
- Changed default hg19 genome for IGV.js to legacy hg19_1kg_decoy to fix a few problematic loci
- Reduce code complexity (parse/ensembl.py)
- Silence certain fields in ClinVar export if prioritised ones exist (chrom-start-end if hgvs exist)
- Made phenotype non-mandatory when marking a variant as partial causative
- Only one phenotype condition type (OMIM or HPO) per variant is used in ClinVar submissions
- ClinVar submission variant condition prefers OMIM over HPO if available
- Use lighter version of gene objects in Omim MongoDB adapter, panels controllers, panels views and institute controllers
- Gene-variants table size is now adaptive
- Remove unused file upload on gene-variants page

## [4.49]
### Fixed
- Pydantic model types for genome_build, madeline_info, peddy_ped_check and peddy_sex_check, rank_model_version and sv_rank_model_version
- Replace `MatchMaker` with `Matchmaker` in all places visible by a user
- Save diagnosis labels along with OMIM terms in Matchmaker Exchange submission objects
- `libegl-mesa0_21.0.3-0ubuntu0.3~20.04.5_amd64.deb` lib not found by GitHub actions Docker build
- Remove unused `chromograph_image_files` and `chromograph_prefixes` keys saved when creating or updating an RD case
- Search managed variants by description and with ignore case
### Changed
- Introduced page margins on exported PDF reports
- Smaller gene fonts in downloaded HPO genes PDF reports
- Reintroduced gene coverage data in the PDF-exported general report of rare-disease cases
- Check for existence of case report files before creating sidebar links
- Better description of HPO and OMIM terms for patients submitted to Matchmaker Exchange
- Remove null non-mandatory key/values when updating a case
- Freeze WTForms<3 due to several form input rendering changes

## [4.48.1]
### Fixed
- General case PDF report for recent cases with no pedigree

## [4.48]
### Added
- Option to cancel a request for research variants in case page
### Changed
- Update igv.js to v2.10.5
- Updated example of a case delivery report
- Unfreeze cyvcf2
- Builder images used in Scout Dockerfiles
- Crash report email subject gives host name
- Export general case report to PDF using PDFKit instead of WeasyPrint
- Do not include coverage report in PDF case report since they might have different orientation
- Export cancer cases's "Coverage and QC report" to PDF using PDFKit instead of Weasyprint
- Updated cancer "Coverage and QC report" example
- Keep portrait orientation in PDF delivery report
- Export delivery report to PDF using PDFKit instead of Weasyprint
- PDF export of clinical and research HPO panels using PDFKit instead of Weasyprint
- Export gene panel report to PDF using PDFKit
- Removed WeasyPrint lib dependency

### Fixed
- Reintroduced missing links to Swegen and Beacon and dbSNP in RD variant page, summary section
- Demo delivery report orientation to fit new columns
- Missing delivery report in demo case
- Cast MNVs to SNV for test
- Export verified variants from all institutes when user is admin
- Cancer coverage and QC report not found for demo cancer case
- Pull request template instructions on how to deploy to test server
- PDF Delivery report not showing Swedac logo
- Fix code typos
- Disable codefactor raised by ESLint for javascript functions located on another file
- Loading spinner stuck after downloading a PDF gene panel report
- IGV browser crashing when file system with alignment files is not mounted

## [4.47]
### Added
- Added CADD, GnomAD and genotype calls to variantS export
### Changed
- Pull request template, to illustrate how to deploy pull request branches on cg-vm1 stage server
### Fixed
- Compiled Docker image contains a patched version (v4.9) of chanjo-report

## [4.46.1]
### Fixed
- Downloading of files generated within the app container (MT-report, verified variants, pedigrees, ..)

## [4.46]
### Added
- Created a Dockefile to be used to serve the dockerized app in production
- Modified the code to collect database params specified as env vars
- Created a GitHub action that pushes the Dockerfile-server image to Docker Hub (scout-server-stage) every time a PR is opened
- Created a GitHub action that pushes the Dockerfile-server image to Docker Hub (scout-server) every time a new release is created
- Reassign MatchMaker Exchange submission to another user when a Scout user is deleted
- Expose public API JSON gene panels endpoint, primarily to enable automated rerun checking for updates
- Add utils for dictionary type
- Filter institute cases using multiple HPO terms
- Vulture GitHub action to identify and remove unused variables and imports
### Changed
- Updated the python config file documentation in admin guide
- Case configuration parsing now uses Pydantic for improved typechecking and config handling
- Removed test matrices to speed up automatic testing of PRs
- Switch from Coveralls to Codecov to handle CI test coverage
- Speed-up CI tests by caching installation of libs and splitting tests into randomized groups using pytest-test-groups
- Improved LDAP login documentation
- Use lib flask-ldapconn instead of flask_ldap3_login> to handle ldap authentication
- Updated Managed variant documentation in user guide
- Fix and simplify creating and editing of gene panels
- Simplified gene variants search code
- Increased the height of the genes track in the IGV viewer
### Fixed
- Validate uploaded managed variant file lines, warning the user.
- Exporting validated variants with missing "genes" database key
- No results returned when searching for gene variants using a phenotype term
- Variants filtering by gene symbols file
- Make gene HGNC symbols field mandatory in gene variants page and run search only on form submit
- Make sure collaborator gene variants are still visible, even if HPO filter is used

## [4.45]
### Added
### Changed
- Start Scout also when loqusdbapi is not reachable
- Clearer definition of manual standard and custom inheritance models in gene panels
- Allow searching multiple chromosomes in filters
### Fixed
- Gene panel crashing on edit action

## [4.44]
### Added
### Changed
- Display Gene track beneath each sample track when displaying splice junctions in igv browser
- Check outdated gene symbols and update with aliases for both RD and cancer variantS
### Fixed
- Added query input check and fixed the Genes API endpoint to return a json formatted error when request is malformed
- Typo in ACMG BP6 tooltip

## [4.43.1]
### Added
- Added database index for OMIM disease term genes
### Changed
### Fixed
- Do not drop HPO terms collection when updating HPO terms via the command line
- Do not drop disease (OMIM) terms collection when updating diseases via the command line

## [4.43]
### Added
- Specify which collection(s) update/build indexes for
### Fixed
- Do not drop genes and transcripts collections when updating genes via the command line

## [4.42.1]
### Added
### Changed
### Fixed
- Freeze PyMongo lib to version<4.0 to keep supporting previous MongoDB versions
- Speed up gene panels creation and update by collecting only light gene info from database
- Avoid case page crash on Phenomizer queries timeout

## [4.42]
### Added
- Choose custom pinned variants to submit to MatchMaker Exchange
- Submit structural variant as genes to the MatchMaker Exchange
- Added function for maintainers and admins to remove gene panels
- Admins can restore deleted gene panels
- A development docker-compose file illustrating the scout/chanjo-report integration
- Show AD on variants view for cancer SV (tumor and normal)
- Cancer SV variants filter AD, AF (tumor and normal)
- Hiding the variants score column also from cancer SVs, as for the SNVs
### Changed
- Enforce same case _id and display_name when updating a case
- Enforce same individual ids, display names and affected status when updating a case
- Improved documentation for connecting to loqusdb instances (including loqusdbapi)
- Display and download HPO gene panels' gene symbols in italics
- A faster-built and lighter Docker image
- Reduce complexity of `panels` endpoint moving some code to the panels controllers
- Update requirements to use flask-ldap3-login>=0.9.17 instead of freezing WTForm
### Fixed
- Use of deprecated TextField after the upgrade of WTF to v3.0
- Freeze to WTForms to version < 3
- Remove the extra files (bed files and madeline.svg) introduced by mistake
- Cli command loading demo data in docker-compose when case custom images exist and is None
- Increased MongoDB connection serverSelectionTimeoutMS parameter to 30K (default value according to MongoDB documentation)
- Better differentiate old obs counts 0 vs N/A
- Broken cancer variants page when default gene panel was deleted
- Typo in tx_overview function in variant controllers file
- Fixed loqusdbapi SV search URL
- SV variants filtering using Decipher criterion
- Removing old gene panels that don't contain the `maintainer` key.

## [4.41.1]
### Fixed
- General reports crash for variant annotations with same variant on other cases

## [4.41]
### Added
- Extended the instructions for running the Scout Docker image (web app and cli).
- Enabled inclusion of custom images to STR variant view
### Fixed
- General case report sorting comments for variants with None genetic models
- Do not crash but redirect to variants page with error when a variant is not found for a case
- UCSC links coordinates for SV variants with start chromosome different than end chromosome
- Human readable variants name in case page for variants having start chromosome different from end chromosome
- Avoid always loading all transcripts when checking gene symbol: introduce gene captions
- Slow queries for evaluated variants on e.g. case page - use events instead
### Changed
- Rearrange variant page again, moving severity predictions down.
- More reactive layout width steps on variant page

## [4.40.1]
### Added
### Fixed
- Variants dismissed with inconsistent inheritance pattern can again be shown in general case report
- General report page for variants with genes=None
- General report crashing when variants have no panels
- Added other missing keys to case and variant dictionaries passed to general report
### Changed

## [4.40]
### Added
- A .cff citation file
- Phenotype search API endpoint
- Added pagination to phenotype API
- Extend case search to include internal MongoDB id
- Support for connecting to a MongoDB replica set (.py config files)
- Support for connecting to a MongoDB replica set (.yaml config files)
### Fixed
- Command to load the OMIM gene panel (`scout load panel --omim`)
- Unify style of pinned and causative variants' badges on case page
- Removed automatic spaces after punctuation in comments
- Remove the hardcoded number of total individuals from the variant's old observations panel
- Send delete requests to a connected Beacon using the DELETE method
- Layout of the SNV and SV variant page - move frequency up
### Changed
- Stop updating database indexes after loading exons via command line
- Display validation status badge also for not Sanger-sequenced variants
- Moved Frequencies, Severity and Local observations panels up in RD variants page
- Enabled Flask CORS to communicate CORS status to js apps
- Moved the code preparing the transcripts overview to the backend
- Refactored and filtered json data used in general case report
- Changed the database used in docker-compose file to use the official MongoDB v4.4 image
- Modified the Python (3.6, 3.8) and MongoDB (3.2, 4.4, 5.0) versions used in testing matrices (GitHub actions)
- Capitalize case search terms on institute and dashboard pages


## [4.39]
### Added
- COSMIC IDs collected from CSQ field named `COSMIC`
### Fixed
- Link to other causative variants on variant page
- Allow multiple COSMIC links for a cancer variant
- Fix floating text in severity box #2808
- Fixed MitoMap and HmtVar links for hg38 cases
- Do not open new browser tabs when downloading files
- Selectable IGV tracks on variant page
- Missing splice junctions button on variant page
- Refactor variantS representative gene selection, and use it also for cancer variant summary
### Changed
- Improve Javascript performance for displaying Chromograph images
- Make ClinVar classification more evident in cancer variant page

## [4.38]
### Added
- Option to hide Alamut button in the app config file
### Fixed
- Library deprecation warning fixed (insert is deprecated. Use insert_one or insert_many instead)
- Update genes command will not trigger an update of database indices any more
- Missing resources in temporary downloading directory when updating genes using the command line
- Restore previous variant ACMG classification in a scrollable div
- Loading spinner not stopping after downloading PDF case reports and variant list export
- Add extra Alamut links higher up on variant pages
- Improve UX for phenotypes in case page
- Filter and export of STR variants
- Update look of variants page navigation buttons
### Changed

## [4.37]
### Added
- Highlight and show version number for RefSeq MANE transcripts.
- Added integration to a rerunner service for toggling reanalysis with updated pedigree information
- SpliceAI display and parsing from VEP CSQ
- Display matching tiered variants for cancer variants
- Display a loading icon (spinner) until the page loads completely
- Display filter badges in cancer variants list
- Update genes from pre-downloaded file resources
- On login, OS, browser version and screen size are saved anonymously to understand how users are using Scout
- API returning institutes data for a given user: `/api/v1/institutes`
- API returning case data for a given institute: `/api/v1/institutes/<institute_id>/cases`
- Added GMS and Lund university hospital logos to login page
- Made display of Swedac logo configurable
- Support for displaying custom images in case view
- Individual-specific HPO terms
- Optional alamut_key in institute settings for Alamut Plus software
- Case report API endpoint
- Tooltip in case explaining that genes with genome build different than case genome build will not be added to dynamic HPO panel.
- Add DeepVariant as a caller
### Fixed
- Updated IGV to v2.8.5 to solve missing gene labels on some zoom levels
- Demo cancer case config file to load somatic SNVs and SVs only.
- Expand list of refseq trancripts in ClinVar submission form
- Renamed `All SNVs and INDELs` institute sidebar element to `Search SNVs and INDELs` and fixed its style.
- Add missing parameters to case load-config documentation
- Allow creating/editing gene panels and dynamic gene panels with genes present in genome build 38
- Bugfix broken Pytests
- Bulk dismissing variants error due to key conversion from string to integer
- Fix typo in index documentation
- Fixed crash in institute settings page if "collaborators" key is not set in database
- Don't stop Scout execution if LoqusDB call fails and print stacktrace to log
- Bug when case contains custom images with value `None`
- Bug introduced when fixing another bug in Scout-LoqusDB interaction
- Loading of OMIM diagnoses in Scout demo instance
- Remove the docker-compose with chanjo integration because it doesn't work yet.
- Fixed standard docker-compose with scout demo data and database
- Clinical variant assessments not present for pinned and causative variants on case page.
- MatchMaker matching one node at the time only
- Remove link from previously tiered variants badge in cancer variants page
- Typo in gene cell on cancer variants page
- Managed variants filter form
### Changed
- Better naming for variants buttons on cancer track (somatic, germline). Also show cancer research button if available.
- Load case with missing panels in config files, but show warning.
- Changing the (Female, Male) symbols to (F/M) letters in individuals_table and case-sma.
- Print stacktrace if case load command fails
- Added sort icon and a pointer to the cursor to all tables with sortable fields
- Moved variant, gene and panel info from the basic pane to summary panel for all variants.
- Renamed `Basics` panel to `Classify` on variant page.
- Revamped `Basics` panel to a panel dedicated to classify variants
- Revamped the summary panel to be more compact.
- Added dedicated template for cancer variants
- Removed Gene models, Gene annotations and Conservation panels for cancer variants
- Reorganized the orders of panels for variant and cancer variant views
- Added dedicated variant quality panel and removed relevant panes
- A more compact case page
- Removed OMIM genes panel
- Make genes panel, pinned variants panel, causative variants panel and ClinVar panel scrollable on case page
- Update to Scilifelab's 2020 logo
- Update Gens URL to support Gens v2.0 format
- Refactor tests for parsing case configurations
- Updated links to HPO downloadable resources
- Managed variants filtering defaults to all variant categories
- Changing the (Kind) drop-down according to (Category) drop-down in Managed variant add variant
- Moved Gens button to individuals table
- Check resource files availability before starting updating OMIM diagnoses
- Fix typo in `SHOW_OBSERVED_VARIANT_ARCHIVE` config param

## [4.36]
### Added
- Parse and save splice junction tracks from case config file
- Tooltip in observations panel, explaining that case variants with no link might be old variants, not uploaded after a case rerun
### Fixed
- Warning on overwriting variants with same position was no longer shown
- Increase the height of the dropdowns to 425px
- More indices for the case table as it grows, specifically for causatives queries
- Splice junction tracks not centered over variant genes
- Total number of research variants count
- Update variants stats in case documents every time new variants are loaded
- Bug in flashing warning messages when filtering variants
### Changed
- Clearer warning messages for genes and gene/gene-panels searches in variants filters

## [4.35]
### Added
- A new index for hgnc_symbol in the hgnc_gene collection
- A Pedigree panel in STR page
- Display Tier I and II variants in case view causatives card for cancer cases
### Fixed
- Send partial file data to igv.js when visualizing sashimi plots with splice junction tracks
- Research variants filtering by gene
- Do not attempt to populate annotations for not loaded pinned/causatives
- Add max-height to all dropdowns in filters
### Changed
- Switch off non-clinical gene warnings when filtering research variants
- Don't display OMIM disease card in case view for cancer cases
- Refactored Individuals and Causative card in case view for cancer cases
- Update and style STR case report

## [4.34]
### Added
- Saved filter lock and unlock
- Filters can optionally be marked audited, logging the filter name, user and date on the case events and general report.
- Added `ClinVar hits` and `Cosmic hits` in cancer SNVs filters
- Added `ClinVar hits` to variants filter (rare disease track)
- Load cancer demo case in docker-compose files (default and demo file)
- Inclusive-language check using [woke](https://github.com/get-woke/woke) github action
- Add link to HmtVar for mitochondrial variants (if VCF is annotated with HmtNote)
- Grey background for dismissed compounds in variants list and variant page
- Pin badge for pinned compounds in variants list and variant page
- Support LoqusDB REST API queries
- Add a docker-compose-matchmaker under scout/containers/development to test matchmaker locally
- Script to investigate consequences of symbol search bug
- Added GATK to list of SV and cancer SV callers
### Fixed
- Make MitoMap link work for hg38 again
- Export Variants feature crashing when one of the variants has no primary transcripts
- Redirect to last visited variantS page when dismissing variants from variants list
- Improved matching of SVs Loqus occurrences in other cases
- Remove padding from the list inside (Matching causatives from other cases) panel
- Pass None to get_app function in CLI base since passing script_info to app factory functions was deprecated in Flask 2.0
- Fixed failing tests due to Flask update to version 2.0
- Speed up user events view
- Causative view sort out of memory error
- Use hgnc_id for gene filter query
- Typo in case controllers displaying an error every time a patient is matched against external MatchMaker nodes
- Do not crash while attempting an update for variant documents that are too big (> 16 MB)
- Old STR causatives (and other variants) may not have HGNC symbols - fix sort lambda
- Check if gene_obj has primary_transcript before trying to access it
- Warn if a gene manually searched is in a clinical panel with an outdated name when filtering variants
- ChrPos split js not needed on STR page yet
### Changed
- Remove parsing of case `genome_version`, since it's not used anywhere downstream
- Introduce deprecation warning for Loqus configs that are not dictionaries
- SV clinical filter no longer filters out sub 100 nt variants
- Count cases in LoqusDB by variant type
- Commit pulse repo badge temporarily set to weekly
- Sort ClinVar submissions objects by ascending "Last evaluated" date
- Refactored the MatchMaker integration as an extension
- Replaced some sensitive words as suggested by woke linter
- Documentation for load-configuration rewritten.
- Add styles to MatchMaker matches table
- More detailed info on the data shared in MatchMaker submission form

## [4.33.1]
### Fixed
- Include markdown for release autodeploy docs
- Use standard inheritance model in ClinVar (https://ftp.ncbi.nlm.nih.gov/pub/GTR/standard_terms/Mode_of_inheritance.txt)
- Fix issue crash with variants that have been unflagged causative not being available in other causatives
### Added
### Changed

## [4.33]
### Fixed
- Command line crashing when updating an individual not found in database
- Dashboard page crashing when filters return no data
- Cancer variants filter by chromosome
- /api/v1/genes now searches for genes in all genome builds by default
- Upgraded igv.js to version 2.8.1 (Fixed Unparsable bed record error)
### Added
- Autodeploy docs on release
- Documentation for updating case individuals tracks
- Filter cases and dashboard stats by analysis track
### Changed
- Changed from deprecated db update method
- Pre-selected fields to run queries with in dashboard page
- Do not filter by any institute when first accessing the dashboard
- Removed OMIM panel in case view for cancer cases
- Display Tier I and II variants in case view causatives panel for cancer cases
- Refactored Individuals and Causative panels in case view for cancer cases

## [4.32.1]
### Fixed
- iSort lint check only
### Changed
- Institute cases page crashing when a case has track:Null
### Added

## [4.32]
### Added
- Load and show MITOMAP associated diseases from VCF (INFO field: MitomapAssociatedDiseases, via HmtNote)
- Show variant allele frequencies for mitochondrial variants (GRCh38 cases)
- Extend "public" json API with diseases (OMIM) and phenotypes (HPO)
- HPO gene list download now has option for clinical and non-clinical genes
- Display gene splice junctions data in sashimi plots
- Update case individuals with splice junctions tracks
- Simple Docker compose for development with local build
- Make Phenomodels subpanels collapsible
- User side documentation of cytogenomics features (Gens, Chromograph, vcf2cytosure, rhocall)
- iSort GitHub Action
- Support LoqusDB REST API queries
### Fixed
- Show other causative once, even if several events point to it
- Filtering variants by mitochondrial chromosome for cases with genome build=38
- HPO gene search button triggers any warnings for clinical / non-existing genes also on first search
- Fixed a bug in variants pages caused by MT variants without alt_frequency
- Tests for CADD score parsing function
- Fixed the look of IGV settings on SNV variant page
- Cases analyzed once shown as `rerun`
- Missing case track on case re-upload
- Fixed severity rank for SO term "regulatory region ablation"
### Changed
- Refactor according to CodeFactor - mostly reuse of duplicated code
- Phenomodels language adjustment
- Open variants in a new window (from variants page)
- Open overlapping and compound variants in a new window (from variant page)
- gnomAD link points to gnomAD v.3 (build GRCh38) for mitochondrial variants.
- Display only number of affected genes for dismissed SVs in general report
- Chromosome build check when populating the variants filter chromosome selection
- Display mitochondrial and rare diseases coverage report in cases with missing 'rare' track

## [4.31.1]
### Added
### Changed
- Remove mitochondrial and coverage report from cancer cases sidebar
### Fixed
- ClinVar page when dbSNP id is None

## [4.31]
### Added
- gnomAD annotation field in admin guide
- Export also dynamic panel genes not associated to an HPO term when downloading the HPO panel
- Primary HGNC transcript info in variant export files
- Show variant quality (QUAL field from vcf) in the variant summary
- Load/update PDF gene fusion reports (clinical and research) generated with Arriba
- Support new MANE annotations from VEP (both MANE Select and MANE Plus Clinical)
- Display on case activity the event of a user resetting all dismissed variants
- Support gnomAD population frequencies for mitochondrial variants
- Anchor links in Casedata ClinVar panels to redirect after renaming individuals
### Fixed
- Replace old docs link www.clinicalgenomics.se/scout with new https://clinical-genomics.github.io/scout
- Page formatting issues whenever case and variant comments contain extremely long strings with no spaces
- Chromograph images can be one column and have scrollbar. Removed legacy code.
- Column labels for ClinVar case submission
- Page crashing looking for LoqusDB observation when variant doesn't exist
- Missing inheritance models and custom inheritance models on newly created gene panels
- Accept only numbers in managed variants filter as position and end coordinates
- SNP id format and links in Variant page, ClinVar submission form and general report
- Case groups tooltip triggered only when mouse is on the panel header
### Changed
- A more compact case groups panel
- Added landscape orientation CSS style to cancer coverage and QC demo report
- Improve user documentation to create and save new gene panels
- Removed option to use space as separator when uploading gene panels
- Separating the columns of standard and custom inheritance models in gene panels
- Improved ClinVar instructions for users using non-English Excel

## [4.30.2]
### Added
### Fixed
- Use VEP RefSeq ID if RefSeq list is empty in RefSeq transcripts overview
- Bug creating variant links for variants with no end_chrom
### Changed

## [4.30.1]
### Added
### Fixed
- Cryptography dependency fixed to use version < 3.4
### Changed

## [4.30]
### Added
- Introduced a `reset dismiss variant` verb
- Button to reset all dismissed variants for a case
- Add black border to Chromograph ideograms
- Show ClinVar annotations on variantS page
- Added integration with GENS, copy number visualization tool
- Added a VUS label to the manual classification variant tags
- Add additional information to SNV verification emails
- Tooltips documenting manual annotations from default panels
- Case groups now show bam files from all cases on align view
### Fixed
- Center initial igv view on variant start with SNV/indels
- Don't set initial igv view to negative coordinates
- Display of GQ for SV and STR
- Parsing of AD and related info for STRs
- LoqusDB field in institute settings accepts only existing Loqus instances
- Fix DECIPHER link to work after DECIPHER migrated to GRCh38
- Removed visibility window param from igv.js genes track
- Updated HPO download URL
- Patch HPO download test correctly
- Reference size on STR hover not needed (also wrong)
- Introduced genome build check (allowed values: 37, 38, "37", "38") on case load
- Improve case searching by assignee full name
- Populating the LoqusDB select in institute settings
### Changed
- Cancer variants table header (pop freq etc)
- Only admin users can modify LoqusDB instance in Institute settings
- Style of case synopsis, variants and case comments
- Switched to igv.js 2.7.5
- Do not choke if case is missing research variants when research requested
- Count cases in LoqusDB by variant type
- Introduce deprecation warning for Loqus configs that are not dictionaries
- Improve create new gene panel form validation
- Make XM- transcripts less visible if they don't overlap with transcript refseq_id in variant page
- Color of gene panels and comments panels on cases and variant pages
- Do not choke if case is missing research variants when reserch requested

## [4.29.1]
### Added
### Fixed
- Always load STR variants regardless of RankScore threshold (hotfix)
### Changed

## [4.29]
### Added
- Added a page about migrating potentially breaking changes to the documentation
- markdown_include in development requirements file
- STR variants filter
- Display source, Z-score, inheritance pattern for STR annotations from Stranger (>0.6.1) if available
- Coverage and quality report to cancer view
### Fixed
- ACMG classification page crashing when trying to visualize a classification that was removed
- Pretty print HGVS on gene variants (URL-decode VEP)
- Broken or missing link in the documentation
- Multiple gene names in ClinVar submission form
- Inheritance model select field in ClinVar submission
- IGV.js >2.7.0 has an issue with the gene track zoom levels - temp freeze at 2.7.0
- Revert CORS-anywhere and introduce a local http proxy for cloud tracks
### Changed

## [4.28]
### Added
- Chromograph integration for displaying PNGs in case-page
- Add VAF to cancer case general report, and remove some of its unused fields
- Variants filter compatible with genome browser location strings
- Support for custom public igv tracks stored on the cloud
- Add tests to increase testing coverage
- Update case variants count after deleting variants
- Update IGV.js to latest (v2.7.4)
- Bypass igv.js CORS check using `https://github.com/Rob--W/cors-anywhere`
- Documentation on default and custom IGV.js tracks (admin docs)
- Lock phenomodels so they're editable by admins only
- Small case group assessment sharing
- Tutorial and files for deploying app on containers (Kubernetes pods)
- Canonical transcript and protein change of canonical transcript in exported variants excel sheet
- Support for Font Awesome version 6
- Submit to Beacon from case page sidebar
- Hide dismissed variants in variants pages and variants export function
- Systemd service files and instruction to deploy Scout using podman
### Fixed
- Bugfix: unused `chromgraph_prefix |tojson` removed
- Freeze coloredlogs temporarily
- Marrvel link
- Don't show TP53 link for silent or synonymous changes
- OMIM gene field accepts any custom number as OMIM gene
- Fix Pytest single quote vs double quote string
- Bug in gene variants search by similar cases and no similar case is found
- Delete unused file `userpanel.py`
- Primary transcripts in variant overview and general report
- Google OAuth2 login setup in README file
- Redirect to 'missing file'-icon if configured Chromograph file is missing
- Javascript error in case page
- Fix compound matching during variant loading for hg38
- Cancer variants view containing variants dismissed with cancer-specific reasons
- Zoom to SV variant length was missing IGV contig select
- Tooltips on case page when case has no default gene panels
### Changed
- Save case variants count in case document and not in sessions
- Style of gene panels multiselect on case page
- Collapse/expand main HPO checkboxes in phenomodel preview
- Replaced GQ (Genotype quality) with VAF (Variant allele frequency) in cancer variants GT table
- Allow loading of cancer cases with no tumor_purity field
- Truncate cDNA and protein changes in case report if longer than 20 characters


## [4.27]
### Added
- Exclude one or more variant categories when running variants delete command
### Fixed
### Changed

## [4.26.1]
### Added
### Fixed
- Links with 1-letter aa codes crash on frameshift etc
### Changed

## [4.26]
### Added
- Extend the delete variants command to print analysis date, track, institute, status and research status
- Delete variants by type of analysis (wgs|wes|panel)
- Links to cBioPortal, MutanTP53, IARC TP53, OncoKB, MyCancerGenome, CIViC
### Fixed
- Deleted variants count
### Changed
- Print output of variants delete command as a tab separated table

## [4.25]
### Added
- Command line function to remove variants from one or all cases
### Fixed
- Parse SMN None calls to None rather than False

## [4.24.1]
### Fixed
- Install requirements.txt via setup file

## [4.24]
### Added
- Institute-level phenotype models with sub-panels containing HPO and OMIM terms
- Runnable Docker demo
- Docker image build and push github action
- Makefile with shortcuts to docker commands
- Parse and save synopsis, phenotype and cohort terms from config files upon case upload
### Fixed
- Update dismissed variant status when variant dismissed key is missing
- Breakpoint two IGV button now shows correct chromosome when different from bp1
- Missing font lib in Docker image causing the PDF report download page to crash
- Sentieon Manta calls lack Somaticscore - load anyway
- ClinVar submissions crashing due to pinned variants that are not loaded
- Point ExAC pLI score to new gnomad server address
- Bug uploading cases missing phenotype terms in config file
- STRs loaded but not shown on browser page
- Bug when using adapter.variant.get_causatives with case_id without causatives
- Problem with fetching "solved" from scout export cases cli
- Better serialising of datetime and bson.ObjectId
- Added `volumes` folder to .gitignore
### Changed
- Make matching causative and managed variants foldable on case page
- Remove calls to PyMongo functions marked as deprecated in backend and frontend(as of version 3.7).
- Improved `scout update individual` command
- Export dynamic phenotypes with ordered gene lists as PDF


## [4.23]
### Added
- Save custom IGV track settings
- Show a flash message with clear info about non-valid genes when gene panel creation fails
- CNV report link in cancer case side navigation
- Return to comment section after editing, deleting or submitting a comment
- Managed variants
- MT vs 14 chromosome mean coverage stats if Scout is connected to Chanjo
### Fixed
- missing `vcf_cancer_sv` and `vcf_cancer_sv_research` to manual.
- Split ClinVar multiple clnsig values (slash-separated) and strip them of underscore for annotations without accession number
- Timeout of `All SNVs and INDELs` page when no valid gene is provided in the search
- Round CADD (MIPv9)
- Missing default panel value
- Invisible other causatives lines when other causatives lack gene symbols
### Changed
- Do not freeze mkdocs-material to version 4.6.1
- Remove pre-commit dependency

## [4.22]
### Added
- Editable cases comments
- Editable variants comments
### Fixed
- Empty variant activity panel
- STRs variants popover
- Split new ClinVar multiple significance terms for a variant
- Edit the selected comment, not the latest
### Changed
- Updated RELEASE docs.
- Pinned variants card style on the case page
- Merged `scout export exons` and `scout view exons` commands


## [4.21.2]
### Added
### Fixed
- Do not pre-filter research variants by (case-default) gene panels
- Show OMIM disease tooltip reliably
### Changed

## [4.21.1]
### Added
### Fixed
- Small change to Pop Freq column in variants ang gene panels to avoid strange text shrinking on small screens
- Direct use of HPO list for Clinical HPO SNV (and cancer SNV) filtering
- PDF coverage report redirecting to login page
### Changed
- Remove the option to dismiss single variants from all variants pages
- Bulk dismiss SNVs, SVs and cancer SNVs from variants pages

## [4.21]
### Added
- Support to configure LoqusDB per institute
- Highlight causative variants in the variants list
- Add tests. Mostly regarding building internal datatypes.
- Remove leading and trailing whitespaces from panel_name and display_name when panel is created
- Mark MANE transcript in list of transcripts in "Transcript overview" on variant page
- Show default panel name in case sidebar
- Previous buttons for variants pagination
- Adds a gh action that checks that the changelog is updated
- Adds a gh action that deploys new releases automatically to pypi
- Warn users if case default panels are outdated
- Define institute-specific gene panels for filtering in institute settings
- Use institute-specific gene panels in variants filtering
- Show somatic VAF for pinned and causative variants on case page

### Fixed
- Report pages redirect to login instead of crashing when session expires
- Variants filter loading in cancer variants page
- User, Causative and Cases tables not scaling to full page
- Improved docs for an initial production setup
- Compatibility with latest version of Black
- Fixed tests for Click>7
- Clinical filter required an extra click to Filter to return variants
- Restore pagination and shrink badges in the variants page tables
- Removing a user from the command line now inactivates the case only if user is last assignee and case is active
- Bugfix, LoqusDB per institute feature crashed when institute id was empty string
- Bugfix, LoqusDB calls where missing case count
- filter removal and upload for filters deleted from another page/other user
- Visualize outdated gene panels info in a popover instead of a tooltip in case page side panel

### Changed
- Highlight color on normal STRs in the variants table from green to blue
- Display breakpoints coordinates in verification emails only for structural variants


## [4.20]
### Added
- Display number of filtered variants vs number of total variants in variants page
- Search case by HPO terms
- Dismiss variant column in the variants tables
- Black and pre-commit packages to dev requirements

### Fixed
- Bug occurring when rerun is requested twice
- Peddy info fields in the demo config file
- Added load config safety check for multiple alignment files for one individual
- Formatting of cancer variants table
- Missing Score in SV variants table

### Changed
- Updated the documentation on how to create a new software release
- Genome build-aware cytobands coordinates
- Styling update of the Matchmaker card
- Select search type in case search form


## [4.19]

### Added
- Show internal ID for case
- Add internal ID for downloaded CGH files
- Export dynamic HPO gene list from case page
- Remove users as case assignees when their account is deleted
- Keep variants filters panel expanded when filters have been used

### Fixed
- Handle the ProxyFix ModuleNotFoundError when Werkzeug installed version is >1.0
- General report formatting issues whenever case and variant comments contain extremely long strings with no spaces

### Changed
- Created an institute wrapper page that contains list of cases, causatives, SNVs & Indels, user list, shared data and institute settings
- Display case name instead of case ID on clinVar submissions
- Changed icon of sample update in clinVar submissions


## [4.18]

### Added
- Filter cancer variants on cytoband coordinates
- Show dismiss reasons in a badge with hover for clinical variants
- Show an ellipsis if 10 cases or more to display with loqusdb matches
- A new blog post for version 4.17
- Tooltip to better describe Tumor and Normal columns in cancer variants
- Filter cancer SNVs and SVs by chromosome coordinates
- Default export of `Assertion method citation` to clinVar variants submission file
- Button to export up to 500 cancer variants, filtered or not
- Rename samples of a clinVar submission file

### Fixed
- Apply default gene panel on return to cancer variantS from variant view
- Revert to certificate checking when asking for Chanjo reports
- `scout download everything` command failing while downloading HPO terms

### Changed
- Turn tumor and normal allelic fraction to decimal numbers in tumor variants page
- Moved clinVar submissions code to the institutes blueprints
- Changed name of clinVar export files to FILENAME.Variant.csv and FILENAME.CaseData.csv
- Switched Google login libraries from Flask-OAuthlib to Authlib


## [4.17.1]

### Fixed
- Load cytobands for cases with chromosome build not "37" or "38"


## [4.17]

### Added
- COSMIC badge shown in cancer variants
- Default gene-panel in non-cancer structural view in url
- Filter SNVs and SVs by cytoband coordinates
- Filter cancer SNV variants by alt allele frequency in tumor
- Correct genome build in UCSC link from structural variant page



### Fixed
- Bug in clinVar form when variant has no gene
- Bug when sharing cases with the same institute twice
- Page crashing when removing causative variant tag
- Do not default to GATK caller when no caller info is provided for cancer SNVs


## [4.16.1]

### Fixed
- Fix the fix for handling of delivery reports for rerun cases

## [4.16]

### Added
- Adds possibility to add "lims_id" to cases. Currently only stored in database, not shown anywhere
- Adds verification comment box to SVs (previously only available for small variants)
- Scrollable pedigree panel

### Fixed
- Error caused by changes in WTForm (new release 2.3.x)
- Bug in OMIM case page form, causing the page to crash when a string was provided instead of a numerical OMIM id
- Fix Alamut link to work properly on hg38
- Better handling of delivery reports for rerun cases
- Small CodeFactor style issues: matchmaker results counting, a couple of incomplete tests and safer external xml
- Fix an issue with Phenomizer introduced by CodeFactor style changes

### Changed
- Updated the version of igv.js to 2.5.4

## [4.15.1]

### Added
- Display gene names in ClinVar submissions page
- Links to Varsome in variant transcripts table

### Fixed
- Small fixes to ClinVar submission form
- Gene panel page crash when old panel has no maintainers

## [4.15]

### Added
- Clinvar CNVs IGV track
- Gene panels can have maintainers
- Keep variant actions (dismissed, manual rank, mosaic, acmg, comments) upon variant re-upload
- Keep variant actions also on full case re-upload

### Fixed
- Fix the link to Ensembl for SV variants when genome build 38.
- Arrange information in columns on variant page
- Fix so that new cosmic identifier (COSV) is also acceptable #1304
- Fixed COSMIC tag in INFO (outside of CSQ) to be parses as well with `&` splitter.
- COSMIC stub URL changed to https://cancer.sanger.ac.uk/cosmic/search?q= instead.
- Updated to a version of IGV where bigBed tracks are visualized correctly
- Clinvar submission files are named according to the content (variant_data and case_data)
- Always show causatives from other cases in case overview
- Correct disease associations for gene symbol aliases that exist as separate genes
- Re-add "custom annotations" for SV variants
- The override ClinVar P/LP add-in in the Clinical Filter failed for new CSQ strings

### Changed
- Runs all CI checks in github actions

## [4.14.1]

### Fixed
- Error when variant found in loqusdb is not loaded for other case

## [4.14]

### Added
- Use github actions to run tests
- Adds CLI command to update individual alignments path
- Update HPO terms using downloaded definitions files
- Option to use alternative flask config when running `scout serve`
- Requirement to use loqusdb >= 2.5 if integrated

### Fixed
- Do not display Pedigree panel in cancer view
- Do not rely on internet connection and services available when running CI tests
- Variant loading assumes GATK if no caller set given and GATK filter status is seen in FILTER
- Pass genome build param all the way in order to get the right gene mappings for cases with build 38
- Parse correctly variants with zero frequency values
- Continue even if there are problems to create a region vcf
- STR and cancer variant navigation back to variants pages could fail

### Changed
- Improved code that sends requests to the external APIs
- Updates ranges for user ranks to fit todays usage
- Run coveralls on github actions instead of travis
- Run pip checks on github actions instead of coveralls
- For hg38 cases, change gnomAD link to point to version 3.0 (which is hg38 based)
- Show pinned or causative STR variants a bit more human readable

## [4.13.1]

### Added
### Fixed
- Typo that caused not all clinvar conflicting interpretations to be loaded no matter what
- Parse and retrieve clinvar annotations from VEP-annotated (VEP 97+) CSQ VCF field
- Variant clinvar significance shown as `not provided` whenever is `Uncertain significance`
- Phenomizer query crashing when case has no HPO terms assigned
- Fixed a bug affecting `All SNVs and INDELs` page when variants don't have canonical transcript
- Add gene name or id in cancer variant view

### Changed
- Cancer Variant view changed "Variant:Transcript:Exon:HGVS" to "Gene:Transcript:Exon:HGVS"

## [4.13]

### Added
- ClinVar SNVs track in IGV
- Add SMA view with SMN Copy Number data
- Easier to assign OMIM diagnoses from case page
- OMIM terms and specific OMIM term page

### Fixed
- Bug when adding a new gene to a panel
- Restored missing recent delivery reports
- Fixed style and links to other reports in case side panel
- Deleting cases using display_name and institute not deleting its variants
- Fixed bug that caused coordinates filter to override other filters
- Fixed a problem with finding some INS in loqusdb
- Layout on SV page when local observations without cases are present
- Make scout compatible with the new HPO definition files from `http://compbio.charite.de/jenkins/`
- General report visualization error when SNVs display names are very long


### Changed


## [4.12.4]

### Fixed
- Layout on SV page when local observations without cases are present

## [4.12.3]

### Fixed
- Case report when causative or pinned SVs have non null allele frequencies

## [4.12.2]

### Fixed
- SV variant links now take you to the SV variant page again
- Cancer variant view has cleaner table data entries for "N/A" data
- Pinned variant case level display hotfix for cancer and str - more on this later
- Cancer variants show correct alt/ref reads mirroring alt frequency now
- Always load all clinical STR variants even if a region load is attempted - index may be missing
- Same case repetition in variant local observations

## [4.12.1]

### Fixed
- Bug in variant.gene when gene has no HGVS description


## [4.12]

### Added
- Accepts `alignment_path` in load config to pass bam/cram files
- Display all phenotypes on variant page
- Display hgvs coordinates on pinned and causatives
- Clear panel pending changes
- Adds option to setup the database with static files
- Adds cli command to download the resources from CLI that scout needs
- Adds test files for merged somatic SV and CNV; as well as merged SNV, and INDEL part of #1279
- Allows for upload of OMIM-AUTO gene panel from static files without api-key

### Fixed
- Cancer case HPO panel variants link
- Fix so that some drop downs have correct size
- First IGV button in str variants page
- Cancer case activates on SNV variants
- Cases activate when STR variants are viewed
- Always calculate code coverage
- Pinned/Classification/comments in all types of variants pages
- Null values for panel's custom_inheritance_models
- Discrepancy between the manual disease transcripts and those in database in gene-edit page
- ACMG classification not showing for some causatives
- Fix bug which caused IGV.js to use hg19 reference files for hg38 data
- Bug when multiple bam files sources with non-null values are available


### Changed
- Renamed `requests` file to `scout_requests`
- Cancer variant view shows two, instead of four, decimals for allele and normal


## [4.11.1]

### Fixed
- Institute settings page
- Link institute settings to sharing institutes choices

## [4.11.0]

### Added
- Display locus name on STR variant page
- Alternative key `GNOMADAF_popmax` for Gnomad popmax allele frequency
- Automatic suggestions on how to improve the code on Pull Requests
- Parse GERP, phastCons and phyloP annotations from vep annotated CSQ fields
- Avoid flickering comment popovers in variant list
- Parse REVEL score from vep annotated CSQ fields
- Allow users to modify general institute settings
- Optionally format code automatically on commit
- Adds command to backup vital parts `scout export database`
- Parsing and displaying cancer SV variants from Manta annotated VCF files
- Dismiss cancer snv variants with cancer-specific options
- Add IGV.js UPD, RHO and TIDDIT coverage wig tracks.


### Fixed
- Slightly darker page background
- Fixed an issued with parsed conservation values from CSQ
- Clinvar submissions accessible to all users of an institute
- Header toolbar when on Clinvar page now shows institute name correctly
- Case should not always inactivate upon update
- Show dismissed snv cancer variants as grey on the cancer variants page
- Improved style of mappability link and local observations on variant page
- Convert all the GET requests to the igv view to POST request
- Error when updating gene panels using a file containing BOM chars
- Add/replace gene radio button not working in gene panels


## [4.10.1]

### Fixed
- Fixed issue with opening research variants
- Problem with coveralls not called by Travis CI
- Handle Biomart service down in tests


## [4.10.0]

### Added
- Rank score model in causatives page
- Exportable HPO terms from phenotypes page
- AMP guideline tiers for cancer variants
- Adds scroll for the transcript tab
- Added CLI option to query cases on time since case event was added
- Shadow clinical assessments also on research variants display
- Support for CRAM alignment files
- Improved str variants view : sorting by locus, grouped by allele.
- Delivery report PDF export
- New mosaicism tag option
- Add or modify individuals' age or tissue type from case page
- Display GC and allele depth in causatives table.
- Included primary reference transcript in general report
- Included partial causative variants in general report
- Remove dependency of loqusdb by utilising the CLI

### Fixed
- Fixed update OMIM command bug due to change in the header of the genemap2 file
- Removed Mosaic Tag from Cancer variants
- Fixes issue with unaligned table headers that comes with hidden Datatables
- Layout in general report PDF export
- Fixed issue on the case statistics view. The validation bars didn't show up when all institutes were selected. Now they do.
- Fixed missing path import by importing pathlib.Path
- Handle index inconsistencies in the update index functions
- Fixed layout problems


## [4.9.0]

### Added
- Improved MatchMaker pages, including visible patient contacts email address
- New badges for the github repo
- Links to [GENEMANIA](genemania.org)
- Sort gene panel list on case view.
- More automatic tests
- Allow loading of custom annotations in VCF using the SCOUT_CUSTOM info tag.

### Fixed
- Fix error when a gene is added to an empty dynamic gene panel
- Fix crash when attempting to add genes on incorrect format to dynamic gene panel
- Manual rank variant tags could be saved in a "Select a tag"-state, a problem in the variants view.
- Same case evaluations are no longer shown as gray previous evaluations on the variants page
- Stay on research pages, even if reset, next first buttons are pressed..
- Overlapping variants will now be visible on variant page again
- Fix missing classification comments and links in evaluations page
- All prioritized cases are shown on cases page


## [4.8.3]

### Added

### Fixed
- Bug when ordering sanger
- Improved scrolling over long list of genes/transcripts


## [4.8.2]

### Added

### Fixed
- Avoid opening extra tab for coverage report
- Fixed a problem when rank model version was saved as floats and not strings
- Fixed a problem with displaying dismiss variant reasons on the general report
- Disable load and delete filter buttons if there are no saved filters
- Fix problem with missing verifications
- Remove duplicate users and merge their data and activity


## [4.8.1]

### Added

### Fixed
- Prevent login fail for users with id defined by ObjectId and not email
- Prevent the app from crashing with `AttributeError: 'NoneType' object has no attribute 'message'`


## [4.8.0]

### Added
- Updated Scout to use Bootstrap 4.3
- New looks for Scout
- Improved dashboard using Chart.js
- Ask before inactivating a case where last assigned user leaves it
- Genes can be manually added to the dynamic gene list directly on the case page
- Dynamic gene panels can optionally be used with clinical filter, instead of default gene panel
- Dynamic gene panels get link out to chanjo-report for coverage report
- Load all clinvar variants with clinvar Pathogenic, Likely Pathogenic and Conflicting pathogenic
- Show transcripts with exon numbers for structural variants
- Case sort order can now be toggled between ascending and descending.
- Variants can be marked as partial causative if phenotype is available for case.
- Show a frequency tooltip hover for SV-variants.
- Added support for LDAP login system
- Search snv and structural variants by chromosomal coordinates
- Structural variants can be marked as partial causative if phenotype is available for case.
- Show normal and pathologic limits for STRs in the STR variants view.
- Institute level persistent variant filter settings that can be retrieved and used.
- export causative variants to Excel
- Add support for ROH, WIG and chromosome PNGs in case-view

### Fixed
- Fixed missing import for variants with comments
- Instructions on how to build docs
- Keep sanger order + verification when updating/reloading variants
- Fixed and moved broken filter actions (HPO gene panel and reset filter)
- Fixed string conversion to number
- UCSC links for structural variants are now separated per breakpoint (and whole variant where applicable)
- Reintroduced missing coverage report
- Fixed a bug preventing loading samples using the command line
- Better inheritance models customization for genes in gene panels
- STR variant page back to list button now does its one job.
- Allows to setup scout without a omim api key
- Fixed error causing "favicon not found" flash messages
- Removed flask --version from base cli
- Request rerun no longer changes case status. Active or archived cases inactivate on upload.
- Fixed missing tooltip on the cancer variants page
- Fixed weird Rank cell in variants page
- Next and first buttons order swap
- Added pagination (and POST capability) to cancer variants.
- Improves loading speed for variant page
- Problem with updating variant rank when no variants
- Improved Clinvar submission form
- General report crashing when dismissed variant has no valid dismiss code
- Also show collaborative case variants on the All variants view.
- Improved phenotype search using dataTables.js on phenotypes page
- Search and delete users with `email` instead of `_id`
- Fixed css styles so that multiselect options will all fit one column


## [4.7.3]

### Added
- RankScore can be used with VCFs for vcf_cancer files

### Fixed
- Fix issue with STR view next page button not doing its one job.

### Deleted
- Removed pileup as a bam viewing option. This is replaced by IGV


## [4.7.2]

### Added
- Show earlier ACMG classification in the variant list

### Fixed
- Fixed igv search not working due to igv.js dist 2.2.17
- Fixed searches for cases with a gene with variants pinned or marked causative.
- Load variant pages faster after fixing other causatives query
- Fixed mitochondrial report bug for variants without genes

## [4.7.1]

### Added

### Fixed
- Fixed bug on genes page


## [4.7.0]

### Added
- Export genes and gene panels in build GRCh38
- Search for cases with variants pinned or marked causative in a given gene.
- Search for cases phenotypically similar to a case also from WUI.
- Case variant searches can be limited to similar cases, matching HPO-terms,
  phenogroups and cohorts.
- De-archive reruns and flag them as 'inactive' if archived
- Sort cases by analysis_date, track or status
- Display cases in the following order: prioritized, active, inactive, archived, solved
- Assign case to user when user activates it or asks for rerun
- Case becomes inactive when it has no assignees
- Fetch refseq version from entrez and use it in clinvar form
- Load and export of exons for all genes, independent on refseq
- Documentation for loading/updating exons
- Showing SV variant annotations: SV cgh frequencies, gnomad-SV, local SV frequencies
- Showing transcripts mapping score in segmental duplications
- Handle requests to Ensembl Rest API
- Handle requests to Ensembl Rest Biomart
- STR variants view now displays GT and IGV link.
- Description field for gene panels
- Export exons in build 37 and 38 using the command line

### Fixed
- Fixes of and induced by build tests
- Fixed bug affecting variant observations in other cases
- Fixed a bug that showed wrong gene coverage in general panel PDF export
- MT report only shows variants occurring in the specific individual of the excel sheet
- Disable SSL certifcate verification in requests to chanjo
- Updates how intervaltree and pymongo is used to void deprecated functions
- Increased size of IGV sample tracks
- Optimized tests


## [4.6.1]

### Added

### Fixed
- Missing 'father' and 'mother' keys when parsing single individual cases


## [4.6.0]

### Added
- Description of Scout branching model in CONTRIBUTING doc
- Causatives in alphabetical order, display ACMG classification and filter by gene.
- Added 'external' to the list of analysis type options
- Adds functionality to display "Tissue type". Passed via load config.
- Update to IGV 2.

### Fixed
- Fixed alignment visualization and vcf2cytosure availability for demo case samples
- Fixed 3 bugs affecting SV pages visualization
- Reintroduced the --version cli option
- Fixed variants query by panel (hpo panel + gene panel).
- Downloaded MT report contains excel files with individuals' display name
- Refactored code in parsing of config files.


## [4.5.1]

### Added

### Fixed
- update requirement to use PyYaml version >= 5.1
- Safer code when loading config params in cli base


## [4.5.0]

### Added
- Search for similar cases from scout view CLI
- Scout cli is now invoked from the app object and works under the app context

### Fixed
- PyYaml dependency fixed to use version >= 5.1


## [4.4.1]

### Added
- Display SV rank model version when available

### Fixed
- Fixed upload of delivery report via API


## [4.4.0]

### Added
- Displaying more info on the Causatives page and hiding those not causative at the case level
- Add a comment text field to Sanger order request form, allowing a message to be included in the email
- MatchMaker Exchange integration
- List cases with empty synopsis, missing HPO terms and phenotype groups.
- Search for cases with open research list, or a given case status (active, inactive, archived)

### Fixed
- Variant query builder split into several functions
- Fixed delivery report load bug


## [4.3.3]

### Added
- Different individual table for cancer cases

### Fixed
- Dashboard collects validated variants from verification events instead of using 'sanger' field
- Cases shared with collaborators are visible again in cases page
- Force users to select a real institute to share cases with (actionbar select fix)


## [4.3.2]

### Added
- Dashboard data can be filtered using filters available in cases page
- Causatives for each institute are displayed on a dedicated page
- SNVs and and SVs are searchable across cases by gene and rank score
- A more complete report with validated variants is downloadable from dashboard

### Fixed
- Clinsig filter is fixed so clinsig numerical values are returned
- Split multi clinsig string values in different elements of clinsig array
- Regex to search in multi clinsig string values or multi revstat string values
- It works to upload vcf files with no variants now
- Combined Pileup and IGV alignments for SVs having variant start and stop on the same chromosome


## [4.3.1]

### Added
- Show calls from all callers even if call is not available
- Instructions to install cairo and pango libs from WeasyPrint page
- Display cases with number of variants from CLI
- Only display cases with number of variants above certain treshold. (Also CLI)
- Export of verified variants by CLI or from the dashboard
- Extend case level queries with default panels, cohorts and phenotype groups.
- Slice dashboard statistics display using case level queries
- Add a view where all variants for an institute can be searched across cases, filtering on gene and rank score. Allows searching research variants for cases that have research open.

### Fixed
- Fixed code to extract variant conservation (gerp, phyloP, phastCons)
- Visualization of PDF-exported gene panels
- Reintroduced the exon/intron number in variant verification email
- Sex and affected status is correctly displayed on general report
- Force number validation in SV filter by size
- Display ensembl transcripts when no refseq exists


## [4.3.0]

### Added
- Mosaicism tag on variants
- Show and filter on SweGen frequency for SVs
- Show annotations for STR variants
- Show all transcripts in verification email
- Added mitochondrial export
- Adds alternative to search for SVs shorter that the given length
- Look for 'bcftools' in the `set` field of VCFs
- Display digenic inheritance from OMIM
- Displays what refseq transcript that is primary in hgnc

### Fixed

- Archived panels displays the correct date (not retroactive change)
- Fixed problem with waiting times in gene panel exports
- Clinvar fiter not working with human readable clinsig values

## [4.2.2]

### Fixed
- Fixed gene panel create/modify from CSV file utf-8 decoding error
- Updating genes in gene panels now supports edit comments and entry version
- Gene panel export timeout error

## [4.2.1]

### Fixed
- Re-introduced gene name(s) in verification email subject
- Better PDF rendering for excluded variants in report
- Problem to access old case when `is_default` did not exist on a panel


## [4.2.0]

### Added
- New index on variant_id for events
- Display overlapping compounds on variants view

### Fixed
- Fixed broken clinical filter


## [4.1.4]

### Added
- Download of filtered SVs

### Fixed
- Fixed broken download of filtered variants
- Fixed visualization issue in gene panel PDF export
- Fixed bug when updating gene names in variant controller


## [4.1.3]

### Fixed
- Displays all primary transcripts


## [4.1.2]

### Added
- Option add/replace when updating a panel via CSV file
- More flexible versioning of the gene panels
- Printing coverage report on the bottom of the pdf case report
- Variant verification option for SVs
- Logs uri without pwd when connecting
- Disease-causing transcripts in case report
- Thicker lines in case report
- Supports HPO search for cases, both terms or if described in synopsis
- Adds sanger information to dashboard

### Fixed
- Use db name instead of **auth** as default for authentication
- Fixes so that reports can be generated even with many variants
- Fixed sanger validation popup to show individual variants queried by user and institute.
- Fixed problem with setting up scout
- Fixes problem when exac file is not available through broad ftp
- Fetch transcripts for correct build in `adapter.hgnc_gene`

## [4.1.1]
- Fix problem with institute authentication flash message in utils
- Fix problem with comments
- Fix problem with ensembl link


## [4.1.0]

### Added
- OMIM phenotypes to case report
- Command to download all panel app gene panels `scout load panel --panel-app`
- Links to genenames.org and omim on gene page
- Popup on gene at variants page with gene information
- reset sanger status to "Not validated" for pinned variants
- highlight cases with variants to be evaluated by Sanger on the cases page
- option to point to local reference files to the genome viewer pileup.js. Documented in `docs.admin-guide.server`
- option to export single variants in `scout export variants`
- option to load a multiqc report together with a case(add line in load config)
- added a view for searching HPO terms. It is accessed from the top left corner menu
- Updates the variants view for cancer variants. Adds a small cancer specific filter for known variants
- Adds hgvs information on cancer variants page
- Adds option to update phenotype groups from CLI

### Fixed
- Improved Clinvar to submit variants from different cases. Fixed HPO terms in casedata according to feedback
- Fixed broken link to case page from Sanger modal in cases view
- Now only cases with non empty lists of causative variants are returned in `adapter.case(has_causatives=True)`
- Can handle Tumor only samples
- Long lists of HGNC symbols are now possible. This was previously difficult with manual, uploaded or by HPO search when changing filter settings due to GET request limitations. Relevant pages now use POST requests. Adds the dynamic HPO panel as a selection on the gene panel dropdown.
- Variant filter defaults to default panels also on SV and Cancer variants pages.

## [4.0.0]

### WARNING ###

This is a major version update and will require that the backend of pre releases is updated.
Run commands:

```
$scout update genes
$scout update hpo
```

- Created a Clinvar submission tool, to speed up Clinvar submission of SNVs and SVs
- Added an analysis report page (html and PDF format) containing phenotype, gene panels and variants that are relevant to solve a case.

### Fixed
- Optimized evaluated variants to speed up creation of case report
- Moved igv and pileup viewer under a common folder
- Fixed MT alignment view pileup.js
- Fixed coordinates for SVs with start chromosome different from end chromosome
- Global comments shown across cases and institutes. Case-specific variant comments are shown only for that specific case.
- Links to clinvar submitted variants at the cases level
- Adapts clinvar parsing to new format
- Fixed problem in `scout update user` when the user object had no roles
- Makes pileup.js use online genome resources when viewing alignments. Now any instance of Scout can make use of this functionality.
- Fix ensembl link for structural variants
- Works even when cases does not have `'madeline_info'`
- Parses Polyphen in correct way again
- Fix problem with parsing gnomad from VEP

### Added
- Added a PDF export function for gene panels
- Added a "Filter and export" button to export custom-filtered SNVs to CSV file
- Dismiss SVs
- Added IGV alignments viewer
- Read delivery report path from case config or CLI command
- Filter for spidex scores
- All HPO terms are now added and fetched from the correct source (https://github.com/obophenotype/human-phenotype-ontology/blob/master/hp.obo)
- New command `scout update hpo`
- New command `scout update genes` will fetch all the latest information about genes and update them
- Load **all** variants found on chromosome **MT**
- Adds choice in cases overview do show as many cases as user like

### Removed
- pileup.min.js and pileup css are imported from a remote web location now
- All source files for HPO information, this is instead fetched directly from source
- All source files for gene information, this is instead fetched directly from source

## [3.0.0]
### Fixed
- hide pedigree panel unless it exists

## [1.5.1] - 2016-07-27
### Fixed
- look for both ".bam.bai" and ".bai" extensions

## [1.4.0] - 2016-03-22
### Added
- support for local frequency through loqusdb
- bunch of other stuff

## [1.3.0] - 2016-02-19
### Fixed
- Update query-phenomizer and add username/password

### Changed
- Update the way a case is checked for rerun-status

### Added
- Add new button to mark a case as "checked"
- Link to clinical variants _without_ 1000G annotation

## [1.2.2] - 2016-02-18
### Fixed
- avoid filtering out variants lacking ExAC and 1000G annotations

## [1.1.3] - 2015-10-01
### Fixed
- persist (clinical) filter when clicking load more
- fix #154 by robustly setting clinical filter func. terms

## [1.1.2] - 2015-09-07
### Fixed
- avoid replacing coverage report with none
- update SO terms, refactored

## [1.1.1] - 2015-08-20
### Fixed
- fetch case based on collaborator status (not owner)

## [1.1.0] - 2015-05-29
### Added
- link(s) to SNPedia based on RS-numbers
- new Jinja filter to "humanize" decimal numbers
- show gene panels in variant view
- new Jinja filter for decoding URL encoding
- add indicator to variants in list that have comments
- add variant number threshold and rank score threshold to load function
- add event methods to mongo adapter
- add tests for models
- show badge "old" if comment was written for a previous analysis

### Changed
- show cDNA change in transcript summary unless variant is exonic
- moved compounds table further up the page
- show dates for case uploads in ISO format
- moved variant comments higher up on page
- updated documentation for pages
- read in coverage report as blob in database and serve directly
- change ``OmimPhenotype`` to ``PhenotypeTerm``
- reorganize models sub-package
- move events (and comments) to separate collection
- only display prev/next links for the research list
- include variant type in breadcrumbs e.g. "Clinical variants"

### Removed
- drop dependency on moment.js

### Fixed
- show the same level of detail for all frequencies on all pages
- properly decode URL encoded symbols in amino acid/cDNA change strings
- fixed issue with wipe permissions in MongoDB
- include default gene lists in "variants" link in breadcrumbs

## [1.0.2] - 2015-05-20
### Changed
- update case fetching function

### Fixed
- handle multiple cases with same id

## [1.0.1] - 2015-04-28
### Fixed
- Fix building URL parameters in cases list Vue component

## [1.0.0] - 2015-04-12
Codename: Sara Lund

![Release 1.0](artwork/releases/release-1-0.jpg)

### Added
- Add email logging for unexpected errors
- New command line tool for deleting case

### Changed
- Much improved logging overall
- Updated documentation/usage guide
- Removed non-working IGV link

### Fixed
- Show sample display name in GT call
- Various small bug fixes
- Make it easier to hover over popups

## [0.0.2-rc1] - 2015-03-04
### Added
- add protein table for each variant
- add many more external links
- add coverage reports as PDFs

### Changed
- incorporate user feedback updates
- big refactor of load scripts

## [0.0.2-rc2] - 2015-03-04
### Changes
- add gene table with gene description
- reorganize inheritance models box

### Fixed
- avoid overwriting gene list on "research" load
- fix various bugs in external links

## [0.0.2-rc3] - 2015-03-05
### Added
- Activity log feed to variant view
- Adds protein change strings to ODM and Sanger email

### Changed
- Extract activity log component to macro

### Fixes
- Make Ensembl transcript links use archive website<|MERGE_RESOLUTION|>--- conflicted
+++ resolved
@@ -5,13 +5,10 @@
 About changelog [here](https://keepachangelog.com/en/1.0.0/)
 
 ## []
-<<<<<<< HEAD
 ### Changed
 - State that loqusdb observation is in current case if observations count is one and no cases are shown  
-=======
 ### Fixed
 - Export of verified variants when variant gene has no transcripts
->>>>>>> a9b36643
 
 ## [4.57.1]
 ### Fixed
