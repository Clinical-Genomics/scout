# Change Log
All notable changes to this project will be documented in this file.
This project adheres to [Semantic Versioning](http://semver.org/).

About changelog [here](https://keepachangelog.com/en/1.0.0/)

## []
### Added
- Dark mode, using browser/OS media preference
- Allow marking case as solved without defining causative variants
<<<<<<< HEAD
- Institute settings allow saving multiple loqusdb instances for one institute
- Display stats from multiple instances of loqusdb on variant page
=======
- Admin users can create missing beacon datasets from the institute's settings page
>>>>>>> 9d76788b
### Changed
- Improved HTML syntax in case report template
- Modified message displayed when variant rank stats could not be calculated
### Fixed
- Remove load demo case command from docker-compose.yml
- Text elements being split across pages in PDF reports
- Made login password field of type `password` in LDAP login form
- Gene panels HTML select in institute's settings page
- Bootstrap upgraded to version 5
- Fix some Sourcery and SonarCloud suggestions
- Escape special characters in case search on institute and dashboard pages
- Broken case PDF reports when no Madeline pedigree image can be created

## [4.53]
### Added
### Changed
- Point Alamut API key docs link to new API version
- Parse dbSNP id from ID only if it says "rs", else use VEP CSQ fields
- Removed MarkupSafe from the dependencies
### Fixed
- Reintroduced loading of SVs for demo case 643595
- Successful parse of FOUND_IN should avoid GATK caller default
- All vulnerabilities flagged by SonarCloud

## [4.52]
### Added
- Demo cancer case gets loaded together with demo RD case in demo instance
- Parse REVEL_score alongside REVEL_rankscore from csq field and display it on SNV variant page
- Rank score results now show the ranking range
- cDNA and protein changes displayed on institute causatives pages
- Optional SESSION_TIMEOUT_MINUTES configuration in app config files
- Script to convert old OMIM case format (list of integers) to new format (list of dictionaries)
- Additional check for user logged in status before serving alignment files
- Download .cgh files from cancer samples table on cancer case page
- Number of documents and date of last update on genes page
### Changed
- Verify user before redirecting to IGV alignments and sashimi plots
- Build case IGV tracks starting from case and variant objects instead of passing all params in a form
- Unfreeze Werkzeug lib since Flask_login v.0.6 with bugfix has been released
- Sort gene panels by name (panelS and variant page)
- Removed unused `server.blueprints.alignviewers.unindexed_remote_static` endpoint
- User sessions to check files served by `server.blueprints.alignviewers.remote_static` endpoint
- Moved Beacon-related functions to a dedicated app extension
- Audit Filter now also loads filter displaying the variants for it
### Fixed
- Handle `attachment_filename` parameter renamed to `download_name` when Flask 2.2 will be released
- Removed cursor timeout param in cases find adapter function to avoid many code warnings
- Removed stream argument deprecation warning in tests
- Handle `no intervals found` warning in load_region test
- Beacon remove variants
- Protect remote_cors function in alignviewers view from Server-Side Request Forgery (SSRF)
- Check creation date of last document in gene collection to display when genes collection was updated last

## [4.51]
### Added
- Config file containing codecov settings for pull requests
- Add an IGV.js direct link button from case page
- Security policy file
- Hide/shade compound variants based on rank score on variantS from filter
- Chromograph legend documentation direct link
### Changed
- Updated deprecated Codecov GitHub action to v.2
- Simplified code of scout/adapter/mongo/variant
- Update IGV.js to v2.11.2
- Show summary number of variant gene panels on general report if more than 3
### Fixed
- Marrvel link for variants in genome build 38 (using liftover to build 37)
- Remove flags from codecov config file
- Fixed filter bug with high negative SPIDEX scores
- Renamed IARC TP53 button to to `TP53 Database`, modified also link since IARC has been moved to the US NCI: `https://tp53.isb-cgc.org/`
- Parsing new format of OMIM case info when exporting patients to Matchmaker
- Remove flask-debugtoolbar lib dependency that is using deprecated code and causes app to crash after new release of Jinja2 (3.1)
- Variant page crashing for cases with old OMIM terms structure (a list of integers instead of dictionary)
- Variant page crashing when creating MARRVEL link for cases with no genome build
- SpliceAI documentation link
- Fix deprecated `safe_str_cmp` import from `werkzeug.security` by freezing Werkzeug lib to v2.0 until Flask_login v.0.6 with bugfix is released
- List gene names densely in general report for SVs that contain more than 3 genes
- Show transcript ids on refseq genes on hg19 in IGV.js, using refgene source
- Display correct number of genes in general report for SVs that contain more than 32 genes
- Broken Google login after new major release of `lepture/authlib`
- Fix frequency and callers display on case general report

## [4.50.1]
### Fixed
- Show matching causative STR_repid for legacy str variants (pre Stranger hgnc_id)

## [4.50]
### Added
- Individual-specific OMIM terms
- OMIM disease descriptions in ClinVar submission form
- Add a toggle for melter rerun monitoring of cases
- Add a config option to show the rerun monitoring toggle
- Add a cli option to export cases with rerun monitoring enabled
- Add a link to STRipy for STR variants; shallow for ARX and HOXA13
- Hide by default variants only present in unaffected individuals in variants filters
- OMIM terms in general case report
- Individual-level info on OMIM and HPO terms in general case report
- PanelApp gene link among the external links on variant page
- Dashboard case filters fields help
- Filter cases by OMIM terms in cases and dashboard pages
### Fixed
- A malformed panel id request would crash with exception: now gives user warning flash with redirect
- Link to HPO resource file hosted on `http://purl.obolibrary.org`
- Gene search form when gene exists only in build 38
- Fixed odd redirect error and poor error message on missing column for gene panel csv upload
- Typo in parse variant transcripts function
- Modified keys name used to parse local observations (archived) frequencies to reflect change in MIP keys naming
- Better error handling for partly broken/timed out chanjo reports
- Broken javascript code when case Chromograph data is malformed
- Broader space for case synopsis in general report
- Show partial causatives on causatives and matching causatives panels
- Partial causative assignment in cases with no OMIM or HPO terms
- Partial causative OMIM select options in variant page
### Changed
- Slightly smaller and improved layout of content in case PDF report
- Relabel more cancer variant pages somatic for navigation
- Unify caseS nav links
- Removed unused `add_compounds` param from variant controllers function
- Changed default hg19 genome for IGV.js to legacy hg19_1kg_decoy to fix a few problematic loci
- Reduce code complexity (parse/ensembl.py)
- Silence certain fields in ClinVar export if prioritised ones exist (chrom-start-end if hgvs exist)
- Made phenotype non-mandatory when marking a variant as partial causative
- Only one phenotype condition type (OMIM or HPO) per variant is used in ClinVar submissions
- ClinVar submission variant condition prefers OMIM over HPO if available
- Use lighter version of gene objects in Omim MongoDB adapter, panels controllers, panels views and institute controllers
- Gene-variants table size is now adaptive
- Remove unused file upload on gene-variants page

## [4.49]
### Fixed
- Pydantic model types for genome_build, madeline_info, peddy_ped_check and peddy_sex_check, rank_model_version and sv_rank_model_version
- Replace `MatchMaker` with `Matchmaker` in all places visible by a user
- Save diagnosis labels along with OMIM terms in Matchmaker Exchange submission objects
- `libegl-mesa0_21.0.3-0ubuntu0.3~20.04.5_amd64.deb` lib not found by GitHub actions Docker build
- Remove unused `chromograph_image_files` and `chromograph_prefixes` keys saved when creating or updating an RD case
- Search managed variants by description and with ignore case
### Changed
- Introduced page margins on exported PDF reports
- Smaller gene fonts in downloaded HPO genes PDF reports
- Reintroduced gene coverage data in the PDF-exported general report of rare-disease cases
- Check for existence of case report files before creating sidebar links
- Better description of HPO and OMIM terms for patients submitted to Matchmaker Exchange
- Remove null non-mandatory key/values when updating a case
- Freeze WTForms<3 due to several form input rendering changes

## [4.48.1]
### Fixed
- General case PDF report for recent cases with no pedigree

## [4.48]
### Added
- Option to cancel a request for research variants in case page
### Changed
- Update igv.js to v2.10.5
- Updated example of a case delivery report
- Unfreeze cyvcf2
- Builder images used in Scout Dockerfiles
- Crash report email subject gives host name
- Export general case report to PDF using PDFKit instead of WeasyPrint
- Do not include coverage report in PDF case report since they might have different orientation
- Export cancer cases's "Coverage and QC report" to PDF using PDFKit instead of Weasyprint
- Updated cancer "Coverage and QC report" example
- Keep portrait orientation in PDF delivery report
- Export delivery report to PDF using PDFKit instead of Weasyprint
- PDF export of clinical and research HPO panels using PDFKit instead of Weasyprint
- Export gene panel report to PDF using PDFKit
- Removed WeasyPrint lib dependency

### Fixed
- Reintroduced missing links to Swegen and Beacon and dbSNP in RD variant page, summary section
- Demo delivery report orientation to fit new columns
- Missing delivery report in demo case
- Cast MNVs to SNV for test
- Export verified variants from all institutes when user is admin
- Cancer coverage and QC report not found for demo cancer case
- Pull request template instructions on how to deploy to test server
- PDF Delivery report not showing Swedac logo
- Fix code typos
- Disable codefactor raised by ESLint for javascript functions located on another file
- Loading spinner stuck after downloading a PDF gene panel report
- IGV browser crashing when file system with alignment files is not mounted

## [4.47]
### Added
- Added CADD, GnomAD and genotype calls to variantS export
### Changed
- Pull request template, to illustrate how to deploy pull request branches on cg-vm1 stage server
### Fixed
- Compiled Docker image contains a patched version (v4.9) of chanjo-report

## [4.46.1]
### Fixed
- Downloading of files generated within the app container (MT-report, verified variants, pedigrees, ..)

## [4.46]
### Added
- Created a Dockefile to be used to serve the dockerized app in production
- Modified the code to collect database params specified as env vars
- Created a GitHub action that pushes the Dockerfile-server image to Docker Hub (scout-server-stage) every time a PR is opened
- Created a GitHub action that pushes the Dockerfile-server image to Docker Hub (scout-server) every time a new release is created
- Reassign MatchMaker Exchange submission to another user when a Scout user is deleted
- Expose public API JSON gene panels endpoint, primarily to enable automated rerun checking for updates
- Add utils for dictionary type
- Filter institute cases using multiple HPO terms
- Vulture GitHub action to identify and remove unused variables and imports
### Changed
- Updated the python config file documentation in admin guide
- Case configuration parsing now uses Pydantic for improved typechecking and config handling
- Removed test matrices to speed up automatic testing of PRs
- Switch from Coveralls to Codecov to handle CI test coverage
- Speed-up CI tests by caching installation of libs and splitting tests into randomized groups using pytest-test-groups
- Improved LDAP login documentation
- Use lib flask-ldapconn instead of flask_ldap3_login> to handle ldap authentication
- Updated Managed variant documentation in user guide
- Fix and simplify creating and editing of gene panels
- Simplified gene variants search code
- Increased the height of the genes track in the IGV viewer
### Fixed
- Validate uploaded managed variant file lines, warning the user.
- Exporting validated variants with missing "genes" database key
- No results returned when searching for gene variants using a phenotype term
- Variants filtering by gene symbols file
- Make gene HGNC symbols field mandatory in gene variants page and run search only on form submit
- Make sure collaborator gene variants are still visible, even if HPO filter is used

## [4.45]
### Added
### Changed
- Start Scout also when loqusdbapi is not reachable
- Clearer definition of manual standard and custom inheritance models in gene panels
- Allow searching multiple chromosomes in filters
### Fixed
- Gene panel crashing on edit action

## [4.44]
### Added
### Changed
- Display Gene track beneath each sample track when displaying splice junctions in igv browser
- Check outdated gene symbols and update with aliases for both RD and cancer variantS
### Fixed
- Added query input check and fixed the Genes API endpoint to return a json formatted error when request is malformed
- Typo in ACMG BP6 tooltip

## [4.43.1]
### Added
- Added database index for OMIM disease term genes
### Changed
### Fixed
- Do not drop HPO terms collection when updating HPO terms via the command line
- Do not drop disease (OMIM) terms collection when updating diseases via the command line

## [4.43]
### Added
- Specify which collection(s) update/build indexes for
### Fixed
- Do not drop genes and transcripts collections when updating genes via the command line

## [4.42.1]
### Added
### Changed
### Fixed
- Freeze PyMongo lib to version<4.0 to keep supporting previous MongoDB versions
- Speed up gene panels creation and update by collecting only light gene info from database
- Avoid case page crash on Phenomizer queries timeout

## [4.42]
### Added
- Choose custom pinned variants to submit to MatchMaker Exchange
- Submit structural variant as genes to the MatchMaker Exchange
- Added function for maintainers and admins to remove gene panels
- Admins can restore deleted gene panels
- A development docker-compose file illustrating the scout/chanjo-report integration
- Show AD on variants view for cancer SV (tumor and normal)
- Cancer SV variants filter AD, AF (tumor and normal)
- Hiding the variants score column also from cancer SVs, as for the SNVs
### Changed
- Enforce same case _id and display_name when updating a case
- Enforce same individual ids, display names and affected status when updating a case
- Improved documentation for connecting to loqusdb instances (including loqusdbapi)
- Display and download HPO gene panels' gene symbols in italics
- A faster-built and lighter Docker image
- Reduce complexity of `panels` endpoint moving some code to the panels controllers
- Update requirements to use flask-ldap3-login>=0.9.17 instead of freezing WTForm
### Fixed
- Use of deprecated TextField after the upgrade of WTF to v3.0
- Freeze to WTForms to version < 3
- Remove the extra files (bed files and madeline.svg) introduced by mistake
- Cli command loading demo data in docker-compose when case custom images exist and is None
- Increased MongoDB connection serverSelectionTimeoutMS parameter to 30K (default value according to MongoDB documentation)
- Better differentiate old obs counts 0 vs N/A
- Broken cancer variants page when default gene panel was deleted
- Typo in tx_overview function in variant controllers file
- Fixed loqusdbapi SV search URL
- SV variants filtering using Decipher criterion
- Removing old gene panels that don't contain the `maintainer` key.

## [4.41.1]
### Fixed
- General reports crash for variant annotations with same variant on other cases

## [4.41]
### Added
- Extended the instructions for running the Scout Docker image (web app and cli).
- Enabled inclusion of custom images to STR variant view
### Fixed
- General case report sorting comments for variants with None genetic models
- Do not crash but redirect to variants page with error when a variant is not found for a case
- UCSC links coordinates for SV variants with start chromosome different than end chromosome
- Human readable variants name in case page for variants having start chromosome different from end chromosome
- Avoid always loading all transcripts when checking gene symbol: introduce gene captions
- Slow queries for evaluated variants on e.g. case page - use events instead
### Changed
- Rearrange variant page again, moving severity predictions down.
- More reactive layout width steps on variant page

## [4.40.1]
### Added
### Fixed
- Variants dismissed with inconsistent inheritance pattern can again be shown in general case report
- General report page for variants with genes=None
- General report crashing when variants have no panels
- Added other missing keys to case and variant dictionaries passed to general report
### Changed

## [4.40]
### Added
- A .cff citation file
- Phenotype search API endpoint
- Added pagination to phenotype API
- Extend case search to include internal MongoDB id
- Support for connecting to a MongoDB replica set (.py config files)
- Support for connecting to a MongoDB replica set (.yaml config files)
### Fixed
- Command to load the OMIM gene panel (`scout load panel --omim`)
- Unify style of pinned and causative variants' badges on case page
- Removed automatic spaces after punctuation in comments
- Remove the hardcoded number of total individuals from the variant's old observations panel
- Send delete requests to a connected Beacon using the DELETE method
- Layout of the SNV and SV variant page - move frequency up
### Changed
- Stop updating database indexes after loading exons via command line
- Display validation status badge also for not Sanger-sequenced variants
- Moved Frequencies, Severity and Local observations panels up in RD variants page
- Enabled Flask CORS to communicate CORS status to js apps
- Moved the code preparing the transcripts overview to the backend
- Refactored and filtered json data used in general case report
- Changed the database used in docker-compose file to use the official MongoDB v4.4 image
- Modified the Python (3.6, 3.8) and MongoDB (3.2, 4.4, 5.0) versions used in testing matrices (GitHub actions)
- Capitalize case search terms on institute and dashboard pages


## [4.39]
### Added
- COSMIC IDs collected from CSQ field named `COSMIC`
### Fixed
- Link to other causative variants on variant page
- Allow multiple COSMIC links for a cancer variant
- Fix floating text in severity box #2808
- Fixed MitoMap and HmtVar links for hg38 cases
- Do not open new browser tabs when downloading files
- Selectable IGV tracks on variant page
- Missing splice junctions button on variant page
- Refactor variantS representative gene selection, and use it also for cancer variant summary
### Changed
- Improve Javascript performance for displaying Chromograph images
- Make ClinVar classification more evident in cancer variant page

## [4.38]
### Added
- Option to hide Alamut button in the app config file
### Fixed
- Library deprecation warning fixed (insert is deprecated. Use insert_one or insert_many instead)
- Update genes command will not trigger an update of database indices any more
- Missing resources in temporary downloading directory when updating genes using the command line
- Restore previous variant ACMG classification in a scrollable div
- Loading spinner not stopping after downloading PDF case reports and variant list export
- Add extra Alamut links higher up on variant pages
- Improve UX for phenotypes in case page
- Filter and export of STR variants
- Update look of variants page navigation buttons
### Changed

## [4.37]
### Added
- Highlight and show version number for RefSeq MANE transcripts.
- Added integration to a rerunner service for toggling reanalysis with updated pedigree information
- SpliceAI display and parsing from VEP CSQ
- Display matching tiered variants for cancer variants
- Display a loading icon (spinner) until the page loads completely
- Display filter badges in cancer variants list
- Update genes from pre-downloaded file resources
- On login, OS, browser version and screen size are saved anonymously to understand how users are using Scout
- API returning institutes data for a given user: `/api/v1/institutes`
- API returning case data for a given institute: `/api/v1/institutes/<institute_id>/cases`
- Added GMS and Lund university hospital logos to login page
- Made display of Swedac logo configurable
- Support for displaying custom images in case view
- Individual-specific HPO terms
- Optional alamut_key in institute settings for Alamut Plus software
- Case report API endpoint
- Tooltip in case explaining that genes with genome build different than case genome build will not be added to dynamic HPO panel.
- Add DeepVariant as a caller
### Fixed
- Updated IGV to v2.8.5 to solve missing gene labels on some zoom levels
- Demo cancer case config file to load somatic SNVs and SVs only.
- Expand list of refseq trancripts in ClinVar submission form
- Renamed `All SNVs and INDELs` institute sidebar element to `Search SNVs and INDELs` and fixed its style.
- Add missing parameters to case load-config documentation
- Allow creating/editing gene panels and dynamic gene panels with genes present in genome build 38
- Bugfix broken Pytests
- Bulk dismissing variants error due to key conversion from string to integer
- Fix typo in index documentation
- Fixed crash in institute settings page if "collaborators" key is not set in database
- Don't stop Scout execution if LoqusDB call fails and print stacktrace to log
- Bug when case contains custom images with value `None`
- Bug introduced when fixing another bug in Scout-LoqusDB interaction
- Loading of OMIM diagnoses in Scout demo instance
- Remove the docker-compose with chanjo integration because it doesn't work yet.
- Fixed standard docker-compose with scout demo data and database
- Clinical variant assessments not present for pinned and causative variants on case page.
- MatchMaker matching one node at the time only
- Remove link from previously tiered variants badge in cancer variants page
- Typo in gene cell on cancer variants page
- Managed variants filter form
### Changed
- Better naming for variants buttons on cancer track (somatic, germline). Also show cancer research button if available.
- Load case with missing panels in config files, but show warning.
- Changing the (Female, Male) symbols to (F/M) letters in individuals_table and case-sma.
- Print stacktrace if case load command fails
- Added sort icon and a pointer to the cursor to all tables with sortable fields
- Moved variant, gene and panel info from the basic pane to summary panel for all variants.
- Renamed `Basics` panel to `Classify` on variant page.
- Revamped `Basics` panel to a panel dedicated to classify variants
- Revamped the summary panel to be more compact.
- Added dedicated template for cancer variants
- Removed Gene models, Gene annotations and Conservation panels for cancer variants
- Reorganized the orders of panels for variant and cancer variant views
- Added dedicated variant quality panel and removed relevant panes
- A more compact case page
- Removed OMIM genes panel
- Make genes panel, pinned variants panel, causative variants panel and ClinVar panel scrollable on case page
- Update to Scilifelab's 2020 logo
- Update Gens URL to support Gens v2.0 format
- Refactor tests for parsing case configurations
- Updated links to HPO downloadable resources
- Managed variants filtering defaults to all variant categories
- Changing the (Kind) drop-down according to (Category) drop-down in Managed variant add variant
- Moved Gens button to individuals table
- Check resource files availability before starting updating OMIM diagnoses
- Fix typo in `SHOW_OBSERVED_VARIANT_ARCHIVE` config param

## [4.36]
### Added
- Parse and save splice junction tracks from case config file
- Tooltip in observations panel, explaining that case variants with no link might be old variants, not uploaded after a case rerun
### Fixed
- Warning on overwriting variants with same position was no longer shown
- Increase the height of the dropdowns to 425px
- More indices for the case table as it grows, specifically for causatives queries
- Splice junction tracks not centered over variant genes
- Total number of research variants count
- Update variants stats in case documents every time new variants are loaded
- Bug in flashing warning messages when filtering variants
### Changed
- Clearer warning messages for genes and gene/gene-panels searches in variants filters

## [4.35]
### Added
- A new index for hgnc_symbol in the hgnc_gene collection
- A Pedigree panel in STR page
- Display Tier I and II variants in case view causatives card for cancer cases
### Fixed
- Send partial file data to igv.js when visualizing sashimi plots with splice junction tracks
- Research variants filtering by gene
- Do not attempt to populate annotations for not loaded pinned/causatives
- Add max-height to all dropdowns in filters
### Changed
- Switch off non-clinical gene warnings when filtering research variants
- Don't display OMIM disease card in case view for cancer cases
- Refactored Individuals and Causative card in case view for cancer cases
- Update and style STR case report

## [4.34]
### Added
- Saved filter lock and unlock
- Filters can optionally be marked audited, logging the filter name, user and date on the case events and general report.
- Added `ClinVar hits` and `Cosmic hits` in cancer SNVs filters
- Added `ClinVar hits` to variants filter (rare disease track)
- Load cancer demo case in docker-compose files (default and demo file)
- Inclusive-language check using [woke](https://github.com/get-woke/woke) github action
- Add link to HmtVar for mitochondrial variants (if VCF is annotated with HmtNote)
- Grey background for dismissed compounds in variants list and variant page
- Pin badge for pinned compounds in variants list and variant page
- Support LoqusDB REST API queries
- Add a docker-compose-matchmaker under scout/containers/development to test matchmaker locally
- Script to investigate consequences of symbol search bug
- Added GATK to list of SV and cancer SV callers
### Fixed
- Make MitoMap link work for hg38 again
- Export Variants feature crashing when one of the variants has no primary transcripts
- Redirect to last visited variantS page when dismissing variants from variants list
- Improved matching of SVs Loqus occurrences in other cases
- Remove padding from the list inside (Matching causatives from other cases) panel
- Pass None to get_app function in CLI base since passing script_info to app factory functions was deprecated in Flask 2.0
- Fixed failing tests due to Flask update to version 2.0
- Speed up user events view
- Causative view sort out of memory error
- Use hgnc_id for gene filter query
- Typo in case controllers displaying an error every time a patient is matched against external MatchMaker nodes
- Do not crash while attempting an update for variant documents that are too big (> 16 MB)
- Old STR causatives (and other variants) may not have HGNC symbols - fix sort lambda
- Check if gene_obj has primary_transcript before trying to access it
- Warn if a gene manually searched is in a clinical panel with an outdated name when filtering variants
- ChrPos split js not needed on STR page yet
### Changed
- Remove parsing of case `genome_version`, since it's not used anywhere downstream
- Introduce deprecation warning for Loqus configs that are not dictionaries
- SV clinical filter no longer filters out sub 100 nt variants
- Count cases in LoqusDB by variant type
- Commit pulse repo badge temporarily set to weekly
- Sort ClinVar submissions objects by ascending "Last evaluated" date
- Refactored the MatchMaker integration as an extension
- Replaced some sensitive words as suggested by woke linter
- Documentation for load-configuration rewritten.
- Add styles to MatchMaker matches table
- More detailed info on the data shared in MatchMaker submission form

## [4.33.1]
### Fixed
- Include markdown for release autodeploy docs
- Use standard inheritance model in ClinVar (https://ftp.ncbi.nlm.nih.gov/pub/GTR/standard_terms/Mode_of_inheritance.txt)
- Fix issue crash with variants that have been unflagged causative not being available in other causatives
### Added
### Changed

## [4.33]
### Fixed
- Command line crashing when updating an individual not found in database
- Dashboard page crashing when filters return no data
- Cancer variants filter by chromosome
- /api/v1/genes now searches for genes in all genome builds by default
- Upgraded igv.js to version 2.8.1 (Fixed Unparsable bed record error)
### Added
- Autodeploy docs on release
- Documentation for updating case individuals tracks
- Filter cases and dashboard stats by analysis track
### Changed
- Changed from deprecated db update method
- Pre-selected fields to run queries with in dashboard page
- Do not filter by any institute when first accessing the dashboard
- Removed OMIM panel in case view for cancer cases
- Display Tier I and II variants in case view causatives panel for cancer cases
- Refactored Individuals and Causative panels in case view for cancer cases

## [4.32.1]
### Fixed
- iSort lint check only
### Changed
- Institute cases page crashing when a case has track:Null
### Added

## [4.32]
### Added
- Load and show MITOMAP associated diseases from VCF (INFO field: MitomapAssociatedDiseases, via HmtNote)
- Show variant allele frequencies for mitochondrial variants (GRCh38 cases)
- Extend "public" json API with diseases (OMIM) and phenotypes (HPO)
- HPO gene list download now has option for clinical and non-clinical genes
- Display gene splice junctions data in sashimi plots
- Update case individuals with splice junctions tracks
- Simple Docker compose for development with local build
- Make Phenomodels subpanels collapsible
- User side documentation of cytogenomics features (Gens, Chromograph, vcf2cytosure, rhocall)
- iSort GitHub Action
- Support LoqusDB REST API queries
### Fixed
- Show other causative once, even if several events point to it
- Filtering variants by mitochondrial chromosome for cases with genome build=38
- HPO gene search button triggers any warnings for clinical / non-existing genes also on first search
- Fixed a bug in variants pages caused by MT variants without alt_frequency
- Tests for CADD score parsing function
- Fixed the look of IGV settings on SNV variant page
- Cases analyzed once shown as `rerun`
- Missing case track on case re-upload
- Fixed severity rank for SO term "regulatory region ablation"
### Changed
- Refactor according to CodeFactor - mostly reuse of duplicated code
- Phenomodels language adjustment
- Open variants in a new window (from variants page)
- Open overlapping and compound variants in a new window (from variant page)
- gnomAD link points to gnomAD v.3 (build GRCh38) for mitochondrial variants.
- Display only number of affected genes for dismissed SVs in general report
- Chromosome build check when populating the variants filter chromosome selection
- Display mitochondrial and rare diseases coverage report in cases with missing 'rare' track

## [4.31.1]
### Added
### Changed
- Remove mitochondrial and coverage report from cancer cases sidebar
### Fixed
- ClinVar page when dbSNP id is None

## [4.31]
### Added
- gnomAD annotation field in admin guide
- Export also dynamic panel genes not associated to an HPO term when downloading the HPO panel
- Primary HGNC transcript info in variant export files
- Show variant quality (QUAL field from vcf) in the variant summary
- Load/update PDF gene fusion reports (clinical and research) generated with Arriba
- Support new MANE annotations from VEP (both MANE Select and MANE Plus Clinical)
- Display on case activity the event of a user resetting all dismissed variants
- Support gnomAD population frequencies for mitochondrial variants
- Anchor links in Casedata ClinVar panels to redirect after renaming individuals
### Fixed
- Replace old docs link www.clinicalgenomics.se/scout with new https://clinical-genomics.github.io/scout
- Page formatting issues whenever case and variant comments contain extremely long strings with no spaces
- Chromograph images can be one column and have scrollbar. Removed legacy code.
- Column labels for ClinVar case submission
- Page crashing looking for LoqusDB observation when variant doesn't exist
- Missing inheritance models and custom inheritance models on newly created gene panels
- Accept only numbers in managed variants filter as position and end coordinates
- SNP id format and links in Variant page, ClinVar submission form and general report
- Case groups tooltip triggered only when mouse is on the panel header
### Changed
- A more compact case groups panel
- Added landscape orientation CSS style to cancer coverage and QC demo report
- Improve user documentation to create and save new gene panels
- Removed option to use space as separator when uploading gene panels
- Separating the columns of standard and custom inheritance models in gene panels
- Improved ClinVar instructions for users using non-English Excel

## [4.30.2]
### Added
### Fixed
- Use VEP RefSeq ID if RefSeq list is empty in RefSeq transcripts overview
- Bug creating variant links for variants with no end_chrom
### Changed

## [4.30.1]
### Added
### Fixed
- Cryptography dependency fixed to use version < 3.4
### Changed

## [4.30]
### Added
- Introduced a `reset dismiss variant` verb
- Button to reset all dismissed variants for a case
- Add black border to Chromograph ideograms
- Show ClinVar annotations on variantS page
- Added integration with GENS, copy number visualization tool
- Added a VUS label to the manual classification variant tags
- Add additional information to SNV verification emails
- Tooltips documenting manual annotations from default panels
- Case groups now show bam files from all cases on align view
### Fixed
- Center initial igv view on variant start with SNV/indels
- Don't set initial igv view to negative coordinates
- Display of GQ for SV and STR
- Parsing of AD and related info for STRs
- LoqusDB field in institute settings accepts only existing Loqus instances
- Fix DECIPHER link to work after DECIPHER migrated to GRCh38
- Removed visibility window param from igv.js genes track
- Updated HPO download URL
- Patch HPO download test correctly
- Reference size on STR hover not needed (also wrong)
- Introduced genome build check (allowed values: 37, 38, "37", "38") on case load
- Improve case searching by assignee full name
- Populating the LoqusDB select in institute settings
### Changed
- Cancer variants table header (pop freq etc)
- Only admin users can modify LoqusDB instance in Institute settings
- Style of case synopsis, variants and case comments
- Switched to igv.js 2.7.5
- Do not choke if case is missing research variants when research requested
- Count cases in LoqusDB by variant type
- Introduce deprecation warning for Loqus configs that are not dictionaries
- Improve create new gene panel form validation
- Make XM- transcripts less visible if they don't overlap with transcript refseq_id in variant page
- Color of gene panels and comments panels on cases and variant pages
- Do not choke if case is missing research variants when reserch requested

## [4.29.1]
### Added
### Fixed
- Always load STR variants regardless of RankScore threshold (hotfix)
### Changed

## [4.29]
### Added
- Added a page about migrating potentially breaking changes to the documentation
- markdown_include in development requirements file
- STR variants filter
- Display source, Z-score, inheritance pattern for STR annotations from Stranger (>0.6.1) if available
- Coverage and quality report to cancer view
### Fixed
- ACMG classification page crashing when trying to visualize a classification that was removed
- Pretty print HGVS on gene variants (URL-decode VEP)
- Broken or missing link in the documentation
- Multiple gene names in ClinVar submission form
- Inheritance model select field in ClinVar submission
- IGV.js >2.7.0 has an issue with the gene track zoom levels - temp freeze at 2.7.0
- Revert CORS-anywhere and introduce a local http proxy for cloud tracks
### Changed

## [4.28]
### Added
- Chromograph integration for displaying PNGs in case-page
- Add VAF to cancer case general report, and remove some of its unused fields
- Variants filter compatible with genome browser location strings
- Support for custom public igv tracks stored on the cloud
- Add tests to increase testing coverage
- Update case variants count after deleting variants
- Update IGV.js to latest (v2.7.4)
- Bypass igv.js CORS check using `https://github.com/Rob--W/cors-anywhere`
- Documentation on default and custom IGV.js tracks (admin docs)
- Lock phenomodels so they're editable by admins only
- Small case group assessment sharing
- Tutorial and files for deploying app on containers (Kubernetes pods)
- Canonical transcript and protein change of canonical transcript in exported variants excel sheet
- Support for Font Awesome version 6
- Submit to Beacon from case page sidebar
- Hide dismissed variants in variants pages and variants export function
- Systemd service files and instruction to deploy Scout using podman
### Fixed
- Bugfix: unused `chromgraph_prefix |tojson` removed
- Freeze coloredlogs temporarily
- Marrvel link
- Don't show TP53 link for silent or synonymous changes
- OMIM gene field accepts any custom number as OMIM gene
- Fix Pytest single quote vs double quote string
- Bug in gene variants search by similar cases and no similar case is found
- Delete unused file `userpanel.py`
- Primary transcripts in variant overview and general report
- Google OAuth2 login setup in README file
- Redirect to 'missing file'-icon if configured Chromograph file is missing
- Javascript error in case page
- Fix compound matching during variant loading for hg38
- Cancer variants view containing variants dismissed with cancer-specific reasons
- Zoom to SV variant length was missing IGV contig select
- Tooltips on case page when case has no default gene panels
### Changed
- Save case variants count in case document and not in sessions
- Style of gene panels multiselect on case page
- Collapse/expand main HPO checkboxes in phenomodel preview
- Replaced GQ (Genotype quality) with VAF (Variant allele frequency) in cancer variants GT table
- Allow loading of cancer cases with no tumor_purity field
- Truncate cDNA and protein changes in case report if longer than 20 characters


## [4.27]
### Added
- Exclude one or more variant categories when running variants delete command
### Fixed
### Changed

## [4.26.1]
### Added
### Fixed
- Links with 1-letter aa codes crash on frameshift etc
### Changed

## [4.26]
### Added
- Extend the delete variants command to print analysis date, track, institute, status and research status
- Delete variants by type of analysis (wgs|wes|panel)
- Links to cBioPortal, MutanTP53, IARC TP53, OncoKB, MyCancerGenome, CIViC
### Fixed
- Deleted variants count
### Changed
- Print output of variants delete command as a tab separated table

## [4.25]
### Added
- Command line function to remove variants from one or all cases
### Fixed
- Parse SMN None calls to None rather than False

## [4.24.1]
### Fixed
- Install requirements.txt via setup file

## [4.24]
### Added
- Institute-level phenotype models with sub-panels containing HPO and OMIM terms
- Runnable Docker demo
- Docker image build and push github action
- Makefile with shortcuts to docker commands
- Parse and save synopsis, phenotype and cohort terms from config files upon case upload
### Fixed
- Update dismissed variant status when variant dismissed key is missing
- Breakpoint two IGV button now shows correct chromosome when different from bp1
- Missing font lib in Docker image causing the PDF report download page to crash
- Sentieon Manta calls lack Somaticscore - load anyway
- ClinVar submissions crashing due to pinned variants that are not loaded
- Point ExAC pLI score to new gnomad server address
- Bug uploading cases missing phenotype terms in config file
- STRs loaded but not shown on browser page
- Bug when using adapter.variant.get_causatives with case_id without causatives
- Problem with fetching "solved" from scout export cases cli
- Better serialising of datetime and bson.ObjectId
- Added `volumes` folder to .gitignore
### Changed
- Make matching causative and managed variants foldable on case page
- Remove calls to PyMongo functions marked as deprecated in backend and frontend(as of version 3.7).
- Improved `scout update individual` command
- Export dynamic phenotypes with ordered gene lists as PDF


## [4.23]
### Added
- Save custom IGV track settings
- Show a flash message with clear info about non-valid genes when gene panel creation fails
- CNV report link in cancer case side navigation
- Return to comment section after editing, deleting or submitting a comment
- Managed variants
- MT vs 14 chromosome mean coverage stats if Scout is connected to Chanjo
### Fixed
- missing `vcf_cancer_sv` and `vcf_cancer_sv_research` to manual.
- Split ClinVar multiple clnsig values (slash-separated) and strip them of underscore for annotations without accession number
- Timeout of `All SNVs and INDELs` page when no valid gene is provided in the search
- Round CADD (MIPv9)
- Missing default panel value
- Invisible other causatives lines when other causatives lack gene symbols
### Changed
- Do not freeze mkdocs-material to version 4.6.1
- Remove pre-commit dependency

## [4.22]
### Added
- Editable cases comments
- Editable variants comments
### Fixed
- Empty variant activity panel
- STRs variants popover
- Split new ClinVar multiple significance terms for a variant
- Edit the selected comment, not the latest
### Changed
- Updated RELEASE docs.
- Pinned variants card style on the case page
- Merged `scout export exons` and `scout view exons` commands


## [4.21.2]
### Added
### Fixed
- Do not pre-filter research variants by (case-default) gene panels
- Show OMIM disease tooltip reliably
### Changed

## [4.21.1]
### Added
### Fixed
- Small change to Pop Freq column in variants ang gene panels to avoid strange text shrinking on small screens
- Direct use of HPO list for Clinical HPO SNV (and cancer SNV) filtering
- PDF coverage report redirecting to login page
### Changed
- Remove the option to dismiss single variants from all variants pages
- Bulk dismiss SNVs, SVs and cancer SNVs from variants pages

## [4.21]
### Added
- Support to configure LoqusDB per institute
- Highlight causative variants in the variants list
- Add tests. Mostly regarding building internal datatypes.
- Remove leading and trailing whitespaces from panel_name and display_name when panel is created
- Mark MANE transcript in list of transcripts in "Transcript overview" on variant page
- Show default panel name in case sidebar
- Previous buttons for variants pagination
- Adds a gh action that checks that the changelog is updated
- Adds a gh action that deploys new releases automatically to pypi
- Warn users if case default panels are outdated
- Define institute-specific gene panels for filtering in institute settings
- Use institute-specific gene panels in variants filtering
- Show somatic VAF for pinned and causative variants on case page

### Fixed
- Report pages redirect to login instead of crashing when session expires
- Variants filter loading in cancer variants page
- User, Causative and Cases tables not scaling to full page
- Improved docs for an initial production setup
- Compatibility with latest version of Black
- Fixed tests for Click>7
- Clinical filter required an extra click to Filter to return variants
- Restore pagination and shrink badges in the variants page tables
- Removing a user from the command line now inactivates the case only if user is last assignee and case is active
- Bugfix, LoqusDB per institute feature crashed when institute id was empty string
- Bugfix, LoqusDB calls where missing case count
- filter removal and upload for filters deleted from another page/other user
- Visualize outdated gene panels info in a popover instead of a tooltip in case page side panel

### Changed
- Highlight color on normal STRs in the variants table from green to blue
- Display breakpoints coordinates in verification emails only for structural variants


## [4.20]
### Added
- Display number of filtered variants vs number of total variants in variants page
- Search case by HPO terms
- Dismiss variant column in the variants tables
- Black and pre-commit packages to dev requirements

### Fixed
- Bug occurring when rerun is requested twice
- Peddy info fields in the demo config file
- Added load config safety check for multiple alignment files for one individual
- Formatting of cancer variants table
- Missing Score in SV variants table

### Changed
- Updated the documentation on how to create a new software release
- Genome build-aware cytobands coordinates
- Styling update of the Matchmaker card
- Select search type in case search form


## [4.19]

### Added
- Show internal ID for case
- Add internal ID for downloaded CGH files
- Export dynamic HPO gene list from case page
- Remove users as case assignees when their account is deleted
- Keep variants filters panel expanded when filters have been used

### Fixed
- Handle the ProxyFix ModuleNotFoundError when Werkzeug installed version is >1.0
- General report formatting issues whenever case and variant comments contain extremely long strings with no spaces

### Changed
- Created an institute wrapper page that contains list of cases, causatives, SNVs & Indels, user list, shared data and institute settings
- Display case name instead of case ID on clinVar submissions
- Changed icon of sample update in clinVar submissions


## [4.18]

### Added
- Filter cancer variants on cytoband coordinates
- Show dismiss reasons in a badge with hover for clinical variants
- Show an ellipsis if 10 cases or more to display with loqusdb matches
- A new blog post for version 4.17
- Tooltip to better describe Tumor and Normal columns in cancer variants
- Filter cancer SNVs and SVs by chromosome coordinates
- Default export of `Assertion method citation` to clinVar variants submission file
- Button to export up to 500 cancer variants, filtered or not
- Rename samples of a clinVar submission file

### Fixed
- Apply default gene panel on return to cancer variantS from variant view
- Revert to certificate checking when asking for Chanjo reports
- `scout download everything` command failing while downloading HPO terms

### Changed
- Turn tumor and normal allelic fraction to decimal numbers in tumor variants page
- Moved clinVar submissions code to the institutes blueprints
- Changed name of clinVar export files to FILENAME.Variant.csv and FILENAME.CaseData.csv
- Switched Google login libraries from Flask-OAuthlib to Authlib


## [4.17.1]

### Fixed
- Load cytobands for cases with chromosome build not "37" or "38"


## [4.17]

### Added
- COSMIC badge shown in cancer variants
- Default gene-panel in non-cancer structural view in url
- Filter SNVs and SVs by cytoband coordinates
- Filter cancer SNV variants by alt allele frequency in tumor
- Correct genome build in UCSC link from structural variant page



### Fixed
- Bug in clinVar form when variant has no gene
- Bug when sharing cases with the same institute twice
- Page crashing when removing causative variant tag
- Do not default to GATK caller when no caller info is provided for cancer SNVs


## [4.16.1]

### Fixed
- Fix the fix for handling of delivery reports for rerun cases

## [4.16]

### Added
- Adds possibility to add "lims_id" to cases. Currently only stored in database, not shown anywhere
- Adds verification comment box to SVs (previously only available for small variants)
- Scrollable pedigree panel

### Fixed
- Error caused by changes in WTForm (new release 2.3.x)
- Bug in OMIM case page form, causing the page to crash when a string was provided instead of a numerical OMIM id
- Fix Alamut link to work properly on hg38
- Better handling of delivery reports for rerun cases
- Small CodeFactor style issues: matchmaker results counting, a couple of incomplete tests and safer external xml
- Fix an issue with Phenomizer introduced by CodeFactor style changes

### Changed
- Updated the version of igv.js to 2.5.4

## [4.15.1]

### Added
- Display gene names in ClinVar submissions page
- Links to Varsome in variant transcripts table

### Fixed
- Small fixes to ClinVar submission form
- Gene panel page crash when old panel has no maintainers

## [4.15]

### Added
- Clinvar CNVs IGV track
- Gene panels can have maintainers
- Keep variant actions (dismissed, manual rank, mosaic, acmg, comments) upon variant re-upload
- Keep variant actions also on full case re-upload

### Fixed
- Fix the link to Ensembl for SV variants when genome build 38.
- Arrange information in columns on variant page
- Fix so that new cosmic identifier (COSV) is also acceptable #1304
- Fixed COSMIC tag in INFO (outside of CSQ) to be parses as well with `&` splitter.
- COSMIC stub URL changed to https://cancer.sanger.ac.uk/cosmic/search?q= instead.
- Updated to a version of IGV where bigBed tracks are visualized correctly
- Clinvar submission files are named according to the content (variant_data and case_data)
- Always show causatives from other cases in case overview
- Correct disease associations for gene symbol aliases that exist as separate genes
- Re-add "custom annotations" for SV variants
- The override ClinVar P/LP add-in in the Clinical Filter failed for new CSQ strings

### Changed
- Runs all CI checks in github actions

## [4.14.1]

### Fixed
- Error when variant found in loqusdb is not loaded for other case

## [4.14]

### Added
- Use github actions to run tests
- Adds CLI command to update individual alignments path
- Update HPO terms using downloaded definitions files
- Option to use alternative flask config when running `scout serve`
- Requirement to use loqusdb >= 2.5 if integrated

### Fixed
- Do not display Pedigree panel in cancer view
- Do not rely on internet connection and services available when running CI tests
- Variant loading assumes GATK if no caller set given and GATK filter status is seen in FILTER
- Pass genome build param all the way in order to get the right gene mappings for cases with build 38
- Parse correctly variants with zero frequency values
- Continue even if there are problems to create a region vcf
- STR and cancer variant navigation back to variants pages could fail

### Changed
- Improved code that sends requests to the external APIs
- Updates ranges for user ranks to fit todays usage
- Run coveralls on github actions instead of travis
- Run pip checks on github actions instead of coveralls
- For hg38 cases, change gnomAD link to point to version 3.0 (which is hg38 based)
- Show pinned or causative STR variants a bit more human readable

## [4.13.1]

### Added
### Fixed
- Typo that caused not all clinvar conflicting interpretations to be loaded no matter what
- Parse and retrieve clinvar annotations from VEP-annotated (VEP 97+) CSQ VCF field
- Variant clinvar significance shown as `not provided` whenever is `Uncertain significance`
- Phenomizer query crashing when case has no HPO terms assigned
- Fixed a bug affecting `All SNVs and INDELs` page when variants don't have canonical transcript
- Add gene name or id in cancer variant view

### Changed
- Cancer Variant view changed "Variant:Transcript:Exon:HGVS" to "Gene:Transcript:Exon:HGVS"

## [4.13]

### Added
- ClinVar SNVs track in IGV
- Add SMA view with SMN Copy Number data
- Easier to assign OMIM diagnoses from case page
- OMIM terms and specific OMIM term page

### Fixed
- Bug when adding a new gene to a panel
- Restored missing recent delivery reports
- Fixed style and links to other reports in case side panel
- Deleting cases using display_name and institute not deleting its variants
- Fixed bug that caused coordinates filter to override other filters
- Fixed a problem with finding some INS in loqusdb
- Layout on SV page when local observations without cases are present
- Make scout compatible with the new HPO definition files from `http://compbio.charite.de/jenkins/`
- General report visualization error when SNVs display names are very long


### Changed


## [4.12.4]

### Fixed
- Layout on SV page when local observations without cases are present

## [4.12.3]

### Fixed
- Case report when causative or pinned SVs have non null allele frequencies

## [4.12.2]

### Fixed
- SV variant links now take you to the SV variant page again
- Cancer variant view has cleaner table data entries for "N/A" data
- Pinned variant case level display hotfix for cancer and str - more on this later
- Cancer variants show correct alt/ref reads mirroring alt frequency now
- Always load all clinical STR variants even if a region load is attempted - index may be missing
- Same case repetition in variant local observations

## [4.12.1]

### Fixed
- Bug in variant.gene when gene has no HGVS description


## [4.12]

### Added
- Accepts `alignment_path` in load config to pass bam/cram files
- Display all phenotypes on variant page
- Display hgvs coordinates on pinned and causatives
- Clear panel pending changes
- Adds option to setup the database with static files
- Adds cli command to download the resources from CLI that scout needs
- Adds test files for merged somatic SV and CNV; as well as merged SNV, and INDEL part of #1279
- Allows for upload of OMIM-AUTO gene panel from static files without api-key

### Fixed
- Cancer case HPO panel variants link
- Fix so that some drop downs have correct size
- First IGV button in str variants page
- Cancer case activates on SNV variants
- Cases activate when STR variants are viewed
- Always calculate code coverage
- Pinned/Classification/comments in all types of variants pages
- Null values for panel's custom_inheritance_models
- Discrepancy between the manual disease transcripts and those in database in gene-edit page
- ACMG classification not showing for some causatives
- Fix bug which caused IGV.js to use hg19 reference files for hg38 data
- Bug when multiple bam files sources with non-null values are available


### Changed
- Renamed `requests` file to `scout_requests`
- Cancer variant view shows two, instead of four, decimals for allele and normal


## [4.11.1]

### Fixed
- Institute settings page
- Link institute settings to sharing institutes choices

## [4.11.0]

### Added
- Display locus name on STR variant page
- Alternative key `GNOMADAF_popmax` for Gnomad popmax allele frequency
- Automatic suggestions on how to improve the code on Pull Requests
- Parse GERP, phastCons and phyloP annotations from vep annotated CSQ fields
- Avoid flickering comment popovers in variant list
- Parse REVEL score from vep annotated CSQ fields
- Allow users to modify general institute settings
- Optionally format code automatically on commit
- Adds command to backup vital parts `scout export database`
- Parsing and displaying cancer SV variants from Manta annotated VCF files
- Dismiss cancer snv variants with cancer-specific options
- Add IGV.js UPD, RHO and TIDDIT coverage wig tracks.


### Fixed
- Slightly darker page background
- Fixed an issued with parsed conservation values from CSQ
- Clinvar submissions accessible to all users of an institute
- Header toolbar when on Clinvar page now shows institute name correctly
- Case should not always inactivate upon update
- Show dismissed snv cancer variants as grey on the cancer variants page
- Improved style of mappability link and local observations on variant page
- Convert all the GET requests to the igv view to POST request
- Error when updating gene panels using a file containing BOM chars
- Add/replace gene radio button not working in gene panels


## [4.10.1]

### Fixed
- Fixed issue with opening research variants
- Problem with coveralls not called by Travis CI
- Handle Biomart service down in tests


## [4.10.0]

### Added
- Rank score model in causatives page
- Exportable HPO terms from phenotypes page
- AMP guideline tiers for cancer variants
- Adds scroll for the transcript tab
- Added CLI option to query cases on time since case event was added
- Shadow clinical assessments also on research variants display
- Support for CRAM alignment files
- Improved str variants view : sorting by locus, grouped by allele.
- Delivery report PDF export
- New mosaicism tag option
- Add or modify individuals' age or tissue type from case page
- Display GC and allele depth in causatives table.
- Included primary reference transcript in general report
- Included partial causative variants in general report
- Remove dependency of loqusdb by utilising the CLI

### Fixed
- Fixed update OMIM command bug due to change in the header of the genemap2 file
- Removed Mosaic Tag from Cancer variants
- Fixes issue with unaligned table headers that comes with hidden Datatables
- Layout in general report PDF export
- Fixed issue on the case statistics view. The validation bars didn't show up when all institutes were selected. Now they do.
- Fixed missing path import by importing pathlib.Path
- Handle index inconsistencies in the update index functions
- Fixed layout problems


## [4.9.0]

### Added
- Improved MatchMaker pages, including visible patient contacts email address
- New badges for the github repo
- Links to [GENEMANIA](genemania.org)
- Sort gene panel list on case view.
- More automatic tests
- Allow loading of custom annotations in VCF using the SCOUT_CUSTOM info tag.

### Fixed
- Fix error when a gene is added to an empty dynamic gene panel
- Fix crash when attempting to add genes on incorrect format to dynamic gene panel
- Manual rank variant tags could be saved in a "Select a tag"-state, a problem in the variants view.
- Same case evaluations are no longer shown as gray previous evaluations on the variants page
- Stay on research pages, even if reset, next first buttons are pressed..
- Overlapping variants will now be visible on variant page again
- Fix missing classification comments and links in evaluations page
- All prioritized cases are shown on cases page


## [4.8.3]

### Added

### Fixed
- Bug when ordering sanger
- Improved scrolling over long list of genes/transcripts


## [4.8.2]

### Added

### Fixed
- Avoid opening extra tab for coverage report
- Fixed a problem when rank model version was saved as floats and not strings
- Fixed a problem with displaying dismiss variant reasons on the general report
- Disable load and delete filter buttons if there are no saved filters
- Fix problem with missing verifications
- Remove duplicate users and merge their data and activity


## [4.8.1]

### Added

### Fixed
- Prevent login fail for users with id defined by ObjectId and not email
- Prevent the app from crashing with `AttributeError: 'NoneType' object has no attribute 'message'`


## [4.8.0]

### Added
- Updated Scout to use Bootstrap 4.3
- New looks for Scout
- Improved dashboard using Chart.js
- Ask before inactivating a case where last assigned user leaves it
- Genes can be manually added to the dynamic gene list directly on the case page
- Dynamic gene panels can optionally be used with clinical filter, instead of default gene panel
- Dynamic gene panels get link out to chanjo-report for coverage report
- Load all clinvar variants with clinvar Pathogenic, Likely Pathogenic and Conflicting pathogenic
- Show transcripts with exon numbers for structural variants
- Case sort order can now be toggled between ascending and descending.
- Variants can be marked as partial causative if phenotype is available for case.
- Show a frequency tooltip hover for SV-variants.
- Added support for LDAP login system
- Search snv and structural variants by chromosomal coordinates
- Structural variants can be marked as partial causative if phenotype is available for case.
- Show normal and pathologic limits for STRs in the STR variants view.
- Institute level persistent variant filter settings that can be retrieved and used.
- export causative variants to Excel
- Add support for ROH, WIG and chromosome PNGs in case-view

### Fixed
- Fixed missing import for variants with comments
- Instructions on how to build docs
- Keep sanger order + verification when updating/reloading variants
- Fixed and moved broken filter actions (HPO gene panel and reset filter)
- Fixed string conversion to number
- UCSC links for structural variants are now separated per breakpoint (and whole variant where applicable)
- Reintroduced missing coverage report
- Fixed a bug preventing loading samples using the command line
- Better inheritance models customization for genes in gene panels
- STR variant page back to list button now does its one job.
- Allows to setup scout without a omim api key
- Fixed error causing "favicon not found" flash messages
- Removed flask --version from base cli
- Request rerun no longer changes case status. Active or archived cases inactivate on upload.
- Fixed missing tooltip on the cancer variants page
- Fixed weird Rank cell in variants page
- Next and first buttons order swap
- Added pagination (and POST capability) to cancer variants.
- Improves loading speed for variant page
- Problem with updating variant rank when no variants
- Improved Clinvar submission form
- General report crashing when dismissed variant has no valid dismiss code
- Also show collaborative case variants on the All variants view.
- Improved phenotype search using dataTables.js on phenotypes page
- Search and delete users with `email` instead of `_id`
- Fixed css styles so that multiselect options will all fit one column


## [4.7.3]

### Added
- RankScore can be used with VCFs for vcf_cancer files

### Fixed
- Fix issue with STR view next page button not doing its one job.

### Deleted
- Removed pileup as a bam viewing option. This is replaced by IGV


## [4.7.2]

### Added
- Show earlier ACMG classification in the variant list

### Fixed
- Fixed igv search not working due to igv.js dist 2.2.17
- Fixed searches for cases with a gene with variants pinned or marked causative.
- Load variant pages faster after fixing other causatives query
- Fixed mitochondrial report bug for variants without genes

## [4.7.1]

### Added

### Fixed
- Fixed bug on genes page


## [4.7.0]

### Added
- Export genes and gene panels in build GRCh38
- Search for cases with variants pinned or marked causative in a given gene.
- Search for cases phenotypically similar to a case also from WUI.
- Case variant searches can be limited to similar cases, matching HPO-terms,
  phenogroups and cohorts.
- De-archive reruns and flag them as 'inactive' if archived
- Sort cases by analysis_date, track or status
- Display cases in the following order: prioritized, active, inactive, archived, solved
- Assign case to user when user activates it or asks for rerun
- Case becomes inactive when it has no assignees
- Fetch refseq version from entrez and use it in clinvar form
- Load and export of exons for all genes, independent on refseq
- Documentation for loading/updating exons
- Showing SV variant annotations: SV cgh frequencies, gnomad-SV, local SV frequencies
- Showing transcripts mapping score in segmental duplications
- Handle requests to Ensembl Rest API
- Handle requests to Ensembl Rest Biomart
- STR variants view now displays GT and IGV link.
- Description field for gene panels
- Export exons in build 37 and 38 using the command line

### Fixed
- Fixes of and induced by build tests
- Fixed bug affecting variant observations in other cases
- Fixed a bug that showed wrong gene coverage in general panel PDF export
- MT report only shows variants occurring in the specific individual of the excel sheet
- Disable SSL certifcate verification in requests to chanjo
- Updates how intervaltree and pymongo is used to void deprecated functions
- Increased size of IGV sample tracks
- Optimized tests


## [4.6.1]

### Added

### Fixed
- Missing 'father' and 'mother' keys when parsing single individual cases


## [4.6.0]

### Added
- Description of Scout branching model in CONTRIBUTING doc
- Causatives in alphabetical order, display ACMG classification and filter by gene.
- Added 'external' to the list of analysis type options
- Adds functionality to display "Tissue type". Passed via load config.
- Update to IGV 2.

### Fixed
- Fixed alignment visualization and vcf2cytosure availability for demo case samples
- Fixed 3 bugs affecting SV pages visualization
- Reintroduced the --version cli option
- Fixed variants query by panel (hpo panel + gene panel).
- Downloaded MT report contains excel files with individuals' display name
- Refactored code in parsing of config files.


## [4.5.1]

### Added

### Fixed
- update requirement to use PyYaml version >= 5.1
- Safer code when loading config params in cli base


## [4.5.0]

### Added
- Search for similar cases from scout view CLI
- Scout cli is now invoked from the app object and works under the app context

### Fixed
- PyYaml dependency fixed to use version >= 5.1


## [4.4.1]

### Added
- Display SV rank model version when available

### Fixed
- Fixed upload of delivery report via API


## [4.4.0]

### Added
- Displaying more info on the Causatives page and hiding those not causative at the case level
- Add a comment text field to Sanger order request form, allowing a message to be included in the email
- MatchMaker Exchange integration
- List cases with empty synopsis, missing HPO terms and phenotype groups.
- Search for cases with open research list, or a given case status (active, inactive, archived)

### Fixed
- Variant query builder split into several functions
- Fixed delivery report load bug


## [4.3.3]

### Added
- Different individual table for cancer cases

### Fixed
- Dashboard collects validated variants from verification events instead of using 'sanger' field
- Cases shared with collaborators are visible again in cases page
- Force users to select a real institute to share cases with (actionbar select fix)


## [4.3.2]

### Added
- Dashboard data can be filtered using filters available in cases page
- Causatives for each institute are displayed on a dedicated page
- SNVs and and SVs are searchable across cases by gene and rank score
- A more complete report with validated variants is downloadable from dashboard

### Fixed
- Clinsig filter is fixed so clinsig numerical values are returned
- Split multi clinsig string values in different elements of clinsig array
- Regex to search in multi clinsig string values or multi revstat string values
- It works to upload vcf files with no variants now
- Combined Pileup and IGV alignments for SVs having variant start and stop on the same chromosome


## [4.3.1]

### Added
- Show calls from all callers even if call is not available
- Instructions to install cairo and pango libs from WeasyPrint page
- Display cases with number of variants from CLI
- Only display cases with number of variants above certain treshold. (Also CLI)
- Export of verified variants by CLI or from the dashboard
- Extend case level queries with default panels, cohorts and phenotype groups.
- Slice dashboard statistics display using case level queries
- Add a view where all variants for an institute can be searched across cases, filtering on gene and rank score. Allows searching research variants for cases that have research open.

### Fixed
- Fixed code to extract variant conservation (gerp, phyloP, phastCons)
- Visualization of PDF-exported gene panels
- Reintroduced the exon/intron number in variant verification email
- Sex and affected status is correctly displayed on general report
- Force number validation in SV filter by size
- Display ensembl transcripts when no refseq exists


## [4.3.0]

### Added
- Mosaicism tag on variants
- Show and filter on SweGen frequency for SVs
- Show annotations for STR variants
- Show all transcripts in verification email
- Added mitochondrial export
- Adds alternative to search for SVs shorter that the given length
- Look for 'bcftools' in the `set` field of VCFs
- Display digenic inheritance from OMIM
- Displays what refseq transcript that is primary in hgnc

### Fixed

- Archived panels displays the correct date (not retroactive change)
- Fixed problem with waiting times in gene panel exports
- Clinvar fiter not working with human readable clinsig values

## [4.2.2]

### Fixed
- Fixed gene panel create/modify from CSV file utf-8 decoding error
- Updating genes in gene panels now supports edit comments and entry version
- Gene panel export timeout error

## [4.2.1]

### Fixed
- Re-introduced gene name(s) in verification email subject
- Better PDF rendering for excluded variants in report
- Problem to access old case when `is_default` did not exist on a panel


## [4.2.0]

### Added
- New index on variant_id for events
- Display overlapping compounds on variants view

### Fixed
- Fixed broken clinical filter


## [4.1.4]

### Added
- Download of filtered SVs

### Fixed
- Fixed broken download of filtered variants
- Fixed visualization issue in gene panel PDF export
- Fixed bug when updating gene names in variant controller


## [4.1.3]

### Fixed
- Displays all primary transcripts


## [4.1.2]

### Added
- Option add/replace when updating a panel via CSV file
- More flexible versioning of the gene panels
- Printing coverage report on the bottom of the pdf case report
- Variant verification option for SVs
- Logs uri without pwd when connecting
- Disease-causing transcripts in case report
- Thicker lines in case report
- Supports HPO search for cases, both terms or if described in synopsis
- Adds sanger information to dashboard

### Fixed
- Use db name instead of **auth** as default for authentication
- Fixes so that reports can be generated even with many variants
- Fixed sanger validation popup to show individual variants queried by user and institute.
- Fixed problem with setting up scout
- Fixes problem when exac file is not available through broad ftp
- Fetch transcripts for correct build in `adapter.hgnc_gene`

## [4.1.1]
- Fix problem with institute authentication flash message in utils
- Fix problem with comments
- Fix problem with ensembl link


## [4.1.0]

### Added
- OMIM phenotypes to case report
- Command to download all panel app gene panels `scout load panel --panel-app`
- Links to genenames.org and omim on gene page
- Popup on gene at variants page with gene information
- reset sanger status to "Not validated" for pinned variants
- highlight cases with variants to be evaluated by Sanger on the cases page
- option to point to local reference files to the genome viewer pileup.js. Documented in `docs.admin-guide.server`
- option to export single variants in `scout export variants`
- option to load a multiqc report together with a case(add line in load config)
- added a view for searching HPO terms. It is accessed from the top left corner menu
- Updates the variants view for cancer variants. Adds a small cancer specific filter for known variants
- Adds hgvs information on cancer variants page
- Adds option to update phenotype groups from CLI

### Fixed
- Improved Clinvar to submit variants from different cases. Fixed HPO terms in casedata according to feedback
- Fixed broken link to case page from Sanger modal in cases view
- Now only cases with non empty lists of causative variants are returned in `adapter.case(has_causatives=True)`
- Can handle Tumor only samples
- Long lists of HGNC symbols are now possible. This was previously difficult with manual, uploaded or by HPO search when changing filter settings due to GET request limitations. Relevant pages now use POST requests. Adds the dynamic HPO panel as a selection on the gene panel dropdown.
- Variant filter defaults to default panels also on SV and Cancer variants pages.

## [4.0.0]

### WARNING ###

This is a major version update and will require that the backend of pre releases is updated.
Run commands:

```
$scout update genes
$scout update hpo
```

- Created a Clinvar submission tool, to speed up Clinvar submission of SNVs and SVs
- Added an analysis report page (html and PDF format) containing phenotype, gene panels and variants that are relevant to solve a case.

### Fixed
- Optimized evaluated variants to speed up creation of case report
- Moved igv and pileup viewer under a common folder
- Fixed MT alignment view pileup.js
- Fixed coordinates for SVs with start chromosome different from end chromosome
- Global comments shown across cases and institutes. Case-specific variant comments are shown only for that specific case.
- Links to clinvar submitted variants at the cases level
- Adapts clinvar parsing to new format
- Fixed problem in `scout update user` when the user object had no roles
- Makes pileup.js use online genome resources when viewing alignments. Now any instance of Scout can make use of this functionality.
- Fix ensembl link for structural variants
- Works even when cases does not have `'madeline_info'`
- Parses Polyphen in correct way again
- Fix problem with parsing gnomad from VEP

### Added
- Added a PDF export function for gene panels
- Added a "Filter and export" button to export custom-filtered SNVs to CSV file
- Dismiss SVs
- Added IGV alignments viewer
- Read delivery report path from case config or CLI command
- Filter for spidex scores
- All HPO terms are now added and fetched from the correct source (https://github.com/obophenotype/human-phenotype-ontology/blob/master/hp.obo)
- New command `scout update hpo`
- New command `scout update genes` will fetch all the latest information about genes and update them
- Load **all** variants found on chromosome **MT**
- Adds choice in cases overview do show as many cases as user like

### Removed
- pileup.min.js and pileup css are imported from a remote web location now
- All source files for HPO information, this is instead fetched directly from source
- All source files for gene information, this is instead fetched directly from source

## [3.0.0]
### Fixed
- hide pedigree panel unless it exists

## [1.5.1] - 2016-07-27
### Fixed
- look for both ".bam.bai" and ".bai" extensions

## [1.4.0] - 2016-03-22
### Added
- support for local frequency through loqusdb
- bunch of other stuff

## [1.3.0] - 2016-02-19
### Fixed
- Update query-phenomizer and add username/password

### Changed
- Update the way a case is checked for rerun-status

### Added
- Add new button to mark a case as "checked"
- Link to clinical variants _without_ 1000G annotation

## [1.2.2] - 2016-02-18
### Fixed
- avoid filtering out variants lacking ExAC and 1000G annotations

## [1.1.3] - 2015-10-01
### Fixed
- persist (clinical) filter when clicking load more
- fix #154 by robustly setting clinical filter func. terms

## [1.1.2] - 2015-09-07
### Fixed
- avoid replacing coverage report with none
- update SO terms, refactored

## [1.1.1] - 2015-08-20
### Fixed
- fetch case based on collaborator status (not owner)

## [1.1.0] - 2015-05-29
### Added
- link(s) to SNPedia based on RS-numbers
- new Jinja filter to "humanize" decimal numbers
- show gene panels in variant view
- new Jinja filter for decoding URL encoding
- add indicator to variants in list that have comments
- add variant number threshold and rank score threshold to load function
- add event methods to mongo adapter
- add tests for models
- show badge "old" if comment was written for a previous analysis

### Changed
- show cDNA change in transcript summary unless variant is exonic
- moved compounds table further up the page
- show dates for case uploads in ISO format
- moved variant comments higher up on page
- updated documentation for pages
- read in coverage report as blob in database and serve directly
- change ``OmimPhenotype`` to ``PhenotypeTerm``
- reorganize models sub-package
- move events (and comments) to separate collection
- only display prev/next links for the research list
- include variant type in breadcrumbs e.g. "Clinical variants"

### Removed
- drop dependency on moment.js

### Fixed
- show the same level of detail for all frequencies on all pages
- properly decode URL encoded symbols in amino acid/cDNA change strings
- fixed issue with wipe permissions in MongoDB
- include default gene lists in "variants" link in breadcrumbs

## [1.0.2] - 2015-05-20
### Changed
- update case fetching function

### Fixed
- handle multiple cases with same id

## [1.0.1] - 2015-04-28
### Fixed
- Fix building URL parameters in cases list Vue component

## [1.0.0] - 2015-04-12
Codename: Sara Lund

![Release 1.0](artwork/releases/release-1-0.jpg)

### Added
- Add email logging for unexpected errors
- New command line tool for deleting case

### Changed
- Much improved logging overall
- Updated documentation/usage guide
- Removed non-working IGV link

### Fixed
- Show sample display name in GT call
- Various small bug fixes
- Make it easier to hover over popups

## [0.0.2-rc1] - 2015-03-04
### Added
- add protein table for each variant
- add many more external links
- add coverage reports as PDFs

### Changed
- incorporate user feedback updates
- big refactor of load scripts

## [0.0.2-rc2] - 2015-03-04
### Changes
- add gene table with gene description
- reorganize inheritance models box

### Fixed
- avoid overwriting gene list on "research" load
- fix various bugs in external links

## [0.0.2-rc3] - 2015-03-05
### Added
- Activity log feed to variant view
- Adds protein change strings to ODM and Sanger email

### Changed
- Extract activity log component to macro

### Fixes
- Make Ensembl transcript links use archive website<|MERGE_RESOLUTION|>--- conflicted
+++ resolved
@@ -8,12 +8,9 @@
 ### Added
 - Dark mode, using browser/OS media preference
 - Allow marking case as solved without defining causative variants
-<<<<<<< HEAD
+- Admin users can create missing beacon datasets from the institute's settings page
 - Institute settings allow saving multiple loqusdb instances for one institute
 - Display stats from multiple instances of loqusdb on variant page
-=======
-- Admin users can create missing beacon datasets from the institute's settings page
->>>>>>> 9d76788b
 ### Changed
 - Improved HTML syntax in case report template
 - Modified message displayed when variant rank stats could not be calculated
