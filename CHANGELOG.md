# Change Log
All notable changes to this project will be documented in this file.
This project adheres to [Semantic Versioning](http://semver.org/).

About changelog [here](https://keepachangelog.com/en/1.0.0/)

## []
### Added
- Dark mode, using browser/OS media preference
- Allow marking case as solved without defining causative variants
- Admin users can create missing beacon datasets from the institute's settings page
- GenCC links on gene and variant pages
### Changed
- Improved HTML syntax in case report template
- Modified message displayed when variant rank stats could not be calculated
- Expanded instructions on how to test on CG development server (cg-vm1)
### Fixed
- Remove load demo case command from docker-compose.yml
- Text elements being split across pages in PDF reports
- Made login password field of type `password` in LDAP login form
- Gene panels HTML select in institute's settings page
- Bootstrap upgraded to version 5
- Fix some Sourcery and SonarCloud suggestions
- Escape special characters in case search on institute and dashboard pages
- Broken case PDF reports when no Madeline pedigree image can be created
- Removed text-white links style that were invisible in new pages style
- Variants pagination after pressing "Filter variants" or "Clinical filter"
<<<<<<< HEAD
- Bug in gene variants page (All SNVs and INDELs) when variant gene doesn't have a hgnc_id that is found in the database
=======
- Layout of buttons Matchmaker submission panel (case page)
- Removing cases from Matchmaker (simplified code and fixed functionality)
>>>>>>> 1ce63778

## [4.53]
### Added
### Changed
- Point Alamut API key docs link to new API version
- Parse dbSNP id from ID only if it says "rs", else use VEP CSQ fields
- Removed MarkupSafe from the dependencies
### Fixed
- Reintroduced loading of SVs for demo case 643595
- Successful parse of FOUND_IN should avoid GATK caller default
- All vulnerabilities flagged by SonarCloud

## [4.52]
### Added
- Demo cancer case gets loaded together with demo RD case in demo instance
- Parse REVEL_score alongside REVEL_rankscore from csq field and display it on SNV variant page
- Rank score results now show the ranking range
- cDNA and protein changes displayed on institute causatives pages
- Optional SESSION_TIMEOUT_MINUTES configuration in app config files
- Script to convert old OMIM case format (list of integers) to new format (list of dictionaries)
- Additional check for user logged in status before serving alignment files
- Download .cgh files from cancer samples table on cancer case page
- Number of documents and date of last update on genes page
### Changed
- Verify user before redirecting to IGV alignments and sashimi plots
- Build case IGV tracks starting from case and variant objects instead of passing all params in a form
- Unfreeze Werkzeug lib since Flask_login v.0.6 with bugfix has been released
- Sort gene panels by name (panelS and variant page)
- Removed unused `server.blueprints.alignviewers.unindexed_remote_static` endpoint
- User sessions to check files served by `server.blueprints.alignviewers.remote_static` endpoint
- Moved Beacon-related functions to a dedicated app extension
- Audit Filter now also loads filter displaying the variants for it
### Fixed
- Handle `attachment_filename` parameter renamed to `download_name` when Flask 2.2 will be released
- Removed cursor timeout param in cases find adapter function to avoid many code warnings
- Removed stream argument deprecation warning in tests
- Handle `no intervals found` warning in load_region test
- Beacon remove variants
- Protect remote_cors function in alignviewers view from Server-Side Request Forgery (SSRF)
- Check creation date of last document in gene collection to display when genes collection was updated last

## [4.51]
### Added
- Config file containing codecov settings for pull requests
- Add an IGV.js direct link button from case page
- Security policy file
- Hide/shade compound variants based on rank score on variantS from filter
- Chromograph legend documentation direct link
### Changed
- Updated deprecated Codecov GitHub action to v.2
- Simplified code of scout/adapter/mongo/variant
- Update IGV.js to v2.11.2
- Show summary number of variant gene panels on general report if more than 3
### Fixed
- Marrvel link for variants in genome build 38 (using liftover to build 37)
- Remove flags from codecov config file
- Fixed filter bug with high negative SPIDEX scores
- Renamed IARC TP53 button to to `TP53 Database`, modified also link since IARC has been moved to the US NCI: `https://tp53.isb-cgc.org/`
- Parsing new format of OMIM case info when exporting patients to Matchmaker
- Remove flask-debugtoolbar lib dependency that is using deprecated code and causes app to crash after new release of Jinja2 (3.1)
- Variant page crashing for cases with old OMIM terms structure (a list of integers instead of dictionary)
- Variant page crashing when creating MARRVEL link for cases with no genome build
- SpliceAI documentation link
- Fix deprecated `safe_str_cmp` import from `werkzeug.security` by freezing Werkzeug lib to v2.0 until Flask_login v.0.6 with bugfix is released
- List gene names densely in general report for SVs that contain more than 3 genes
- Show transcript ids on refseq genes on hg19 in IGV.js, using refgene source
- Display correct number of genes in general report for SVs that contain more than 32 genes
- Broken Google login after new major release of `lepture/authlib`
- Fix frequency and callers display on case general report

## [4.50.1]
### Fixed
- Show matching causative STR_repid for legacy str variants (pre Stranger hgnc_id)

## [4.50]
### Added
- Individual-specific OMIM terms
- OMIM disease descriptions in ClinVar submission form
- Add a toggle for melter rerun monitoring of cases
- Add a config option to show the rerun monitoring toggle
- Add a cli option to export cases with rerun monitoring enabled
- Add a link to STRipy for STR variants; shallow for ARX and HOXA13
- Hide by default variants only present in unaffected individuals in variants filters
- OMIM terms in general case report
- Individual-level info on OMIM and HPO terms in general case report
- PanelApp gene link among the external links on variant page
- Dashboard case filters fields help
- Filter cases by OMIM terms in cases and dashboard pages
### Fixed
- A malformed panel id request would crash with exception: now gives user warning flash with redirect
- Link to HPO resource file hosted on `http://purl.obolibrary.org`
- Gene search form when gene exists only in build 38
- Fixed odd redirect error and poor error message on missing column for gene panel csv upload
- Typo in parse variant transcripts function
- Modified keys name used to parse local observations (archived) frequencies to reflect change in MIP keys naming
- Better error handling for partly broken/timed out chanjo reports
- Broken javascript code when case Chromograph data is malformed
- Broader space for case synopsis in general report
- Show partial causatives on causatives and matching causatives panels
- Partial causative assignment in cases with no OMIM or HPO terms
- Partial causative OMIM select options in variant page
### Changed
- Slightly smaller and improved layout of content in case PDF report
- Relabel more cancer variant pages somatic for navigation
- Unify caseS nav links
- Removed unused `add_compounds` param from variant controllers function
- Changed default hg19 genome for IGV.js to legacy hg19_1kg_decoy to fix a few problematic loci
- Reduce code complexity (parse/ensembl.py)
- Silence certain fields in ClinVar export if prioritised ones exist (chrom-start-end if hgvs exist)
- Made phenotype non-mandatory when marking a variant as partial causative
- Only one phenotype condition type (OMIM or HPO) per variant is used in ClinVar submissions
- ClinVar submission variant condition prefers OMIM over HPO if available
- Use lighter version of gene objects in Omim MongoDB adapter, panels controllers, panels views and institute controllers
- Gene-variants table size is now adaptive
- Remove unused file upload on gene-variants page

## [4.49]
### Fixed
- Pydantic model types for genome_build, madeline_info, peddy_ped_check and peddy_sex_check, rank_model_version and sv_rank_model_version
- Replace `MatchMaker` with `Matchmaker` in all places visible by a user
- Save diagnosis labels along with OMIM terms in Matchmaker Exchange submission objects
- `libegl-mesa0_21.0.3-0ubuntu0.3~20.04.5_amd64.deb` lib not found by GitHub actions Docker build
- Remove unused `chromograph_image_files` and `chromograph_prefixes` keys saved when creating or updating an RD case
- Search managed variants by description and with ignore case
### Changed
- Introduced page margins on exported PDF reports
- Smaller gene fonts in downloaded HPO genes PDF reports
- Reintroduced gene coverage data in the PDF-exported general report of rare-disease cases
- Check for existence of case report files before creating sidebar links
- Better description of HPO and OMIM terms for patients submitted to Matchmaker Exchange
- Remove null non-mandatory key/values when updating a case
- Freeze WTForms<3 due to several form input rendering changes

## [4.48.1]
### Fixed
- General case PDF report for recent cases with no pedigree

## [4.48]
### Added
- Option to cancel a request for research variants in case page
### Changed
- Update igv.js to v2.10.5
- Updated example of a case delivery report
- Unfreeze cyvcf2
- Builder images used in Scout Dockerfiles
- Crash report email subject gives host name
- Export general case report to PDF using PDFKit instead of WeasyPrint
- Do not include coverage report in PDF case report since they might have different orientation
- Export cancer cases's "Coverage and QC report" to PDF using PDFKit instead of Weasyprint
- Updated cancer "Coverage and QC report" example
- Keep portrait orientation in PDF delivery report
- Export delivery report to PDF using PDFKit instead of Weasyprint
- PDF export of clinical and research HPO panels using PDFKit instead of Weasyprint
- Export gene panel report to PDF using PDFKit
- Removed WeasyPrint lib dependency

### Fixed
- Reintroduced missing links to Swegen and Beacon and dbSNP in RD variant page, summary section
- Demo delivery report orientation to fit new columns
- Missing delivery report in demo case
- Cast MNVs to SNV for test
- Export verified variants from all institutes when user is admin
- Cancer coverage and QC report not found for demo cancer case
- Pull request template instructions on how to deploy to test server
- PDF Delivery report not showing Swedac logo
- Fix code typos
- Disable codefactor raised by ESLint for javascript functions located on another file
- Loading spinner stuck after downloading a PDF gene panel report
- IGV browser crashing when file system with alignment files is not mounted

## [4.47]
### Added
- Added CADD, GnomAD and genotype calls to variantS export
### Changed
- Pull request template, to illustrate how to deploy pull request branches on cg-vm1 stage server
### Fixed
- Compiled Docker image contains a patched version (v4.9) of chanjo-report

## [4.46.1]
### Fixed
- Downloading of files generated within the app container (MT-report, verified variants, pedigrees, ..)

## [4.46]
### Added
- Created a Dockefile to be used to serve the dockerized app in production
- Modified the code to collect database params specified as env vars
- Created a GitHub action that pushes the Dockerfile-server image to Docker Hub (scout-server-stage) every time a PR is opened
- Created a GitHub action that pushes the Dockerfile-server image to Docker Hub (scout-server) every time a new release is created
- Reassign MatchMaker Exchange submission to another user when a Scout user is deleted
- Expose public API JSON gene panels endpoint, primarily to enable automated rerun checking for updates
- Add utils for dictionary type
- Filter institute cases using multiple HPO terms
- Vulture GitHub action to identify and remove unused variables and imports
### Changed
- Updated the python config file documentation in admin guide
- Case configuration parsing now uses Pydantic for improved typechecking and config handling
- Removed test matrices to speed up automatic testing of PRs
- Switch from Coveralls to Codecov to handle CI test coverage
- Speed-up CI tests by caching installation of libs and splitting tests into randomized groups using pytest-test-groups
- Improved LDAP login documentation
- Use lib flask-ldapconn instead of flask_ldap3_login> to handle ldap authentication
- Updated Managed variant documentation in user guide
- Fix and simplify creating and editing of gene panels
- Simplified gene variants search code
- Increased the height of the genes track in the IGV viewer
### Fixed
- Validate uploaded managed variant file lines, warning the user.
- Exporting validated variants with missing "genes" database key
- No results returned when searching for gene variants using a phenotype term
- Variants filtering by gene symbols file
- Make gene HGNC symbols field mandatory in gene variants page and run search only on form submit
- Make sure collaborator gene variants are still visible, even if HPO filter is used

## [4.45]
### Added
### Changed
- Start Scout also when loqusdbapi is not reachable
- Clearer definition of manual standard and custom inheritance models in gene panels
- Allow searching multiple chromosomes in filters
### Fixed
- Gene panel crashing on edit action

## [4.44]
### Added
### Changed
- Display Gene track beneath each sample track when displaying splice junctions in igv browser
- Check outdated gene symbols and update with aliases for both RD and cancer variantS
### Fixed
- Added query input check and fixed the Genes API endpoint to return a json formatted error when request is malformed
- Typo in ACMG BP6 tooltip

## [4.43.1]
### Added
- Added database index for OMIM disease term genes
### Changed
### Fixed
- Do not drop HPO terms collection when updating HPO terms via the command line
- Do not drop disease (OMIM) terms collection when updating diseases via the command line

## [4.43]
### Added
- Specify which collection(s) update/build indexes for
### Fixed
- Do not drop genes and transcripts collections when updating genes via the command line

## [4.42.1]
### Added
### Changed
### Fixed
- Freeze PyMongo lib to version<4.0 to keep supporting previous MongoDB versions
- Speed up gene panels creation and update by collecting only light gene info from database
- Avoid case page crash on Phenomizer queries timeout

## [4.42]
### Added
- Choose custom pinned variants to submit to MatchMaker Exchange
- Submit structural variant as genes to the MatchMaker Exchange
- Added function for maintainers and admins to remove gene panels
- Admins can restore deleted gene panels
- A development docker-compose file illustrating the scout/chanjo-report integration
- Show AD on variants view for cancer SV (tumor and normal)
- Cancer SV variants filter AD, AF (tumor and normal)
- Hiding the variants score column also from cancer SVs, as for the SNVs
### Changed
- Enforce same case _id and display_name when updating a case
- Enforce same individual ids, display names and affected status when updating a case
- Improved documentation for connecting to loqusdb instances (including loqusdbapi)
- Display and download HPO gene panels' gene symbols in italics
- A faster-built and lighter Docker image
- Reduce complexity of `panels` endpoint moving some code to the panels controllers
- Update requirements to use flask-ldap3-login>=0.9.17 instead of freezing WTForm
### Fixed
- Use of deprecated TextField after the upgrade of WTF to v3.0
- Freeze to WTForms to version < 3
- Remove the extra files (bed files and madeline.svg) introduced by mistake
- Cli command loading demo data in docker-compose when case custom images exist and is None
- Increased MongoDB connection serverSelectionTimeoutMS parameter to 30K (default value according to MongoDB documentation)
- Better differentiate old obs counts 0 vs N/A
- Broken cancer variants page when default gene panel was deleted
- Typo in tx_overview function in variant controllers file
- Fixed loqusdbapi SV search URL
- SV variants filtering using Decipher criterion
- Removing old gene panels that don't contain the `maintainer` key.

## [4.41.1]
### Fixed
- General reports crash for variant annotations with same variant on other cases

## [4.41]
### Added
- Extended the instructions for running the Scout Docker image (web app and cli).
- Enabled inclusion of custom images to STR variant view
### Fixed
- General case report sorting comments for variants with None genetic models
- Do not crash but redirect to variants page with error when a variant is not found for a case
- UCSC links coordinates for SV variants with start chromosome different than end chromosome
- Human readable variants name in case page for variants having start chromosome different from end chromosome
- Avoid always loading all transcripts when checking gene symbol: introduce gene captions
- Slow queries for evaluated variants on e.g. case page - use events instead
### Changed
- Rearrange variant page again, moving severity predictions down.
- More reactive layout width steps on variant page

## [4.40.1]
### Added
### Fixed
- Variants dismissed with inconsistent inheritance pattern can again be shown in general case report
- General report page for variants with genes=None
- General report crashing when variants have no panels
- Added other missing keys to case and variant dictionaries passed to general report
### Changed

## [4.40]
### Added
- A .cff citation file
- Phenotype search API endpoint
- Added pagination to phenotype API
- Extend case search to include internal MongoDB id
- Support for connecting to a MongoDB replica set (.py config files)
- Support for connecting to a MongoDB replica set (.yaml config files)
### Fixed
- Command to load the OMIM gene panel (`scout load panel --omim`)
- Unify style of pinned and causative variants' badges on case page
- Removed automatic spaces after punctuation in comments
- Remove the hardcoded number of total individuals from the variant's old observations panel
- Send delete requests to a connected Beacon using the DELETE method
- Layout of the SNV and SV variant page - move frequency up
### Changed
- Stop updating database indexes after loading exons via command line
- Display validation status badge also for not Sanger-sequenced variants
- Moved Frequencies, Severity and Local observations panels up in RD variants page
- Enabled Flask CORS to communicate CORS status to js apps
- Moved the code preparing the transcripts overview to the backend
- Refactored and filtered json data used in general case report
- Changed the database used in docker-compose file to use the official MongoDB v4.4 image
- Modified the Python (3.6, 3.8) and MongoDB (3.2, 4.4, 5.0) versions used in testing matrices (GitHub actions)
- Capitalize case search terms on institute and dashboard pages


## [4.39]
### Added
- COSMIC IDs collected from CSQ field named `COSMIC`
### Fixed
- Link to other causative variants on variant page
- Allow multiple COSMIC links for a cancer variant
- Fix floating text in severity box #2808
- Fixed MitoMap and HmtVar links for hg38 cases
- Do not open new browser tabs when downloading files
- Selectable IGV tracks on variant page
- Missing splice junctions button on variant page
- Refactor variantS representative gene selection, and use it also for cancer variant summary
### Changed
- Improve Javascript performance for displaying Chromograph images
- Make ClinVar classification more evident in cancer variant page

## [4.38]
### Added
- Option to hide Alamut button in the app config file
### Fixed
- Library deprecation warning fixed (insert is deprecated. Use insert_one or insert_many instead)
- Update genes command will not trigger an update of database indices any more
- Missing resources in temporary downloading directory when updating genes using the command line
- Restore previous variant ACMG classification in a scrollable div
- Loading spinner not stopping after downloading PDF case reports and variant list export
- Add extra Alamut links higher up on variant pages
- Improve UX for phenotypes in case page
- Filter and export of STR variants
- Update look of variants page navigation buttons
### Changed

## [4.37]
### Added
- Highlight and show version number for RefSeq MANE transcripts.
- Added integration to a rerunner service for toggling reanalysis with updated pedigree information
- SpliceAI display and parsing from VEP CSQ
- Display matching tiered variants for cancer variants
- Display a loading icon (spinner) until the page loads completely
- Display filter badges in cancer variants list
- Update genes from pre-downloaded file resources
- On login, OS, browser version and screen size are saved anonymously to understand how users are using Scout
- API returning institutes data for a given user: `/api/v1/institutes`
- API returning case data for a given institute: `/api/v1/institutes/<institute_id>/cases`
- Added GMS and Lund university hospital logos to login page
- Made display of Swedac logo configurable
- Support for displaying custom images in case view
- Individual-specific HPO terms
- Optional alamut_key in institute settings for Alamut Plus software
- Case report API endpoint
- Tooltip in case explaining that genes with genome build different than case genome build will not be added to dynamic HPO panel.
- Add DeepVariant as a caller
### Fixed
- Updated IGV to v2.8.5 to solve missing gene labels on some zoom levels
- Demo cancer case config file to load somatic SNVs and SVs only.
- Expand list of refseq trancripts in ClinVar submission form
- Renamed `All SNVs and INDELs` institute sidebar element to `Search SNVs and INDELs` and fixed its style.
- Add missing parameters to case load-config documentation
- Allow creating/editing gene panels and dynamic gene panels with genes present in genome build 38
- Bugfix broken Pytests
- Bulk dismissing variants error due to key conversion from string to integer
- Fix typo in index documentation
- Fixed crash in institute settings page if "collaborators" key is not set in database
- Don't stop Scout execution if LoqusDB call fails and print stacktrace to log
- Bug when case contains custom images with value `None`
- Bug introduced when fixing another bug in Scout-LoqusDB interaction
- Loading of OMIM diagnoses in Scout demo instance
- Remove the docker-compose with chanjo integration because it doesn't work yet.
- Fixed standard docker-compose with scout demo data and database
- Clinical variant assessments not present for pinned and causative variants on case page.
- MatchMaker matching one node at the time only
- Remove link from previously tiered variants badge in cancer variants page
- Typo in gene cell on cancer variants page
- Managed variants filter form
### Changed
- Better naming for variants buttons on cancer track (somatic, germline). Also show cancer research button if available.
- Load case with missing panels in config files, but show warning.
- Changing the (Female, Male) symbols to (F/M) letters in individuals_table and case-sma.
- Print stacktrace if case load command fails
- Added sort icon and a pointer to the cursor to all tables with sortable fields
- Moved variant, gene and panel info from the basic pane to summary panel for all variants.
- Renamed `Basics` panel to `Classify` on variant page.
- Revamped `Basics` panel to a panel dedicated to classify variants
- Revamped the summary panel to be more compact.
- Added dedicated template for cancer variants
- Removed Gene models, Gene annotations and Conservation panels for cancer variants
- Reorganized the orders of panels for variant and cancer variant views
- Added dedicated variant quality panel and removed relevant panes
- A more compact case page
- Removed OMIM genes panel
- Make genes panel, pinned variants panel, causative variants panel and ClinVar panel scrollable on case page
- Update to Scilifelab's 2020 logo
- Update Gens URL to support Gens v2.0 format
- Refactor tests for parsing case configurations
- Updated links to HPO downloadable resources
- Managed variants filtering defaults to all variant categories
- Changing the (Kind) drop-down according to (Category) drop-down in Managed variant add variant
- Moved Gens button to individuals table
- Check resource files availability before starting updating OMIM diagnoses
- Fix typo in `SHOW_OBSERVED_VARIANT_ARCHIVE` config param

## [4.36]
### Added
- Parse and save splice junction tracks from case config file
- Tooltip in observations panel, explaining that case variants with no link might be old variants, not uploaded after a case rerun
### Fixed
- Warning on overwriting variants with same position was no longer shown
- Increase the height of the dropdowns to 425px
- More indices for the case table as it grows, specifically for causatives queries
- Splice junction tracks not centered over variant genes
- Total number of research variants count
- Update variants stats in case documents every time new variants are loaded
- Bug in flashing warning messages when filtering variants
### Changed
- Clearer warning messages for genes and gene/gene-panels searches in variants filters

## [4.35]
### Added
- A new index for hgnc_symbol in the hgnc_gene collection
- A Pedigree panel in STR page
- Display Tier I and II variants in case view causatives card for cancer cases
### Fixed
- Send partial file data to igv.js when visualizing sashimi plots with splice junction tracks
- Research variants filtering by gene
- Do not attempt to populate annotations for not loaded pinned/causatives
- Add max-height to all dropdowns in filters
### Changed
- Switch off non-clinical gene warnings when filtering research variants
- Don't display OMIM disease card in case view for cancer cases
- Refactored Individuals and Causative card in case view for cancer cases
- Update and style STR case report

## [4.34]
### Added
- Saved filter lock and unlock
- Filters can optionally be marked audited, logging the filter name, user and date on the case events and general report.
- Added `ClinVar hits` and `Cosmic hits` in cancer SNVs filters
- Added `ClinVar hits` to variants filter (rare disease track)
- Load cancer demo case in docker-compose files (default and demo file)
- Inclusive-language check using [woke](https://github.com/get-woke/woke) github action
- Add link to HmtVar for mitochondrial variants (if VCF is annotated with HmtNote)
- Grey background for dismissed compounds in variants list and variant page
- Pin badge for pinned compounds in variants list and variant page
- Support LoqusDB REST API queries
- Add a docker-compose-matchmaker under scout/containers/development to test matchmaker locally
- Script to investigate consequences of symbol search bug
- Added GATK to list of SV and cancer SV callers
### Fixed
- Make MitoMap link work for hg38 again
- Export Variants feature crashing when one of the variants has no primary transcripts
- Redirect to last visited variantS page when dismissing variants from variants list
- Improved matching of SVs Loqus occurrences in other cases
- Remove padding from the list inside (Matching causatives from other cases) panel
- Pass None to get_app function in CLI base since passing script_info to app factory functions was deprecated in Flask 2.0
- Fixed failing tests due to Flask update to version 2.0
- Speed up user events view
- Causative view sort out of memory error
- Use hgnc_id for gene filter query
- Typo in case controllers displaying an error every time a patient is matched against external MatchMaker nodes
- Do not crash while attempting an update for variant documents that are too big (> 16 MB)
- Old STR causatives (and other variants) may not have HGNC symbols - fix sort lambda
- Check if gene_obj has primary_transcript before trying to access it
- Warn if a gene manually searched is in a clinical panel with an outdated name when filtering variants
- ChrPos split js not needed on STR page yet
### Changed
- Remove parsing of case `genome_version`, since it's not used anywhere downstream
- Introduce deprecation warning for Loqus configs that are not dictionaries
- SV clinical filter no longer filters out sub 100 nt variants
- Count cases in LoqusDB by variant type
- Commit pulse repo badge temporarily set to weekly
- Sort ClinVar submissions objects by ascending "Last evaluated" date
- Refactored the MatchMaker integration as an extension
- Replaced some sensitive words as suggested by woke linter
- Documentation for load-configuration rewritten.
- Add styles to MatchMaker matches table
- More detailed info on the data shared in MatchMaker submission form

## [4.33.1]
### Fixed
- Include markdown for release autodeploy docs
- Use standard inheritance model in ClinVar (https://ftp.ncbi.nlm.nih.gov/pub/GTR/standard_terms/Mode_of_inheritance.txt)
- Fix issue crash with variants that have been unflagged causative not being available in other causatives
### Added
### Changed

## [4.33]
### Fixed
- Command line crashing when updating an individual not found in database
- Dashboard page crashing when filters return no data
- Cancer variants filter by chromosome
- /api/v1/genes now searches for genes in all genome builds by default
- Upgraded igv.js to version 2.8.1 (Fixed Unparsable bed record error)
### Added
- Autodeploy docs on release
- Documentation for updating case individuals tracks
- Filter cases and dashboard stats by analysis track
### Changed
- Changed from deprecated db update method
- Pre-selected fields to run queries with in dashboard page
- Do not filter by any institute when first accessing the dashboard
- Removed OMIM panel in case view for cancer cases
- Display Tier I and II variants in case view causatives panel for cancer cases
- Refactored Individuals and Causative panels in case view for cancer cases

## [4.32.1]
### Fixed
- iSort lint check only
### Changed
- Institute cases page crashing when a case has track:Null
### Added

## [4.32]
### Added
- Load and show MITOMAP associated diseases from VCF (INFO field: MitomapAssociatedDiseases, via HmtNote)
- Show variant allele frequencies for mitochondrial variants (GRCh38 cases)
- Extend "public" json API with diseases (OMIM) and phenotypes (HPO)
- HPO gene list download now has option for clinical and non-clinical genes
- Display gene splice junctions data in sashimi plots
- Update case individuals with splice junctions tracks
- Simple Docker compose for development with local build
- Make Phenomodels subpanels collapsible
- User side documentation of cytogenomics features (Gens, Chromograph, vcf2cytosure, rhocall)
- iSort GitHub Action
- Support LoqusDB REST API queries
### Fixed
- Show other causative once, even if several events point to it
- Filtering variants by mitochondrial chromosome for cases with genome build=38
- HPO gene search button triggers any warnings for clinical / non-existing genes also on first search
- Fixed a bug in variants pages caused by MT variants without alt_frequency
- Tests for CADD score parsing function
- Fixed the look of IGV settings on SNV variant page
- Cases analyzed once shown as `rerun`
- Missing case track on case re-upload
- Fixed severity rank for SO term "regulatory region ablation"
### Changed
- Refactor according to CodeFactor - mostly reuse of duplicated code
- Phenomodels language adjustment
- Open variants in a new window (from variants page)
- Open overlapping and compound variants in a new window (from variant page)
- gnomAD link points to gnomAD v.3 (build GRCh38) for mitochondrial variants.
- Display only number of affected genes for dismissed SVs in general report
- Chromosome build check when populating the variants filter chromosome selection
- Display mitochondrial and rare diseases coverage report in cases with missing 'rare' track

## [4.31.1]
### Added
### Changed
- Remove mitochondrial and coverage report from cancer cases sidebar
### Fixed
- ClinVar page when dbSNP id is None

## [4.31]
### Added
- gnomAD annotation field in admin guide
- Export also dynamic panel genes not associated to an HPO term when downloading the HPO panel
- Primary HGNC transcript info in variant export files
- Show variant quality (QUAL field from vcf) in the variant summary
- Load/update PDF gene fusion reports (clinical and research) generated with Arriba
- Support new MANE annotations from VEP (both MANE Select and MANE Plus Clinical)
- Display on case activity the event of a user resetting all dismissed variants
- Support gnomAD population frequencies for mitochondrial variants
- Anchor links in Casedata ClinVar panels to redirect after renaming individuals
### Fixed
- Replace old docs link www.clinicalgenomics.se/scout with new https://clinical-genomics.github.io/scout
- Page formatting issues whenever case and variant comments contain extremely long strings with no spaces
- Chromograph images can be one column and have scrollbar. Removed legacy code.
- Column labels for ClinVar case submission
- Page crashing looking for LoqusDB observation when variant doesn't exist
- Missing inheritance models and custom inheritance models on newly created gene panels
- Accept only numbers in managed variants filter as position and end coordinates
- SNP id format and links in Variant page, ClinVar submission form and general report
- Case groups tooltip triggered only when mouse is on the panel header
### Changed
- A more compact case groups panel
- Added landscape orientation CSS style to cancer coverage and QC demo report
- Improve user documentation to create and save new gene panels
- Removed option to use space as separator when uploading gene panels
- Separating the columns of standard and custom inheritance models in gene panels
- Improved ClinVar instructions for users using non-English Excel

## [4.30.2]
### Added
### Fixed
- Use VEP RefSeq ID if RefSeq list is empty in RefSeq transcripts overview
- Bug creating variant links for variants with no end_chrom
### Changed

## [4.30.1]
### Added
### Fixed
- Cryptography dependency fixed to use version < 3.4
### Changed

## [4.30]
### Added
- Introduced a `reset dismiss variant` verb
- Button to reset all dismissed variants for a case
- Add black border to Chromograph ideograms
- Show ClinVar annotations on variantS page
- Added integration with GENS, copy number visualization tool
- Added a VUS label to the manual classification variant tags
- Add additional information to SNV verification emails
- Tooltips documenting manual annotations from default panels
- Case groups now show bam files from all cases on align view
### Fixed
- Center initial igv view on variant start with SNV/indels
- Don't set initial igv view to negative coordinates
- Display of GQ for SV and STR
- Parsing of AD and related info for STRs
- LoqusDB field in institute settings accepts only existing Loqus instances
- Fix DECIPHER link to work after DECIPHER migrated to GRCh38
- Removed visibility window param from igv.js genes track
- Updated HPO download URL
- Patch HPO download test correctly
- Reference size on STR hover not needed (also wrong)
- Introduced genome build check (allowed values: 37, 38, "37", "38") on case load
- Improve case searching by assignee full name
- Populating the LoqusDB select in institute settings
### Changed
- Cancer variants table header (pop freq etc)
- Only admin users can modify LoqusDB instance in Institute settings
- Style of case synopsis, variants and case comments
- Switched to igv.js 2.7.5
- Do not choke if case is missing research variants when research requested
- Count cases in LoqusDB by variant type
- Introduce deprecation warning for Loqus configs that are not dictionaries
- Improve create new gene panel form validation
- Make XM- transcripts less visible if they don't overlap with transcript refseq_id in variant page
- Color of gene panels and comments panels on cases and variant pages
- Do not choke if case is missing research variants when reserch requested

## [4.29.1]
### Added
### Fixed
- Always load STR variants regardless of RankScore threshold (hotfix)
### Changed

## [4.29]
### Added
- Added a page about migrating potentially breaking changes to the documentation
- markdown_include in development requirements file
- STR variants filter
- Display source, Z-score, inheritance pattern for STR annotations from Stranger (>0.6.1) if available
- Coverage and quality report to cancer view
### Fixed
- ACMG classification page crashing when trying to visualize a classification that was removed
- Pretty print HGVS on gene variants (URL-decode VEP)
- Broken or missing link in the documentation
- Multiple gene names in ClinVar submission form
- Inheritance model select field in ClinVar submission
- IGV.js >2.7.0 has an issue with the gene track zoom levels - temp freeze at 2.7.0
- Revert CORS-anywhere and introduce a local http proxy for cloud tracks
### Changed

## [4.28]
### Added
- Chromograph integration for displaying PNGs in case-page
- Add VAF to cancer case general report, and remove some of its unused fields
- Variants filter compatible with genome browser location strings
- Support for custom public igv tracks stored on the cloud
- Add tests to increase testing coverage
- Update case variants count after deleting variants
- Update IGV.js to latest (v2.7.4)
- Bypass igv.js CORS check using `https://github.com/Rob--W/cors-anywhere`
- Documentation on default and custom IGV.js tracks (admin docs)
- Lock phenomodels so they're editable by admins only
- Small case group assessment sharing
- Tutorial and files for deploying app on containers (Kubernetes pods)
- Canonical transcript and protein change of canonical transcript in exported variants excel sheet
- Support for Font Awesome version 6
- Submit to Beacon from case page sidebar
- Hide dismissed variants in variants pages and variants export function
- Systemd service files and instruction to deploy Scout using podman
### Fixed
- Bugfix: unused `chromgraph_prefix |tojson` removed
- Freeze coloredlogs temporarily
- Marrvel link
- Don't show TP53 link for silent or synonymous changes
- OMIM gene field accepts any custom number as OMIM gene
- Fix Pytest single quote vs double quote string
- Bug in gene variants search by similar cases and no similar case is found
- Delete unused file `userpanel.py`
- Primary transcripts in variant overview and general report
- Google OAuth2 login setup in README file
- Redirect to 'missing file'-icon if configured Chromograph file is missing
- Javascript error in case page
- Fix compound matching during variant loading for hg38
- Cancer variants view containing variants dismissed with cancer-specific reasons
- Zoom to SV variant length was missing IGV contig select
- Tooltips on case page when case has no default gene panels
### Changed
- Save case variants count in case document and not in sessions
- Style of gene panels multiselect on case page
- Collapse/expand main HPO checkboxes in phenomodel preview
- Replaced GQ (Genotype quality) with VAF (Variant allele frequency) in cancer variants GT table
- Allow loading of cancer cases with no tumor_purity field
- Truncate cDNA and protein changes in case report if longer than 20 characters


## [4.27]
### Added
- Exclude one or more variant categories when running variants delete command
### Fixed
### Changed

## [4.26.1]
### Added
### Fixed
- Links with 1-letter aa codes crash on frameshift etc
### Changed

## [4.26]
### Added
- Extend the delete variants command to print analysis date, track, institute, status and research status
- Delete variants by type of analysis (wgs|wes|panel)
- Links to cBioPortal, MutanTP53, IARC TP53, OncoKB, MyCancerGenome, CIViC
### Fixed
- Deleted variants count
### Changed
- Print output of variants delete command as a tab separated table

## [4.25]
### Added
- Command line function to remove variants from one or all cases
### Fixed
- Parse SMN None calls to None rather than False

## [4.24.1]
### Fixed
- Install requirements.txt via setup file

## [4.24]
### Added
- Institute-level phenotype models with sub-panels containing HPO and OMIM terms
- Runnable Docker demo
- Docker image build and push github action
- Makefile with shortcuts to docker commands
- Parse and save synopsis, phenotype and cohort terms from config files upon case upload
### Fixed
- Update dismissed variant status when variant dismissed key is missing
- Breakpoint two IGV button now shows correct chromosome when different from bp1
- Missing font lib in Docker image causing the PDF report download page to crash
- Sentieon Manta calls lack Somaticscore - load anyway
- ClinVar submissions crashing due to pinned variants that are not loaded
- Point ExAC pLI score to new gnomad server address
- Bug uploading cases missing phenotype terms in config file
- STRs loaded but not shown on browser page
- Bug when using adapter.variant.get_causatives with case_id without causatives
- Problem with fetching "solved" from scout export cases cli
- Better serialising of datetime and bson.ObjectId
- Added `volumes` folder to .gitignore
### Changed
- Make matching causative and managed variants foldable on case page
- Remove calls to PyMongo functions marked as deprecated in backend and frontend(as of version 3.7).
- Improved `scout update individual` command
- Export dynamic phenotypes with ordered gene lists as PDF


## [4.23]
### Added
- Save custom IGV track settings
- Show a flash message with clear info about non-valid genes when gene panel creation fails
- CNV report link in cancer case side navigation
- Return to comment section after editing, deleting or submitting a comment
- Managed variants
- MT vs 14 chromosome mean coverage stats if Scout is connected to Chanjo
### Fixed
- missing `vcf_cancer_sv` and `vcf_cancer_sv_research` to manual.
- Split ClinVar multiple clnsig values (slash-separated) and strip them of underscore for annotations without accession number
- Timeout of `All SNVs and INDELs` page when no valid gene is provided in the search
- Round CADD (MIPv9)
- Missing default panel value
- Invisible other causatives lines when other causatives lack gene symbols
### Changed
- Do not freeze mkdocs-material to version 4.6.1
- Remove pre-commit dependency

## [4.22]
### Added
- Editable cases comments
- Editable variants comments
### Fixed
- Empty variant activity panel
- STRs variants popover
- Split new ClinVar multiple significance terms for a variant
- Edit the selected comment, not the latest
### Changed
- Updated RELEASE docs.
- Pinned variants card style on the case page
- Merged `scout export exons` and `scout view exons` commands


## [4.21.2]
### Added
### Fixed
- Do not pre-filter research variants by (case-default) gene panels
- Show OMIM disease tooltip reliably
### Changed

## [4.21.1]
### Added
### Fixed
- Small change to Pop Freq column in variants ang gene panels to avoid strange text shrinking on small screens
- Direct use of HPO list for Clinical HPO SNV (and cancer SNV) filtering
- PDF coverage report redirecting to login page
### Changed
- Remove the option to dismiss single variants from all variants pages
- Bulk dismiss SNVs, SVs and cancer SNVs from variants pages

## [4.21]
### Added
- Support to configure LoqusDB per institute
- Highlight causative variants in the variants list
- Add tests. Mostly regarding building internal datatypes.
- Remove leading and trailing whitespaces from panel_name and display_name when panel is created
- Mark MANE transcript in list of transcripts in "Transcript overview" on variant page
- Show default panel name in case sidebar
- Previous buttons for variants pagination
- Adds a gh action that checks that the changelog is updated
- Adds a gh action that deploys new releases automatically to pypi
- Warn users if case default panels are outdated
- Define institute-specific gene panels for filtering in institute settings
- Use institute-specific gene panels in variants filtering
- Show somatic VAF for pinned and causative variants on case page

### Fixed
- Report pages redirect to login instead of crashing when session expires
- Variants filter loading in cancer variants page
- User, Causative and Cases tables not scaling to full page
- Improved docs for an initial production setup
- Compatibility with latest version of Black
- Fixed tests for Click>7
- Clinical filter required an extra click to Filter to return variants
- Restore pagination and shrink badges in the variants page tables
- Removing a user from the command line now inactivates the case only if user is last assignee and case is active
- Bugfix, LoqusDB per institute feature crashed when institute id was empty string
- Bugfix, LoqusDB calls where missing case count
- filter removal and upload for filters deleted from another page/other user
- Visualize outdated gene panels info in a popover instead of a tooltip in case page side panel

### Changed
- Highlight color on normal STRs in the variants table from green to blue
- Display breakpoints coordinates in verification emails only for structural variants


## [4.20]
### Added
- Display number of filtered variants vs number of total variants in variants page
- Search case by HPO terms
- Dismiss variant column in the variants tables
- Black and pre-commit packages to dev requirements

### Fixed
- Bug occurring when rerun is requested twice
- Peddy info fields in the demo config file
- Added load config safety check for multiple alignment files for one individual
- Formatting of cancer variants table
- Missing Score in SV variants table

### Changed
- Updated the documentation on how to create a new software release
- Genome build-aware cytobands coordinates
- Styling update of the Matchmaker card
- Select search type in case search form


## [4.19]

### Added
- Show internal ID for case
- Add internal ID for downloaded CGH files
- Export dynamic HPO gene list from case page
- Remove users as case assignees when their account is deleted
- Keep variants filters panel expanded when filters have been used

### Fixed
- Handle the ProxyFix ModuleNotFoundError when Werkzeug installed version is >1.0
- General report formatting issues whenever case and variant comments contain extremely long strings with no spaces

### Changed
- Created an institute wrapper page that contains list of cases, causatives, SNVs & Indels, user list, shared data and institute settings
- Display case name instead of case ID on clinVar submissions
- Changed icon of sample update in clinVar submissions


## [4.18]

### Added
- Filter cancer variants on cytoband coordinates
- Show dismiss reasons in a badge with hover for clinical variants
- Show an ellipsis if 10 cases or more to display with loqusdb matches
- A new blog post for version 4.17
- Tooltip to better describe Tumor and Normal columns in cancer variants
- Filter cancer SNVs and SVs by chromosome coordinates
- Default export of `Assertion method citation` to clinVar variants submission file
- Button to export up to 500 cancer variants, filtered or not
- Rename samples of a clinVar submission file

### Fixed
- Apply default gene panel on return to cancer variantS from variant view
- Revert to certificate checking when asking for Chanjo reports
- `scout download everything` command failing while downloading HPO terms

### Changed
- Turn tumor and normal allelic fraction to decimal numbers in tumor variants page
- Moved clinVar submissions code to the institutes blueprints
- Changed name of clinVar export files to FILENAME.Variant.csv and FILENAME.CaseData.csv
- Switched Google login libraries from Flask-OAuthlib to Authlib


## [4.17.1]

### Fixed
- Load cytobands for cases with chromosome build not "37" or "38"


## [4.17]

### Added
- COSMIC badge shown in cancer variants
- Default gene-panel in non-cancer structural view in url
- Filter SNVs and SVs by cytoband coordinates
- Filter cancer SNV variants by alt allele frequency in tumor
- Correct genome build in UCSC link from structural variant page



### Fixed
- Bug in clinVar form when variant has no gene
- Bug when sharing cases with the same institute twice
- Page crashing when removing causative variant tag
- Do not default to GATK caller when no caller info is provided for cancer SNVs


## [4.16.1]

### Fixed
- Fix the fix for handling of delivery reports for rerun cases

## [4.16]

### Added
- Adds possibility to add "lims_id" to cases. Currently only stored in database, not shown anywhere
- Adds verification comment box to SVs (previously only available for small variants)
- Scrollable pedigree panel

### Fixed
- Error caused by changes in WTForm (new release 2.3.x)
- Bug in OMIM case page form, causing the page to crash when a string was provided instead of a numerical OMIM id
- Fix Alamut link to work properly on hg38
- Better handling of delivery reports for rerun cases
- Small CodeFactor style issues: matchmaker results counting, a couple of incomplete tests and safer external xml
- Fix an issue with Phenomizer introduced by CodeFactor style changes

### Changed
- Updated the version of igv.js to 2.5.4

## [4.15.1]

### Added
- Display gene names in ClinVar submissions page
- Links to Varsome in variant transcripts table

### Fixed
- Small fixes to ClinVar submission form
- Gene panel page crash when old panel has no maintainers

## [4.15]

### Added
- Clinvar CNVs IGV track
- Gene panels can have maintainers
- Keep variant actions (dismissed, manual rank, mosaic, acmg, comments) upon variant re-upload
- Keep variant actions also on full case re-upload

### Fixed
- Fix the link to Ensembl for SV variants when genome build 38.
- Arrange information in columns on variant page
- Fix so that new cosmic identifier (COSV) is also acceptable #1304
- Fixed COSMIC tag in INFO (outside of CSQ) to be parses as well with `&` splitter.
- COSMIC stub URL changed to https://cancer.sanger.ac.uk/cosmic/search?q= instead.
- Updated to a version of IGV where bigBed tracks are visualized correctly
- Clinvar submission files are named according to the content (variant_data and case_data)
- Always show causatives from other cases in case overview
- Correct disease associations for gene symbol aliases that exist as separate genes
- Re-add "custom annotations" for SV variants
- The override ClinVar P/LP add-in in the Clinical Filter failed for new CSQ strings

### Changed
- Runs all CI checks in github actions

## [4.14.1]

### Fixed
- Error when variant found in loqusdb is not loaded for other case

## [4.14]

### Added
- Use github actions to run tests
- Adds CLI command to update individual alignments path
- Update HPO terms using downloaded definitions files
- Option to use alternative flask config when running `scout serve`
- Requirement to use loqusdb >= 2.5 if integrated

### Fixed
- Do not display Pedigree panel in cancer view
- Do not rely on internet connection and services available when running CI tests
- Variant loading assumes GATK if no caller set given and GATK filter status is seen in FILTER
- Pass genome build param all the way in order to get the right gene mappings for cases with build 38
- Parse correctly variants with zero frequency values
- Continue even if there are problems to create a region vcf
- STR and cancer variant navigation back to variants pages could fail

### Changed
- Improved code that sends requests to the external APIs
- Updates ranges for user ranks to fit todays usage
- Run coveralls on github actions instead of travis
- Run pip checks on github actions instead of coveralls
- For hg38 cases, change gnomAD link to point to version 3.0 (which is hg38 based)
- Show pinned or causative STR variants a bit more human readable

## [4.13.1]

### Added
### Fixed
- Typo that caused not all clinvar conflicting interpretations to be loaded no matter what
- Parse and retrieve clinvar annotations from VEP-annotated (VEP 97+) CSQ VCF field
- Variant clinvar significance shown as `not provided` whenever is `Uncertain significance`
- Phenomizer query crashing when case has no HPO terms assigned
- Fixed a bug affecting `All SNVs and INDELs` page when variants don't have canonical transcript
- Add gene name or id in cancer variant view

### Changed
- Cancer Variant view changed "Variant:Transcript:Exon:HGVS" to "Gene:Transcript:Exon:HGVS"

## [4.13]

### Added
- ClinVar SNVs track in IGV
- Add SMA view with SMN Copy Number data
- Easier to assign OMIM diagnoses from case page
- OMIM terms and specific OMIM term page

### Fixed
- Bug when adding a new gene to a panel
- Restored missing recent delivery reports
- Fixed style and links to other reports in case side panel
- Deleting cases using display_name and institute not deleting its variants
- Fixed bug that caused coordinates filter to override other filters
- Fixed a problem with finding some INS in loqusdb
- Layout on SV page when local observations without cases are present
- Make scout compatible with the new HPO definition files from `http://compbio.charite.de/jenkins/`
- General report visualization error when SNVs display names are very long


### Changed


## [4.12.4]

### Fixed
- Layout on SV page when local observations without cases are present

## [4.12.3]

### Fixed
- Case report when causative or pinned SVs have non null allele frequencies

## [4.12.2]

### Fixed
- SV variant links now take you to the SV variant page again
- Cancer variant view has cleaner table data entries for "N/A" data
- Pinned variant case level display hotfix for cancer and str - more on this later
- Cancer variants show correct alt/ref reads mirroring alt frequency now
- Always load all clinical STR variants even if a region load is attempted - index may be missing
- Same case repetition in variant local observations

## [4.12.1]

### Fixed
- Bug in variant.gene when gene has no HGVS description


## [4.12]

### Added
- Accepts `alignment_path` in load config to pass bam/cram files
- Display all phenotypes on variant page
- Display hgvs coordinates on pinned and causatives
- Clear panel pending changes
- Adds option to setup the database with static files
- Adds cli command to download the resources from CLI that scout needs
- Adds test files for merged somatic SV and CNV; as well as merged SNV, and INDEL part of #1279
- Allows for upload of OMIM-AUTO gene panel from static files without api-key

### Fixed
- Cancer case HPO panel variants link
- Fix so that some drop downs have correct size
- First IGV button in str variants page
- Cancer case activates on SNV variants
- Cases activate when STR variants are viewed
- Always calculate code coverage
- Pinned/Classification/comments in all types of variants pages
- Null values for panel's custom_inheritance_models
- Discrepancy between the manual disease transcripts and those in database in gene-edit page
- ACMG classification not showing for some causatives
- Fix bug which caused IGV.js to use hg19 reference files for hg38 data
- Bug when multiple bam files sources with non-null values are available


### Changed
- Renamed `requests` file to `scout_requests`
- Cancer variant view shows two, instead of four, decimals for allele and normal


## [4.11.1]

### Fixed
- Institute settings page
- Link institute settings to sharing institutes choices

## [4.11.0]

### Added
- Display locus name on STR variant page
- Alternative key `GNOMADAF_popmax` for Gnomad popmax allele frequency
- Automatic suggestions on how to improve the code on Pull Requests
- Parse GERP, phastCons and phyloP annotations from vep annotated CSQ fields
- Avoid flickering comment popovers in variant list
- Parse REVEL score from vep annotated CSQ fields
- Allow users to modify general institute settings
- Optionally format code automatically on commit
- Adds command to backup vital parts `scout export database`
- Parsing and displaying cancer SV variants from Manta annotated VCF files
- Dismiss cancer snv variants with cancer-specific options
- Add IGV.js UPD, RHO and TIDDIT coverage wig tracks.


### Fixed
- Slightly darker page background
- Fixed an issued with parsed conservation values from CSQ
- Clinvar submissions accessible to all users of an institute
- Header toolbar when on Clinvar page now shows institute name correctly
- Case should not always inactivate upon update
- Show dismissed snv cancer variants as grey on the cancer variants page
- Improved style of mappability link and local observations on variant page
- Convert all the GET requests to the igv view to POST request
- Error when updating gene panels using a file containing BOM chars
- Add/replace gene radio button not working in gene panels


## [4.10.1]

### Fixed
- Fixed issue with opening research variants
- Problem with coveralls not called by Travis CI
- Handle Biomart service down in tests


## [4.10.0]

### Added
- Rank score model in causatives page
- Exportable HPO terms from phenotypes page
- AMP guideline tiers for cancer variants
- Adds scroll for the transcript tab
- Added CLI option to query cases on time since case event was added
- Shadow clinical assessments also on research variants display
- Support for CRAM alignment files
- Improved str variants view : sorting by locus, grouped by allele.
- Delivery report PDF export
- New mosaicism tag option
- Add or modify individuals' age or tissue type from case page
- Display GC and allele depth in causatives table.
- Included primary reference transcript in general report
- Included partial causative variants in general report
- Remove dependency of loqusdb by utilising the CLI

### Fixed
- Fixed update OMIM command bug due to change in the header of the genemap2 file
- Removed Mosaic Tag from Cancer variants
- Fixes issue with unaligned table headers that comes with hidden Datatables
- Layout in general report PDF export
- Fixed issue on the case statistics view. The validation bars didn't show up when all institutes were selected. Now they do.
- Fixed missing path import by importing pathlib.Path
- Handle index inconsistencies in the update index functions
- Fixed layout problems


## [4.9.0]

### Added
- Improved MatchMaker pages, including visible patient contacts email address
- New badges for the github repo
- Links to [GENEMANIA](genemania.org)
- Sort gene panel list on case view.
- More automatic tests
- Allow loading of custom annotations in VCF using the SCOUT_CUSTOM info tag.

### Fixed
- Fix error when a gene is added to an empty dynamic gene panel
- Fix crash when attempting to add genes on incorrect format to dynamic gene panel
- Manual rank variant tags could be saved in a "Select a tag"-state, a problem in the variants view.
- Same case evaluations are no longer shown as gray previous evaluations on the variants page
- Stay on research pages, even if reset, next first buttons are pressed..
- Overlapping variants will now be visible on variant page again
- Fix missing classification comments and links in evaluations page
- All prioritized cases are shown on cases page


## [4.8.3]

### Added

### Fixed
- Bug when ordering sanger
- Improved scrolling over long list of genes/transcripts


## [4.8.2]

### Added

### Fixed
- Avoid opening extra tab for coverage report
- Fixed a problem when rank model version was saved as floats and not strings
- Fixed a problem with displaying dismiss variant reasons on the general report
- Disable load and delete filter buttons if there are no saved filters
- Fix problem with missing verifications
- Remove duplicate users and merge their data and activity


## [4.8.1]

### Added

### Fixed
- Prevent login fail for users with id defined by ObjectId and not email
- Prevent the app from crashing with `AttributeError: 'NoneType' object has no attribute 'message'`


## [4.8.0]

### Added
- Updated Scout to use Bootstrap 4.3
- New looks for Scout
- Improved dashboard using Chart.js
- Ask before inactivating a case where last assigned user leaves it
- Genes can be manually added to the dynamic gene list directly on the case page
- Dynamic gene panels can optionally be used with clinical filter, instead of default gene panel
- Dynamic gene panels get link out to chanjo-report for coverage report
- Load all clinvar variants with clinvar Pathogenic, Likely Pathogenic and Conflicting pathogenic
- Show transcripts with exon numbers for structural variants
- Case sort order can now be toggled between ascending and descending.
- Variants can be marked as partial causative if phenotype is available for case.
- Show a frequency tooltip hover for SV-variants.
- Added support for LDAP login system
- Search snv and structural variants by chromosomal coordinates
- Structural variants can be marked as partial causative if phenotype is available for case.
- Show normal and pathologic limits for STRs in the STR variants view.
- Institute level persistent variant filter settings that can be retrieved and used.
- export causative variants to Excel
- Add support for ROH, WIG and chromosome PNGs in case-view

### Fixed
- Fixed missing import for variants with comments
- Instructions on how to build docs
- Keep sanger order + verification when updating/reloading variants
- Fixed and moved broken filter actions (HPO gene panel and reset filter)
- Fixed string conversion to number
- UCSC links for structural variants are now separated per breakpoint (and whole variant where applicable)
- Reintroduced missing coverage report
- Fixed a bug preventing loading samples using the command line
- Better inheritance models customization for genes in gene panels
- STR variant page back to list button now does its one job.
- Allows to setup scout without a omim api key
- Fixed error causing "favicon not found" flash messages
- Removed flask --version from base cli
- Request rerun no longer changes case status. Active or archived cases inactivate on upload.
- Fixed missing tooltip on the cancer variants page
- Fixed weird Rank cell in variants page
- Next and first buttons order swap
- Added pagination (and POST capability) to cancer variants.
- Improves loading speed for variant page
- Problem with updating variant rank when no variants
- Improved Clinvar submission form
- General report crashing when dismissed variant has no valid dismiss code
- Also show collaborative case variants on the All variants view.
- Improved phenotype search using dataTables.js on phenotypes page
- Search and delete users with `email` instead of `_id`
- Fixed css styles so that multiselect options will all fit one column


## [4.7.3]

### Added
- RankScore can be used with VCFs for vcf_cancer files

### Fixed
- Fix issue with STR view next page button not doing its one job.

### Deleted
- Removed pileup as a bam viewing option. This is replaced by IGV


## [4.7.2]

### Added
- Show earlier ACMG classification in the variant list

### Fixed
- Fixed igv search not working due to igv.js dist 2.2.17
- Fixed searches for cases with a gene with variants pinned or marked causative.
- Load variant pages faster after fixing other causatives query
- Fixed mitochondrial report bug for variants without genes

## [4.7.1]

### Added

### Fixed
- Fixed bug on genes page


## [4.7.0]

### Added
- Export genes and gene panels in build GRCh38
- Search for cases with variants pinned or marked causative in a given gene.
- Search for cases phenotypically similar to a case also from WUI.
- Case variant searches can be limited to similar cases, matching HPO-terms,
  phenogroups and cohorts.
- De-archive reruns and flag them as 'inactive' if archived
- Sort cases by analysis_date, track or status
- Display cases in the following order: prioritized, active, inactive, archived, solved
- Assign case to user when user activates it or asks for rerun
- Case becomes inactive when it has no assignees
- Fetch refseq version from entrez and use it in clinvar form
- Load and export of exons for all genes, independent on refseq
- Documentation for loading/updating exons
- Showing SV variant annotations: SV cgh frequencies, gnomad-SV, local SV frequencies
- Showing transcripts mapping score in segmental duplications
- Handle requests to Ensembl Rest API
- Handle requests to Ensembl Rest Biomart
- STR variants view now displays GT and IGV link.
- Description field for gene panels
- Export exons in build 37 and 38 using the command line

### Fixed
- Fixes of and induced by build tests
- Fixed bug affecting variant observations in other cases
- Fixed a bug that showed wrong gene coverage in general panel PDF export
- MT report only shows variants occurring in the specific individual of the excel sheet
- Disable SSL certifcate verification in requests to chanjo
- Updates how intervaltree and pymongo is used to void deprecated functions
- Increased size of IGV sample tracks
- Optimized tests


## [4.6.1]

### Added

### Fixed
- Missing 'father' and 'mother' keys when parsing single individual cases


## [4.6.0]

### Added
- Description of Scout branching model in CONTRIBUTING doc
- Causatives in alphabetical order, display ACMG classification and filter by gene.
- Added 'external' to the list of analysis type options
- Adds functionality to display "Tissue type". Passed via load config.
- Update to IGV 2.

### Fixed
- Fixed alignment visualization and vcf2cytosure availability for demo case samples
- Fixed 3 bugs affecting SV pages visualization
- Reintroduced the --version cli option
- Fixed variants query by panel (hpo panel + gene panel).
- Downloaded MT report contains excel files with individuals' display name
- Refactored code in parsing of config files.


## [4.5.1]

### Added

### Fixed
- update requirement to use PyYaml version >= 5.1
- Safer code when loading config params in cli base


## [4.5.0]

### Added
- Search for similar cases from scout view CLI
- Scout cli is now invoked from the app object and works under the app context

### Fixed
- PyYaml dependency fixed to use version >= 5.1


## [4.4.1]

### Added
- Display SV rank model version when available

### Fixed
- Fixed upload of delivery report via API


## [4.4.0]

### Added
- Displaying more info on the Causatives page and hiding those not causative at the case level
- Add a comment text field to Sanger order request form, allowing a message to be included in the email
- MatchMaker Exchange integration
- List cases with empty synopsis, missing HPO terms and phenotype groups.
- Search for cases with open research list, or a given case status (active, inactive, archived)

### Fixed
- Variant query builder split into several functions
- Fixed delivery report load bug


## [4.3.3]

### Added
- Different individual table for cancer cases

### Fixed
- Dashboard collects validated variants from verification events instead of using 'sanger' field
- Cases shared with collaborators are visible again in cases page
- Force users to select a real institute to share cases with (actionbar select fix)


## [4.3.2]

### Added
- Dashboard data can be filtered using filters available in cases page
- Causatives for each institute are displayed on a dedicated page
- SNVs and and SVs are searchable across cases by gene and rank score
- A more complete report with validated variants is downloadable from dashboard

### Fixed
- Clinsig filter is fixed so clinsig numerical values are returned
- Split multi clinsig string values in different elements of clinsig array
- Regex to search in multi clinsig string values or multi revstat string values
- It works to upload vcf files with no variants now
- Combined Pileup and IGV alignments for SVs having variant start and stop on the same chromosome


## [4.3.1]

### Added
- Show calls from all callers even if call is not available
- Instructions to install cairo and pango libs from WeasyPrint page
- Display cases with number of variants from CLI
- Only display cases with number of variants above certain treshold. (Also CLI)
- Export of verified variants by CLI or from the dashboard
- Extend case level queries with default panels, cohorts and phenotype groups.
- Slice dashboard statistics display using case level queries
- Add a view where all variants for an institute can be searched across cases, filtering on gene and rank score. Allows searching research variants for cases that have research open.

### Fixed
- Fixed code to extract variant conservation (gerp, phyloP, phastCons)
- Visualization of PDF-exported gene panels
- Reintroduced the exon/intron number in variant verification email
- Sex and affected status is correctly displayed on general report
- Force number validation in SV filter by size
- Display ensembl transcripts when no refseq exists


## [4.3.0]

### Added
- Mosaicism tag on variants
- Show and filter on SweGen frequency for SVs
- Show annotations for STR variants
- Show all transcripts in verification email
- Added mitochondrial export
- Adds alternative to search for SVs shorter that the given length
- Look for 'bcftools' in the `set` field of VCFs
- Display digenic inheritance from OMIM
- Displays what refseq transcript that is primary in hgnc

### Fixed

- Archived panels displays the correct date (not retroactive change)
- Fixed problem with waiting times in gene panel exports
- Clinvar fiter not working with human readable clinsig values

## [4.2.2]

### Fixed
- Fixed gene panel create/modify from CSV file utf-8 decoding error
- Updating genes in gene panels now supports edit comments and entry version
- Gene panel export timeout error

## [4.2.1]

### Fixed
- Re-introduced gene name(s) in verification email subject
- Better PDF rendering for excluded variants in report
- Problem to access old case when `is_default` did not exist on a panel


## [4.2.0]

### Added
- New index on variant_id for events
- Display overlapping compounds on variants view

### Fixed
- Fixed broken clinical filter


## [4.1.4]

### Added
- Download of filtered SVs

### Fixed
- Fixed broken download of filtered variants
- Fixed visualization issue in gene panel PDF export
- Fixed bug when updating gene names in variant controller


## [4.1.3]

### Fixed
- Displays all primary transcripts


## [4.1.2]

### Added
- Option add/replace when updating a panel via CSV file
- More flexible versioning of the gene panels
- Printing coverage report on the bottom of the pdf case report
- Variant verification option for SVs
- Logs uri without pwd when connecting
- Disease-causing transcripts in case report
- Thicker lines in case report
- Supports HPO search for cases, both terms or if described in synopsis
- Adds sanger information to dashboard

### Fixed
- Use db name instead of **auth** as default for authentication
- Fixes so that reports can be generated even with many variants
- Fixed sanger validation popup to show individual variants queried by user and institute.
- Fixed problem with setting up scout
- Fixes problem when exac file is not available through broad ftp
- Fetch transcripts for correct build in `adapter.hgnc_gene`

## [4.1.1]
- Fix problem with institute authentication flash message in utils
- Fix problem with comments
- Fix problem with ensembl link


## [4.1.0]

### Added
- OMIM phenotypes to case report
- Command to download all panel app gene panels `scout load panel --panel-app`
- Links to genenames.org and omim on gene page
- Popup on gene at variants page with gene information
- reset sanger status to "Not validated" for pinned variants
- highlight cases with variants to be evaluated by Sanger on the cases page
- option to point to local reference files to the genome viewer pileup.js. Documented in `docs.admin-guide.server`
- option to export single variants in `scout export variants`
- option to load a multiqc report together with a case(add line in load config)
- added a view for searching HPO terms. It is accessed from the top left corner menu
- Updates the variants view for cancer variants. Adds a small cancer specific filter for known variants
- Adds hgvs information on cancer variants page
- Adds option to update phenotype groups from CLI

### Fixed
- Improved Clinvar to submit variants from different cases. Fixed HPO terms in casedata according to feedback
- Fixed broken link to case page from Sanger modal in cases view
- Now only cases with non empty lists of causative variants are returned in `adapter.case(has_causatives=True)`
- Can handle Tumor only samples
- Long lists of HGNC symbols are now possible. This was previously difficult with manual, uploaded or by HPO search when changing filter settings due to GET request limitations. Relevant pages now use POST requests. Adds the dynamic HPO panel as a selection on the gene panel dropdown.
- Variant filter defaults to default panels also on SV and Cancer variants pages.

## [4.0.0]

### WARNING ###

This is a major version update and will require that the backend of pre releases is updated.
Run commands:

```
$scout update genes
$scout update hpo
```

- Created a Clinvar submission tool, to speed up Clinvar submission of SNVs and SVs
- Added an analysis report page (html and PDF format) containing phenotype, gene panels and variants that are relevant to solve a case.

### Fixed
- Optimized evaluated variants to speed up creation of case report
- Moved igv and pileup viewer under a common folder
- Fixed MT alignment view pileup.js
- Fixed coordinates for SVs with start chromosome different from end chromosome
- Global comments shown across cases and institutes. Case-specific variant comments are shown only for that specific case.
- Links to clinvar submitted variants at the cases level
- Adapts clinvar parsing to new format
- Fixed problem in `scout update user` when the user object had no roles
- Makes pileup.js use online genome resources when viewing alignments. Now any instance of Scout can make use of this functionality.
- Fix ensembl link for structural variants
- Works even when cases does not have `'madeline_info'`
- Parses Polyphen in correct way again
- Fix problem with parsing gnomad from VEP

### Added
- Added a PDF export function for gene panels
- Added a "Filter and export" button to export custom-filtered SNVs to CSV file
- Dismiss SVs
- Added IGV alignments viewer
- Read delivery report path from case config or CLI command
- Filter for spidex scores
- All HPO terms are now added and fetched from the correct source (https://github.com/obophenotype/human-phenotype-ontology/blob/master/hp.obo)
- New command `scout update hpo`
- New command `scout update genes` will fetch all the latest information about genes and update them
- Load **all** variants found on chromosome **MT**
- Adds choice in cases overview do show as many cases as user like

### Removed
- pileup.min.js and pileup css are imported from a remote web location now
- All source files for HPO information, this is instead fetched directly from source
- All source files for gene information, this is instead fetched directly from source

## [3.0.0]
### Fixed
- hide pedigree panel unless it exists

## [1.5.1] - 2016-07-27
### Fixed
- look for both ".bam.bai" and ".bai" extensions

## [1.4.0] - 2016-03-22
### Added
- support for local frequency through loqusdb
- bunch of other stuff

## [1.3.0] - 2016-02-19
### Fixed
- Update query-phenomizer and add username/password

### Changed
- Update the way a case is checked for rerun-status

### Added
- Add new button to mark a case as "checked"
- Link to clinical variants _without_ 1000G annotation

## [1.2.2] - 2016-02-18
### Fixed
- avoid filtering out variants lacking ExAC and 1000G annotations

## [1.1.3] - 2015-10-01
### Fixed
- persist (clinical) filter when clicking load more
- fix #154 by robustly setting clinical filter func. terms

## [1.1.2] - 2015-09-07
### Fixed
- avoid replacing coverage report with none
- update SO terms, refactored

## [1.1.1] - 2015-08-20
### Fixed
- fetch case based on collaborator status (not owner)

## [1.1.0] - 2015-05-29
### Added
- link(s) to SNPedia based on RS-numbers
- new Jinja filter to "humanize" decimal numbers
- show gene panels in variant view
- new Jinja filter for decoding URL encoding
- add indicator to variants in list that have comments
- add variant number threshold and rank score threshold to load function
- add event methods to mongo adapter
- add tests for models
- show badge "old" if comment was written for a previous analysis

### Changed
- show cDNA change in transcript summary unless variant is exonic
- moved compounds table further up the page
- show dates for case uploads in ISO format
- moved variant comments higher up on page
- updated documentation for pages
- read in coverage report as blob in database and serve directly
- change ``OmimPhenotype`` to ``PhenotypeTerm``
- reorganize models sub-package
- move events (and comments) to separate collection
- only display prev/next links for the research list
- include variant type in breadcrumbs e.g. "Clinical variants"

### Removed
- drop dependency on moment.js

### Fixed
- show the same level of detail for all frequencies on all pages
- properly decode URL encoded symbols in amino acid/cDNA change strings
- fixed issue with wipe permissions in MongoDB
- include default gene lists in "variants" link in breadcrumbs

## [1.0.2] - 2015-05-20
### Changed
- update case fetching function

### Fixed
- handle multiple cases with same id

## [1.0.1] - 2015-04-28
### Fixed
- Fix building URL parameters in cases list Vue component

## [1.0.0] - 2015-04-12
Codename: Sara Lund

![Release 1.0](artwork/releases/release-1-0.jpg)

### Added
- Add email logging for unexpected errors
- New command line tool for deleting case

### Changed
- Much improved logging overall
- Updated documentation/usage guide
- Removed non-working IGV link

### Fixed
- Show sample display name in GT call
- Various small bug fixes
- Make it easier to hover over popups

## [0.0.2-rc1] - 2015-03-04
### Added
- add protein table for each variant
- add many more external links
- add coverage reports as PDFs

### Changed
- incorporate user feedback updates
- big refactor of load scripts

## [0.0.2-rc2] - 2015-03-04
### Changes
- add gene table with gene description
- reorganize inheritance models box

### Fixed
- avoid overwriting gene list on "research" load
- fix various bugs in external links

## [0.0.2-rc3] - 2015-03-05
### Added
- Activity log feed to variant view
- Adds protein change strings to ODM and Sanger email

### Changed
- Extract activity log component to macro

### Fixes
- Make Ensembl transcript links use archive website<|MERGE_RESOLUTION|>--- conflicted
+++ resolved
@@ -25,12 +25,9 @@
 - Broken case PDF reports when no Madeline pedigree image can be created
 - Removed text-white links style that were invisible in new pages style
 - Variants pagination after pressing "Filter variants" or "Clinical filter"
-<<<<<<< HEAD
-- Bug in gene variants page (All SNVs and INDELs) when variant gene doesn't have a hgnc_id that is found in the database
-=======
 - Layout of buttons Matchmaker submission panel (case page)
 - Removing cases from Matchmaker (simplified code and fixed functionality)
->>>>>>> 1ce63778
+- Bug in gene variants page (All SNVs and INDELs) when variant gene doesn't have a hgnc_id that is found in the database
 
 ## [4.53]
 ### Added
