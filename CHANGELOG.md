--- conflicted
+++ resolved
@@ -15,11 +15,7 @@
 - Filtering variants by mitochondrial chromosome for cases with genome build=38
 - HPO gene search button triggers any warnings for clinical / non-existing genes also on first search
 ### Changed
-<<<<<<< HEAD
 - Pre-collect all case-group evaluated before creating variant assessments from other cases in case group
-### Fixed
-=======
->>>>>>> 7e3f607c
 
 ## [4.31.1]
 ### Added
