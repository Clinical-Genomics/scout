# Change Log
All notable changes to this project will be documented in this file.
This project adheres to [Semantic Versioning](http://semver.org/).

About changelog [here](https://keepachangelog.com/en/1.0.0/)

## [unreleased]
### Added
- Parsing variant's`local_obs_cancer_somatic_panel_old` and `local_obs_cancer_somatic_panel_old_freq`from `Cancer_Somatic_Panel_Obs` and `Cancer_Somatic_Panel_Frq` INFO keys respectively (#5594)
- Filter cancer variants by archived number of cancer somatic panel observations (#5598)
- Export Managed Variants: CLI now supports `--category` to filter by one or more categories (snv, sv, cancer_snv, cancer_sv). Defaults to all. (#5608)
- New form to create users on the general users page (visible to admin users only) (#5610)
<<<<<<< HEAD
- Code for refreshing id token, if needed. To be used for authenticated requests to chanjo2 (#5532)
=======
- Scout-Reviewer-Service endpoint to visualise PacBio trgt called expansions (#5611)
>>>>>>> 5e4d9939
### Changed
- Avoid `utcnow()` deprecated code by installing Flask-Login from its main branch (#5592)
- Compute chanjo2 coverage on exons only when at least case individual has analysis_type=panel (#5601)
- Display conservation scores for PHAST, GERP and phyloP alongside "Conserved" or "NotConserved" (#5593)
- Exporting managed variants from the command line with the `--collaborator` option will return variants from the specified institute plus those not assigned to any institute (#5607)
- Safer redirect to previous page for variants views (#5599)
- Chanjo2 requests are sent with OIDC id token, if available (#5532)
### Fixed
- Treat -1 values as None values when parsing archived LoqusDB frequencies (#5591)
- Links to SNVs and SVs from SMN CN page (#5600)
- Consistent panel display on variants pages for unselected "All" panels (#5600)
- Bump tj-actions-branch-names GitHub action to v9 (#5605)

## [4.103.3]
### Changed
- Sort institute multiselect alphabetically by display name on 'Search SNVs & SVs' page (#5584)
- Always display STRs sorted by ascending gene symbol (#5580)
### Fixed
- App filter `format_variant_canonical_transcripts` (used on `Search SNVs and SVs` page) crashing when a gene has no canonical transcript (#5582)
- STRs not displaying a repeat locus (#5587)

## [4.103.2]
### Changed
- Display number of available/displayed variants on variantS pages without having to expand search filters (#5571) with collapsing chevron (#5572)
- Update to IGV.js v3.4.1 (#5573)
- Allow autoscaling on IGV tracks, but group alignment scale (#5574)
### Fixed
- Fixed panel filename sanitization in download panel function (#5577)

## [4.103.1]
### Fixed
- Rounding of SV VQ with undefined value (#5568)

## [4.103]
### Added
- Add cancer SNVs to Oncogenicity ClinVar submissions (downloadable json document) (#5449)
- Fold changes values alongside Log2 fold changes values (l2fc) on WTS outliers page (#5536)
- REVEL and SpliceAI scores are now displayed as multi-colored, labeled badges on the variant and report pages (#5537, #5538)
- Filter results in `Search SNVs & SVs` page by one or more institutes (#5539)
- New exome CNV caller GATK CNV (#5557)
- Automatic ClinVar oncogenicity submissions via ClinVar API (#5510)
- Parse and show normalized rank scores (`RankScoreNormalized`) on SNVs (RD & cancer) and SVs (RD) pages (#5554)
- Add MuTect2 SNV caller (used in nf-core/raredisease MT calling) (#5558)
- Option to remove any role assigned to a user, not only the admin role (#5523)
### Changed
- Improved test that checks code collecting other categories of variants overlapping a variant (#5521)
- Enable insertion/deletion size display on IGV.js alignment tracks (#5547)
- LRS STR variant read support (TRGT SD) stored and displayed on variant as ref/alt depth (#5552)
- On `Search SNVs and SVs` page, display multiple HGVS descriptors when variant has more than one gene (#5513)
- Deprecated the `--remove-admin` flag in the update user command line (#5523)
### Fixed
- Instance badge class and config option documentation (#5500)
- Fix incorrect reference to non-existent pymongo.synchronous (#5517)
- More clearly dim cases for empty queries (#5507)
- Case search form enforces numeric input for number of results returned (`Limit` field) (#5519)
- Parsing of canonical transcript in variants genes when variant is outside the coding sequence (#5515)
- Download of a ClinVar submission's json file when observation data is no longer present in the database (#5520)
- Removed extra warnings for missing file types on case loading (#5525)
- Matchmaker Exchange submissions page crashing when one or more cases have no synopsis(#5534)
- Loading PathologicStruc from Stranger annotated TRGT STR files (#5542)
- Badge color for missing REVEL and SpliceAI scores (#5546)
- Truncate long STR RepeatUnit names, from loci missing formal RU just showing ref allele (#5551)
- Do not reorder Sanger sequencing for variants when case is re-uploaded. Just assign Sanger status = ordered to them. (#5504)
- Do not create new variant-associated events, when re-uploading a case. New variant inherits key/values from old evaluated variants (#5507)
- Increased bottom margin in ClinVar submission option on institute's sidebar (#5561)
- `Search SNVs & SVs` for cases which have been removed (#5563)
- SpliceAI label color when variant hits multiple genes (#5565)

## [4.102]
### Added
- ClinVar data with link to ClinVar for variants present on the general case report (#5478)
- Customise Scout instance color and name, by adding INSTANCE_NAME and INSTANCE_COLOR parameters in the app config file (#5479)
- Display local archived frequencies on general case report (#5492)
### Changed
- Refactored and simplified code that fetches case's genome build (#5443)
- On caseS page, dim cases only included from the always display cases with status option (#5464)
- Reuse the variant frequencies table from variant page on case reports (#5478)
- Loading of outliers files (Fraser and Outrider) do not raise error when path to these files is missing or wrong, just a warning (#5486)
- Updated libraries on uv lock file (#5495)
### Fixed
- Fix long STR variant pinned display on case page (#5455)
- Variant page crashing when Loqusdb instance is chosen on institute settings but is not found at the given URL (#5447)
- Show assignees in case list when user ID is different from email (#5460)
- When removing a germline variant from a ClinVar submission, make sure to remove also its associated observations from the database (#5463)
- Chanjo2 genes full coverage check when variant has no genes (#5468)
- Full Flask user logout blocked by session clear (#5470)
- SV page UCSC link for breakpoints did not detect genome build 38 (#5489)
- HPO term deep link URL updated to a working one (#5488)
- Add `str_trid` as a sorting criterion when selecting STRs. This fixes the sort order problem of STRs from cases with genome build 38 (#5491)
- Always use GitHub original for igv.js genomes.json config - it is intended as official backup URL already (#5496)
- Update igv.js to v3.3.0 (#5496)
- Introduced a function that checks redirect URLs to avoid redirection to external sites (#5458)
- Loading of missing outliers files should also not raise error if key exists but is unset (#5497)
- Do not add null references to HPO-associated genes when parsing errors occur (#5472)
- Possibility to change user immediately after logging out from Google Oauth or Keycloak (#5493)
- Trust hgnc_id for unique aliases for HPO-associated genes (#5498)

## [4.101]
### Changed
- Institutes are now sorted by ID on gene panels page (#5436)
- Simplified visualization of previous ACMG and CCV classifications for a variant on variantS page (#5439 & #5440)
- On ClinVar multistep submission form, skip fetching transcript versions for build 38 transcripts which are not MANE Select or MANE Plus Clinical (#5426)
### Fixed
- Malformatted table cell for analysis date on caseS page (#5438)
- Remove "Add to ClinVar submission" button for pinned MEI variants as submission is not supported at the moment (#5442)
- Clinical variant files could once again be read in arbitrary order on load (#5452)
- Fix test_sanger_validation test to be run with a mock app instantiated (#5453)

## [4.100.2]
### Fixed
- Keyerror 'ensembl_transcript_id' when loading transcripts from a pre-downloaded Ensembl transcripts file (#5435)

## [4.100.1]
### Fixed
- Removed an extra `x` from compounds functional annotation cells (#5432)

## [4.100]
### Added
- Button with link to cancerhotspots.org on variant page for cancer cases (#5359)
- Link to ClinGen ACMG CSPEC Criteria Specification Registry from ACMG classification page (#5364)
- Documentation on how to export data from the scout database using the command line (#5373)
- Filter cancer SNVs by ClinVar oncogenicity. OBS: since annotations are still sparse in ClinVar, relying solely on them could be too restrictive (#5367)
- Include eventual gene-matching WTS outliers on variantS page (Overlap column) and variant page (Gene overlapping non-SNVs table) (#5371)
- Minor Allele Frequency (HiFiCNV) IGV.js track for Nallo cases (#5401)
- A page showing all cases submitted to the Matchmaker Exchange, accessible from the institute's sidebar (#5378)
- Variants' loader progress bar (#5411)
### Changed
- Allow matching compounded subcategories from SV callers e.g. DUP:INV (#5360)
- Adjust the link to the chanjo2 gene coverage report to reflect the type of analyses used for the samples (#5368)
- Gene panels open in new tabs from case panels and display case name on the top of the page (#5369)
- When uploading research variants, use rank threshold defined in case settings, if available, otherwise use the default threshold of 8 (#5370)
- Display genome build version on case general report (#5381)
- On pull request template, fixed instructions on how to deploy a branch to the development server (#5382)
- On case general report, when a variant is classified (ACMG or CCV), tagged, commented and also dismissed, will only be displayed among the dismissed variants (#5377)
- If case is re-runned/re-uploaded with the `--keep-actions` tag, remember also previously assigned diseases, HPO terms, phenotype groups and HPO panels (#5365)
- Case load config alias and updated track label for TIDDIT coverage tracks to accommodate HiFiCNV dito (#5401)
- On variants page, compounds popup table, truncate the display name of compound variants with display name that exceeds 20 characters (#5404)
- Update dataTables js (#5407)
- Load variants command prints more clearly which categories of variants are being loaded (#5409)
- Tooltips instead of popovers (no click needed) for matching indicators on variantS page (#5419)
- Call chanjo2 coverage completeness indicator via API after window loading completes (#5366)
- On ClinVar multistep submission form, silence warnings coming from missing HGVS version using Entrez Eutils (#5424)
### Fixed
- Style of Alamut button on variant page (#5358)
- Scope of overlapping functions (#5385)
- Tests involving the variants controllers, which failed when not run in a specific order (#5391)
- Option to return to the previous step in each of the steps of the ClinVar submission form (#5393)
- chanjo2 MT report for cases in build 38 (#5397)
- Fixed some variantS view tests accessing database out of app context (#5415)
- Display of matching manual rank on the SV variant page (#5419)
- Broken `scout setup database` command (#5422)
- Collecting submission data for cases which have been removed (#5421)
- Speed up query for gene overlapping variants (#5413)
- Removing submission data for cases which have been removed (#5430)

## [4.99]
### Added
- De novo assembly alignment file load and display (#5284)
- Paraphase bam-let alignment file load and display (#5284)
- Parsing and showing ClinVar somatic oncogenicity anontations, when available (#5304)
- Gene overlapping variants (superset of compounds) for SVs (#5332)
- Gene overlapping variants for MEIs (#5332)
- Gene overlapping variants for cancer (and cancer_sv) (#5332)
- Tests for the Google login functionality (#5335)
- Support for login using Keycloak (#5337)
- Documentation on Keycloak login system integration (#5342)
- Integrity check for genes/transcripts/exons files downloaded from Ensembl (#5353)
- Options for custom ID/display name for PanelApp Green updates (#5355)
### Changed
- Allow ACMG criteria strength modification to Very strong/Stand-alone (#5297)
- Mocked the Ensembl liftover service in igv tracks tests (#5319)
- Refactored the login function into smaller functions, handling respectively: user consent, LDAP login, Google login, database login and user validation (#5331)
- Allow loading of mixed analysis type cases where some individuals are fully WTS and do not appear in DNA VCFs (#5327)
- Documentation available in dark mode, and expanded installation instructions (#5343)
### Fixed
- Re-enable display of case and individual specific tracks (pre-computed coverage, UPD, zygosity) (#5300)
- Disable 2-color mode in IGV.js by default, since it obscures variant proportion of reads. Can be manually enabled (#5311)
- Institute settings reset (#5309)
- Updated color scheme for variant assessment badges that were hard to see in light mode, notably Risk Factor (#5318)
- Avoid page timeout by skipping HGVS validations in ClinVar multistep submission for non-MANE transcripts from variants in build 38 (#5302)
- Sashimi view page displaying an error message when Ensembl REST API (LiftOver) is not available (#5322)
- Refactored the liftover functionality to avoid using the old Ensembl REST API (#5326)
- Downloading of Ensembl resources by fixing the URL to the schug server, pointing to the production instance instead of the staging one (#5348)
- Missing MT genes from the IGV track (#5339)
- Paraphase and de novo assembly tracks could mismatch alignment sample labels - refactor to case specific tracks (#5357)

## [4.98]
### Added
- Documentation on how to delete variants for one or more cases
- Document the option to collect green genes from any panel when updating the PanelApp green genes panel
- On the institute's filters page, display also any soft filters applied to institute's variants
### Fixed
- Case page patch for research cases without WTS outliers

## [4.97]
### Added
- Software version and link to the relative release on GitHub on the top left dropdown menu
- Option to sort WTS outliers by p_value, Δψ, ψ value, zscore or l2fc
- Display pLI score and LOEUF on rare diseases and cancer SNV pages
- Preselect MANE SELECT transcripts in the multi-step ClinVar variant add to submission process
- Allow updating case with WTS Fraser and Outrider research files
- Load research WTS outliers using the `scout load variants --outliers-research` command
- Chanjo2 gene coverage completeness indicator and report from variant page, summary card
- Enhanced SNV and SV filtering for cancer and rare disease cases, now supporting size thresholds (≥ or < a specified base pair length)
- Option to exclude ClinVar significance status in SNVs filters form
- Made HRD a config parameter and display it for cancer cases.
- Preset institute-level soft filters for variants (filtering based on "filters" values on variant documents). Settings editable by admins on the institute's settings page. Allows e.g. hiding tumor `in_normal` and `germline_risk` filter status variants.
- Load pedigree and sex check from Somalier, provided by e.g. the Nallo pipeline
- Expand the command line to remove more types of variants. Now supports: `cancer`, `cancer_sv`, `fusion`, `mei`, `outlier`, `snv`, `str`, and `sv`.
- New `prioritise_clinvar` checkbox on rare diseases cases, SNVs page, used by clinical filter or for expanding the search to always return variants that match the selected ClinVar conditions
- ClinVar CLNSIG Exclude option on cancer variantS filters
### Changed
- Do not show overlapping gene panels badge on variants from cases runned without gene panels
- Set case as research case if it contains any type of research variants
- Update igv.js to 3.2.0
- IGV DNA alignment track defaults to group by tag:HP and color by methylation (useful for LRS), and show soft-clips
- Update gnomAD constraint to v4.1
- HG38 genes track in igv.js browser, to correctly display gene names
- Refactored code for prioritizing the order of variant loading
- Modified the web pages body style to adapt content to smaller screens
- Refactored filters to filter variants by ClinVar significance, CLINSIG Confident and ClinVar hits at the same time
- Improved tooltips for ClinVar filter in SNVs filter form
- `showSoftClips` parameter in igv.js is set to false by default for WES and PANEL samples
- Updated dependencies in uv.lock file
### Fixed
- Don't save any "-1", "." or "0" frequency values for SNVs - same as for SVs
- Downloading and parsing of genes from Ensembl (including MT-TP)
- Don't parse SV frequencies for SNVs even if the name matches. Also accept "." as missing value for SV frequencies.
- HPO search on WTS Outliers page
- Stop using dynamic gene panel (HPO generated list) for clinical filter when the last gene is removed from the dynamic gene panel
- Return only variants with ClinVar annotation when `ClinVar hits` checkbox is checked on variants search form
- Legacy variant filter option `clinsig_confident_always_returned` on saved filters is remapped as `prioritised_clivar` and `clinvar_trusted_revstat`
- Variants queries excluding ClinVar tags without `prioritise_clinvar` checkbox checked
- Pedigree QC Somalier loading demo ancestry file and operator priority

## [4.96]
### Added
- Support case status assignment upon loading (by providing case status in the case config file)
- Severity predictions on general case report for SNVs and cancer SNVs
- Variant functional annotation on general case report for SNVs and cancer SNVs
- Version of Scout used when the case was loaded is displayed on case page and general report
### Removed
- Discontinue ClinVar submissions via CSV files and support only submission via API: removed buttons for downloading ClinVar submission objects as CSV files
### Changed
- Display STR variant filter status on corresponding variantS page
- Warning and reference to Biesecker et al when using PP1/BS4 and PP4 together in ACMG classifications
- Warning to not use PP4 criterion together with PS2/PM6 in ACMG classifications with reference to the SVI Recommendation for _de novo_ Criteria (PS2 & PM6)
- Button to directly remove accepted submissions from ClinVar
- Upgraded libs in uv.lock file
### Fixed
- Release docs to include instructions for upgrading dependencies
- Truncated long HGVS descriptions on cancer SNV and SNVs pages
- Avoid recurrent error by removing variant ranking settings in unranked demo case
- Actually re-raise exception after load aborts and has rolled back variant insertion

## [4.95]
### Added
- CCV score / temperature on case reports
- ACMG SNV classification form also accessible from SV variant page
- Simplify updating of the PanelApp Green panel from all source types in the command line interactive session
### Changed
- Clearer link to `Richards 2015` on ACMG classification section on SVs and cancer SVs variants pages
- Parse HGNC Ids directly from PanelApp when updating/downloading PanelApp panels
- Skip variant genotype matching check and just return True when matching causative is found in a case with only one individual/sample
- Reduced number of research MEI variants present in the demo case from 17K to 145 to speed up automatic tests
### Fixed
- ACMG temperature on case general report should respect term modifiers
- Missing inheritance, constraint info for genes with symbols matching other genes previous aliases with some lower case letters
- Loading of all PanelApp panels from command line
- Saving gene inheritance models when loading/updating specific/all PanelApp panels (doesn't apply to the `PanelApp Green Genes panel`)
- Save also complete penetrance status (in addition to incomplete) if available when loading specific/all PanelApp panels (does not apply to the `PanelApp Green Genes panel`)
- Variants and managed variants query by coordinates, which was returning all variants in the chromosome if start position was 0
- Compound loading matches also "chr"-containing compound variant names

## [4.94.1]
### Fixed
- Temporary directory generation for MT reports and pedigree file for case general report

## [4.94]
### Added
- Max-level provenance and Software Bill Of Materials (SBOM) to the Docker images pushed to Docker Hub
- ACMG VUS Bayesian score / temperature on case reports
- Button to filter and download case individuals/samples from institute's caseS page
### Changed
- On variant page, RefSeq transcripts panel, truncate very long protein change descriptions
- Build system changed to uv/hatchling, remove setuptools, version file, add project toml and associated files
- On variantS pages, display chromosome directly on start and end chromosome if different
- On cancer variantS pages, display allele counts and frequency the same way for SNVs and SVs (refactor macro)
- Stricter coordinate check in BND variants queries (affecting search results on SV variants page)
### Fixed
- UCSC hg38 links are updated
- Variants page tooltip errors
- Cancer variantS page had poor visibility of VAF and chromosome coordinate on causatives (green background)

## [4.93.1]
### Fixed
- Updated PyPi build GitHub action to explicitly include setuptools (for Python 3.12 distro)

## [4.93]
### Added
- ClinGen-CGC-VICC oncogenicity classification for cancer SNVs
- A warning to not to post sensitive or personal info when opening an issue
### Changed
- "Show more/less" button to toggle showing 50 (instead of 10) observed cases in LoqusDB observation panel
- Show customer id on share and revoke sharing case collapsible sidebar dialog
- Switch to python v.3.12 in Dockerfiles and automatic tests
### Fixed
- Limit the size of custom images displayed on case and variant pages and add a link to display them in full size in a new tab
- Classified variants not showing on case report when collaborator adds classification
- On variantS page, when a variant has more than one gene, then the gene panel badge reflect the panels each gene is actually in
- Updating genes on a gene panel using a file
- Link out to Horak 2020 from CCV classify page opens in new tab

## [4.92]
### Added
- PanelApp link on gene page and on gene panels description
- Add more filters to the delete variants command (institute ID and text file with list of case IDs)
### Changed
- Use the `clinicalgenomics/python3.11-venv:1.0` image everywhere in the Dockerfiles
### Fixed
- list/List typing issue on PanelApp extension module

## [4.91.2]
### Fixed
- Stranger TRGT parsing of `.` in `FORMAT.MC`
- Parse ClinVar low-penetrance info and display it alongside Pathogenic and likely pathogenic on SNVs pages
- Gene panel indexes to reflect the indexes used in production database
- Panel version check while editing the genes of a panel
- Display unknown filter tags as "danger" marked badges
- Open WTS variantS SNVs and SVs in new tabs
- PanelApp panels update documentation to reflect the latest changes in the command line
- Display panel IDs alongside panel display names on gene panels page
- Just one `Hide removed panels` checkbox for all panels on gene panels page
- Variant filters redecoration from multiple classifications crash on general case report

## [4.91.1]
### Fixed
- Update IGV.js to v3.1.0
- Columns/headings on SV variantS shifted

## [4.91]
### Added
- Variant link to Franklin in database buttons (different depending on rare or cancer track)
- MANE badges on list of variant's Genes/Transcripts/Proteins table, this way also SVs will display MANE annotations
- Export variant type and callers-related info fields when exporting variants from variantS pages
- Cases advanced search on the dashboard page
- Possibility to use only signed off panels when building the PanelApp GREEN panel
### Changed
- On genes panel page and gene panel PDF export, it's more evident which genes were newly introduced into the panel
- WTS outlier position copy button on WTS outliers page
- Update IGV.js to v3.0.9
- Managed variants VCF export more verbose on SVs
- `/api/v1/hpo-terms` returns pymongo OperationFailure errors when provided query string contains problematic characters
- When parsing variants, prioritise caller AF if set in FORMAT over recalculation from AD
- Expand the submissions information section on the ClinVar submissions page to fully display long text entries
- Jarvik et al for PP1 added to ACMG modification guidelines
- Display institute `_id` + display name on dashboard filters
- ClinVar category 8 has changed to "Conflicting classifications of pathogenicity" instead of "interpretations"
- Simplify always loading ClinVar `CLNSIG` P, LP and conflicting annotations slightly
- Increased visibility of variant callers's "Pass" or "Filtered" on the following pages: SNV variants (cancer cases), SV variants (both RD and cancer cases)
- Names on IGV buttons, including an overview level IGV MT button
- Cases query no longer accepts strings for the `name_query` parameter, only ImmutableMultiDict (form data)
- Refactor the loading of PanelApp panels to use the maintained API - Customised PanelApp GREEN panels
- Better layout for Consequence cell on cancer SNVs page
- Merged `Qual` and `Callers` cell on cancer SNVs page
### Fixed
- Empty custom_images dicts in case load config do not crash
- Tracks missing alignment files are skipped on generating IGV views
- ClinVar form to accept MedGen phenotypes
- Cancer SV variantS page spinner on variant export
- STRs variants export (do not allow null estimated variant size and repeat locus ID)
- STRs variants page when one or more variants have SweGen mean frequency but lack Short Tandem Repeat motif count
- ClinVar submission enquiry status for all submissions after the latest
- CLI scout update type hint error when running commands using Python 3.9
- Missing alignment files but present index files could crash the function creating alignment tracks for IGV display
- Fix missing "Repeat locus" info on STRs export

## [4.90.1]
### Fixed
- Parsing Matchmaker Exchange's matches dates

## [4.90]
### Added
- Link to chanjo2 MANE coverage overview on case page and panel page
- More SVI recommendation links on the ACMG page
- IGV buttons for SMN CN page
- Warnings on ACMG classifications for potentially conflicting classification pairs
- ACMG Bayesian foundation point scale after Tavtigian for variant heat profile
### Changed
- Variants query backend allows rank_score filtering
- Added script to tabulate causatives clinical filter rank
- Do not display inheritance models associated to ORPHA terms on variant page
- Moved edit and delete buttons close to gene names on gene panel page and other aesthetical fixes
- SNV VariantS page functional annotation and region annotation columns merged
- VariantS pages (not cancer) gene cells show OMIM inheritance pattern badges also without hover
- STR variantS page to show STR inheritance model without hover (fallback to OMIM for non-Stranger annotation)
- VariantS page local observation badges have counts visible also without hover
- On Matchmaker page, show number of matches together with matching attempt date
- Display all custom inheritance models, both standard and non-standard, as gathered from the gene panel information on the variant page
- Moved PanelApp-related code to distinct modules/extension
### Fixed
- Make BA1 fully stand-alone to Benign prediction
- Modifying Benign terms to "Moderate" has no effect under Richards. Ignored completely before, will retain unmodified significance now
- Extract all fields correctly when exporting a panel to file from gene panel page
- Custom updates to a gene in a panel
- Gene panel PDF export, including gene links
- Cancer SV, Fusion, MEI and Outlier filters are shown on the Institute Filters overview
- CaseS advanced search limit
- Visibility of Matchmaker Exchange matches on dark mode
- When creating a new gene panel from file, all gene fields are saved, including comments and manual inheritance models
- Downloading on gene names from EBI
- Links to gene panels on variant page, summary panel
- Exporting gene variants when one or more variants' genes are missing HGNC symbol

## [4.89.2]
## Fixed
- If OMIM gene panel gene symbols are not mapping to hgnc_id, allow fallback use of a unique gene alias

## [4.89.1]
### Fixed
- General case report crash when encountering STR variants without `source` tags
- Coloring and SV inheritance patterns on general case report

## [4.89]
### Added
- Button on SMN CN page to search variants within SMN1 and SMN2 genes
- Options for selectively updating OMICS variants (fraser, outrider) on a case
- Log users' activity to file by specifying `USERS_ACTIVITY_LOG_PATH` parameter in app config
- `Mean MT coverage`, `Mean chrom 14 coverage` and `Estimated mtDNA copy number` on MT coverage file from chanjo2 if available
- In ClinVar multistep form, preselect ACMG criteria according to the variant's ACMG classification, if available
- Subject id search from caseS page (supporting multiple sample types e.g.) - adding indexes to speed up caseS queries
- Advanced cases search to narrow down results using more than one search parameter
- Coverage report available for any case with samples containing d4 files, even if case has no associated gene panels
- RNA delivery reports
- Two new LRS SV callers (hificnv, severus)
### Changed
- Documentation for OMICS variants and updating a case
- Include both creation and deletion dates in gene panels pages
- Moved code to collect MT copy number stats for the MT report to the chanjo extension
- On the gene panelS page, show expanded gene panel version list in one column only
- IGV.js WTS loci default to zoom to a region around a variant instead of whole gene
- Refactored logging module
- Case general report no longer shows ORPHA inheritance models. OMIM models are shown colored.
- Chromosome alias tab files used in the igv.js browser, which now contain the alias for chromosome "M"
- Renamed "Comment on clinical significance" to "Comment on classification" in ClinVar multistep form
- Enable Gens CN button also for non-wgs cancer track cases
### Fixed
- Broken heading anchors in the documentation (`admin-guide/login-system.md` and `admin-guide/setup-scout.md` files)
- Avoid open login redirect attacks by always redirecting to cases page upon user login
- Stricter check of ID of gene panels to prevent file downloading vulnerability
- Removed link to the retired SPANR service. SPIDEX scores are still parsed and displayed if available from variant annotation.
- Omics variant view test coverage
- String pattern escape warnings
- Code creating Alamut links for variant genes without canonical_transcript set
- Variant delete button in ClinVar submissions page
- Broken search cases by case similarity
- Missing caller tag for TRGT

## [4.88.1]
### Fixed
- Patch update igv.js to 3.0.5

## [4.88]
### Added
- Added CoLoRSdb frequency to Pop Freq column on variantS page
- Hovertip to gene panel names with associated genes in SV variant view, when variant covers more than one gene
- RNA sample ID can be provided in case load config if different from sample_id
### Fixed
- Broken `scout setup database` command
- Update demo VCF header, adding missing keys found on variants
- Broken upload to Codecov step in Tests & Coverage GitHub action
- Tomte DROP column names have been updated (backwards compatibility preserved for main fields)
- WTS outlierS view to display correct individual IDs for cases with multiple individuals
- WTS outlierS not displayed on WTS outlierS view

## [4.87.1]
### Fixed
- Positioning and alignment of genes cell on variantS page

## [4.87]
### Added
- Option to configure RNA build on case load (default '38')
### Changed
- Tooltip on RNA alignments now shows RNA genome build version
- Updated igv.js to v3.0.4
### Fixed
- Style of "SNVs" and "SVs" buttons on WTS Outliers page
- Chromosome alias files for igv.js
- Genes track displayed also when RNA alignments are present without splice junctions track on igv browser
- Genes track displayed again when splice junction tracks are present

## [4.86.1]
### Fixed
- Loading and updating PanelApp panels, including PanelApp green

## [4.86]
### Added
- Display samples' name (tooltip) and affected status directly on caseS page
- Search SVs across all cases, in given genes
- `CLINVAR_API_URL` param can be specified in app settings to override the URL used to send ClinVar submissions to. Intended for testing.
- Support for loading and storing OMICS data
- Parse DROP Fraser and Outrider TSVs
- Display omics variants - wts outliers (Fraser, Outrider)
- Parse GNOMAD `gnomad_af` and `gnomad_popmax_af` keys from variants annotated with `echtvar`
- Make removed panel optionally visible to non-admin or non maintainers
- Parse CoLoRSdb frequencies annotated in the variant INFO field with the `colorsdb_af` key
- Download -omics variants using the `Filter and export button`
- Clickable COSMIC links on IGV tracks
- Possibility to un-audit previously audited filters
- Reverted table style and removed font awesome style from IGV template
- Case status tags displayed on dashboard case overview
### Changed
- Updated igv.js to v3.0.1
- Alphabetically sort IGV track available for custom selection
- Updated wokeignore to avoid unfixable warning
- Update Chart.js to v4.4.3
- Use tornado library version >= 6.4.1
- Fewer variants in the MEI demo file
- Switch to FontAwesome v.6 instead of using icons v.5 + kit with icons v.6
- Show time (hours and minutes) additionally to date on comments and activity panel
### Fixed
- Only add expected caller keys to variant (FOUND_IN or SVDB_ORIGIN)
- Splice junction merged track height offset in IGV.js
- Splice junction initiation crash with empty variant obj
- Splice junction variant routing for cases with WTS but without outlier data
- Variant links to ExAC, now pointing to gnomAD, since the ExAC browser is no longer available
- Style of HPO terms assigned to a case, now one phenotype per line
- RNA sashimi view rendering should work also if the gene track is user disabled
- Respect IGV tracks chosen by user in variant IGV settings

## [4.85]
### Added
- Load also genes which are missing Ensembl gene ID (72 in both builds), including immunoglobulins and fragile sites
### Changed
- Unfreeze werkzeug again
- Show "(Removed)" after removed panels in dropdown
- The REVEL score is collected as the maximum REVEL score from all of the variant's transcripts
- Parse GNOMAD POPMAX values only if they are numerical when loading variants
### Fixed
- Alphabetically sort "select default panels" dropdown menu options on case page
- Show gene panel removed status on case page
- Fixed visibility of the following buttons: remove assignee, remove pinned/causative, remove comment, remove case from group

## [4.84]
### Changed
- Clearer error message when a loqusdb query fails for an instance that initially connected
- Do not load chanjo-report module if not needed and more visible message when it fails loading
- Converted the HgncGene class into a Pydantic class
- Swap menu open and collapse indicator chevrons - down is now displayed-open, right hidden-closed
- Linters and actions now all use python 3.11
### Fixed
- Safer way to update variant genes and compounds that avoids saving temporary decorators into variants' database documents
- Link to HGNC gene report on gene page
- Case file load priority so that e.g. SNV get loaded before SV, or clinical before research, for consistent variant_id collisions

## [4.83]
### Added
- Edit ACMG classifications from variant page (only for classifications with criteria)
- Events for case CLI events (load case, update case, update individual)
- Support for loading and displaying local custom IGV tracks
- MANE IGV track to be used as a local track for igv.js (see scout demo config file)
- Optional separate MT VCFs, for `nf-core/raredisease`
### Changed
- Avoid passing verbs from CaseHandler - functions for case sample and individual in CaseEventHandler
- Hide mtDNA report and coverage report links on case sidebar for cases with WTS data only
- Modified OMIM-AUTO gene panel to include genes in both genome builds
- Moved chanjo code into a dedicated extension
- Optimise the function that collects "match-safe" genes for an institute by avoiding duplicated genes from different panels
- Users must actively select "show matching causatives/managed" on a case page to see matching numbers
- Upgraded python version from 3.8 to 3.11 in Docker images
### Fixed
- Fix several tests that relied on number of events after setup to be 0
- Removed unused load case function
- Artwork logo sync sketch with png and export svg
- Clearer exception handling on chanjo-report setup - fail early and visibly
- mtDNA report crashing when one or more samples from a case is not in the chanjo database
- Case page crashing on missing phenotype terms
- ACMG benign modifiers
- Speed up tests by caching python env correctly in Github action and adding two more test groups
- Agile issue templates were added globally to the CG-org. Adding custom issue templates to avoid exposing customers
- PanelApp panel not saving genes with empty `EnsembleGeneIds` list
- Speed up checking outdated gene panels
- Do not load research variants automatically when loading a case

## [4.82.2]
### Fixed
- Warning icon in case pages for individuals where `confirmed_sex` is false
- Show allele sizes form ExpansionHunter on STR variantS page again

## [4.82.1]
### Fixed
- Revert the installation of flask-ldapconn to use the version available on PyPI to be able to push new scout releases to PyPI

## [4.82]
### Added
- Tooltip for combined score in tables for compounds and overlapping variants
- Checkbox to filter variants by excluding genes listed in selected gene panels, files or provided as list
- STR variant information card with database links, replacing empty frequency panel
- Display paging and number of HPO terms available in the database on Phenotypes page
- On case page, typeahead hints when searching for a disease using substrings containing source ("OMIM:", "ORPHA:")
- Button to monitor the status of submissions on ClinVar Submissions page
- Option to filter cancer variants by number of observations in somatic and germline archived database
- Documentation for integrating chanjo2
- More up-to-date VEP CSQ dbNSFP frequency keys
- Parse PacBio TRGT (Tandem repeat genotyping tool) Short Tandem Repeat VCFs
### Changed
- In the case_report #panel-tables has a fixed width
- Updated IGV.js to 2.15.11
- Fusion variants in case report now contain same info as on fusion variantS page
- Block submission of somatic variants to ClinVar until we harmonise with their changed API
- Additional control on the format of conditions provided in ClinVar form
- Errors while loading managed variants from file are now displayed on the Managed Variants page
- Chanjo2 coverage button visible only when query will contain a list of HGNC gene IDs
- Use Python-Markdown directly instead of the unmaintained Flask-Markdown
- Use Markupsafe instead of long deprecated, now removed Flask Markup
- Prepare to unfreeze Werkzeug, but don't actually activate until chanjo can deal with the change
### Fixed
- Submit requests to Chanjo2 using HTML forms instead of JSON data
- `Research somatic variants` link name on caseS page
- Broken `Install the HTML 2 PDF renderer` step in a GitHub action
- Fix ClinVar form parsing to not include ":" in conditionType.id when condition conditionType.db is Orphanet
- Fix condition dropdown and pre-selection on ClinVar form for cases with associated ORPHA diagnoses
- Improved visibility of ClinVar form in dark mode
- End coordinates for indels in ClinVar form
- Diagnoses API search crashing with empty search string
- Variant's overlapping panels should show overlapping of variant genes against the latest version of the panel
- Case page crashing when case has both variants in a ClinVar submission and pinned not loaded variants
- Installation of git in second build stage of Dockerfile, allowing correct installation of libraries

## [4.81]
### Added
- Tag for somatic SV IGH-DUX4 detection samtools script
### Changed
- Upgraded Bootstrap version in reports from 4.3.1 to 5.1.3
### Fixed
- Buttons layout in HPO genes panel on case page
- Added back old variant rankscore index with different key order to help loading on demo instance
- Cancer case_report panel-table no longer contains inheritance information
- Case report pinned variants card now displays info text if all pinned variants are present in causatives
- Darkmode setting now applies to the comment-box accordion
- Typo in case report causing `cancer_rank_options is undefined` error

## [4.80]
### Added
- Support for .d4 files coverage using chanjo2 (Case page sidebar link) with test
- Link to chanjo2 coverage report and coverage gene overview on gene panel page
- Link to chanjo2 coverage report on Case page, HPO dynamic gene list
- Link to genes coverage overview report on Case page, HPO dynamic gene list
### Changed
- All links in disease table on diagnosis page now open in a new tab
- Dark mode settings applied to multi-selects on institute settings page
- Comments on case and variant pages can be viewed by expanding an accordion
- On case page information on pinned variants and variants submitted to ClinVar are displayed in the same table
- Demo case file paths are now stored as absolute paths
- Optimised indices to address slow queries
- On case page default panels are now found at the top of the table, and it can be sorted by this trait
### Fixed
- On variants page, search for variants in genes present only in build 38 returning no results
- Pin/unpin with API was not able to make event links
- A new field `Explanation for multiple conditions` is available in ClinVar for submitting variants with more than one associated condition
- Fusion genes with partners lacking gene HGNC id will still be fully loaded
- Fusion variantS export now contains fusion variant specific columns
- When Loqusdb observations count is one the table includes information on if observation was for the current or another case

## [4.79.1]
### Fixed
- Exporting variants without rank score causing page to crash
- Display custom annotations also on cancer variant page

## [4.79]
### Added
- Added tags for Sniffles and CNVpytor, two LRS SV callers
- Button on case page for displaying STR variants occurring in the dynamic HPO panel
- Display functional annotation relative to variant gene's MANE transcripts on variant summary, when available
- Links to ACMG structural variant pathogenicity classification guidelines
- Phenomodels checkboxes can now include orpha terms
- Add incidental finding to case tags
- Get an alert on caseS page when somebody validates variants you ordered Sanger sequencing for
### Changed
- In the diagnoses page genes associated with a disease are displayed using hgnc symbol instead of hgnc id
- Refactor view route to allow navigation directly to unique variant document id, improve permissions check
- Do not show MANE and MANE Plus Clinical transcripts annotated from VEP (saved in variants) but collect this info from the transcripts database collection
- Refactor view route to allow navigation directly to unique case id (in particular for gens)
- `Institutes to share cases with` on institute's settings page now displays institutes names and IDs
- View route with document id selects view template based on variant category
### Fixed
- Refactored code in cases blueprints and variant_events adapter (set diseases for partial causative variants) to use "disease" instead of "omim" to encompass also ORPHA terms
- Refactored code in `scout/parse/omim.py` and `scout/parse/disease_terms.py` to use "disease" instead of "phenotype" to differentiate from HPO terms
- Be more careful about checking access to variant on API access
- Show also ACMG VUS on general report (could be missing if not e.g. pinned)

## [4.78]
### Added
- Case status labels can be added, giving more finegrained details on a solved status (provisional, diagnostic, carrier, UPD, SMN, ...)
- New SO terms: `sequence_variant` and `coding_transcript_variant`
- More MEI specific annotation is shown on the variant page
- Parse and save MANE transcripts info when updating genes in build 38
- ClinVar submission can now be downloaded as a json file
- `Mane Select` and `Mane Plus Clinical` badges on Gene page, when available
- ClinVar submission can now be downloaded as a json file
- API endpoint to pin variant
- Display common/uncommon/rare on summary of mei variant page
### Changed
- In the ClinVar form, database and id of assertion criteria citation are now separate inputs
- Customise institute settings to be able to display all cases with a certain status on cases page (admin users)
- Renamed `Clinical Significance` to `Germline Classification` on multistep ClinVar form
- Changed the "x" in cases.utils.remove_form button text to red for better visibility in dark mode
- Update GitHub actions
- Default loglevel up to INFO, making logs with default start easier to read
- Add XTR region to PAR region definition
- Diagnoses can be searched on diagnoses page without waiting for load first
### Fixed
- Removed log info showing hgnc IDs used in variantS search
- Maintain Matchmaker Exchange and Beacon submission status when a case is re-uploaded
- Inheritance mode from ORPHA should not be confounded with the OMIM inheritance model
- Decipher link URL changes
- Refactored code in cases blueprints to use "disease" instead of "omim" to encompass also ORPHA terms

## [4.77]
### Added
- Orpha disease terms now include information on inheritance
- Case loading via .yaml config file accepts subject_id and phenotype_groups (if previously defined as constant default or added per institute)
- Possibility to submit variants associated with Orphanet conditions to ClinVar
- Option update path to .d4 files path for individuals of an existing case using the command line
- More constraint information is displayed per gene in addition to pLi: missense and LoF OE, CI (inluding LOEUF) and Z-score.
### Changed
- Introduce validation in the ClinVar multistep form to make sure users provide at least one variant-associated condition
- CLI scout update individual accepts subject_id
- Update ClinVar inheritance models to reflect changes in ClinVar submission API
- Handle variant-associated condition ID format in background when creating ClinVar submissions
- Replace the code that downloads Ensembl genes, transcripts and exons with the Schug web app
- Add more info to error log when transcript variant frequency parsing fails.
- GnomAD v4 constraint information replaces ExAC constraints (pLi).
### Fixed
- Text input of associated condition in ClinVar form now aligns to the left
- Alignment of contents in the case report has been updated
- Missing number of phenotypes and genes from case diagnoses
- Associate OMIM and/or ORPHA diagnoses with partial causatives
- Visualization of partial causatives' diagnoses on case page: style and links
- Revert style of pinned variants window on the case page
- Rename `Clinical significanc` to `Germline classification` in ClinVar submissions exported files
- Rename `Clinical significance citations` to `Classification citations` in ClinVar submissions exported files
- Rename `Comment on clinical significance` to `Comment on classification` in ClinVar submissions exported files
- Show matching partial causatives on variant page
- Matching causatives shown on case page consisting only of variant matching the default panels of the case - bug introduced since scout v4.72 (Oct 18, 2023)
- Missing somatic variant read depth leading to report division by zero

## [4.76]
### Added
- Orphacodes are visible in phenotype tables
- Pydantic validation of image paths provided in case load config file
- Info on the user which created a ClinVar submission, when available
- Associate .d4 files to case individuals when loading a case via config file
### Changed
- In diagnoses page the load of diseases are initiated by clicking a button
- Revel score, Revel rank score and SpliceAI values are also displayed in Causatives and Validated variants tables
- Remove unused functions and tests
- Analysis type and direct link from cases list for OGM cases
- Removed unused `case_obj` parameter from server/blueprints/variant/controllers/observations function
- Possibility to reset ClinVar submission ID
- Allow ClinVar submissions with custom API key for users registered as ClinVar submitters or when institute doesn't have a preset list of ClinVar submitters
- Ordered event verbs alphabetically and created ClinVar-related user events
- Removed the unused "no-variants" option from the load case command line
### Fixed
- All disease_terms have gene HGNC ids as integers when added to the scout database
- Disease_term identifiers are now prefixed with the name of the coding system
- Command line crashing with error when updating a user that doesn't exist
- Thaw coloredlogs - 15.0.1 restores errorhandler issue
- Thaw crypography - current base image and library version allow Docker builds
- Missing delete icons on phenomodels page
- Missing cryptography lib error while running Scout container on an ARM processor
- Round CADD values with many decimals on causatives and validated variants pages
- Dark-mode visibility of some fields on causatives and validated variants pages
- Clinvar submitters would be cleared when unprivileged users saved institute settings page
- Added a default empty string in cases search form to avoid None default value
- Page crashing when user tries to remove the same variant from a ClinVar submission in different browser tabs
- Update more GnomAD links to GnomAD v4 (v38 SNVs, MT vars, STRs)
- Empty cells for RNA fusion variants in Causatives and Verified variants page
- Submenu icons missing from collapsible actionbar
- The collapsible actionbar had some non-collapsing overly long entries
- Cancer observations for SVs not appearing in the variant details view
- Archived local observations not visible on cancer variantS page
- Empty Population Frequency column in the Cancer SV Variants view
- Capital letters in ClinVar events description shown on case page

## [4.75]
### Added
- Hovertip to gene panel names with associated genes in variant view, when variant covers more than one gene
- Tests for panel to genes
- Download of Orphadata en_product6 and en_product4 from CLI
- Parse and save `database_found` key/values for RNA fusion variants
- Added fusion_score, ffpm, split_reads, junction_reads and fusion_caller to the list of filters on RNA fusion variants page
- Renamed the function `get_mei_info` to `set_mei_info` to be consistent with the other functions
- Fixed removing None key/values from parsed variants
- Orphacodes are included in the database disease_terms
### Changed
- Allow use of projections when retrieving gene panels
- Do not save custom images as binary data into case and variant database documents
- Retrieve and display case and variant custom images using image's saved path
- Cases are activated by viewing FSHD and SMA reports
- Split multi-gene SNV variants into single genes when submitting to Matchmaker Exchange
- Alamut links also on the gene level, using transcript and HGVS: better for indels. Keep variant link for missing HGVS
- Thaw WTForms - explicitly coerce form decimal field entries when filters fetched from db
### Fixed
- Removed some extra characters from top of general report left over from FontAwsome fix
- Do not save fusion variants-specific key/values in other types of variants
- Alamut link for MT variants in build 38
- Convert RNA fusions variants `tool_hits` and `fusion_score` keys from string to numbers
- Fix genotype reference and alternative sequencing depths defaulting to -1 when values are 0
- DecimalFields were limited to two decimal places for several forms - lifting restrictions on AF, CADD etc.

## [4.74.1]
### Changed
- Parse and save into database also OMIM terms not associated to genes
### Fixed
- BioNano API FSHD report requests are GET in Access 1.8, were POST in 1.7
- Update more FontAwesome icons to avoid Pro icons
- Test if files still exist before attempting to load research variants
- Parsing of genotypes error, resulting in -1 values when alt or ref read depths are 0

## [4.74]
### Added
- SNVs and Indels, MEI and str variants genes have links to Decipher
- An `owner + case display name` index for cases database collection
- Test and fixtures for RNA fusion case page
- Load and display fusion variants from VCF files as the other variant types
- Option to update case document with path to mei variants (clinical and research)
### Changed
- Details on variant type and category for audit filters on case general report
- Enable Gens CN profile button also in somatic case view
- Fix case of analysis type check for Gens analysis button - only show for WGS
### Fixed
- loqusdb table no longer has empty row below each loqusid
- MatchMaker submission details page crashing because of change in date format returned by PatientMatcher
- Variant external links buttons style does not change color when visited
- Hide compounds with compounds follow filter for region or function would fail for variants in multiple genes
- Updated FontAwesome version to fix missing icons

## [4.73]
### Added
- Shortcut button for HPO panel MEI variants from case page
- Export managed variants from CLI
### Changed
- STRs visualization on case panel to emphasize abnormal repeat count and associated condition
- Removed cytoband column from STRs variant view on case report
- More long integers formatted with thin spaces, and copy to clipboard buttons added
### Fixed
- OMIM table is scrollable if higher than 700px on SV page
- Pinned variants validation badge is now red for false positives.
- Case display name defaulting to case ID when `family_name` or `display_name` are missing from case upload config file
- Expanded menu visible at screen sizes below 1000px now has background color
- The image in ClinVar howto-modal is now responsive
- Clicking on a case in case groups when case was already removed from group in another browser tab
- Page crashing when saving filters for mei variants
- Link visited color of images

## [4.72.4]
### Changed
- Automatic test mongod version increased to v7
### Fixed
- GnomAD now defaults to hg38 - change build 37 links accordingly

## [4.72.3]
### Fixed
- Somatic general case report small variant table can crash with unclassified variants

## [4.72.2]
### Changed
- A gunicorn maxrequests parameter for Docker server image - default to 1200
- STR export limit increased to 500, as for other variants
- Prevent long number wrapping and use thin spaces for separation, as per standards from SI, NIST, IUPAC, BIPM.
- Speed up case retrieval and lower memory use by projecting case queries
- Make relatedness check fails stand out a little more to new users
- Speed up case retrieval and lower memory use by projecting case queries
- Speed up variant pages by projecting only the necessary keys in disease collection query
### Fixed
- Huge memory use caused by cases and variants pages pulling complete disease documents from DB
- Do not include genes fetched from HPO terms when loading diseases
- Consider the renamed fields `Approved Symbol` -> `Approved Gene Symbol` and `Gene Symbols` -> `Gene/Locus And Other Related Symbols` when parsing OMIM terms from genemap2.txt file

## [4.72.1]
### Fixed
- Jinja filter that renders long integers
- Case cache when looking for causatives in other cases causing the server to hang

## [4.72]
### Added
- A GitHub action that checks for broken internal links in docs pages
- Link validation settings in mkdocs.yml file
- Load and display full RNA alignments on alignment viewer
- Genome build check when loading a case
- Extend event index to previous causative variants and always load them
### Fixed
- Documentation nav links for a few documents
- Slightly extended the BioNano Genomics Access integration docs
- Loading of SVs when VCF is missing the INFO.END field but has INFO.SVLEN field
- Escape protein sequence name (if available) in case general report to render special characters correctly
- CaseS HPO term searches for multiple terms works independent of order
- CaseS search regexp should not allow backslash
- CaseS cohort tags can contain whitespace and still match
- Remove diagnoses from cases even if OMIM term is not found in the database
- Parsing of disease-associated genes
- Removed an annoying warning while updating database's disease terms
- Displaying custom case images loaded with scout version <= 4.71
- Use pydantic version >=2 in requirements.txt file
### Changed
- Column width adjustment on caseS page
- Use Python 3.11 in tests
- Update some github actions
- Upgraded Pydantic to version 2
- Case validation fails on loading when associated files (alignments, VCFs and reports) are not present on disk
- Case validation fails on loading when custom images have format different then ["gif", "svg", "png", "jpg", "jpeg"]
- Custom images keys `case` and `str` in case config yaml file are renamed to `case_images` and `str_variants_images`
- Simplify and speed up case general report code
- Speed up case retrieval in case_matching_causatives
- Upgrade pymongo to version 4
- When updating disease terms, check that all terms are consistent with a DiseaseTerm model before dropping the old collection
- Better separation between modules loading HPO terms and diseases
- Deleted unused scout.build.phenotype module
- Stricter validation of mandatory genome build key when loading a case. Allowed values are ['37','38',37,38]
- Improved readability of variants length and coordinates on variantS pages

## [4.71]
### Added
- Added Balsamic keys for SweGen and loqusdb local archive frequecies, SNV and SV
- New filter option for Cancer variantS: local archive RD loqusdb
- Show annotated observations on SV variantS view, also for cancer somatic SVs
- Revel filter for variantS
- Show case default panel on caseS page
- CADD filter for Cancer Somatic SNV variantS - show score
- SpliceAI-lookup link (BROAD, shows SpliceAI and Pangolin) from variant page
- BioNano Access server API - check projects, samples and fetch FSHD reports
### Fixed
- Name of reference genome build for RNA for compatibility with IGV locus search change
- Howto to run the Docker image on Mac computers in `admin-guide/containers/container-deploy.md`
- Link to Weasyprint installation howto in README file
- Avoid filling up disk by creating a reduced VCF file for every variant that is visualized
- Remove legacy incorrectly formatted CODEOWNERS file
- Restrain variant_type requests to variantS views to "clinical" or "research"
- Visualization of cancer variants where cancer case has no affected individual
- ProteinPaint gene link (small StJude API change)
- Causative MEI variant link on causatives page
- Bionano access api settings commented out by default in Scout demo config file.
- Do not show FSHD button on freshly loaded cases without bionano_access individuals
- Truncate long variants' HGVS on causative/Clinically significant and pinned variants case panels
### Changed
- Remove function call that tracks users' browser version
- Include three more splice variant SO terms in clinical filter severe SO terms
- Drop old HPO term collection only after parsing and validation of new terms completes
- Move score to own column on Cancer Somatic SNV variantS page
- Refactored a few complex case operations, breaking out sub functionalities

## [4.70]
### Added
- Download a list of Gene Variants (max 500) resulting from SNVs and Indels search
- Variant PubMed link to search for gene symbol and any aliases
### Changed
- Clearer gnomAD values in Variants page
### Fixed
- CaseS page uniform column widths
- Include ClinVar variants into a scrollable div element on Case page
- `canonical_transcript` variable not initialized in get_hgvs function (server.blueprints.institutes.controllers.py)
- Catch and display any error while importing Phenopacket info
- Modified Docker files to use python:3.8-slim-bullseye to prevent gunicorn workers booting error

## [4.69]
### Added
- ClinVar submission howto available also on Case page
- Somatic score and filtering for somatic SV callers, if available
- Show caller as a tooltip on variantS list
### Fixed
- Crash when attempting to export phenotype from a case that had never had phenotypes
- Aesthetic fix to Causative and Pinned Variants on Case page
- Structural inconsistency for ClinVar Blueprint templates
- Updated igv.js to 2.15.8 to fix track default color bug
- Fixed release versions for actions.
- Freeze tornado below 6.3.0 for compatibility with livereload 2.6.3
- Force update variants count on case re-upload
- IGV locus search not working - add genome reference id
- Pin links to MEI variants should end up on MEI not SV variant view
- Load also matching MEI variants on forced region load
- Allow excluding MEI from case variant deletion
- Fixed the name of the assigned user when the internal user ID is different from the user email address
- Gene variantS should display gene function, region and full hgvs
### Changed
- FontAwesome integrity check fail (updated resource)
- Removed ClinVar API validation buttons in favour of direct API submission
- Improved layout of Institute settings page
- ClinVar API key and allowed submitters are set in the Institute settings page


## [4.68]
### Added
- Rare Disease Mobile Element Insertion variants view
### Changed
- Updated igv.js to 2.15.6
### Fixed
- Docker stage build pycairo.
- Restore SNV and SV rank models versions on Causatives and Verified pages
- Saving `REVEL_RANKSCORE` value in a field named `revel` in variants database documents

## [4.67]
### Added
- Prepare to filter local SV frequency
### Changed
- Speed up instituteS page loading by refactoring cases/institutes query
- Clinical Filter for SVs includes `splice_polypyrimidine_tract_variant` as a severe consequence
- Clinical Filter for SVs includes local variant frequency freeze ("old") for filtering, starting at 30 counts
- Speed up caseS page loading by adding status to index and refactoring totals count
- HPO file parsing is updated to reflect that HPO have changed a few downloadable file formats with their 230405 release.
### Fixed
- Page crashing when a user tries to edit a comment that was removed
- Warning instead of crashed page when attempting to retrieve a non-existent Phenopacket
- Fixed StJude ProteinPaint gene link (URL change)
- Freeze of werkzeug library to version<2.3 to avoid problems resulting from the consequential upgrade of the Flask lib
- Huge list of genes in case report for megabases-long structural variants.
- Fix displaying institutes without associated cases on institutes page
- Fix default panel selection on SVs in cancer case report

## [4.66]
### Changed
- Moved Phenomodels code under a dedicated blueprint
- Updated the instructions to load custom case report under admin guide
- Keep variants filter window collapsed except when user expands it to filter
### Added
- A summary table of pinned variants on the cancer case general report
- New openable matching causatives and managed variants lists for default gene panels only for convenience
### Fixed
- Gens structural variant page link individual id typo

## [4.65.2]
### Fixed
- Generating general case report with str variants containing comments

## [4.65.1]
### Fixed
- Visibility of `Gene(s)` badges on SV VariantS page
- Hide dismiss bar on SV page not working well
- Delivery report PDF download
- Saving Pipeline version file when loading a case
- Backport compatible import of importlib metadata for old python versions (<3.8)

## [4.65]
### Added
- Option to mark a ClinVar submission as submitted
- Docs on how to create/update the PanelApp green genes as a system admin
- `individual_id`-parameter to both Gens links
- Download a gene panel in TXT format from gene panel page
- Panel gene comments on variant page: genes in panels can have comments that describe the gene in a panel context
### Changed
- Always show each case category on caseS page, even if 0 cases in total or after current query
- Improved sorting of ClinVar submissions
- Pre-populate SV type select in ClinVar submission form, when possible
- Show comment badges in related comments tables on general report
- Updated version of several GitHub actions
- Migrate from deprecated `pkg_resources` lib to `importlib_resources`
- Dismiss bar on variantS pages is thinner.
- Dismiss bar on variantS pages can be toggled open or closed for the duration of a login session.
### Fixed
- Fixed Sanger order / Cancel order modal close buttons
- Visibility of SV type in ClinVar submission form
- Fixed a couple of creations where now was called twice, so updated_at and created_at could differ
- Deprecated Ubuntu version 18.04 in one GitHub action
- Panels that have been removed (hidden) should not be visible in views where overlapping gene panels for genes are shown
- Gene panel test pointing to the right function

## [4.64]
### Added
- Create/Update a gene panel containing all PanelApp green genes (`scout update panelapp-green -i <cust_id>`)
- Links for ACMG pathogenicity impact modification on the ACMG classification page
### Changed
- Open local observation matching cases in new windows
### Fixed
- Matching manual ranked variants are now shown also on the somatic variant page
- VarSome links to hg19/GRCh37
- Managed variants filter settings lost when navigating to additional pages
- Collect the right variant category after submitting filter form from research variantS page
- Beacon links are templated and support variants in genome build 38

## [4.63]
### Added
- Display data sharing info for ClinVar, Matchmaker Exchange and Beacon in a dedicated column on Cases page
- Test for `commands.download.omim.print_omim`
- Display dismissed variants comments on general case report
- Modify ACMG pathogenicity impact (most commonly PVS1, PS3) based on strength of evidence with lab director's professional judgement
- REViewer button on STR variant page
- Alamut institution parameter in institute settings for Alamut Visual Plus software
- Added Manual Ranks Risk Factor, Likely Risk Factor and Uncertain Risk Factor
- Display matching manual ranks from previous cases the user has access to on VariantS and Variant pages
- Link to gnomAD gene SVs v2.1 for SV variants with gnomAD frequency
- Support for nf-core/rnafusion reports
### Changed
- Display chrY for sex unknown
- Deprecate legacy scout_load() method API call.
- Message shown when variant tag is updated for a variant
- When all ACMG classifications are deleted from a variant, the current variant classification status is also reset.
- Refactored the functions that collect causative variants
- Removed `scripts/generate_test_data.py`
### Fixed
- Default IGV tracks (genes, ClinVar, ClinVar CNVs) showing even if user unselects them all
- Freeze Flask-Babel below v3.0 due to issue with a locale decorator
- Thaw Flask-Babel and fix according to v3 standard. Thank you @TkTech!
- Show matching causatives on somatic structural variant page
- Visibility of gene names and functional annotations on Causatives/Verified pages
- Panel version can be manually set to floating point numbers, when modified
- Causatives page showing also non-causative variants matching causatives in other cases
- ClinVar form submission for variants with no selected transcript and HGVS
- Validating and submitting ClinVar objects not containing both Variant and Casedata info

## [4.62.1]
### Fixed
- Case page crashing when adding a case to a group without providing a valid case name

## [4.62]
### Added
- Validate ClinVar submission objects using the ClinVar API
- Wrote tests for case and variant API endpoints
- Create ClinVar submissions from Scout using the ClinVar API
- Export Phenopacket for affected individual
- Import Phenopacket from JSON file or Phenopacket API backend server
- Use the new case name option for GENS requests
- Pre-validate refseq:HGVS items using VariantValidator in ClinVar submission form
### Fixed
- Fallback for empty alignment index for REViewer service
- Source link out for MIP 11.1 reference STR annotation
- Avoid duplicate causatives and pinned variants
- ClinVar clinical significance displays only the ACMG terms when user selects ACMG 2015 as assertion criteria
- Spacing between icon and text on Beacon and MatchMaker links on case page sidebar
- Truncate IDs and HGVS representations in ClinVar pages if longer than 25 characters
- Update ClinVar submission ID form
- Handle connection timeout when sending requests requests to external web services
- Validate any ClinVar submission regardless of its status
- Empty Phenopackets import crashes
- Stop Spinner on Phenopacket JSON download
### Changed
- Updated ClinVar submission instructions

## [4.61.1]
### Fixed
- Added `UMLS` as an option of `Condition ID type` in ClinVar Variant downloaded files
- Missing value for `Condition ID type` in ClinVar Variant downloaded files
- Possibility to open, close or delete a ClinVar submission even if it doesn't have an associated name
- Save SV type, ref and alt n. copies to exported ClinVar files
- Inner and outer start and stop SV coordinates not exported in ClinVar files
- ClinVar submissions page crashing when SV files don't contain breakpoint exact coordinates
- Align OMIM diagnoses with delete diagnosis button on case page
- In ClinVar form, reset condition list and customize help when condition ID changes

## [4.61]
### Added
- Filter case list by cases with variants in ClinVar submission
- Filter case list by cases containing RNA-seq data - gene_fusion_reports and sample-level tracks (splice junctions and RNA coverage)
- Additional case category `Ignored`, to be used for cases that don't fall in the existing 'inactive', 'archived', 'solved', 'prioritized' categories
- Display number of cases shown / total number of cases available for each category on Cases page
- Moved buttons to modify case status from sidebar to main case page
- Link to Mutalyzer Normalizer tool on variant's transcripts overview to retrieve official HVGS descriptions
- Option to manually load RNA MULTIQC report using the command `scout load report -t multiqc_rna`
- Load RNA MULTIQC automatically for a case if config file contains the `multiqc_rna` key/value
- Instructions in admin-guide on how to load case reports via the command line
- Possibility to filter RD variants by a specific genotype call
- Distinct colors for different inheritance models on RD Variant page
- Gene panels PDF export with case variants hits by variant type
- A couple of additional README badges for GitHub stats
- Upload and display of pipeline reference info and executable version yaml files as custom reports
- Testing CLI on hasta in PR template
### Changed
- Instructions on how to call dibs on scout-stage server in pull request template
- Deprecated CLI commands `scout load <delivery_report, gene_fusion_report, coverage_qc_report, cnv_report>` to replace them with command `scout load report -t <report type>`
- Refactored code to display and download custom case reports
- Do not export `Assertion method` and `Assertion method citation` to ClinVar submission files according to changes to ClinVar's submission spreadsheet templates.
- Simplified code to create and download ClinVar CSV files
- Colorize inheritance models badges by category on VariantS page
- `Safe variants matching` badge more visible on case page
### Fixed
- Non-admin users saving institute settings would clear loqusdb instance selection
- Layout of variant position, cytoband and type in SV variant summary
- Broken `Build Status - GitHub badge` on GitHub README page
- Visibility of text on grey badges in gene panels PDF exports
- Labels for dashboard search controls
- Dark mode visibility for ClinVar submission
- Whitespaces on outdated panel in extent report

## [4.60]
### Added
- Mitochondrial deletion signatures (mitosign) can be uploaded and shown with mtDNA report
- A `Type of analysis` column on Causatives and Validated variants pages
- List of "safe" gene panels available for matching causatives and managed variants in institute settings, to avoid secondary findings
- `svdb_origin` as a synonym for `FOUND_IN` to complement `set` for variants found by all callers
### Changed
- Hide removed gene panels by default in panels page
- Removed option for filtering cancer SVs by Tumor and Normal alt AF
- Hide links to coverage report from case dynamic HPO panel if cancer analysis
- Remove rerun emails and redirect users to the analysis order portal instead
- Updated clinical SVs igv.js track (dbVar) and added example of external track from `https://trackhubregistry.org/`
- Rewrote the ClinVar export module to simplify and add one variant at the time
- ClinVar submissions with phenotype conditions from: [OMIM, MedGen, Orphanet, MeSH, HP, MONDO]
### Fixed
- If trying to load a badly formatted .tsv file an error message is displayed.
- Avoid showing case as rerun when first attempt at case upload failed
- Dynamic autocomplete search not working on phenomodels page
- Callers added to variant when loading case
- Now possible to update managed variant from file without deleting it first
- Missing preselected chromosome when editing a managed variant
- Preselected variant type and subtype when editing a managed variant
- Typo in dbVar ClinVar track, hg19


## [4.59]
### Added
- Button to go directly to HPO SV filter variantS page from case
- `Scout-REViewer-Service` integration - show `REViewer` picture if available
- Link to HPO panel coverage overview on Case page
- Specify a confidence threshold (green|amber|red) when loading PanelApp panels
- Functional annotations in variants lists exports (all variants)
- Cancer/Normal VAFs and COSMIC ids in in variants lists exports (cancer variants)
### Changed
- Better visualization of regional annotation for long lists of genes in large SVs in Variants tables
- Order of cells in variants tables
- More evident links to gene coverage from Variant page
- Gene panels sorted by display name in the entire Case page
- Round CADD and GnomAD values in variants export files
### Fixed
- HPO filter button on SV variantS page
- Spacing between region|function cells in SVs lists
- Labels on gene panel Chanjo report
- Fixed ambiguous duplicated response headers when requesting a BAM file from /static
- Visited color link on gene coverage button (Variant page)

## [4.58.1]
### Fixed
- Case search with search strings that contain characters that can be escaped

## [4.58]
### Added
- Documentation on how to create/update PanelApp panels
- Add filter by local observations (archive) to structural variants filters
- Add more splicing consequences to SO term definitions
- Search for a specific gene in all gene panels
- Institute settings option to force show all variants on VariantS page for all cases of an institute
- Filter cases by validation pending status
- Link to The Clinical Knowledgebase (CKB) (https://ckb.jax.org/) in cancer variant's page
### Fixed
- Added a not-authorized `auto-login` fixture according to changes in Flask-Login 0.6.2
- Renamed `cache_timeout` param name of flask.send_file function to `max_age` (Flask 2.2 compliant)
- Replaced deprecated `app.config["JSON_SORT_KEYS"]` with app.json.sort_keys in app settings
- Bug in gene variants page (All SNVs and INDELs) when variant gene doesn't have a hgnc id that is found in the database
- Broken export of causatives table
- Query for genes in build 38 on `Search SNVs and INDELs` page
- Prevent typing special characters `^<>?!=\/` in case search form
- Search matching causatives also among research variants in other cases
- Links to variants in Verified variants page
- Broken filter institute cases by pinned gene
- Better visualization of long lists of genes in large SVs on Causative and Verified Variants page
- Reintroduced missing button to export Causative variants
- Better linking and display of matching causatives and managed variants
- Reduced code complexity in `scout/parse/variant/variant.py`
- Reduced complexity of code in `scout/build/variant/variant.py`

### Changed
- State that loqusdb observation is in current case if observations count is one and no cases are shown
- Better pagination and number of variants returned by queries in `Search SNVs and INDELs` page
- Refactored and simplified code used for collecting gene variants for `Search SNVs and INDELs` page
- Fix sidebar panel icons in Case view
- Fix panel spacing in Case view
- Removed unused database `sanger_ordered` and `case_id,category,rank_score` indexes (variant collection)
- Verified variants displayed in a dedicated page reachable from institute sidebar
- Unified stats in dashboard page
- Improved gene info for large SVs and cancer SVs
- Remove the unused `variant.str_variant` endpoint from variant views
- Easier editing of HPO gene panel on case page
- Assign phenotype panel less cramped on Case page
- Causatives and Verified variants pages to use the same template macro
- Allow hyphens in panel names
- Reduce resolution of example images
- Remove some animations in web gui which where rendered slow


## [4.57.4]
### Fixed
- Parsing of variant.FORMAT "DR" key in parse variant file

## [4.57.3]
### Fixed
- Export of STR verified variants
- Do not download as verified variants first verified and then reset to not validated
- Avoid duplicated lines in downloaded verified variants reflecting changes in variant validation status

## [4.57.2]
### Fixed
- Export of verified variants when variant gene has no transcripts
- HTTP 500 when visiting a the details page for a cancer variant that had been ranked with genmod

## [4.57.1]
### Fixed
- Updating/replacing a gene panel from file with a corrupted or malformed file

## [4.57]
### Added
- Display last 50 or 500 events for a user in a timeline
- Show dismiss count from other cases on matching variantS
- Save Beacon-related events in events collection
- Institute settings allow saving multiple loqusdb instances for one institute
- Display stats from multiple instances of loqusdb on variant page
- Display date and frequency of obs derived from count of local archive observations from MIP11 (requires fix in MIP)
### Changed
- Prior ACMG classifications view is no longer limited by pathogenicity
### Fixed
- Visibility of Sanger ordered badge on case page, light mode
- Some of the DataTables tables (Phenotypes and Diagnoses pages) got a bit dark in dark mode
- Remove all redundancies when displaying timeline events (some events are saved both as case-related and variant-related)
- Missing link in saved MatchMaker-related events
- Genes with mixed case gene symbols missing in PanelApp panels
- Alignment of elements on the Beacon submission modal window
- Locus info links from STR variantS page open in new browser tabs

## [4.56]
### Added
- Test for PanelApp panels loading
- `panel-umi` tag option when loading cancer analyses
### Changed
- Black text to make comments more visible in dark mode
- Loading PanelApp panels replaces pre-existing panels with same version
- Removed sidebar from Causatives page - navigation is available on the top bar for now
- Create ClinVar submissions from pinned variants list in case page
- Select which pinned variants will be included in ClinVar submission documents
### Fixed
- Remove a:visited css style from all buttons
- Update of HPO terms via command line
- Background color of `MIXED` and `PANEL-UMI` sequencing types on cases page
- Fixed regex error when searching for cases with query ending with `\ `
- Gene symbols on Causatives page lighter in dark mode
- SpliceAI tooltip of multigene variants

## [4.55]
### Changed
- Represent different tumor samples as vials in cases page
- Option to force-update the OMIM panel
### Fixed
- Low tumor purity badge alignment in cancer samples table on cancer case view
- VariantS comment popovers reactivate on hover
- Updating database genes in build 37
- ACMG classification summary hidden by sticky navbar
- Logo backgrounds fixed to white on welcome page
- Visited links turn purple again
- Style of link buttons and dropdown menus
- Update KUH and GMS logos
- Link color for Managed variants

## [4.54]
### Added
- Dark mode, using browser/OS media preference
- Allow marking case as solved without defining causative variants
- Admin users can create missing beacon datasets from the institute's settings page
- GenCC links on gene and variant pages
- Deprecation warnings when launching the app using a .yaml config file or loading cases using .ped files
### Changed
- Improved HTML syntax in case report template
- Modified message displayed when variant rank stats could not be calculated
- Expanded instructions on how to test on CG development server (cg-vm1)
- Added more somatic variant callers (Balsamic v9 SNV, develop SV)
### Fixed
- Remove load demo case command from docker-compose.yml
- Text elements being split across pages in PDF reports
- Made login password field of type `password` in LDAP login form
- Gene panels HTML select in institute's settings page
- Bootstrap upgraded to version 5
- Fix some Sourcery and SonarCloud suggestions
- Escape special characters in case search on institute and dashboard pages
- Broken case PDF reports when no Madeline pedigree image can be created
- Removed text-white links style that were invisible in new pages style
- Variants pagination after pressing "Filter variants" or "Clinical filter"
- Layout of buttons Matchmaker submission panel (case page)
- Removing cases from Matchmaker (simplified code and fixed functionality)
- Reintroduce check for missing alignment files purged from server

## [4.53]
### Added
### Changed
- Point Alamut API key docs link to new API version
- Parse dbSNP id from ID only if it says "rs", else use VEP CSQ fields
- Removed MarkupSafe from the dependencies
### Fixed
- Reintroduced loading of SVs for demo case 643595
- Successful parse of FOUND_IN should avoid GATK caller default
- All vulnerabilities flagged by SonarCloud

## [4.52]
### Added
- Demo cancer case gets loaded together with demo RD case in demo instance
- Parse REVEL_score alongside REVEL_rankscore from csq field and display it on SNV variant page
- Rank score results now show the ranking range
- cDNA and protein changes displayed on institute causatives pages
- Optional SESSION_TIMEOUT_MINUTES configuration in app config files
- Script to convert old OMIM case format (list of integers) to new format (list of dictionaries)
- Additional check for user logged in status before serving alignment files
- Download .cgh files from cancer samples table on cancer case page
- Number of documents and date of last update on genes page
### Changed
- Verify user before redirecting to IGV alignments and sashimi plots
- Build case IGV tracks starting from case and variant objects instead of passing all params in a form
- Unfreeze Werkzeug lib since Flask_login v.0.6 with bugfix has been released
- Sort gene panels by name (panelS and variant page)
- Removed unused `server.blueprints.alignviewers.unindexed_remote_static` endpoint
- User sessions to check files served by `server.blueprints.alignviewers.remote_static` endpoint
- Moved Beacon-related functions to a dedicated app extension
- Audit Filter now also loads filter displaying the variants for it
### Fixed
- Handle `attachment_filename` parameter renamed to `download_name` when Flask 2.2 will be released
- Removed cursor timeout param in cases find adapter function to avoid many code warnings
- Removed stream argument deprecation warning in tests
- Handle `no intervals found` warning in load_region test
- Beacon remove variants
- Protect remote_cors function in alignviewers view from Server-Side Request Forgery (SSRF)
- Check creation date of last document in gene collection to display when genes collection was updated last

## [4.51]
### Added
- Config file containing codecov settings for pull requests
- Add an IGV.js direct link button from case page
- Security policy file
- Hide/shade compound variants based on rank score on variantS from filter
- Chromograph legend documentation direct link
### Changed
- Updated deprecated Codecov GitHub action to v.2
- Simplified code of scout/adapter/mongo/variant
- Update IGV.js to v2.11.2
- Show summary number of variant gene panels on general report if more than 3
### Fixed
- Marrvel link for variants in genome build 38 (using liftover to build 37)
- Remove flags from codecov config file
- Fixed filter bug with high negative SPIDEX scores
- Renamed IARC TP53 button to to `TP53 Database`, modified also link since IARC has been moved to the US NCI: `https://tp53.isb-cgc.org/`
- Parsing new format of OMIM case info when exporting patients to Matchmaker
- Remove flask-debugtoolbar lib dependency that is using deprecated code and causes app to crash after new release of Jinja2 (3.1)
- Variant page crashing for cases with old OMIM terms structure (a list of integers instead of dictionary)
- Variant page crashing when creating MARRVEL link for cases with no genome build
- SpliceAI documentation link
- Fix deprecated `safe_str_cmp` import from `werkzeug.security` by freezing Werkzeug lib to v2.0 until Flask_login v.0.6 with bugfix is released
- List gene names densely in general report for SVs that contain more than 3 genes
- Show transcript ids on refseq genes on hg19 in IGV.js, using refgene source
- Display correct number of genes in general report for SVs that contain more than 32 genes
- Broken Google login after new major release of `lepture/authlib`
- Fix frequency and callers display on case general report

## [4.50.1]
### Fixed
- Show matching causative STR_repid for legacy str variants (pre Stranger hgnc_id)

## [4.50]
### Added
- Individual-specific OMIM terms
- OMIM disease descriptions in ClinVar submission form
- Add a toggle for melter rerun monitoring of cases
- Add a config option to show the rerun monitoring toggle
- Add a cli option to export cases with rerun monitoring enabled
- Add a link to STRipy for STR variants; shallow for ARX and HOXA13
- Hide by default variants only present in unaffected individuals in variants filters
- OMIM terms in general case report
- Individual-level info on OMIM and HPO terms in general case report
- PanelApp gene link among the external links on variant page
- Dashboard case filters fields help
- Filter cases by OMIM terms in cases and dashboard pages
### Fixed
- A malformed panel id request would crash with exception: now gives user warning flash with redirect
- Link to HPO resource file hosted on `http://purl.obolibrary.org`
- Gene search form when gene exists only in build 38
- Fixed odd redirect error and poor error message on missing column for gene panel csv upload
- Typo in parse variant transcripts function
- Modified keys name used to parse local observations (archived) frequencies to reflect change in MIP keys naming
- Better error handling for partly broken/timed out chanjo reports
- Broken javascript code when case Chromograph data is malformed
- Broader space for case synopsis in general report
- Show partial causatives on causatives and matching causatives panels
- Partial causative assignment in cases with no OMIM or HPO terms
- Partial causative OMIM select options in variant page
### Changed
- Slightly smaller and improved layout of content in case PDF report
- Relabel more cancer variant pages somatic for navigation
- Unify caseS nav links
- Removed unused `add_compounds` param from variant controllers function
- Changed default hg19 genome for IGV.js to legacy hg19_1kg_decoy to fix a few problematic loci
- Reduce code complexity (parse/ensembl.py)
- Silence certain fields in ClinVar export if prioritised ones exist (chrom-start-end if hgvs exist)
- Made phenotype non-mandatory when marking a variant as partial causative
- Only one phenotype condition type (OMIM or HPO) per variant is used in ClinVar submissions
- ClinVar submission variant condition prefers OMIM over HPO if available
- Use lighter version of gene objects in Omim MongoDB adapter, panels controllers, panels views and institute controllers
- Gene-variants table size is now adaptive
- Remove unused file upload on gene-variants page

## [4.49]
### Fixed
- Pydantic model types for genome_build, madeline_info, peddy_ped_check and peddy_sex_check, rank_model_version and sv_rank_model_version
- Replace `MatchMaker` with `Matchmaker` in all places visible by a user
- Save diagnosis labels along with OMIM terms in Matchmaker Exchange submission objects
- `libegl-mesa0_21.0.3-0ubuntu0.3~20.04.5_amd64.deb` lib not found by GitHub actions Docker build
- Remove unused `chromograph_image_files` and `chromograph_prefixes` keys saved when creating or updating an RD case
- Search managed variants by description and with ignore case
### Changed
- Introduced page margins on exported PDF reports
- Smaller gene fonts in downloaded HPO genes PDF reports
- Reintroduced gene coverage data in the PDF-exported general report of rare-disease cases
- Check for existence of case report files before creating sidebar links
- Better description of HPO and OMIM terms for patients submitted to Matchmaker Exchange
- Remove null non-mandatory key/values when updating a case
- Freeze WTForms<3 due to several form input rendering changes

## [4.48.1]
### Fixed
- General case PDF report for recent cases with no pedigree

## [4.48]
### Added
- Option to cancel a request for research variants in case page
### Changed
- Update igv.js to v2.10.5
- Updated example of a case delivery report
- Unfreeze cyvcf2
- Builder images used in Scout Dockerfiles
- Crash report email subject gives host name
- Export general case report to PDF using PDFKit instead of WeasyPrint
- Do not include coverage report in PDF case report since they might have different orientation
- Export cancer cases's "Coverage and QC report" to PDF using PDFKit instead of Weasyprint
- Updated cancer "Coverage and QC report" example
- Keep portrait orientation in PDF delivery report
- Export delivery report to PDF using PDFKit instead of Weasyprint
- PDF export of clinical and research HPO panels using PDFKit instead of Weasyprint
- Export gene panel report to PDF using PDFKit
- Removed WeasyPrint lib dependency

### Fixed
- Reintroduced missing links to Swegen and Beacon and dbSNP in RD variant page, summary section
- Demo delivery report orientation to fit new columns
- Missing delivery report in demo case
- Cast MNVs to SNV for test
- Export verified variants from all institutes when user is admin
- Cancer coverage and QC report not found for demo cancer case
- Pull request template instructions on how to deploy to test server
- PDF Delivery report not showing Swedac logo
- Fix code typos
- Disable codefactor raised by ESLint for javascript functions located on another file
- Loading spinner stuck after downloading a PDF gene panel report
- IGV browser crashing when file system with alignment files is not mounted

## [4.47]
### Added
- Added CADD, GnomAD and genotype calls to variantS export
### Changed
- Pull request template, to illustrate how to deploy pull request branches on cg-vm1 stage server
### Fixed
- Compiled Docker image contains a patched version (v4.9) of chanjo-report

## [4.46.1]
### Fixed
- Downloading of files generated within the app container (MT-report, verified variants, pedigrees, ..)

## [4.46]
### Added
- Created a Dockefile to be used to serve the dockerized app in production
- Modified the code to collect database params specified as env vars
- Created a GitHub action that pushes the Dockerfile-server image to Docker Hub (scout-server-stage) every time a PR is opened
- Created a GitHub action that pushes the Dockerfile-server image to Docker Hub (scout-server) every time a new release is created
- Reassign MatchMaker Exchange submission to another user when a Scout user is deleted
- Expose public API JSON gene panels endpoint, primarily to enable automated rerun checking for updates
- Add utils for dictionary type
- Filter institute cases using multiple HPO terms
- Vulture GitHub action to identify and remove unused variables and imports
### Changed
- Updated the python config file documentation in admin guide
- Case configuration parsing now uses Pydantic for improved typechecking and config handling
- Removed test matrices to speed up automatic testing of PRs
- Switch from Coveralls to Codecov to handle CI test coverage
- Speed-up CI tests by caching installation of libs and splitting tests into randomized groups using pytest-test-groups
- Improved LDAP login documentation
- Use lib flask-ldapconn instead of flask_ldap3_login> to handle ldap authentication
- Updated Managed variant documentation in user guide
- Fix and simplify creating and editing of gene panels
- Simplified gene variants search code
- Increased the height of the genes track in the IGV viewer
### Fixed
- Validate uploaded managed variant file lines, warning the user.
- Exporting validated variants with missing "genes" database key
- No results returned when searching for gene variants using a phenotype term
- Variants filtering by gene symbols file
- Make gene HGNC symbols field mandatory in gene variants page and run search only on form submit
- Make sure collaborator gene variants are still visible, even if HPO filter is used

## [4.45]
### Added
### Changed
- Start Scout also when loqusdbapi is not reachable
- Clearer definition of manual standard and custom inheritance models in gene panels
- Allow searching multiple chromosomes in filters
### Fixed
- Gene panel crashing on edit action

## [4.44]
### Added
### Changed
- Display Gene track beneath each sample track when displaying splice junctions in igv browser
- Check outdated gene symbols and update with aliases for both RD and cancer variantS
### Fixed
- Added query input check and fixed the Genes API endpoint to return a json formatted error when request is malformed
- Typo in ACMG BP6 tooltip

## [4.43.1]
### Added
- Added database index for OMIM disease term genes
### Changed
### Fixed
- Do not drop HPO terms collection when updating HPO terms via the command line
- Do not drop disease (OMIM) terms collection when updating diseases via the command line

## [4.43]
### Added
- Specify which collection(s) update/build indexes for
### Fixed
- Do not drop genes and transcripts collections when updating genes via the command line

## [4.42.1]
### Added
### Changed
### Fixed
- Freeze PyMongo lib to version<4.0 to keep supporting previous MongoDB versions
- Speed up gene panels creation and update by collecting only light gene info from database
- Avoid case page crash on Phenomizer queries timeout

## [4.42]
### Added
- Choose custom pinned variants to submit to MatchMaker Exchange
- Submit structural variant as genes to the MatchMaker Exchange
- Added function for maintainers and admins to remove gene panels
- Admins can restore deleted gene panels
- A development docker-compose file illustrating the scout/chanjo-report integration
- Show AD on variants view for cancer SV (tumor and normal)
- Cancer SV variants filter AD, AF (tumor and normal)
- Hiding the variants score column also from cancer SVs, as for the SNVs
### Changed
- Enforce same case _id and display_name when updating a case
- Enforce same individual ids, display names and affected status when updating a case
- Improved documentation for connecting to loqusdb instances (including loqusdbapi)
- Display and download HPO gene panels' gene symbols in italics
- A faster-built and lighter Docker image
- Reduce complexity of `panels` endpoint moving some code to the panels controllers
- Update requirements to use flask-ldap3-login>=0.9.17 instead of freezing WTForm
### Fixed
- Use of deprecated TextField after the upgrade of WTF to v3.0
- Freeze to WTForms to version < 3
- Remove the extra files (bed files and madeline.svg) introduced by mistake
- Cli command loading demo data in docker-compose when case custom images exist and is None
- Increased MongoDB connection serverSelectionTimeoutMS parameter to 30K (default value according to MongoDB documentation)
- Better differentiate old obs counts 0 vs N/A
- Broken cancer variants page when default gene panel was deleted
- Typo in tx_overview function in variant controllers file
- Fixed loqusdbapi SV search URL
- SV variants filtering using Decipher criterion
- Removing old gene panels that don't contain the `maintainer` key.

## [4.41.1]
### Fixed
- General reports crash for variant annotations with same variant on other cases

## [4.41]
### Added
- Extended the instructions for running the Scout Docker image (web app and cli).
- Enabled inclusion of custom images to STR variant view
### Fixed
- General case report sorting comments for variants with None genetic models
- Do not crash but redirect to variants page with error when a variant is not found for a case
- UCSC links coordinates for SV variants with start chromosome different than end chromosome
- Human readable variants name in case page for variants having start chromosome different from end chromosome
- Avoid always loading all transcripts when checking gene symbol: introduce gene captions
- Slow queries for evaluated variants on e.g. case page - use events instead
### Changed
- Rearrange variant page again, moving severity predictions down.
- More reactive layout width steps on variant page

## [4.40.1]
### Added
### Fixed
- Variants dismissed with inconsistent inheritance pattern can again be shown in general case report
- General report page for variants with genes=None
- General report crashing when variants have no panels
- Added other missing keys to case and variant dictionaries passed to general report
### Changed

## [4.40]
### Added
- A .cff citation file
- Phenotype search API endpoint
- Added pagination to phenotype API
- Extend case search to include internal MongoDB id
- Support for connecting to a MongoDB replica set (.py config files)
- Support for connecting to a MongoDB replica set (.yaml config files)
### Fixed
- Command to load the OMIM gene panel (`scout load panel --omim`)
- Unify style of pinned and causative variants' badges on case page
- Removed automatic spaces after punctuation in comments
- Remove the hardcoded number of total individuals from the variant's old observations panel
- Send delete requests to a connected Beacon using the DELETE method
- Layout of the SNV and SV variant page - move frequency up
### Changed
- Stop updating database indexes after loading exons via command line
- Display validation status badge also for not Sanger-sequenced variants
- Moved Frequencies, Severity and Local observations panels up in RD variants page
- Enabled Flask CORS to communicate CORS status to js apps
- Moved the code preparing the transcripts overview to the backend
- Refactored and filtered json data used in general case report
- Changed the database used in docker-compose file to use the official MongoDB v4.4 image
- Modified the Python (3.6, 3.8) and MongoDB (3.2, 4.4, 5.0) versions used in testing matrices (GitHub actions)
- Capitalize case search terms on institute and dashboard pages


## [4.39]
### Added
- COSMIC IDs collected from CSQ field named `COSMIC`
### Fixed
- Link to other causative variants on variant page
- Allow multiple COSMIC links for a cancer variant
- Fix floating text in severity box #2808
- Fixed MitoMap and HmtVar links for hg38 cases
- Do not open new browser tabs when downloading files
- Selectable IGV tracks on variant page
- Missing splice junctions button on variant page
- Refactor variantS representative gene selection, and use it also for cancer variant summary
### Changed
- Improve Javascript performance for displaying Chromograph images
- Make ClinVar classification more evident in cancer variant page

## [4.38]
### Added
- Option to hide Alamut button in the app config file
### Fixed
- Library deprecation warning fixed (insert is deprecated. Use insert_one or insert_many instead)
- Update genes command will not trigger an update of database indices any more
- Missing resources in temporary downloading directory when updating genes using the command line
- Restore previous variant ACMG classification in a scrollable div
- Loading spinner not stopping after downloading PDF case reports and variant list export
- Add extra Alamut links higher up on variant pages
- Improve UX for phenotypes in case page
- Filter and export of STR variants
- Update look of variants page navigation buttons
### Changed

## [4.37]
### Added
- Highlight and show version number for RefSeq MANE transcripts.
- Added integration to a rerunner service for toggling reanalysis with updated pedigree information
- SpliceAI display and parsing from VEP CSQ
- Display matching tiered variants for cancer variants
- Display a loading icon (spinner) until the page loads completely
- Display filter badges in cancer variants list
- Update genes from pre-downloaded file resources
- On login, OS, browser version and screen size are saved anonymously to understand how users are using Scout
- API returning institutes data for a given user: `/api/v1/institutes`
- API returning case data for a given institute: `/api/v1/institutes/<institute_id>/cases`
- Added GMS and Lund university hospital logos to login page
- Made display of Swedac logo configurable
- Support for displaying custom images in case view
- Individual-specific HPO terms
- Optional alamut_key in institute settings for Alamut Plus software
- Case report API endpoint
- Tooltip in case explaining that genes with genome build different than case genome build will not be added to dynamic HPO panel.
- Add DeepVariant as a caller
### Fixed
- Updated IGV to v2.8.5 to solve missing gene labels on some zoom levels
- Demo cancer case config file to load somatic SNVs and SVs only.
- Expand list of refseq trancripts in ClinVar submission form
- Renamed `All SNVs and INDELs` institute sidebar element to `Search SNVs and INDELs` and fixed its style.
- Add missing parameters to case load-config documentation
- Allow creating/editing gene panels and dynamic gene panels with genes present in genome build 38
- Bugfix broken Pytests
- Bulk dismissing variants error due to key conversion from string to integer
- Fix typo in index documentation
- Fixed crash in institute settings page if "collaborators" key is not set in database
- Don't stop Scout execution if LoqusDB call fails and print stacktrace to log
- Bug when case contains custom images with value `None`
- Bug introduced when fixing another bug in Scout-LoqusDB interaction
- Loading of OMIM diagnoses in Scout demo instance
- Remove the docker-compose with chanjo integration because it doesn't work yet.
- Fixed standard docker-compose with scout demo data and database
- Clinical variant assessments not present for pinned and causative variants on case page.
- MatchMaker matching one node at the time only
- Remove link from previously tiered variants badge in cancer variants page
- Typo in gene cell on cancer variants page
- Managed variants filter form
### Changed
- Better naming for variants buttons on cancer track (somatic, germline). Also show cancer research button if available.
- Load case with missing panels in config files, but show warning.
- Changing the (Female, Male) symbols to (F/M) letters in individuals_table and case-sma.
- Print stacktrace if case load command fails
- Added sort icon and a pointer to the cursor to all tables with sortable fields
- Moved variant, gene and panel info from the basic pane to summary panel for all variants.
- Renamed `Basics` panel to `Classify` on variant page.
- Revamped `Basics` panel to a panel dedicated to classify variants
- Revamped the summary panel to be more compact.
- Added dedicated template for cancer variants
- Removed Gene models, Gene annotations and Conservation panels for cancer variants
- Reorganized the orders of panels for variant and cancer variant views
- Added dedicated variant quality panel and removed relevant panes
- A more compact case page
- Removed OMIM genes panel
- Make genes panel, pinned variants panel, causative variants panel and ClinVar panel scrollable on case page
- Update to Scilifelab's 2020 logo
- Update Gens URL to support Gens v2.0 format
- Refactor tests for parsing case configurations
- Updated links to HPO downloadable resources
- Managed variants filtering defaults to all variant categories
- Changing the (Kind) drop-down according to (Category) drop-down in Managed variant add variant
- Moved Gens button to individuals table
- Check resource files availability before starting updating OMIM diagnoses
- Fix typo in `SHOW_OBSERVED_VARIANT_ARCHIVE` config param

## [4.36]
### Added
- Parse and save splice junction tracks from case config file
- Tooltip in observations panel, explaining that case variants with no link might be old variants, not uploaded after a case rerun
### Fixed
- Warning on overwriting variants with same position was no longer shown
- Increase the height of the dropdowns to 425px
- More indices for the case table as it grows, specifically for causatives queries
- Splice junction tracks not centered over variant genes
- Total number of research variants count
- Update variants stats in case documents every time new variants are loaded
- Bug in flashing warning messages when filtering variants
### Changed
- Clearer warning messages for genes and gene/gene-panels searches in variants filters

## [4.35]
### Added
- A new index for hgnc_symbol in the hgnc_gene collection
- A Pedigree panel in STR page
- Display Tier I and II variants in case view causatives card for cancer cases
### Fixed
- Send partial file data to igv.js when visualizing sashimi plots with splice junction tracks
- Research variants filtering by gene
- Do not attempt to populate annotations for not loaded pinned/causatives
- Add max-height to all dropdowns in filters
### Changed
- Switch off non-clinical gene warnings when filtering research variants
- Don't display OMIM disease card in case view for cancer cases
- Refactored Individuals and Causative card in case view for cancer cases
- Update and style STR case report

## [4.34]
### Added
- Saved filter lock and unlock
- Filters can optionally be marked audited, logging the filter name, user and date on the case events and general report.
- Added `ClinVar hits` and `Cosmic hits` in cancer SNVs filters
- Added `ClinVar hits` to variants filter (rare disease track)
- Load cancer demo case in docker-compose files (default and demo file)
- Inclusive-language check using [woke](https://github.com/get-woke/woke) github action
- Add link to HmtVar for mitochondrial variants (if VCF is annotated with HmtNote)
- Grey background for dismissed compounds in variants list and variant page
- Pin badge for pinned compounds in variants list and variant page
- Support LoqusDB REST API queries
- Add a docker-compose-matchmaker under scout/containers/development to test matchmaker locally
- Script to investigate consequences of symbol search bug
- Added GATK to list of SV and cancer SV callers
### Fixed
- Make MitoMap link work for hg38 again
- Export Variants feature crashing when one of the variants has no primary transcripts
- Redirect to last visited variantS page when dismissing variants from variants list
- Improved matching of SVs Loqus occurrences in other cases
- Remove padding from the list inside (Matching causatives from other cases) panel
- Pass None to get_app function in CLI base since passing script_info to app factory functions was deprecated in Flask 2.0
- Fixed failing tests due to Flask update to version 2.0
- Speed up user events view
- Causative view sort out of memory error
- Use hgnc_id for gene filter query
- Typo in case controllers displaying an error every time a patient is matched against external MatchMaker nodes
- Do not crash while attempting an update for variant documents that are too big (> 16 MB)
- Old STR causatives (and other variants) may not have HGNC symbols - fix sort lambda
- Check if gene_obj has primary_transcript before trying to access it
- Warn if a gene manually searched is in a clinical panel with an outdated name when filtering variants
- ChrPos split js not needed on STR page yet
### Changed
- Remove parsing of case `genome_version`, since it's not used anywhere downstream
- Introduce deprecation warning for Loqus configs that are not dictionaries
- SV clinical filter no longer filters out sub 100 nt variants
- Count cases in LoqusDB by variant type
- Commit pulse repo badge temporarily set to weekly
- Sort ClinVar submissions objects by ascending "Last evaluated" date
- Refactored the MatchMaker integration as an extension
- Replaced some sensitive words as suggested by woke linter
- Documentation for load-configuration rewritten.
- Add styles to MatchMaker matches table
- More detailed info on the data shared in MatchMaker submission form

## [4.33.1]
### Fixed
- Include markdown for release autodeploy docs
- Use standard inheritance model in ClinVar (https://ftp.ncbi.nlm.nih.gov/pub/GTR/standard_terms/Mode_of_inheritance.txt)
- Fix issue crash with variants that have been unflagged causative not being available in other causatives
### Added
### Changed

## [4.33]
### Fixed
- Command line crashing when updating an individual not found in database
- Dashboard page crashing when filters return no data
- Cancer variants filter by chromosome
- /api/v1/genes now searches for genes in all genome builds by default
- Upgraded igv.js to version 2.8.1 (Fixed Unparsable bed record error)
### Added
- Autodeploy docs on release
- Documentation for updating case individuals tracks
- Filter cases and dashboard stats by analysis track
### Changed
- Changed from deprecated db update method
- Pre-selected fields to run queries with in dashboard page
- Do not filter by any institute when first accessing the dashboard
- Removed OMIM panel in case view for cancer cases
- Display Tier I and II variants in case view causatives panel for cancer cases
- Refactored Individuals and Causative panels in case view for cancer cases

## [4.32.1]
### Fixed
- iSort lint check only
### Changed
- Institute cases page crashing when a case has track:Null
### Added

## [4.32]
### Added
- Load and show MITOMAP associated diseases from VCF (INFO field: MitomapAssociatedDiseases, via HmtNote)
- Show variant allele frequencies for mitochondrial variants (GRCh38 cases)
- Extend "public" json API with diseases (OMIM) and phenotypes (HPO)
- HPO gene list download now has option for clinical and non-clinical genes
- Display gene splice junctions data in sashimi plots
- Update case individuals with splice junctions tracks
- Simple Docker compose for development with local build
- Make Phenomodels subpanels collapsible
- User side documentation of cytogenomics features (Gens, Chromograph, vcf2cytosure, rhocall)
- iSort GitHub Action
- Support LoqusDB REST API queries
### Fixed
- Show other causative once, even if several events point to it
- Filtering variants by mitochondrial chromosome for cases with genome build=38
- HPO gene search button triggers any warnings for clinical / non-existing genes also on first search
- Fixed a bug in variants pages caused by MT variants without alt_frequency
- Tests for CADD score parsing function
- Fixed the look of IGV settings on SNV variant page
- Cases analyzed once shown as `rerun`
- Missing case track on case re-upload
- Fixed severity rank for SO term "regulatory region ablation"
### Changed
- Refactor according to CodeFactor - mostly reuse of duplicated code
- Phenomodels language adjustment
- Open variants in a new window (from variants page)
- Open overlapping and compound variants in a new window (from variant page)
- gnomAD link points to gnomAD v.3 (build GRCh38) for mitochondrial variants.
- Display only number of affected genes for dismissed SVs in general report
- Chromosome build check when populating the variants filter chromosome selection
- Display mitochondrial and rare diseases coverage report in cases with missing 'rare' track

## [4.31.1]
### Added
### Changed
- Remove mitochondrial and coverage report from cancer cases sidebar
### Fixed
- ClinVar page when dbSNP id is None

## [4.31]
### Added
- gnomAD annotation field in admin guide
- Export also dynamic panel genes not associated to an HPO term when downloading the HPO panel
- Primary HGNC transcript info in variant export files
- Show variant quality (QUAL field from vcf) in the variant summary
- Load/update PDF gene fusion reports (clinical and research) generated with Arriba
- Support new MANE annotations from VEP (both MANE Select and MANE Plus Clinical)
- Display on case activity the event of a user resetting all dismissed variants
- Support gnomAD population frequencies for mitochondrial variants
- Anchor links in Casedata ClinVar panels to redirect after renaming individuals
### Fixed
- Replace old docs link www.clinicalgenomics.se/scout with new https://clinical-genomics.github.io/scout
- Page formatting issues whenever case and variant comments contain extremely long strings with no spaces
- Chromograph images can be one column and have scrollbar. Removed legacy code.
- Column labels for ClinVar case submission
- Page crashing looking for LoqusDB observation when variant doesn't exist
- Missing inheritance models and custom inheritance models on newly created gene panels
- Accept only numbers in managed variants filter as position and end coordinates
- SNP id format and links in Variant page, ClinVar submission form and general report
- Case groups tooltip triggered only when mouse is on the panel header
- Loadable filters displayed in alphabetical order on variants page
### Changed
- A more compact case groups panel
- Added landscape orientation CSS style to cancer coverage and QC demo report
- Improve user documentation to create and save new gene panels
- Removed option to use space as separator when uploading gene panels
- Separating the columns of standard and custom inheritance models in gene panels
- Improved ClinVar instructions for users using non-English Excel

## [4.30.2]
### Added
### Fixed
- Use VEP RefSeq ID if RefSeq list is empty in RefSeq transcripts overview
- Bug creating variant links for variants with no end_chrom
### Changed

## [4.30.1]
### Added
### Fixed
- Cryptography dependency fixed to use version < 3.4
### Changed

## [4.30]
### Added
- Introduced a `reset dismiss variant` verb
- Button to reset all dismissed variants for a case
- Add black border to Chromograph ideograms
- Show ClinVar annotations on variantS page
- Added integration with GENS, copy number visualization tool
- Added a VUS label to the manual classification variant tags
- Add additional information to SNV verification emails
- Tooltips documenting manual annotations from default panels
- Case groups now show bam files from all cases on align view
### Fixed
- Center initial igv view on variant start with SNV/indels
- Don't set initial igv view to negative coordinates
- Display of GQ for SV and STR
- Parsing of AD and related info for STRs
- LoqusDB field in institute settings accepts only existing Loqus instances
- Fix DECIPHER link to work after DECIPHER migrated to GRCh38
- Removed visibility window param from igv.js genes track
- Updated HPO download URL
- Patch HPO download test correctly
- Reference size on STR hover not needed (also wrong)
- Introduced genome build check (allowed values: 37, 38, "37", "38") on case load
- Improve case searching by assignee full name
- Populating the LoqusDB select in institute settings
### Changed
- Cancer variants table header (pop freq etc)
- Only admin users can modify LoqusDB instance in Institute settings
- Style of case synopsis, variants and case comments
- Switched to igv.js 2.7.5
- Do not choke if case is missing research variants when research requested
- Count cases in LoqusDB by variant type
- Introduce deprecation warning for Loqus configs that are not dictionaries
- Improve create new gene panel form validation
- Make XM- transcripts less visible if they don't overlap with transcript refseq_id in variant page
- Color of gene panels and comments panels on cases and variant pages
- Do not choke if case is missing research variants when reserch requested

## [4.29.1]
### Added
### Fixed
- Always load STR variants regardless of RankScore threshold (hotfix)
### Changed

## [4.29]
### Added
- Added a page about migrating potentially breaking changes to the documentation
- markdown_include in development requirements file
- STR variants filter
- Display source, Z-score, inheritance pattern for STR annotations from Stranger (>0.6.1) if available
- Coverage and quality report to cancer view
### Fixed
- ACMG classification page crashing when trying to visualize a classification that was removed
- Pretty print HGVS on gene variants (URL-decode VEP)
- Broken or missing link in the documentation
- Multiple gene names in ClinVar submission form
- Inheritance model select field in ClinVar submission
- IGV.js >2.7.0 has an issue with the gene track zoom levels - temp freeze at 2.7.0
- Revert CORS-anywhere and introduce a local http proxy for cloud tracks
### Changed

## [4.28]
### Added
- Chromograph integration for displaying PNGs in case-page
- Add VAF to cancer case general report, and remove some of its unused fields
- Variants filter compatible with genome browser location strings
- Support for custom public igv tracks stored on the cloud
- Add tests to increase testing coverage
- Update case variants count after deleting variants
- Update IGV.js to latest (v2.7.4)
- Bypass igv.js CORS check using `https://github.com/Rob--W/cors-anywhere`
- Documentation on default and custom IGV.js tracks (admin docs)
- Lock phenomodels so they're editable by admins only
- Small case group assessment sharing
- Tutorial and files for deploying app on containers (Kubernetes pods)
- Canonical transcript and protein change of canonical transcript in exported variants excel sheet
- Support for Font Awesome version 6
- Submit to Beacon from case page sidebar
- Hide dismissed variants in variants pages and variants export function
- Systemd service files and instruction to deploy Scout using podman
### Fixed
- Bugfix: unused `chromgraph_prefix |tojson` removed
- Freeze coloredlogs temporarily
- Marrvel link
- Don't show TP53 link for silent or synonymous changes
- OMIM gene field accepts any custom number as OMIM gene
- Fix Pytest single quote vs double quote string
- Bug in gene variants search by similar cases and no similar case is found
- Delete unused file `userpanel.py`
- Primary transcripts in variant overview and general report
- Google OAuth2 login setup in README file
- Redirect to 'missing file'-icon if configured Chromograph file is missing
- Javascript error in case page
- Fix compound matching during variant loading for hg38
- Cancer variants view containing variants dismissed with cancer-specific reasons
- Zoom to SV variant length was missing IGV contig select
- Tooltips on case page when case has no default gene panels
### Changed
- Save case variants count in case document and not in sessions
- Style of gene panels multiselect on case page
- Collapse/expand main HPO checkboxes in phenomodel preview
- Replaced GQ (Genotype quality) with VAF (Variant allele frequency) in cancer variants GT table
- Allow loading of cancer cases with no tumor_purity field
- Truncate cDNA and protein changes in case report if longer than 20 characters


## [4.27]
### Added
- Exclude one or more variant categories when running variants delete command
### Fixed
### Changed

## [4.26.1]
### Added
### Fixed
- Links with 1-letter aa codes crash on frameshift etc
### Changed

## [4.26]
### Added
- Extend the delete variants command to print analysis date, track, institute, status and research status
- Delete variants by type of analysis (wgs|wes|panel)
- Links to cBioPortal, MutanTP53, IARC TP53, OncoKB, MyCancerGenome, CIViC
### Fixed
- Deleted variants count
### Changed
- Print output of variants delete command as a tab separated table

## [4.25]
### Added
- Command line function to remove variants from one or all cases
### Fixed
- Parse SMN None calls to None rather than False

## [4.24.1]
### Fixed
- Install requirements.txt via setup file

## [4.24]
### Added
- Institute-level phenotype models with sub-panels containing HPO and OMIM terms
- Runnable Docker demo
- Docker image build and push github action
- Makefile with shortcuts to docker commands
- Parse and save synopsis, phenotype and cohort terms from config files upon case upload
### Fixed
- Update dismissed variant status when variant dismissed key is missing
- Breakpoint two IGV button now shows correct chromosome when different from bp1
- Missing font lib in Docker image causing the PDF report download page to crash
- Sentieon Manta calls lack Somaticscore - load anyway
- ClinVar submissions crashing due to pinned variants that are not loaded
- Point ExAC pLI score to new gnomad server address
- Bug uploading cases missing phenotype terms in config file
- STRs loaded but not shown on browser page
- Bug when using adapter.variant.get_causatives with case_id without causatives
- Problem with fetching "solved" from scout export cases cli
- Better serialising of datetime and bson.ObjectId
- Added `volumes` folder to .gitignore
### Changed
- Make matching causative and managed variants foldable on case page
- Remove calls to PyMongo functions marked as deprecated in backend and frontend(as of version 3.7).
- Improved `scout update individual` command
- Export dynamic phenotypes with ordered gene lists as PDF


## [4.23]
### Added
- Save custom IGV track settings
- Show a flash message with clear info about non-valid genes when gene panel creation fails
- CNV report link in cancer case side navigation
- Return to comment section after editing, deleting or submitting a comment
- Managed variants
- MT vs 14 chromosome mean coverage stats if Scout is connected to Chanjo
### Fixed
- missing `vcf_cancer_sv` and `vcf_cancer_sv_research` to manual.
- Split ClinVar multiple clnsig values (slash-separated) and strip them of underscore for annotations without accession number
- Timeout of `All SNVs and INDELs` page when no valid gene is provided in the search
- Round CADD (MIPv9)
- Missing default panel value
- Invisible other causatives lines when other causatives lack gene symbols
### Changed
- Do not freeze mkdocs-material to version 4.6.1
- Remove pre-commit dependency

## [4.22]
### Added
- Editable cases comments
- Editable variants comments
### Fixed
- Empty variant activity panel
- STRs variants popover
- Split new ClinVar multiple significance terms for a variant
- Edit the selected comment, not the latest
### Changed
- Updated RELEASE docs.
- Pinned variants card style on the case page
- Merged `scout export exons` and `scout view exons` commands


## [4.21.2]
### Added
### Fixed
- Do not pre-filter research variants by (case-default) gene panels
- Show OMIM disease tooltip reliably
### Changed

## [4.21.1]
### Added
### Fixed
- Small change to Pop Freq column in variants ang gene panels to avoid strange text shrinking on small screens
- Direct use of HPO list for Clinical HPO SNV (and cancer SNV) filtering
- PDF coverage report redirecting to login page
### Changed
- Remove the option to dismiss single variants from all variants pages
- Bulk dismiss SNVs, SVs and cancer SNVs from variants pages

## [4.21]
### Added
- Support to configure LoqusDB per institute
- Highlight causative variants in the variants list
- Add tests. Mostly regarding building internal datatypes.
- Remove leading and trailing whitespaces from panel_name and display_name when panel is created
- Mark MANE transcript in list of transcripts in "Transcript overview" on variant page
- Show default panel name in case sidebar
- Previous buttons for variants pagination
- Adds a gh action that checks that the changelog is updated
- Adds a gh action that deploys new releases automatically to pypi
- Warn users if case default panels are outdated
- Define institute-specific gene panels for filtering in institute settings
- Use institute-specific gene panels in variants filtering
- Show somatic VAF for pinned and causative variants on case page

### Fixed
- Report pages redirect to login instead of crashing when session expires
- Variants filter loading in cancer variants page
- User, Causative and Cases tables not scaling to full page
- Improved docs for an initial production setup
- Compatibility with latest version of Black
- Fixed tests for Click>7
- Clinical filter required an extra click to Filter to return variants
- Restore pagination and shrink badges in the variants page tables
- Removing a user from the command line now inactivates the case only if user is last assignee and case is active
- Bugfix, LoqusDB per institute feature crashed when institute id was empty string
- Bugfix, LoqusDB calls where missing case count
- filter removal and upload for filters deleted from another page/other user
- Visualize outdated gene panels info in a popover instead of a tooltip in case page side panel

### Changed
- Highlight color on normal STRs in the variants table from green to blue
- Display breakpoints coordinates in verification emails only for structural variants


## [4.20]
### Added
- Display number of filtered variants vs number of total variants in variants page
- Search case by HPO terms
- Dismiss variant column in the variants tables
- Black and pre-commit packages to dev requirements

### Fixed
- Bug occurring when rerun is requested twice
- Peddy info fields in the demo config file
- Added load config safety check for multiple alignment files for one individual
- Formatting of cancer variants table
- Missing Score in SV variants table

### Changed
- Updated the documentation on how to create a new software release
- Genome build-aware cytobands coordinates
- Styling update of the Matchmaker card
- Select search type in case search form


## [4.19]

### Added
- Show internal ID for case
- Add internal ID for downloaded CGH files
- Export dynamic HPO gene list from case page
- Remove users as case assignees when their account is deleted
- Keep variants filters panel expanded when filters have been used

### Fixed
- Handle the ProxyFix ModuleNotFoundError when Werkzeug installed version is >1.0
- General report formatting issues whenever case and variant comments contain extremely long strings with no spaces

### Changed
- Created an institute wrapper page that contains list of cases, causatives, SNVs & Indels, user list, shared data and institute settings
- Display case name instead of case ID on clinVar submissions
- Changed icon of sample update in clinVar submissions


## [4.18]

### Added
- Filter cancer variants on cytoband coordinates
- Show dismiss reasons in a badge with hover for clinical variants
- Show an ellipsis if 10 cases or more to display with loqusdb matches
- A new blog post for version 4.17
- Tooltip to better describe Tumor and Normal columns in cancer variants
- Filter cancer SNVs and SVs by chromosome coordinates
- Default export of `Assertion method citation` to clinVar variants submission file
- Button to export up to 500 cancer variants, filtered or not
- Rename samples of a clinVar submission file

### Fixed
- Apply default gene panel on return to cancer variantS from variant view
- Revert to certificate checking when asking for Chanjo reports
- `scout download everything` command failing while downloading HPO terms

### Changed
- Turn tumor and normal allelic fraction to decimal numbers in tumor variants page
- Moved clinVar submissions code to the institutes blueprints
- Changed name of clinVar export files to FILENAME.Variant.csv and FILENAME.CaseData.csv
- Switched Google login libraries from Flask-OAuthlib to Authlib


## [4.17.1]

### Fixed
- Load cytobands for cases with chromosome build not "37" or "38"


## [4.17]

### Added
- COSMIC badge shown in cancer variants
- Default gene-panel in non-cancer structural view in url
- Filter SNVs and SVs by cytoband coordinates
- Filter cancer SNV variants by alt allele frequency in tumor
- Correct genome build in UCSC link from structural variant page



### Fixed
- Bug in clinVar form when variant has no gene
- Bug when sharing cases with the same institute twice
- Page crashing when removing causative variant tag
- Do not default to GATK caller when no caller info is provided for cancer SNVs


## [4.16.1]

### Fixed
- Fix the fix for handling of delivery reports for rerun cases

## [4.16]

### Added
- Adds possibility to add "lims_id" to cases. Currently only stored in database, not shown anywhere
- Adds verification comment box to SVs (previously only available for small variants)
- Scrollable pedigree panel

### Fixed
- Error caused by changes in WTForm (new release 2.3.x)
- Bug in OMIM case page form, causing the page to crash when a string was provided instead of a numerical OMIM id
- Fix Alamut link to work properly on hg38
- Better handling of delivery reports for rerun cases
- Small CodeFactor style issues: matchmaker results counting, a couple of incomplete tests and safer external xml
- Fix an issue with Phenomizer introduced by CodeFactor style changes

### Changed
- Updated the version of igv.js to 2.5.4

## [4.15.1]

### Added
- Display gene names in ClinVar submissions page
- Links to Varsome in variant transcripts table

### Fixed
- Small fixes to ClinVar submission form
- Gene panel page crash when old panel has no maintainers

## [4.15]

### Added
- Clinvar CNVs IGV track
- Gene panels can have maintainers
- Keep variant actions (dismissed, manual rank, mosaic, acmg, comments) upon variant re-upload
- Keep variant actions also on full case re-upload

### Fixed
- Fix the link to Ensembl for SV variants when genome build 38.
- Arrange information in columns on variant page
- Fix so that new cosmic identifier (COSV) is also acceptable #1304
- Fixed COSMIC tag in INFO (outside of CSQ) to be parses as well with `&` splitter.
- COSMIC stub URL changed to https://cancer.sanger.ac.uk/cosmic/search?q= instead.
- Updated to a version of IGV where bigBed tracks are visualized correctly
- Clinvar submission files are named according to the content (variant_data and case_data)
- Always show causatives from other cases in case overview
- Correct disease associations for gene symbol aliases that exist as separate genes
- Re-add "custom annotations" for SV variants
- The override ClinVar P/LP add-in in the Clinical Filter failed for new CSQ strings

### Changed
- Runs all CI checks in github actions

## [4.14.1]

### Fixed
- Error when variant found in loqusdb is not loaded for other case

## [4.14]

### Added
- Use github actions to run tests
- Adds CLI command to update individual alignments path
- Update HPO terms using downloaded definitions files
- Option to use alternative flask config when running `scout serve`
- Requirement to use loqusdb >= 2.5 if integrated

### Fixed
- Do not display Pedigree panel in cancer view
- Do not rely on internet connection and services available when running CI tests
- Variant loading assumes GATK if no caller set given and GATK filter status is seen in FILTER
- Pass genome build param all the way in order to get the right gene mappings for cases with build 38
- Parse correctly variants with zero frequency values
- Continue even if there are problems to create a region vcf
- STR and cancer variant navigation back to variants pages could fail

### Changed
- Improved code that sends requests to the external APIs
- Updates ranges for user ranks to fit todays usage
- Run coveralls on github actions instead of travis
- Run pip checks on github actions instead of coveralls
- For hg38 cases, change gnomAD link to point to version 3.0 (which is hg38 based)
- Show pinned or causative STR variants a bit more human readable

## [4.13.1]

### Added
### Fixed
- Typo that caused not all clinvar conflicting interpretations to be loaded no matter what
- Parse and retrieve clinvar annotations from VEP-annotated (VEP 97+) CSQ VCF field
- Variant clinvar significance shown as `not provided` whenever is `Uncertain significance`
- Phenomizer query crashing when case has no HPO terms assigned
- Fixed a bug affecting `All SNVs and INDELs` page when variants don't have canonical transcript
- Add gene name or id in cancer variant view

### Changed
- Cancer Variant view changed "Variant:Transcript:Exon:HGVS" to "Gene:Transcript:Exon:HGVS"

## [4.13]

### Added
- ClinVar SNVs track in IGV
- Add SMA view with SMN Copy Number data
- Easier to assign OMIM diagnoses from case page
- OMIM terms and specific OMIM term page

### Fixed
- Bug when adding a new gene to a panel
- Restored missing recent delivery reports
- Fixed style and links to other reports in case side panel
- Deleting cases using display_name and institute not deleting its variants
- Fixed bug that caused coordinates filter to override other filters
- Fixed a problem with finding some INS in loqusdb
- Layout on SV page when local observations without cases are present
- Make scout compatible with the new HPO definition files from `http://compbio.charite.de/jenkins/`
- General report visualization error when SNVs display names are very long


### Changed


## [4.12.4]

### Fixed
- Layout on SV page when local observations without cases are present

## [4.12.3]

### Fixed
- Case report when causative or pinned SVs have non null allele frequencies

## [4.12.2]

### Fixed
- SV variant links now take you to the SV variant page again
- Cancer variant view has cleaner table data entries for "N/A" data
- Pinned variant case level display hotfix for cancer and str - more on this later
- Cancer variants show correct alt/ref reads mirroring alt frequency now
- Always load all clinical STR variants even if a region load is attempted - index may be missing
- Same case repetition in variant local observations

## [4.12.1]

### Fixed
- Bug in variant.gene when gene has no HGVS description


## [4.12]

### Added
- Accepts `alignment_path` in load config to pass bam/cram files
- Display all phenotypes on variant page
- Display hgvs coordinates on pinned and causatives
- Clear panel pending changes
- Adds option to setup the database with static files
- Adds cli command to download the resources from CLI that scout needs
- Adds test files for merged somatic SV and CNV; as well as merged SNV, and INDEL part of #1279
- Allows for upload of OMIM-AUTO gene panel from static files without api-key

### Fixed
- Cancer case HPO panel variants link
- Fix so that some drop downs have correct size
- First IGV button in str variants page
- Cancer case activates on SNV variants
- Cases activate when STR variants are viewed
- Always calculate code coverage
- Pinned/Classification/comments in all types of variants pages
- Null values for panel's custom_inheritance_models
- Discrepancy between the manual disease transcripts and those in database in gene-edit page
- ACMG classification not showing for some causatives
- Fix bug which caused IGV.js to use hg19 reference files for hg38 data
- Bug when multiple bam files sources with non-null values are available


### Changed
- Renamed `requests` file to `scout_requests`
- Cancer variant view shows two, instead of four, decimals for allele and normal


## [4.11.1]

### Fixed
- Institute settings page
- Link institute settings to sharing institutes choices

## [4.11.0]

### Added
- Display locus name on STR variant page
- Alternative key `GNOMADAF_popmax` for Gnomad popmax allele frequency
- Automatic suggestions on how to improve the code on Pull Requests
- Parse GERP, phastCons and phyloP annotations from vep annotated CSQ fields
- Avoid flickering comment popovers in variant list
- Parse REVEL score from vep annotated CSQ fields
- Allow users to modify general institute settings
- Optionally format code automatically on commit
- Adds command to backup vital parts `scout export database`
- Parsing and displaying cancer SV variants from Manta annotated VCF files
- Dismiss cancer snv variants with cancer-specific options
- Add IGV.js UPD, RHO and TIDDIT coverage wig tracks.


### Fixed
- Slightly darker page background
- Fixed an issued with parsed conservation values from CSQ
- Clinvar submissions accessible to all users of an institute
- Header toolbar when on Clinvar page now shows institute name correctly
- Case should not always inactivate upon update
- Show dismissed snv cancer variants as grey on the cancer variants page
- Improved style of mappability link and local observations on variant page
- Convert all the GET requests to the igv view to POST request
- Error when updating gene panels using a file containing BOM chars
- Add/replace gene radio button not working in gene panels


## [4.10.1]

### Fixed
- Fixed issue with opening research variants
- Problem with coveralls not called by Travis CI
- Handle Biomart service down in tests


## [4.10.0]

### Added
- Rank score model in causatives page
- Exportable HPO terms from phenotypes page
- AMP guideline tiers for cancer variants
- Adds scroll for the transcript tab
- Added CLI option to query cases on time since case event was added
- Shadow clinical assessments also on research variants display
- Support for CRAM alignment files
- Improved str variants view : sorting by locus, grouped by allele.
- Delivery report PDF export
- New mosaicism tag option
- Add or modify individuals' age or tissue type from case page
- Display GC and allele depth in causatives table.
- Included primary reference transcript in general report
- Included partial causative variants in general report
- Remove dependency of loqusdb by utilising the CLI

### Fixed
- Fixed update OMIM command bug due to change in the header of the genemap2 file
- Removed Mosaic Tag from Cancer variants
- Fixes issue with unaligned table headers that comes with hidden Datatables
- Layout in general report PDF export
- Fixed issue on the case statistics view. The validation bars didn't show up when all institutes were selected. Now they do.
- Fixed missing path import by importing pathlib.Path
- Handle index inconsistencies in the update index functions
- Fixed layout problems


## [4.9.0]

### Added
- Improved MatchMaker pages, including visible patient contacts email address
- New badges for the github repo
- Links to [GENEMANIA](genemania.org)
- Sort gene panel list on case view.
- More automatic tests
- Allow loading of custom annotations in VCF using the SCOUT_CUSTOM info tag.

### Fixed
- Fix error when a gene is added to an empty dynamic gene panel
- Fix crash when attempting to add genes on incorrect format to dynamic gene panel
- Manual rank variant tags could be saved in a "Select a tag"-state, a problem in the variants view.
- Same case evaluations are no longer shown as gray previous evaluations on the variants page
- Stay on research pages, even if reset, next first buttons are pressed..
- Overlapping variants will now be visible on variant page again
- Fix missing classification comments and links in evaluations page
- All prioritized cases are shown on cases page


## [4.8.3]

### Added

### Fixed
- Bug when ordering sanger
- Improved scrolling over long list of genes/transcripts


## [4.8.2]

### Added

### Fixed
- Avoid opening extra tab for coverage report
- Fixed a problem when rank model version was saved as floats and not strings
- Fixed a problem with displaying dismiss variant reasons on the general report
- Disable load and delete filter buttons if there are no saved filters
- Fix problem with missing verifications
- Remove duplicate users and merge their data and activity


## [4.8.1]

### Added

### Fixed
- Prevent login fail for users with id defined by ObjectId and not email
- Prevent the app from crashing with `AttributeError: 'NoneType' object has no attribute 'message'`


## [4.8.0]

### Added
- Updated Scout to use Bootstrap 4.3
- New looks for Scout
- Improved dashboard using Chart.js
- Ask before inactivating a case where last assigned user leaves it
- Genes can be manually added to the dynamic gene list directly on the case page
- Dynamic gene panels can optionally be used with clinical filter, instead of default gene panel
- Dynamic gene panels get link out to chanjo-report for coverage report
- Load all clinvar variants with clinvar Pathogenic, Likely Pathogenic and Conflicting pathogenic
- Show transcripts with exon numbers for structural variants
- Case sort order can now be toggled between ascending and descending.
- Variants can be marked as partial causative if phenotype is available for case.
- Show a frequency tooltip hover for SV-variants.
- Added support for LDAP login system
- Search snv and structural variants by chromosomal coordinates
- Structural variants can be marked as partial causative if phenotype is available for case.
- Show normal and pathologic limits for STRs in the STR variants view.
- Institute level persistent variant filter settings that can be retrieved and used.
- export causative variants to Excel
- Add support for ROH, WIG and chromosome PNGs in case-view

### Fixed
- Fixed missing import for variants with comments
- Instructions on how to build docs
- Keep sanger order + verification when updating/reloading variants
- Fixed and moved broken filter actions (HPO gene panel and reset filter)
- Fixed string conversion to number
- UCSC links for structural variants are now separated per breakpoint (and whole variant where applicable)
- Reintroduced missing coverage report
- Fixed a bug preventing loading samples using the command line
- Better inheritance models customization for genes in gene panels
- STR variant page back to list button now does its one job.
- Allows to setup scout without a omim api key
- Fixed error causing "favicon not found" flash messages
- Removed flask --version from base cli
- Request rerun no longer changes case status. Active or archived cases inactivate on upload.
- Fixed missing tooltip on the cancer variants page
- Fixed weird Rank cell in variants page
- Next and first buttons order swap
- Added pagination (and POST capability) to cancer variants.
- Improves loading speed for variant page
- Problem with updating variant rank when no variants
- Improved Clinvar submission form
- General report crashing when dismissed variant has no valid dismiss code
- Also show collaborative case variants on the All variants view.
- Improved phenotype search using dataTables.js on phenotypes page
- Search and delete users with `email` instead of `_id`
- Fixed css styles so that multiselect options will all fit one column


## [4.7.3]

### Added
- RankScore can be used with VCFs for vcf_cancer files

### Fixed
- Fix issue with STR view next page button not doing its one job.

### Deleted
- Removed pileup as a bam viewing option. This is replaced by IGV


## [4.7.2]

### Added
- Show earlier ACMG classification in the variant list

### Fixed
- Fixed igv search not working due to igv.js dist 2.2.17
- Fixed searches for cases with a gene with variants pinned or marked causative.
- Load variant pages faster after fixing other causatives query
- Fixed mitochondrial report bug for variants without genes

## [4.7.1]

### Added

### Fixed
- Fixed bug on genes page


## [4.7.0]

### Added
- Export genes and gene panels in build GRCh38
- Search for cases with variants pinned or marked causative in a given gene.
- Search for cases phenotypically similar to a case also from WUI.
- Case variant searches can be limited to similar cases, matching HPO-terms,
  phenogroups and cohorts.
- De-archive reruns and flag them as 'inactive' if archived
- Sort cases by analysis_date, track or status
- Display cases in the following order: prioritized, active, inactive, archived, solved
- Assign case to user when user activates it or asks for rerun
- Case becomes inactive when it has no assignees
- Fetch refseq version from entrez and use it in clinvar form
- Load and export of exons for all genes, independent on refseq
- Documentation for loading/updating exons
- Showing SV variant annotations: SV cgh frequencies, gnomad-SV, local SV frequencies
- Showing transcripts mapping score in segmental duplications
- Handle requests to Ensembl Rest API
- Handle requests to Ensembl Rest Biomart
- STR variants view now displays GT and IGV link.
- Description field for gene panels
- Export exons in build 37 and 38 using the command line

### Fixed
- Fixes of and induced by build tests
- Fixed bug affecting variant observations in other cases
- Fixed a bug that showed wrong gene coverage in general panel PDF export
- MT report only shows variants occurring in the specific individual of the excel sheet
- Disable SSL certifcate verification in requests to chanjo
- Updates how intervaltree and pymongo is used to void deprecated functions
- Increased size of IGV sample tracks
- Optimized tests


## [4.6.1]

### Added

### Fixed
- Missing 'father' and 'mother' keys when parsing single individual cases


## [4.6.0]

### Added
- Description of Scout branching model in CONTRIBUTING doc
- Causatives in alphabetical order, display ACMG classification and filter by gene.
- Added 'external' to the list of analysis type options
- Adds functionality to display "Tissue type". Passed via load config.
- Update to IGV 2.

### Fixed
- Fixed alignment visualization and vcf2cytosure availability for demo case samples
- Fixed 3 bugs affecting SV pages visualization
- Reintroduced the --version cli option
- Fixed variants query by panel (hpo panel + gene panel).
- Downloaded MT report contains excel files with individuals' display name
- Refactored code in parsing of config files.


## [4.5.1]

### Added

### Fixed
- update requirement to use PyYaml version >= 5.1
- Safer code when loading config params in cli base


## [4.5.0]

### Added
- Search for similar cases from scout view CLI
- Scout cli is now invoked from the app object and works under the app context

### Fixed
- PyYaml dependency fixed to use version >= 5.1


## [4.4.1]

### Added
- Display SV rank model version when available

### Fixed
- Fixed upload of delivery report via API


## [4.4.0]

### Added
- Displaying more info on the Causatives page and hiding those not causative at the case level
- Add a comment text field to Sanger order request form, allowing a message to be included in the email
- MatchMaker Exchange integration
- List cases with empty synopsis, missing HPO terms and phenotype groups.
- Search for cases with open research list, or a given case status (active, inactive, archived)

### Fixed
- Variant query builder split into several functions
- Fixed delivery report load bug


## [4.3.3]

### Added
- Different individual table for cancer cases

### Fixed
- Dashboard collects validated variants from verification events instead of using 'sanger' field
- Cases shared with collaborators are visible again in cases page
- Force users to select a real institute to share cases with (actionbar select fix)


## [4.3.2]

### Added
- Dashboard data can be filtered using filters available in cases page
- Causatives for each institute are displayed on a dedicated page
- SNVs and and SVs are searchable across cases by gene and rank score
- A more complete report with validated variants is downloadable from dashboard

### Fixed
- Clinsig filter is fixed so clinsig numerical values are returned
- Split multi clinsig string values in different elements of clinsig array
- Regex to search in multi clinsig string values or multi revstat string values
- It works to upload vcf files with no variants now
- Combined Pileup and IGV alignments for SVs having variant start and stop on the same chromosome


## [4.3.1]

### Added
- Show calls from all callers even if call is not available
- Instructions to install cairo and pango libs from WeasyPrint page
- Display cases with number of variants from CLI
- Only display cases with number of variants above certain treshold. (Also CLI)
- Export of verified variants by CLI or from the dashboard
- Extend case level queries with default panels, cohorts and phenotype groups.
- Slice dashboard statistics display using case level queries
- Add a view where all variants for an institute can be searched across cases, filtering on gene and rank score. Allows searching research variants for cases that have research open.

### Fixed
- Fixed code to extract variant conservation (gerp, phyloP, phastCons)
- Visualization of PDF-exported gene panels
- Reintroduced the exon/intron number in variant verification email
- Sex and affected status is correctly displayed on general report
- Force number validation in SV filter by size
- Display ensembl transcripts when no refseq exists


## [4.3.0]

### Added
- Mosaicism tag on variants
- Show and filter on SweGen frequency for SVs
- Show annotations for STR variants
- Show all transcripts in verification email
- Added mitochondrial export
- Adds alternative to search for SVs shorter that the given length
- Look for 'bcftools' in the `set` field of VCFs
- Display digenic inheritance from OMIM
- Displays what refseq transcript that is primary in hgnc

### Fixed

- Archived panels displays the correct date (not retroactive change)
- Fixed problem with waiting times in gene panel exports
- Clinvar fiter not working with human readable clinsig values

## [4.2.2]

### Fixed
- Fixed gene panel create/modify from CSV file utf-8 decoding error
- Updating genes in gene panels now supports edit comments and entry version
- Gene panel export timeout error

## [4.2.1]

### Fixed
- Re-introduced gene name(s) in verification email subject
- Better PDF rendering for excluded variants in report
- Problem to access old case when `is_default` did not exist on a panel


## [4.2.0]

### Added
- New index on variant_id for events
- Display overlapping compounds on variants view

### Fixed
- Fixed broken clinical filter


## [4.1.4]

### Added
- Download of filtered SVs

### Fixed
- Fixed broken download of filtered variants
- Fixed visualization issue in gene panel PDF export
- Fixed bug when updating gene names in variant controller


## [4.1.3]

### Fixed
- Displays all primary transcripts


## [4.1.2]

### Added
- Option add/replace when updating a panel via CSV file
- More flexible versioning of the gene panels
- Printing coverage report on the bottom of the pdf case report
- Variant verification option for SVs
- Logs uri without pwd when connecting
- Disease-causing transcripts in case report
- Thicker lines in case report
- Supports HPO search for cases, both terms or if described in synopsis
- Adds sanger information to dashboard

### Fixed
- Use db name instead of **auth** as default for authentication
- Fixes so that reports can be generated even with many variants
- Fixed sanger validation popup to show individual variants queried by user and institute.
- Fixed problem with setting up scout
- Fixes problem when exac file is not available through broad ftp
- Fetch transcripts for correct build in `adapter.hgnc_gene`

## [4.1.1]
- Fix problem with institute authentication flash message in utils
- Fix problem with comments
- Fix problem with ensembl link


## [4.1.0]

### Added
- OMIM phenotypes to case report
- Command to download all panel app gene panels `scout load panel --panel-app`
- Links to genenames.org and omim on gene page
- Popup on gene at variants page with gene information
- reset sanger status to "Not validated" for pinned variants
- highlight cases with variants to be evaluated by Sanger on the cases page
- option to point to local reference files to the genome viewer pileup.js. Documented in `docs.admin-guide.server`
- option to export single variants in `scout export variants`
- option to load a multiqc report together with a case(add line in load config)
- added a view for searching HPO terms. It is accessed from the top left corner menu
- Updates the variants view for cancer variants. Adds a small cancer specific filter for known variants
- Adds hgvs information on cancer variants page
- Adds option to update phenotype groups from CLI

### Fixed
- Improved Clinvar to submit variants from different cases. Fixed HPO terms in casedata according to feedback
- Fixed broken link to case page from Sanger modal in cases view
- Now only cases with non empty lists of causative variants are returned in `adapter.case(has_causatives=True)`
- Can handle Tumor only samples
- Long lists of HGNC symbols are now possible. This was previously difficult with manual, uploaded or by HPO search when changing filter settings due to GET request limitations. Relevant pages now use POST requests. Adds the dynamic HPO panel as a selection on the gene panel dropdown.
- Variant filter defaults to default panels also on SV and Cancer variants pages.

## [4.0.0]

### WARNING ###

This is a major version update and will require that the backend of pre releases is updated.
Run commands:

```
$scout update genes
$scout update hpo
```

- Created a Clinvar submission tool, to speed up Clinvar submission of SNVs and SVs
- Added an analysis report page (html and PDF format) containing phenotype, gene panels and variants that are relevant to solve a case.

### Fixed
- Optimized evaluated variants to speed up creation of case report
- Moved igv and pileup viewer under a common folder
- Fixed MT alignment view pileup.js
- Fixed coordinates for SVs with start chromosome different from end chromosome
- Global comments shown across cases and institutes. Case-specific variant comments are shown only for that specific case.
- Links to clinvar submitted variants at the cases level
- Adapts clinvar parsing to new format
- Fixed problem in `scout update user` when the user object had no roles
- Makes pileup.js use online genome resources when viewing alignments. Now any instance of Scout can make use of this functionality.
- Fix ensembl link for structural variants
- Works even when cases does not have `'madeline_info'`
- Parses Polyphen in correct way again
- Fix problem with parsing gnomad from VEP

### Added
- Added a PDF export function for gene panels
- Added a "Filter and export" button to export custom-filtered SNVs to CSV file
- Dismiss SVs
- Added IGV alignments viewer
- Read delivery report path from case config or CLI command
- Filter for spidex scores
- All HPO terms are now added and fetched from the correct source (https://github.com/obophenotype/human-phenotype-ontology/blob/master/hp.obo)
- New command `scout update hpo`
- New command `scout update genes` will fetch all the latest information about genes and update them
- Load **all** variants found on chromosome **MT**
- Adds choice in cases overview do show as many cases as user like

### Removed
- pileup.min.js and pileup css are imported from a remote web location now
- All source files for HPO information, this is instead fetched directly from source
- All source files for gene information, this is instead fetched directly from source

## [3.0.0]
### Fixed
- hide pedigree panel unless it exists

## [1.5.1] - 2016-07-27
### Fixed
- look for both ".bam.bai" and ".bai" extensions

## [1.4.0] - 2016-03-22
### Added
- support for local frequency through loqusdb
- bunch of other stuff

## [1.3.0] - 2016-02-19
### Fixed
- Update query-phenomizer and add username/password

### Changed
- Update the way a case is checked for rerun-status

### Added
- Add new button to mark a case as "checked"
- Link to clinical variants _without_ 1000G annotation

## [1.2.2] - 2016-02-18
### Fixed
- avoid filtering out variants lacking ExAC and 1000G annotations

## [1.1.3] - 2015-10-01
### Fixed
- persist (clinical) filter when clicking load more
- fix #154 by robustly setting clinical filter func. terms

## [1.1.2] - 2015-09-07
### Fixed
- avoid replacing coverage report with none
- update SO terms, refactored

## [1.1.1] - 2015-08-20
### Fixed
- fetch case based on collaborator status (not owner)

## [1.1.0] - 2015-05-29
### Added
- link(s) to SNPedia based on RS-numbers
- new Jinja filter to "humanize" decimal numbers
- show gene panels in variant view
- new Jinja filter for decoding URL encoding
- add indicator to variants in list that have comments
- add variant number threshold and rank score threshold to load function
- add event methods to mongo adapter
- add tests for models
- show badge "old" if comment was written for a previous analysis

### Changed
- show cDNA change in transcript summary unless variant is exonic
- moved compounds table further up the page
- show dates for case uploads in ISO format
- moved variant comments higher up on page
- updated documentation for pages
- read in coverage report as blob in database and serve directly
- change ``OmimPhenotype`` to ``PhenotypeTerm``
- reorganize models sub-package
- move events (and comments) to separate collection
- only display prev/next links for the research list
- include variant type in breadcrumbs e.g. "Clinical variants"

### Removed
- drop dependency on moment.js

### Fixed
- show the same level of detail for all frequencies on all pages
- properly decode URL encoded symbols in amino acid/cDNA change strings
- fixed issue with wipe permissions in MongoDB
- include default gene lists in "variants" link in breadcrumbs

## [1.0.2] - 2015-05-20
### Changed
- update case fetching function

### Fixed
- handle multiple cases with same id

## [1.0.1] - 2015-04-28
### Fixed
- Fix building URL parameters in cases list Vue component

## [1.0.0] - 2015-04-12
Codename: Sara Lund

![Release 1.0](artwork/releases/release-1-0.jpg)

### Added
- Add email logging for unexpected errors
- New command line tool for deleting case

### Changed
- Much improved logging overall
- Updated documentation/usage guide
- Removed non-working IGV link

### Fixed
- Show sample display name in GT call
- Various small bug fixes
- Make it easier to hover over popups

## [0.0.2-rc1] - 2015-03-04
### Added
- add protein table for each variant
- add many more external links
- add coverage reports as PDFs

### Changed
- incorporate user feedback updates
- big refactor of load scripts

## [0.0.2-rc2] - 2015-03-04
### Changes
- add gene table with gene description
- reorganize inheritance models box

### Fixed
- avoid overwriting gene list on "research" load
- fix various bugs in external links

## [0.0.2-rc3] - 2015-03-05
### Added
- Activity log feed to variant view
- Adds protein change strings to ODM and Sanger email

### Changed
- Extract activity log component to macro

### Fixes
- Make Ensembl transcript links use archive website<|MERGE_RESOLUTION|>--- conflicted
+++ resolved
@@ -10,11 +10,8 @@
 - Filter cancer variants by archived number of cancer somatic panel observations (#5598)
 - Export Managed Variants: CLI now supports `--category` to filter by one or more categories (snv, sv, cancer_snv, cancer_sv). Defaults to all. (#5608)
 - New form to create users on the general users page (visible to admin users only) (#5610)
-<<<<<<< HEAD
+- Scout-Reviewer-Service endpoint to visualise PacBio trgt called expansions (#5611)
 - Code for refreshing id token, if needed. To be used for authenticated requests to chanjo2 (#5532)
-=======
-- Scout-Reviewer-Service endpoint to visualise PacBio trgt called expansions (#5611)
->>>>>>> 5e4d9939
 ### Changed
 - Avoid `utcnow()` deprecated code by installing Flask-Login from its main branch (#5592)
 - Compute chanjo2 coverage on exons only when at least case individual has analysis_type=panel (#5601)
