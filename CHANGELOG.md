--- conflicted
+++ resolved
@@ -27,11 +27,8 @@
 - Always use GitHub original for igv.js genomes.json config - it is intended as official backup URL already (#5496)
 - Update igv.js to v3.3.0 (#5496)
 - Introduced a function that checks redirect URLs to avoid redirection to external sites (#5458)
-<<<<<<< HEAD
+- Loading of missing outliers files should also not raise error if key exists but is unset (#5497)
 - Possibility to change user immediately after logging out from Google Oauth or Keycloak (#5493)
-=======
-- Loading of missing outliers files should also not raise error if key exists but is unset (#5497)
->>>>>>> a5803987
 
 ## [4.101]
 ### Changed
