--- conflicted
+++ resolved
@@ -12,13 +12,9 @@
 ### Fixed
 - Malformatted table cell for analysis date on caseS page (#5438)
 - Remove "Add to ClinVar submission" button for pinned MEI variants as submission is not supported at the moment (#5442)
-<<<<<<< HEAD
-- Variant page crashing when Loqusdb instance is chosen on institute settings but is not found at the given URL ()
-=======
 - Clinical variant files could once again be read in arbitrary order on load (#5452)
 - Fix test_sanger_validation test to be run with a mock app instantiated (#5453)
-
->>>>>>> 0392c400
+- Variant page crashing when Loqusdb instance is chosen on institute settings but is not found at the given URL ()
 
 ## [4.100.2]
 ### Fixed
