# Change Log
All notable changes to this project will be documented in this file.
This project adheres to [Semantic Versioning](http://semver.org/).

About changelog [here](https://keepachangelog.com/en/1.0.0/)

## [x.x.x]
### Added
- Saved filter lock and unlock
- Filters can optionally be marked audited, logging the filter name, user and date on the case events and general report.
- Added `ClinVar hits` and `Cosmic hits` in cancer SNVs filters
- Added `ClinVar hits` to variants filter (rare disease track)
- Load cancer demo case in docker-compose files (default and demo file)
- Inclusive-language check using [woke](https://github.com/get-woke/woke) github action
<<<<<<< HEAD
=======
- Add link to HmtVar for mitochondrial variants (if VCF is annotated with HmtNote)
- Grey background for dismissed compounds in variants list and variant page
- Pin badge for pinned compounds in variants list and variant page
- Support LoqusDB REST API queries
>>>>>>> 2672c30a
- Add a docker-compose file to be able to test matchmaker locally
### Fixed
- Make MitoMap link work for hg38 again
- Export Variants feature crashing when one of the variants has no primary transcripts
- Redirect to last visited variantS page when dismissing variants from variants list
- Improved matching of SVs Loqus occurrences in other cases
- Remove padding from the list inside (Matching causatives from other cases) panel
- Pass None to get_app function in CLI base since passing script_info to app factory functions was deprecated in Flask 2.0
- Fixed failing tests due to Flask update to version 2.0
- Speed up user events view
- Causative view sort out of memory error
- Use hgnc_id for gene filter query
### Changed
- Remove parsing of case `genome_version`, since it's not used anywhere downstream
- Introduce deprecation warning for Loqus configs that are not dictionaries
- SV clinical filter no longer filters out sub 100 nt variants
- Count cases in LoqusDB by variant type
- Commit pulse repo badge temporarily set to weekly
- Sort ClinVar submissions objects by ascending "Last evaluated" date
- Refactored the MatchMaker integration as an extension
<<<<<<< HEAD
=======
- Replaced some sensitive words as suggested by woke linter
>>>>>>> 2672c30a
- Add styles to MatchMaker matches table

## [4.33.1]
### Fixed
- Include markdown for release autodeploy docs
- Use standard inheritance model in ClinVar (https://ftp.ncbi.nlm.nih.gov/pub/GTR/standard_terms/Mode_of_inheritance.txt)
- Fix issue crash with variants that have been unflagged causative not being available in other causatives
### Added
### Changed

## [4.33]
### Fixed
- Command line crashing when updating an individual not found in database
- Dashboard page crashing when filters return no data
- Cancer variants filter by chromosome
- /api/v1/genes now searches for genes in all genome builds by default
- Upgraded igv.js to version 2.8.1 (Fixed Unparsable bed record error)
### Added
- Autodeploy docs on release
- Documentation for updating case individuals tracks
- Filter cases and dashboard stats by analysis track
### Changed
- Changed from deprecated db update method
- Pre-selected fields to run queries with in dashboard page
- Do not filter by any institute when first accessing the dashboard

## [4.32.1]
### Fixed
- iSort lint check only
### Changed
- Institute cases page crashing when a case has track:Null
### Added

## [4.32]
### Added
- Load and show MITOMAP associated diseases from VCF (INFO field: MitomapAssociatedDiseases, via HmtNote)
- Show variant allele frequencies for mitochondrial variants (GRCh38 cases)
- Extend "public" json API with diseases (OMIM) and phenotypes (HPO)
- HPO gene list download now has option for clinical and non-clinical genes
- Display gene splice junctions data in sashimi plots
- Update case individuals with splice junctions tracks
- Simple Docker compose for development with local build
- Make Phenomodels subpanels collapsible
- User side documentation of cytogenomics features (Gens, Chromograph, vcf2cytosure, rhocall)
- iSort GitHub Action
- Support LoqusDB REST API queries
### Fixed
- Show other causative once, even if several events point to it
- Filtering variants by mitochondrial chromosome for cases with genome build=38
- HPO gene search button triggers any warnings for clinical / non-existing genes also on first search
- Fixed a bug in variants pages caused by MT variants without alt_frequency
- Tests for CADD score parsing function
- Fixed the look of IGV settings on SNV variant page
- Cases analyzed once shown as `rerun`
- Missing case track on case re-upload
- Fixed severity rank for SO term "regulatory region ablation"
### Changed
- Refactor according to CodeFactor - mostly reuse of duplicated code
- Phenomodels language adjustment
- Open variants in a new window (from variants page)
- Open overlapping and compound variants in a new window (from variant page)
- gnomAD link points to gnomAD v.3 (build GRCh38) for mitochondrial variants.
- Display only number of affected genes for dismissed SVs in general report
- Chromosome build check when populating the variants filter chromosome selection
- Display mitochondrial and rare diseases coverage report in cases with missing 'rare' track


## [4.31.1]
### Added
### Changed
- Remove mitochondrial and coverage report from cancer cases sidebar
### Fixed
- ClinVar page when dbSNP id is None

## [4.31]
### Added
- gnomAD annotation field in admin guide
- Export also dynamic panel genes not associated to an HPO term when downloading the HPO panel
- Primary HGNC transcript info in variant export files
- Show variant quality (QUAL field from vcf) in the variant summary
- Load/update PDF gene fusion reports (clinical and research) generated with Arriba
- Support new MANE annotations from VEP (both MANE Select and MANE Plus Clinical)
- Display on case activity the event of a user resetting all dismissed variants
- Support gnomAD population frequencies for mitochondrial variants
- Anchor links in Casedata ClinVar panels to redirect after renaming individuals
### Fixed
- Replace old docs link www.clinicalgenomics.se/scout with new https://clinical-genomics.github.io/scout
- Page formatting issues whenever case and variant comments contain extremely long strings with no spaces
- Chromograph images can be one column and have scrollbar. Removed legacy code.
- Column labels for ClinVar case submission
- Page crashing looking for LoqusDB observation when variant doesn't exist
- Missing inheritance models and custom inheritance models on newly created gene panels
- Accept only numbers in managed variants filter as position and end coordinates
- SNP id format and links in Variant page, ClinVar submission form and general report
- Case groups tooltip triggered only when mouse is on the panel header
### Changed
- A more compact case groups panel
- Added landscape orientation CSS style to cancer coverage and QC demo report
- Improve user documentation to create and save new gene panels
- Removed option to use space as separator when uploading gene panels
- Separating the columns of standard and custom inheritance models in gene panels
- Improved ClinVar instructions for users using non-English Excel

## [4.30.2]
### Added
### Fixed
- Use VEP RefSeq ID if RefSeq list is empty in RefSeq transcripts overview
- Bug creating variant links for variants with no end_chrom
### Changed

## [4.30.1]
### Added
### Fixed
- Cryptography dependency fixed to use version < 3.4
### Changed

## [4.30]
### Added
- Introduced a `reset dismiss variant` verb
- Button to reset all dismissed variants for a case
- Add black border to Chromograph ideograms
- Show ClinVar annotations on variantS page
- Added integration with GENS, copy number visualization tool
- Added a VUS label to the manual classification variant tags
- Add additional information to SNV verification emails
- Tooltips documenting manual annotations from default panels
- Case groups now show bam files from all cases on align view
### Fixed
- Center initial igv view on variant start with SNV/indels
- Don't set initial igv view to negative coordinates
- Display of GQ for SV and STR
- Parsing of AD and related info for STRs
- LoqusDB field in institute settings accepts only existing Loqus instances
- Fix DECIPHER link to work after DECIPHER migrated to GRCh38
- Removed visibility window param from igv.js genes track
- Updated HPO download URL
- Patch HPO download test correctly
- Reference size on STR hover not needed (also wrong)
- Introduced genome build check (allowed values: 37, 38, "37", "38") on case load
- Improve case searching by assignee full name
- Populating the LoqusDB select in institute settings
### Changed
- Cancer variants table header (pop freq etc)
- Only admin users can modify LoqusDB instance in Institute settings
- Style of case synopsis, variants and case comments
- Switched to igv.js 2.7.5
- Do not choke if case is missing research variants when research requested
- Count cases in LoqusDB by variant type
- Introduce deprecation warning for Loqus configs that are not dictionaries
- Improve create new gene panel form validation
- Make XM- transcripts less visible if they don't overlap with transcript refseq_id in variant page
- Color of gene panels and comments panels on cases and variant pages
- Do not choke if case is missing research variants when reserch requested

## [4.29.1]
### Added
### Fixed
- Always load STR variants regardless of RankScore threshold (hotfix)
### Changed

## [4.29]
### Added
- Added a page about migrating potentially breaking changes to the documentation
- markdown_include in development requirements file
- STR variants filter
- Display source, Z-score, inheritance pattern for STR annotations from Stranger (>0.6.1) if available
- Coverage and quality report to cancer view
### Fixed
- ACMG classification page crashing when trying to visualize a classification that was removed
- Pretty print HGVS on gene variants (URL-decode VEP)
- Broken or missing link in the documentation
- Multiple gene names in ClinVar submission form
- Inheritance model select field in ClinVar submission
- IGV.js >2.7.0 has an issue with the gene track zoom levels - temp freeze at 2.7.0
- Revert CORS-anywhere and introduce a local http proxy for cloud tracks
### Changed

## [4.28]
### Added
- Chromograph integration for displaying PNGs in case-page
- Add VAF to cancer case general report, and remove some of its unused fields
- Variants filter compatible with genome browser location strings
- Support for custom public igv tracks stored on the cloud
- Add tests to increase testing coverage
- Update case variants count after deleting variants
- Update IGV.js to latest (v2.7.4)
- Bypass igv.js CORS check using `https://github.com/Rob--W/cors-anywhere`
- Documentation on default and custom IGV.js tracks (admin docs)
- Lock phenomodels so they're editable by admins only
- Small case group assessment sharing
- Tutorial and files for deploying app on containers (Kubernetes pods)
- Canonical transcript and protein change of canonical transcript in exported variants excel sheet
- Support for Font Awesome version 6
- Submit to Beacon from case page sidebar
- Hide dismissed variants in variants pages and variants export function
- Systemd service files and instruction to deploy Scout using podman
### Fixed
- Bugfix: unused `chromgraph_prefix |tojson` removed
- Freeze coloredlogs temporarily
- Marrvel link
- Don't show TP53 link for silent or synonymous changes
- OMIM gene field accepts any custom number as OMIM gene
- Fix Pytest single quote vs double quote string
- Bug in gene variants search by similar cases and no similar case is found
- Delete unused file `userpanel.py`
- Primary transcripts in variant overview and general report
- Google OAuth2 login setup in README file
- Redirect to 'missing file'-icon if configured Chromograph file is missing
- Javascript error in case page
- Fix compound matching during variant loading for hg38
- Cancer variants view containing variants dismissed with cancer-specific reasons
- Zoom to SV variant length was missing IGV contig select
- Tooltips on case page when case has no default gene panels
### Changed
- Save case variants count in case document and not in sessions
- Style of gene panels multiselect on case page
- Collapse/expand main HPO checkboxes in phenomodel preview
- Replaced GQ (Genotype quality) with VAF (Variant allele frequency) in cancer variants GT table
- Allow loading of cancer cases with no tumor_purity field
- Truncate cDNA and protein changes in case report if longer than 20 characters


## [4.27]
### Added
- Exclude one or more variant categories when running variants delete command
### Fixed
### Changed

## [4.26.1]
### Added
### Fixed
- Links with 1-letter aa codes crash on frameshift etc
### Changed

## [4.26]
### Added
- Extend the delete variants command to print analysis date, track, institute, status and research status
- Delete variants by type of analysis (wgs|wes|panel)
- Links to cBioPortal, MutanTP53, IARC TP53, OncoKB, MyCancerGenome, CIViC
### Fixed
- Deleted variants count
### Changed
- Print output of variants delete command as a tab separated table

## [4.25]
### Added
- Command line function to remove variants from one or all cases
### Fixed
- Parse SMN None calls to None rather than False

## [4.24.1]
### Fixed
- Install requirements.txt via setup file

## [4.24]
### Added
- Institute-level phenotype models with sub-panels containing HPO and OMIM terms
- Runnable Docker demo
- Docker image build and push github action
- Makefile with shortcuts to docker commands
- Parse and save synopsis, phenotype and cohort terms from config files upon case upload
### Fixed
- Update dismissed variant status when variant dismissed key is missing
- Breakpoint two IGV button now shows correct chromosome when different from bp1
- Missing font lib in Docker image causing the PDF report download page to crash
- Sentieon Manta calls lack Somaticscore - load anyway
- ClinVar submissions crashing due to pinned variants that are not loaded
- Point ExAC pLI score to new gnomad server address
- Bug uploading cases missing phenotype terms in config file
- STRs loaded but not shown on browser page
- Bug when using adapter.variant.get_causatives with case_id without causatives
- Problem with fetching "solved" from scout export cases cli
- Better serialising of datetime and bson.ObjectId
- Added `volumes` folder to .gitignore
### Changed
- Make matching causative and managed variants foldable on case page
- Remove calls to PyMongo functions marked as deprecated in backend and frontend(as of version 3.7).
- Improved `scout update individual` command
- Export dynamic phenotypes with ordered gene lists as PDF


## [4.23]
### Added
- Save custom IGV track settings
- Show a flash message with clear info about non-valid genes when gene panel creation fails
- CNV report link in cancer case side navigation
- Return to comment section after editing, deleting or submitting a comment
- Managed variants
- MT vs 14 chromosome mean coverage stats if Scout is connected to Chanjo
### Fixed
- missing `vcf_cancer_sv` and `vcf_cancer_sv_research` to manual.
- Split ClinVar multiple clnsig values (slash-separated) and strip them of underscore for annotations without accession number
- Timeout of `All SNVs and INDELs` page when no valid gene is provided in the search
- Round CADD (MIPv9)
- Missing default panel value
- Invisible other causatives lines when other causatives lack gene symbols
### Changed
- Do not freeze mkdocs-material to version 4.6.1
- Remove pre-commit dependency

## [4.22]
### Added
- Editable cases comments
- Editable variants comments
### Fixed
- Empty variant activity panel
- STRs variants popover
- Split new ClinVar multiple significance terms for a variant
- Edit the selected comment, not the latest
### Changed
- Updated RELEASE docs.
- Pinned variants card style on the case page
- Merged `scout export exons` and `scout view exons` commands


## [4.21.2]
### Added
### Fixed
- Do not pre-filter research variants by (case-default) gene panels
- Show OMIM disease tooltip reliably
### Changed

## [4.21.1]
### Added
### Fixed
- Small change to Pop Freq column in variants ang gene panels to avoid strange text shrinking on small screens
- Direct use of HPO list for Clinical HPO SNV (and cancer SNV) filtering
- PDF coverage report redirecting to login page
### Changed
- Remove the option to dismiss single variants from all variants pages
- Bulk dismiss SNVs, SVs and cancer SNVs from variants pages

## [4.21]
### Added
- Support to configure LoqusDB per institute
- Highlight causative variants in the variants list
- Add tests. Mostly regarding building internal datatypes.
- Remove leading and trailing whitespaces from panel_name and display_name when panel is created
- Mark MANE transcript in list of transcripts in "Transcript overview" on variant page
- Show default panel name in case sidebar
- Previous buttons for variants pagination
- Adds a gh action that checks that the changelog is updated
- Adds a gh action that deploys new releases automatically to pypi
- Warn users if case default panels are outdated
- Define institute-specific gene panels for filtering in institute settings
- Use institute-specific gene panels in variants filtering
- Show somatic VAF for pinned and causative variants on case page

### Fixed
- Report pages redirect to login instead of crashing when session expires
- Variants filter loading in cancer variants page
- User, Causative and Cases tables not scaling to full page
- Improved docs for an initial production setup
- Compatibility with latest version of Black
- Fixed tests for Click>7
- Clinical filter required an extra click to Filter to return variants
- Restore pagination and shrink badges in the variants page tables
- Removing a user from the command line now inactivates the case only if user is last assignee and case is active
- Bugfix, LoqusDB per institute feature crashed when institute id was empty string
- Bugfix, LoqusDB calls where missing case count
- filter removal and upload for filters deleted from another page/other user
- Visualize outdated gene panels info in a popover instead of a tooltip in case page side panel

### Changed
- Highlight color on normal STRs in the variants table from green to blue
- Display breakpoints coordinates in verification emails only for structural variants


## [4.20]
### Added
- Display number of filtered variants vs number of total variants in variants page
- Search case by HPO terms
- Dismiss variant column in the variants tables
- Black and pre-commit packages to dev requirements

### Fixed
- Bug occurring when rerun is requested twice
- Peddy info fields in the demo config file
- Added load config safety check for multiple alignment files for one individual
- Formatting of cancer variants table
- Missing Score in SV variants table

### Changed
- Updated the documentation on how to create a new software release
- Genome build-aware cytobands coordinates
- Styling update of the Matchmaker card
- Select search type in case search form


## [4.19]

### Added
- Show internal ID for case
- Add internal ID for downloaded CGH files
- Export dynamic HPO gene list from case page
- Remove users as case assignees when their account is deleted
- Keep variants filters panel expanded when filters have been used

### Fixed
- Handle the ProxyFix ModuleNotFoundError when Werkzeug installed version is >1.0
- General report formatting issues whenever case and variant comments contain extremely long strings with no spaces

### Changed
- Created an institute wrapper page that contains list of cases, causatives, SNVs & Indels, user list, shared data and institute settings
- Display case name instead of case ID on clinVar submissions
- Changed icon of sample update in clinVar submissions


## [4.18]

### Added
- Filter cancer variants on cytoband coordinates
- Show dismiss reasons in a badge with hover for clinical variants
- Show an ellipsis if 10 cases or more to display with loqusdb matches
- A new blog post for version 4.17
- Tooltip to better describe Tumor and Normal columns in cancer variants
- Filter cancer SNVs and SVs by chromosome coordinates
- Default export of `Assertion method citation` to clinVar variants submission file
- Button to export up to 500 cancer variants, filtered or not
- Rename samples of a clinVar submission file

### Fixed
- Apply default gene panel on return to cancer variantS from variant view
- Revert to certificate checking when asking for Chanjo reports
- `scout download everything` command failing while downloading HPO terms

### Changed
- Turn tumor and normal allelic fraction to decimal numbers in tumor variants page
- Moved clinVar submissions code to the institutes blueprints
- Changed name of clinVar export files to FILENAME.Variant.csv and FILENAME.CaseData.csv
- Switched Google login libraries from Flask-OAuthlib to Authlib


## [4.17.1]

### Fixed
- Load cytobands for cases with chromosome build not "37" or "38"


## [4.17]

### Added
- COSMIC badge shown in cancer variants
- Default gene-panel in non-cancer structural view in url
- Filter SNVs and SVs by cytoband coordinates
- Filter cancer SNV variants by alt allele frequency in tumor
- Correct genome build in UCSC link from structural variant page



### Fixed
- Bug in clinVar form when variant has no gene
- Bug when sharing cases with the same institute twice
- Page crashing when removing causative variant tag
- Do not default to GATK caller when no caller info is provided for cancer SNVs


## [4.16.1]

### Fixed
- Fix the fix for handling of delivery reports for rerun cases

## [4.16]

### Added
- Adds possibility to add "lims_id" to cases. Currently only stored in database, not shown anywhere
- Adds verification comment box to SVs (previously only available for small variants)
- Scrollable pedigree panel

### Fixed
- Error caused by changes in WTForm (new release 2.3.x)
- Bug in OMIM case page form, causing the page to crash when a string was provided instead of a numerical OMIM id
- Fix Alamut link to work properly on hg38
- Better handling of delivery reports for rerun cases
- Small CodeFactor style issues: matchmaker results counting, a couple of incomplete tests and safer external xml
- Fix an issue with Phenomizer introduced by CodeFactor style changes

### Changed
- Updated the version of igv.js to 2.5.4

## [4.15.1]

### Added
- Display gene names in ClinVar submissions page
- Links to Varsome in variant transcripts table

### Fixed
- Small fixes to ClinVar submission form
- Gene panel page crash when old panel has no maintainers

## [4.15]

### Added
- Clinvar CNVs IGV track
- Gene panels can have maintainers
- Keep variant actions (dismissed, manual rank, mosaic, acmg, comments) upon variant re-upload
- Keep variant actions also on full case re-upload

### Fixed
- Fix the link to Ensembl for SV variants when genome build 38.
- Arrange information in columns on variant page
- Fix so that new cosmic identifier (COSV) is also acceptable #1304
- Fixed COSMIC tag in INFO (outside of CSQ) to be parses as well with `&` splitter.
- COSMIC stub URL changed to https://cancer.sanger.ac.uk/cosmic/search?q= instead.
- Updated to a version of IGV where bigBed tracks are visualized correctly
- Clinvar submission files are named according to the content (variant_data and case_data)
- Always show causatives from other cases in case overview
- Correct disease associations for gene symbol aliases that exist as separate genes
- Re-add "custom annotations" for SV variants
- The override ClinVar P/LP add-in in the Clinical Filter failed for new CSQ strings

### Changed
- Runs all CI checks in github actions

## [4.14.1]

### Fixed
- Error when variant found in loqusdb is not loaded for other case

## [4.14]

### Added
- Use github actions to run tests
- Adds CLI command to update individual alignments path
- Update HPO terms using downloaded definitions files
- Option to use alternative flask config when running `scout serve`
- Requirement to use loqusdb >= 2.5 if integrated

### Fixed
- Do not display Pedigree panel in cancer view
- Do not rely on internet connection and services available when running CI tests
- Variant loading assumes GATK if no caller set given and GATK filter status is seen in FILTER
- Pass genome build param all the way in order to get the right gene mappings for cases with build 38
- Parse correctly variants with zero frequency values
- Continue even if there are problems to create a region vcf
- STR and cancer variant navigation back to variants pages could fail

### Changed
- Improved code that sends requests to the external APIs
- Updates ranges for user ranks to fit todays usage
- Run coveralls on github actions instead of travis
- Run pip checks on github actions instead of coveralls
- For hg38 cases, change gnomAD link to point to version 3.0 (which is hg38 based)
- Show pinned or causative STR variants a bit more human readable

## [4.13.1]

### Added
### Fixed
- Typo that caused not all clinvar conflicting interpretations to be loaded no matter what
- Parse and retrieve clinvar annotations from VEP-annotated (VEP 97+) CSQ VCF field
- Variant clinvar significance shown as `not provided` whenever is `Uncertain significance`
- Phenomizer query crashing when case has no HPO terms assigned
- Fixed a bug affecting `All SNVs and INDELs` page when variants don't have canonical transcript
- Add gene name or id in cancer variant view

### Changed
- Cancer Variant view changed "Variant:Transcript:Exon:HGVS" to "Gene:Transcript:Exon:HGVS"

## [4.13]

### Added
- ClinVar SNVs track in IGV
- Add SMA view with SMN Copy Number data
- Easier to assign OMIM diagnoses from case page
- OMIM terms and specific OMIM term page

### Fixed
- Bug when adding a new gene to a panel
- Restored missing recent delivery reports
- Fixed style and links to other reports in case side panel
- Deleting cases using display_name and institute not deleting its variants
- Fixed bug that caused coordinates filter to override other filters
- Fixed a problem with finding some INS in loqusdb
- Layout on SV page when local observations without cases are present
- Make scout compatible with the new HPO definition files from `http://compbio.charite.de/jenkins/`
- General report visualization error when SNVs display names are very long


### Changed


## [4.12.4]

### Fixed
- Layout on SV page when local observations without cases are present

## [4.12.3]

### Fixed
- Case report when causative or pinned SVs have non null allele frequencies

## [4.12.2]

### Fixed
- SV variant links now take you to the SV variant page again
- Cancer variant view has cleaner table data entries for "N/A" data
- Pinned variant case level display hotfix for cancer and str - more on this later
- Cancer variants show correct alt/ref reads mirroring alt frequency now
- Always load all clinical STR variants even if a region load is attempted - index may be missing
- Same case repetition in variant local observations

## [4.12.1]

### Fixed
- Bug in variant.gene when gene has no HGVS description


## [4.12]

### Added
- Accepts `alignment_path` in load config to pass bam/cram files
- Display all phenotypes on variant page
- Display hgvs coordinates on pinned and causatives
- Clear panel pending changes
- Adds option to setup the database with static files
- Adds cli command to download the resources from CLI that scout needs
- Adds test files for merged somatic SV and CNV; as well as merged SNV, and INDEL part of #1279
- Allows for upload of OMIM-AUTO gene panel from static files without api-key

### Fixed
- Cancer case HPO panel variants link
- Fix so that some drop downs have correct size
- First IGV button in str variants page
- Cancer case activates on SNV variants
- Cases activate when STR variants are viewed
- Always calculate code coverage
- Pinned/Classification/comments in all types of variants pages
- Null values for panel's custom_inheritance_models
- Discrepancy between the manual disease transcripts and those in database in gene-edit page
- ACMG classification not showing for some causatives
- Fix bug which caused IGV.js to use hg19 reference files for hg38 data
- Bug when multiple bam files sources with non-null values are available


### Changed
- Renamed `requests` file to `scout_requests`
- Cancer variant view shows two, instead of four, decimals for allele and normal


## [4.11.1]

### Fixed
- Institute settings page
- Link institute settings to sharing institutes choices

## [4.11.0]

### Added
- Display locus name on STR variant page
- Alternative key `GNOMADAF_popmax` for Gnomad popmax allele frequency
- Automatic suggestions on how to improve the code on Pull Requests
- Parse GERP, phastCons and phyloP annotations from vep annotated CSQ fields
- Avoid flickering comment popovers in variant list
- Parse REVEL score from vep annotated CSQ fields
- Allow users to modify general institute settings
- Optionally format code automatically on commit
- Adds command to backup vital parts `scout export database`
- Parsing and displaying cancer SV variants from Manta annotated VCF files
- Dismiss cancer snv variants with cancer-specific options
- Add IGV.js UPD, RHO and TIDDIT coverage wig tracks.


### Fixed
- Slightly darker page background
- Fixed an issued with parsed conservation values from CSQ
- Clinvar submissions accessible to all users of an institute
- Header toolbar when on Clinvar page now shows institute name correctly
- Case should not always inactivate upon update
- Show dismissed snv cancer variants as grey on the cancer variants page
- Improved style of mappability link and local observations on variant page
- Convert all the GET requests to the igv view to POST request
- Error when updating gene panels using a file containing BOM chars
- Add/replace gene radio button not working in gene panels


## [4.10.1]

### Fixed
- Fixed issue with opening research variants
- Problem with coveralls not called by Travis CI
- Handle Biomart service down in tests


## [4.10.0]

### Added
- Rank score model in causatives page
- Exportable HPO terms from phenotypes page
- AMP guideline tiers for cancer variants
- Adds scroll for the transcript tab
- Added CLI option to query cases on time since case event was added
- Shadow clinical assessments also on research variants display
- Support for CRAM alignment files
- Improved str variants view : sorting by locus, grouped by allele.
- Delivery report PDF export
- New mosaicism tag option
- Add or modify individuals' age or tissue type from case page
- Display GC and allele depth in causatives table.
- Included primary reference transcript in general report
- Included partial causative variants in general report
- Remove dependency of loqusdb by utilising the CLI

### Fixed
- Fixed update OMIM command bug due to change in the header of the genemap2 file
- Removed Mosaic Tag from Cancer variants
- Fixes issue with unaligned table headers that comes with hidden Datatables
- Layout in general report PDF export
- Fixed issue on the case statistics view. The validation bars didn't show up when all institutes were selected. Now they do.
- Fixed missing path import by importing pathlib.Path
- Handle index inconsistencies in the update index functions
- Fixed layout problems


## [4.9.0]

### Added
- Improved MatchMaker pages, including visible patient contacts email address
- New badges for the github repo
- Links to [GENEMANIA](genemania.org)
- Sort gene panel list on case view.
- More automatic tests
- Allow loading of custom annotations in VCF using the SCOUT_CUSTOM info tag.

### Fixed
- Fix error when a gene is added to an empty dynamic gene panel
- Fix crash when attempting to add genes on incorrect format to dynamic gene panel
- Manual rank variant tags could be saved in a "Select a tag"-state, a problem in the variants view.
- Same case evaluations are no longer shown as gray previous evaluations on the variants page
- Stay on research pages, even if reset, next first buttons are pressed..
- Overlapping variants will now be visible on variant page again
- Fix missing classification comments and links in evaluations page
- All prioritized cases are shown on cases page


## [4.8.3]

### Added

### Fixed
- Bug when ordering sanger
- Improved scrolling over long list of genes/transcripts


## [4.8.2]

### Added

### Fixed
- Avoid opening extra tab for coverage report
- Fixed a problem when rank model version was saved as floats and not strings
- Fixed a problem with displaying dismiss variant reasons on the general report
- Disable load and delete filter buttons if there are no saved filters
- Fix problem with missing verifications
- Remove duplicate users and merge their data and activity


## [4.8.1]

### Added

### Fixed
- Prevent login fail for users with id defined by ObjectId and not email
- Prevent the app from crashing with `AttributeError: 'NoneType' object has no attribute 'message'`


## [4.8.0]

### Added
- Updated Scout to use Bootstrap 4.3
- New looks for Scout
- Improved dashboard using Chart.js
- Ask before inactivating a case where last assigned user leaves it
- Genes can be manually added to the dynamic gene list directly on the case page
- Dynamic gene panels can optionally be used with clinical filter, instead of default gene panel
- Dynamic gene panels get link out to chanjo-report for coverage report
- Load all clinvar variants with clinvar Pathogenic, Likely Pathogenic and Conflicting pathogenic
- Show transcripts with exon numbers for structural variants
- Case sort order can now be toggled between ascending and descending.
- Variants can be marked as partial causative if phenotype is available for case.
- Show a frequency tooltip hover for SV-variants.
- Added support for LDAP login system
- Search snv and structural variants by chromosomal coordinates
- Structural variants can be marked as partial causative if phenotype is available for case.
- Show normal and pathologic limits for STRs in the STR variants view.
- Institute level persistent variant filter settings that can be retrieved and used.
- export causative variants to Excel
- Add support for ROH, WIG and chromosome PNGs in case-view

### Fixed
- Fixed missing import for variants with comments
- Instructions on how to build docs
- Keep sanger order + verification when updating/reloading variants
- Fixed and moved broken filter actions (HPO gene panel and reset filter)
- Fixed string conversion to number
- UCSC links for structural variants are now separated per breakpoint (and whole variant where applicable)
- Reintroduced missing coverage report
- Fixed a bug preventing loading samples using the command line
- Better inheritance models customization for genes in gene panels
- STR variant page back to list button now does its one job.
- Allows to setup scout without a omim api key
- Fixed error causing "favicon not found" flash messages
- Removed flask --version from base cli
- Request rerun no longer changes case status. Active or archived cases inactivate on upload.
- Fixed missing tooltip on the cancer variants page
- Fixed weird Rank cell in variants page
- Next and first buttons order swap
- Added pagination (and POST capability) to cancer variants.
- Improves loading speed for variant page
- Problem with updating variant rank when no variants
- Improved Clinvar submission form
- General report crashing when dismissed variant has no valid dismiss code
- Also show collaborative case variants on the All variants view.
- Improved phenotype search using dataTables.js on phenotypes page
- Search and delete users with `email` instead of `_id`
- Fixed css styles so that multiselect options will all fit one column


## [4.7.3]

### Added
- RankScore can be used with VCFs for vcf_cancer files

### Fixed
- Fix issue with STR view next page button not doing its one job.

### Deleted
- Removed pileup as a bam viewing option. This is replaced by IGV


## [4.7.2]

### Added
- Show earlier ACMG classification in the variant list

### Fixed
- Fixed igv search not working due to igv.js dist 2.2.17
- Fixed searches for cases with a gene with variants pinned or marked causative.
- Load variant pages faster after fixing other causatives query
- Fixed mitochondrial report bug for variants without genes

## [4.7.1]

### Added

### Fixed
- Fixed bug on genes page


## [4.7.0]

### Added
- Export genes and gene panels in build GRCh38
- Search for cases with variants pinned or marked causative in a given gene.
- Search for cases phenotypically similar to a case also from WUI.
- Case variant searches can be limited to similar cases, matching HPO-terms,
  phenogroups and cohorts.
- De-archive reruns and flag them as 'inactive' if archived
- Sort cases by analysis_date, track or status
- Display cases in the following order: prioritized, active, inactive, archived, solved
- Assign case to user when user activates it or asks for rerun
- Case becomes inactive when it has no assignees
- Fetch refseq version from entrez and use it in clinvar form
- Load and export of exons for all genes, independent on refseq
- Documentation for loading/updating exons
- Showing SV variant annotations: SV cgh frequencies, gnomad-SV, local SV frequencies
- Showing transcripts mapping score in segmental duplications
- Handle requests to Ensembl Rest API
- Handle requests to Ensembl Rest Biomart
- STR variants view now displays GT and IGV link.
- Description field for gene panels
- Export exons in build 37 and 38 using the command line

### Fixed
- Fixes of and induced by build tests
- Fixed bug affecting variant observations in other cases
- Fixed a bug that showed wrong gene coverage in general panel PDF export
- MT report only shows variants occurring in the specific individual of the excel sheet
- Disable SSL certifcate verification in requests to chanjo
- Updates how intervaltree and pymongo is used to void deprecated functions
- Increased size of IGV sample tracks
- Optimized tests


## [4.6.1]

### Added

### Fixed
- Missing 'father' and 'mother' keys when parsing single individual cases


## [4.6.0]

### Added
- Description of Scout branching model in CONTRIBUTING doc
- Causatives in alphabetical order, display ACMG classification and filter by gene.
- Added 'external' to the list of analysis type options
- Adds functionality to display "Tissue type". Passed via load config.
- Update to IGV 2.

### Fixed
- Fixed alignment visualization and vcf2cytosure availability for demo case samples
- Fixed 3 bugs affecting SV pages visualization
- Reintroduced the --version cli option
- Fixed variants query by panel (hpo panel + gene panel).
- Downloaded MT report contains excel files with individuals' display name
- Refactored code in parsing of config files.


## [4.5.1]

### Added

### Fixed
- update requirement to use PyYaml version >= 5.1
- Safer code when loading config params in cli base


## [4.5.0]

### Added
- Search for similar cases from scout view CLI
- Scout cli is now invoked from the app object and works under the app context

### Fixed
- PyYaml dependency fixed to use version >= 5.1


## [4.4.1]

### Added
- Display SV rank model version when available

### Fixed
- Fixed upload of delivery report via API


## [4.4.0]

### Added
- Displaying more info on the Causatives page and hiding those not causative at the case level
- Add a comment text field to Sanger order request form, allowing a message to be included in the email
- MatchMaker Exchange integration
- List cases with empty synopsis, missing HPO terms and phenotype groups.
- Search for cases with open research list, or a given case status (active, inactive, archived)

### Fixed
- Variant query builder split into several functions
- Fixed delivery report load bug


## [4.3.3]

### Added
- Different individual table for cancer cases

### Fixed
- Dashboard collects validated variants from verification events instead of using 'sanger' field
- Cases shared with collaborators are visible again in cases page
- Force users to select a real institute to share cases with (actionbar select fix)


## [4.3.2]

### Added
- Dashboard data can be filtered using filters available in cases page
- Causatives for each institute are displayed on a dedicated page
- SNVs and and SVs are searchable across cases by gene and rank score
- A more complete report with validated variants is downloadable from dashboard

### Fixed
- Clinsig filter is fixed so clinsig numerical values are returned
- Split multi clinsig string values in different elements of clinsig array
- Regex to search in multi clinsig string values or multi revstat string values
- It works to upload vcf files with no variants now
- Combined Pileup and IGV alignments for SVs having variant start and stop on the same chromosome


## [4.3.1]

### Added
- Show calls from all callers even if call is not available
- Instructions to install cairo and pango libs from WeasyPrint page
- Display cases with number of variants from CLI
- Only display cases with number of variants above certain treshold. (Also CLI)
- Export of verified variants by CLI or from the dashboard
- Extend case level queries with default panels, cohorts and phenotype groups.
- Slice dashboard statistics display using case level queries
- Add a view where all variants for an institute can be searched across cases, filtering on gene and rank score. Allows searching research variants for cases that have research open.

### Fixed
- Fixed code to extract variant conservation (gerp, phyloP, phastCons)
- Visualization of PDF-exported gene panels
- Reintroduced the exon/intron number in variant verification email
- Sex and affected status is correctly displayed on general report
- Force number validation in SV filter by size
- Display ensembl transcripts when no refseq exists


## [4.3.0]

### Added
- Mosaicism tag on variants
- Show and filter on SweGen frequency for SVs
- Show annotations for STR variants
- Show all transcripts in verification email
- Added mitochondrial export
- Adds alternative to search for SVs shorter that the given length
- Look for 'bcftools' in the `set` field of VCFs
- Display digenic inheritance from OMIM
- Displays what refseq transcript that is primary in hgnc

### Fixed

- Archived panels displays the correct date (not retroactive change)
- Fixed problem with waiting times in gene panel exports
- Clinvar fiter not working with human readable clinsig values

## [4.2.2]

### Fixed
- Fixed gene panel create/modify from CSV file utf-8 decoding error
- Updating genes in gene panels now supports edit comments and entry version
- Gene panel export timeout error

## [4.2.1]

### Fixed
- Re-introduced gene name(s) in verification email subject
- Better PDF rendering for excluded variants in report
- Problem to access old case when `is_default` did not exist on a panel


## [4.2.0]

### Added
- New index on variant_id for events
- Display overlapping compounds on variants view

### Fixed
- Fixed broken clinical filter


## [4.1.4]

### Added
- Download of filtered SVs

### Fixed
- Fixed broken download of filtered variants
- Fixed visualization issue in gene panel PDF export
- Fixed bug when updating gene names in variant controller


## [4.1.3]

### Fixed
- Displays all primary transcripts


## [4.1.2]

### Added
- Option add/replace when updating a panel via CSV file
- More flexible versioning of the gene panels
- Printing coverage report on the bottom of the pdf case report
- Variant verification option for SVs
- Logs uri without pwd when connecting
- Disease-causing transcripts in case report
- Thicker lines in case report
- Supports HPO search for cases, both terms or if described in synopsis
- Adds sanger information to dashboard

### Fixed
- Use db name instead of **auth** as default for authentication
- Fixes so that reports can be generated even with many variants
- Fixed sanger validation popup to show individual variants queried by user and institute.
- Fixed problem with setting up scout
- Fixes problem when exac file is not available through broad ftp
- Fetch transcripts for correct build in `adapter.hgnc_gene`

## [4.1.1]
- Fix problem with institute authentication flash message in utils
- Fix problem with comments
- Fix problem with ensembl link


## [4.1.0]

### Added
- OMIM phenotypes to case report
- Command to download all panel app gene panels `scout load panel --panel-app`
- Links to genenames.org and omim on gene page
- Popup on gene at variants page with gene information
- reset sanger status to "Not validated" for pinned variants
- highlight cases with variants to be evaluated by Sanger on the cases page
- option to point to local reference files to the genome viewer pileup.js. Documented in `docs.admin-guide.server`
- option to export single variants in `scout export variants`
- option to load a multiqc report together with a case(add line in load config)
- added a view for searching HPO terms. It is accessed from the top left corner menu
- Updates the variants view for cancer variants. Adds a small cancer specific filter for known variants
- Adds hgvs information on cancer variants page
- Adds option to update phenotype groups from CLI

### Fixed
- Improved Clinvar to submit variants from different cases. Fixed HPO terms in casedata according to feedback
- Fixed broken link to case page from Sanger modal in cases view
- Now only cases with non empty lists of causative variants are returned in `adapter.case(has_causatives=True)`
- Can handle Tumor only samples
- Long lists of HGNC symbols are now possible. This was previously difficult with manual, uploaded or by HPO search when changing filter settings due to GET request limitations. Relevant pages now use POST requests. Adds the dynamic HPO panel as a selection on the gene panel dropdown.
- Variant filter defaults to default panels also on SV and Cancer variants pages.

## [4.0.0]

### WARNING ###

This is a major version update and will require that the backend of pre releases is updated.
Run commands:

```
$scout update genes
$scout update hpo
```

- Created a Clinvar submission tool, to speed up Clinvar submission of SNVs and SVs
- Added an analysis report page (html and PDF format) containing phenotype, gene panels and variants that are relevant to solve a case.

### Fixed
- Optimized evaluated variants to speed up creation of case report
- Moved igv and pileup viewer under a common folder
- Fixed MT alignment view pileup.js
- Fixed coordinates for SVs with start chromosome different from end chromosome
- Global comments shown across cases and institutes. Case-specific variant comments are shown only for that specific case.
- Links to clinvar submitted variants at the cases level
- Adapts clinvar parsing to new format
- Fixed problem in `scout update user` when the user object had no roles
- Makes pileup.js use online genome resources when viewing alignments. Now any instance of Scout can make use of this functionality.
- Fix ensembl link for structural variants
- Works even when cases does not have `'madeline_info'`
- Parses Polyphen in correct way again
- Fix problem with parsing gnomad from VEP

### Added
- Added a PDF export function for gene panels
- Added a "Filter and export" button to export custom-filtered SNVs to CSV file
- Dismiss SVs
- Added IGV alignments viewer
- Read delivery report path from case config or CLI command
- Filter for spidex scores
- All HPO terms are now added and fetched from the correct source (https://github.com/obophenotype/human-phenotype-ontology/blob/master/hp.obo)
- New command `scout update hpo`
- New command `scout update genes` will fetch all the latest information about genes and update them
- Load **all** variants found on chromosome **MT**
- Adds choice in cases overview do show as many cases as user like

### Removed
- pileup.min.js and pileup css are imported from a remote web location now
- All source files for HPO information, this is instead fetched directly from source
- All source files for gene information, this is instead fetched directly from source

## [3.0.0]
### Fixed
- hide pedigree panel unless it exists

## [1.5.1] - 2016-07-27
### Fixed
- look for both ".bam.bai" and ".bai" extensions

## [1.4.0] - 2016-03-22
### Added
- support for local frequency through loqusdb
- bunch of other stuff

## [1.3.0] - 2016-02-19
### Fixed
- Update query-phenomizer and add username/password

### Changed
- Update the way a case is checked for rerun-status

### Added
- Add new button to mark a case as "checked"
- Link to clinical variants _without_ 1000G annotation

## [1.2.2] - 2016-02-18
### Fixed
- avoid filtering out variants lacking ExAC and 1000G annotations

## [1.1.3] - 2015-10-01
### Fixed
- persist (clinical) filter when clicking load more
- fix #154 by robustly setting clinical filter func. terms

## [1.1.2] - 2015-09-07
### Fixed
- avoid replacing coverage report with none
- update SO terms, refactored

## [1.1.1] - 2015-08-20
### Fixed
- fetch case based on collaborator status (not owner)

## [1.1.0] - 2015-05-29
### Added
- link(s) to SNPedia based on RS-numbers
- new Jinja filter to "humanize" decimal numbers
- show gene panels in variant view
- new Jinja filter for decoding URL encoding
- add indicator to variants in list that have comments
- add variant number threshold and rank score threshold to load function
- add event methods to mongo adapter
- add tests for models
- show badge "old" if comment was written for a previous analysis

### Changed
- show cDNA change in transcript summary unless variant is exonic
- moved compounds table further up the page
- show dates for case uploads in ISO format
- moved variant comments higher up on page
- updated documentation for pages
- read in coverage report as blob in database and serve directly
- change ``OmimPhenotype`` to ``PhenotypeTerm``
- reorganize models sub-package
- move events (and comments) to separate collection
- only display prev/next links for the research list
- include variant type in breadcrumbs e.g. "Clinical variants"

### Removed
- drop dependency on moment.js

### Fixed
- show the same level of detail for all frequencies on all pages
- properly decode URL encoded symbols in amino acid/cDNA change strings
- fixed issue with wipe permissions in MongoDB
- include default gene lists in "variants" link in breadcrumbs

## [1.0.2] - 2015-05-20
### Changed
- update case fetching function

### Fixed
- handle multiple cases with same id

## [1.0.1] - 2015-04-28
### Fixed
- Fix building URL parameters in cases list Vue component

## [1.0.0] - 2015-04-12
Codename: Sara Lund

![Release 1.0](artwork/releases/release-1-0.jpg)

### Added
- Add email logging for unexpected errors
- New command line tool for deleting case

### Changed
- Much improved logging overall
- Updated documentation/usage guide
- Removed non-working IGV link

### Fixed
- Show sample display name in GT call
- Various small bug fixes
- Make it easier to hover over popups

## [0.0.2-rc1] - 2015-03-04
### Added
- add protein table for each variant
- add many more external links
- add coverage reports as PDFs

### Changed
- incorporate user feedback updates
- big refactor of load scripts

## [0.0.2-rc2] - 2015-03-04
### Changes
- add gene table with gene description
- reorganize inheritance models box

### Fixed
- avoid overwriting gene list on "research" load
- fix various bugs in external links

## [0.0.2-rc3] - 2015-03-05
### Added
- Activity log feed to variant view
- Adds protein change strings to ODM and Sanger email

### Changed
- Extract activity log component to macro

### Fixes
- Make Ensembl transcript links use archive website<|MERGE_RESOLUTION|>--- conflicted
+++ resolved
@@ -12,13 +12,10 @@
 - Added `ClinVar hits` to variants filter (rare disease track)
 - Load cancer demo case in docker-compose files (default and demo file)
 - Inclusive-language check using [woke](https://github.com/get-woke/woke) github action
-<<<<<<< HEAD
-=======
 - Add link to HmtVar for mitochondrial variants (if VCF is annotated with HmtNote)
 - Grey background for dismissed compounds in variants list and variant page
 - Pin badge for pinned compounds in variants list and variant page
 - Support LoqusDB REST API queries
->>>>>>> 2672c30a
 - Add a docker-compose file to be able to test matchmaker locally
 ### Fixed
 - Make MitoMap link work for hg38 again
@@ -39,10 +36,7 @@
 - Commit pulse repo badge temporarily set to weekly
 - Sort ClinVar submissions objects by ascending "Last evaluated" date
 - Refactored the MatchMaker integration as an extension
-<<<<<<< HEAD
-=======
 - Replaced some sensitive words as suggested by woke linter
->>>>>>> 2672c30a
 - Add styles to MatchMaker matches table
 
 ## [4.33.1]
