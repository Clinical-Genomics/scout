# Change Log
All notable changes to this project will be documented in this file.
This project adheres to [Semantic Versioning](http://semver.org/).

About changelog [here](https://keepachangelog.com/en/1.0.0/)

## [x.x.x]
### Added
- Support to configure LoqusDB per institute
- Highlight causative variants in the variants list
- Add tests. Mostly regarding building internal datatypes.
- Remove leading and trailing whitespaces from panel_name and display_name when panel is created
- Mark MANE transcript in list of transcripts in "Transcript overview" on variant page
### Fixed
- Report pages redirect to login instead of crashing when session expires
- Variants filter loading in cancer variants page
- User, Causative and Cases tables not scaling to full page
- Improved docs for an initial production setup
- Compatibility with latest version of Black
- Fixed tests for Click>7
- Clinical filter required an extra click to Filter to return variants
<<<<<<< HEAD
- Removing a user from the command line now inactivates the case only if user is last assignee and case is active
=======
- Restore pagination to variants pages

>>>>>>> c7933009
### Changed
- Highlight color on normal STRs in the variants table from green to blue


## [4.20]
### Added
- Display number of filtered variants vs number of total variants in variants page
- Search case by HPO terms
- Dismiss variant column in the variants tables
- Black and pre-commit packages to dev requirements

### Fixed
- Bug occurring when rerun is requested twice
- Peddy info fields in the demo config file
- Added load config safety check for multiple alignment files for one individual

### Changed
- Updated the documentation on how to create a new software release
- Genome build-aware cytobands coordinates
- Styling update of the Matchmaker card
- Select search type in case search form


## [4.19]

### Added
- Show internal ID for case
- Add internal ID for downloaded CGH files
- Export dynamic HPO gene list from case page
- Remove users as case assignees when their account is deleted
- Keep variants filters panel expanded when filters have been used

### Fixed
- Handle the ProxyFix ModuleNotFoundError when Werkzeug installed version is >1.0
- General report formatting issues whenever case and variant comments contain extremely long strings with no spaces

### Changed
- Created an institute wrapper page that contains list of cases, causatives, SNVs & Indels, user list, shared data and institute settings
- Display case name instead of case ID on clinVar submissions
- Changed icon of sample update in clinVar submissions


## [4.18]

### Added
- Filter cancer variants on cytoband coordinates
- Show dismiss reasons in a badge with hover for clinical variants
- Show an ellipsis if 10 cases or more to display with loqusdb matches
- A new blog post for version 4.17
- Tooltip to better describe Tumor and Normal columns in cancer variants
- Filter cancer SNVs and SVs by chromosome coordinates
- Default export of `Assertion method citation` to clinVar variants submission file
- Button to export up to 500 cancer variants, filtered or not
- Rename samples of a clinVar submission file

### Fixed
- Apply default gene panel on return to cancer variantS from variant view
- Revert to certificate checking when asking for Chanjo reports
- `scout download everything` command failing while downloading HPO terms

### Changed
- Turn tumor and normal allelic fraction to decimal numbers in tumor variants page
- Moved clinVar submissions code to the institutes blueprints
- Changed name of clinVar export files to FILENAME.Variant.csv and FILENAME.CaseData.csv
- Switched Google login libraries from Flask-OAuthlib to Authlib


## [4.17.1]

### Fixed
- Load cytobands for cases with chromosome build not "37" or "38"


## [4.17]

### Added
- COSMIC badge shown in cancer variants
- Default gene-panel in non-cancer structural view in url
- Filter SNVs and SVs by cytoband coordinates
- Filter cancer SNV variants by alt allele frequency in tumor
- Correct genome build in UCSC link from structural variant page



### Fixed
- Bug in clinVar form when variant has no gene
- Bug when sharing cases with the same institute twice
- Page crashing when removing causative variant tag
- Do not default to GATK caller when no caller info is provided for cancer SNVs


## [4.16.1]

### Fixed
- Fix the fix for handling of delivery reports for rerun cases

## [4.16]

### Added
- Adds possibility to add "lims_id" to cases. Currently only stored in database, not shown anywhere
- Adds verification comment box to SVs (previously only available for small variants)
- Scrollable pedigree panel

### Fixed
- Error caused by changes in WTForm (new release 2.3.x)
- Bug in OMIM case page form, causing the page to crash when a string was provided instead of a numerical OMIM id
- Fix Alamut link to work properly on hg38
- Better handling of delivery reports for rerun cases
- Small CodeFactor style issues: matchmaker results counting, a couple of incomplete tests and safer external xml
- Fix an issue with Phenomizer introduced by CodeFactor style changes

### Changed
- Updated the version of igv.js to 2.5.4

## [4.15.1]

### Added
- Display gene names in ClinVar submissions page
- Links to Varsome in variant transcripts table

### Fixed
- Small fixes to ClinVar submission form
- Gene panel page crash when old panel has no maintainers

## [4.15]

### Added
- Clinvar CNVs IGV track
- Gene panels can have maintainers
- Keep variant actions (dismissed, manual rank, mosaic, acmg, comments) upon variant re-upload
- Keep variant actions also on full case re-upload

### Fixed
- Fix the link to Ensembl for SV variants when genome build 38.
- Arrange information in columns on variant page
- Fix so that new cosmic identifier (COSV) is also acceptable #1304
- Fixed COSMIC tag in INFO (outside of CSQ) to be parses as well with `&` splitter.
- COSMIC stub URL changed to https://cancer.sanger.ac.uk/cosmic/search?q= instead.
- Updated to a version of IGV where bigBed tracks are visualized correctly
- Clinvar submission files are named according to the content (variant_data and case_data)
- Always show causatives from other cases in case overview
- Correct disease associations for gene symbol aliases that exist as separate genes
- Re-add "custom annotations" for SV variants
- The override ClinVar P/LP add-in in the Clinical Filter failed for new CSQ strings

### Changed
- Runs all CI checks in github actions

## [4.14.1]

### Fixed
- Error when variant found in loqusdb is not loaded for other case

## [4.14]

### Added
- Use github actions to run tests
- Adds CLI command to update individual alignments path
- Update HPO terms using downloaded definitions files
- Option to use alternative flask config when running `scout serve`
- Requirement to use loqusdb >= 2.5 if integrated

### Fixed
- Do not display Pedigree panel in cancer view
- Do not rely on internet connection and services available when running CI tests
- Variant loading assumes GATK if no caller set given and GATK filter status is seen in FILTER
- Pass genome build param all the way in order to get the right gene mappings for cases with build 38
- Parse correctly variants with zero frequency values
- Continue even if there are problems to create a region vcf
- STR and cancer variant navigation back to variants pages could fail

### Changed
- Improved code that sends requests to the external APIs
- Updates ranges for user ranks to fit todays usage
- Run coveralls on github actions instead of travis
- Run pip checks on github actions instead of coveralls
- For hg38 cases, change gnomAD link to point to version 3.0 (which is hg38 based)
- Show pinned or causative STR variants a bit more human readable

## [4.13.1]

### Added
### Fixed
- Typo that caused not all clinvar conflicting interpretations to be loaded no matter what
- Parse and retrieve clinvar annotations from VEP-annotated (VEP 97+) CSQ VCF field
- Variant clinvar significance shown as `not provided` whenever is `Uncertain significance`
- Phenomizer query crashing when case has no HPO terms assigned
- Fixed a bug affecting `All SNVs and INDELs` page when variants don't have canonical transcript
- Add gene name or id in cancer variant view

### Changed
- Cancer Variant view changed "Variant:Transcript:Exon:HGVS" to "Gene:Transcript:Exon:HGVS"

## [4.13]

### Added
- ClinVar SNVs track in IGV
- Add SMA view with SMN Copy Number data
- Easier to assign OMIM diagnoses from case page
- OMIM terms and specific OMIM term page

### Fixed
- Bug when adding a new gene to a panel
- Restored missing recent delivery reports
- Fixed style and links to other reports in case side panel
- Deleting cases using display_name and institute not deleting its variants
- Fixed bug that caused coordinates filter to override other filters
- Fixed a problem with finding some INS in loqusdb
- Layout on SV page when local observations without cases are present
- Make scout compatible with the new HPO definition files from `http://compbio.charite.de/jenkins/`
- General report visualization error when SNVs display names are very long


### Changed


## [4.12.4]

### Fixed
- Layout on SV page when local observations without cases are present

## [4.12.3]

### Fixed
- Case report when causative or pinned SVs have non null allele frequencies

## [4.12.2]

### Fixed
- SV variant links now take you to the SV variant page again
- Cancer variant view has cleaner table data entries for "N/A" data
- Pinned variant case level display hotfix for cancer and str - more on this later
- Cancer variants show correct alt/ref reads mirroring alt frequency now
- Always load all clinical STR variants even if a region load is attempted - index may be missing
- Same case repetition in variant local observations

## [4.12.1]

### Fixed
- Bug in variant.gene when gene has no HGVS description


## [4.12]

### Added
- Accepts `alignment_path` in load config to pass bam/cram files
- Display all phenotypes on variant page
- Display hgvs coordinates on pinned and causatives
- Clear panel pending changes
- Adds option to setup the database with static files
- Adds cli command to download the resources from CLI that scout needs
- Adds dummy files for merged somatic SV and CNV; as well as merged SNV, and INDEL part of #1279
- Allows for upload of OMIM-AUTO gene panel from static files without api-key

### Fixed
- Cancer case HPO panel variants link
- Fix so that some drop downs have correct size
- First IGV button in str variants page
- Cancer case activates on SNV variants
- Cases activate when STR variants are viewed
- Always calculate code coverage
- Pinned/Classification/comments in all types of variants pages
- Null values for panel's custom_inheritance_models
- Discrepancy between the manual disease transcripts and those in database in gene-edit page
- ACMG classification not showing for some causatives
- Fix bug which caused IGV.js to use hg19 reference files for hg38 data
- Bug when multiple bam files sources with non-null values are available


### Changed
- Renamed `requests` file to `scout_requests`
- Cancer variant view shows two, instead of four, decimals for allele and normal


## [4.11.1]

### Fixed
- Institute settings page
- Link institute settings to sharing institutes choices

## [4.11.0]

### Added
- Display locus name on STR variant page
- Alternative key `GNOMADAF_popmax` for Gnomad popmax allele frequency
- Automatic suggestions on how to improve the code on Pull Requests
- Parse GERP, phastCons and phyloP annotations from vep annotated CSQ fields
- Avoid flickering comment popovers in variant list
- Parse REVEL score from vep annotated CSQ fields
- Allow users to modify general institute settings
- Optionally format code automatically on commit
- Adds command to backup vital parts `scout export database`
- Parsing and displaying cancer SV variants from Manta annotated VCF files
- Dismiss cancer snv variants with cancer-specific options
- Add IGV.js UPD, RHO and TIDDIT coverage wig tracks.


### Fixed
- Slightly darker page background
- Fixed an issued with parsed conservation values from CSQ
- Clinvar submissions accessible to all users of an institute
- Header toolbar when on Clinvar page now shows institute name correctly
- Case should not always inactivate upon update
- Show dismissed snv cancer variants as grey on the cancer variants page
- Improved style of mappability link and local observations on variant page
- Convert all the GET requests to the igv view to POST request
- Error when updating gene panels using a file containing BOM chars
- Add/replace gene radio button not working in gene panels


## [4.10.1]

### Fixed
- Fixed issue with opening research variants
- Problem with coveralls not called by Travis CI
- Handle Biomart service down in tests


## [4.10.0]

### Added
- Rank score model in causatives page
- Exportable HPO terms from phenotypes page
- AMP guideline tiers for cancer variants
- Adds scroll for the transcript tab
- Added CLI option to query cases on time since case event was added
- Shadow clinical assessments also on research variants display
- Support for CRAM alignment files
- Improved str variants view : sorting by locus, grouped by allele.
- Delivery report PDF export
- New mosaicism tag option
- Add or modify individuals' age or tissue type from case page
- Display GC and allele depth in causatives table.
- Included primary reference transcript in general report
- Included partial causative variants in general report
- Remove dependency of loqusdb by utilising the CLI

### Fixed
- Fixed update OMIM command bug due to change in the header of the genemap2 file
- Removed Mosaic Tag from Cancer variants
- Fixes issue with unaligned table headers that comes with hidden Datatables
- Layout in general report PDF export
- Fixed issue on the case statistics view. The validation bars didn't show up when all institutes were selected. Now they do.
- Fixed missing path import by importing pathlib.Path
- Handle index inconsistencies in the update index functions
- Fixed layout problems


## [4.9.0]

### Added
- Improved MatchMaker pages, including visible patient contacts email address
- New badges for the github repo
- Links to [GENEMANIA](genemania.org)
- Sort gene panel list on case view.
- More automatic tests
- Allow loading of custom annotations in VCF using the SCOUT_CUSTOM info tag.

### Fixed
- Fix error when a gene is added to an empty dynamic gene panel
- Fix crash when attempting to add genes on incorrect format to dynamic gene panel
- Manual rank variant tags could be saved in a "Select a tag"-state, a problem in the variants view.
- Same case evaluations are no longer shown as gray previous evaluations on the variants page
- Stay on research pages, even if reset, next first buttons are pressed..
- Overlapping variants will now be visible on variant page again
- Fix missing classification comments and links in evaluations page
- All prioritized cases are shown on cases page


## [4.8.3]

### Added

### Fixed
- Bug when ordering sanger
- Improved scrolling over long list of genes/transcripts


## [4.8.2]

### Added

### Fixed
- Avoid opening extra tab for coverage report
- Fixed a problem when rank model version was saved as floats and not strings
- Fixed a problem with displaying dismiss variant reasons on the general report
- Disable load and delete filter buttons if there are no saved filters
- Fix problem with missing verifications
- Remove duplicate users and merge their data and activity


## [4.8.1]

### Added

### Fixed
- Prevent login fail for users with id defined by ObjectId and not email
- Prevent the app from crashing with `AttributeError: 'NoneType' object has no attribute 'message'`


## [4.8.0]

### Added
- Updated Scout to use Bootstrap 4.3
- New looks for Scout
- Improved dashboard using Chart.js
- Ask before inactivating a case where last assigned user leaves it
- Genes can be manually added to the dynamic gene list directly on the case page
- Dynamic gene panels can optionally be used with clinical filter, instead of default gene panel
- Dynamic gene panels get link out to chanjo-report for coverage report
- Load all clinvar variants with clinvar Pathogenic, Likely Pathogenic and Conflicting pathogenic
- Show transcripts with exon numbers for structural variants
- Case sort order can now be toggled between ascending and descending.
- Variants can be marked as partial causative if phenotype is available for case.
- Show a frequency tooltip hover for SV-variants.
- Added support for LDAP login system
- Search snv and structural variants by chromosomal coordinates
- Structural variants can be marked as partial causative if phenotype is available for case.
- Show normal and pathologic limits for STRs in the STR variants view.
- Institute level persistent variant filter settings that can be retrieved and used.
- export causative variants to Excel
- Add support for ROH, WIG and chromosome PNGs in case-view

### Fixed
- Fixed missing import for variants with comments
- Instructions on how to build docs
- Keep sanger order + verification when updating/reloading variants
- Fixed and moved broken filter actions (HPO gene panel and reset filter)
- Fixed string conversion to number
- UCSC links for structural variants are now separated per breakpoint (and whole variant where applicable)
- Reintroduced missing coverage report
- Fixed a bug preventing loading samples using the command line
- Better inheritance models customization for genes in gene panels
- STR variant page back to list button now does its one job.
- Allows to setup scout without a omim api key
- Fixed error causing "favicon not found" flash messages
- Removed flask --version from base cli
- Request rerun no longer changes case status. Active or archived cases inactivate on upload.
- Fixed missing tooltip on the cancer variants page
- Fixed weird Rank cell in variants page
- Next and first buttons order swap
- Added pagination (and POST capability) to cancer variants.
- Improves loading speed for variant page
- Problem with updating variant rank when no variants
- Improved Clinvar submission form
- General report crashing when dismissed variant has no valid dismiss code
- Also show collaborative case variants on the All variants view.
- Improved phenotype search using dataTables.js on phenotypes page
- Search and delete users with `email` instead of `_id`
- Fixed css styles so that multiselect options will all fit one column


## [4.7.3]

### Added
- RankScore can be used with VCFs for vcf_cancer files

### Fixed
- Fix issue with STR view next page button not doing its one job.

### Deleted
- Removed pileup as a bam viewing option. This is replaced by IGV


## [4.7.2]

### Added
- Show earlier ACMG classification in the variant list

### Fixed
- Fixed igv search not working due to igv.js dist 2.2.17
- Fixed searches for cases with a gene with variants pinned or marked causative.
- Load variant pages faster after fixing other causatives query
- Fixed mitochondrial report bug for variants without genes

## [4.7.1]

### Added

### Fixed
- Fixed bug on genes page


## [4.7.0]

### Added
- Export genes and gene panels in build GRCh38
- Search for cases with variants pinned or marked causative in a given gene.
- Search for cases phenotypically similar to a case also from WUI.
- Case variant searches can be limited to similar cases, matching HPO-terms,
  phenogroups and cohorts.
- De-archive reruns and flag them as 'inactive' if archived
- Sort cases by analysis_date, track or status
- Display cases in the following order: prioritized, active, inactive, archived, solved
- Assign case to user when user activates it or asks for rerun
- Case becomes inactive when it has no assignees
- Fetch refseq version from entrez and use it in clinvar form
- Load and export of exons for all genes, independent on refseq
- Documentation for loading/updating exons
- Showing SV variant annotations: SV cgh frequencies, gnomad-SV, local SV frequencies
- Showing transcripts mapping score in segmental duplications
- Handle requests to Ensembl Rest API
- Handle requests to Ensembl Rest Biomart
- STR variants view now displays GT and IGV link.
- Description field for gene panels
- Export exons in build 37 and 38 using the command line

### Fixed
- Fixes of and induced by build tests
- Fixed bug affecting variant observations in other cases
- Fixed a bug that showed wrong gene coverage in general panel PDF export
- MT report only shows variants occurring in the specific individual of the excel sheet
- Disable SSL certifcate verification in requests to chanjo
- Updates how intervaltree and pymongo is used to void deprecated functions
- Increased size of IGV sample tracks
- Optimized tests


## [4.6.1]

### Added

### Fixed
- Missing 'father' and 'mother' keys when parsing single individual cases


## [4.6.0]

### Added
- Description of Scout branching model in CONTRIBUTING doc
- Causatives in alphabetical order, display ACMG classification and filter by gene.
- Added 'external' to the list of analysis type options
- Adds functionality to display "Tissue type". Passed via load config.
- Update to IGV 2.

### Fixed
- Fixed alignment visualization and vcf2cytosure availability for demo case samples
- Fixed 3 bugs affecting SV pages visualization
- Reintroduced the --version cli option
- Fixed variants query by panel (hpo panel + gene panel).
- Downloaded MT report contains excel files with individuals' display name
- Refactored code in parsing of config files.


## [4.5.1]

### Added

### Fixed
- update requirement to use PyYaml version >= 5.1
- Safer code when loading config params in cli base


## [4.5.0]

### Added
- Search for similar cases from scout view CLI
- Scout cli is now invoked from the app object and works under the app context

### Fixed
- PyYaml dependency fixed to use version >= 5.1


## [4.4.1]

### Added
- Display SV rank model version when available

### Fixed
- Fixed upload of delivery report via API


## [4.4.0]

### Added
- Displaying more info on the Causatives page and hiding those not causative at the case level
- Add a comment text field to Sanger order request form, allowing a message to be included in the email
- MatchMaker Exchange integration
- List cases with empty synopsis, missing HPO terms and phenotype groups.
- Search for cases with open research list, or a given case status (active, inactive, archived)

### Fixed
- Variant query builder split into several functions
- Fixed delivery report load bug


## [4.3.3]

### Added
- Different individual table for cancer cases

### Fixed
- Dashboard collects validated variants from verification events instead of using 'sanger' field
- Cases shared with collaborators are visible again in cases page
- Force users to select a real institute to share cases with (actionbar select fix)


## [4.3.2]

### Added
- Dashboard data can be filtered using filters available in cases page
- Causatives for each institute are displayed on a dedicated page
- SNVs and and SVs are searchable across cases by gene and rank score
- A more complete report with validated variants is downloadable from dashboard

### Fixed
- Clinsig filter is fixed so clinsig numerical values are returned
- Split multi clinsig string values in different elements of clinsig array
- Regex to search in multi clinsig string values or multi revstat string values
- It works to upload vcf files with no variants now
- Combined Pileup and IGV alignments for SVs having variant start and stop on the same chromosome


## [4.3.1]

### Added
- Show calls from all callers even if call is not available
- Instructions to install cairo and pango libs from WeasyPrint page
- Display cases with number of variants from CLI
- Only display cases with number of variants above certain treshold. (Also CLI)
- Export of verified variants by CLI or from the dashboard
- Extend case level queries with default panels, cohorts and phenotype groups.
- Slice dashboard statistics display using case level queries
- Add a view where all variants for an institute can be searched across cases, filtering on gene and rank score. Allows searching research variants for cases that have research open.

### Fixed
- Fixed code to extract variant conservation (gerp, phyloP, phastCons)
- Visualization of PDF-exported gene panels
- Reintroduced the exon/intron number in variant verification email
- Sex and affected status is correctly displayed on general report
- Force number validation in SV filter by size
- Display ensembl transcripts when no refseq exists


## [4.3.0]

### Added
- Mosaicism tag on variants
- Show and filter on SweGen frequency for SVs
- Show annotations for STR variants
- Show all transcripts in verification email
- Added mitochondrial export
- Adds alternative to search for SVs shorter that the given length
- Look for 'bcftools' in the `set` field of VCFs
- Display digenic inheritance from OMIM
- Displays what refseq transcript that is primary in hgnc

### Fixed

- Archived panels displays the correct date (not retroactive change)
- Fixed problem with waiting times in gene panel exports
- Clinvar fiter not working with human readable clinsig values

## [4.2.2]

### Fixed
- Fixed gene panel create/modify from CSV file utf-8 decoding error
- Updating genes in gene panels now supports edit comments and entry version
- Gene panel export timeout error

## [4.2.1]

### Fixed
- Re-introduced gene name(s) in verification email subject
- Better PDF rendering for excluded variants in report
- Problem to access old case when `is_default` did not exist on a panel


## [4.2.0]

### Added
- New index on variant_id for events
- Display overlapping compounds on variants view

### Fixed
- Fixed broken clinical filter


## [4.1.4]

### Added
- Download of filtered SVs

### Fixed
- Fixed broken download of filtered variants
- Fixed visualization issue in gene panel PDF export
- Fixed bug when updating gene names in variant controller


## [4.1.3]

### Fixed
- Displays all primary transcripts


## [4.1.2]

### Added
- Option add/replace when updating a panel via CSV file
- More flexible versioning of the gene panels
- Printing coverage report on the bottom of the pdf case report
- Variant verification option for SVs
- Logs uri without pwd when connecting
- Disease-causing transcripts in case report
- Thicker lines in case report
- Supports HPO search for cases, both terms or if described in synopsis
- Adds sanger information to dashboard

### Fixed
- Use db name instead of **auth** as default for authentication
- Fixes so that reports can be generated even with many variants
- Fixed sanger validation popup to show individual variants queried by user and institute.
- Fixed problem with setting up scout
- Fixes problem when exac file is not available through broad ftp
- Fetch transcripts for correct build in `adapter.hgnc_gene`

## [4.1.1]
- Fix problem with institute authentication flash message in utils
- Fix problem with comments
- Fix problem with ensembl link


## [4.1.0]

### Added
- OMIM phenotypes to case report
- Command to download all panel app gene panels `scout load panel --panel-app`
- Links to genenames.org and omim on gene page
- Popup on gene at variants page with gene information
- reset sanger status to "Not validated" for pinned variants
- highlight cases with variants to be evaluated by Sanger on the cases page
- option to point to local reference files to the genome viewer pileup.js. Documented in `docs.admin-guide.server`
- option to export single variants in `scout export variants`
- option to load a multiqc report together with a case(add line in load config)
- added a view for searching HPO terms. It is accessed from the top left corner menu
- Updates the variants view for cancer variants. Adds a small cancer specific filter for known variants
- Adds hgvs information on cancer variants page
- Adds option to update phenotype groups from CLI

### Fixed
- Improved Clinvar to submit variants from different cases. Fixed HPO terms in casedata according to feedback
- Fixed broken link to case page from Sanger modal in cases view
- Now only cases with non empty lists of causative variants are returned in `adapter.case(has_causatives=True)`
- Can handle Tumor only samples
- Long lists of HGNC symbols are now possible. This was previously difficult with manual, uploaded or by HPO search when changing filter settings due to GET request limitations. Relevant pages now use POST requests. Adds the dynamic HPO panel as a selection on the gene panel dropdown.
- Variant filter defaults to default panels also on SV and Cancer variants pages.

## [4.0.0]

### WARNING ###

This is a major version update and will require that the backend of pre releases is updated.
Run commands:

```
$scout update genes
$scout update hpo
```

- Created a Clinvar submission tool, to speed up Clinvar submission of SNVs and SVs
- Added an analysis report page (html and PDF format) containing phenotype, gene panels and variants that are relevant to solve a case.

### Fixed
- Optimized evaluated variants to speed up creation of case report
- Moved igv and pileup viewer under a common folder
- Fixed MT alignment view pileup.js
- Fixed coordinates for SVs with start chromosome different from end chromosome
- Global comments shown across cases and institutes. Case-specific variant comments are shown only for that specific case.
- Links to clinvar submitted variants at the cases level
- Adapts clinvar parsing to new format
- Fixed problem in `scout update user` when the user object had no roles
- Makes pileup.js use online genome resources when viewing alignments. Now any instance of Scout can make use of this functionality.
- Fix ensembl link for structural variants
- Works even when cases does not have `'madeline_info'`
- Parses Polyphen in correct way again
- Fix problem with parsing gnomad from VEP

### Added
- Added a PDF export function for gene panels
- Added a "Filter and export" button to export custom-filtered SNVs to CSV file
- Dismiss SVs
- Added IGV alignments viewer
- Read delivery report path from case config or CLI command
- Filter for spidex scores
- All HPO terms are now added and fetched from the correct source (https://github.com/obophenotype/human-phenotype-ontology/blob/master/hp.obo)
- New command `scout update hpo`
- New command `scout update genes` will fetch all the latest information about genes and update them
- Load **all** variants found on chromosome **MT**
- Adds choice in cases overview do show as many cases as user like

### Removed
- pileup.min.js and pileup css are imported from a remote web location now
- All source files for HPO information, this is instead fetched directly from source
- All source files for gene information, this is instead fetched directly from source

## [3.0.0]
### Fixed
- hide pedigree panel unless it exists

## [1.5.1] - 2016-07-27
### Fixed
- look for both ".bam.bai" and ".bai" extensions

## [1.4.0] - 2016-03-22
### Added
- support for local frequency through loqusdb
- bunch of other stuff

## [1.3.0] - 2016-02-19
### Fixed
- Update query-phenomizer and add username/password

### Changed
- Update the way a case is checked for rerun-status

### Added
- Add new button to mark a case as "checked"
- Link to clinical variants _without_ 1000G annotation

## [1.2.2] - 2016-02-18
### Fixed
- avoid filtering out variants lacking ExAC and 1000G annotations

## [1.1.3] - 2015-10-01
### Fixed
- persist (clinical) filter when clicking load more
- fix #154 by robustly setting clinical filter func. terms

## [1.1.2] - 2015-09-07
### Fixed
- avoid replacing coverage report with none
- update SO terms, refactored

## [1.1.1] - 2015-08-20
### Fixed
- fetch case based on collaborator status (not owner)

## [1.1.0] - 2015-05-29
### Added
- link(s) to SNPedia based on RS-numbers
- new Jinja filter to "humanize" decimal numbers
- show gene panels in variant view
- new Jinja filter for decoding URL encoding
- add indicator to variants in list that have comments
- add variant number threshold and rank score threshold to load function
- add event methods to mongo adapter
- add tests for models
- show badge "old" if comment was written for a previous analysis

### Changed
- show cDNA change in transcript summary unless variant is exonic
- moved compounds table further up the page
- show dates for case uploads in ISO format
- moved variant comments higher up on page
- updated documentation for pages
- read in coverage report as blob in database and serve directly
- change ``OmimPhenotype`` to ``PhenotypeTerm``
- reorganize models sub-package
- move events (and comments) to separate collection
- only display prev/next links for the research list
- include variant type in breadcrumbs e.g. "Clinical variants"

### Removed
- drop dependency on moment.js

### Fixed
- show the same level of detail for all frequencies on all pages
- properly decode URL encoded symbols in amino acid/cDNA change strings
- fixed issue with wipe permissions in MongoDB
- include default gene lists in "variants" link in breadcrumbs

## [1.0.2] - 2015-05-20
### Changed
- update case fetching function

### Fixed
- handle multiple cases with same id

## [1.0.1] - 2015-04-28
### Fixed
- Fix building URL parameters in cases list Vue component

## [1.0.0] - 2015-04-12
Codename: Sara Lund

![Release 1.0](artwork/releases/release-1-0.jpg)

### Added
- Add email logging for unexpected errors
- New command line tool for deleting case

### Changed
- Much improved logging overall
- Updated documentation/usage guide
- Removed non-working IGV link

### Fixed
- Show sample display name in GT call
- Various small bug fixes
- Make it easier to hover over popups

## [0.0.2-rc1] - 2015-03-04
### Added
- add protein table for each variant
- add many more external links
- add coverage reports as PDFs

### Changed
- incorporate user feedback updates
- big refactor of load scripts

## [0.0.2-rc2] - 2015-03-04
### Changes
- add gene table with gene description
- reorganize inheritance models box

### Fixed
- avoid overwriting gene list on "research" load
- fix various bugs in external links

## [0.0.2-rc3] - 2015-03-05
### Added
- Activity log feed to variant view
- Adds protein change strings to ODM and Sanger email

### Changed
- Extract activity log component to macro

### Fixes
- Make Ensembl transcript links use archive website<|MERGE_RESOLUTION|>--- conflicted
+++ resolved
@@ -11,6 +11,7 @@
 - Add tests. Mostly regarding building internal datatypes.
 - Remove leading and trailing whitespaces from panel_name and display_name when panel is created
 - Mark MANE transcript in list of transcripts in "Transcript overview" on variant page
+
 ### Fixed
 - Report pages redirect to login instead of crashing when session expires
 - Variants filter loading in cancer variants page
@@ -19,12 +20,9 @@
 - Compatibility with latest version of Black
 - Fixed tests for Click>7
 - Clinical filter required an extra click to Filter to return variants
-<<<<<<< HEAD
+- Restore pagination to variants pages
 - Removing a user from the command line now inactivates the case only if user is last assignee and case is active
-=======
-- Restore pagination to variants pages
-
->>>>>>> c7933009
+
 ### Changed
 - Highlight color on normal STRs in the variants table from green to blue
 
