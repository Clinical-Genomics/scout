--- conflicted
+++ resolved
@@ -13,11 +13,8 @@
 ### Fixed
 - Updated IGV to v2.8.5 to solve missing gene labels on some zoom levels
 - Demo cancer case config file to load somatic SNVs and SVs only.
-<<<<<<< HEAD
+- Expand list of refseq trancripts in ClinVar submission form
 - Loading of OMIM diagnoses in Scout demo instance
-=======
-- Expand list of refseq trancripts in ClinVar submission form
->>>>>>> ae9982ea
 ### Changed
 - Better naming for variants buttons on cancer track (somatic, germline). Also show cancer research button if available.
 - Load case with missing panels in config files, but show warning.
