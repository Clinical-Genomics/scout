# Change Log
All notable changes to this project will be documented in this file.
This project adheres to [Semantic Versioning](http://semver.org/).

About changelog [here](https://keepachangelog.com/en/1.0.0/)

##[]
### Added
- Show dismiss count from other cases on matching variantS
### Changed
- Prior ACMG classifications view is no longer limited by pathogenicity
### Fixed
- Some of the DataTables tables got a bit dark in dark mode
<<<<<<< HEAD
=======
- Visibility of Sanger ordered badge on case page, light mode
>>>>>>> 7efa0003

## [4.56]
### Added
- Test for PanelApp panels loading
- `panel-umi` tag option when loading cancer analyses
### Changed
- Black text to make comments more visible in dark mode
- Loading PanelApp panels replaces pre-existing panels with same version
- Removed sidebar from Causatives page - navigation is available on the top bar for now
### Fixed
- Remove a:visited css style from all buttons
- Update of HPO terms via command line
- Background color of `MIXED` and `PANEL-UMI` sequencing types on cases page
- Fixed regex error when searching for cases with query ending with `\ `
- Gene symbols on Causatives page lighter in dark mode
- SpliceAI tooltip of multigene variants

## [4.55]
### Changed
- Represent different tumor samples as vials in cases page
- Option to force-update the OMIM panel
### Fixed
- Low tumor purity badge alignment in cancer samples table on cancer case view
- VariantS comment popovers reactivate on hover
- Updating database genes in build 37
- ACMG classification summary hidden by sticky navbar
- Logo backgrounds fixed to white on welcome page
- Visited links turn purple again
- Style of link buttons and dropdown menus
- Update KUH and GMS logos
- Link color for Managed variants

## [4.54]
### Added
- Dark mode, using browser/OS media preference
- Allow marking case as solved without defining causative variants
- Admin users can create missing beacon datasets from the institute's settings page
- GenCC links on gene and variant pages
- Deprecation warnings when launching the app using a .yaml config file or loading cases using .ped files
### Changed
- Improved HTML syntax in case report template
- Modified message displayed when variant rank stats could not be calculated
- Expanded instructions on how to test on CG development server (cg-vm1)
- Added more somatic variant callers (Balsamic v9 SNV, develop SV)
### Fixed
- Remove load demo case command from docker-compose.yml
- Text elements being split across pages in PDF reports
- Made login password field of type `password` in LDAP login form
- Gene panels HTML select in institute's settings page
- Bootstrap upgraded to version 5
- Fix some Sourcery and SonarCloud suggestions
- Escape special characters in case search on institute and dashboard pages
- Broken case PDF reports when no Madeline pedigree image can be created
- Removed text-white links style that were invisible in new pages style
- Variants pagination after pressing "Filter variants" or "Clinical filter"
- Layout of buttons Matchmaker submission panel (case page)
- Removing cases from Matchmaker (simplified code and fixed functionality)
- Reintroduce check for missing alignment files purged from server

## [4.53]
### Added
### Changed
- Point Alamut API key docs link to new API version
- Parse dbSNP id from ID only if it says "rs", else use VEP CSQ fields
- Removed MarkupSafe from the dependencies
### Fixed
- Reintroduced loading of SVs for demo case 643595
- Successful parse of FOUND_IN should avoid GATK caller default
- All vulnerabilities flagged by SonarCloud

## [4.52]
### Added
- Demo cancer case gets loaded together with demo RD case in demo instance
- Parse REVEL_score alongside REVEL_rankscore from csq field and display it on SNV variant page
- Rank score results now show the ranking range
- cDNA and protein changes displayed on institute causatives pages
- Optional SESSION_TIMEOUT_MINUTES configuration in app config files
- Script to convert old OMIM case format (list of integers) to new format (list of dictionaries)
- Additional check for user logged in status before serving alignment files
- Download .cgh files from cancer samples table on cancer case page
- Number of documents and date of last update on genes page
### Changed
- Verify user before redirecting to IGV alignments and sashimi plots
- Build case IGV tracks starting from case and variant objects instead of passing all params in a form
- Unfreeze Werkzeug lib since Flask_login v.0.6 with bugfix has been released
- Sort gene panels by name (panelS and variant page)
- Removed unused `server.blueprints.alignviewers.unindexed_remote_static` endpoint
- User sessions to check files served by `server.blueprints.alignviewers.remote_static` endpoint
- Moved Beacon-related functions to a dedicated app extension
- Audit Filter now also loads filter displaying the variants for it
### Fixed
- Handle `attachment_filename` parameter renamed to `download_name` when Flask 2.2 will be released
- Removed cursor timeout param in cases find adapter function to avoid many code warnings
- Removed stream argument deprecation warning in tests
- Handle `no intervals found` warning in load_region test
- Beacon remove variants
- Protect remote_cors function in alignviewers view from Server-Side Request Forgery (SSRF)
- Check creation date of last document in gene collection to display when genes collection was updated last

## [4.51]
### Added
- Config file containing codecov settings for pull requests
- Add an IGV.js direct link button from case page
- Security policy file
- Hide/shade compound variants based on rank score on variantS from filter
- Chromograph legend documentation direct link
### Changed
- Updated deprecated Codecov GitHub action to v.2
- Simplified code of scout/adapter/mongo/variant
- Update IGV.js to v2.11.2
- Show summary number of variant gene panels on general report if more than 3
### Fixed
- Marrvel link for variants in genome build 38 (using liftover to build 37)
- Remove flags from codecov config file
- Fixed filter bug with high negative SPIDEX scores
- Renamed IARC TP53 button to to `TP53 Database`, modified also link since IARC has been moved to the US NCI: `https://tp53.isb-cgc.org/`
- Parsing new format of OMIM case info when exporting patients to Matchmaker
- Remove flask-debugtoolbar lib dependency that is using deprecated code and causes app to crash after new release of Jinja2 (3.1)
- Variant page crashing for cases with old OMIM terms structure (a list of integers instead of dictionary)
- Variant page crashing when creating MARRVEL link for cases with no genome build
- SpliceAI documentation link
- Fix deprecated `safe_str_cmp` import from `werkzeug.security` by freezing Werkzeug lib to v2.0 until Flask_login v.0.6 with bugfix is released
- List gene names densely in general report for SVs that contain more than 3 genes
- Show transcript ids on refseq genes on hg19 in IGV.js, using refgene source
- Display correct number of genes in general report for SVs that contain more than 32 genes
- Broken Google login after new major release of `lepture/authlib`
- Fix frequency and callers display on case general report

## [4.50.1]
### Fixed
- Show matching causative STR_repid for legacy str variants (pre Stranger hgnc_id)

## [4.50]
### Added
- Individual-specific OMIM terms
- OMIM disease descriptions in ClinVar submission form
- Add a toggle for melter rerun monitoring of cases
- Add a config option to show the rerun monitoring toggle
- Add a cli option to export cases with rerun monitoring enabled
- Add a link to STRipy for STR variants; shallow for ARX and HOXA13
- Hide by default variants only present in unaffected individuals in variants filters
- OMIM terms in general case report
- Individual-level info on OMIM and HPO terms in general case report
- PanelApp gene link among the external links on variant page
- Dashboard case filters fields help
- Filter cases by OMIM terms in cases and dashboard pages
### Fixed
- A malformed panel id request would crash with exception: now gives user warning flash with redirect
- Link to HPO resource file hosted on `http://purl.obolibrary.org`
- Gene search form when gene exists only in build 38
- Fixed odd redirect error and poor error message on missing column for gene panel csv upload
- Typo in parse variant transcripts function
- Modified keys name used to parse local observations (archived) frequencies to reflect change in MIP keys naming
- Better error handling for partly broken/timed out chanjo reports
- Broken javascript code when case Chromograph data is malformed
- Broader space for case synopsis in general report
- Show partial causatives on causatives and matching causatives panels
- Partial causative assignment in cases with no OMIM or HPO terms
- Partial causative OMIM select options in variant page
### Changed
- Slightly smaller and improved layout of content in case PDF report
- Relabel more cancer variant pages somatic for navigation
- Unify caseS nav links
- Removed unused `add_compounds` param from variant controllers function
- Changed default hg19 genome for IGV.js to legacy hg19_1kg_decoy to fix a few problematic loci
- Reduce code complexity (parse/ensembl.py)
- Silence certain fields in ClinVar export if prioritised ones exist (chrom-start-end if hgvs exist)
- Made phenotype non-mandatory when marking a variant as partial causative
- Only one phenotype condition type (OMIM or HPO) per variant is used in ClinVar submissions
- ClinVar submission variant condition prefers OMIM over HPO if available
- Use lighter version of gene objects in Omim MongoDB adapter, panels controllers, panels views and institute controllers
- Gene-variants table size is now adaptive
- Remove unused file upload on gene-variants page

## [4.49]
### Fixed
- Pydantic model types for genome_build, madeline_info, peddy_ped_check and peddy_sex_check, rank_model_version and sv_rank_model_version
- Replace `MatchMaker` with `Matchmaker` in all places visible by a user
- Save diagnosis labels along with OMIM terms in Matchmaker Exchange submission objects
- `libegl-mesa0_21.0.3-0ubuntu0.3~20.04.5_amd64.deb` lib not found by GitHub actions Docker build
- Remove unused `chromograph_image_files` and `chromograph_prefixes` keys saved when creating or updating an RD case
- Search managed variants by description and with ignore case
### Changed
- Introduced page margins on exported PDF reports
- Smaller gene fonts in downloaded HPO genes PDF reports
- Reintroduced gene coverage data in the PDF-exported general report of rare-disease cases
- Check for existence of case report files before creating sidebar links
- Better description of HPO and OMIM terms for patients submitted to Matchmaker Exchange
- Remove null non-mandatory key/values when updating a case
- Freeze WTForms<3 due to several form input rendering changes

## [4.48.1]
### Fixed
- General case PDF report for recent cases with no pedigree

## [4.48]
### Added
- Option to cancel a request for research variants in case page
### Changed
- Update igv.js to v2.10.5
- Updated example of a case delivery report
- Unfreeze cyvcf2
- Builder images used in Scout Dockerfiles
- Crash report email subject gives host name
- Export general case report to PDF using PDFKit instead of WeasyPrint
- Do not include coverage report in PDF case report since they might have different orientation
- Export cancer cases's "Coverage and QC report" to PDF using PDFKit instead of Weasyprint
- Updated cancer "Coverage and QC report" example
- Keep portrait orientation in PDF delivery report
- Export delivery report to PDF using PDFKit instead of Weasyprint
- PDF export of clinical and research HPO panels using PDFKit instead of Weasyprint
- Export gene panel report to PDF using PDFKit
- Removed WeasyPrint lib dependency

### Fixed
- Reintroduced missing links to Swegen and Beacon and dbSNP in RD variant page, summary section
- Demo delivery report orientation to fit new columns
- Missing delivery report in demo case
- Cast MNVs to SNV for test
- Export verified variants from all institutes when user is admin
- Cancer coverage and QC report not found for demo cancer case
- Pull request template instructions on how to deploy to test server
- PDF Delivery report not showing Swedac logo
- Fix code typos
- Disable codefactor raised by ESLint for javascript functions located on another file
- Loading spinner stuck after downloading a PDF gene panel report
- IGV browser crashing when file system with alignment files is not mounted

## [4.47]
### Added
- Added CADD, GnomAD and genotype calls to variantS export
### Changed
- Pull request template, to illustrate how to deploy pull request branches on cg-vm1 stage server
### Fixed
- Compiled Docker image contains a patched version (v4.9) of chanjo-report

## [4.46.1]
### Fixed
- Downloading of files generated within the app container (MT-report, verified variants, pedigrees, ..)

## [4.46]
### Added
- Created a Dockefile to be used to serve the dockerized app in production
- Modified the code to collect database params specified as env vars
- Created a GitHub action that pushes the Dockerfile-server image to Docker Hub (scout-server-stage) every time a PR is opened
- Created a GitHub action that pushes the Dockerfile-server image to Docker Hub (scout-server) every time a new release is created
- Reassign MatchMaker Exchange submission to another user when a Scout user is deleted
- Expose public API JSON gene panels endpoint, primarily to enable automated rerun checking for updates
- Add utils for dictionary type
- Filter institute cases using multiple HPO terms
- Vulture GitHub action to identify and remove unused variables and imports
### Changed
- Updated the python config file documentation in admin guide
- Case configuration parsing now uses Pydantic for improved typechecking and config handling
- Removed test matrices to speed up automatic testing of PRs
- Switch from Coveralls to Codecov to handle CI test coverage
- Speed-up CI tests by caching installation of libs and splitting tests into randomized groups using pytest-test-groups
- Improved LDAP login documentation
- Use lib flask-ldapconn instead of flask_ldap3_login> to handle ldap authentication
- Updated Managed variant documentation in user guide
- Fix and simplify creating and editing of gene panels
- Simplified gene variants search code
- Increased the height of the genes track in the IGV viewer
### Fixed
- Validate uploaded managed variant file lines, warning the user.
- Exporting validated variants with missing "genes" database key
- No results returned when searching for gene variants using a phenotype term
- Variants filtering by gene symbols file
- Make gene HGNC symbols field mandatory in gene variants page and run search only on form submit
- Make sure collaborator gene variants are still visible, even if HPO filter is used

## [4.45]
### Added
### Changed
- Start Scout also when loqusdbapi is not reachable
- Clearer definition of manual standard and custom inheritance models in gene panels
- Allow searching multiple chromosomes in filters
### Fixed
- Gene panel crashing on edit action

## [4.44]
### Added
### Changed
- Display Gene track beneath each sample track when displaying splice junctions in igv browser
- Check outdated gene symbols and update with aliases for both RD and cancer variantS
### Fixed
- Added query input check and fixed the Genes API endpoint to return a json formatted error when request is malformed
- Typo in ACMG BP6 tooltip

## [4.43.1]
### Added
- Added database index for OMIM disease term genes
### Changed
### Fixed
- Do not drop HPO terms collection when updating HPO terms via the command line
- Do not drop disease (OMIM) terms collection when updating diseases via the command line

## [4.43]
### Added
- Specify which collection(s) update/build indexes for
### Fixed
- Do not drop genes and transcripts collections when updating genes via the command line

## [4.42.1]
### Added
### Changed
### Fixed
- Freeze PyMongo lib to version<4.0 to keep supporting previous MongoDB versions
- Speed up gene panels creation and update by collecting only light gene info from database
- Avoid case page crash on Phenomizer queries timeout

## [4.42]
### Added
- Choose custom pinned variants to submit to MatchMaker Exchange
- Submit structural variant as genes to the MatchMaker Exchange
- Added function for maintainers and admins to remove gene panels
- Admins can restore deleted gene panels
- A development docker-compose file illustrating the scout/chanjo-report integration
- Show AD on variants view for cancer SV (tumor and normal)
- Cancer SV variants filter AD, AF (tumor and normal)
- Hiding the variants score column also from cancer SVs, as for the SNVs
### Changed
- Enforce same case _id and display_name when updating a case
- Enforce same individual ids, display names and affected status when updating a case
- Improved documentation for connecting to loqusdb instances (including loqusdbapi)
- Display and download HPO gene panels' gene symbols in italics
- A faster-built and lighter Docker image
- Reduce complexity of `panels` endpoint moving some code to the panels controllers
- Update requirements to use flask-ldap3-login>=0.9.17 instead of freezing WTForm
### Fixed
- Use of deprecated TextField after the upgrade of WTF to v3.0
- Freeze to WTForms to version < 3
- Remove the extra files (bed files and madeline.svg) introduced by mistake
- Cli command loading demo data in docker-compose when case custom images exist and is None
- Increased MongoDB connection serverSelectionTimeoutMS parameter to 30K (default value according to MongoDB documentation)
- Better differentiate old obs counts 0 vs N/A
- Broken cancer variants page when default gene panel was deleted
- Typo in tx_overview function in variant controllers file
- Fixed loqusdbapi SV search URL
- SV variants filtering using Decipher criterion
- Removing old gene panels that don't contain the `maintainer` key.

## [4.41.1]
### Fixed
- General reports crash for variant annotations with same variant on other cases

## [4.41]
### Added
- Extended the instructions for running the Scout Docker image (web app and cli).
- Enabled inclusion of custom images to STR variant view
### Fixed
- General case report sorting comments for variants with None genetic models
- Do not crash but redirect to variants page with error when a variant is not found for a case
- UCSC links coordinates for SV variants with start chromosome different than end chromosome
- Human readable variants name in case page for variants having start chromosome different from end chromosome
- Avoid always loading all transcripts when checking gene symbol: introduce gene captions
- Slow queries for evaluated variants on e.g. case page - use events instead
### Changed
- Rearrange variant page again, moving severity predictions down.
- More reactive layout width steps on variant page

## [4.40.1]
### Added
### Fixed
- Variants dismissed with inconsistent inheritance pattern can again be shown in general case report
- General report page for variants with genes=None
- General report crashing when variants have no panels
- Added other missing keys to case and variant dictionaries passed to general report
### Changed

## [4.40]
### Added
- A .cff citation file
- Phenotype search API endpoint
- Added pagination to phenotype API
- Extend case search to include internal MongoDB id
- Support for connecting to a MongoDB replica set (.py config files)
- Support for connecting to a MongoDB replica set (.yaml config files)
### Fixed
- Command to load the OMIM gene panel (`scout load panel --omim`)
- Unify style of pinned and causative variants' badges on case page
- Removed automatic spaces after punctuation in comments
- Remove the hardcoded number of total individuals from the variant's old observations panel
- Send delete requests to a connected Beacon using the DELETE method
- Layout of the SNV and SV variant page - move frequency up
### Changed
- Stop updating database indexes after loading exons via command line
- Display validation status badge also for not Sanger-sequenced variants
- Moved Frequencies, Severity and Local observations panels up in RD variants page
- Enabled Flask CORS to communicate CORS status to js apps
- Moved the code preparing the transcripts overview to the backend
- Refactored and filtered json data used in general case report
- Changed the database used in docker-compose file to use the official MongoDB v4.4 image
- Modified the Python (3.6, 3.8) and MongoDB (3.2, 4.4, 5.0) versions used in testing matrices (GitHub actions)
- Capitalize case search terms on institute and dashboard pages


## [4.39]
### Added
- COSMIC IDs collected from CSQ field named `COSMIC`
### Fixed
- Link to other causative variants on variant page
- Allow multiple COSMIC links for a cancer variant
- Fix floating text in severity box #2808
- Fixed MitoMap and HmtVar links for hg38 cases
- Do not open new browser tabs when downloading files
- Selectable IGV tracks on variant page
- Missing splice junctions button on variant page
- Refactor variantS representative gene selection, and use it also for cancer variant summary
### Changed
- Improve Javascript performance for displaying Chromograph images
- Make ClinVar classification more evident in cancer variant page

## [4.38]
### Added
- Option to hide Alamut button in the app config file
### Fixed
- Library deprecation warning fixed (insert is deprecated. Use insert_one or insert_many instead)
- Update genes command will not trigger an update of database indices any more
- Missing resources in temporary downloading directory when updating genes using the command line
- Restore previous variant ACMG classification in a scrollable div
- Loading spinner not stopping after downloading PDF case reports and variant list export
- Add extra Alamut links higher up on variant pages
- Improve UX for phenotypes in case page
- Filter and export of STR variants
- Update look of variants page navigation buttons
### Changed

## [4.37]
### Added
- Highlight and show version number for RefSeq MANE transcripts.
- Added integration to a rerunner service for toggling reanalysis with updated pedigree information
- SpliceAI display and parsing from VEP CSQ
- Display matching tiered variants for cancer variants
- Display a loading icon (spinner) until the page loads completely
- Display filter badges in cancer variants list
- Update genes from pre-downloaded file resources
- On login, OS, browser version and screen size are saved anonymously to understand how users are using Scout
- API returning institutes data for a given user: `/api/v1/institutes`
- API returning case data for a given institute: `/api/v1/institutes/<institute_id>/cases`
- Added GMS and Lund university hospital logos to login page
- Made display of Swedac logo configurable
- Support for displaying custom images in case view
- Individual-specific HPO terms
- Optional alamut_key in institute settings for Alamut Plus software
- Case report API endpoint
- Tooltip in case explaining that genes with genome build different than case genome build will not be added to dynamic HPO panel.
- Add DeepVariant as a caller
### Fixed
- Updated IGV to v2.8.5 to solve missing gene labels on some zoom levels
- Demo cancer case config file to load somatic SNVs and SVs only.
- Expand list of refseq trancripts in ClinVar submission form
- Renamed `All SNVs and INDELs` institute sidebar element to `Search SNVs and INDELs` and fixed its style.
- Add missing parameters to case load-config documentation
- Allow creating/editing gene panels and dynamic gene panels with genes present in genome build 38
- Bugfix broken Pytests
- Bulk dismissing variants error due to key conversion from string to integer
- Fix typo in index documentation
- Fixed crash in institute settings page if "collaborators" key is not set in database
- Don't stop Scout execution if LoqusDB call fails and print stacktrace to log
- Bug when case contains custom images with value `None`
- Bug introduced when fixing another bug in Scout-LoqusDB interaction
- Loading of OMIM diagnoses in Scout demo instance
- Remove the docker-compose with chanjo integration because it doesn't work yet.
- Fixed standard docker-compose with scout demo data and database
- Clinical variant assessments not present for pinned and causative variants on case page.
- MatchMaker matching one node at the time only
- Remove link from previously tiered variants badge in cancer variants page
- Typo in gene cell on cancer variants page
- Managed variants filter form
### Changed
- Better naming for variants buttons on cancer track (somatic, germline). Also show cancer research button if available.
- Load case with missing panels in config files, but show warning.
- Changing the (Female, Male) symbols to (F/M) letters in individuals_table and case-sma.
- Print stacktrace if case load command fails
- Added sort icon and a pointer to the cursor to all tables with sortable fields
- Moved variant, gene and panel info from the basic pane to summary panel for all variants.
- Renamed `Basics` panel to `Classify` on variant page.
- Revamped `Basics` panel to a panel dedicated to classify variants
- Revamped the summary panel to be more compact.
- Added dedicated template for cancer variants
- Removed Gene models, Gene annotations and Conservation panels for cancer variants
- Reorganized the orders of panels for variant and cancer variant views
- Added dedicated variant quality panel and removed relevant panes
- A more compact case page
- Removed OMIM genes panel
- Make genes panel, pinned variants panel, causative variants panel and ClinVar panel scrollable on case page
- Update to Scilifelab's 2020 logo
- Update Gens URL to support Gens v2.0 format
- Refactor tests for parsing case configurations
- Updated links to HPO downloadable resources
- Managed variants filtering defaults to all variant categories
- Changing the (Kind) drop-down according to (Category) drop-down in Managed variant add variant
- Moved Gens button to individuals table
- Check resource files availability before starting updating OMIM diagnoses
- Fix typo in `SHOW_OBSERVED_VARIANT_ARCHIVE` config param

## [4.36]
### Added
- Parse and save splice junction tracks from case config file
- Tooltip in observations panel, explaining that case variants with no link might be old variants, not uploaded after a case rerun
### Fixed
- Warning on overwriting variants with same position was no longer shown
- Increase the height of the dropdowns to 425px
- More indices for the case table as it grows, specifically for causatives queries
- Splice junction tracks not centered over variant genes
- Total number of research variants count
- Update variants stats in case documents every time new variants are loaded
- Bug in flashing warning messages when filtering variants
### Changed
- Clearer warning messages for genes and gene/gene-panels searches in variants filters

## [4.35]
### Added
- A new index for hgnc_symbol in the hgnc_gene collection
- A Pedigree panel in STR page
- Display Tier I and II variants in case view causatives card for cancer cases
### Fixed
- Send partial file data to igv.js when visualizing sashimi plots with splice junction tracks
- Research variants filtering by gene
- Do not attempt to populate annotations for not loaded pinned/causatives
- Add max-height to all dropdowns in filters
### Changed
- Switch off non-clinical gene warnings when filtering research variants
- Don't display OMIM disease card in case view for cancer cases
- Refactored Individuals and Causative card in case view for cancer cases
- Update and style STR case report

## [4.34]
### Added
- Saved filter lock and unlock
- Filters can optionally be marked audited, logging the filter name, user and date on the case events and general report.
- Added `ClinVar hits` and `Cosmic hits` in cancer SNVs filters
- Added `ClinVar hits` to variants filter (rare disease track)
- Load cancer demo case in docker-compose files (default and demo file)
- Inclusive-language check using [woke](https://github.com/get-woke/woke) github action
- Add link to HmtVar for mitochondrial variants (if VCF is annotated with HmtNote)
- Grey background for dismissed compounds in variants list and variant page
- Pin badge for pinned compounds in variants list and variant page
- Support LoqusDB REST API queries
- Add a docker-compose-matchmaker under scout/containers/development to test matchmaker locally
- Script to investigate consequences of symbol search bug
- Added GATK to list of SV and cancer SV callers
### Fixed
- Make MitoMap link work for hg38 again
- Export Variants feature crashing when one of the variants has no primary transcripts
- Redirect to last visited variantS page when dismissing variants from variants list
- Improved matching of SVs Loqus occurrences in other cases
- Remove padding from the list inside (Matching causatives from other cases) panel
- Pass None to get_app function in CLI base since passing script_info to app factory functions was deprecated in Flask 2.0
- Fixed failing tests due to Flask update to version 2.0
- Speed up user events view
- Causative view sort out of memory error
- Use hgnc_id for gene filter query
- Typo in case controllers displaying an error every time a patient is matched against external MatchMaker nodes
- Do not crash while attempting an update for variant documents that are too big (> 16 MB)
- Old STR causatives (and other variants) may not have HGNC symbols - fix sort lambda
- Check if gene_obj has primary_transcript before trying to access it
- Warn if a gene manually searched is in a clinical panel with an outdated name when filtering variants
- ChrPos split js not needed on STR page yet
### Changed
- Remove parsing of case `genome_version`, since it's not used anywhere downstream
- Introduce deprecation warning for Loqus configs that are not dictionaries
- SV clinical filter no longer filters out sub 100 nt variants
- Count cases in LoqusDB by variant type
- Commit pulse repo badge temporarily set to weekly
- Sort ClinVar submissions objects by ascending "Last evaluated" date
- Refactored the MatchMaker integration as an extension
- Replaced some sensitive words as suggested by woke linter
- Documentation for load-configuration rewritten.
- Add styles to MatchMaker matches table
- More detailed info on the data shared in MatchMaker submission form

## [4.33.1]
### Fixed
- Include markdown for release autodeploy docs
- Use standard inheritance model in ClinVar (https://ftp.ncbi.nlm.nih.gov/pub/GTR/standard_terms/Mode_of_inheritance.txt)
- Fix issue crash with variants that have been unflagged causative not being available in other causatives
### Added
### Changed

## [4.33]
### Fixed
- Command line crashing when updating an individual not found in database
- Dashboard page crashing when filters return no data
- Cancer variants filter by chromosome
- /api/v1/genes now searches for genes in all genome builds by default
- Upgraded igv.js to version 2.8.1 (Fixed Unparsable bed record error)
### Added
- Autodeploy docs on release
- Documentation for updating case individuals tracks
- Filter cases and dashboard stats by analysis track
### Changed
- Changed from deprecated db update method
- Pre-selected fields to run queries with in dashboard page
- Do not filter by any institute when first accessing the dashboard
- Removed OMIM panel in case view for cancer cases
- Display Tier I and II variants in case view causatives panel for cancer cases
- Refactored Individuals and Causative panels in case view for cancer cases

## [4.32.1]
### Fixed
- iSort lint check only
### Changed
- Institute cases page crashing when a case has track:Null
### Added

## [4.32]
### Added
- Load and show MITOMAP associated diseases from VCF (INFO field: MitomapAssociatedDiseases, via HmtNote)
- Show variant allele frequencies for mitochondrial variants (GRCh38 cases)
- Extend "public" json API with diseases (OMIM) and phenotypes (HPO)
- HPO gene list download now has option for clinical and non-clinical genes
- Display gene splice junctions data in sashimi plots
- Update case individuals with splice junctions tracks
- Simple Docker compose for development with local build
- Make Phenomodels subpanels collapsible
- User side documentation of cytogenomics features (Gens, Chromograph, vcf2cytosure, rhocall)
- iSort GitHub Action
- Support LoqusDB REST API queries
### Fixed
- Show other causative once, even if several events point to it
- Filtering variants by mitochondrial chromosome for cases with genome build=38
- HPO gene search button triggers any warnings for clinical / non-existing genes also on first search
- Fixed a bug in variants pages caused by MT variants without alt_frequency
- Tests for CADD score parsing function
- Fixed the look of IGV settings on SNV variant page
- Cases analyzed once shown as `rerun`
- Missing case track on case re-upload
- Fixed severity rank for SO term "regulatory region ablation"
### Changed
- Refactor according to CodeFactor - mostly reuse of duplicated code
- Phenomodels language adjustment
- Open variants in a new window (from variants page)
- Open overlapping and compound variants in a new window (from variant page)
- gnomAD link points to gnomAD v.3 (build GRCh38) for mitochondrial variants.
- Display only number of affected genes for dismissed SVs in general report
- Chromosome build check when populating the variants filter chromosome selection
- Display mitochondrial and rare diseases coverage report in cases with missing 'rare' track

## [4.31.1]
### Added
### Changed
- Remove mitochondrial and coverage report from cancer cases sidebar
### Fixed
- ClinVar page when dbSNP id is None

## [4.31]
### Added
- gnomAD annotation field in admin guide
- Export also dynamic panel genes not associated to an HPO term when downloading the HPO panel
- Primary HGNC transcript info in variant export files
- Show variant quality (QUAL field from vcf) in the variant summary
- Load/update PDF gene fusion reports (clinical and research) generated with Arriba
- Support new MANE annotations from VEP (both MANE Select and MANE Plus Clinical)
- Display on case activity the event of a user resetting all dismissed variants
- Support gnomAD population frequencies for mitochondrial variants
- Anchor links in Casedata ClinVar panels to redirect after renaming individuals
### Fixed
- Replace old docs link www.clinicalgenomics.se/scout with new https://clinical-genomics.github.io/scout
- Page formatting issues whenever case and variant comments contain extremely long strings with no spaces
- Chromograph images can be one column and have scrollbar. Removed legacy code.
- Column labels for ClinVar case submission
- Page crashing looking for LoqusDB observation when variant doesn't exist
- Missing inheritance models and custom inheritance models on newly created gene panels
- Accept only numbers in managed variants filter as position and end coordinates
- SNP id format and links in Variant page, ClinVar submission form and general report
- Case groups tooltip triggered only when mouse is on the panel header
### Changed
- A more compact case groups panel
- Added landscape orientation CSS style to cancer coverage and QC demo report
- Improve user documentation to create and save new gene panels
- Removed option to use space as separator when uploading gene panels
- Separating the columns of standard and custom inheritance models in gene panels
- Improved ClinVar instructions for users using non-English Excel

## [4.30.2]
### Added
### Fixed
- Use VEP RefSeq ID if RefSeq list is empty in RefSeq transcripts overview
- Bug creating variant links for variants with no end_chrom
### Changed

## [4.30.1]
### Added
### Fixed
- Cryptography dependency fixed to use version < 3.4
### Changed

## [4.30]
### Added
- Introduced a `reset dismiss variant` verb
- Button to reset all dismissed variants for a case
- Add black border to Chromograph ideograms
- Show ClinVar annotations on variantS page
- Added integration with GENS, copy number visualization tool
- Added a VUS label to the manual classification variant tags
- Add additional information to SNV verification emails
- Tooltips documenting manual annotations from default panels
- Case groups now show bam files from all cases on align view
### Fixed
- Center initial igv view on variant start with SNV/indels
- Don't set initial igv view to negative coordinates
- Display of GQ for SV and STR
- Parsing of AD and related info for STRs
- LoqusDB field in institute settings accepts only existing Loqus instances
- Fix DECIPHER link to work after DECIPHER migrated to GRCh38
- Removed visibility window param from igv.js genes track
- Updated HPO download URL
- Patch HPO download test correctly
- Reference size on STR hover not needed (also wrong)
- Introduced genome build check (allowed values: 37, 38, "37", "38") on case load
- Improve case searching by assignee full name
- Populating the LoqusDB select in institute settings
### Changed
- Cancer variants table header (pop freq etc)
- Only admin users can modify LoqusDB instance in Institute settings
- Style of case synopsis, variants and case comments
- Switched to igv.js 2.7.5
- Do not choke if case is missing research variants when research requested
- Count cases in LoqusDB by variant type
- Introduce deprecation warning for Loqus configs that are not dictionaries
- Improve create new gene panel form validation
- Make XM- transcripts less visible if they don't overlap with transcript refseq_id in variant page
- Color of gene panels and comments panels on cases and variant pages
- Do not choke if case is missing research variants when reserch requested

## [4.29.1]
### Added
### Fixed
- Always load STR variants regardless of RankScore threshold (hotfix)
### Changed

## [4.29]
### Added
- Added a page about migrating potentially breaking changes to the documentation
- markdown_include in development requirements file
- STR variants filter
- Display source, Z-score, inheritance pattern for STR annotations from Stranger (>0.6.1) if available
- Coverage and quality report to cancer view
### Fixed
- ACMG classification page crashing when trying to visualize a classification that was removed
- Pretty print HGVS on gene variants (URL-decode VEP)
- Broken or missing link in the documentation
- Multiple gene names in ClinVar submission form
- Inheritance model select field in ClinVar submission
- IGV.js >2.7.0 has an issue with the gene track zoom levels - temp freeze at 2.7.0
- Revert CORS-anywhere and introduce a local http proxy for cloud tracks
### Changed

## [4.28]
### Added
- Chromograph integration for displaying PNGs in case-page
- Add VAF to cancer case general report, and remove some of its unused fields
- Variants filter compatible with genome browser location strings
- Support for custom public igv tracks stored on the cloud
- Add tests to increase testing coverage
- Update case variants count after deleting variants
- Update IGV.js to latest (v2.7.4)
- Bypass igv.js CORS check using `https://github.com/Rob--W/cors-anywhere`
- Documentation on default and custom IGV.js tracks (admin docs)
- Lock phenomodels so they're editable by admins only
- Small case group assessment sharing
- Tutorial and files for deploying app on containers (Kubernetes pods)
- Canonical transcript and protein change of canonical transcript in exported variants excel sheet
- Support for Font Awesome version 6
- Submit to Beacon from case page sidebar
- Hide dismissed variants in variants pages and variants export function
- Systemd service files and instruction to deploy Scout using podman
### Fixed
- Bugfix: unused `chromgraph_prefix |tojson` removed
- Freeze coloredlogs temporarily
- Marrvel link
- Don't show TP53 link for silent or synonymous changes
- OMIM gene field accepts any custom number as OMIM gene
- Fix Pytest single quote vs double quote string
- Bug in gene variants search by similar cases and no similar case is found
- Delete unused file `userpanel.py`
- Primary transcripts in variant overview and general report
- Google OAuth2 login setup in README file
- Redirect to 'missing file'-icon if configured Chromograph file is missing
- Javascript error in case page
- Fix compound matching during variant loading for hg38
- Cancer variants view containing variants dismissed with cancer-specific reasons
- Zoom to SV variant length was missing IGV contig select
- Tooltips on case page when case has no default gene panels
### Changed
- Save case variants count in case document and not in sessions
- Style of gene panels multiselect on case page
- Collapse/expand main HPO checkboxes in phenomodel preview
- Replaced GQ (Genotype quality) with VAF (Variant allele frequency) in cancer variants GT table
- Allow loading of cancer cases with no tumor_purity field
- Truncate cDNA and protein changes in case report if longer than 20 characters


## [4.27]
### Added
- Exclude one or more variant categories when running variants delete command
### Fixed
### Changed

## [4.26.1]
### Added
### Fixed
- Links with 1-letter aa codes crash on frameshift etc
### Changed

## [4.26]
### Added
- Extend the delete variants command to print analysis date, track, institute, status and research status
- Delete variants by type of analysis (wgs|wes|panel)
- Links to cBioPortal, MutanTP53, IARC TP53, OncoKB, MyCancerGenome, CIViC
### Fixed
- Deleted variants count
### Changed
- Print output of variants delete command as a tab separated table

## [4.25]
### Added
- Command line function to remove variants from one or all cases
### Fixed
- Parse SMN None calls to None rather than False

## [4.24.1]
### Fixed
- Install requirements.txt via setup file

## [4.24]
### Added
- Institute-level phenotype models with sub-panels containing HPO and OMIM terms
- Runnable Docker demo
- Docker image build and push github action
- Makefile with shortcuts to docker commands
- Parse and save synopsis, phenotype and cohort terms from config files upon case upload
### Fixed
- Update dismissed variant status when variant dismissed key is missing
- Breakpoint two IGV button now shows correct chromosome when different from bp1
- Missing font lib in Docker image causing the PDF report download page to crash
- Sentieon Manta calls lack Somaticscore - load anyway
- ClinVar submissions crashing due to pinned variants that are not loaded
- Point ExAC pLI score to new gnomad server address
- Bug uploading cases missing phenotype terms in config file
- STRs loaded but not shown on browser page
- Bug when using adapter.variant.get_causatives with case_id without causatives
- Problem with fetching "solved" from scout export cases cli
- Better serialising of datetime and bson.ObjectId
- Added `volumes` folder to .gitignore
### Changed
- Make matching causative and managed variants foldable on case page
- Remove calls to PyMongo functions marked as deprecated in backend and frontend(as of version 3.7).
- Improved `scout update individual` command
- Export dynamic phenotypes with ordered gene lists as PDF


## [4.23]
### Added
- Save custom IGV track settings
- Show a flash message with clear info about non-valid genes when gene panel creation fails
- CNV report link in cancer case side navigation
- Return to comment section after editing, deleting or submitting a comment
- Managed variants
- MT vs 14 chromosome mean coverage stats if Scout is connected to Chanjo
### Fixed
- missing `vcf_cancer_sv` and `vcf_cancer_sv_research` to manual.
- Split ClinVar multiple clnsig values (slash-separated) and strip them of underscore for annotations without accession number
- Timeout of `All SNVs and INDELs` page when no valid gene is provided in the search
- Round CADD (MIPv9)
- Missing default panel value
- Invisible other causatives lines when other causatives lack gene symbols
### Changed
- Do not freeze mkdocs-material to version 4.6.1
- Remove pre-commit dependency

## [4.22]
### Added
- Editable cases comments
- Editable variants comments
### Fixed
- Empty variant activity panel
- STRs variants popover
- Split new ClinVar multiple significance terms for a variant
- Edit the selected comment, not the latest
### Changed
- Updated RELEASE docs.
- Pinned variants card style on the case page
- Merged `scout export exons` and `scout view exons` commands


## [4.21.2]
### Added
### Fixed
- Do not pre-filter research variants by (case-default) gene panels
- Show OMIM disease tooltip reliably
### Changed

## [4.21.1]
### Added
### Fixed
- Small change to Pop Freq column in variants ang gene panels to avoid strange text shrinking on small screens
- Direct use of HPO list for Clinical HPO SNV (and cancer SNV) filtering
- PDF coverage report redirecting to login page
### Changed
- Remove the option to dismiss single variants from all variants pages
- Bulk dismiss SNVs, SVs and cancer SNVs from variants pages

## [4.21]
### Added
- Support to configure LoqusDB per institute
- Highlight causative variants in the variants list
- Add tests. Mostly regarding building internal datatypes.
- Remove leading and trailing whitespaces from panel_name and display_name when panel is created
- Mark MANE transcript in list of transcripts in "Transcript overview" on variant page
- Show default panel name in case sidebar
- Previous buttons for variants pagination
- Adds a gh action that checks that the changelog is updated
- Adds a gh action that deploys new releases automatically to pypi
- Warn users if case default panels are outdated
- Define institute-specific gene panels for filtering in institute settings
- Use institute-specific gene panels in variants filtering
- Show somatic VAF for pinned and causative variants on case page

### Fixed
- Report pages redirect to login instead of crashing when session expires
- Variants filter loading in cancer variants page
- User, Causative and Cases tables not scaling to full page
- Improved docs for an initial production setup
- Compatibility with latest version of Black
- Fixed tests for Click>7
- Clinical filter required an extra click to Filter to return variants
- Restore pagination and shrink badges in the variants page tables
- Removing a user from the command line now inactivates the case only if user is last assignee and case is active
- Bugfix, LoqusDB per institute feature crashed when institute id was empty string
- Bugfix, LoqusDB calls where missing case count
- filter removal and upload for filters deleted from another page/other user
- Visualize outdated gene panels info in a popover instead of a tooltip in case page side panel

### Changed
- Highlight color on normal STRs in the variants table from green to blue
- Display breakpoints coordinates in verification emails only for structural variants


## [4.20]
### Added
- Display number of filtered variants vs number of total variants in variants page
- Search case by HPO terms
- Dismiss variant column in the variants tables
- Black and pre-commit packages to dev requirements

### Fixed
- Bug occurring when rerun is requested twice
- Peddy info fields in the demo config file
- Added load config safety check for multiple alignment files for one individual
- Formatting of cancer variants table
- Missing Score in SV variants table

### Changed
- Updated the documentation on how to create a new software release
- Genome build-aware cytobands coordinates
- Styling update of the Matchmaker card
- Select search type in case search form


## [4.19]

### Added
- Show internal ID for case
- Add internal ID for downloaded CGH files
- Export dynamic HPO gene list from case page
- Remove users as case assignees when their account is deleted
- Keep variants filters panel expanded when filters have been used

### Fixed
- Handle the ProxyFix ModuleNotFoundError when Werkzeug installed version is >1.0
- General report formatting issues whenever case and variant comments contain extremely long strings with no spaces

### Changed
- Created an institute wrapper page that contains list of cases, causatives, SNVs & Indels, user list, shared data and institute settings
- Display case name instead of case ID on clinVar submissions
- Changed icon of sample update in clinVar submissions


## [4.18]

### Added
- Filter cancer variants on cytoband coordinates
- Show dismiss reasons in a badge with hover for clinical variants
- Show an ellipsis if 10 cases or more to display with loqusdb matches
- A new blog post for version 4.17
- Tooltip to better describe Tumor and Normal columns in cancer variants
- Filter cancer SNVs and SVs by chromosome coordinates
- Default export of `Assertion method citation` to clinVar variants submission file
- Button to export up to 500 cancer variants, filtered or not
- Rename samples of a clinVar submission file

### Fixed
- Apply default gene panel on return to cancer variantS from variant view
- Revert to certificate checking when asking for Chanjo reports
- `scout download everything` command failing while downloading HPO terms

### Changed
- Turn tumor and normal allelic fraction to decimal numbers in tumor variants page
- Moved clinVar submissions code to the institutes blueprints
- Changed name of clinVar export files to FILENAME.Variant.csv and FILENAME.CaseData.csv
- Switched Google login libraries from Flask-OAuthlib to Authlib


## [4.17.1]

### Fixed
- Load cytobands for cases with chromosome build not "37" or "38"


## [4.17]

### Added
- COSMIC badge shown in cancer variants
- Default gene-panel in non-cancer structural view in url
- Filter SNVs and SVs by cytoband coordinates
- Filter cancer SNV variants by alt allele frequency in tumor
- Correct genome build in UCSC link from structural variant page



### Fixed
- Bug in clinVar form when variant has no gene
- Bug when sharing cases with the same institute twice
- Page crashing when removing causative variant tag
- Do not default to GATK caller when no caller info is provided for cancer SNVs


## [4.16.1]

### Fixed
- Fix the fix for handling of delivery reports for rerun cases

## [4.16]

### Added
- Adds possibility to add "lims_id" to cases. Currently only stored in database, not shown anywhere
- Adds verification comment box to SVs (previously only available for small variants)
- Scrollable pedigree panel

### Fixed
- Error caused by changes in WTForm (new release 2.3.x)
- Bug in OMIM case page form, causing the page to crash when a string was provided instead of a numerical OMIM id
- Fix Alamut link to work properly on hg38
- Better handling of delivery reports for rerun cases
- Small CodeFactor style issues: matchmaker results counting, a couple of incomplete tests and safer external xml
- Fix an issue with Phenomizer introduced by CodeFactor style changes

### Changed
- Updated the version of igv.js to 2.5.4

## [4.15.1]

### Added
- Display gene names in ClinVar submissions page
- Links to Varsome in variant transcripts table

### Fixed
- Small fixes to ClinVar submission form
- Gene panel page crash when old panel has no maintainers

## [4.15]

### Added
- Clinvar CNVs IGV track
- Gene panels can have maintainers
- Keep variant actions (dismissed, manual rank, mosaic, acmg, comments) upon variant re-upload
- Keep variant actions also on full case re-upload

### Fixed
- Fix the link to Ensembl for SV variants when genome build 38.
- Arrange information in columns on variant page
- Fix so that new cosmic identifier (COSV) is also acceptable #1304
- Fixed COSMIC tag in INFO (outside of CSQ) to be parses as well with `&` splitter.
- COSMIC stub URL changed to https://cancer.sanger.ac.uk/cosmic/search?q= instead.
- Updated to a version of IGV where bigBed tracks are visualized correctly
- Clinvar submission files are named according to the content (variant_data and case_data)
- Always show causatives from other cases in case overview
- Correct disease associations for gene symbol aliases that exist as separate genes
- Re-add "custom annotations" for SV variants
- The override ClinVar P/LP add-in in the Clinical Filter failed for new CSQ strings

### Changed
- Runs all CI checks in github actions

## [4.14.1]

### Fixed
- Error when variant found in loqusdb is not loaded for other case

## [4.14]

### Added
- Use github actions to run tests
- Adds CLI command to update individual alignments path
- Update HPO terms using downloaded definitions files
- Option to use alternative flask config when running `scout serve`
- Requirement to use loqusdb >= 2.5 if integrated

### Fixed
- Do not display Pedigree panel in cancer view
- Do not rely on internet connection and services available when running CI tests
- Variant loading assumes GATK if no caller set given and GATK filter status is seen in FILTER
- Pass genome build param all the way in order to get the right gene mappings for cases with build 38
- Parse correctly variants with zero frequency values
- Continue even if there are problems to create a region vcf
- STR and cancer variant navigation back to variants pages could fail

### Changed
- Improved code that sends requests to the external APIs
- Updates ranges for user ranks to fit todays usage
- Run coveralls on github actions instead of travis
- Run pip checks on github actions instead of coveralls
- For hg38 cases, change gnomAD link to point to version 3.0 (which is hg38 based)
- Show pinned or causative STR variants a bit more human readable

## [4.13.1]

### Added
### Fixed
- Typo that caused not all clinvar conflicting interpretations to be loaded no matter what
- Parse and retrieve clinvar annotations from VEP-annotated (VEP 97+) CSQ VCF field
- Variant clinvar significance shown as `not provided` whenever is `Uncertain significance`
- Phenomizer query crashing when case has no HPO terms assigned
- Fixed a bug affecting `All SNVs and INDELs` page when variants don't have canonical transcript
- Add gene name or id in cancer variant view

### Changed
- Cancer Variant view changed "Variant:Transcript:Exon:HGVS" to "Gene:Transcript:Exon:HGVS"

## [4.13]

### Added
- ClinVar SNVs track in IGV
- Add SMA view with SMN Copy Number data
- Easier to assign OMIM diagnoses from case page
- OMIM terms and specific OMIM term page

### Fixed
- Bug when adding a new gene to a panel
- Restored missing recent delivery reports
- Fixed style and links to other reports in case side panel
- Deleting cases using display_name and institute not deleting its variants
- Fixed bug that caused coordinates filter to override other filters
- Fixed a problem with finding some INS in loqusdb
- Layout on SV page when local observations without cases are present
- Make scout compatible with the new HPO definition files from `http://compbio.charite.de/jenkins/`
- General report visualization error when SNVs display names are very long


### Changed


## [4.12.4]

### Fixed
- Layout on SV page when local observations without cases are present

## [4.12.3]

### Fixed
- Case report when causative or pinned SVs have non null allele frequencies

## [4.12.2]

### Fixed
- SV variant links now take you to the SV variant page again
- Cancer variant view has cleaner table data entries for "N/A" data
- Pinned variant case level display hotfix for cancer and str - more on this later
- Cancer variants show correct alt/ref reads mirroring alt frequency now
- Always load all clinical STR variants even if a region load is attempted - index may be missing
- Same case repetition in variant local observations

## [4.12.1]

### Fixed
- Bug in variant.gene when gene has no HGVS description


## [4.12]

### Added
- Accepts `alignment_path` in load config to pass bam/cram files
- Display all phenotypes on variant page
- Display hgvs coordinates on pinned and causatives
- Clear panel pending changes
- Adds option to setup the database with static files
- Adds cli command to download the resources from CLI that scout needs
- Adds test files for merged somatic SV and CNV; as well as merged SNV, and INDEL part of #1279
- Allows for upload of OMIM-AUTO gene panel from static files without api-key

### Fixed
- Cancer case HPO panel variants link
- Fix so that some drop downs have correct size
- First IGV button in str variants page
- Cancer case activates on SNV variants
- Cases activate when STR variants are viewed
- Always calculate code coverage
- Pinned/Classification/comments in all types of variants pages
- Null values for panel's custom_inheritance_models
- Discrepancy between the manual disease transcripts and those in database in gene-edit page
- ACMG classification not showing for some causatives
- Fix bug which caused IGV.js to use hg19 reference files for hg38 data
- Bug when multiple bam files sources with non-null values are available


### Changed
- Renamed `requests` file to `scout_requests`
- Cancer variant view shows two, instead of four, decimals for allele and normal


## [4.11.1]

### Fixed
- Institute settings page
- Link institute settings to sharing institutes choices

## [4.11.0]

### Added
- Display locus name on STR variant page
- Alternative key `GNOMADAF_popmax` for Gnomad popmax allele frequency
- Automatic suggestions on how to improve the code on Pull Requests
- Parse GERP, phastCons and phyloP annotations from vep annotated CSQ fields
- Avoid flickering comment popovers in variant list
- Parse REVEL score from vep annotated CSQ fields
- Allow users to modify general institute settings
- Optionally format code automatically on commit
- Adds command to backup vital parts `scout export database`
- Parsing and displaying cancer SV variants from Manta annotated VCF files
- Dismiss cancer snv variants with cancer-specific options
- Add IGV.js UPD, RHO and TIDDIT coverage wig tracks.


### Fixed
- Slightly darker page background
- Fixed an issued with parsed conservation values from CSQ
- Clinvar submissions accessible to all users of an institute
- Header toolbar when on Clinvar page now shows institute name correctly
- Case should not always inactivate upon update
- Show dismissed snv cancer variants as grey on the cancer variants page
- Improved style of mappability link and local observations on variant page
- Convert all the GET requests to the igv view to POST request
- Error when updating gene panels using a file containing BOM chars
- Add/replace gene radio button not working in gene panels


## [4.10.1]

### Fixed
- Fixed issue with opening research variants
- Problem with coveralls not called by Travis CI
- Handle Biomart service down in tests


## [4.10.0]

### Added
- Rank score model in causatives page
- Exportable HPO terms from phenotypes page
- AMP guideline tiers for cancer variants
- Adds scroll for the transcript tab
- Added CLI option to query cases on time since case event was added
- Shadow clinical assessments also on research variants display
- Support for CRAM alignment files
- Improved str variants view : sorting by locus, grouped by allele.
- Delivery report PDF export
- New mosaicism tag option
- Add or modify individuals' age or tissue type from case page
- Display GC and allele depth in causatives table.
- Included primary reference transcript in general report
- Included partial causative variants in general report
- Remove dependency of loqusdb by utilising the CLI

### Fixed
- Fixed update OMIM command bug due to change in the header of the genemap2 file
- Removed Mosaic Tag from Cancer variants
- Fixes issue with unaligned table headers that comes with hidden Datatables
- Layout in general report PDF export
- Fixed issue on the case statistics view. The validation bars didn't show up when all institutes were selected. Now they do.
- Fixed missing path import by importing pathlib.Path
- Handle index inconsistencies in the update index functions
- Fixed layout problems


## [4.9.0]

### Added
- Improved MatchMaker pages, including visible patient contacts email address
- New badges for the github repo
- Links to [GENEMANIA](genemania.org)
- Sort gene panel list on case view.
- More automatic tests
- Allow loading of custom annotations in VCF using the SCOUT_CUSTOM info tag.

### Fixed
- Fix error when a gene is added to an empty dynamic gene panel
- Fix crash when attempting to add genes on incorrect format to dynamic gene panel
- Manual rank variant tags could be saved in a "Select a tag"-state, a problem in the variants view.
- Same case evaluations are no longer shown as gray previous evaluations on the variants page
- Stay on research pages, even if reset, next first buttons are pressed..
- Overlapping variants will now be visible on variant page again
- Fix missing classification comments and links in evaluations page
- All prioritized cases are shown on cases page


## [4.8.3]

### Added

### Fixed
- Bug when ordering sanger
- Improved scrolling over long list of genes/transcripts


## [4.8.2]

### Added

### Fixed
- Avoid opening extra tab for coverage report
- Fixed a problem when rank model version was saved as floats and not strings
- Fixed a problem with displaying dismiss variant reasons on the general report
- Disable load and delete filter buttons if there are no saved filters
- Fix problem with missing verifications
- Remove duplicate users and merge their data and activity


## [4.8.1]

### Added

### Fixed
- Prevent login fail for users with id defined by ObjectId and not email
- Prevent the app from crashing with `AttributeError: 'NoneType' object has no attribute 'message'`


## [4.8.0]

### Added
- Updated Scout to use Bootstrap 4.3
- New looks for Scout
- Improved dashboard using Chart.js
- Ask before inactivating a case where last assigned user leaves it
- Genes can be manually added to the dynamic gene list directly on the case page
- Dynamic gene panels can optionally be used with clinical filter, instead of default gene panel
- Dynamic gene panels get link out to chanjo-report for coverage report
- Load all clinvar variants with clinvar Pathogenic, Likely Pathogenic and Conflicting pathogenic
- Show transcripts with exon numbers for structural variants
- Case sort order can now be toggled between ascending and descending.
- Variants can be marked as partial causative if phenotype is available for case.
- Show a frequency tooltip hover for SV-variants.
- Added support for LDAP login system
- Search snv and structural variants by chromosomal coordinates
- Structural variants can be marked as partial causative if phenotype is available for case.
- Show normal and pathologic limits for STRs in the STR variants view.
- Institute level persistent variant filter settings that can be retrieved and used.
- export causative variants to Excel
- Add support for ROH, WIG and chromosome PNGs in case-view

### Fixed
- Fixed missing import for variants with comments
- Instructions on how to build docs
- Keep sanger order + verification when updating/reloading variants
- Fixed and moved broken filter actions (HPO gene panel and reset filter)
- Fixed string conversion to number
- UCSC links for structural variants are now separated per breakpoint (and whole variant where applicable)
- Reintroduced missing coverage report
- Fixed a bug preventing loading samples using the command line
- Better inheritance models customization for genes in gene panels
- STR variant page back to list button now does its one job.
- Allows to setup scout without a omim api key
- Fixed error causing "favicon not found" flash messages
- Removed flask --version from base cli
- Request rerun no longer changes case status. Active or archived cases inactivate on upload.
- Fixed missing tooltip on the cancer variants page
- Fixed weird Rank cell in variants page
- Next and first buttons order swap
- Added pagination (and POST capability) to cancer variants.
- Improves loading speed for variant page
- Problem with updating variant rank when no variants
- Improved Clinvar submission form
- General report crashing when dismissed variant has no valid dismiss code
- Also show collaborative case variants on the All variants view.
- Improved phenotype search using dataTables.js on phenotypes page
- Search and delete users with `email` instead of `_id`
- Fixed css styles so that multiselect options will all fit one column


## [4.7.3]

### Added
- RankScore can be used with VCFs for vcf_cancer files

### Fixed
- Fix issue with STR view next page button not doing its one job.

### Deleted
- Removed pileup as a bam viewing option. This is replaced by IGV


## [4.7.2]

### Added
- Show earlier ACMG classification in the variant list

### Fixed
- Fixed igv search not working due to igv.js dist 2.2.17
- Fixed searches for cases with a gene with variants pinned or marked causative.
- Load variant pages faster after fixing other causatives query
- Fixed mitochondrial report bug for variants without genes

## [4.7.1]

### Added

### Fixed
- Fixed bug on genes page


## [4.7.0]

### Added
- Export genes and gene panels in build GRCh38
- Search for cases with variants pinned or marked causative in a given gene.
- Search for cases phenotypically similar to a case also from WUI.
- Case variant searches can be limited to similar cases, matching HPO-terms,
  phenogroups and cohorts.
- De-archive reruns and flag them as 'inactive' if archived
- Sort cases by analysis_date, track or status
- Display cases in the following order: prioritized, active, inactive, archived, solved
- Assign case to user when user activates it or asks for rerun
- Case becomes inactive when it has no assignees
- Fetch refseq version from entrez and use it in clinvar form
- Load and export of exons for all genes, independent on refseq
- Documentation for loading/updating exons
- Showing SV variant annotations: SV cgh frequencies, gnomad-SV, local SV frequencies
- Showing transcripts mapping score in segmental duplications
- Handle requests to Ensembl Rest API
- Handle requests to Ensembl Rest Biomart
- STR variants view now displays GT and IGV link.
- Description field for gene panels
- Export exons in build 37 and 38 using the command line

### Fixed
- Fixes of and induced by build tests
- Fixed bug affecting variant observations in other cases
- Fixed a bug that showed wrong gene coverage in general panel PDF export
- MT report only shows variants occurring in the specific individual of the excel sheet
- Disable SSL certifcate verification in requests to chanjo
- Updates how intervaltree and pymongo is used to void deprecated functions
- Increased size of IGV sample tracks
- Optimized tests


## [4.6.1]

### Added

### Fixed
- Missing 'father' and 'mother' keys when parsing single individual cases


## [4.6.0]

### Added
- Description of Scout branching model in CONTRIBUTING doc
- Causatives in alphabetical order, display ACMG classification and filter by gene.
- Added 'external' to the list of analysis type options
- Adds functionality to display "Tissue type". Passed via load config.
- Update to IGV 2.

### Fixed
- Fixed alignment visualization and vcf2cytosure availability for demo case samples
- Fixed 3 bugs affecting SV pages visualization
- Reintroduced the --version cli option
- Fixed variants query by panel (hpo panel + gene panel).
- Downloaded MT report contains excel files with individuals' display name
- Refactored code in parsing of config files.


## [4.5.1]

### Added

### Fixed
- update requirement to use PyYaml version >= 5.1
- Safer code when loading config params in cli base


## [4.5.0]

### Added
- Search for similar cases from scout view CLI
- Scout cli is now invoked from the app object and works under the app context

### Fixed
- PyYaml dependency fixed to use version >= 5.1


## [4.4.1]

### Added
- Display SV rank model version when available

### Fixed
- Fixed upload of delivery report via API


## [4.4.0]

### Added
- Displaying more info on the Causatives page and hiding those not causative at the case level
- Add a comment text field to Sanger order request form, allowing a message to be included in the email
- MatchMaker Exchange integration
- List cases with empty synopsis, missing HPO terms and phenotype groups.
- Search for cases with open research list, or a given case status (active, inactive, archived)

### Fixed
- Variant query builder split into several functions
- Fixed delivery report load bug


## [4.3.3]

### Added
- Different individual table for cancer cases

### Fixed
- Dashboard collects validated variants from verification events instead of using 'sanger' field
- Cases shared with collaborators are visible again in cases page
- Force users to select a real institute to share cases with (actionbar select fix)


## [4.3.2]

### Added
- Dashboard data can be filtered using filters available in cases page
- Causatives for each institute are displayed on a dedicated page
- SNVs and and SVs are searchable across cases by gene and rank score
- A more complete report with validated variants is downloadable from dashboard

### Fixed
- Clinsig filter is fixed so clinsig numerical values are returned
- Split multi clinsig string values in different elements of clinsig array
- Regex to search in multi clinsig string values or multi revstat string values
- It works to upload vcf files with no variants now
- Combined Pileup and IGV alignments for SVs having variant start and stop on the same chromosome


## [4.3.1]

### Added
- Show calls from all callers even if call is not available
- Instructions to install cairo and pango libs from WeasyPrint page
- Display cases with number of variants from CLI
- Only display cases with number of variants above certain treshold. (Also CLI)
- Export of verified variants by CLI or from the dashboard
- Extend case level queries with default panels, cohorts and phenotype groups.
- Slice dashboard statistics display using case level queries
- Add a view where all variants for an institute can be searched across cases, filtering on gene and rank score. Allows searching research variants for cases that have research open.

### Fixed
- Fixed code to extract variant conservation (gerp, phyloP, phastCons)
- Visualization of PDF-exported gene panels
- Reintroduced the exon/intron number in variant verification email
- Sex and affected status is correctly displayed on general report
- Force number validation in SV filter by size
- Display ensembl transcripts when no refseq exists


## [4.3.0]

### Added
- Mosaicism tag on variants
- Show and filter on SweGen frequency for SVs
- Show annotations for STR variants
- Show all transcripts in verification email
- Added mitochondrial export
- Adds alternative to search for SVs shorter that the given length
- Look for 'bcftools' in the `set` field of VCFs
- Display digenic inheritance from OMIM
- Displays what refseq transcript that is primary in hgnc

### Fixed

- Archived panels displays the correct date (not retroactive change)
- Fixed problem with waiting times in gene panel exports
- Clinvar fiter not working with human readable clinsig values

## [4.2.2]

### Fixed
- Fixed gene panel create/modify from CSV file utf-8 decoding error
- Updating genes in gene panels now supports edit comments and entry version
- Gene panel export timeout error

## [4.2.1]

### Fixed
- Re-introduced gene name(s) in verification email subject
- Better PDF rendering for excluded variants in report
- Problem to access old case when `is_default` did not exist on a panel


## [4.2.0]

### Added
- New index on variant_id for events
- Display overlapping compounds on variants view

### Fixed
- Fixed broken clinical filter


## [4.1.4]

### Added
- Download of filtered SVs

### Fixed
- Fixed broken download of filtered variants
- Fixed visualization issue in gene panel PDF export
- Fixed bug when updating gene names in variant controller


## [4.1.3]

### Fixed
- Displays all primary transcripts


## [4.1.2]

### Added
- Option add/replace when updating a panel via CSV file
- More flexible versioning of the gene panels
- Printing coverage report on the bottom of the pdf case report
- Variant verification option for SVs
- Logs uri without pwd when connecting
- Disease-causing transcripts in case report
- Thicker lines in case report
- Supports HPO search for cases, both terms or if described in synopsis
- Adds sanger information to dashboard

### Fixed
- Use db name instead of **auth** as default for authentication
- Fixes so that reports can be generated even with many variants
- Fixed sanger validation popup to show individual variants queried by user and institute.
- Fixed problem with setting up scout
- Fixes problem when exac file is not available through broad ftp
- Fetch transcripts for correct build in `adapter.hgnc_gene`

## [4.1.1]
- Fix problem with institute authentication flash message in utils
- Fix problem with comments
- Fix problem with ensembl link


## [4.1.0]

### Added
- OMIM phenotypes to case report
- Command to download all panel app gene panels `scout load panel --panel-app`
- Links to genenames.org and omim on gene page
- Popup on gene at variants page with gene information
- reset sanger status to "Not validated" for pinned variants
- highlight cases with variants to be evaluated by Sanger on the cases page
- option to point to local reference files to the genome viewer pileup.js. Documented in `docs.admin-guide.server`
- option to export single variants in `scout export variants`
- option to load a multiqc report together with a case(add line in load config)
- added a view for searching HPO terms. It is accessed from the top left corner menu
- Updates the variants view for cancer variants. Adds a small cancer specific filter for known variants
- Adds hgvs information on cancer variants page
- Adds option to update phenotype groups from CLI

### Fixed
- Improved Clinvar to submit variants from different cases. Fixed HPO terms in casedata according to feedback
- Fixed broken link to case page from Sanger modal in cases view
- Now only cases with non empty lists of causative variants are returned in `adapter.case(has_causatives=True)`
- Can handle Tumor only samples
- Long lists of HGNC symbols are now possible. This was previously difficult with manual, uploaded or by HPO search when changing filter settings due to GET request limitations. Relevant pages now use POST requests. Adds the dynamic HPO panel as a selection on the gene panel dropdown.
- Variant filter defaults to default panels also on SV and Cancer variants pages.

## [4.0.0]

### WARNING ###

This is a major version update and will require that the backend of pre releases is updated.
Run commands:

```
$scout update genes
$scout update hpo
```

- Created a Clinvar submission tool, to speed up Clinvar submission of SNVs and SVs
- Added an analysis report page (html and PDF format) containing phenotype, gene panels and variants that are relevant to solve a case.

### Fixed
- Optimized evaluated variants to speed up creation of case report
- Moved igv and pileup viewer under a common folder
- Fixed MT alignment view pileup.js
- Fixed coordinates for SVs with start chromosome different from end chromosome
- Global comments shown across cases and institutes. Case-specific variant comments are shown only for that specific case.
- Links to clinvar submitted variants at the cases level
- Adapts clinvar parsing to new format
- Fixed problem in `scout update user` when the user object had no roles
- Makes pileup.js use online genome resources when viewing alignments. Now any instance of Scout can make use of this functionality.
- Fix ensembl link for structural variants
- Works even when cases does not have `'madeline_info'`
- Parses Polyphen in correct way again
- Fix problem with parsing gnomad from VEP

### Added
- Added a PDF export function for gene panels
- Added a "Filter and export" button to export custom-filtered SNVs to CSV file
- Dismiss SVs
- Added IGV alignments viewer
- Read delivery report path from case config or CLI command
- Filter for spidex scores
- All HPO terms are now added and fetched from the correct source (https://github.com/obophenotype/human-phenotype-ontology/blob/master/hp.obo)
- New command `scout update hpo`
- New command `scout update genes` will fetch all the latest information about genes and update them
- Load **all** variants found on chromosome **MT**
- Adds choice in cases overview do show as many cases as user like

### Removed
- pileup.min.js and pileup css are imported from a remote web location now
- All source files for HPO information, this is instead fetched directly from source
- All source files for gene information, this is instead fetched directly from source

## [3.0.0]
### Fixed
- hide pedigree panel unless it exists

## [1.5.1] - 2016-07-27
### Fixed
- look for both ".bam.bai" and ".bai" extensions

## [1.4.0] - 2016-03-22
### Added
- support for local frequency through loqusdb
- bunch of other stuff

## [1.3.0] - 2016-02-19
### Fixed
- Update query-phenomizer and add username/password

### Changed
- Update the way a case is checked for rerun-status

### Added
- Add new button to mark a case as "checked"
- Link to clinical variants _without_ 1000G annotation

## [1.2.2] - 2016-02-18
### Fixed
- avoid filtering out variants lacking ExAC and 1000G annotations

## [1.1.3] - 2015-10-01
### Fixed
- persist (clinical) filter when clicking load more
- fix #154 by robustly setting clinical filter func. terms

## [1.1.2] - 2015-09-07
### Fixed
- avoid replacing coverage report with none
- update SO terms, refactored

## [1.1.1] - 2015-08-20
### Fixed
- fetch case based on collaborator status (not owner)

## [1.1.0] - 2015-05-29
### Added
- link(s) to SNPedia based on RS-numbers
- new Jinja filter to "humanize" decimal numbers
- show gene panels in variant view
- new Jinja filter for decoding URL encoding
- add indicator to variants in list that have comments
- add variant number threshold and rank score threshold to load function
- add event methods to mongo adapter
- add tests for models
- show badge "old" if comment was written for a previous analysis

### Changed
- show cDNA change in transcript summary unless variant is exonic
- moved compounds table further up the page
- show dates for case uploads in ISO format
- moved variant comments higher up on page
- updated documentation for pages
- read in coverage report as blob in database and serve directly
- change ``OmimPhenotype`` to ``PhenotypeTerm``
- reorganize models sub-package
- move events (and comments) to separate collection
- only display prev/next links for the research list
- include variant type in breadcrumbs e.g. "Clinical variants"

### Removed
- drop dependency on moment.js

### Fixed
- show the same level of detail for all frequencies on all pages
- properly decode URL encoded symbols in amino acid/cDNA change strings
- fixed issue with wipe permissions in MongoDB
- include default gene lists in "variants" link in breadcrumbs

## [1.0.2] - 2015-05-20
### Changed
- update case fetching function

### Fixed
- handle multiple cases with same id

## [1.0.1] - 2015-04-28
### Fixed
- Fix building URL parameters in cases list Vue component

## [1.0.0] - 2015-04-12
Codename: Sara Lund

![Release 1.0](artwork/releases/release-1-0.jpg)

### Added
- Add email logging for unexpected errors
- New command line tool for deleting case

### Changed
- Much improved logging overall
- Updated documentation/usage guide
- Removed non-working IGV link

### Fixed
- Show sample display name in GT call
- Various small bug fixes
- Make it easier to hover over popups

## [0.0.2-rc1] - 2015-03-04
### Added
- add protein table for each variant
- add many more external links
- add coverage reports as PDFs

### Changed
- incorporate user feedback updates
- big refactor of load scripts

## [0.0.2-rc2] - 2015-03-04
### Changes
- add gene table with gene description
- reorganize inheritance models box

### Fixed
- avoid overwriting gene list on "research" load
- fix various bugs in external links

## [0.0.2-rc3] - 2015-03-05
### Added
- Activity log feed to variant view
- Adds protein change strings to ODM and Sanger email

### Changed
- Extract activity log component to macro

### Fixes
- Make Ensembl transcript links use archive website<|MERGE_RESOLUTION|>--- conflicted
+++ resolved
@@ -10,11 +10,8 @@
 ### Changed
 - Prior ACMG classifications view is no longer limited by pathogenicity
 ### Fixed
+- Visibility of Sanger ordered badge on case page, light mode
 - Some of the DataTables tables got a bit dark in dark mode
-<<<<<<< HEAD
-=======
-- Visibility of Sanger ordered badge on case page, light mode
->>>>>>> 7efa0003
 
 ## [4.56]
 ### Added
