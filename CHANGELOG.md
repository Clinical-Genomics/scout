--- conflicted
+++ resolved
@@ -19,11 +19,8 @@
 - ClinVar submissions crashing due to pinned variants that are not loaded
 - Point ExAC pLI score to new gnomad server address
 - Bug uploading cases missing phenotype terms in config file
-<<<<<<< HEAD
+- STRs loaded but not shown on browser page
 - Added `volumes` folder to .gitignore
-=======
-- STRs loaded but not shown on browser page
->>>>>>> a5d30bf1
 ### Changed
 - Make matching causative and managed variants foldable on case page
 - Remove calls to PyMongo functions marked as deprecated in backend and frontend(as of version 3.7).
