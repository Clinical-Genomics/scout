# Change Log
All notable changes to this project will be documented in this file.
This project adheres to [Semantic Versioning](http://semver.org/).

About changelog [here](https://keepachangelog.com/en/1.0.0/)

## []
### Fixed
- Pydantic model types for genome_build, madeline_info, peddy_ped_check and peddy_sex_check, rank_model_version and sv_rank_model_version
- Replace `MatchMaker` with `Matchmaker` in all places visible by a user
- Save diagnosis labels along with OMIM terms in Matchmaker Exchange submission objects
### Changed
- Introduced page margins on exported PDF reports
- Smaller gene fonts in downloaded HPO genes PDF reports
- Reintroduced gene coverage data in the PDF-exported general report
- Check for existence of case report files before creating sidebar links
<<<<<<< HEAD
- Do not save keys without values when updating a case

=======
- Better description of HPO and OMIM terms for patients submitted to Matchmaker Exchange
>>>>>>> 8d8c33fb

## [4.48.1]
### Fixed
- General case PDF report for recent cases with no pedigree

## [4.48]
### Added
- Option to cancel a request for research variants in case page
### Changed
- Update igv.js to v2.10.5
- Updated example of a case delivery report
- Unfreeze cyvcf2
- Builder images used in Scout Dockerfiles
- Crash report email subject gives host name
- Export general case report to PDF using PDFKit instead of WeasyPrint
- Do not include coverage report in PDF case report since they might have different orientation
- Export cancer cases's "Coverage and QC report" to PDF using PDFKit instead of Weasyprint
- Updated cancer "Coverage and QC report" example
- Keep portrait orientation in PDF delivery report
- Export delivery report to PDF using PDFKit instead of Weasyprint
- PDF export of clinical and research HPO panels using PDFKit instead of Weasyprint
- Export gene panel report to PDF using PDFKit
- Removed WeasyPrint lib dependency
### Fixed
- Reintroduced missing links to Swegen and Beacon and dbSNP in RD variant page, summary section
- Demo delivery report orientation to fit new columns
- Missing delivery report in demo case
- Cast MNVs to SNV for test
- Export verified variants from all institutes when user is admin
- Cancer coverage and QC report not found for demo cancer case
- Pull request template instructions on how to deploy to test server
- PDF Delivery report not showing Swedac logo
- Fix code typos
- Disable codefactor raised by ESLint for javascript functions located on another file
- Loading spinner stuck after downloading a PDF gene panel report
- IGV browser crashing when file system with alignment files is not mounted

## [4.47]
### Added
- Added CADD, GnomAD and genotype calls to variantS export
### Changed
- Pull request template, to illustrate how to deploy pull request branches on cg-vm1 stage server
### Fixed
- Compiled Docker image contains a patched version (v4.9) of chanjo-report

## [4.46.1]
### Fixed
- Downloading of files generated within the app container (MT-report, verified variants, pedigrees, ..)

## [4.46]
### Added
- Created a Dockefile to be used to serve the dockerized app in production
- Modified the code to collect database params specified as env vars
- Created a GitHub action that pushes the Dockerfile-server image to Docker Hub (scout-server-stage) every time a PR is opened
- Created a GitHub action that pushes the Dockerfile-server image to Docker Hub (scout-server) every time a new release is created
- Reassign MatchMaker Exchange submission to another user when a Scout user is deleted
- Expose public API JSON gene panels endpoint, primarily to enable automated rerun checking for updates
- Add utils for dictionary type
- Filter institute cases using multiple HPO terms
- Vulture GitHub action to identify and remove unused variables and imports
### Changed
- Updated the python config file documentation in admin guide
- Case configuration parsing now uses Pydantic for improved typechecking and config handling
- Removed test matrices to speed up automatic testing of PRs
- Switch from Coveralls to Codecov to handle CI test coverage
- Speed-up CI tests by caching installation of libs and splitting tests into randomized groups using pytest-test-groups
- Improved LDAP login documentation
- Use lib flask-ldapconn instead of flask_ldap3_login> to handle ldap authentication
- Updated Managed variant documentation in user guide
- Fix and simplify creating and editing of gene panels
- Simplified gene variants search code
- Increased the height of the genes track in the IGV viewer
### Fixed
- Validate uploaded managed variant file lines, warning the user.
- Exporting validated variants with missing "genes" database key
- No results returned when searching for gene variants using a phenotype term
- Variants filtering by gene symbols file
- Make gene HGNC symbols field mandatory in gene variants page and run search only on form submit
- Make sure collaborator gene variants are still visible, even if HPO filter is used

## [4.45]
### Added
### Changed
- Start Scout also when loqusdbapi is not reachable
- Clearer definition of manual standard and custom inheritance models in gene panels
- Allow searching multiple chromosomes in filters
### Fixed
- Gene panel crashing on edit action

## [4.44]
### Added
### Changed
- Display Gene track beneath each sample track when displaying splice junctions in igv browser
- Check outdated gene symbols and update with aliases for both RD and cancer variantS
### Fixed
- Added query input check and fixed the Genes API endpoint to return a json formatted error when request is malformed
- Typo in ACMG BP6 tooltip

## [4.43.1]
### Added
- Added database index for OMIM disease term genes
### Changed
### Fixed
- Do not drop HPO terms collection when updating HPO terms via the command line
- Do not drop disease (OMIM) terms collection when updating diseases via the command line

## [4.43]
### Added
- Specify which collection(s) update/build indexes for
### Fixed
- Do not drop genes and transcripts collections when updating genes via the command line

## [4.42.1]
### Added
### Changed
### Fixed
- Freeze PyMongo lib to version<4.0 to keep supporting previous MongoDB versions
- Speed up gene panels creation and update by collecting only light gene info from database
- Avoid case page crash on Phenomizer queries timeout

## [4.42]
### Added
- Choose custom pinned variants to submit to MatchMaker Exchange
- Submit structural variant as genes to the MatchMaker Exchange
- Added function for maintainers and admins to remove gene panels
- Admins can restore deleted gene panels
- A development docker-compose file illustrating the scout/chanjo-report integration
- Show AD on variants view for cancer SV (tumor and normal)
- Cancer SV variants filter AD, AF (tumor and normal)
- Hiding the variants score column also from cancer SVs, as for the SNVs
### Changed
- Enforce same case _id and display_name when updating a case
- Enforce same individual ids, display names and affected status when updating a case
- Improved documentation for connecting to loqusdb instances (including loqusdbapi)
- Display and download HPO gene panels' gene symbols in italics
- A faster-built and lighter Docker image
- Reduce complexity of `panels` endpoint moving some code to the panels controllers
- Update requirements to use flask-ldap3-login>=0.9.17 instead of freezing WTForm
### Fixed
- Use of deprecated TextField after the upgrade of WTF to v3.0
- Freeze to WTForms to version < 3
- Remove the extra files (bed files and madeline.svg) introduced by mistake
- Cli command loading demo data in docker-compose when case custom images exist and is None
- Increased MongoDB connection serverSelectionTimeoutMS parameter to 30K (default value according to MongoDB documentation)
- Better differentiate old obs counts 0 vs N/A
- Broken cancer variants page when default gene panel was deleted
- Typo in tx_overview function in variant controllers file
- Fixed loqusdbapi SV search URL
- SV variants filtering using Decipher criterion
- Removing old gene panels that don't contain the `maintainer` key.

## [4.41.1]
### Fixed
- General reports crash for variant annotations with same variant on other cases

## [4.41]
### Added
- Extended the instructions for running the Scout Docker image (web app and cli).
- Enabled inclusion of custom images to STR variant view
### Fixed
- General case report sorting comments for variants with None genetic models
- Do not crash but redirect to variants page with error when a variant is not found for a case
- UCSC links coordinates for SV variants with start chromosome different than end chromosome
- Human readable variants name in case page for variants having start chromosome different from end chromosome
- Avoid always loading all transcripts when checking gene symbol: introduce gene captions
- Slow queries for evaluated variants on e.g. case page - use events instead
### Changed
- Rearrange variant page again, moving severity predictions down.
- More reactive layout width steps on variant page

## [4.40.1]
### Added
### Fixed
- Variants dismissed with inconsistent inheritance pattern can again be shown in general case report
- General report page for variants with genes=None
- General report crashing when variants have no panels
- Added other missing keys to case and variant dictionaries passed to general report
### Changed

## [4.40]
### Added
- A .cff citation file
- Phenotype search API endpoint
- Added pagination to phenotype API
- Extend case search to include internal MongoDB id
- Support for connecting to a MongoDB replica set (.py config files)
- Support for connecting to a MongoDB replica set (.yaml config files)
### Fixed
- Command to load the OMIM gene panel (`scout load panel --omim`)
- Unify style of pinned and causative variants' badges on case page
- Removed automatic spaces after punctuation in comments
- Remove the hardcoded number of total individuals from the variant's old observations panel
- Send delete requests to a connected Beacon using the DELETE method
- Layout of the SNV and SV variant page - move frequency up
### Changed
- Stop updating database indexes after loading exons via command line
- Display validation status badge also for not Sanger-sequenced variants
- Moved Frequencies, Severity and Local observations panels up in RD variants page
- Enabled Flask CORS to communicate CORS status to js apps
- Moved the code preparing the transcripts overview to the backend
- Refactored and filtered json data used in general case report
- Changed the database used in docker-compose file to use the official MongoDB v4.4 image
- Modified the Python (3.6, 3.8) and MongoDB (3.2, 4.4, 5.0) versions used in testing matrices (GitHub actions)
- Capitalize case search terms on institute and dashboard pages


## [4.39]
### Added
- COSMIC IDs collected from CSQ field named `COSMIC`
### Fixed
- Link to other causative variants on variant page
- Allow multiple COSMIC links for a cancer variant
- Fix floating text in severity box #2808
- Fixed MitoMap and HmtVar links for hg38 cases
- Do not open new browser tabs when downloading files
- Selectable IGV tracks on variant page
- Missing splice junctions button on variant page
- Refactor variantS representative gene selection, and use it also for cancer variant summary
### Changed
- Improve Javascript performance for displaying Chromograph images
- Make ClinVar classification more evident in cancer variant page

## [4.38]
### Added
- Option to hide Alamut button in the app config file
### Fixed
- Library deprecation warning fixed (insert is deprecated. Use insert_one or insert_many instead)
- Update genes command will not trigger an update of database indices any more
- Missing resources in temporary downloading directory when updating genes using the command line
- Restore previous variant ACMG classification in a scrollable div
- Loading spinner not stopping after downloading PDF case reports and variant list export
- Add extra Alamut links higher up on variant pages
- Improve UX for phenotypes in case page
- Filter and export of STR variants
- Update look of variants page navigation buttons
### Changed

## [4.37]
### Added
- Highlight and show version number for RefSeq MANE transcripts.
- Added integration to a rerunner service for toggling reanalysis with updated pedigree information
- SpliceAI display and parsing from VEP CSQ
- Display matching tiered variants for cancer variants
- Display a loading icon (spinner) until the page loads completely
- Display filter badges in cancer variants list
- Update genes from pre-downloaded file resources
- On login, OS, browser version and screen size are saved anonymously to understand how users are using Scout
- API returning institutes data for a given user: `/api/v1/institutes`
- API returning case data for a given institute: `/api/v1/institutes/<institute_id>/cases`
- Added GMS and Lund university hospital logos to login page
- Made display of Swedac logo configurable
- Support for displaying custom images in case view
- Individual-specific HPO terms
- Optional alamut_key in institute settings for Alamut Plus software
- Case report API endpoint
- Tooltip in case explaining that genes with genome build different than case genome build will not be added to dynamic HPO panel.
- Add DeepVariant as a caller
### Fixed
- Updated IGV to v2.8.5 to solve missing gene labels on some zoom levels
- Demo cancer case config file to load somatic SNVs and SVs only.
- Expand list of refseq trancripts in ClinVar submission form
- Renamed `All SNVs and INDELs` institute sidebar element to `Search SNVs and INDELs` and fixed its style.
- Add missing parameters to case load-config documentation
- Allow creating/editing gene panels and dynamic gene panels with genes present in genome build 38
- Bugfix broken Pytests
- Bulk dismissing variants error due to key conversion from string to integer
- Fix typo in index documentation
- Fixed crash in institute settings page if "collaborators" key is not set in database
- Don't stop Scout execution if LoqusDB call fails and print stacktrace to log
- Bug when case contains custom images with value `None`
- Bug introduced when fixing another bug in Scout-LoqusDB interaction
- Loading of OMIM diagnoses in Scout demo instance
- Remove the docker-compose with chanjo integration because it doesn't work yet.
- Fixed standard docker-compose with scout demo data and database
- Clinical variant assessments not present for pinned and causative variants on case page.
- MatchMaker matching one node at the time only
- Remove link from previously tiered variants badge in cancer variants page
- Typo in gene cell on cancer variants page
- Managed variants filter form
### Changed
- Better naming for variants buttons on cancer track (somatic, germline). Also show cancer research button if available.
- Load case with missing panels in config files, but show warning.
- Changing the (Female, Male) symbols to (F/M) letters in individuals_table and case-sma.
- Print stacktrace if case load command fails
- Added sort icon and a pointer to the cursor to all tables with sortable fields
- Moved variant, gene and panel info from the basic pane to summary panel for all variants.
- Renamed `Basics` panel to `Classify` on variant page.
- Revamped `Basics` panel to a panel dedicated to classify variants
- Revamped the summary panel to be more compact.
- Added dedicated template for cancer variants
- Removed Gene models, Gene annotations and Conservation panels for cancer variants
- Reorganized the orders of panels for variant and cancer variant views
- Added dedicated variant quality panel and removed relevant panes
- A more compact case page
- Removed OMIM genes panel
- Make genes panel, pinned variants panel, causative variants panel and ClinVar panel scrollable on case page
- Update to Scilifelab's 2020 logo
- Update Gens URL to support Gens v2.0 format
- Refactor tests for parsing case configurations
- Updated links to HPO downloadable resources
- Managed variants filtering defaults to all variant categories
- Changing the (Kind) drop-down according to (Category) drop-down in Managed variant add variant
- Moved Gens button to individuals table
- Check resource files availability before starting updating OMIM diagnoses
- Fix typo in `SHOW_OBSERVED_VARIANT_ARCHIVE` config param

## [4.36]
### Added
- Parse and save splice junction tracks from case config file
- Tooltip in observations panel, explaining that case variants with no link might be old variants, not uploaded after a case rerun
### Fixed
- Warning on overwriting variants with same position was no longer shown
- Increase the height of the dropdowns to 425px
- More indices for the case table as it grows, specifically for causatives queries
- Splice junction tracks not centered over variant genes
- Total number of research variants count
- Update variants stats in case documents every time new variants are loaded
- Bug in flashing warning messages when filtering variants
### Changed
- Clearer warning messages for genes and gene/gene-panels searches in variants filters

## [4.35]
### Added
- A new index for hgnc_symbol in the hgnc_gene collection
- A Pedigree panel in STR page
- Display Tier I and II variants in case view causatives card for cancer cases
### Fixed
- Send partial file data to igv.js when visualizing sashimi plots with splice junction tracks
- Research variants filtering by gene
- Do not attempt to populate annotations for not loaded pinned/causatives
- Add max-height to all dropdowns in filters
### Changed
- Switch off non-clinical gene warnings when filtering research variants
- Don't display OMIM disease card in case view for cancer cases
- Refactored Individuals and Causative card in case view for cancer cases
- Update and style STR case report

## [4.34]
### Added
- Saved filter lock and unlock
- Filters can optionally be marked audited, logging the filter name, user and date on the case events and general report.
- Added `ClinVar hits` and `Cosmic hits` in cancer SNVs filters
- Added `ClinVar hits` to variants filter (rare disease track)
- Load cancer demo case in docker-compose files (default and demo file)
- Inclusive-language check using [woke](https://github.com/get-woke/woke) github action
- Add link to HmtVar for mitochondrial variants (if VCF is annotated with HmtNote)
- Grey background for dismissed compounds in variants list and variant page
- Pin badge for pinned compounds in variants list and variant page
- Support LoqusDB REST API queries
- Add a docker-compose-matchmaker under scout/containers/development to test matchmaker locally
- Script to investigate consequences of symbol search bug
- Added GATK to list of SV and cancer SV callers
### Fixed
- Make MitoMap link work for hg38 again
- Export Variants feature crashing when one of the variants has no primary transcripts
- Redirect to last visited variantS page when dismissing variants from variants list
- Improved matching of SVs Loqus occurrences in other cases
- Remove padding from the list inside (Matching causatives from other cases) panel
- Pass None to get_app function in CLI base since passing script_info to app factory functions was deprecated in Flask 2.0
- Fixed failing tests due to Flask update to version 2.0
- Speed up user events view
- Causative view sort out of memory error
- Use hgnc_id for gene filter query
- Typo in case controllers displaying an error every time a patient is matched against external MatchMaker nodes
- Do not crash while attempting an update for variant documents that are too big (> 16 MB)
- Old STR causatives (and other variants) may not have HGNC symbols - fix sort lambda
- Check if gene_obj has primary_transcript before trying to access it
- Warn if a gene manually searched is in a clinical panel with an outdated name when filtering variants
- ChrPos split js not needed on STR page yet
### Changed
- Remove parsing of case `genome_version`, since it's not used anywhere downstream
- Introduce deprecation warning for Loqus configs that are not dictionaries
- SV clinical filter no longer filters out sub 100 nt variants
- Count cases in LoqusDB by variant type
- Commit pulse repo badge temporarily set to weekly
- Sort ClinVar submissions objects by ascending "Last evaluated" date
- Refactored the MatchMaker integration as an extension
- Replaced some sensitive words as suggested by woke linter
- Documentation for load-configuration rewritten.
- Add styles to MatchMaker matches table
- More detailed info on the data shared in MatchMaker submission form

## [4.33.1]
### Fixed
- Include markdown for release autodeploy docs
- Use standard inheritance model in ClinVar (https://ftp.ncbi.nlm.nih.gov/pub/GTR/standard_terms/Mode_of_inheritance.txt)
- Fix issue crash with variants that have been unflagged causative not being available in other causatives
### Added
### Changed

## [4.33]
### Fixed
- Command line crashing when updating an individual not found in database
- Dashboard page crashing when filters return no data
- Cancer variants filter by chromosome
- /api/v1/genes now searches for genes in all genome builds by default
- Upgraded igv.js to version 2.8.1 (Fixed Unparsable bed record error)
### Added
- Autodeploy docs on release
- Documentation for updating case individuals tracks
- Filter cases and dashboard stats by analysis track
### Changed
- Changed from deprecated db update method
- Pre-selected fields to run queries with in dashboard page
- Do not filter by any institute when first accessing the dashboard
- Removed OMIM panel in case view for cancer cases
- Display Tier I and II variants in case view causatives panel for cancer cases
- Refactored Individuals and Causative panels in case view for cancer cases

## [4.32.1]
### Fixed
- iSort lint check only
### Changed
- Institute cases page crashing when a case has track:Null
### Added

## [4.32]
### Added
- Load and show MITOMAP associated diseases from VCF (INFO field: MitomapAssociatedDiseases, via HmtNote)
- Show variant allele frequencies for mitochondrial variants (GRCh38 cases)
- Extend "public" json API with diseases (OMIM) and phenotypes (HPO)
- HPO gene list download now has option for clinical and non-clinical genes
- Display gene splice junctions data in sashimi plots
- Update case individuals with splice junctions tracks
- Simple Docker compose for development with local build
- Make Phenomodels subpanels collapsible
- User side documentation of cytogenomics features (Gens, Chromograph, vcf2cytosure, rhocall)
- iSort GitHub Action
- Support LoqusDB REST API queries
### Fixed
- Show other causative once, even if several events point to it
- Filtering variants by mitochondrial chromosome for cases with genome build=38
- HPO gene search button triggers any warnings for clinical / non-existing genes also on first search
- Fixed a bug in variants pages caused by MT variants without alt_frequency
- Tests for CADD score parsing function
- Fixed the look of IGV settings on SNV variant page
- Cases analyzed once shown as `rerun`
- Missing case track on case re-upload
- Fixed severity rank for SO term "regulatory region ablation"
### Changed
- Refactor according to CodeFactor - mostly reuse of duplicated code
- Phenomodels language adjustment
- Open variants in a new window (from variants page)
- Open overlapping and compound variants in a new window (from variant page)
- gnomAD link points to gnomAD v.3 (build GRCh38) for mitochondrial variants.
- Display only number of affected genes for dismissed SVs in general report
- Chromosome build check when populating the variants filter chromosome selection
- Display mitochondrial and rare diseases coverage report in cases with missing 'rare' track

## [4.31.1]
### Added
### Changed
- Remove mitochondrial and coverage report from cancer cases sidebar
### Fixed
- ClinVar page when dbSNP id is None

## [4.31]
### Added
- gnomAD annotation field in admin guide
- Export also dynamic panel genes not associated to an HPO term when downloading the HPO panel
- Primary HGNC transcript info in variant export files
- Show variant quality (QUAL field from vcf) in the variant summary
- Load/update PDF gene fusion reports (clinical and research) generated with Arriba
- Support new MANE annotations from VEP (both MANE Select and MANE Plus Clinical)
- Display on case activity the event of a user resetting all dismissed variants
- Support gnomAD population frequencies for mitochondrial variants
- Anchor links in Casedata ClinVar panels to redirect after renaming individuals
### Fixed
- Replace old docs link www.clinicalgenomics.se/scout with new https://clinical-genomics.github.io/scout
- Page formatting issues whenever case and variant comments contain extremely long strings with no spaces
- Chromograph images can be one column and have scrollbar. Removed legacy code.
- Column labels for ClinVar case submission
- Page crashing looking for LoqusDB observation when variant doesn't exist
- Missing inheritance models and custom inheritance models on newly created gene panels
- Accept only numbers in managed variants filter as position and end coordinates
- SNP id format and links in Variant page, ClinVar submission form and general report
- Case groups tooltip triggered only when mouse is on the panel header
### Changed
- A more compact case groups panel
- Added landscape orientation CSS style to cancer coverage and QC demo report
- Improve user documentation to create and save new gene panels
- Removed option to use space as separator when uploading gene panels
- Separating the columns of standard and custom inheritance models in gene panels
- Improved ClinVar instructions for users using non-English Excel

## [4.30.2]
### Added
### Fixed
- Use VEP RefSeq ID if RefSeq list is empty in RefSeq transcripts overview
- Bug creating variant links for variants with no end_chrom
### Changed

## [4.30.1]
### Added
### Fixed
- Cryptography dependency fixed to use version < 3.4
### Changed

## [4.30]
### Added
- Introduced a `reset dismiss variant` verb
- Button to reset all dismissed variants for a case
- Add black border to Chromograph ideograms
- Show ClinVar annotations on variantS page
- Added integration with GENS, copy number visualization tool
- Added a VUS label to the manual classification variant tags
- Add additional information to SNV verification emails
- Tooltips documenting manual annotations from default panels
- Case groups now show bam files from all cases on align view
### Fixed
- Center initial igv view on variant start with SNV/indels
- Don't set initial igv view to negative coordinates
- Display of GQ for SV and STR
- Parsing of AD and related info for STRs
- LoqusDB field in institute settings accepts only existing Loqus instances
- Fix DECIPHER link to work after DECIPHER migrated to GRCh38
- Removed visibility window param from igv.js genes track
- Updated HPO download URL
- Patch HPO download test correctly
- Reference size on STR hover not needed (also wrong)
- Introduced genome build check (allowed values: 37, 38, "37", "38") on case load
- Improve case searching by assignee full name
- Populating the LoqusDB select in institute settings
### Changed
- Cancer variants table header (pop freq etc)
- Only admin users can modify LoqusDB instance in Institute settings
- Style of case synopsis, variants and case comments
- Switched to igv.js 2.7.5
- Do not choke if case is missing research variants when research requested
- Count cases in LoqusDB by variant type
- Introduce deprecation warning for Loqus configs that are not dictionaries
- Improve create new gene panel form validation
- Make XM- transcripts less visible if they don't overlap with transcript refseq_id in variant page
- Color of gene panels and comments panels on cases and variant pages
- Do not choke if case is missing research variants when reserch requested

## [4.29.1]
### Added
### Fixed
- Always load STR variants regardless of RankScore threshold (hotfix)
### Changed

## [4.29]
### Added
- Added a page about migrating potentially breaking changes to the documentation
- markdown_include in development requirements file
- STR variants filter
- Display source, Z-score, inheritance pattern for STR annotations from Stranger (>0.6.1) if available
- Coverage and quality report to cancer view
### Fixed
- ACMG classification page crashing when trying to visualize a classification that was removed
- Pretty print HGVS on gene variants (URL-decode VEP)
- Broken or missing link in the documentation
- Multiple gene names in ClinVar submission form
- Inheritance model select field in ClinVar submission
- IGV.js >2.7.0 has an issue with the gene track zoom levels - temp freeze at 2.7.0
- Revert CORS-anywhere and introduce a local http proxy for cloud tracks
### Changed

## [4.28]
### Added
- Chromograph integration for displaying PNGs in case-page
- Add VAF to cancer case general report, and remove some of its unused fields
- Variants filter compatible with genome browser location strings
- Support for custom public igv tracks stored on the cloud
- Add tests to increase testing coverage
- Update case variants count after deleting variants
- Update IGV.js to latest (v2.7.4)
- Bypass igv.js CORS check using `https://github.com/Rob--W/cors-anywhere`
- Documentation on default and custom IGV.js tracks (admin docs)
- Lock phenomodels so they're editable by admins only
- Small case group assessment sharing
- Tutorial and files for deploying app on containers (Kubernetes pods)
- Canonical transcript and protein change of canonical transcript in exported variants excel sheet
- Support for Font Awesome version 6
- Submit to Beacon from case page sidebar
- Hide dismissed variants in variants pages and variants export function
- Systemd service files and instruction to deploy Scout using podman
### Fixed
- Bugfix: unused `chromgraph_prefix |tojson` removed
- Freeze coloredlogs temporarily
- Marrvel link
- Don't show TP53 link for silent or synonymous changes
- OMIM gene field accepts any custom number as OMIM gene
- Fix Pytest single quote vs double quote string
- Bug in gene variants search by similar cases and no similar case is found
- Delete unused file `userpanel.py`
- Primary transcripts in variant overview and general report
- Google OAuth2 login setup in README file
- Redirect to 'missing file'-icon if configured Chromograph file is missing
- Javascript error in case page
- Fix compound matching during variant loading for hg38
- Cancer variants view containing variants dismissed with cancer-specific reasons
- Zoom to SV variant length was missing IGV contig select
- Tooltips on case page when case has no default gene panels
### Changed
- Save case variants count in case document and not in sessions
- Style of gene panels multiselect on case page
- Collapse/expand main HPO checkboxes in phenomodel preview
- Replaced GQ (Genotype quality) with VAF (Variant allele frequency) in cancer variants GT table
- Allow loading of cancer cases with no tumor_purity field
- Truncate cDNA and protein changes in case report if longer than 20 characters


## [4.27]
### Added
- Exclude one or more variant categories when running variants delete command
### Fixed
### Changed

## [4.26.1]
### Added
### Fixed
- Links with 1-letter aa codes crash on frameshift etc
### Changed

## [4.26]
### Added
- Extend the delete variants command to print analysis date, track, institute, status and research status
- Delete variants by type of analysis (wgs|wes|panel)
- Links to cBioPortal, MutanTP53, IARC TP53, OncoKB, MyCancerGenome, CIViC
### Fixed
- Deleted variants count
### Changed
- Print output of variants delete command as a tab separated table

## [4.25]
### Added
- Command line function to remove variants from one or all cases
### Fixed
- Parse SMN None calls to None rather than False

## [4.24.1]
### Fixed
- Install requirements.txt via setup file

## [4.24]
### Added
- Institute-level phenotype models with sub-panels containing HPO and OMIM terms
- Runnable Docker demo
- Docker image build and push github action
- Makefile with shortcuts to docker commands
- Parse and save synopsis, phenotype and cohort terms from config files upon case upload
### Fixed
- Update dismissed variant status when variant dismissed key is missing
- Breakpoint two IGV button now shows correct chromosome when different from bp1
- Missing font lib in Docker image causing the PDF report download page to crash
- Sentieon Manta calls lack Somaticscore - load anyway
- ClinVar submissions crashing due to pinned variants that are not loaded
- Point ExAC pLI score to new gnomad server address
- Bug uploading cases missing phenotype terms in config file
- STRs loaded but not shown on browser page
- Bug when using adapter.variant.get_causatives with case_id without causatives
- Problem with fetching "solved" from scout export cases cli
- Better serialising of datetime and bson.ObjectId
- Added `volumes` folder to .gitignore
### Changed
- Make matching causative and managed variants foldable on case page
- Remove calls to PyMongo functions marked as deprecated in backend and frontend(as of version 3.7).
- Improved `scout update individual` command
- Export dynamic phenotypes with ordered gene lists as PDF


## [4.23]
### Added
- Save custom IGV track settings
- Show a flash message with clear info about non-valid genes when gene panel creation fails
- CNV report link in cancer case side navigation
- Return to comment section after editing, deleting or submitting a comment
- Managed variants
- MT vs 14 chromosome mean coverage stats if Scout is connected to Chanjo
### Fixed
- missing `vcf_cancer_sv` and `vcf_cancer_sv_research` to manual.
- Split ClinVar multiple clnsig values (slash-separated) and strip them of underscore for annotations without accession number
- Timeout of `All SNVs and INDELs` page when no valid gene is provided in the search
- Round CADD (MIPv9)
- Missing default panel value
- Invisible other causatives lines when other causatives lack gene symbols
### Changed
- Do not freeze mkdocs-material to version 4.6.1
- Remove pre-commit dependency

## [4.22]
### Added
- Editable cases comments
- Editable variants comments
### Fixed
- Empty variant activity panel
- STRs variants popover
- Split new ClinVar multiple significance terms for a variant
- Edit the selected comment, not the latest
### Changed
- Updated RELEASE docs.
- Pinned variants card style on the case page
- Merged `scout export exons` and `scout view exons` commands


## [4.21.2]
### Added
### Fixed
- Do not pre-filter research variants by (case-default) gene panels
- Show OMIM disease tooltip reliably
### Changed

## [4.21.1]
### Added
### Fixed
- Small change to Pop Freq column in variants ang gene panels to avoid strange text shrinking on small screens
- Direct use of HPO list for Clinical HPO SNV (and cancer SNV) filtering
- PDF coverage report redirecting to login page
### Changed
- Remove the option to dismiss single variants from all variants pages
- Bulk dismiss SNVs, SVs and cancer SNVs from variants pages

## [4.21]
### Added
- Support to configure LoqusDB per institute
- Highlight causative variants in the variants list
- Add tests. Mostly regarding building internal datatypes.
- Remove leading and trailing whitespaces from panel_name and display_name when panel is created
- Mark MANE transcript in list of transcripts in "Transcript overview" on variant page
- Show default panel name in case sidebar
- Previous buttons for variants pagination
- Adds a gh action that checks that the changelog is updated
- Adds a gh action that deploys new releases automatically to pypi
- Warn users if case default panels are outdated
- Define institute-specific gene panels for filtering in institute settings
- Use institute-specific gene panels in variants filtering
- Show somatic VAF for pinned and causative variants on case page

### Fixed
- Report pages redirect to login instead of crashing when session expires
- Variants filter loading in cancer variants page
- User, Causative and Cases tables not scaling to full page
- Improved docs for an initial production setup
- Compatibility with latest version of Black
- Fixed tests for Click>7
- Clinical filter required an extra click to Filter to return variants
- Restore pagination and shrink badges in the variants page tables
- Removing a user from the command line now inactivates the case only if user is last assignee and case is active
- Bugfix, LoqusDB per institute feature crashed when institute id was empty string
- Bugfix, LoqusDB calls where missing case count
- filter removal and upload for filters deleted from another page/other user
- Visualize outdated gene panels info in a popover instead of a tooltip in case page side panel

### Changed
- Highlight color on normal STRs in the variants table from green to blue
- Display breakpoints coordinates in verification emails only for structural variants


## [4.20]
### Added
- Display number of filtered variants vs number of total variants in variants page
- Search case by HPO terms
- Dismiss variant column in the variants tables
- Black and pre-commit packages to dev requirements

### Fixed
- Bug occurring when rerun is requested twice
- Peddy info fields in the demo config file
- Added load config safety check for multiple alignment files for one individual
- Formatting of cancer variants table
- Missing Score in SV variants table

### Changed
- Updated the documentation on how to create a new software release
- Genome build-aware cytobands coordinates
- Styling update of the Matchmaker card
- Select search type in case search form


## [4.19]

### Added
- Show internal ID for case
- Add internal ID for downloaded CGH files
- Export dynamic HPO gene list from case page
- Remove users as case assignees when their account is deleted
- Keep variants filters panel expanded when filters have been used

### Fixed
- Handle the ProxyFix ModuleNotFoundError when Werkzeug installed version is >1.0
- General report formatting issues whenever case and variant comments contain extremely long strings with no spaces

### Changed
- Created an institute wrapper page that contains list of cases, causatives, SNVs & Indels, user list, shared data and institute settings
- Display case name instead of case ID on clinVar submissions
- Changed icon of sample update in clinVar submissions


## [4.18]

### Added
- Filter cancer variants on cytoband coordinates
- Show dismiss reasons in a badge with hover for clinical variants
- Show an ellipsis if 10 cases or more to display with loqusdb matches
- A new blog post for version 4.17
- Tooltip to better describe Tumor and Normal columns in cancer variants
- Filter cancer SNVs and SVs by chromosome coordinates
- Default export of `Assertion method citation` to clinVar variants submission file
- Button to export up to 500 cancer variants, filtered or not
- Rename samples of a clinVar submission file

### Fixed
- Apply default gene panel on return to cancer variantS from variant view
- Revert to certificate checking when asking for Chanjo reports
- `scout download everything` command failing while downloading HPO terms

### Changed
- Turn tumor and normal allelic fraction to decimal numbers in tumor variants page
- Moved clinVar submissions code to the institutes blueprints
- Changed name of clinVar export files to FILENAME.Variant.csv and FILENAME.CaseData.csv
- Switched Google login libraries from Flask-OAuthlib to Authlib


## [4.17.1]

### Fixed
- Load cytobands for cases with chromosome build not "37" or "38"


## [4.17]

### Added
- COSMIC badge shown in cancer variants
- Default gene-panel in non-cancer structural view in url
- Filter SNVs and SVs by cytoband coordinates
- Filter cancer SNV variants by alt allele frequency in tumor
- Correct genome build in UCSC link from structural variant page



### Fixed
- Bug in clinVar form when variant has no gene
- Bug when sharing cases with the same institute twice
- Page crashing when removing causative variant tag
- Do not default to GATK caller when no caller info is provided for cancer SNVs


## [4.16.1]

### Fixed
- Fix the fix for handling of delivery reports for rerun cases

## [4.16]

### Added
- Adds possibility to add "lims_id" to cases. Currently only stored in database, not shown anywhere
- Adds verification comment box to SVs (previously only available for small variants)
- Scrollable pedigree panel

### Fixed
- Error caused by changes in WTForm (new release 2.3.x)
- Bug in OMIM case page form, causing the page to crash when a string was provided instead of a numerical OMIM id
- Fix Alamut link to work properly on hg38
- Better handling of delivery reports for rerun cases
- Small CodeFactor style issues: matchmaker results counting, a couple of incomplete tests and safer external xml
- Fix an issue with Phenomizer introduced by CodeFactor style changes

### Changed
- Updated the version of igv.js to 2.5.4

## [4.15.1]

### Added
- Display gene names in ClinVar submissions page
- Links to Varsome in variant transcripts table

### Fixed
- Small fixes to ClinVar submission form
- Gene panel page crash when old panel has no maintainers

## [4.15]

### Added
- Clinvar CNVs IGV track
- Gene panels can have maintainers
- Keep variant actions (dismissed, manual rank, mosaic, acmg, comments) upon variant re-upload
- Keep variant actions also on full case re-upload

### Fixed
- Fix the link to Ensembl for SV variants when genome build 38.
- Arrange information in columns on variant page
- Fix so that new cosmic identifier (COSV) is also acceptable #1304
- Fixed COSMIC tag in INFO (outside of CSQ) to be parses as well with `&` splitter.
- COSMIC stub URL changed to https://cancer.sanger.ac.uk/cosmic/search?q= instead.
- Updated to a version of IGV where bigBed tracks are visualized correctly
- Clinvar submission files are named according to the content (variant_data and case_data)
- Always show causatives from other cases in case overview
- Correct disease associations for gene symbol aliases that exist as separate genes
- Re-add "custom annotations" for SV variants
- The override ClinVar P/LP add-in in the Clinical Filter failed for new CSQ strings

### Changed
- Runs all CI checks in github actions

## [4.14.1]

### Fixed
- Error when variant found in loqusdb is not loaded for other case

## [4.14]

### Added
- Use github actions to run tests
- Adds CLI command to update individual alignments path
- Update HPO terms using downloaded definitions files
- Option to use alternative flask config when running `scout serve`
- Requirement to use loqusdb >= 2.5 if integrated

### Fixed
- Do not display Pedigree panel in cancer view
- Do not rely on internet connection and services available when running CI tests
- Variant loading assumes GATK if no caller set given and GATK filter status is seen in FILTER
- Pass genome build param all the way in order to get the right gene mappings for cases with build 38
- Parse correctly variants with zero frequency values
- Continue even if there are problems to create a region vcf
- STR and cancer variant navigation back to variants pages could fail

### Changed
- Improved code that sends requests to the external APIs
- Updates ranges for user ranks to fit todays usage
- Run coveralls on github actions instead of travis
- Run pip checks on github actions instead of coveralls
- For hg38 cases, change gnomAD link to point to version 3.0 (which is hg38 based)
- Show pinned or causative STR variants a bit more human readable

## [4.13.1]

### Added
### Fixed
- Typo that caused not all clinvar conflicting interpretations to be loaded no matter what
- Parse and retrieve clinvar annotations from VEP-annotated (VEP 97+) CSQ VCF field
- Variant clinvar significance shown as `not provided` whenever is `Uncertain significance`
- Phenomizer query crashing when case has no HPO terms assigned
- Fixed a bug affecting `All SNVs and INDELs` page when variants don't have canonical transcript
- Add gene name or id in cancer variant view

### Changed
- Cancer Variant view changed "Variant:Transcript:Exon:HGVS" to "Gene:Transcript:Exon:HGVS"

## [4.13]

### Added
- ClinVar SNVs track in IGV
- Add SMA view with SMN Copy Number data
- Easier to assign OMIM diagnoses from case page
- OMIM terms and specific OMIM term page

### Fixed
- Bug when adding a new gene to a panel
- Restored missing recent delivery reports
- Fixed style and links to other reports in case side panel
- Deleting cases using display_name and institute not deleting its variants
- Fixed bug that caused coordinates filter to override other filters
- Fixed a problem with finding some INS in loqusdb
- Layout on SV page when local observations without cases are present
- Make scout compatible with the new HPO definition files from `http://compbio.charite.de/jenkins/`
- General report visualization error when SNVs display names are very long


### Changed


## [4.12.4]

### Fixed
- Layout on SV page when local observations without cases are present

## [4.12.3]

### Fixed
- Case report when causative or pinned SVs have non null allele frequencies

## [4.12.2]

### Fixed
- SV variant links now take you to the SV variant page again
- Cancer variant view has cleaner table data entries for "N/A" data
- Pinned variant case level display hotfix for cancer and str - more on this later
- Cancer variants show correct alt/ref reads mirroring alt frequency now
- Always load all clinical STR variants even if a region load is attempted - index may be missing
- Same case repetition in variant local observations

## [4.12.1]

### Fixed
- Bug in variant.gene when gene has no HGVS description


## [4.12]

### Added
- Accepts `alignment_path` in load config to pass bam/cram files
- Display all phenotypes on variant page
- Display hgvs coordinates on pinned and causatives
- Clear panel pending changes
- Adds option to setup the database with static files
- Adds cli command to download the resources from CLI that scout needs
- Adds test files for merged somatic SV and CNV; as well as merged SNV, and INDEL part of #1279
- Allows for upload of OMIM-AUTO gene panel from static files without api-key

### Fixed
- Cancer case HPO panel variants link
- Fix so that some drop downs have correct size
- First IGV button in str variants page
- Cancer case activates on SNV variants
- Cases activate when STR variants are viewed
- Always calculate code coverage
- Pinned/Classification/comments in all types of variants pages
- Null values for panel's custom_inheritance_models
- Discrepancy between the manual disease transcripts and those in database in gene-edit page
- ACMG classification not showing for some causatives
- Fix bug which caused IGV.js to use hg19 reference files for hg38 data
- Bug when multiple bam files sources with non-null values are available


### Changed
- Renamed `requests` file to `scout_requests`
- Cancer variant view shows two, instead of four, decimals for allele and normal


## [4.11.1]

### Fixed
- Institute settings page
- Link institute settings to sharing institutes choices

## [4.11.0]

### Added
- Display locus name on STR variant page
- Alternative key `GNOMADAF_popmax` for Gnomad popmax allele frequency
- Automatic suggestions on how to improve the code on Pull Requests
- Parse GERP, phastCons and phyloP annotations from vep annotated CSQ fields
- Avoid flickering comment popovers in variant list
- Parse REVEL score from vep annotated CSQ fields
- Allow users to modify general institute settings
- Optionally format code automatically on commit
- Adds command to backup vital parts `scout export database`
- Parsing and displaying cancer SV variants from Manta annotated VCF files
- Dismiss cancer snv variants with cancer-specific options
- Add IGV.js UPD, RHO and TIDDIT coverage wig tracks.


### Fixed
- Slightly darker page background
- Fixed an issued with parsed conservation values from CSQ
- Clinvar submissions accessible to all users of an institute
- Header toolbar when on Clinvar page now shows institute name correctly
- Case should not always inactivate upon update
- Show dismissed snv cancer variants as grey on the cancer variants page
- Improved style of mappability link and local observations on variant page
- Convert all the GET requests to the igv view to POST request
- Error when updating gene panels using a file containing BOM chars
- Add/replace gene radio button not working in gene panels


## [4.10.1]

### Fixed
- Fixed issue with opening research variants
- Problem with coveralls not called by Travis CI
- Handle Biomart service down in tests


## [4.10.0]

### Added
- Rank score model in causatives page
- Exportable HPO terms from phenotypes page
- AMP guideline tiers for cancer variants
- Adds scroll for the transcript tab
- Added CLI option to query cases on time since case event was added
- Shadow clinical assessments also on research variants display
- Support for CRAM alignment files
- Improved str variants view : sorting by locus, grouped by allele.
- Delivery report PDF export
- New mosaicism tag option
- Add or modify individuals' age or tissue type from case page
- Display GC and allele depth in causatives table.
- Included primary reference transcript in general report
- Included partial causative variants in general report
- Remove dependency of loqusdb by utilising the CLI

### Fixed
- Fixed update OMIM command bug due to change in the header of the genemap2 file
- Removed Mosaic Tag from Cancer variants
- Fixes issue with unaligned table headers that comes with hidden Datatables
- Layout in general report PDF export
- Fixed issue on the case statistics view. The validation bars didn't show up when all institutes were selected. Now they do.
- Fixed missing path import by importing pathlib.Path
- Handle index inconsistencies in the update index functions
- Fixed layout problems


## [4.9.0]

### Added
- Improved MatchMaker pages, including visible patient contacts email address
- New badges for the github repo
- Links to [GENEMANIA](genemania.org)
- Sort gene panel list on case view.
- More automatic tests
- Allow loading of custom annotations in VCF using the SCOUT_CUSTOM info tag.

### Fixed
- Fix error when a gene is added to an empty dynamic gene panel
- Fix crash when attempting to add genes on incorrect format to dynamic gene panel
- Manual rank variant tags could be saved in a "Select a tag"-state, a problem in the variants view.
- Same case evaluations are no longer shown as gray previous evaluations on the variants page
- Stay on research pages, even if reset, next first buttons are pressed..
- Overlapping variants will now be visible on variant page again
- Fix missing classification comments and links in evaluations page
- All prioritized cases are shown on cases page


## [4.8.3]

### Added

### Fixed
- Bug when ordering sanger
- Improved scrolling over long list of genes/transcripts


## [4.8.2]

### Added

### Fixed
- Avoid opening extra tab for coverage report
- Fixed a problem when rank model version was saved as floats and not strings
- Fixed a problem with displaying dismiss variant reasons on the general report
- Disable load and delete filter buttons if there are no saved filters
- Fix problem with missing verifications
- Remove duplicate users and merge their data and activity


## [4.8.1]

### Added

### Fixed
- Prevent login fail for users with id defined by ObjectId and not email
- Prevent the app from crashing with `AttributeError: 'NoneType' object has no attribute 'message'`


## [4.8.0]

### Added
- Updated Scout to use Bootstrap 4.3
- New looks for Scout
- Improved dashboard using Chart.js
- Ask before inactivating a case where last assigned user leaves it
- Genes can be manually added to the dynamic gene list directly on the case page
- Dynamic gene panels can optionally be used with clinical filter, instead of default gene panel
- Dynamic gene panels get link out to chanjo-report for coverage report
- Load all clinvar variants with clinvar Pathogenic, Likely Pathogenic and Conflicting pathogenic
- Show transcripts with exon numbers for structural variants
- Case sort order can now be toggled between ascending and descending.
- Variants can be marked as partial causative if phenotype is available for case.
- Show a frequency tooltip hover for SV-variants.
- Added support for LDAP login system
- Search snv and structural variants by chromosomal coordinates
- Structural variants can be marked as partial causative if phenotype is available for case.
- Show normal and pathologic limits for STRs in the STR variants view.
- Institute level persistent variant filter settings that can be retrieved and used.
- export causative variants to Excel
- Add support for ROH, WIG and chromosome PNGs in case-view

### Fixed
- Fixed missing import for variants with comments
- Instructions on how to build docs
- Keep sanger order + verification when updating/reloading variants
- Fixed and moved broken filter actions (HPO gene panel and reset filter)
- Fixed string conversion to number
- UCSC links for structural variants are now separated per breakpoint (and whole variant where applicable)
- Reintroduced missing coverage report
- Fixed a bug preventing loading samples using the command line
- Better inheritance models customization for genes in gene panels
- STR variant page back to list button now does its one job.
- Allows to setup scout without a omim api key
- Fixed error causing "favicon not found" flash messages
- Removed flask --version from base cli
- Request rerun no longer changes case status. Active or archived cases inactivate on upload.
- Fixed missing tooltip on the cancer variants page
- Fixed weird Rank cell in variants page
- Next and first buttons order swap
- Added pagination (and POST capability) to cancer variants.
- Improves loading speed for variant page
- Problem with updating variant rank when no variants
- Improved Clinvar submission form
- General report crashing when dismissed variant has no valid dismiss code
- Also show collaborative case variants on the All variants view.
- Improved phenotype search using dataTables.js on phenotypes page
- Search and delete users with `email` instead of `_id`
- Fixed css styles so that multiselect options will all fit one column


## [4.7.3]

### Added
- RankScore can be used with VCFs for vcf_cancer files

### Fixed
- Fix issue with STR view next page button not doing its one job.

### Deleted
- Removed pileup as a bam viewing option. This is replaced by IGV


## [4.7.2]

### Added
- Show earlier ACMG classification in the variant list

### Fixed
- Fixed igv search not working due to igv.js dist 2.2.17
- Fixed searches for cases with a gene with variants pinned or marked causative.
- Load variant pages faster after fixing other causatives query
- Fixed mitochondrial report bug for variants without genes

## [4.7.1]

### Added

### Fixed
- Fixed bug on genes page


## [4.7.0]

### Added
- Export genes and gene panels in build GRCh38
- Search for cases with variants pinned or marked causative in a given gene.
- Search for cases phenotypically similar to a case also from WUI.
- Case variant searches can be limited to similar cases, matching HPO-terms,
  phenogroups and cohorts.
- De-archive reruns and flag them as 'inactive' if archived
- Sort cases by analysis_date, track or status
- Display cases in the following order: prioritized, active, inactive, archived, solved
- Assign case to user when user activates it or asks for rerun
- Case becomes inactive when it has no assignees
- Fetch refseq version from entrez and use it in clinvar form
- Load and export of exons for all genes, independent on refseq
- Documentation for loading/updating exons
- Showing SV variant annotations: SV cgh frequencies, gnomad-SV, local SV frequencies
- Showing transcripts mapping score in segmental duplications
- Handle requests to Ensembl Rest API
- Handle requests to Ensembl Rest Biomart
- STR variants view now displays GT and IGV link.
- Description field for gene panels
- Export exons in build 37 and 38 using the command line

### Fixed
- Fixes of and induced by build tests
- Fixed bug affecting variant observations in other cases
- Fixed a bug that showed wrong gene coverage in general panel PDF export
- MT report only shows variants occurring in the specific individual of the excel sheet
- Disable SSL certifcate verification in requests to chanjo
- Updates how intervaltree and pymongo is used to void deprecated functions
- Increased size of IGV sample tracks
- Optimized tests


## [4.6.1]

### Added

### Fixed
- Missing 'father' and 'mother' keys when parsing single individual cases


## [4.6.0]

### Added
- Description of Scout branching model in CONTRIBUTING doc
- Causatives in alphabetical order, display ACMG classification and filter by gene.
- Added 'external' to the list of analysis type options
- Adds functionality to display "Tissue type". Passed via load config.
- Update to IGV 2.

### Fixed
- Fixed alignment visualization and vcf2cytosure availability for demo case samples
- Fixed 3 bugs affecting SV pages visualization
- Reintroduced the --version cli option
- Fixed variants query by panel (hpo panel + gene panel).
- Downloaded MT report contains excel files with individuals' display name
- Refactored code in parsing of config files.


## [4.5.1]

### Added

### Fixed
- update requirement to use PyYaml version >= 5.1
- Safer code when loading config params in cli base


## [4.5.0]

### Added
- Search for similar cases from scout view CLI
- Scout cli is now invoked from the app object and works under the app context

### Fixed
- PyYaml dependency fixed to use version >= 5.1


## [4.4.1]

### Added
- Display SV rank model version when available

### Fixed
- Fixed upload of delivery report via API


## [4.4.0]

### Added
- Displaying more info on the Causatives page and hiding those not causative at the case level
- Add a comment text field to Sanger order request form, allowing a message to be included in the email
- MatchMaker Exchange integration
- List cases with empty synopsis, missing HPO terms and phenotype groups.
- Search for cases with open research list, or a given case status (active, inactive, archived)

### Fixed
- Variant query builder split into several functions
- Fixed delivery report load bug


## [4.3.3]

### Added
- Different individual table for cancer cases

### Fixed
- Dashboard collects validated variants from verification events instead of using 'sanger' field
- Cases shared with collaborators are visible again in cases page
- Force users to select a real institute to share cases with (actionbar select fix)


## [4.3.2]

### Added
- Dashboard data can be filtered using filters available in cases page
- Causatives for each institute are displayed on a dedicated page
- SNVs and and SVs are searchable across cases by gene and rank score
- A more complete report with validated variants is downloadable from dashboard

### Fixed
- Clinsig filter is fixed so clinsig numerical values are returned
- Split multi clinsig string values in different elements of clinsig array
- Regex to search in multi clinsig string values or multi revstat string values
- It works to upload vcf files with no variants now
- Combined Pileup and IGV alignments for SVs having variant start and stop on the same chromosome


## [4.3.1]

### Added
- Show calls from all callers even if call is not available
- Instructions to install cairo and pango libs from WeasyPrint page
- Display cases with number of variants from CLI
- Only display cases with number of variants above certain treshold. (Also CLI)
- Export of verified variants by CLI or from the dashboard
- Extend case level queries with default panels, cohorts and phenotype groups.
- Slice dashboard statistics display using case level queries
- Add a view where all variants for an institute can be searched across cases, filtering on gene and rank score. Allows searching research variants for cases that have research open.

### Fixed
- Fixed code to extract variant conservation (gerp, phyloP, phastCons)
- Visualization of PDF-exported gene panels
- Reintroduced the exon/intron number in variant verification email
- Sex and affected status is correctly displayed on general report
- Force number validation in SV filter by size
- Display ensembl transcripts when no refseq exists


## [4.3.0]

### Added
- Mosaicism tag on variants
- Show and filter on SweGen frequency for SVs
- Show annotations for STR variants
- Show all transcripts in verification email
- Added mitochondrial export
- Adds alternative to search for SVs shorter that the given length
- Look for 'bcftools' in the `set` field of VCFs
- Display digenic inheritance from OMIM
- Displays what refseq transcript that is primary in hgnc

### Fixed

- Archived panels displays the correct date (not retroactive change)
- Fixed problem with waiting times in gene panel exports
- Clinvar fiter not working with human readable clinsig values

## [4.2.2]

### Fixed
- Fixed gene panel create/modify from CSV file utf-8 decoding error
- Updating genes in gene panels now supports edit comments and entry version
- Gene panel export timeout error

## [4.2.1]

### Fixed
- Re-introduced gene name(s) in verification email subject
- Better PDF rendering for excluded variants in report
- Problem to access old case when `is_default` did not exist on a panel


## [4.2.0]

### Added
- New index on variant_id for events
- Display overlapping compounds on variants view

### Fixed
- Fixed broken clinical filter


## [4.1.4]

### Added
- Download of filtered SVs

### Fixed
- Fixed broken download of filtered variants
- Fixed visualization issue in gene panel PDF export
- Fixed bug when updating gene names in variant controller


## [4.1.3]

### Fixed
- Displays all primary transcripts


## [4.1.2]

### Added
- Option add/replace when updating a panel via CSV file
- More flexible versioning of the gene panels
- Printing coverage report on the bottom of the pdf case report
- Variant verification option for SVs
- Logs uri without pwd when connecting
- Disease-causing transcripts in case report
- Thicker lines in case report
- Supports HPO search for cases, both terms or if described in synopsis
- Adds sanger information to dashboard

### Fixed
- Use db name instead of **auth** as default for authentication
- Fixes so that reports can be generated even with many variants
- Fixed sanger validation popup to show individual variants queried by user and institute.
- Fixed problem with setting up scout
- Fixes problem when exac file is not available through broad ftp
- Fetch transcripts for correct build in `adapter.hgnc_gene`

## [4.1.1]
- Fix problem with institute authentication flash message in utils
- Fix problem with comments
- Fix problem with ensembl link


## [4.1.0]

### Added
- OMIM phenotypes to case report
- Command to download all panel app gene panels `scout load panel --panel-app`
- Links to genenames.org and omim on gene page
- Popup on gene at variants page with gene information
- reset sanger status to "Not validated" for pinned variants
- highlight cases with variants to be evaluated by Sanger on the cases page
- option to point to local reference files to the genome viewer pileup.js. Documented in `docs.admin-guide.server`
- option to export single variants in `scout export variants`
- option to load a multiqc report together with a case(add line in load config)
- added a view for searching HPO terms. It is accessed from the top left corner menu
- Updates the variants view for cancer variants. Adds a small cancer specific filter for known variants
- Adds hgvs information on cancer variants page
- Adds option to update phenotype groups from CLI

### Fixed
- Improved Clinvar to submit variants from different cases. Fixed HPO terms in casedata according to feedback
- Fixed broken link to case page from Sanger modal in cases view
- Now only cases with non empty lists of causative variants are returned in `adapter.case(has_causatives=True)`
- Can handle Tumor only samples
- Long lists of HGNC symbols are now possible. This was previously difficult with manual, uploaded or by HPO search when changing filter settings due to GET request limitations. Relevant pages now use POST requests. Adds the dynamic HPO panel as a selection on the gene panel dropdown.
- Variant filter defaults to default panels also on SV and Cancer variants pages.

## [4.0.0]

### WARNING ###

This is a major version update and will require that the backend of pre releases is updated.
Run commands:

```
$scout update genes
$scout update hpo
```

- Created a Clinvar submission tool, to speed up Clinvar submission of SNVs and SVs
- Added an analysis report page (html and PDF format) containing phenotype, gene panels and variants that are relevant to solve a case.

### Fixed
- Optimized evaluated variants to speed up creation of case report
- Moved igv and pileup viewer under a common folder
- Fixed MT alignment view pileup.js
- Fixed coordinates for SVs with start chromosome different from end chromosome
- Global comments shown across cases and institutes. Case-specific variant comments are shown only for that specific case.
- Links to clinvar submitted variants at the cases level
- Adapts clinvar parsing to new format
- Fixed problem in `scout update user` when the user object had no roles
- Makes pileup.js use online genome resources when viewing alignments. Now any instance of Scout can make use of this functionality.
- Fix ensembl link for structural variants
- Works even when cases does not have `'madeline_info'`
- Parses Polyphen in correct way again
- Fix problem with parsing gnomad from VEP

### Added
- Added a PDF export function for gene panels
- Added a "Filter and export" button to export custom-filtered SNVs to CSV file
- Dismiss SVs
- Added IGV alignments viewer
- Read delivery report path from case config or CLI command
- Filter for spidex scores
- All HPO terms are now added and fetched from the correct source (https://github.com/obophenotype/human-phenotype-ontology/blob/master/hp.obo)
- New command `scout update hpo`
- New command `scout update genes` will fetch all the latest information about genes and update them
- Load **all** variants found on chromosome **MT**
- Adds choice in cases overview do show as many cases as user like

### Removed
- pileup.min.js and pileup css are imported from a remote web location now
- All source files for HPO information, this is instead fetched directly from source
- All source files for gene information, this is instead fetched directly from source

## [3.0.0]
### Fixed
- hide pedigree panel unless it exists

## [1.5.1] - 2016-07-27
### Fixed
- look for both ".bam.bai" and ".bai" extensions

## [1.4.0] - 2016-03-22
### Added
- support for local frequency through loqusdb
- bunch of other stuff

## [1.3.0] - 2016-02-19
### Fixed
- Update query-phenomizer and add username/password

### Changed
- Update the way a case is checked for rerun-status

### Added
- Add new button to mark a case as "checked"
- Link to clinical variants _without_ 1000G annotation

## [1.2.2] - 2016-02-18
### Fixed
- avoid filtering out variants lacking ExAC and 1000G annotations

## [1.1.3] - 2015-10-01
### Fixed
- persist (clinical) filter when clicking load more
- fix #154 by robustly setting clinical filter func. terms

## [1.1.2] - 2015-09-07
### Fixed
- avoid replacing coverage report with none
- update SO terms, refactored

## [1.1.1] - 2015-08-20
### Fixed
- fetch case based on collaborator status (not owner)

## [1.1.0] - 2015-05-29
### Added
- link(s) to SNPedia based on RS-numbers
- new Jinja filter to "humanize" decimal numbers
- show gene panels in variant view
- new Jinja filter for decoding URL encoding
- add indicator to variants in list that have comments
- add variant number threshold and rank score threshold to load function
- add event methods to mongo adapter
- add tests for models
- show badge "old" if comment was written for a previous analysis

### Changed
- show cDNA change in transcript summary unless variant is exonic
- moved compounds table further up the page
- show dates for case uploads in ISO format
- moved variant comments higher up on page
- updated documentation for pages
- read in coverage report as blob in database and serve directly
- change ``OmimPhenotype`` to ``PhenotypeTerm``
- reorganize models sub-package
- move events (and comments) to separate collection
- only display prev/next links for the research list
- include variant type in breadcrumbs e.g. "Clinical variants"

### Removed
- drop dependency on moment.js

### Fixed
- show the same level of detail for all frequencies on all pages
- properly decode URL encoded symbols in amino acid/cDNA change strings
- fixed issue with wipe permissions in MongoDB
- include default gene lists in "variants" link in breadcrumbs

## [1.0.2] - 2015-05-20
### Changed
- update case fetching function

### Fixed
- handle multiple cases with same id

## [1.0.1] - 2015-04-28
### Fixed
- Fix building URL parameters in cases list Vue component

## [1.0.0] - 2015-04-12
Codename: Sara Lund

![Release 1.0](artwork/releases/release-1-0.jpg)

### Added
- Add email logging for unexpected errors
- New command line tool for deleting case

### Changed
- Much improved logging overall
- Updated documentation/usage guide
- Removed non-working IGV link

### Fixed
- Show sample display name in GT call
- Various small bug fixes
- Make it easier to hover over popups

## [0.0.2-rc1] - 2015-03-04
### Added
- add protein table for each variant
- add many more external links
- add coverage reports as PDFs

### Changed
- incorporate user feedback updates
- big refactor of load scripts

## [0.0.2-rc2] - 2015-03-04
### Changes
- add gene table with gene description
- reorganize inheritance models box

### Fixed
- avoid overwriting gene list on "research" load
- fix various bugs in external links

## [0.0.2-rc3] - 2015-03-05
### Added
- Activity log feed to variant view
- Adds protein change strings to ODM and Sanger email

### Changed
- Extract activity log component to macro

### Fixes
- Make Ensembl transcript links use archive website<|MERGE_RESOLUTION|>--- conflicted
+++ resolved
@@ -14,12 +14,8 @@
 - Smaller gene fonts in downloaded HPO genes PDF reports
 - Reintroduced gene coverage data in the PDF-exported general report
 - Check for existence of case report files before creating sidebar links
-<<<<<<< HEAD
+- Better description of HPO and OMIM terms for patients submitted to Matchmaker Exchange
 - Do not save keys without values when updating a case
-
-=======
-- Better description of HPO and OMIM terms for patients submitted to Matchmaker Exchange
->>>>>>> 8d8c33fb
 
 ## [4.48.1]
 ### Fixed
