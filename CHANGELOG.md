# Change Log
All notable changes to this project will be documented in this file.
This project adheres to [Semantic Versioning](http://semver.org/).

About changelog [here](https://keepachangelog.com/en/1.0.0/)

## [unreleased]
<<<<<<< HEAD
### Fixed
- Don't save any "-1", "." or "0" frequency values for SNVs - same as for SVs
=======
### Added
- Software version and link to the relative release on GitHub on the top left dropdown menu
>>>>>>> 1df6cd71

## [4.96]
### Added
- Support case status assignment upon loading (by providing case status in the case config file)
- Severity predictions on general case report for SNVs and cancer SNVs
- Variant functional annotation on general case report for SNVs and cancer SNVs
- Version of Scout used when the case was loaded is displayed on case page and general report
### Removed
- Discontinue ClinVar submissions via CSV files and support only submission via API: removed buttons for downloading ClinVar submission objects as CSV files
### Changed
- Display STR variant filter status on corresponding variantS page
- Warning and reference to Biesecker et al when using PP1/BS4 and PP4 together in ACMG classifications
- Warning to not use PP4 criterion together with PS2/PM6 in ACMG classifications with reference to the SVI Recommendation for _de novo_ Criteria (PS2 & PM6)
- Button to directly remove accepted submissions from ClinVar
- Upgraded libs in uv.lock file
### Fixed
- Release docs to include instructions for upgrading dependencies
- Truncated long HGVS descriptions on cancer SNV and SNVs pages
- Avoid recurrent error by removing variant ranking settings in unranked demo case
- Actually re-raise exception after load aborts and has rolled back variant insertion

## [4.95]
### Added
- CCV score / temperature on case reports
- ACMG SNV classification form also accessible from SV variant page
- Simplify updating of the PanelApp Green panel from all source types in the command line interactive session
### Changed
- Clearer link to `Richards 2015` on ACMG classification section on SVs and cancer SVs variants pages
- Parse HGNC Ids directly from PanelApp when updating/downloading PanelApp panels
- Skip variant genotype matching check and just return True when matching causative is found in a case with only one individual/sample
- Reduced number of research MEI variants present in the demo case from 17K to 145 to speed up automatic tests
### Fixed
- ACMG temperature on case general report should respect term modifiers
- Missing inheritance, constraint info for genes with symbols matching other genes previous aliases with some lower case letters
- Loading of all PanelApp panels from command line
- Saving gene inheritance models when loading/updating specific/all PanelApp panels (doesn't apply to the `PanelApp Green Genes panel`)
- Save also complete penetrance status (in addition to incomplete) if available when loading specific/all PanelApp panels (does not apply to the `PanelApp Green Genes panel`)
- Variants and managed variants query by coordinates, which was returning all variants in the chromosome if start position was 0
- Compound loading matches also "chr"-containing compound variant names

## [4.94.1]
### Fixed
- Temporary directory generation for MT reports and pedigree file for case general report

## [4.94]
### Added
- Max-level provenance and Software Bill Of Materials (SBOM) to the Docker images pushed to Docker Hub
- ACMG VUS Bayesian score / temperature on case reports
- Button to filter and download case individuals/samples from institute's caseS page
### Changed
- On variant page, RefSeq transcripts panel, truncate very long protein change descriptions
- Build system changed to uv/hatchling, remove setuptools, version file, add project toml and associated files
- On variantS pages, display chromosome directly on start and end chromosome if different
- On cancer variantS pages, display allele counts and frequency the same way for SNVs and SVs (refactor macro)
- Stricter coordinate check in BND variants queries (affecting search results on SV variants page)
### Fixed
- UCSC hg38 links are updated
- Variants page tooltip errors
- Cancer variantS page had poor visibility of VAF and chromosome coordinate on causatives (green background)

## [4.93.1]
### Fixed
- Updated PyPi build GitHub action to explicitly include setuptools (for Python 3.12 distro)

## [4.93]
### Added
- ClinGen-CGC-VICC oncogenicity classification for cancer SNVs
- A warning to not to post sensitive or personal info when opening an issue
### Changed
- "Show more/less" button to toggle showing 50 (instead of 10) observed cases in LoqusDB observation panel
- Show customer id on share and revoke sharing case collapsible sidebar dialog
- Switch to python v.3.12 in Dockerfiles and automatic tests
### Fixed
- Limit the size of custom images displayed on case and variant pages and add a link to display them in full size in a new tab
- Classified variants not showing on case report when collaborator adds classification
- On variantS page, when a variant has more than one gene, then the gene panel badge reflect the panels each gene is actually in
- Updating genes on a gene panel using a file
- Link out to Horak 2020 from CCV classify page opens in new tab

## [4.92]
### Added
- PanelApp link on gene page and on gene panels description
- Add more filters to the delete variants command (institute ID and text file with list of case IDs)
### Changed
- Use the `clinicalgenomics/python3.11-venv:1.0` image everywhere in the Dockerfiles
### Fixed
- list/List typing issue on PanelApp extension module

## [4.91.2]
### Fixed
- Stranger TRGT parsing of `.` in `FORMAT.MC`
- Parse ClinVar low-penetrance info and display it alongside Pathogenic and likely pathogenic on SNVs pages
- Gene panel indexes to reflect the indexes used in production database
- Panel version check while editing the genes of a panel
- Display unknown filter tags as "danger" marked badges
- Open WTS variantS SNVs and SVs in new tabs
- PanelApp panels update documentation to reflect the latest changes in the command line
- Display panel IDs alongside panel display names on gene panels page
- Just one `Hide removed panels` checkbox for all panels on gene panels page
- Variant filters redecoration from multiple classifications crash on general case report

## [4.91.1]
### Fixed
- Update IGV.js to v3.1.0
- Columns/headings on SV variantS shifted

## [4.91]
### Added
- Variant link to Franklin in database buttons (different depending on rare or cancer track)
- MANE badges on list of variant's Genes/Transcripts/Proteins table, this way also SVs will display MANE annotations
- Export variant type and callers-related info fields when exporting variants from variantS pages
- Cases advanced search on the dashboard page
- Possibility to use only signed off panels when building the PanelApp GREEN panel
### Changed
- On genes panel page and gene panel PDF export, it's more evident which genes were newly introduced into the panel
- WTS outlier position copy button on WTS outliers page
- Update IGV.js to v3.0.9
- Managed variants VCF export more verbose on SVs
- `/api/v1/hpo-terms` returns pymongo OperationFailure errors when provided query string contains problematic characters
- When parsing variants, prioritise caller AF if set in FORMAT over recalculation from AD
- Expand the submissions information section on the ClinVar submissions page to fully display long text entries
- Jarvik et al for PP1 added to ACMG modification guidelines
- Display institute `_id` + display name on dashboard filters
- ClinVar category 8 has changed to "Conflicting classifications of pathogenicity" instead of "interpretations"
- Simplify always loading ClinVar `CLNSIG` P, LP and conflicting annotations slightly
- Increased visibility of variant callers's "Pass" or "Filtered" on the following pages: SNV variants (cancer cases), SV variants (both RD and cancer cases)
- Names on IGV buttons, including an overview level IGV MT button
- Cases query no longer accepts strings for the `name_query` parameter, only ImmutableMultiDict (form data)
- Refactor the loading of PanelApp panels to use the maintained API - Customised PanelApp GREEN panels
- Better layout for Consequence cell on cancer SNVs page
- Merged `Qual` and `Callers` cell on cancer SNVs page
### Fixed
- Empty custom_images dicts in case load config do not crash
- Tracks missing alignment files are skipped on generating IGV views
- ClinVar form to accept MedGen phenotypes
- Cancer SV variantS page spinner on variant export
- STRs variants export (do not allow null estimated variant size and repeat locus ID)
- STRs variants page when one or more variants have SweGen mean frequency but lack Short Tandem Repeat motif count
- ClinVar submission enquiry status for all submissions after the latest
- CLI scout update type hint error when running commands using Python 3.9
- Missing alignment files but present index files could crash the function creating alignment tracks for IGV display
- Fix missing "Repeat locus" info on STRs export

## [4.90.1]
### Fixed
- Parsing Matchmaker Exchange's matches dates

## [4.90]
### Added
- Link to chanjo2 MANE coverage overview on case page and panel page
- More SVI recommendation links on the ACMG page
- IGV buttons for SMN CN page
- Warnings on ACMG classifications for potentially conflicting classification pairs
- ACMG Bayesian foundation point scale after Tavtigian for variant heat profile
### Changed
- Variants query backend allows rank_score filtering
- Added script to tabulate causatives clinical filter rank
- Do not display inheritance models associated to ORPHA terms on variant page
- Moved edit and delete buttons close to gene names on gene panel page and other aesthetical fixes
- SNV VariantS page functional annotation and region annotation columns merged
- VariantS pages (not cancer) gene cells show OMIM inheritance pattern badges also without hover
- STR variantS page to show STR inheritance model without hover (fallback to OMIM for non-Stranger annotation)
- VariantS page local observation badges have counts visible also without hover
- On Matchmaker page, show number of matches together with matching attempt date
- Display all custom inheritance models, both standard and non-standard, as gathered from the gene panel information on the variant page
- Moved PanelApp-related code to distinct modules/extension
### Fixed
- Make BA1 fully stand-alone to Benign prediction
- Modifying Benign terms to "Moderate" has no effect under Richards. Ignored completely before, will retain unmodified significance now
- Extract all fields correctly when exporting a panel to file from gene panel page
- Custom updates to a gene in a panel
- Gene panel PDF export, including gene links
- Cancer SV, Fusion, MEI and Outlier filters are shown on the Institute Filters overview
- CaseS advanced search limit
- Visibility of Matchmaker Exchange matches on dark mode
- When creating a new gene panel from file, all gene fields are saved, including comments and manual inheritance models
- Downloading on gene names from EBI
- Links to gene panels on variant page, summary panel
- Exporting gene variants when one or more variants' genes are missing HGNC symbol

## [4.89.2]
## Fixed
- If OMIM gene panel gene symbols are not mapping to hgnc_id, allow fallback use of a unique gene alias

## [4.89.1]
### Fixed
- General case report crash when encountering STR variants without `source` tags
- Coloring and SV inheritance patterns on general case report

## [4.89]
### Added
- Button on SMN CN page to search variants within SMN1 and SMN2 genes
- Options for selectively updating OMICS variants (fraser, outrider) on a case
- Log users' activity to file by specifying `USERS_ACTIVITY_LOG_PATH` parameter in app config
- `Mean MT coverage`, `Mean chrom 14 coverage` and `Estimated mtDNA copy number` on MT coverage file from chanjo2 if available
- In ClinVar multistep form, preselect ACMG criteria according to the variant's ACMG classification, if available
- Subject id search from caseS page (supporting multiple sample types e.g.) - adding indexes to speed up caseS queries
- Advanced cases search to narrow down results using more than one search parameter
- Coverage report available for any case with samples containing d4 files, even if case has no associated gene panels
- RNA delivery reports
- Two new LRS SV callers (hificnv, severus)
### Changed
- Documentation for OMICS variants and updating a case
- Include both creation and deletion dates in gene panels pages
- Moved code to collect MT copy number stats for the MT report to the chanjo extension
- On the gene panelS page, show expanded gene panel version list in one column only
- IGV.js WTS loci default to zoom to a region around a variant instead of whole gene
- Refactored logging module
- Case general report no longer shows ORPHA inheritance models. OMIM models are shown colored.
- Chromosome alias tab files used in the igv.js browser, which now contain the alias for chromosome "M"
- Renamed "Comment on clinical significance" to "Comment on classification" in ClinVar multistep form
- Enable Gens CN button also for non-wgs cancer track cases
### Fixed
- Broken heading anchors in the documentation (`admin-guide/login-system.md` and `admin-guide/setup-scout.md` files)
- Avoid open login redirect attacks by always redirecting to cases page upon user login
- Stricter check of ID of gene panels to prevent file downloading vulnerability
- Removed link to the retired SPANR service. SPIDEX scores are still parsed and displayed if available from variant annotation.
- Omics variant view test coverage
- String pattern escape warnings
- Code creating Alamut links for variant genes without canonical_transcript set
- Variant delete button in ClinVar submissions page
- Broken search cases by case similarity
- Missing caller tag for TRGT

## [4.88.1]
### Fixed
- Patch update igv.js to 3.0.5

## [4.88]
### Added
- Added CoLoRSdb frequency to Pop Freq column on variantS page
- Hovertip to gene panel names with associated genes in SV variant view, when variant covers more than one gene
- RNA sample ID can be provided in case load config if different from sample_id
### Fixed
- Broken `scout setup database` command
- Update demo VCF header, adding missing keys found on variants
- Broken upload to Codecov step in Tests & Coverage GitHub action
- Tomte DROP column names have been updated (backwards compatibility preserved for main fields)
- WTS outlierS view to display correct individual IDs for cases with multiple individuals
- WTS outlierS not displayed on WTS outlierS view

## [4.87.1]
### Fixed
- Positioning and alignment of genes cell on variantS page

## [4.87]
### Added
- Option to configure RNA build on case load (default '38')
### Changed
- Tooltip on RNA alignments now shows RNA genome build version
- Updated igv.js to v3.0.4
### Fixed
- Style of "SNVs" and "SVs" buttons on WTS Outliers page
- Chromosome alias files for igv.js
- Genes track displayed also when RNA alignments are present without splice junctions track on igv browser
- Genes track displayed again when splice junction tracks are present

## [4.86.1]
### Fixed
- Loading and updating PanelApp panels, including PanelApp green

## [4.86]
### Added
- Display samples' name (tooltip) and affected status directly on caseS page
- Search SVs across all cases, in given genes
- `CLINVAR_API_URL` param can be specified in app settings to override the URL used to send ClinVar submissions to. Intended for testing.
- Support for loading and storing OMICS data
- Parse DROP Fraser and Outrider TSVs
- Display omics variants - wts outliers (Fraser, Outrider)
- Parse GNOMAD `gnomad_af` and `gnomad_popmax_af` keys from variants annotated with `echtvar`
- Make removed panel optionally visible to non-admin or non maintainers
- Parse CoLoRSdb frequencies annotated in the variant INFO field with the `colorsdb_af` key
- Download -omics variants using the `Filter and export button`
- Clickable COSMIC links on IGV tracks
- Possibility to un-audit previously audited filters
- Reverted table style and removed font awesome style from IGV template
- Case status tags displayed on dashboard case overview
### Changed
- Updated igv.js to v3.0.1
- Alphabetically sort IGV track available for custom selection
- Updated wokeignore to avoid unfixable warning
- Update Chart.js to v4.4.3
- Use tornado library version >= 6.4.1
- Fewer variants in the MEI demo file
- Switch to FontAwesome v.6 instead of using icons v.5 + kit with icons v.6
- Show time (hours and minutes) additionally to date on comments and activity panel
### Fixed
- Only add expected caller keys to variant (FOUND_IN or SVDB_ORIGIN)
- Splice junction merged track height offset in IGV.js
- Splice junction initiation crash with empty variant obj
- Splice junction variant routing for cases with WTS but without outlier data
- Variant links to ExAC, now pointing to gnomAD, since the ExAC browser is no longer available
- Style of HPO terms assigned to a case, now one phenotype per line
- RNA sashimi view rendering should work also if the gene track is user disabled
- Respect IGV tracks chosen by user in variant IGV settings

## [4.85]
### Added
- Load also genes which are missing Ensembl gene ID (72 in both builds), including immunoglobulins and fragile sites
### Changed
- Unfreeze werkzeug again
- Show "(Removed)" after removed panels in dropdown
- The REVEL score is collected as the maximum REVEL score from all of the variant's transcripts
- Parse GNOMAD POPMAX values only if they are numerical when loading variants
### Fixed
- Alphabetically sort "select default panels" dropdown menu options on case page
- Show gene panel removed status on case page
- Fixed visibility of the following buttons: remove assignee, remove pinned/causative, remove comment, remove case from group

## [4.84]
### Changed
- Clearer error message when a loqusdb query fails for an instance that initially connected
- Do not load chanjo-report module if not needed and more visible message when it fails loading
- Converted the HgncGene class into a Pydantic class
- Swap menu open and collapse indicator chevrons - down is now displayed-open, right hidden-closed
- Linters and actions now all use python 3.11
### Fixed
- Safer way to update variant genes and compounds that avoids saving temporary decorators into variants' database documents
- Link to HGNC gene report on gene page
- Case file load priority so that e.g. SNV get loaded before SV, or clinical before research, for consistent variant_id collisions

## [4.83]
### Added
- Edit ACMG classifications from variant page (only for classifications with criteria)
- Events for case CLI events (load case, update case, update individual)
- Support for loading and displaying local custom IGV tracks
- MANE IGV track to be used as a local track for igv.js (see scout demo config file)
- Optional separate MT VCFs, for `nf-core/raredisease`
### Changed
- Avoid passing verbs from CaseHandler - functions for case sample and individual in CaseEventHandler
- Hide mtDNA report and coverage report links on case sidebar for cases with WTS data only
- Modified OMIM-AUTO gene panel to include genes in both genome builds
- Moved chanjo code into a dedicated extension
- Optimise the function that collects "match-safe" genes for an institute by avoiding duplicated genes from different panels
- Users must actively select "show matching causatives/managed" on a case page to see matching numbers
- Upgraded python version from 3.8 to 3.11 in Docker images
### Fixed
- Fix several tests that relied on number of events after setup to be 0
- Removed unused load case function
- Artwork logo sync sketch with png and export svg
- Clearer exception handling on chanjo-report setup - fail early and visibly
- mtDNA report crashing when one or more samples from a case is not in the chanjo database
- Case page crashing on missing phenotype terms
- ACMG benign modifiers
- Speed up tests by caching python env correctly in Github action and adding two more test groups
- Agile issue templates were added globally to the CG-org. Adding custom issue templates to avoid exposing customers
- PanelApp panel not saving genes with empty `EnsembleGeneIds` list
- Speed up checking outdated gene panels
- Do not load research variants automatically when loading a case

## [4.82.2]
### Fixed
- Warning icon in case pages for individuals where `confirmed_sex` is false
- Show allele sizes form ExpansionHunter on STR variantS page again

## [4.82.1]
### Fixed
- Revert the installation of flask-ldapconn to use the version available on PyPI to be able to push new scout releases to PyPI

## [4.82]
### Added
- Tooltip for combined score in tables for compounds and overlapping variants
- Checkbox to filter variants by excluding genes listed in selected gene panels, files or provided as list
- STR variant information card with database links, replacing empty frequency panel
- Display paging and number of HPO terms available in the database on Phenotypes page
- On case page, typeahead hints when searching for a disease using substrings containing source ("OMIM:", "ORPHA:")
- Button to monitor the status of submissions on ClinVar Submissions page
- Option to filter cancer variants by number of observations in somatic and germline archived database
- Documentation for integrating chanjo2
- More up-to-date VEP CSQ dbNSFP frequency keys
- Parse PacBio TRGT (Tandem repeat genotyping tool) Short Tandem Repeat VCFs
### Changed
- In the case_report #panel-tables has a fixed width
- Updated IGV.js to 2.15.11
- Fusion variants in case report now contain same info as on fusion variantS page
- Block submission of somatic variants to ClinVar until we harmonise with their changed API
- Additional control on the format of conditions provided in ClinVar form
- Errors while loading managed variants from file are now displayed on the Managed Variants page
- Chanjo2 coverage button visible only when query will contain a list of HGNC gene IDs
- Use Python-Markdown directly instead of the unmaintained Flask-Markdown
- Use Markupsafe instead of long deprecated, now removed Flask Markup
- Prepare to unfreeze Werkzeug, but don't actually activate until chanjo can deal with the change
### Fixed
- Submit requests to Chanjo2 using HTML forms instead of JSON data
- `Research somatic variants` link name on caseS page
- Broken `Install the HTML 2 PDF renderer` step in a GitHub action
- Fix ClinVar form parsing to not include ":" in conditionType.id when condition conditionType.db is Orphanet
- Fix condition dropdown and pre-selection on ClinVar form for cases with associated ORPHA diagnoses
- Improved visibility of ClinVar form in dark mode
- End coordinates for indels in ClinVar form
- Diagnoses API search crashing with empty search string
- Variant's overlapping panels should show overlapping of variant genes against the latest version of the panel
- Case page crashing when case has both variants in a ClinVar submission and pinned not loaded variants
- Installation of git in second build stage of Dockerfile, allowing correct installation of libraries

## [4.81]
### Added
- Tag for somatic SV IGH-DUX4 detection samtools script
### Changed
- Upgraded Bootstrap version in reports from 4.3.1 to 5.1.3
### Fixed
- Buttons layout in HPO genes panel on case page
- Added back old variant rankscore index with different key order to help loading on demo instance
- Cancer case_report panel-table no longer contains inheritance information
- Case report pinned variants card now displays info text if all pinned variants are present in causatives
- Darkmode setting now applies to the comment-box accordion
- Typo in case report causing `cancer_rank_options is undefined` error

## [4.80]
### Added
- Support for .d4 files coverage using chanjo2 (Case page sidebar link) with test
- Link to chanjo2 coverage report and coverage gene overview on gene panel page
- Link to chanjo2 coverage report on Case page, HPO dynamic gene list
- Link to genes coverage overview report on Case page, HPO dynamic gene list
### Changed
- All links in disease table on diagnosis page now open in a new tab
- Dark mode settings applied to multi-selects on institute settings page
- Comments on case and variant pages can be viewed by expanding an accordion
- On case page information on pinned variants and variants submitted to ClinVar are displayed in the same table
- Demo case file paths are now stored as absolute paths
- Optimised indices to address slow queries
- On case page default panels are now found at the top of the table, and it can be sorted by this trait
### Fixed
- On variants page, search for variants in genes present only in build 38 returning no results
- Pin/unpin with API was not able to make event links
- A new field `Explanation for multiple conditions` is available in ClinVar for submitting variants with more than one associated condition
- Fusion genes with partners lacking gene HGNC id will still be fully loaded
- Fusion variantS export now contains fusion variant specific columns
- When Loqusdb observations count is one the table includes information on if observation was for the current or another case

## [4.79.1]
### Fixed
- Exporting variants without rank score causing page to crash
- Display custom annotations also on cancer variant page

## [4.79]
### Added
- Added tags for Sniffles and CNVpytor, two LRS SV callers
- Button on case page for displaying STR variants occurring in the dynamic HPO panel
- Display functional annotation relative to variant gene's MANE transcripts on variant summary, when available
- Links to ACMG structural variant pathogenicity classification guidelines
- Phenomodels checkboxes can now include orpha terms
- Add incidental finding to case tags
- Get an alert on caseS page when somebody validates variants you ordered Sanger sequencing for
### Changed
- In the diagnoses page genes associated with a disease are displayed using hgnc symbol instead of hgnc id
- Refactor view route to allow navigation directly to unique variant document id, improve permissions check
- Do not show MANE and MANE Plus Clinical transcripts annotated from VEP (saved in variants) but collect this info from the transcripts database collection
- Refactor view route to allow navigation directly to unique case id (in particular for gens)
- `Institutes to share cases with` on institute's settings page now displays institutes names and IDs
- View route with document id selects view template based on variant category
### Fixed
- Refactored code in cases blueprints and variant_events adapter (set diseases for partial causative variants) to use "disease" instead of "omim" to encompass also ORPHA terms
- Refactored code in `scout/parse/omim.py` and `scout/parse/disease_terms.py` to use "disease" instead of "phenotype" to differentiate from HPO terms
- Be more careful about checking access to variant on API access
- Show also ACMG VUS on general report (could be missing if not e.g. pinned)

## [4.78]
### Added
- Case status labels can be added, giving more finegrained details on a solved status (provisional, diagnostic, carrier, UPD, SMN, ...)
- New SO terms: `sequence_variant` and `coding_transcript_variant`
- More MEI specific annotation is shown on the variant page
- Parse and save MANE transcripts info when updating genes in build 38
- ClinVar submission can now be downloaded as a json file
- `Mane Select` and `Mane Plus Clinical` badges on Gene page, when available
- ClinVar submission can now be downloaded as a json file
- API endpoint to pin variant
- Display common/uncommon/rare on summary of mei variant page
### Changed
- In the ClinVar form, database and id of assertion criteria citation are now separate inputs
- Customise institute settings to be able to display all cases with a certain status on cases page (admin users)
- Renamed `Clinical Significance` to `Germline Classification` on multistep ClinVar form
- Changed the "x" in cases.utils.remove_form button text to red for better visibility in dark mode
- Update GitHub actions
- Default loglevel up to INFO, making logs with default start easier to read
- Add XTR region to PAR region definition
- Diagnoses can be searched on diagnoses page without waiting for load first
### Fixed
- Removed log info showing hgnc IDs used in variantS search
- Maintain Matchmaker Exchange and Beacon submission status when a case is re-uploaded
- Inheritance mode from ORPHA should not be confounded with the OMIM inheritance model
- Decipher link URL changes
- Refactored code in cases blueprints to use "disease" instead of "omim" to encompass also ORPHA terms

## [4.77]
### Added
- Orpha disease terms now include information on inheritance
- Case loading via .yaml config file accepts subject_id and phenotype_groups (if previously defined as constant default or added per institute)
- Possibility to submit variants associated with Orphanet conditions to ClinVar
- Option update path to .d4 files path for individuals of an existing case using the command line
- More constraint information is displayed per gene in addition to pLi: missense and LoF OE, CI (inluding LOEUF) and Z-score.
### Changed
- Introduce validation in the ClinVar multistep form to make sure users provide at least one variant-associated condition
- CLI scout update individual accepts subject_id
- Update ClinVar inheritance models to reflect changes in ClinVar submission API
- Handle variant-associated condition ID format in background when creating ClinVar submissions
- Replace the code that downloads Ensembl genes, transcripts and exons with the Schug web app
- Add more info to error log when transcript variant frequency parsing fails.
- GnomAD v4 constraint information replaces ExAC constraints (pLi).
### Fixed
- Text input of associated condition in ClinVar form now aligns to the left
- Alignment of contents in the case report has been updated
- Missing number of phenotypes and genes from case diagnoses
- Associate OMIM and/or ORPHA diagnoses with partial causatives
- Visualization of partial causatives' diagnoses on case page: style and links
- Revert style of pinned variants window on the case page
- Rename `Clinical significanc` to `Germline classification` in ClinVar submissions exported files
- Rename `Clinical significance citations` to `Classification citations` in ClinVar submissions exported files
- Rename `Comment on clinical significance` to `Comment on classification` in ClinVar submissions exported files
- Show matching partial causatives on variant page
- Matching causatives shown on case page consisting only of variant matching the default panels of the case - bug introduced since scout v4.72 (Oct 18, 2023)
- Missing somatic variant read depth leading to report division by zero

## [4.76]
### Added
- Orphacodes are visible in phenotype tables
- Pydantic validation of image paths provided in case load config file
- Info on the user which created a ClinVar submission, when available
- Associate .d4 files to case individuals when loading a case via config file
### Changed
- In diagnoses page the load of diseases are initiated by clicking a button
- Revel score, Revel rank score and SpliceAI values are also displayed in Causatives and Validated variants tables
- Remove unused functions and tests
- Analysis type and direct link from cases list for OGM cases
- Removed unused `case_obj` parameter from server/blueprints/variant/controllers/observations function
- Possibility to reset ClinVar submission ID
- Allow ClinVar submissions with custom API key for users registered as ClinVar submitters or when institute doesn't have a preset list of ClinVar submitters
- Ordered event verbs alphabetically and created ClinVar-related user events
- Removed the unused "no-variants" option from the load case command line
### Fixed
- All disease_terms have gene HGNC ids as integers when added to the scout database
- Disease_term identifiers are now prefixed with the name of the coding system
- Command line crashing with error when updating a user that doesn't exist
- Thaw coloredlogs - 15.0.1 restores errorhandler issue
- Thaw crypography - current base image and library version allow Docker builds
- Missing delete icons on phenomodels page
- Missing cryptography lib error while running Scout container on an ARM processor
- Round CADD values with many decimals on causatives and validated variants pages
- Dark-mode visibility of some fields on causatives and validated variants pages
- Clinvar submitters would be cleared when unprivileged users saved institute settings page
- Added a default empty string in cases search form to avoid None default value
- Page crashing when user tries to remove the same variant from a ClinVar submission in different browser tabs
- Update more GnomAD links to GnomAD v4 (v38 SNVs, MT vars, STRs)
- Empty cells for RNA fusion variants in Causatives and Verified variants page
- Submenu icons missing from collapsible actionbar
- The collapsible actionbar had some non-collapsing overly long entries
- Cancer observations for SVs not appearing in the variant details view
- Archived local observations not visible on cancer variantS page
- Empty Population Frequency column in the Cancer SV Variants view
- Capital letters in ClinVar events description shown on case page

## [4.75]
### Added
- Hovertip to gene panel names with associated genes in variant view, when variant covers more than one gene
- Tests for panel to genes
- Download of Orphadata en_product6 and en_product4 from CLI
- Parse and save `database_found` key/values for RNA fusion variants
- Added fusion_score, ffpm, split_reads, junction_reads and fusion_caller to the list of filters on RNA fusion variants page
- Renamed the function `get_mei_info` to `set_mei_info` to be consistent with the other functions
- Fixed removing None key/values from parsed variants
- Orphacodes are included in the database disease_terms
### Changed
- Allow use of projections when retrieving gene panels
- Do not save custom images as binary data into case and variant database documents
- Retrieve and display case and variant custom images using image's saved path
- Cases are activated by viewing FSHD and SMA reports
- Split multi-gene SNV variants into single genes when submitting to Matchmaker Exchange
- Alamut links also on the gene level, using transcript and HGVS: better for indels. Keep variant link for missing HGVS
- Thaw WTForms - explicitly coerce form decimal field entries when filters fetched from db
### Fixed
- Removed some extra characters from top of general report left over from FontAwsome fix
- Do not save fusion variants-specific key/values in other types of variants
- Alamut link for MT variants in build 38
- Convert RNA fusions variants `tool_hits` and `fusion_score` keys from string to numbers
- Fix genotype reference and alternative sequencing depths defaulting to -1 when values are 0
- DecimalFields were limited to two decimal places for several forms - lifting restrictions on AF, CADD etc.

## [4.74.1]
### Changed
- Parse and save into database also OMIM terms not associated to genes
### Fixed
- BioNano API FSHD report requests are GET in Access 1.8, were POST in 1.7
- Update more FontAwesome icons to avoid Pro icons
- Test if files still exist before attempting to load research variants
- Parsing of genotypes error, resulting in -1 values when alt or ref read depths are 0

## [4.74]
### Added
- SNVs and Indels, MEI and str variants genes have links to Decipher
- An `owner + case display name` index for cases database collection
- Test and fixtures for RNA fusion case page
- Load and display fusion variants from VCF files as the other variant types
- Option to update case document with path to mei variants (clinical and research)
### Changed
- Details on variant type and category for audit filters on case general report
- Enable Gens CN profile button also in somatic case view
- Fix case of analysis type check for Gens analysis button - only show for WGS
### Fixed
- loqusdb table no longer has empty row below each loqusid
- MatchMaker submission details page crashing because of change in date format returned by PatientMatcher
- Variant external links buttons style does not change color when visited
- Hide compounds with compounds follow filter for region or function would fail for variants in multiple genes
- Updated FontAwesome version to fix missing icons

## [4.73]
### Added
- Shortcut button for HPO panel MEI variants from case page
- Export managed variants from CLI
### Changed
- STRs visualization on case panel to emphasize abnormal repeat count and associated condition
- Removed cytoband column from STRs variant view on case report
- More long integers formatted with thin spaces, and copy to clipboard buttons added
### Fixed
- OMIM table is scrollable if higher than 700px on SV page
- Pinned variants validation badge is now red for false positives.
- Case display name defaulting to case ID when `family_name` or `display_name` are missing from case upload config file
- Expanded menu visible at screen sizes below 1000px now has background color
- The image in ClinVar howto-modal is now responsive
- Clicking on a case in case groups when case was already removed from group in another browser tab
- Page crashing when saving filters for mei variants
- Link visited color of images

## [4.72.4]
### Changed
- Automatic test mongod version increased to v7
### Fixed
- GnomAD now defaults to hg38 - change build 37 links accordingly

## [4.72.3]
### Fixed
- Somatic general case report small variant table can crash with unclassified variants

## [4.72.2]
### Changed
- A gunicorn maxrequests parameter for Docker server image - default to 1200
- STR export limit increased to 500, as for other variants
- Prevent long number wrapping and use thin spaces for separation, as per standards from SI, NIST, IUPAC, BIPM.
- Speed up case retrieval and lower memory use by projecting case queries
- Make relatedness check fails stand out a little more to new users
- Speed up case retrieval and lower memory use by projecting case queries
- Speed up variant pages by projecting only the necessary keys in disease collection query
### Fixed
- Huge memory use caused by cases and variants pages pulling complete disease documents from DB
- Do not include genes fetched from HPO terms when loading diseases
- Consider the renamed fields `Approved Symbol` -> `Approved Gene Symbol` and `Gene Symbols` -> `Gene/Locus And Other Related Symbols` when parsing OMIM terms from genemap2.txt file

## [4.72.1]
### Fixed
- Jinja filter that renders long integers
- Case cache when looking for causatives in other cases causing the server to hang

## [4.72]
### Added
- A GitHub action that checks for broken internal links in docs pages
- Link validation settings in mkdocs.yml file
- Load and display full RNA alignments on alignment viewer
- Genome build check when loading a case
- Extend event index to previous causative variants and always load them
### Fixed
- Documentation nav links for a few documents
- Slightly extended the BioNano Genomics Access integration docs
- Loading of SVs when VCF is missing the INFO.END field but has INFO.SVLEN field
- Escape protein sequence name (if available) in case general report to render special characters correctly
- CaseS HPO term searches for multiple terms works independent of order
- CaseS search regexp should not allow backslash
- CaseS cohort tags can contain whitespace and still match
- Remove diagnoses from cases even if OMIM term is not found in the database
- Parsing of disease-associated genes
- Removed an annoying warning while updating database's disease terms
- Displaying custom case images loaded with scout version <= 4.71
- Use pydantic version >=2 in requirements.txt file
### Changed
- Column width adjustment on caseS page
- Use Python 3.11 in tests
- Update some github actions
- Upgraded Pydantic to version 2
- Case validation fails on loading when associated files (alignments, VCFs and reports) are not present on disk
- Case validation fails on loading when custom images have format different then ["gif", "svg", "png", "jpg", "jpeg"]
- Custom images keys `case` and `str` in case config yaml file are renamed to `case_images` and `str_variants_images`
- Simplify and speed up case general report code
- Speed up case retrieval in case_matching_causatives
- Upgrade pymongo to version 4
- When updating disease terms, check that all terms are consistent with a DiseaseTerm model before dropping the old collection
- Better separation between modules loading HPO terms and diseases
- Deleted unused scout.build.phenotype module
- Stricter validation of mandatory genome build key when loading a case. Allowed values are ['37','38',37,38]
- Improved readability of variants length and coordinates on variantS pages

## [4.71]
### Added
- Added Balsamic keys for SweGen and loqusdb local archive frequecies, SNV and SV
- New filter option for Cancer variantS: local archive RD loqusdb
- Show annotated observations on SV variantS view, also for cancer somatic SVs
- Revel filter for variantS
- Show case default panel on caseS page
- CADD filter for Cancer Somatic SNV variantS - show score
- SpliceAI-lookup link (BROAD, shows SpliceAI and Pangolin) from variant page
- BioNano Access server API - check projects, samples and fetch FSHD reports
### Fixed
- Name of reference genome build for RNA for compatibility with IGV locus search change
- Howto to run the Docker image on Mac computers in `admin-guide/containers/container-deploy.md`
- Link to Weasyprint installation howto in README file
- Avoid filling up disk by creating a reduced VCF file for every variant that is visualized
- Remove legacy incorrectly formatted CODEOWNERS file
- Restrain variant_type requests to variantS views to "clinical" or "research"
- Visualization of cancer variants where cancer case has no affected individual
- ProteinPaint gene link (small StJude API change)
- Causative MEI variant link on causatives page
- Bionano access api settings commented out by default in Scout demo config file.
- Do not show FSHD button on freshly loaded cases without bionano_access individuals
- Truncate long variants' HGVS on causative/Clinically significant and pinned variants case panels
### Changed
- Remove function call that tracks users' browser version
- Include three more splice variant SO terms in clinical filter severe SO terms
- Drop old HPO term collection only after parsing and validation of new terms completes
- Move score to own column on Cancer Somatic SNV variantS page
- Refactored a few complex case operations, breaking out sub functionalities

## [4.70]
### Added
- Download a list of Gene Variants (max 500) resulting from SNVs and Indels search
- Variant PubMed link to search for gene symbol and any aliases
### Changed
- Clearer gnomAD values in Variants page
### Fixed
- CaseS page uniform column widths
- Include ClinVar variants into a scrollable div element on Case page
- `canonical_transcript` variable not initialized in get_hgvs function (server.blueprints.institutes.controllers.py)
- Catch and display any error while importing Phenopacket info
- Modified Docker files to use python:3.8-slim-bullseye to prevent gunicorn workers booting error

## [4.69]
### Added
- ClinVar submission howto available also on Case page
- Somatic score and filtering for somatic SV callers, if available
- Show caller as a tooltip on variantS list
### Fixed
- Crash when attempting to export phenotype from a case that had never had phenotypes
- Aesthetic fix to Causative and Pinned Variants on Case page
- Structural inconsistency for ClinVar Blueprint templates
- Updated igv.js to 2.15.8 to fix track default color bug
- Fixed release versions for actions.
- Freeze tornado below 6.3.0 for compatibility with livereload 2.6.3
- Force update variants count on case re-upload
- IGV locus search not working - add genome reference id
- Pin links to MEI variants should end up on MEI not SV variant view
- Load also matching MEI variants on forced region load
- Allow excluding MEI from case variant deletion
- Fixed the name of the assigned user when the internal user ID is different from the user email address
- Gene variantS should display gene function, region and full hgvs
### Changed
- FontAwesome integrity check fail (updated resource)
- Removed ClinVar API validation buttons in favour of direct API submission
- Improved layout of Institute settings page
- ClinVar API key and allowed submitters are set in the Institute settings page


## [4.68]
### Added
- Rare Disease Mobile Element Insertion variants view
### Changed
- Updated igv.js to 2.15.6
### Fixed
- Docker stage build pycairo.
- Restore SNV and SV rank models versions on Causatives and Verified pages
- Saving `REVEL_RANKSCORE` value in a field named `revel` in variants database documents

## [4.67]
### Added
- Prepare to filter local SV frequency
### Changed
- Speed up instituteS page loading by refactoring cases/institutes query
- Clinical Filter for SVs includes `splice_polypyrimidine_tract_variant` as a severe consequence
- Clinical Filter for SVs includes local variant frequency freeze ("old") for filtering, starting at 30 counts
- Speed up caseS page loading by adding status to index and refactoring totals count
- HPO file parsing is updated to reflect that HPO have changed a few downloadable file formats with their 230405 release.
### Fixed
- Page crashing when a user tries to edit a comment that was removed
- Warning instead of crashed page when attempting to retrieve a non-existent Phenopacket
- Fixed StJude ProteinPaint gene link (URL change)
- Freeze of werkzeug library to version<2.3 to avoid problems resulting from the consequential upgrade of the Flask lib
- Huge list of genes in case report for megabases-long structural variants.
- Fix displaying institutes without associated cases on institutes page
- Fix default panel selection on SVs in cancer case report

## [4.66]
### Changed
- Moved Phenomodels code under a dedicated blueprint
- Updated the instructions to load custom case report under admin guide
- Keep variants filter window collapsed except when user expands it to filter
### Added
- A summary table of pinned variants on the cancer case general report
- New openable matching causatives and managed variants lists for default gene panels only for convenience
### Fixed
- Gens structural variant page link individual id typo

## [4.65.2]
### Fixed
- Generating general case report with str variants containing comments

## [4.65.1]
### Fixed
- Visibility of `Gene(s)` badges on SV VariantS page
- Hide dismiss bar on SV page not working well
- Delivery report PDF download
- Saving Pipeline version file when loading a case
- Backport compatible import of importlib metadata for old python versions (<3.8)

## [4.65]
### Added
- Option to mark a ClinVar submission as submitted
- Docs on how to create/update the PanelApp green genes as a system admin
- `individual_id`-parameter to both Gens links
- Download a gene panel in TXT format from gene panel page
- Panel gene comments on variant page: genes in panels can have comments that describe the gene in a panel context
### Changed
- Always show each case category on caseS page, even if 0 cases in total or after current query
- Improved sorting of ClinVar submissions
- Pre-populate SV type select in ClinVar submission form, when possible
- Show comment badges in related comments tables on general report
- Updated version of several GitHub actions
- Migrate from deprecated `pkg_resources` lib to `importlib_resources`
- Dismiss bar on variantS pages is thinner.
- Dismiss bar on variantS pages can be toggled open or closed for the duration of a login session.
### Fixed
- Fixed Sanger order / Cancel order modal close buttons
- Visibility of SV type in ClinVar submission form
- Fixed a couple of creations where now was called twice, so updated_at and created_at could differ
- Deprecated Ubuntu version 18.04 in one GitHub action
- Panels that have been removed (hidden) should not be visible in views where overlapping gene panels for genes are shown
- Gene panel test pointing to the right function

## [4.64]
### Added
- Create/Update a gene panel containing all PanelApp green genes (`scout update panelapp-green -i <cust_id>`)
- Links for ACMG pathogenicity impact modification on the ACMG classification page
### Changed
- Open local observation matching cases in new windows
### Fixed
- Matching manual ranked variants are now shown also on the somatic variant page
- VarSome links to hg19/GRCh37
- Managed variants filter settings lost when navigating to additional pages
- Collect the right variant category after submitting filter form from research variantS page
- Beacon links are templated and support variants in genome build 38

## [4.63]
### Added
- Display data sharing info for ClinVar, Matchmaker Exchange and Beacon in a dedicated column on Cases page
- Test for `commands.download.omim.print_omim`
- Display dismissed variants comments on general case report
- Modify ACMG pathogenicity impact (most commonly PVS1, PS3) based on strength of evidence with lab director's professional judgement
- REViewer button on STR variant page
- Alamut institution parameter in institute settings for Alamut Visual Plus software
- Added Manual Ranks Risk Factor, Likely Risk Factor and Uncertain Risk Factor
- Display matching manual ranks from previous cases the user has access to on VariantS and Variant pages
- Link to gnomAD gene SVs v2.1 for SV variants with gnomAD frequency
- Support for nf-core/rnafusion reports
### Changed
- Display chrY for sex unknown
- Deprecate legacy scout_load() method API call.
- Message shown when variant tag is updated for a variant
- When all ACMG classifications are deleted from a variant, the current variant classification status is also reset.
- Refactored the functions that collect causative variants
- Removed `scripts/generate_test_data.py`
### Fixed
- Default IGV tracks (genes, ClinVar, ClinVar CNVs) showing even if user unselects them all
- Freeze Flask-Babel below v3.0 due to issue with a locale decorator
- Thaw Flask-Babel and fix according to v3 standard. Thank you @TkTech!
- Show matching causatives on somatic structural variant page
- Visibility of gene names and functional annotations on Causatives/Verified pages
- Panel version can be manually set to floating point numbers, when modified
- Causatives page showing also non-causative variants matching causatives in other cases
- ClinVar form submission for variants with no selected transcript and HGVS
- Validating and submitting ClinVar objects not containing both Variant and Casedata info

## [4.62.1]
### Fixed
- Case page crashing when adding a case to a group without providing a valid case name

## [4.62]
### Added
- Validate ClinVar submission objects using the ClinVar API
- Wrote tests for case and variant API endpoints
- Create ClinVar submissions from Scout using the ClinVar API
- Export Phenopacket for affected individual
- Import Phenopacket from JSON file or Phenopacket API backend server
- Use the new case name option for GENS requests
- Pre-validate refseq:HGVS items using VariantValidator in ClinVar submission form
### Fixed
- Fallback for empty alignment index for REViewer service
- Source link out for MIP 11.1 reference STR annotation
- Avoid duplicate causatives and pinned variants
- ClinVar clinical significance displays only the ACMG terms when user selects ACMG 2015 as assertion criteria
- Spacing between icon and text on Beacon and MatchMaker links on case page sidebar
- Truncate IDs and HGVS representations in ClinVar pages if longer than 25 characters
- Update ClinVar submission ID form
- Handle connection timeout when sending requests requests to external web services
- Validate any ClinVar submission regardless of its status
- Empty Phenopackets import crashes
- Stop Spinner on Phenopacket JSON download
### Changed
- Updated ClinVar submission instructions

## [4.61.1]
### Fixed
- Added `UMLS` as an option of `Condition ID type` in ClinVar Variant downloaded files
- Missing value for `Condition ID type` in ClinVar Variant downloaded files
- Possibility to open, close or delete a ClinVar submission even if it doesn't have an associated name
- Save SV type, ref and alt n. copies to exported ClinVar files
- Inner and outer start and stop SV coordinates not exported in ClinVar files
- ClinVar submissions page crashing when SV files don't contain breakpoint exact coordinates
- Align OMIM diagnoses with delete diagnosis button on case page
- In ClinVar form, reset condition list and customize help when condition ID changes

## [4.61]
### Added
- Filter case list by cases with variants in ClinVar submission
- Filter case list by cases containing RNA-seq data - gene_fusion_reports and sample-level tracks (splice junctions and RNA coverage)
- Additional case category `Ignored`, to be used for cases that don't fall in the existing 'inactive', 'archived', 'solved', 'prioritized' categories
- Display number of cases shown / total number of cases available for each category on Cases page
- Moved buttons to modify case status from sidebar to main case page
- Link to Mutalyzer Normalizer tool on variant's transcripts overview to retrieve official HVGS descriptions
- Option to manually load RNA MULTIQC report using the command `scout load report -t multiqc_rna`
- Load RNA MULTIQC automatically for a case if config file contains the `multiqc_rna` key/value
- Instructions in admin-guide on how to load case reports via the command line
- Possibility to filter RD variants by a specific genotype call
- Distinct colors for different inheritance models on RD Variant page
- Gene panels PDF export with case variants hits by variant type
- A couple of additional README badges for GitHub stats
- Upload and display of pipeline reference info and executable version yaml files as custom reports
- Testing CLI on hasta in PR template
### Changed
- Instructions on how to call dibs on scout-stage server in pull request template
- Deprecated CLI commands `scout load <delivery_report, gene_fusion_report, coverage_qc_report, cnv_report>` to replace them with command `scout load report -t <report type>`
- Refactored code to display and download custom case reports
- Do not export `Assertion method` and `Assertion method citation` to ClinVar submission files according to changes to ClinVar's submission spreadsheet templates.
- Simplified code to create and download ClinVar CSV files
- Colorize inheritance models badges by category on VariantS page
- `Safe variants matching` badge more visible on case page
### Fixed
- Non-admin users saving institute settings would clear loqusdb instance selection
- Layout of variant position, cytoband and type in SV variant summary
- Broken `Build Status - GitHub badge` on GitHub README page
- Visibility of text on grey badges in gene panels PDF exports
- Labels for dashboard search controls
- Dark mode visibility for ClinVar submission
- Whitespaces on outdated panel in extent report

## [4.60]
### Added
- Mitochondrial deletion signatures (mitosign) can be uploaded and shown with mtDNA report
- A `Type of analysis` column on Causatives and Validated variants pages
- List of "safe" gene panels available for matching causatives and managed variants in institute settings, to avoid secondary findings
- `svdb_origin` as a synonym for `FOUND_IN` to complement `set` for variants found by all callers
### Changed
- Hide removed gene panels by default in panels page
- Removed option for filtering cancer SVs by Tumor and Normal alt AF
- Hide links to coverage report from case dynamic HPO panel if cancer analysis
- Remove rerun emails and redirect users to the analysis order portal instead
- Updated clinical SVs igv.js track (dbVar) and added example of external track from `https://trackhubregistry.org/`
- Rewrote the ClinVar export module to simplify and add one variant at the time
- ClinVar submissions with phenotype conditions from: [OMIM, MedGen, Orphanet, MeSH, HP, MONDO]
### Fixed
- If trying to load a badly formatted .tsv file an error message is displayed.
- Avoid showing case as rerun when first attempt at case upload failed
- Dynamic autocomplete search not working on phenomodels page
- Callers added to variant when loading case
- Now possible to update managed variant from file without deleting it first
- Missing preselected chromosome when editing a managed variant
- Preselected variant type and subtype when editing a managed variant
- Typo in dbVar ClinVar track, hg19


## [4.59]
### Added
- Button to go directly to HPO SV filter variantS page from case
- `Scout-REViewer-Service` integration - show `REViewer` picture if available
- Link to HPO panel coverage overview on Case page
- Specify a confidence threshold (green|amber|red) when loading PanelApp panels
- Functional annotations in variants lists exports (all variants)
- Cancer/Normal VAFs and COSMIC ids in in variants lists exports (cancer variants)
### Changed
- Better visualization of regional annotation for long lists of genes in large SVs in Variants tables
- Order of cells in variants tables
- More evident links to gene coverage from Variant page
- Gene panels sorted by display name in the entire Case page
- Round CADD and GnomAD values in variants export files
### Fixed
- HPO filter button on SV variantS page
- Spacing between region|function cells in SVs lists
- Labels on gene panel Chanjo report
- Fixed ambiguous duplicated response headers when requesting a BAM file from /static
- Visited color link on gene coverage button (Variant page)

## [4.58.1]
### Fixed
- Case search with search strings that contain characters that can be escaped

## [4.58]
### Added
- Documentation on how to create/update PanelApp panels
- Add filter by local observations (archive) to structural variants filters
- Add more splicing consequences to SO term definitions
- Search for a specific gene in all gene panels
- Institute settings option to force show all variants on VariantS page for all cases of an institute
- Filter cases by validation pending status
- Link to The Clinical Knowledgebase (CKB) (https://ckb.jax.org/) in cancer variant's page
### Fixed
- Added a not-authorized `auto-login` fixture according to changes in Flask-Login 0.6.2
- Renamed `cache_timeout` param name of flask.send_file function to `max_age` (Flask 2.2 compliant)
- Replaced deprecated `app.config["JSON_SORT_KEYS"]` with app.json.sort_keys in app settings
- Bug in gene variants page (All SNVs and INDELs) when variant gene doesn't have a hgnc id that is found in the database
- Broken export of causatives table
- Query for genes in build 38 on `Search SNVs and INDELs` page
- Prevent typing special characters `^<>?!=\/` in case search form
- Search matching causatives also among research variants in other cases
- Links to variants in Verified variants page
- Broken filter institute cases by pinned gene
- Better visualization of long lists of genes in large SVs on Causative and Verified Variants page
- Reintroduced missing button to export Causative variants
- Better linking and display of matching causatives and managed variants
- Reduced code complexity in `scout/parse/variant/variant.py`
- Reduced complexity of code in `scout/build/variant/variant.py`

### Changed
- State that loqusdb observation is in current case if observations count is one and no cases are shown
- Better pagination and number of variants returned by queries in `Search SNVs and INDELs` page
- Refactored and simplified code used for collecting gene variants for `Search SNVs and INDELs` page
- Fix sidebar panel icons in Case view
- Fix panel spacing in Case view
- Removed unused database `sanger_ordered` and `case_id,category,rank_score` indexes (variant collection)
- Verified variants displayed in a dedicated page reachable from institute sidebar
- Unified stats in dashboard page
- Improved gene info for large SVs and cancer SVs
- Remove the unused `variant.str_variant` endpoint from variant views
- Easier editing of HPO gene panel on case page
- Assign phenotype panel less cramped on Case page
- Causatives and Verified variants pages to use the same template macro
- Allow hyphens in panel names
- Reduce resolution of example images
- Remove some animations in web gui which where rendered slow


## [4.57.4]
### Fixed
- Parsing of variant.FORMAT "DR" key in parse variant file

## [4.57.3]
### Fixed
- Export of STR verified variants
- Do not download as verified variants first verified and then reset to not validated
- Avoid duplicated lines in downloaded verified variants reflecting changes in variant validation status

## [4.57.2]
### Fixed
- Export of verified variants when variant gene has no transcripts
- HTTP 500 when visiting a the details page for a cancer variant that had been ranked with genmod

## [4.57.1]
### Fixed
- Updating/replacing a gene panel from file with a corrupted or malformed file

## [4.57]
### Added
- Display last 50 or 500 events for a user in a timeline
- Show dismiss count from other cases on matching variantS
- Save Beacon-related events in events collection
- Institute settings allow saving multiple loqusdb instances for one institute
- Display stats from multiple instances of loqusdb on variant page
- Display date and frequency of obs derived from count of local archive observations from MIP11 (requires fix in MIP)
### Changed
- Prior ACMG classifications view is no longer limited by pathogenicity
### Fixed
- Visibility of Sanger ordered badge on case page, light mode
- Some of the DataTables tables (Phenotypes and Diagnoses pages) got a bit dark in dark mode
- Remove all redundancies when displaying timeline events (some events are saved both as case-related and variant-related)
- Missing link in saved MatchMaker-related events
- Genes with mixed case gene symbols missing in PanelApp panels
- Alignment of elements on the Beacon submission modal window
- Locus info links from STR variantS page open in new browser tabs

## [4.56]
### Added
- Test for PanelApp panels loading
- `panel-umi` tag option when loading cancer analyses
### Changed
- Black text to make comments more visible in dark mode
- Loading PanelApp panels replaces pre-existing panels with same version
- Removed sidebar from Causatives page - navigation is available on the top bar for now
- Create ClinVar submissions from pinned variants list in case page
- Select which pinned variants will be included in ClinVar submission documents
### Fixed
- Remove a:visited css style from all buttons
- Update of HPO terms via command line
- Background color of `MIXED` and `PANEL-UMI` sequencing types on cases page
- Fixed regex error when searching for cases with query ending with `\ `
- Gene symbols on Causatives page lighter in dark mode
- SpliceAI tooltip of multigene variants

## [4.55]
### Changed
- Represent different tumor samples as vials in cases page
- Option to force-update the OMIM panel
### Fixed
- Low tumor purity badge alignment in cancer samples table on cancer case view
- VariantS comment popovers reactivate on hover
- Updating database genes in build 37
- ACMG classification summary hidden by sticky navbar
- Logo backgrounds fixed to white on welcome page
- Visited links turn purple again
- Style of link buttons and dropdown menus
- Update KUH and GMS logos
- Link color for Managed variants

## [4.54]
### Added
- Dark mode, using browser/OS media preference
- Allow marking case as solved without defining causative variants
- Admin users can create missing beacon datasets from the institute's settings page
- GenCC links on gene and variant pages
- Deprecation warnings when launching the app using a .yaml config file or loading cases using .ped files
### Changed
- Improved HTML syntax in case report template
- Modified message displayed when variant rank stats could not be calculated
- Expanded instructions on how to test on CG development server (cg-vm1)
- Added more somatic variant callers (Balsamic v9 SNV, develop SV)
### Fixed
- Remove load demo case command from docker-compose.yml
- Text elements being split across pages in PDF reports
- Made login password field of type `password` in LDAP login form
- Gene panels HTML select in institute's settings page
- Bootstrap upgraded to version 5
- Fix some Sourcery and SonarCloud suggestions
- Escape special characters in case search on institute and dashboard pages
- Broken case PDF reports when no Madeline pedigree image can be created
- Removed text-white links style that were invisible in new pages style
- Variants pagination after pressing "Filter variants" or "Clinical filter"
- Layout of buttons Matchmaker submission panel (case page)
- Removing cases from Matchmaker (simplified code and fixed functionality)
- Reintroduce check for missing alignment files purged from server

## [4.53]
### Added
### Changed
- Point Alamut API key docs link to new API version
- Parse dbSNP id from ID only if it says "rs", else use VEP CSQ fields
- Removed MarkupSafe from the dependencies
### Fixed
- Reintroduced loading of SVs for demo case 643595
- Successful parse of FOUND_IN should avoid GATK caller default
- All vulnerabilities flagged by SonarCloud

## [4.52]
### Added
- Demo cancer case gets loaded together with demo RD case in demo instance
- Parse REVEL_score alongside REVEL_rankscore from csq field and display it on SNV variant page
- Rank score results now show the ranking range
- cDNA and protein changes displayed on institute causatives pages
- Optional SESSION_TIMEOUT_MINUTES configuration in app config files
- Script to convert old OMIM case format (list of integers) to new format (list of dictionaries)
- Additional check for user logged in status before serving alignment files
- Download .cgh files from cancer samples table on cancer case page
- Number of documents and date of last update on genes page
### Changed
- Verify user before redirecting to IGV alignments and sashimi plots
- Build case IGV tracks starting from case and variant objects instead of passing all params in a form
- Unfreeze Werkzeug lib since Flask_login v.0.6 with bugfix has been released
- Sort gene panels by name (panelS and variant page)
- Removed unused `server.blueprints.alignviewers.unindexed_remote_static` endpoint
- User sessions to check files served by `server.blueprints.alignviewers.remote_static` endpoint
- Moved Beacon-related functions to a dedicated app extension
- Audit Filter now also loads filter displaying the variants for it
### Fixed
- Handle `attachment_filename` parameter renamed to `download_name` when Flask 2.2 will be released
- Removed cursor timeout param in cases find adapter function to avoid many code warnings
- Removed stream argument deprecation warning in tests
- Handle `no intervals found` warning in load_region test
- Beacon remove variants
- Protect remote_cors function in alignviewers view from Server-Side Request Forgery (SSRF)
- Check creation date of last document in gene collection to display when genes collection was updated last

## [4.51]
### Added
- Config file containing codecov settings for pull requests
- Add an IGV.js direct link button from case page
- Security policy file
- Hide/shade compound variants based on rank score on variantS from filter
- Chromograph legend documentation direct link
### Changed
- Updated deprecated Codecov GitHub action to v.2
- Simplified code of scout/adapter/mongo/variant
- Update IGV.js to v2.11.2
- Show summary number of variant gene panels on general report if more than 3
### Fixed
- Marrvel link for variants in genome build 38 (using liftover to build 37)
- Remove flags from codecov config file
- Fixed filter bug with high negative SPIDEX scores
- Renamed IARC TP53 button to to `TP53 Database`, modified also link since IARC has been moved to the US NCI: `https://tp53.isb-cgc.org/`
- Parsing new format of OMIM case info when exporting patients to Matchmaker
- Remove flask-debugtoolbar lib dependency that is using deprecated code and causes app to crash after new release of Jinja2 (3.1)
- Variant page crashing for cases with old OMIM terms structure (a list of integers instead of dictionary)
- Variant page crashing when creating MARRVEL link for cases with no genome build
- SpliceAI documentation link
- Fix deprecated `safe_str_cmp` import from `werkzeug.security` by freezing Werkzeug lib to v2.0 until Flask_login v.0.6 with bugfix is released
- List gene names densely in general report for SVs that contain more than 3 genes
- Show transcript ids on refseq genes on hg19 in IGV.js, using refgene source
- Display correct number of genes in general report for SVs that contain more than 32 genes
- Broken Google login after new major release of `lepture/authlib`
- Fix frequency and callers display on case general report

## [4.50.1]
### Fixed
- Show matching causative STR_repid for legacy str variants (pre Stranger hgnc_id)

## [4.50]
### Added
- Individual-specific OMIM terms
- OMIM disease descriptions in ClinVar submission form
- Add a toggle for melter rerun monitoring of cases
- Add a config option to show the rerun monitoring toggle
- Add a cli option to export cases with rerun monitoring enabled
- Add a link to STRipy for STR variants; shallow for ARX and HOXA13
- Hide by default variants only present in unaffected individuals in variants filters
- OMIM terms in general case report
- Individual-level info on OMIM and HPO terms in general case report
- PanelApp gene link among the external links on variant page
- Dashboard case filters fields help
- Filter cases by OMIM terms in cases and dashboard pages
### Fixed
- A malformed panel id request would crash with exception: now gives user warning flash with redirect
- Link to HPO resource file hosted on `http://purl.obolibrary.org`
- Gene search form when gene exists only in build 38
- Fixed odd redirect error and poor error message on missing column for gene panel csv upload
- Typo in parse variant transcripts function
- Modified keys name used to parse local observations (archived) frequencies to reflect change in MIP keys naming
- Better error handling for partly broken/timed out chanjo reports
- Broken javascript code when case Chromograph data is malformed
- Broader space for case synopsis in general report
- Show partial causatives on causatives and matching causatives panels
- Partial causative assignment in cases with no OMIM or HPO terms
- Partial causative OMIM select options in variant page
### Changed
- Slightly smaller and improved layout of content in case PDF report
- Relabel more cancer variant pages somatic for navigation
- Unify caseS nav links
- Removed unused `add_compounds` param from variant controllers function
- Changed default hg19 genome for IGV.js to legacy hg19_1kg_decoy to fix a few problematic loci
- Reduce code complexity (parse/ensembl.py)
- Silence certain fields in ClinVar export if prioritised ones exist (chrom-start-end if hgvs exist)
- Made phenotype non-mandatory when marking a variant as partial causative
- Only one phenotype condition type (OMIM or HPO) per variant is used in ClinVar submissions
- ClinVar submission variant condition prefers OMIM over HPO if available
- Use lighter version of gene objects in Omim MongoDB adapter, panels controllers, panels views and institute controllers
- Gene-variants table size is now adaptive
- Remove unused file upload on gene-variants page

## [4.49]
### Fixed
- Pydantic model types for genome_build, madeline_info, peddy_ped_check and peddy_sex_check, rank_model_version and sv_rank_model_version
- Replace `MatchMaker` with `Matchmaker` in all places visible by a user
- Save diagnosis labels along with OMIM terms in Matchmaker Exchange submission objects
- `libegl-mesa0_21.0.3-0ubuntu0.3~20.04.5_amd64.deb` lib not found by GitHub actions Docker build
- Remove unused `chromograph_image_files` and `chromograph_prefixes` keys saved when creating or updating an RD case
- Search managed variants by description and with ignore case
### Changed
- Introduced page margins on exported PDF reports
- Smaller gene fonts in downloaded HPO genes PDF reports
- Reintroduced gene coverage data in the PDF-exported general report of rare-disease cases
- Check for existence of case report files before creating sidebar links
- Better description of HPO and OMIM terms for patients submitted to Matchmaker Exchange
- Remove null non-mandatory key/values when updating a case
- Freeze WTForms<3 due to several form input rendering changes

## [4.48.1]
### Fixed
- General case PDF report for recent cases with no pedigree

## [4.48]
### Added
- Option to cancel a request for research variants in case page
### Changed
- Update igv.js to v2.10.5
- Updated example of a case delivery report
- Unfreeze cyvcf2
- Builder images used in Scout Dockerfiles
- Crash report email subject gives host name
- Export general case report to PDF using PDFKit instead of WeasyPrint
- Do not include coverage report in PDF case report since they might have different orientation
- Export cancer cases's "Coverage and QC report" to PDF using PDFKit instead of Weasyprint
- Updated cancer "Coverage and QC report" example
- Keep portrait orientation in PDF delivery report
- Export delivery report to PDF using PDFKit instead of Weasyprint
- PDF export of clinical and research HPO panels using PDFKit instead of Weasyprint
- Export gene panel report to PDF using PDFKit
- Removed WeasyPrint lib dependency

### Fixed
- Reintroduced missing links to Swegen and Beacon and dbSNP in RD variant page, summary section
- Demo delivery report orientation to fit new columns
- Missing delivery report in demo case
- Cast MNVs to SNV for test
- Export verified variants from all institutes when user is admin
- Cancer coverage and QC report not found for demo cancer case
- Pull request template instructions on how to deploy to test server
- PDF Delivery report not showing Swedac logo
- Fix code typos
- Disable codefactor raised by ESLint for javascript functions located on another file
- Loading spinner stuck after downloading a PDF gene panel report
- IGV browser crashing when file system with alignment files is not mounted

## [4.47]
### Added
- Added CADD, GnomAD and genotype calls to variantS export
### Changed
- Pull request template, to illustrate how to deploy pull request branches on cg-vm1 stage server
### Fixed
- Compiled Docker image contains a patched version (v4.9) of chanjo-report

## [4.46.1]
### Fixed
- Downloading of files generated within the app container (MT-report, verified variants, pedigrees, ..)

## [4.46]
### Added
- Created a Dockefile to be used to serve the dockerized app in production
- Modified the code to collect database params specified as env vars
- Created a GitHub action that pushes the Dockerfile-server image to Docker Hub (scout-server-stage) every time a PR is opened
- Created a GitHub action that pushes the Dockerfile-server image to Docker Hub (scout-server) every time a new release is created
- Reassign MatchMaker Exchange submission to another user when a Scout user is deleted
- Expose public API JSON gene panels endpoint, primarily to enable automated rerun checking for updates
- Add utils for dictionary type
- Filter institute cases using multiple HPO terms
- Vulture GitHub action to identify and remove unused variables and imports
### Changed
- Updated the python config file documentation in admin guide
- Case configuration parsing now uses Pydantic for improved typechecking and config handling
- Removed test matrices to speed up automatic testing of PRs
- Switch from Coveralls to Codecov to handle CI test coverage
- Speed-up CI tests by caching installation of libs and splitting tests into randomized groups using pytest-test-groups
- Improved LDAP login documentation
- Use lib flask-ldapconn instead of flask_ldap3_login> to handle ldap authentication
- Updated Managed variant documentation in user guide
- Fix and simplify creating and editing of gene panels
- Simplified gene variants search code
- Increased the height of the genes track in the IGV viewer
### Fixed
- Validate uploaded managed variant file lines, warning the user.
- Exporting validated variants with missing "genes" database key
- No results returned when searching for gene variants using a phenotype term
- Variants filtering by gene symbols file
- Make gene HGNC symbols field mandatory in gene variants page and run search only on form submit
- Make sure collaborator gene variants are still visible, even if HPO filter is used

## [4.45]
### Added
### Changed
- Start Scout also when loqusdbapi is not reachable
- Clearer definition of manual standard and custom inheritance models in gene panels
- Allow searching multiple chromosomes in filters
### Fixed
- Gene panel crashing on edit action

## [4.44]
### Added
### Changed
- Display Gene track beneath each sample track when displaying splice junctions in igv browser
- Check outdated gene symbols and update with aliases for both RD and cancer variantS
### Fixed
- Added query input check and fixed the Genes API endpoint to return a json formatted error when request is malformed
- Typo in ACMG BP6 tooltip

## [4.43.1]
### Added
- Added database index for OMIM disease term genes
### Changed
### Fixed
- Do not drop HPO terms collection when updating HPO terms via the command line
- Do not drop disease (OMIM) terms collection when updating diseases via the command line

## [4.43]
### Added
- Specify which collection(s) update/build indexes for
### Fixed
- Do not drop genes and transcripts collections when updating genes via the command line

## [4.42.1]
### Added
### Changed
### Fixed
- Freeze PyMongo lib to version<4.0 to keep supporting previous MongoDB versions
- Speed up gene panels creation and update by collecting only light gene info from database
- Avoid case page crash on Phenomizer queries timeout

## [4.42]
### Added
- Choose custom pinned variants to submit to MatchMaker Exchange
- Submit structural variant as genes to the MatchMaker Exchange
- Added function for maintainers and admins to remove gene panels
- Admins can restore deleted gene panels
- A development docker-compose file illustrating the scout/chanjo-report integration
- Show AD on variants view for cancer SV (tumor and normal)
- Cancer SV variants filter AD, AF (tumor and normal)
- Hiding the variants score column also from cancer SVs, as for the SNVs
### Changed
- Enforce same case _id and display_name when updating a case
- Enforce same individual ids, display names and affected status when updating a case
- Improved documentation for connecting to loqusdb instances (including loqusdbapi)
- Display and download HPO gene panels' gene symbols in italics
- A faster-built and lighter Docker image
- Reduce complexity of `panels` endpoint moving some code to the panels controllers
- Update requirements to use flask-ldap3-login>=0.9.17 instead of freezing WTForm
### Fixed
- Use of deprecated TextField after the upgrade of WTF to v3.0
- Freeze to WTForms to version < 3
- Remove the extra files (bed files and madeline.svg) introduced by mistake
- Cli command loading demo data in docker-compose when case custom images exist and is None
- Increased MongoDB connection serverSelectionTimeoutMS parameter to 30K (default value according to MongoDB documentation)
- Better differentiate old obs counts 0 vs N/A
- Broken cancer variants page when default gene panel was deleted
- Typo in tx_overview function in variant controllers file
- Fixed loqusdbapi SV search URL
- SV variants filtering using Decipher criterion
- Removing old gene panels that don't contain the `maintainer` key.

## [4.41.1]
### Fixed
- General reports crash for variant annotations with same variant on other cases

## [4.41]
### Added
- Extended the instructions for running the Scout Docker image (web app and cli).
- Enabled inclusion of custom images to STR variant view
### Fixed
- General case report sorting comments for variants with None genetic models
- Do not crash but redirect to variants page with error when a variant is not found for a case
- UCSC links coordinates for SV variants with start chromosome different than end chromosome
- Human readable variants name in case page for variants having start chromosome different from end chromosome
- Avoid always loading all transcripts when checking gene symbol: introduce gene captions
- Slow queries for evaluated variants on e.g. case page - use events instead
### Changed
- Rearrange variant page again, moving severity predictions down.
- More reactive layout width steps on variant page

## [4.40.1]
### Added
### Fixed
- Variants dismissed with inconsistent inheritance pattern can again be shown in general case report
- General report page for variants with genes=None
- General report crashing when variants have no panels
- Added other missing keys to case and variant dictionaries passed to general report
### Changed

## [4.40]
### Added
- A .cff citation file
- Phenotype search API endpoint
- Added pagination to phenotype API
- Extend case search to include internal MongoDB id
- Support for connecting to a MongoDB replica set (.py config files)
- Support for connecting to a MongoDB replica set (.yaml config files)
### Fixed
- Command to load the OMIM gene panel (`scout load panel --omim`)
- Unify style of pinned and causative variants' badges on case page
- Removed automatic spaces after punctuation in comments
- Remove the hardcoded number of total individuals from the variant's old observations panel
- Send delete requests to a connected Beacon using the DELETE method
- Layout of the SNV and SV variant page - move frequency up
### Changed
- Stop updating database indexes after loading exons via command line
- Display validation status badge also for not Sanger-sequenced variants
- Moved Frequencies, Severity and Local observations panels up in RD variants page
- Enabled Flask CORS to communicate CORS status to js apps
- Moved the code preparing the transcripts overview to the backend
- Refactored and filtered json data used in general case report
- Changed the database used in docker-compose file to use the official MongoDB v4.4 image
- Modified the Python (3.6, 3.8) and MongoDB (3.2, 4.4, 5.0) versions used in testing matrices (GitHub actions)
- Capitalize case search terms on institute and dashboard pages


## [4.39]
### Added
- COSMIC IDs collected from CSQ field named `COSMIC`
### Fixed
- Link to other causative variants on variant page
- Allow multiple COSMIC links for a cancer variant
- Fix floating text in severity box #2808
- Fixed MitoMap and HmtVar links for hg38 cases
- Do not open new browser tabs when downloading files
- Selectable IGV tracks on variant page
- Missing splice junctions button on variant page
- Refactor variantS representative gene selection, and use it also for cancer variant summary
### Changed
- Improve Javascript performance for displaying Chromograph images
- Make ClinVar classification more evident in cancer variant page

## [4.38]
### Added
- Option to hide Alamut button in the app config file
### Fixed
- Library deprecation warning fixed (insert is deprecated. Use insert_one or insert_many instead)
- Update genes command will not trigger an update of database indices any more
- Missing resources in temporary downloading directory when updating genes using the command line
- Restore previous variant ACMG classification in a scrollable div
- Loading spinner not stopping after downloading PDF case reports and variant list export
- Add extra Alamut links higher up on variant pages
- Improve UX for phenotypes in case page
- Filter and export of STR variants
- Update look of variants page navigation buttons
### Changed

## [4.37]
### Added
- Highlight and show version number for RefSeq MANE transcripts.
- Added integration to a rerunner service for toggling reanalysis with updated pedigree information
- SpliceAI display and parsing from VEP CSQ
- Display matching tiered variants for cancer variants
- Display a loading icon (spinner) until the page loads completely
- Display filter badges in cancer variants list
- Update genes from pre-downloaded file resources
- On login, OS, browser version and screen size are saved anonymously to understand how users are using Scout
- API returning institutes data for a given user: `/api/v1/institutes`
- API returning case data for a given institute: `/api/v1/institutes/<institute_id>/cases`
- Added GMS and Lund university hospital logos to login page
- Made display of Swedac logo configurable
- Support for displaying custom images in case view
- Individual-specific HPO terms
- Optional alamut_key in institute settings for Alamut Plus software
- Case report API endpoint
- Tooltip in case explaining that genes with genome build different than case genome build will not be added to dynamic HPO panel.
- Add DeepVariant as a caller
### Fixed
- Updated IGV to v2.8.5 to solve missing gene labels on some zoom levels
- Demo cancer case config file to load somatic SNVs and SVs only.
- Expand list of refseq trancripts in ClinVar submission form
- Renamed `All SNVs and INDELs` institute sidebar element to `Search SNVs and INDELs` and fixed its style.
- Add missing parameters to case load-config documentation
- Allow creating/editing gene panels and dynamic gene panels with genes present in genome build 38
- Bugfix broken Pytests
- Bulk dismissing variants error due to key conversion from string to integer
- Fix typo in index documentation
- Fixed crash in institute settings page if "collaborators" key is not set in database
- Don't stop Scout execution if LoqusDB call fails and print stacktrace to log
- Bug when case contains custom images with value `None`
- Bug introduced when fixing another bug in Scout-LoqusDB interaction
- Loading of OMIM diagnoses in Scout demo instance
- Remove the docker-compose with chanjo integration because it doesn't work yet.
- Fixed standard docker-compose with scout demo data and database
- Clinical variant assessments not present for pinned and causative variants on case page.
- MatchMaker matching one node at the time only
- Remove link from previously tiered variants badge in cancer variants page
- Typo in gene cell on cancer variants page
- Managed variants filter form
### Changed
- Better naming for variants buttons on cancer track (somatic, germline). Also show cancer research button if available.
- Load case with missing panels in config files, but show warning.
- Changing the (Female, Male) symbols to (F/M) letters in individuals_table and case-sma.
- Print stacktrace if case load command fails
- Added sort icon and a pointer to the cursor to all tables with sortable fields
- Moved variant, gene and panel info from the basic pane to summary panel for all variants.
- Renamed `Basics` panel to `Classify` on variant page.
- Revamped `Basics` panel to a panel dedicated to classify variants
- Revamped the summary panel to be more compact.
- Added dedicated template for cancer variants
- Removed Gene models, Gene annotations and Conservation panels for cancer variants
- Reorganized the orders of panels for variant and cancer variant views
- Added dedicated variant quality panel and removed relevant panes
- A more compact case page
- Removed OMIM genes panel
- Make genes panel, pinned variants panel, causative variants panel and ClinVar panel scrollable on case page
- Update to Scilifelab's 2020 logo
- Update Gens URL to support Gens v2.0 format
- Refactor tests for parsing case configurations
- Updated links to HPO downloadable resources
- Managed variants filtering defaults to all variant categories
- Changing the (Kind) drop-down according to (Category) drop-down in Managed variant add variant
- Moved Gens button to individuals table
- Check resource files availability before starting updating OMIM diagnoses
- Fix typo in `SHOW_OBSERVED_VARIANT_ARCHIVE` config param

## [4.36]
### Added
- Parse and save splice junction tracks from case config file
- Tooltip in observations panel, explaining that case variants with no link might be old variants, not uploaded after a case rerun
### Fixed
- Warning on overwriting variants with same position was no longer shown
- Increase the height of the dropdowns to 425px
- More indices for the case table as it grows, specifically for causatives queries
- Splice junction tracks not centered over variant genes
- Total number of research variants count
- Update variants stats in case documents every time new variants are loaded
- Bug in flashing warning messages when filtering variants
### Changed
- Clearer warning messages for genes and gene/gene-panels searches in variants filters

## [4.35]
### Added
- A new index for hgnc_symbol in the hgnc_gene collection
- A Pedigree panel in STR page
- Display Tier I and II variants in case view causatives card for cancer cases
### Fixed
- Send partial file data to igv.js when visualizing sashimi plots with splice junction tracks
- Research variants filtering by gene
- Do not attempt to populate annotations for not loaded pinned/causatives
- Add max-height to all dropdowns in filters
### Changed
- Switch off non-clinical gene warnings when filtering research variants
- Don't display OMIM disease card in case view for cancer cases
- Refactored Individuals and Causative card in case view for cancer cases
- Update and style STR case report

## [4.34]
### Added
- Saved filter lock and unlock
- Filters can optionally be marked audited, logging the filter name, user and date on the case events and general report.
- Added `ClinVar hits` and `Cosmic hits` in cancer SNVs filters
- Added `ClinVar hits` to variants filter (rare disease track)
- Load cancer demo case in docker-compose files (default and demo file)
- Inclusive-language check using [woke](https://github.com/get-woke/woke) github action
- Add link to HmtVar for mitochondrial variants (if VCF is annotated with HmtNote)
- Grey background for dismissed compounds in variants list and variant page
- Pin badge for pinned compounds in variants list and variant page
- Support LoqusDB REST API queries
- Add a docker-compose-matchmaker under scout/containers/development to test matchmaker locally
- Script to investigate consequences of symbol search bug
- Added GATK to list of SV and cancer SV callers
### Fixed
- Make MitoMap link work for hg38 again
- Export Variants feature crashing when one of the variants has no primary transcripts
- Redirect to last visited variantS page when dismissing variants from variants list
- Improved matching of SVs Loqus occurrences in other cases
- Remove padding from the list inside (Matching causatives from other cases) panel
- Pass None to get_app function in CLI base since passing script_info to app factory functions was deprecated in Flask 2.0
- Fixed failing tests due to Flask update to version 2.0
- Speed up user events view
- Causative view sort out of memory error
- Use hgnc_id for gene filter query
- Typo in case controllers displaying an error every time a patient is matched against external MatchMaker nodes
- Do not crash while attempting an update for variant documents that are too big (> 16 MB)
- Old STR causatives (and other variants) may not have HGNC symbols - fix sort lambda
- Check if gene_obj has primary_transcript before trying to access it
- Warn if a gene manually searched is in a clinical panel with an outdated name when filtering variants
- ChrPos split js not needed on STR page yet
### Changed
- Remove parsing of case `genome_version`, since it's not used anywhere downstream
- Introduce deprecation warning for Loqus configs that are not dictionaries
- SV clinical filter no longer filters out sub 100 nt variants
- Count cases in LoqusDB by variant type
- Commit pulse repo badge temporarily set to weekly
- Sort ClinVar submissions objects by ascending "Last evaluated" date
- Refactored the MatchMaker integration as an extension
- Replaced some sensitive words as suggested by woke linter
- Documentation for load-configuration rewritten.
- Add styles to MatchMaker matches table
- More detailed info on the data shared in MatchMaker submission form

## [4.33.1]
### Fixed
- Include markdown for release autodeploy docs
- Use standard inheritance model in ClinVar (https://ftp.ncbi.nlm.nih.gov/pub/GTR/standard_terms/Mode_of_inheritance.txt)
- Fix issue crash with variants that have been unflagged causative not being available in other causatives
### Added
### Changed

## [4.33]
### Fixed
- Command line crashing when updating an individual not found in database
- Dashboard page crashing when filters return no data
- Cancer variants filter by chromosome
- /api/v1/genes now searches for genes in all genome builds by default
- Upgraded igv.js to version 2.8.1 (Fixed Unparsable bed record error)
### Added
- Autodeploy docs on release
- Documentation for updating case individuals tracks
- Filter cases and dashboard stats by analysis track
### Changed
- Changed from deprecated db update method
- Pre-selected fields to run queries with in dashboard page
- Do not filter by any institute when first accessing the dashboard
- Removed OMIM panel in case view for cancer cases
- Display Tier I and II variants in case view causatives panel for cancer cases
- Refactored Individuals and Causative panels in case view for cancer cases

## [4.32.1]
### Fixed
- iSort lint check only
### Changed
- Institute cases page crashing when a case has track:Null
### Added

## [4.32]
### Added
- Load and show MITOMAP associated diseases from VCF (INFO field: MitomapAssociatedDiseases, via HmtNote)
- Show variant allele frequencies for mitochondrial variants (GRCh38 cases)
- Extend "public" json API with diseases (OMIM) and phenotypes (HPO)
- HPO gene list download now has option for clinical and non-clinical genes
- Display gene splice junctions data in sashimi plots
- Update case individuals with splice junctions tracks
- Simple Docker compose for development with local build
- Make Phenomodels subpanels collapsible
- User side documentation of cytogenomics features (Gens, Chromograph, vcf2cytosure, rhocall)
- iSort GitHub Action
- Support LoqusDB REST API queries
### Fixed
- Show other causative once, even if several events point to it
- Filtering variants by mitochondrial chromosome for cases with genome build=38
- HPO gene search button triggers any warnings for clinical / non-existing genes also on first search
- Fixed a bug in variants pages caused by MT variants without alt_frequency
- Tests for CADD score parsing function
- Fixed the look of IGV settings on SNV variant page
- Cases analyzed once shown as `rerun`
- Missing case track on case re-upload
- Fixed severity rank for SO term "regulatory region ablation"
### Changed
- Refactor according to CodeFactor - mostly reuse of duplicated code
- Phenomodels language adjustment
- Open variants in a new window (from variants page)
- Open overlapping and compound variants in a new window (from variant page)
- gnomAD link points to gnomAD v.3 (build GRCh38) for mitochondrial variants.
- Display only number of affected genes for dismissed SVs in general report
- Chromosome build check when populating the variants filter chromosome selection
- Display mitochondrial and rare diseases coverage report in cases with missing 'rare' track

## [4.31.1]
### Added
### Changed
- Remove mitochondrial and coverage report from cancer cases sidebar
### Fixed
- ClinVar page when dbSNP id is None

## [4.31]
### Added
- gnomAD annotation field in admin guide
- Export also dynamic panel genes not associated to an HPO term when downloading the HPO panel
- Primary HGNC transcript info in variant export files
- Show variant quality (QUAL field from vcf) in the variant summary
- Load/update PDF gene fusion reports (clinical and research) generated with Arriba
- Support new MANE annotations from VEP (both MANE Select and MANE Plus Clinical)
- Display on case activity the event of a user resetting all dismissed variants
- Support gnomAD population frequencies for mitochondrial variants
- Anchor links in Casedata ClinVar panels to redirect after renaming individuals
### Fixed
- Replace old docs link www.clinicalgenomics.se/scout with new https://clinical-genomics.github.io/scout
- Page formatting issues whenever case and variant comments contain extremely long strings with no spaces
- Chromograph images can be one column and have scrollbar. Removed legacy code.
- Column labels for ClinVar case submission
- Page crashing looking for LoqusDB observation when variant doesn't exist
- Missing inheritance models and custom inheritance models on newly created gene panels
- Accept only numbers in managed variants filter as position and end coordinates
- SNP id format and links in Variant page, ClinVar submission form and general report
- Case groups tooltip triggered only when mouse is on the panel header
### Changed
- A more compact case groups panel
- Added landscape orientation CSS style to cancer coverage and QC demo report
- Improve user documentation to create and save new gene panels
- Removed option to use space as separator when uploading gene panels
- Separating the columns of standard and custom inheritance models in gene panels
- Improved ClinVar instructions for users using non-English Excel

## [4.30.2]
### Added
### Fixed
- Use VEP RefSeq ID if RefSeq list is empty in RefSeq transcripts overview
- Bug creating variant links for variants with no end_chrom
### Changed

## [4.30.1]
### Added
### Fixed
- Cryptography dependency fixed to use version < 3.4
### Changed

## [4.30]
### Added
- Introduced a `reset dismiss variant` verb
- Button to reset all dismissed variants for a case
- Add black border to Chromograph ideograms
- Show ClinVar annotations on variantS page
- Added integration with GENS, copy number visualization tool
- Added a VUS label to the manual classification variant tags
- Add additional information to SNV verification emails
- Tooltips documenting manual annotations from default panels
- Case groups now show bam files from all cases on align view
### Fixed
- Center initial igv view on variant start with SNV/indels
- Don't set initial igv view to negative coordinates
- Display of GQ for SV and STR
- Parsing of AD and related info for STRs
- LoqusDB field in institute settings accepts only existing Loqus instances
- Fix DECIPHER link to work after DECIPHER migrated to GRCh38
- Removed visibility window param from igv.js genes track
- Updated HPO download URL
- Patch HPO download test correctly
- Reference size on STR hover not needed (also wrong)
- Introduced genome build check (allowed values: 37, 38, "37", "38") on case load
- Improve case searching by assignee full name
- Populating the LoqusDB select in institute settings
### Changed
- Cancer variants table header (pop freq etc)
- Only admin users can modify LoqusDB instance in Institute settings
- Style of case synopsis, variants and case comments
- Switched to igv.js 2.7.5
- Do not choke if case is missing research variants when research requested
- Count cases in LoqusDB by variant type
- Introduce deprecation warning for Loqus configs that are not dictionaries
- Improve create new gene panel form validation
- Make XM- transcripts less visible if they don't overlap with transcript refseq_id in variant page
- Color of gene panels and comments panels on cases and variant pages
- Do not choke if case is missing research variants when reserch requested

## [4.29.1]
### Added
### Fixed
- Always load STR variants regardless of RankScore threshold (hotfix)
### Changed

## [4.29]
### Added
- Added a page about migrating potentially breaking changes to the documentation
- markdown_include in development requirements file
- STR variants filter
- Display source, Z-score, inheritance pattern for STR annotations from Stranger (>0.6.1) if available
- Coverage and quality report to cancer view
### Fixed
- ACMG classification page crashing when trying to visualize a classification that was removed
- Pretty print HGVS on gene variants (URL-decode VEP)
- Broken or missing link in the documentation
- Multiple gene names in ClinVar submission form
- Inheritance model select field in ClinVar submission
- IGV.js >2.7.0 has an issue with the gene track zoom levels - temp freeze at 2.7.0
- Revert CORS-anywhere and introduce a local http proxy for cloud tracks
### Changed

## [4.28]
### Added
- Chromograph integration for displaying PNGs in case-page
- Add VAF to cancer case general report, and remove some of its unused fields
- Variants filter compatible with genome browser location strings
- Support for custom public igv tracks stored on the cloud
- Add tests to increase testing coverage
- Update case variants count after deleting variants
- Update IGV.js to latest (v2.7.4)
- Bypass igv.js CORS check using `https://github.com/Rob--W/cors-anywhere`
- Documentation on default and custom IGV.js tracks (admin docs)
- Lock phenomodels so they're editable by admins only
- Small case group assessment sharing
- Tutorial and files for deploying app on containers (Kubernetes pods)
- Canonical transcript and protein change of canonical transcript in exported variants excel sheet
- Support for Font Awesome version 6
- Submit to Beacon from case page sidebar
- Hide dismissed variants in variants pages and variants export function
- Systemd service files and instruction to deploy Scout using podman
### Fixed
- Bugfix: unused `chromgraph_prefix |tojson` removed
- Freeze coloredlogs temporarily
- Marrvel link
- Don't show TP53 link for silent or synonymous changes
- OMIM gene field accepts any custom number as OMIM gene
- Fix Pytest single quote vs double quote string
- Bug in gene variants search by similar cases and no similar case is found
- Delete unused file `userpanel.py`
- Primary transcripts in variant overview and general report
- Google OAuth2 login setup in README file
- Redirect to 'missing file'-icon if configured Chromograph file is missing
- Javascript error in case page
- Fix compound matching during variant loading for hg38
- Cancer variants view containing variants dismissed with cancer-specific reasons
- Zoom to SV variant length was missing IGV contig select
- Tooltips on case page when case has no default gene panels
### Changed
- Save case variants count in case document and not in sessions
- Style of gene panels multiselect on case page
- Collapse/expand main HPO checkboxes in phenomodel preview
- Replaced GQ (Genotype quality) with VAF (Variant allele frequency) in cancer variants GT table
- Allow loading of cancer cases with no tumor_purity field
- Truncate cDNA and protein changes in case report if longer than 20 characters


## [4.27]
### Added
- Exclude one or more variant categories when running variants delete command
### Fixed
### Changed

## [4.26.1]
### Added
### Fixed
- Links with 1-letter aa codes crash on frameshift etc
### Changed

## [4.26]
### Added
- Extend the delete variants command to print analysis date, track, institute, status and research status
- Delete variants by type of analysis (wgs|wes|panel)
- Links to cBioPortal, MutanTP53, IARC TP53, OncoKB, MyCancerGenome, CIViC
### Fixed
- Deleted variants count
### Changed
- Print output of variants delete command as a tab separated table

## [4.25]
### Added
- Command line function to remove variants from one or all cases
### Fixed
- Parse SMN None calls to None rather than False

## [4.24.1]
### Fixed
- Install requirements.txt via setup file

## [4.24]
### Added
- Institute-level phenotype models with sub-panels containing HPO and OMIM terms
- Runnable Docker demo
- Docker image build and push github action
- Makefile with shortcuts to docker commands
- Parse and save synopsis, phenotype and cohort terms from config files upon case upload
### Fixed
- Update dismissed variant status when variant dismissed key is missing
- Breakpoint two IGV button now shows correct chromosome when different from bp1
- Missing font lib in Docker image causing the PDF report download page to crash
- Sentieon Manta calls lack Somaticscore - load anyway
- ClinVar submissions crashing due to pinned variants that are not loaded
- Point ExAC pLI score to new gnomad server address
- Bug uploading cases missing phenotype terms in config file
- STRs loaded but not shown on browser page
- Bug when using adapter.variant.get_causatives with case_id without causatives
- Problem with fetching "solved" from scout export cases cli
- Better serialising of datetime and bson.ObjectId
- Added `volumes` folder to .gitignore
### Changed
- Make matching causative and managed variants foldable on case page
- Remove calls to PyMongo functions marked as deprecated in backend and frontend(as of version 3.7).
- Improved `scout update individual` command
- Export dynamic phenotypes with ordered gene lists as PDF


## [4.23]
### Added
- Save custom IGV track settings
- Show a flash message with clear info about non-valid genes when gene panel creation fails
- CNV report link in cancer case side navigation
- Return to comment section after editing, deleting or submitting a comment
- Managed variants
- MT vs 14 chromosome mean coverage stats if Scout is connected to Chanjo
### Fixed
- missing `vcf_cancer_sv` and `vcf_cancer_sv_research` to manual.
- Split ClinVar multiple clnsig values (slash-separated) and strip them of underscore for annotations without accession number
- Timeout of `All SNVs and INDELs` page when no valid gene is provided in the search
- Round CADD (MIPv9)
- Missing default panel value
- Invisible other causatives lines when other causatives lack gene symbols
### Changed
- Do not freeze mkdocs-material to version 4.6.1
- Remove pre-commit dependency

## [4.22]
### Added
- Editable cases comments
- Editable variants comments
### Fixed
- Empty variant activity panel
- STRs variants popover
- Split new ClinVar multiple significance terms for a variant
- Edit the selected comment, not the latest
### Changed
- Updated RELEASE docs.
- Pinned variants card style on the case page
- Merged `scout export exons` and `scout view exons` commands


## [4.21.2]
### Added
### Fixed
- Do not pre-filter research variants by (case-default) gene panels
- Show OMIM disease tooltip reliably
### Changed

## [4.21.1]
### Added
### Fixed
- Small change to Pop Freq column in variants ang gene panels to avoid strange text shrinking on small screens
- Direct use of HPO list for Clinical HPO SNV (and cancer SNV) filtering
- PDF coverage report redirecting to login page
### Changed
- Remove the option to dismiss single variants from all variants pages
- Bulk dismiss SNVs, SVs and cancer SNVs from variants pages

## [4.21]
### Added
- Support to configure LoqusDB per institute
- Highlight causative variants in the variants list
- Add tests. Mostly regarding building internal datatypes.
- Remove leading and trailing whitespaces from panel_name and display_name when panel is created
- Mark MANE transcript in list of transcripts in "Transcript overview" on variant page
- Show default panel name in case sidebar
- Previous buttons for variants pagination
- Adds a gh action that checks that the changelog is updated
- Adds a gh action that deploys new releases automatically to pypi
- Warn users if case default panels are outdated
- Define institute-specific gene panels for filtering in institute settings
- Use institute-specific gene panels in variants filtering
- Show somatic VAF for pinned and causative variants on case page

### Fixed
- Report pages redirect to login instead of crashing when session expires
- Variants filter loading in cancer variants page
- User, Causative and Cases tables not scaling to full page
- Improved docs for an initial production setup
- Compatibility with latest version of Black
- Fixed tests for Click>7
- Clinical filter required an extra click to Filter to return variants
- Restore pagination and shrink badges in the variants page tables
- Removing a user from the command line now inactivates the case only if user is last assignee and case is active
- Bugfix, LoqusDB per institute feature crashed when institute id was empty string
- Bugfix, LoqusDB calls where missing case count
- filter removal and upload for filters deleted from another page/other user
- Visualize outdated gene panels info in a popover instead of a tooltip in case page side panel

### Changed
- Highlight color on normal STRs in the variants table from green to blue
- Display breakpoints coordinates in verification emails only for structural variants


## [4.20]
### Added
- Display number of filtered variants vs number of total variants in variants page
- Search case by HPO terms
- Dismiss variant column in the variants tables
- Black and pre-commit packages to dev requirements

### Fixed
- Bug occurring when rerun is requested twice
- Peddy info fields in the demo config file
- Added load config safety check for multiple alignment files for one individual
- Formatting of cancer variants table
- Missing Score in SV variants table

### Changed
- Updated the documentation on how to create a new software release
- Genome build-aware cytobands coordinates
- Styling update of the Matchmaker card
- Select search type in case search form


## [4.19]

### Added
- Show internal ID for case
- Add internal ID for downloaded CGH files
- Export dynamic HPO gene list from case page
- Remove users as case assignees when their account is deleted
- Keep variants filters panel expanded when filters have been used

### Fixed
- Handle the ProxyFix ModuleNotFoundError when Werkzeug installed version is >1.0
- General report formatting issues whenever case and variant comments contain extremely long strings with no spaces

### Changed
- Created an institute wrapper page that contains list of cases, causatives, SNVs & Indels, user list, shared data and institute settings
- Display case name instead of case ID on clinVar submissions
- Changed icon of sample update in clinVar submissions


## [4.18]

### Added
- Filter cancer variants on cytoband coordinates
- Show dismiss reasons in a badge with hover for clinical variants
- Show an ellipsis if 10 cases or more to display with loqusdb matches
- A new blog post for version 4.17
- Tooltip to better describe Tumor and Normal columns in cancer variants
- Filter cancer SNVs and SVs by chromosome coordinates
- Default export of `Assertion method citation` to clinVar variants submission file
- Button to export up to 500 cancer variants, filtered or not
- Rename samples of a clinVar submission file

### Fixed
- Apply default gene panel on return to cancer variantS from variant view
- Revert to certificate checking when asking for Chanjo reports
- `scout download everything` command failing while downloading HPO terms

### Changed
- Turn tumor and normal allelic fraction to decimal numbers in tumor variants page
- Moved clinVar submissions code to the institutes blueprints
- Changed name of clinVar export files to FILENAME.Variant.csv and FILENAME.CaseData.csv
- Switched Google login libraries from Flask-OAuthlib to Authlib


## [4.17.1]

### Fixed
- Load cytobands for cases with chromosome build not "37" or "38"


## [4.17]

### Added
- COSMIC badge shown in cancer variants
- Default gene-panel in non-cancer structural view in url
- Filter SNVs and SVs by cytoband coordinates
- Filter cancer SNV variants by alt allele frequency in tumor
- Correct genome build in UCSC link from structural variant page



### Fixed
- Bug in clinVar form when variant has no gene
- Bug when sharing cases with the same institute twice
- Page crashing when removing causative variant tag
- Do not default to GATK caller when no caller info is provided for cancer SNVs


## [4.16.1]

### Fixed
- Fix the fix for handling of delivery reports for rerun cases

## [4.16]

### Added
- Adds possibility to add "lims_id" to cases. Currently only stored in database, not shown anywhere
- Adds verification comment box to SVs (previously only available for small variants)
- Scrollable pedigree panel

### Fixed
- Error caused by changes in WTForm (new release 2.3.x)
- Bug in OMIM case page form, causing the page to crash when a string was provided instead of a numerical OMIM id
- Fix Alamut link to work properly on hg38
- Better handling of delivery reports for rerun cases
- Small CodeFactor style issues: matchmaker results counting, a couple of incomplete tests and safer external xml
- Fix an issue with Phenomizer introduced by CodeFactor style changes

### Changed
- Updated the version of igv.js to 2.5.4

## [4.15.1]

### Added
- Display gene names in ClinVar submissions page
- Links to Varsome in variant transcripts table

### Fixed
- Small fixes to ClinVar submission form
- Gene panel page crash when old panel has no maintainers

## [4.15]

### Added
- Clinvar CNVs IGV track
- Gene panels can have maintainers
- Keep variant actions (dismissed, manual rank, mosaic, acmg, comments) upon variant re-upload
- Keep variant actions also on full case re-upload

### Fixed
- Fix the link to Ensembl for SV variants when genome build 38.
- Arrange information in columns on variant page
- Fix so that new cosmic identifier (COSV) is also acceptable #1304
- Fixed COSMIC tag in INFO (outside of CSQ) to be parses as well with `&` splitter.
- COSMIC stub URL changed to https://cancer.sanger.ac.uk/cosmic/search?q= instead.
- Updated to a version of IGV where bigBed tracks are visualized correctly
- Clinvar submission files are named according to the content (variant_data and case_data)
- Always show causatives from other cases in case overview
- Correct disease associations for gene symbol aliases that exist as separate genes
- Re-add "custom annotations" for SV variants
- The override ClinVar P/LP add-in in the Clinical Filter failed for new CSQ strings

### Changed
- Runs all CI checks in github actions

## [4.14.1]

### Fixed
- Error when variant found in loqusdb is not loaded for other case

## [4.14]

### Added
- Use github actions to run tests
- Adds CLI command to update individual alignments path
- Update HPO terms using downloaded definitions files
- Option to use alternative flask config when running `scout serve`
- Requirement to use loqusdb >= 2.5 if integrated

### Fixed
- Do not display Pedigree panel in cancer view
- Do not rely on internet connection and services available when running CI tests
- Variant loading assumes GATK if no caller set given and GATK filter status is seen in FILTER
- Pass genome build param all the way in order to get the right gene mappings for cases with build 38
- Parse correctly variants with zero frequency values
- Continue even if there are problems to create a region vcf
- STR and cancer variant navigation back to variants pages could fail

### Changed
- Improved code that sends requests to the external APIs
- Updates ranges for user ranks to fit todays usage
- Run coveralls on github actions instead of travis
- Run pip checks on github actions instead of coveralls
- For hg38 cases, change gnomAD link to point to version 3.0 (which is hg38 based)
- Show pinned or causative STR variants a bit more human readable

## [4.13.1]

### Added
### Fixed
- Typo that caused not all clinvar conflicting interpretations to be loaded no matter what
- Parse and retrieve clinvar annotations from VEP-annotated (VEP 97+) CSQ VCF field
- Variant clinvar significance shown as `not provided` whenever is `Uncertain significance`
- Phenomizer query crashing when case has no HPO terms assigned
- Fixed a bug affecting `All SNVs and INDELs` page when variants don't have canonical transcript
- Add gene name or id in cancer variant view

### Changed
- Cancer Variant view changed "Variant:Transcript:Exon:HGVS" to "Gene:Transcript:Exon:HGVS"

## [4.13]

### Added
- ClinVar SNVs track in IGV
- Add SMA view with SMN Copy Number data
- Easier to assign OMIM diagnoses from case page
- OMIM terms and specific OMIM term page

### Fixed
- Bug when adding a new gene to a panel
- Restored missing recent delivery reports
- Fixed style and links to other reports in case side panel
- Deleting cases using display_name and institute not deleting its variants
- Fixed bug that caused coordinates filter to override other filters
- Fixed a problem with finding some INS in loqusdb
- Layout on SV page when local observations without cases are present
- Make scout compatible with the new HPO definition files from `http://compbio.charite.de/jenkins/`
- General report visualization error when SNVs display names are very long


### Changed


## [4.12.4]

### Fixed
- Layout on SV page when local observations without cases are present

## [4.12.3]

### Fixed
- Case report when causative or pinned SVs have non null allele frequencies

## [4.12.2]

### Fixed
- SV variant links now take you to the SV variant page again
- Cancer variant view has cleaner table data entries for "N/A" data
- Pinned variant case level display hotfix for cancer and str - more on this later
- Cancer variants show correct alt/ref reads mirroring alt frequency now
- Always load all clinical STR variants even if a region load is attempted - index may be missing
- Same case repetition in variant local observations

## [4.12.1]

### Fixed
- Bug in variant.gene when gene has no HGVS description


## [4.12]

### Added
- Accepts `alignment_path` in load config to pass bam/cram files
- Display all phenotypes on variant page
- Display hgvs coordinates on pinned and causatives
- Clear panel pending changes
- Adds option to setup the database with static files
- Adds cli command to download the resources from CLI that scout needs
- Adds test files for merged somatic SV and CNV; as well as merged SNV, and INDEL part of #1279
- Allows for upload of OMIM-AUTO gene panel from static files without api-key

### Fixed
- Cancer case HPO panel variants link
- Fix so that some drop downs have correct size
- First IGV button in str variants page
- Cancer case activates on SNV variants
- Cases activate when STR variants are viewed
- Always calculate code coverage
- Pinned/Classification/comments in all types of variants pages
- Null values for panel's custom_inheritance_models
- Discrepancy between the manual disease transcripts and those in database in gene-edit page
- ACMG classification not showing for some causatives
- Fix bug which caused IGV.js to use hg19 reference files for hg38 data
- Bug when multiple bam files sources with non-null values are available


### Changed
- Renamed `requests` file to `scout_requests`
- Cancer variant view shows two, instead of four, decimals for allele and normal


## [4.11.1]

### Fixed
- Institute settings page
- Link institute settings to sharing institutes choices

## [4.11.0]

### Added
- Display locus name on STR variant page
- Alternative key `GNOMADAF_popmax` for Gnomad popmax allele frequency
- Automatic suggestions on how to improve the code on Pull Requests
- Parse GERP, phastCons and phyloP annotations from vep annotated CSQ fields
- Avoid flickering comment popovers in variant list
- Parse REVEL score from vep annotated CSQ fields
- Allow users to modify general institute settings
- Optionally format code automatically on commit
- Adds command to backup vital parts `scout export database`
- Parsing and displaying cancer SV variants from Manta annotated VCF files
- Dismiss cancer snv variants with cancer-specific options
- Add IGV.js UPD, RHO and TIDDIT coverage wig tracks.


### Fixed
- Slightly darker page background
- Fixed an issued with parsed conservation values from CSQ
- Clinvar submissions accessible to all users of an institute
- Header toolbar when on Clinvar page now shows institute name correctly
- Case should not always inactivate upon update
- Show dismissed snv cancer variants as grey on the cancer variants page
- Improved style of mappability link and local observations on variant page
- Convert all the GET requests to the igv view to POST request
- Error when updating gene panels using a file containing BOM chars
- Add/replace gene radio button not working in gene panels


## [4.10.1]

### Fixed
- Fixed issue with opening research variants
- Problem with coveralls not called by Travis CI
- Handle Biomart service down in tests


## [4.10.0]

### Added
- Rank score model in causatives page
- Exportable HPO terms from phenotypes page
- AMP guideline tiers for cancer variants
- Adds scroll for the transcript tab
- Added CLI option to query cases on time since case event was added
- Shadow clinical assessments also on research variants display
- Support for CRAM alignment files
- Improved str variants view : sorting by locus, grouped by allele.
- Delivery report PDF export
- New mosaicism tag option
- Add or modify individuals' age or tissue type from case page
- Display GC and allele depth in causatives table.
- Included primary reference transcript in general report
- Included partial causative variants in general report
- Remove dependency of loqusdb by utilising the CLI

### Fixed
- Fixed update OMIM command bug due to change in the header of the genemap2 file
- Removed Mosaic Tag from Cancer variants
- Fixes issue with unaligned table headers that comes with hidden Datatables
- Layout in general report PDF export
- Fixed issue on the case statistics view. The validation bars didn't show up when all institutes were selected. Now they do.
- Fixed missing path import by importing pathlib.Path
- Handle index inconsistencies in the update index functions
- Fixed layout problems


## [4.9.0]

### Added
- Improved MatchMaker pages, including visible patient contacts email address
- New badges for the github repo
- Links to [GENEMANIA](genemania.org)
- Sort gene panel list on case view.
- More automatic tests
- Allow loading of custom annotations in VCF using the SCOUT_CUSTOM info tag.

### Fixed
- Fix error when a gene is added to an empty dynamic gene panel
- Fix crash when attempting to add genes on incorrect format to dynamic gene panel
- Manual rank variant tags could be saved in a "Select a tag"-state, a problem in the variants view.
- Same case evaluations are no longer shown as gray previous evaluations on the variants page
- Stay on research pages, even if reset, next first buttons are pressed..
- Overlapping variants will now be visible on variant page again
- Fix missing classification comments and links in evaluations page
- All prioritized cases are shown on cases page


## [4.8.3]

### Added

### Fixed
- Bug when ordering sanger
- Improved scrolling over long list of genes/transcripts


## [4.8.2]

### Added

### Fixed
- Avoid opening extra tab for coverage report
- Fixed a problem when rank model version was saved as floats and not strings
- Fixed a problem with displaying dismiss variant reasons on the general report
- Disable load and delete filter buttons if there are no saved filters
- Fix problem with missing verifications
- Remove duplicate users and merge their data and activity


## [4.8.1]

### Added

### Fixed
- Prevent login fail for users with id defined by ObjectId and not email
- Prevent the app from crashing with `AttributeError: 'NoneType' object has no attribute 'message'`


## [4.8.0]

### Added
- Updated Scout to use Bootstrap 4.3
- New looks for Scout
- Improved dashboard using Chart.js
- Ask before inactivating a case where last assigned user leaves it
- Genes can be manually added to the dynamic gene list directly on the case page
- Dynamic gene panels can optionally be used with clinical filter, instead of default gene panel
- Dynamic gene panels get link out to chanjo-report for coverage report
- Load all clinvar variants with clinvar Pathogenic, Likely Pathogenic and Conflicting pathogenic
- Show transcripts with exon numbers for structural variants
- Case sort order can now be toggled between ascending and descending.
- Variants can be marked as partial causative if phenotype is available for case.
- Show a frequency tooltip hover for SV-variants.
- Added support for LDAP login system
- Search snv and structural variants by chromosomal coordinates
- Structural variants can be marked as partial causative if phenotype is available for case.
- Show normal and pathologic limits for STRs in the STR variants view.
- Institute level persistent variant filter settings that can be retrieved and used.
- export causative variants to Excel
- Add support for ROH, WIG and chromosome PNGs in case-view

### Fixed
- Fixed missing import for variants with comments
- Instructions on how to build docs
- Keep sanger order + verification when updating/reloading variants
- Fixed and moved broken filter actions (HPO gene panel and reset filter)
- Fixed string conversion to number
- UCSC links for structural variants are now separated per breakpoint (and whole variant where applicable)
- Reintroduced missing coverage report
- Fixed a bug preventing loading samples using the command line
- Better inheritance models customization for genes in gene panels
- STR variant page back to list button now does its one job.
- Allows to setup scout without a omim api key
- Fixed error causing "favicon not found" flash messages
- Removed flask --version from base cli
- Request rerun no longer changes case status. Active or archived cases inactivate on upload.
- Fixed missing tooltip on the cancer variants page
- Fixed weird Rank cell in variants page
- Next and first buttons order swap
- Added pagination (and POST capability) to cancer variants.
- Improves loading speed for variant page
- Problem with updating variant rank when no variants
- Improved Clinvar submission form
- General report crashing when dismissed variant has no valid dismiss code
- Also show collaborative case variants on the All variants view.
- Improved phenotype search using dataTables.js on phenotypes page
- Search and delete users with `email` instead of `_id`
- Fixed css styles so that multiselect options will all fit one column


## [4.7.3]

### Added
- RankScore can be used with VCFs for vcf_cancer files

### Fixed
- Fix issue with STR view next page button not doing its one job.

### Deleted
- Removed pileup as a bam viewing option. This is replaced by IGV


## [4.7.2]

### Added
- Show earlier ACMG classification in the variant list

### Fixed
- Fixed igv search not working due to igv.js dist 2.2.17
- Fixed searches for cases with a gene with variants pinned or marked causative.
- Load variant pages faster after fixing other causatives query
- Fixed mitochondrial report bug for variants without genes

## [4.7.1]

### Added

### Fixed
- Fixed bug on genes page


## [4.7.0]

### Added
- Export genes and gene panels in build GRCh38
- Search for cases with variants pinned or marked causative in a given gene.
- Search for cases phenotypically similar to a case also from WUI.
- Case variant searches can be limited to similar cases, matching HPO-terms,
  phenogroups and cohorts.
- De-archive reruns and flag them as 'inactive' if archived
- Sort cases by analysis_date, track or status
- Display cases in the following order: prioritized, active, inactive, archived, solved
- Assign case to user when user activates it or asks for rerun
- Case becomes inactive when it has no assignees
- Fetch refseq version from entrez and use it in clinvar form
- Load and export of exons for all genes, independent on refseq
- Documentation for loading/updating exons
- Showing SV variant annotations: SV cgh frequencies, gnomad-SV, local SV frequencies
- Showing transcripts mapping score in segmental duplications
- Handle requests to Ensembl Rest API
- Handle requests to Ensembl Rest Biomart
- STR variants view now displays GT and IGV link.
- Description field for gene panels
- Export exons in build 37 and 38 using the command line

### Fixed
- Fixes of and induced by build tests
- Fixed bug affecting variant observations in other cases
- Fixed a bug that showed wrong gene coverage in general panel PDF export
- MT report only shows variants occurring in the specific individual of the excel sheet
- Disable SSL certifcate verification in requests to chanjo
- Updates how intervaltree and pymongo is used to void deprecated functions
- Increased size of IGV sample tracks
- Optimized tests


## [4.6.1]

### Added

### Fixed
- Missing 'father' and 'mother' keys when parsing single individual cases


## [4.6.0]

### Added
- Description of Scout branching model in CONTRIBUTING doc
- Causatives in alphabetical order, display ACMG classification and filter by gene.
- Added 'external' to the list of analysis type options
- Adds functionality to display "Tissue type". Passed via load config.
- Update to IGV 2.

### Fixed
- Fixed alignment visualization and vcf2cytosure availability for demo case samples
- Fixed 3 bugs affecting SV pages visualization
- Reintroduced the --version cli option
- Fixed variants query by panel (hpo panel + gene panel).
- Downloaded MT report contains excel files with individuals' display name
- Refactored code in parsing of config files.


## [4.5.1]

### Added

### Fixed
- update requirement to use PyYaml version >= 5.1
- Safer code when loading config params in cli base


## [4.5.0]

### Added
- Search for similar cases from scout view CLI
- Scout cli is now invoked from the app object and works under the app context

### Fixed
- PyYaml dependency fixed to use version >= 5.1


## [4.4.1]

### Added
- Display SV rank model version when available

### Fixed
- Fixed upload of delivery report via API


## [4.4.0]

### Added
- Displaying more info on the Causatives page and hiding those not causative at the case level
- Add a comment text field to Sanger order request form, allowing a message to be included in the email
- MatchMaker Exchange integration
- List cases with empty synopsis, missing HPO terms and phenotype groups.
- Search for cases with open research list, or a given case status (active, inactive, archived)

### Fixed
- Variant query builder split into several functions
- Fixed delivery report load bug


## [4.3.3]

### Added
- Different individual table for cancer cases

### Fixed
- Dashboard collects validated variants from verification events instead of using 'sanger' field
- Cases shared with collaborators are visible again in cases page
- Force users to select a real institute to share cases with (actionbar select fix)


## [4.3.2]

### Added
- Dashboard data can be filtered using filters available in cases page
- Causatives for each institute are displayed on a dedicated page
- SNVs and and SVs are searchable across cases by gene and rank score
- A more complete report with validated variants is downloadable from dashboard

### Fixed
- Clinsig filter is fixed so clinsig numerical values are returned
- Split multi clinsig string values in different elements of clinsig array
- Regex to search in multi clinsig string values or multi revstat string values
- It works to upload vcf files with no variants now
- Combined Pileup and IGV alignments for SVs having variant start and stop on the same chromosome


## [4.3.1]

### Added
- Show calls from all callers even if call is not available
- Instructions to install cairo and pango libs from WeasyPrint page
- Display cases with number of variants from CLI
- Only display cases with number of variants above certain treshold. (Also CLI)
- Export of verified variants by CLI or from the dashboard
- Extend case level queries with default panels, cohorts and phenotype groups.
- Slice dashboard statistics display using case level queries
- Add a view where all variants for an institute can be searched across cases, filtering on gene and rank score. Allows searching research variants for cases that have research open.

### Fixed
- Fixed code to extract variant conservation (gerp, phyloP, phastCons)
- Visualization of PDF-exported gene panels
- Reintroduced the exon/intron number in variant verification email
- Sex and affected status is correctly displayed on general report
- Force number validation in SV filter by size
- Display ensembl transcripts when no refseq exists


## [4.3.0]

### Added
- Mosaicism tag on variants
- Show and filter on SweGen frequency for SVs
- Show annotations for STR variants
- Show all transcripts in verification email
- Added mitochondrial export
- Adds alternative to search for SVs shorter that the given length
- Look for 'bcftools' in the `set` field of VCFs
- Display digenic inheritance from OMIM
- Displays what refseq transcript that is primary in hgnc

### Fixed

- Archived panels displays the correct date (not retroactive change)
- Fixed problem with waiting times in gene panel exports
- Clinvar fiter not working with human readable clinsig values

## [4.2.2]

### Fixed
- Fixed gene panel create/modify from CSV file utf-8 decoding error
- Updating genes in gene panels now supports edit comments and entry version
- Gene panel export timeout error

## [4.2.1]

### Fixed
- Re-introduced gene name(s) in verification email subject
- Better PDF rendering for excluded variants in report
- Problem to access old case when `is_default` did not exist on a panel


## [4.2.0]

### Added
- New index on variant_id for events
- Display overlapping compounds on variants view

### Fixed
- Fixed broken clinical filter


## [4.1.4]

### Added
- Download of filtered SVs

### Fixed
- Fixed broken download of filtered variants
- Fixed visualization issue in gene panel PDF export
- Fixed bug when updating gene names in variant controller


## [4.1.3]

### Fixed
- Displays all primary transcripts


## [4.1.2]

### Added
- Option add/replace when updating a panel via CSV file
- More flexible versioning of the gene panels
- Printing coverage report on the bottom of the pdf case report
- Variant verification option for SVs
- Logs uri without pwd when connecting
- Disease-causing transcripts in case report
- Thicker lines in case report
- Supports HPO search for cases, both terms or if described in synopsis
- Adds sanger information to dashboard

### Fixed
- Use db name instead of **auth** as default for authentication
- Fixes so that reports can be generated even with many variants
- Fixed sanger validation popup to show individual variants queried by user and institute.
- Fixed problem with setting up scout
- Fixes problem when exac file is not available through broad ftp
- Fetch transcripts for correct build in `adapter.hgnc_gene`

## [4.1.1]
- Fix problem with institute authentication flash message in utils
- Fix problem with comments
- Fix problem with ensembl link


## [4.1.0]

### Added
- OMIM phenotypes to case report
- Command to download all panel app gene panels `scout load panel --panel-app`
- Links to genenames.org and omim on gene page
- Popup on gene at variants page with gene information
- reset sanger status to "Not validated" for pinned variants
- highlight cases with variants to be evaluated by Sanger on the cases page
- option to point to local reference files to the genome viewer pileup.js. Documented in `docs.admin-guide.server`
- option to export single variants in `scout export variants`
- option to load a multiqc report together with a case(add line in load config)
- added a view for searching HPO terms. It is accessed from the top left corner menu
- Updates the variants view for cancer variants. Adds a small cancer specific filter for known variants
- Adds hgvs information on cancer variants page
- Adds option to update phenotype groups from CLI

### Fixed
- Improved Clinvar to submit variants from different cases. Fixed HPO terms in casedata according to feedback
- Fixed broken link to case page from Sanger modal in cases view
- Now only cases with non empty lists of causative variants are returned in `adapter.case(has_causatives=True)`
- Can handle Tumor only samples
- Long lists of HGNC symbols are now possible. This was previously difficult with manual, uploaded or by HPO search when changing filter settings due to GET request limitations. Relevant pages now use POST requests. Adds the dynamic HPO panel as a selection on the gene panel dropdown.
- Variant filter defaults to default panels also on SV and Cancer variants pages.

## [4.0.0]

### WARNING ###

This is a major version update and will require that the backend of pre releases is updated.
Run commands:

```
$scout update genes
$scout update hpo
```

- Created a Clinvar submission tool, to speed up Clinvar submission of SNVs and SVs
- Added an analysis report page (html and PDF format) containing phenotype, gene panels and variants that are relevant to solve a case.

### Fixed
- Optimized evaluated variants to speed up creation of case report
- Moved igv and pileup viewer under a common folder
- Fixed MT alignment view pileup.js
- Fixed coordinates for SVs with start chromosome different from end chromosome
- Global comments shown across cases and institutes. Case-specific variant comments are shown only for that specific case.
- Links to clinvar submitted variants at the cases level
- Adapts clinvar parsing to new format
- Fixed problem in `scout update user` when the user object had no roles
- Makes pileup.js use online genome resources when viewing alignments. Now any instance of Scout can make use of this functionality.
- Fix ensembl link for structural variants
- Works even when cases does not have `'madeline_info'`
- Parses Polyphen in correct way again
- Fix problem with parsing gnomad from VEP

### Added
- Added a PDF export function for gene panels
- Added a "Filter and export" button to export custom-filtered SNVs to CSV file
- Dismiss SVs
- Added IGV alignments viewer
- Read delivery report path from case config or CLI command
- Filter for spidex scores
- All HPO terms are now added and fetched from the correct source (https://github.com/obophenotype/human-phenotype-ontology/blob/master/hp.obo)
- New command `scout update hpo`
- New command `scout update genes` will fetch all the latest information about genes and update them
- Load **all** variants found on chromosome **MT**
- Adds choice in cases overview do show as many cases as user like

### Removed
- pileup.min.js and pileup css are imported from a remote web location now
- All source files for HPO information, this is instead fetched directly from source
- All source files for gene information, this is instead fetched directly from source

## [3.0.0]
### Fixed
- hide pedigree panel unless it exists

## [1.5.1] - 2016-07-27
### Fixed
- look for both ".bam.bai" and ".bai" extensions

## [1.4.0] - 2016-03-22
### Added
- support for local frequency through loqusdb
- bunch of other stuff

## [1.3.0] - 2016-02-19
### Fixed
- Update query-phenomizer and add username/password

### Changed
- Update the way a case is checked for rerun-status

### Added
- Add new button to mark a case as "checked"
- Link to clinical variants _without_ 1000G annotation

## [1.2.2] - 2016-02-18
### Fixed
- avoid filtering out variants lacking ExAC and 1000G annotations

## [1.1.3] - 2015-10-01
### Fixed
- persist (clinical) filter when clicking load more
- fix #154 by robustly setting clinical filter func. terms

## [1.1.2] - 2015-09-07
### Fixed
- avoid replacing coverage report with none
- update SO terms, refactored

## [1.1.1] - 2015-08-20
### Fixed
- fetch case based on collaborator status (not owner)

## [1.1.0] - 2015-05-29
### Added
- link(s) to SNPedia based on RS-numbers
- new Jinja filter to "humanize" decimal numbers
- show gene panels in variant view
- new Jinja filter for decoding URL encoding
- add indicator to variants in list that have comments
- add variant number threshold and rank score threshold to load function
- add event methods to mongo adapter
- add tests for models
- show badge "old" if comment was written for a previous analysis

### Changed
- show cDNA change in transcript summary unless variant is exonic
- moved compounds table further up the page
- show dates for case uploads in ISO format
- moved variant comments higher up on page
- updated documentation for pages
- read in coverage report as blob in database and serve directly
- change ``OmimPhenotype`` to ``PhenotypeTerm``
- reorganize models sub-package
- move events (and comments) to separate collection
- only display prev/next links for the research list
- include variant type in breadcrumbs e.g. "Clinical variants"

### Removed
- drop dependency on moment.js

### Fixed
- show the same level of detail for all frequencies on all pages
- properly decode URL encoded symbols in amino acid/cDNA change strings
- fixed issue with wipe permissions in MongoDB
- include default gene lists in "variants" link in breadcrumbs

## [1.0.2] - 2015-05-20
### Changed
- update case fetching function

### Fixed
- handle multiple cases with same id

## [1.0.1] - 2015-04-28
### Fixed
- Fix building URL parameters in cases list Vue component

## [1.0.0] - 2015-04-12
Codename: Sara Lund

![Release 1.0](artwork/releases/release-1-0.jpg)

### Added
- Add email logging for unexpected errors
- New command line tool for deleting case

### Changed
- Much improved logging overall
- Updated documentation/usage guide
- Removed non-working IGV link

### Fixed
- Show sample display name in GT call
- Various small bug fixes
- Make it easier to hover over popups

## [0.0.2-rc1] - 2015-03-04
### Added
- add protein table for each variant
- add many more external links
- add coverage reports as PDFs

### Changed
- incorporate user feedback updates
- big refactor of load scripts

## [0.0.2-rc2] - 2015-03-04
### Changes
- add gene table with gene description
- reorganize inheritance models box

### Fixed
- avoid overwriting gene list on "research" load
- fix various bugs in external links

## [0.0.2-rc3] - 2015-03-05
### Added
- Activity log feed to variant view
- Adds protein change strings to ODM and Sanger email

### Changed
- Extract activity log component to macro

### Fixes
- Make Ensembl transcript links use archive website<|MERGE_RESOLUTION|>--- conflicted
+++ resolved
@@ -5,13 +5,10 @@
 About changelog [here](https://keepachangelog.com/en/1.0.0/)
 
 ## [unreleased]
-<<<<<<< HEAD
+### Added
+- Software version and link to the relative release on GitHub on the top left dropdown menu
 ### Fixed
 - Don't save any "-1", "." or "0" frequency values for SNVs - same as for SVs
-=======
-### Added
-- Software version and link to the relative release on GitHub on the top left dropdown menu
->>>>>>> 1df6cd71
 
 ## [4.96]
 ### Added
