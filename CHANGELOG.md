# Change Log
All notable changes to this project will be documented in this file.
This project adheres to [Semantic Versioning](http://semver.org/).

About changelog [here](https://keepachangelog.com/en/1.0.0/)

<<<<<<< HEAD
## [unreleased]
### Added
- New openable matching causatives and managed variants lists for default gene panels only for convenience
=======
## [4.65.1]
>>>>>>> 00a508e8
### Fixed
- Visibility of `Gene(s)` badges on SV VariantS page
- Hide dismiss bar on SV page not working well
- Delivery report PDF download
- Saving Pipeline version file when loading a case
- Backport compatible import of importlib metadata for old python versions (<3.8)

## [4.65]
### Added
- Option to mark a ClinVar submission as submitted
- Docs on how to create/update the PanelApp green genes as a system admin
- `individual_id`-parameter to both Gens links
- Download a gene panel in TXT format from gene panel page
- Panel gene comments on variant page: genes in panels can have comments that describe the gene in a panel context
### Changed
- Always show each case category on caseS page, even if 0 cases in total or after current query
- Improved sorting of ClinVar submissions
- Pre-populate SV type select in ClinVar submission form, when possible
- Show comment badges in related comments tables on general report
- Updated version of several GitHub actions
- Migrate from deprecated `pkg_resources` lib to `importlib_resources`
- Dismiss bar on variantS pages is thinner.
- Dismiss bar on variantS pages can be toggled open or closed for the duration of a login session.
### Fixed
- Fixed Sanger order / Cancel order modal close buttons
- Visibility of SV type in ClinVar submission form
- Fixed a couple of creations where now was called twice, so updated_at and created_at could differ
- Deprecated Ubuntu version 18.04 in one GitHub action
- Panels that have been removed (hidden) should not be visible in views where overlapping gene panels for genes are shown
- Gene panel test pointing to the right function

## [4.64]
### Added
- Create/Update a gene panel containing all PanelApp green genes (`scout update panelapp-green -i <cust_id>`)
- Links for ACMG pathogenicity impact modification on the ACMG classification page
### Changed
- Open local observation matching cases in new windows
### Fixed
- Matching manual ranked variants are now shown also on the somatic variant page
- VarSome links to hg19/GRCh37
- Managed variants filter settings lost when navigating to additional pages
- Collect the right variant category after submitting filter form from research variantS page
- Beacon links are templated and support variants in genome build 38

## [4.63]
### Added
- Display data sharing info for ClinVar, Matchmaker Exchange and Beacon in a dedicated column on Cases page
- Test for `commands.download.omim.print_omim`
- Display dismissed variants comments on general case report
- Modify ACMG pathogenicity impact (most commonly PVS1, PS3) based on strength of evidence with lab director's professional judgement
- REViewer button on STR variant page
- Alamut institution parameter in institute settings for Alamut Visual Plus software
- Added Manual Ranks Risk Factor, Likely Risk Factor and Uncertain Risk Factor
- Display matching manual ranks from previous cases the user has access to on VariantS and Variant pages
- Link to gnomAD gene SVs v2.1 for SV variants with gnomAD frequency
- Support for nf-core/rnafusion reports
### Changed
- Display chrY for sex unknown
- Deprecate legacy scout_load() method API call.
- Message shown when variant tag is updated for a variant
- When all ACMG classifications are deleted from a variant, the current variant classification status is also reset.
- Refactored the functions that collect causative variants
- Removed `scripts/generate_test_data.py`
### Fixed
- Default IGV tracks (genes, ClinVar, ClinVar CNVs) showing even if user unselects them all
- Freeze Flask-Babel below v3.0 due to issue with a locale decorator
- Thaw Flask-Babel and fix according to v3 standard. Thank you @TkTech!
- Show matching causatives on somatic structural variant page
- Visibility of gene names and functional annotations on Causatives/Verified pages
- Panel version can be manually set to floating point numbers, when modified
- Causatives page showing also non-causative variants matching causatives in other cases
- ClinVar form submission for variants with no selected transcript and HGVS
- Validating and submitting ClinVar objects not containing both Variant and Casedata info

## [4.62.1]
### Fixed
- Case page crashing when adding a case to a group without providing a valid case name

## [4.62]
### Added
- Validate ClinVar submission objects using the ClinVar API
- Wrote tests for case and variant API endpoints
- Create ClinVar submissions from Scout using the ClinVar API
- Export Phenopacket for affected individual
- Import Phenopacket from JSON file or Phenopacket API backend server
- Use the new case name option for GENS requests
- Pre-validate refseq:HGVS items using VariantValidator in ClinVar submission form
### Fixed
- Fallback for empty alignment index for REViewer service
- Source link out for MIP 11.1 reference STR annotation
- Avoid duplicate causatives and pinned variants
- ClinVar clinical significance displays only the ACMG terms when user selects ACMG 2015 as assertion criteria
- Spacing between icon and text on Beacon and MatchMaker links on case page sidebar
- Truncate IDs and HGVS representations in ClinVar pages if longer than 25 characters
- Update ClinVar submission ID form
- Handle connection timeout when sending requests requests to external web services
- Validate any ClinVar submission regardless of its status
- Empty Phenopackets import crashes
- Stop Spinner on Phenopacket JSON download
### Changed
- Updated ClinVar submission instructions

## [4.61.1]
### Fixed
- Added `UMLS` as an option of `Condition ID type` in ClinVar Variant downloaded files
- Missing value for `Condition ID type` in ClinVar Variant downloaded files
- Possibility to open, close or delete a ClinVar submission even if it doesn't have an associated name
- Save SV type, ref and alt n. copies to exported ClinVar files
- Inner and outer start and stop SV coordinates not exported in ClinVar files
- ClinVar submissions page crashing when SV files don't contain breakpoint exact coordinates
- Align OMIM diagnoses with delete diagnosis button on case page
- In ClinVar form, reset condition list and customize help when condition ID changes

## [4.61]
### Added
- Filter case list by cases with variants in ClinVar submission
- Filter case list by cases containing RNA-seq data - gene_fusion_reports and sample-level tracks (splice junctions and RNA coverage)
- Additional case category `Ignored`, to be used for cases that don't fall in the existing 'inactive', 'archived', 'solved', 'prioritized' categories
- Display number of cases shown / total number of cases available for each category on Cases page
- Moved buttons to modify case status from sidebar to main case page
- Link to Mutalyzer Normalizer tool on variant's transcripts overview to retrieve official HVGS descriptions
- Option to manually load RNA MULTIQC report using the command `scout load report -t multiqc_rna`
- Load RNA MULTIQC automatically for a case if config file contains the `multiqc_rna` key/value
- Instructions in admin-guide on how to load case reports via the command line
- Possibility to filter RD variants by a specific genotype call
- Distinct colors for different inheritance models on RD Variant page
- Gene panels PDF export with case variants hits by variant type
- A couple of additional README badges for GitHub stats
- Upload and display of pipeline reference info and executable version yaml files as custom reports
- Testing CLI on hasta in PR template
### Changed
- Instructions on how to call dibs on scout-stage server in pull request template
- Deprecated CLI commands `scout load <delivery_report, gene_fusion_report, coverage_qc_report, cnv_report>` to replace them with command `scout load report -t <report type>`
- Refactored code to display and download custom case reports
- Do not export `Assertion method` and `Assertion method citation` to ClinVar submission files according to changes to ClinVar's submission spreadsheet templates.
- Simplified code to create and download ClinVar CSV files
- Colorize inheritance models badges by category on VariantS page
- `Safe variants matching` badge more visible on case page
### Fixed
- Non-admin users saving institute settings would clear loqusdb instance selection
- Layout of variant position, cytoband and type in SV variant summary
- Broken `Build Status - GitHub badge` on GitHub README page
- Visibility of text on grey badges in gene panels PDF exports
- Labels for dashboard search controls
- Dark mode visibility for ClinVar submission
- Whitespaces on outdated panel in extent report

## [4.60]
### Added
- Mitochondrial deletion signatures (mitosign) can be uploaded and shown with mtDNA report
- A `Type of analysis` column on Causatives and Validated variants pages
- List of "safe" gene panels available for matching causatives and managed variants in institute settings, to avoid secondary findings
- `svdb_origin` as a synonym for `FOUND_IN` to complement `set` for variants found by all callers
### Changed
- Hide removed gene panels by default in panels page
- Removed option for filtering cancer SVs by Tumor and Normal alt AF
- Hide links to coverage report from case dynamic HPO panel if cancer analysis
- Remove rerun emails and redirect users to the analysis order portal instead
- Updated clinical SVs igv.js track (dbVar) and added example of external track from `https://trackhubregistry.org/`
- Rewrote the ClinVar export module to simplify and add one variant at the time
- ClinVar submissions with phenotype conditions from: [OMIM, MedGen, Orphanet, MeSH, HP, MONDO]
### Fixed
- If trying to load a badly formatted .tsv file an error message is displayed.
- Avoid showing case as rerun when first attempt at case upload failed
- Dynamic autocomplete search not working on phenomodels page
- Callers added to variant when loading case
- Now possible to update managed variant from file without deleting it first
- Missing preselected chromosome when editing a managed variant
- Preselected variant type and subtype when editing a managed variant
- Typo in dbVar ClinVar track, hg19


## [4.59]
### Added
- Button to go directly to HPO SV filter variantS page from case
- `Scout-REViewer-Service` integration - show `REViewer` picture if available
- Link to HPO panel coverage overview on Case page
- Specify a confidence threshold (green|amber|red) when loading PanelApp panels
- Functional annotations in variants lists exports (all variants)
- Cancer/Normal VAFs and COSMIC ids in in variants lists exports (cancer variants)
### Changed
- Better visualization of regional annotation for long lists of genes in large SVs in Variants tables
- Order of cells in variants tables
- More evident links to gene coverage from Variant page
- Gene panels sorted by display name in the entire Case page
- Round CADD and GnomAD values in variants export files
### Fixed
- HPO filter button on SV variantS page
- Spacing between region|function cells in SVs lists
- Labels on gene panel Chanjo report
- Fixed ambiguous duplicated response headers when requesting a BAM file from /static
- Visited color link on gene coverage button (Variant page)

## [4.58.1]
### Fixed
- Case search with search strings that contain characters that can be escaped

## [4.58]
### Added
- Documentation on how to create/update PanelApp panels
- Add filter by local observations (archive) to structural variants filters
- Add more splicing consequences to SO term definitions
- Search for a specific gene in all gene panels
- Institute settings option to force show all variants on VariantS page for all cases of an institute
- Filter cases by validation pending status
- Link to The Clinical Knowledgebase (CKB) (https://ckb.jax.org/) in cancer variant's page
### Fixed
- Added a not-authorized `auto-login` fixture according to changes in Flask-Login 0.6.2
- Renamed `cache_timeout` param name of flask.send_file function to `max_age` (Flask 2.2 compliant)
- Replaced deprecated `app.config["JSON_SORT_KEYS"]` with app.json.sort_keys in app settings
- Bug in gene variants page (All SNVs and INDELs) when variant gene doesn't have a hgnc id that is found in the database
- Broken export of causatives table
- Query for genes in build 38 on `Search SNVs and INDELs` page
- Prevent typing special characters `^<>?!=\/` in case search form
- Search matching causatives also among research variants in other cases
- Links to variants in Verified variants page
- Broken filter institute cases by pinned gene
- Better visualization of long lists of genes in large SVs on Causative and Verified Variants page
- Reintroduced missing button to export Causative variants
- Better linking and display of matching causatives and managed variants
- Reduced code complexity in `scout/parse/variant/variant.py`
- Reduced complexity of code in `scout/build/variant/variant.py`

### Changed
- State that loqusdb observation is in current case if observations count is one and no cases are shown
- Better pagination and number of variants returned by queries in `Search SNVs and INDELs` page
- Refactored and simplified code used for collecting gene variants for `Search SNVs and INDELs` page
- Fix sidebar panel icons in Case view
- Fix panel spacing in Case view
- Removed unused database `sanger_ordered` and `case_id,category,rank_score` indexes (variant collection)
- Verified variants displayed in a dedicated page reachable from institute sidebar
- Unified stats in dashboard page
- Improved gene info for large SVs and cancer SVs
- Remove the unused `variant.str_variant` endpoint from variant views
- Easier editing of HPO gene panel on case page
- Assign phenotype panel less cramped on Case page
- Causatives and Verified variants pages to use the same template macro
- Allow hyphens in panel names
- Reduce resolution of example images
- Remove some animations in web gui which where rendered slow


## [4.57.4]
### Fixed
- Parsing of variant.FORMAT "DR" key in parse variant file

## [4.57.3]
### Fixed
- Export of STR verified variants
- Do not download as verified variants first verified and then reset to not validated
- Avoid duplicated lines in downloaded verified variants reflecting changes in variant validation status

## [4.57.2]
### Fixed
- Export of verified variants when variant gene has no transcripts
- HTTP 500 when visiting a the details page for a cancer variant that had been ranked with genmod

## [4.57.1]
### Fixed
- Updating/replacing a gene panel from file with a corrupted or malformed file

## [4.57]
### Added
- Display last 50 or 500 events for a user in a timeline
- Show dismiss count from other cases on matching variantS
- Save Beacon-related events in events collection
- Institute settings allow saving multiple loqusdb instances for one institute
- Display stats from multiple instances of loqusdb on variant page
- Display date and frequency of obs derived from count of local archive observations from MIP11 (requires fix in MIP)
### Changed
- Prior ACMG classifications view is no longer limited by pathogenicity
### Fixed
- Visibility of Sanger ordered badge on case page, light mode
- Some of the DataTables tables (Phenotypes and Diagnoses pages) got a bit dark in dark mode
- Remove all redundancies when displaying timeline events (some events are saved both as case-related and variant-related)
- Missing link in saved MatchMaker-related events
- Genes with mixed case gene symbols missing in PanelApp panels
- Alignment of elements on the Beacon submission modal window
- Locus info links from STR variantS page open in new browser tabs

## [4.56]
### Added
- Test for PanelApp panels loading
- `panel-umi` tag option when loading cancer analyses
### Changed
- Black text to make comments more visible in dark mode
- Loading PanelApp panels replaces pre-existing panels with same version
- Removed sidebar from Causatives page - navigation is available on the top bar for now
- Create ClinVar submissions from pinned variants list in case page
- Select which pinned variants will be included in ClinVar submission documents
### Fixed
- Remove a:visited css style from all buttons
- Update of HPO terms via command line
- Background color of `MIXED` and `PANEL-UMI` sequencing types on cases page
- Fixed regex error when searching for cases with query ending with `\ `
- Gene symbols on Causatives page lighter in dark mode
- SpliceAI tooltip of multigene variants

## [4.55]
### Changed
- Represent different tumor samples as vials in cases page
- Option to force-update the OMIM panel
### Fixed
- Low tumor purity badge alignment in cancer samples table on cancer case view
- VariantS comment popovers reactivate on hover
- Updating database genes in build 37
- ACMG classification summary hidden by sticky navbar
- Logo backgrounds fixed to white on welcome page
- Visited links turn purple again
- Style of link buttons and dropdown menus
- Update KUH and GMS logos
- Link color for Managed variants

## [4.54]
### Added
- Dark mode, using browser/OS media preference
- Allow marking case as solved without defining causative variants
- Admin users can create missing beacon datasets from the institute's settings page
- GenCC links on gene and variant pages
- Deprecation warnings when launching the app using a .yaml config file or loading cases using .ped files
### Changed
- Improved HTML syntax in case report template
- Modified message displayed when variant rank stats could not be calculated
- Expanded instructions on how to test on CG development server (cg-vm1)
- Added more somatic variant callers (Balsamic v9 SNV, develop SV)
### Fixed
- Remove load demo case command from docker-compose.yml
- Text elements being split across pages in PDF reports
- Made login password field of type `password` in LDAP login form
- Gene panels HTML select in institute's settings page
- Bootstrap upgraded to version 5
- Fix some Sourcery and SonarCloud suggestions
- Escape special characters in case search on institute and dashboard pages
- Broken case PDF reports when no Madeline pedigree image can be created
- Removed text-white links style that were invisible in new pages style
- Variants pagination after pressing "Filter variants" or "Clinical filter"
- Layout of buttons Matchmaker submission panel (case page)
- Removing cases from Matchmaker (simplified code and fixed functionality)
- Reintroduce check for missing alignment files purged from server

## [4.53]
### Added
### Changed
- Point Alamut API key docs link to new API version
- Parse dbSNP id from ID only if it says "rs", else use VEP CSQ fields
- Removed MarkupSafe from the dependencies
### Fixed
- Reintroduced loading of SVs for demo case 643595
- Successful parse of FOUND_IN should avoid GATK caller default
- All vulnerabilities flagged by SonarCloud

## [4.52]
### Added
- Demo cancer case gets loaded together with demo RD case in demo instance
- Parse REVEL_score alongside REVEL_rankscore from csq field and display it on SNV variant page
- Rank score results now show the ranking range
- cDNA and protein changes displayed on institute causatives pages
- Optional SESSION_TIMEOUT_MINUTES configuration in app config files
- Script to convert old OMIM case format (list of integers) to new format (list of dictionaries)
- Additional check for user logged in status before serving alignment files
- Download .cgh files from cancer samples table on cancer case page
- Number of documents and date of last update on genes page
### Changed
- Verify user before redirecting to IGV alignments and sashimi plots
- Build case IGV tracks starting from case and variant objects instead of passing all params in a form
- Unfreeze Werkzeug lib since Flask_login v.0.6 with bugfix has been released
- Sort gene panels by name (panelS and variant page)
- Removed unused `server.blueprints.alignviewers.unindexed_remote_static` endpoint
- User sessions to check files served by `server.blueprints.alignviewers.remote_static` endpoint
- Moved Beacon-related functions to a dedicated app extension
- Audit Filter now also loads filter displaying the variants for it
### Fixed
- Handle `attachment_filename` parameter renamed to `download_name` when Flask 2.2 will be released
- Removed cursor timeout param in cases find adapter function to avoid many code warnings
- Removed stream argument deprecation warning in tests
- Handle `no intervals found` warning in load_region test
- Beacon remove variants
- Protect remote_cors function in alignviewers view from Server-Side Request Forgery (SSRF)
- Check creation date of last document in gene collection to display when genes collection was updated last

## [4.51]
### Added
- Config file containing codecov settings for pull requests
- Add an IGV.js direct link button from case page
- Security policy file
- Hide/shade compound variants based on rank score on variantS from filter
- Chromograph legend documentation direct link
### Changed
- Updated deprecated Codecov GitHub action to v.2
- Simplified code of scout/adapter/mongo/variant
- Update IGV.js to v2.11.2
- Show summary number of variant gene panels on general report if more than 3
### Fixed
- Marrvel link for variants in genome build 38 (using liftover to build 37)
- Remove flags from codecov config file
- Fixed filter bug with high negative SPIDEX scores
- Renamed IARC TP53 button to to `TP53 Database`, modified also link since IARC has been moved to the US NCI: `https://tp53.isb-cgc.org/`
- Parsing new format of OMIM case info when exporting patients to Matchmaker
- Remove flask-debugtoolbar lib dependency that is using deprecated code and causes app to crash after new release of Jinja2 (3.1)
- Variant page crashing for cases with old OMIM terms structure (a list of integers instead of dictionary)
- Variant page crashing when creating MARRVEL link for cases with no genome build
- SpliceAI documentation link
- Fix deprecated `safe_str_cmp` import from `werkzeug.security` by freezing Werkzeug lib to v2.0 until Flask_login v.0.6 with bugfix is released
- List gene names densely in general report for SVs that contain more than 3 genes
- Show transcript ids on refseq genes on hg19 in IGV.js, using refgene source
- Display correct number of genes in general report for SVs that contain more than 32 genes
- Broken Google login after new major release of `lepture/authlib`
- Fix frequency and callers display on case general report

## [4.50.1]
### Fixed
- Show matching causative STR_repid for legacy str variants (pre Stranger hgnc_id)

## [4.50]
### Added
- Individual-specific OMIM terms
- OMIM disease descriptions in ClinVar submission form
- Add a toggle for melter rerun monitoring of cases
- Add a config option to show the rerun monitoring toggle
- Add a cli option to export cases with rerun monitoring enabled
- Add a link to STRipy for STR variants; shallow for ARX and HOXA13
- Hide by default variants only present in unaffected individuals in variants filters
- OMIM terms in general case report
- Individual-level info on OMIM and HPO terms in general case report
- PanelApp gene link among the external links on variant page
- Dashboard case filters fields help
- Filter cases by OMIM terms in cases and dashboard pages
### Fixed
- A malformed panel id request would crash with exception: now gives user warning flash with redirect
- Link to HPO resource file hosted on `http://purl.obolibrary.org`
- Gene search form when gene exists only in build 38
- Fixed odd redirect error and poor error message on missing column for gene panel csv upload
- Typo in parse variant transcripts function
- Modified keys name used to parse local observations (archived) frequencies to reflect change in MIP keys naming
- Better error handling for partly broken/timed out chanjo reports
- Broken javascript code when case Chromograph data is malformed
- Broader space for case synopsis in general report
- Show partial causatives on causatives and matching causatives panels
- Partial causative assignment in cases with no OMIM or HPO terms
- Partial causative OMIM select options in variant page
### Changed
- Slightly smaller and improved layout of content in case PDF report
- Relabel more cancer variant pages somatic for navigation
- Unify caseS nav links
- Removed unused `add_compounds` param from variant controllers function
- Changed default hg19 genome for IGV.js to legacy hg19_1kg_decoy to fix a few problematic loci
- Reduce code complexity (parse/ensembl.py)
- Silence certain fields in ClinVar export if prioritised ones exist (chrom-start-end if hgvs exist)
- Made phenotype non-mandatory when marking a variant as partial causative
- Only one phenotype condition type (OMIM or HPO) per variant is used in ClinVar submissions
- ClinVar submission variant condition prefers OMIM over HPO if available
- Use lighter version of gene objects in Omim MongoDB adapter, panels controllers, panels views and institute controllers
- Gene-variants table size is now adaptive
- Remove unused file upload on gene-variants page

## [4.49]
### Fixed
- Pydantic model types for genome_build, madeline_info, peddy_ped_check and peddy_sex_check, rank_model_version and sv_rank_model_version
- Replace `MatchMaker` with `Matchmaker` in all places visible by a user
- Save diagnosis labels along with OMIM terms in Matchmaker Exchange submission objects
- `libegl-mesa0_21.0.3-0ubuntu0.3~20.04.5_amd64.deb` lib not found by GitHub actions Docker build
- Remove unused `chromograph_image_files` and `chromograph_prefixes` keys saved when creating or updating an RD case
- Search managed variants by description and with ignore case
### Changed
- Introduced page margins on exported PDF reports
- Smaller gene fonts in downloaded HPO genes PDF reports
- Reintroduced gene coverage data in the PDF-exported general report of rare-disease cases
- Check for existence of case report files before creating sidebar links
- Better description of HPO and OMIM terms for patients submitted to Matchmaker Exchange
- Remove null non-mandatory key/values when updating a case
- Freeze WTForms<3 due to several form input rendering changes

## [4.48.1]
### Fixed
- General case PDF report for recent cases with no pedigree

## [4.48]
### Added
- Option to cancel a request for research variants in case page
### Changed
- Update igv.js to v2.10.5
- Updated example of a case delivery report
- Unfreeze cyvcf2
- Builder images used in Scout Dockerfiles
- Crash report email subject gives host name
- Export general case report to PDF using PDFKit instead of WeasyPrint
- Do not include coverage report in PDF case report since they might have different orientation
- Export cancer cases's "Coverage and QC report" to PDF using PDFKit instead of Weasyprint
- Updated cancer "Coverage and QC report" example
- Keep portrait orientation in PDF delivery report
- Export delivery report to PDF using PDFKit instead of Weasyprint
- PDF export of clinical and research HPO panels using PDFKit instead of Weasyprint
- Export gene panel report to PDF using PDFKit
- Removed WeasyPrint lib dependency

### Fixed
- Reintroduced missing links to Swegen and Beacon and dbSNP in RD variant page, summary section
- Demo delivery report orientation to fit new columns
- Missing delivery report in demo case
- Cast MNVs to SNV for test
- Export verified variants from all institutes when user is admin
- Cancer coverage and QC report not found for demo cancer case
- Pull request template instructions on how to deploy to test server
- PDF Delivery report not showing Swedac logo
- Fix code typos
- Disable codefactor raised by ESLint for javascript functions located on another file
- Loading spinner stuck after downloading a PDF gene panel report
- IGV browser crashing when file system with alignment files is not mounted

## [4.47]
### Added
- Added CADD, GnomAD and genotype calls to variantS export
### Changed
- Pull request template, to illustrate how to deploy pull request branches on cg-vm1 stage server
### Fixed
- Compiled Docker image contains a patched version (v4.9) of chanjo-report

## [4.46.1]
### Fixed
- Downloading of files generated within the app container (MT-report, verified variants, pedigrees, ..)

## [4.46]
### Added
- Created a Dockefile to be used to serve the dockerized app in production
- Modified the code to collect database params specified as env vars
- Created a GitHub action that pushes the Dockerfile-server image to Docker Hub (scout-server-stage) every time a PR is opened
- Created a GitHub action that pushes the Dockerfile-server image to Docker Hub (scout-server) every time a new release is created
- Reassign MatchMaker Exchange submission to another user when a Scout user is deleted
- Expose public API JSON gene panels endpoint, primarily to enable automated rerun checking for updates
- Add utils for dictionary type
- Filter institute cases using multiple HPO terms
- Vulture GitHub action to identify and remove unused variables and imports
### Changed
- Updated the python config file documentation in admin guide
- Case configuration parsing now uses Pydantic for improved typechecking and config handling
- Removed test matrices to speed up automatic testing of PRs
- Switch from Coveralls to Codecov to handle CI test coverage
- Speed-up CI tests by caching installation of libs and splitting tests into randomized groups using pytest-test-groups
- Improved LDAP login documentation
- Use lib flask-ldapconn instead of flask_ldap3_login> to handle ldap authentication
- Updated Managed variant documentation in user guide
- Fix and simplify creating and editing of gene panels
- Simplified gene variants search code
- Increased the height of the genes track in the IGV viewer
### Fixed
- Validate uploaded managed variant file lines, warning the user.
- Exporting validated variants with missing "genes" database key
- No results returned when searching for gene variants using a phenotype term
- Variants filtering by gene symbols file
- Make gene HGNC symbols field mandatory in gene variants page and run search only on form submit
- Make sure collaborator gene variants are still visible, even if HPO filter is used

## [4.45]
### Added
### Changed
- Start Scout also when loqusdbapi is not reachable
- Clearer definition of manual standard and custom inheritance models in gene panels
- Allow searching multiple chromosomes in filters
### Fixed
- Gene panel crashing on edit action

## [4.44]
### Added
### Changed
- Display Gene track beneath each sample track when displaying splice junctions in igv browser
- Check outdated gene symbols and update with aliases for both RD and cancer variantS
### Fixed
- Added query input check and fixed the Genes API endpoint to return a json formatted error when request is malformed
- Typo in ACMG BP6 tooltip

## [4.43.1]
### Added
- Added database index for OMIM disease term genes
### Changed
### Fixed
- Do not drop HPO terms collection when updating HPO terms via the command line
- Do not drop disease (OMIM) terms collection when updating diseases via the command line

## [4.43]
### Added
- Specify which collection(s) update/build indexes for
### Fixed
- Do not drop genes and transcripts collections when updating genes via the command line

## [4.42.1]
### Added
### Changed
### Fixed
- Freeze PyMongo lib to version<4.0 to keep supporting previous MongoDB versions
- Speed up gene panels creation and update by collecting only light gene info from database
- Avoid case page crash on Phenomizer queries timeout

## [4.42]
### Added
- Choose custom pinned variants to submit to MatchMaker Exchange
- Submit structural variant as genes to the MatchMaker Exchange
- Added function for maintainers and admins to remove gene panels
- Admins can restore deleted gene panels
- A development docker-compose file illustrating the scout/chanjo-report integration
- Show AD on variants view for cancer SV (tumor and normal)
- Cancer SV variants filter AD, AF (tumor and normal)
- Hiding the variants score column also from cancer SVs, as for the SNVs
### Changed
- Enforce same case _id and display_name when updating a case
- Enforce same individual ids, display names and affected status when updating a case
- Improved documentation for connecting to loqusdb instances (including loqusdbapi)
- Display and download HPO gene panels' gene symbols in italics
- A faster-built and lighter Docker image
- Reduce complexity of `panels` endpoint moving some code to the panels controllers
- Update requirements to use flask-ldap3-login>=0.9.17 instead of freezing WTForm
### Fixed
- Use of deprecated TextField after the upgrade of WTF to v3.0
- Freeze to WTForms to version < 3
- Remove the extra files (bed files and madeline.svg) introduced by mistake
- Cli command loading demo data in docker-compose when case custom images exist and is None
- Increased MongoDB connection serverSelectionTimeoutMS parameter to 30K (default value according to MongoDB documentation)
- Better differentiate old obs counts 0 vs N/A
- Broken cancer variants page when default gene panel was deleted
- Typo in tx_overview function in variant controllers file
- Fixed loqusdbapi SV search URL
- SV variants filtering using Decipher criterion
- Removing old gene panels that don't contain the `maintainer` key.

## [4.41.1]
### Fixed
- General reports crash for variant annotations with same variant on other cases

## [4.41]
### Added
- Extended the instructions for running the Scout Docker image (web app and cli).
- Enabled inclusion of custom images to STR variant view
### Fixed
- General case report sorting comments for variants with None genetic models
- Do not crash but redirect to variants page with error when a variant is not found for a case
- UCSC links coordinates for SV variants with start chromosome different than end chromosome
- Human readable variants name in case page for variants having start chromosome different from end chromosome
- Avoid always loading all transcripts when checking gene symbol: introduce gene captions
- Slow queries for evaluated variants on e.g. case page - use events instead
### Changed
- Rearrange variant page again, moving severity predictions down.
- More reactive layout width steps on variant page

## [4.40.1]
### Added
### Fixed
- Variants dismissed with inconsistent inheritance pattern can again be shown in general case report
- General report page for variants with genes=None
- General report crashing when variants have no panels
- Added other missing keys to case and variant dictionaries passed to general report
### Changed

## [4.40]
### Added
- A .cff citation file
- Phenotype search API endpoint
- Added pagination to phenotype API
- Extend case search to include internal MongoDB id
- Support for connecting to a MongoDB replica set (.py config files)
- Support for connecting to a MongoDB replica set (.yaml config files)
### Fixed
- Command to load the OMIM gene panel (`scout load panel --omim`)
- Unify style of pinned and causative variants' badges on case page
- Removed automatic spaces after punctuation in comments
- Remove the hardcoded number of total individuals from the variant's old observations panel
- Send delete requests to a connected Beacon using the DELETE method
- Layout of the SNV and SV variant page - move frequency up
### Changed
- Stop updating database indexes after loading exons via command line
- Display validation status badge also for not Sanger-sequenced variants
- Moved Frequencies, Severity and Local observations panels up in RD variants page
- Enabled Flask CORS to communicate CORS status to js apps
- Moved the code preparing the transcripts overview to the backend
- Refactored and filtered json data used in general case report
- Changed the database used in docker-compose file to use the official MongoDB v4.4 image
- Modified the Python (3.6, 3.8) and MongoDB (3.2, 4.4, 5.0) versions used in testing matrices (GitHub actions)
- Capitalize case search terms on institute and dashboard pages


## [4.39]
### Added
- COSMIC IDs collected from CSQ field named `COSMIC`
### Fixed
- Link to other causative variants on variant page
- Allow multiple COSMIC links for a cancer variant
- Fix floating text in severity box #2808
- Fixed MitoMap and HmtVar links for hg38 cases
- Do not open new browser tabs when downloading files
- Selectable IGV tracks on variant page
- Missing splice junctions button on variant page
- Refactor variantS representative gene selection, and use it also for cancer variant summary
### Changed
- Improve Javascript performance for displaying Chromograph images
- Make ClinVar classification more evident in cancer variant page

## [4.38]
### Added
- Option to hide Alamut button in the app config file
### Fixed
- Library deprecation warning fixed (insert is deprecated. Use insert_one or insert_many instead)
- Update genes command will not trigger an update of database indices any more
- Missing resources in temporary downloading directory when updating genes using the command line
- Restore previous variant ACMG classification in a scrollable div
- Loading spinner not stopping after downloading PDF case reports and variant list export
- Add extra Alamut links higher up on variant pages
- Improve UX for phenotypes in case page
- Filter and export of STR variants
- Update look of variants page navigation buttons
### Changed

## [4.37]
### Added
- Highlight and show version number for RefSeq MANE transcripts.
- Added integration to a rerunner service for toggling reanalysis with updated pedigree information
- SpliceAI display and parsing from VEP CSQ
- Display matching tiered variants for cancer variants
- Display a loading icon (spinner) until the page loads completely
- Display filter badges in cancer variants list
- Update genes from pre-downloaded file resources
- On login, OS, browser version and screen size are saved anonymously to understand how users are using Scout
- API returning institutes data for a given user: `/api/v1/institutes`
- API returning case data for a given institute: `/api/v1/institutes/<institute_id>/cases`
- Added GMS and Lund university hospital logos to login page
- Made display of Swedac logo configurable
- Support for displaying custom images in case view
- Individual-specific HPO terms
- Optional alamut_key in institute settings for Alamut Plus software
- Case report API endpoint
- Tooltip in case explaining that genes with genome build different than case genome build will not be added to dynamic HPO panel.
- Add DeepVariant as a caller
### Fixed
- Updated IGV to v2.8.5 to solve missing gene labels on some zoom levels
- Demo cancer case config file to load somatic SNVs and SVs only.
- Expand list of refseq trancripts in ClinVar submission form
- Renamed `All SNVs and INDELs` institute sidebar element to `Search SNVs and INDELs` and fixed its style.
- Add missing parameters to case load-config documentation
- Allow creating/editing gene panels and dynamic gene panels with genes present in genome build 38
- Bugfix broken Pytests
- Bulk dismissing variants error due to key conversion from string to integer
- Fix typo in index documentation
- Fixed crash in institute settings page if "collaborators" key is not set in database
- Don't stop Scout execution if LoqusDB call fails and print stacktrace to log
- Bug when case contains custom images with value `None`
- Bug introduced when fixing another bug in Scout-LoqusDB interaction
- Loading of OMIM diagnoses in Scout demo instance
- Remove the docker-compose with chanjo integration because it doesn't work yet.
- Fixed standard docker-compose with scout demo data and database
- Clinical variant assessments not present for pinned and causative variants on case page.
- MatchMaker matching one node at the time only
- Remove link from previously tiered variants badge in cancer variants page
- Typo in gene cell on cancer variants page
- Managed variants filter form
### Changed
- Better naming for variants buttons on cancer track (somatic, germline). Also show cancer research button if available.
- Load case with missing panels in config files, but show warning.
- Changing the (Female, Male) symbols to (F/M) letters in individuals_table and case-sma.
- Print stacktrace if case load command fails
- Added sort icon and a pointer to the cursor to all tables with sortable fields
- Moved variant, gene and panel info from the basic pane to summary panel for all variants.
- Renamed `Basics` panel to `Classify` on variant page.
- Revamped `Basics` panel to a panel dedicated to classify variants
- Revamped the summary panel to be more compact.
- Added dedicated template for cancer variants
- Removed Gene models, Gene annotations and Conservation panels for cancer variants
- Reorganized the orders of panels for variant and cancer variant views
- Added dedicated variant quality panel and removed relevant panes
- A more compact case page
- Removed OMIM genes panel
- Make genes panel, pinned variants panel, causative variants panel and ClinVar panel scrollable on case page
- Update to Scilifelab's 2020 logo
- Update Gens URL to support Gens v2.0 format
- Refactor tests for parsing case configurations
- Updated links to HPO downloadable resources
- Managed variants filtering defaults to all variant categories
- Changing the (Kind) drop-down according to (Category) drop-down in Managed variant add variant
- Moved Gens button to individuals table
- Check resource files availability before starting updating OMIM diagnoses
- Fix typo in `SHOW_OBSERVED_VARIANT_ARCHIVE` config param

## [4.36]
### Added
- Parse and save splice junction tracks from case config file
- Tooltip in observations panel, explaining that case variants with no link might be old variants, not uploaded after a case rerun
### Fixed
- Warning on overwriting variants with same position was no longer shown
- Increase the height of the dropdowns to 425px
- More indices for the case table as it grows, specifically for causatives queries
- Splice junction tracks not centered over variant genes
- Total number of research variants count
- Update variants stats in case documents every time new variants are loaded
- Bug in flashing warning messages when filtering variants
### Changed
- Clearer warning messages for genes and gene/gene-panels searches in variants filters

## [4.35]
### Added
- A new index for hgnc_symbol in the hgnc_gene collection
- A Pedigree panel in STR page
- Display Tier I and II variants in case view causatives card for cancer cases
### Fixed
- Send partial file data to igv.js when visualizing sashimi plots with splice junction tracks
- Research variants filtering by gene
- Do not attempt to populate annotations for not loaded pinned/causatives
- Add max-height to all dropdowns in filters
### Changed
- Switch off non-clinical gene warnings when filtering research variants
- Don't display OMIM disease card in case view for cancer cases
- Refactored Individuals and Causative card in case view for cancer cases
- Update and style STR case report

## [4.34]
### Added
- Saved filter lock and unlock
- Filters can optionally be marked audited, logging the filter name, user and date on the case events and general report.
- Added `ClinVar hits` and `Cosmic hits` in cancer SNVs filters
- Added `ClinVar hits` to variants filter (rare disease track)
- Load cancer demo case in docker-compose files (default and demo file)
- Inclusive-language check using [woke](https://github.com/get-woke/woke) github action
- Add link to HmtVar for mitochondrial variants (if VCF is annotated with HmtNote)
- Grey background for dismissed compounds in variants list and variant page
- Pin badge for pinned compounds in variants list and variant page
- Support LoqusDB REST API queries
- Add a docker-compose-matchmaker under scout/containers/development to test matchmaker locally
- Script to investigate consequences of symbol search bug
- Added GATK to list of SV and cancer SV callers
### Fixed
- Make MitoMap link work for hg38 again
- Export Variants feature crashing when one of the variants has no primary transcripts
- Redirect to last visited variantS page when dismissing variants from variants list
- Improved matching of SVs Loqus occurrences in other cases
- Remove padding from the list inside (Matching causatives from other cases) panel
- Pass None to get_app function in CLI base since passing script_info to app factory functions was deprecated in Flask 2.0
- Fixed failing tests due to Flask update to version 2.0
- Speed up user events view
- Causative view sort out of memory error
- Use hgnc_id for gene filter query
- Typo in case controllers displaying an error every time a patient is matched against external MatchMaker nodes
- Do not crash while attempting an update for variant documents that are too big (> 16 MB)
- Old STR causatives (and other variants) may not have HGNC symbols - fix sort lambda
- Check if gene_obj has primary_transcript before trying to access it
- Warn if a gene manually searched is in a clinical panel with an outdated name when filtering variants
- ChrPos split js not needed on STR page yet
### Changed
- Remove parsing of case `genome_version`, since it's not used anywhere downstream
- Introduce deprecation warning for Loqus configs that are not dictionaries
- SV clinical filter no longer filters out sub 100 nt variants
- Count cases in LoqusDB by variant type
- Commit pulse repo badge temporarily set to weekly
- Sort ClinVar submissions objects by ascending "Last evaluated" date
- Refactored the MatchMaker integration as an extension
- Replaced some sensitive words as suggested by woke linter
- Documentation for load-configuration rewritten.
- Add styles to MatchMaker matches table
- More detailed info on the data shared in MatchMaker submission form

## [4.33.1]
### Fixed
- Include markdown for release autodeploy docs
- Use standard inheritance model in ClinVar (https://ftp.ncbi.nlm.nih.gov/pub/GTR/standard_terms/Mode_of_inheritance.txt)
- Fix issue crash with variants that have been unflagged causative not being available in other causatives
### Added
### Changed

## [4.33]
### Fixed
- Command line crashing when updating an individual not found in database
- Dashboard page crashing when filters return no data
- Cancer variants filter by chromosome
- /api/v1/genes now searches for genes in all genome builds by default
- Upgraded igv.js to version 2.8.1 (Fixed Unparsable bed record error)
### Added
- Autodeploy docs on release
- Documentation for updating case individuals tracks
- Filter cases and dashboard stats by analysis track
### Changed
- Changed from deprecated db update method
- Pre-selected fields to run queries with in dashboard page
- Do not filter by any institute when first accessing the dashboard
- Removed OMIM panel in case view for cancer cases
- Display Tier I and II variants in case view causatives panel for cancer cases
- Refactored Individuals and Causative panels in case view for cancer cases

## [4.32.1]
### Fixed
- iSort lint check only
### Changed
- Institute cases page crashing when a case has track:Null
### Added

## [4.32]
### Added
- Load and show MITOMAP associated diseases from VCF (INFO field: MitomapAssociatedDiseases, via HmtNote)
- Show variant allele frequencies for mitochondrial variants (GRCh38 cases)
- Extend "public" json API with diseases (OMIM) and phenotypes (HPO)
- HPO gene list download now has option for clinical and non-clinical genes
- Display gene splice junctions data in sashimi plots
- Update case individuals with splice junctions tracks
- Simple Docker compose for development with local build
- Make Phenomodels subpanels collapsible
- User side documentation of cytogenomics features (Gens, Chromograph, vcf2cytosure, rhocall)
- iSort GitHub Action
- Support LoqusDB REST API queries
### Fixed
- Show other causative once, even if several events point to it
- Filtering variants by mitochondrial chromosome for cases with genome build=38
- HPO gene search button triggers any warnings for clinical / non-existing genes also on first search
- Fixed a bug in variants pages caused by MT variants without alt_frequency
- Tests for CADD score parsing function
- Fixed the look of IGV settings on SNV variant page
- Cases analyzed once shown as `rerun`
- Missing case track on case re-upload
- Fixed severity rank for SO term "regulatory region ablation"
### Changed
- Refactor according to CodeFactor - mostly reuse of duplicated code
- Phenomodels language adjustment
- Open variants in a new window (from variants page)
- Open overlapping and compound variants in a new window (from variant page)
- gnomAD link points to gnomAD v.3 (build GRCh38) for mitochondrial variants.
- Display only number of affected genes for dismissed SVs in general report
- Chromosome build check when populating the variants filter chromosome selection
- Display mitochondrial and rare diseases coverage report in cases with missing 'rare' track

## [4.31.1]
### Added
### Changed
- Remove mitochondrial and coverage report from cancer cases sidebar
### Fixed
- ClinVar page when dbSNP id is None

## [4.31]
### Added
- gnomAD annotation field in admin guide
- Export also dynamic panel genes not associated to an HPO term when downloading the HPO panel
- Primary HGNC transcript info in variant export files
- Show variant quality (QUAL field from vcf) in the variant summary
- Load/update PDF gene fusion reports (clinical and research) generated with Arriba
- Support new MANE annotations from VEP (both MANE Select and MANE Plus Clinical)
- Display on case activity the event of a user resetting all dismissed variants
- Support gnomAD population frequencies for mitochondrial variants
- Anchor links in Casedata ClinVar panels to redirect after renaming individuals
### Fixed
- Replace old docs link www.clinicalgenomics.se/scout with new https://clinical-genomics.github.io/scout
- Page formatting issues whenever case and variant comments contain extremely long strings with no spaces
- Chromograph images can be one column and have scrollbar. Removed legacy code.
- Column labels for ClinVar case submission
- Page crashing looking for LoqusDB observation when variant doesn't exist
- Missing inheritance models and custom inheritance models on newly created gene panels
- Accept only numbers in managed variants filter as position and end coordinates
- SNP id format and links in Variant page, ClinVar submission form and general report
- Case groups tooltip triggered only when mouse is on the panel header
### Changed
- A more compact case groups panel
- Added landscape orientation CSS style to cancer coverage and QC demo report
- Improve user documentation to create and save new gene panels
- Removed option to use space as separator when uploading gene panels
- Separating the columns of standard and custom inheritance models in gene panels
- Improved ClinVar instructions for users using non-English Excel

## [4.30.2]
### Added
### Fixed
- Use VEP RefSeq ID if RefSeq list is empty in RefSeq transcripts overview
- Bug creating variant links for variants with no end_chrom
### Changed

## [4.30.1]
### Added
### Fixed
- Cryptography dependency fixed to use version < 3.4
### Changed

## [4.30]
### Added
- Introduced a `reset dismiss variant` verb
- Button to reset all dismissed variants for a case
- Add black border to Chromograph ideograms
- Show ClinVar annotations on variantS page
- Added integration with GENS, copy number visualization tool
- Added a VUS label to the manual classification variant tags
- Add additional information to SNV verification emails
- Tooltips documenting manual annotations from default panels
- Case groups now show bam files from all cases on align view
### Fixed
- Center initial igv view on variant start with SNV/indels
- Don't set initial igv view to negative coordinates
- Display of GQ for SV and STR
- Parsing of AD and related info for STRs
- LoqusDB field in institute settings accepts only existing Loqus instances
- Fix DECIPHER link to work after DECIPHER migrated to GRCh38
- Removed visibility window param from igv.js genes track
- Updated HPO download URL
- Patch HPO download test correctly
- Reference size on STR hover not needed (also wrong)
- Introduced genome build check (allowed values: 37, 38, "37", "38") on case load
- Improve case searching by assignee full name
- Populating the LoqusDB select in institute settings
### Changed
- Cancer variants table header (pop freq etc)
- Only admin users can modify LoqusDB instance in Institute settings
- Style of case synopsis, variants and case comments
- Switched to igv.js 2.7.5
- Do not choke if case is missing research variants when research requested
- Count cases in LoqusDB by variant type
- Introduce deprecation warning for Loqus configs that are not dictionaries
- Improve create new gene panel form validation
- Make XM- transcripts less visible if they don't overlap with transcript refseq_id in variant page
- Color of gene panels and comments panels on cases and variant pages
- Do not choke if case is missing research variants when reserch requested

## [4.29.1]
### Added
### Fixed
- Always load STR variants regardless of RankScore threshold (hotfix)
### Changed

## [4.29]
### Added
- Added a page about migrating potentially breaking changes to the documentation
- markdown_include in development requirements file
- STR variants filter
- Display source, Z-score, inheritance pattern for STR annotations from Stranger (>0.6.1) if available
- Coverage and quality report to cancer view
### Fixed
- ACMG classification page crashing when trying to visualize a classification that was removed
- Pretty print HGVS on gene variants (URL-decode VEP)
- Broken or missing link in the documentation
- Multiple gene names in ClinVar submission form
- Inheritance model select field in ClinVar submission
- IGV.js >2.7.0 has an issue with the gene track zoom levels - temp freeze at 2.7.0
- Revert CORS-anywhere and introduce a local http proxy for cloud tracks
### Changed

## [4.28]
### Added
- Chromograph integration for displaying PNGs in case-page
- Add VAF to cancer case general report, and remove some of its unused fields
- Variants filter compatible with genome browser location strings
- Support for custom public igv tracks stored on the cloud
- Add tests to increase testing coverage
- Update case variants count after deleting variants
- Update IGV.js to latest (v2.7.4)
- Bypass igv.js CORS check using `https://github.com/Rob--W/cors-anywhere`
- Documentation on default and custom IGV.js tracks (admin docs)
- Lock phenomodels so they're editable by admins only
- Small case group assessment sharing
- Tutorial and files for deploying app on containers (Kubernetes pods)
- Canonical transcript and protein change of canonical transcript in exported variants excel sheet
- Support for Font Awesome version 6
- Submit to Beacon from case page sidebar
- Hide dismissed variants in variants pages and variants export function
- Systemd service files and instruction to deploy Scout using podman
### Fixed
- Bugfix: unused `chromgraph_prefix |tojson` removed
- Freeze coloredlogs temporarily
- Marrvel link
- Don't show TP53 link for silent or synonymous changes
- OMIM gene field accepts any custom number as OMIM gene
- Fix Pytest single quote vs double quote string
- Bug in gene variants search by similar cases and no similar case is found
- Delete unused file `userpanel.py`
- Primary transcripts in variant overview and general report
- Google OAuth2 login setup in README file
- Redirect to 'missing file'-icon if configured Chromograph file is missing
- Javascript error in case page
- Fix compound matching during variant loading for hg38
- Cancer variants view containing variants dismissed with cancer-specific reasons
- Zoom to SV variant length was missing IGV contig select
- Tooltips on case page when case has no default gene panels
### Changed
- Save case variants count in case document and not in sessions
- Style of gene panels multiselect on case page
- Collapse/expand main HPO checkboxes in phenomodel preview
- Replaced GQ (Genotype quality) with VAF (Variant allele frequency) in cancer variants GT table
- Allow loading of cancer cases with no tumor_purity field
- Truncate cDNA and protein changes in case report if longer than 20 characters


## [4.27]
### Added
- Exclude one or more variant categories when running variants delete command
### Fixed
### Changed

## [4.26.1]
### Added
### Fixed
- Links with 1-letter aa codes crash on frameshift etc
### Changed

## [4.26]
### Added
- Extend the delete variants command to print analysis date, track, institute, status and research status
- Delete variants by type of analysis (wgs|wes|panel)
- Links to cBioPortal, MutanTP53, IARC TP53, OncoKB, MyCancerGenome, CIViC
### Fixed
- Deleted variants count
### Changed
- Print output of variants delete command as a tab separated table

## [4.25]
### Added
- Command line function to remove variants from one or all cases
### Fixed
- Parse SMN None calls to None rather than False

## [4.24.1]
### Fixed
- Install requirements.txt via setup file

## [4.24]
### Added
- Institute-level phenotype models with sub-panels containing HPO and OMIM terms
- Runnable Docker demo
- Docker image build and push github action
- Makefile with shortcuts to docker commands
- Parse and save synopsis, phenotype and cohort terms from config files upon case upload
### Fixed
- Update dismissed variant status when variant dismissed key is missing
- Breakpoint two IGV button now shows correct chromosome when different from bp1
- Missing font lib in Docker image causing the PDF report download page to crash
- Sentieon Manta calls lack Somaticscore - load anyway
- ClinVar submissions crashing due to pinned variants that are not loaded
- Point ExAC pLI score to new gnomad server address
- Bug uploading cases missing phenotype terms in config file
- STRs loaded but not shown on browser page
- Bug when using adapter.variant.get_causatives with case_id without causatives
- Problem with fetching "solved" from scout export cases cli
- Better serialising of datetime and bson.ObjectId
- Added `volumes` folder to .gitignore
### Changed
- Make matching causative and managed variants foldable on case page
- Remove calls to PyMongo functions marked as deprecated in backend and frontend(as of version 3.7).
- Improved `scout update individual` command
- Export dynamic phenotypes with ordered gene lists as PDF


## [4.23]
### Added
- Save custom IGV track settings
- Show a flash message with clear info about non-valid genes when gene panel creation fails
- CNV report link in cancer case side navigation
- Return to comment section after editing, deleting or submitting a comment
- Managed variants
- MT vs 14 chromosome mean coverage stats if Scout is connected to Chanjo
### Fixed
- missing `vcf_cancer_sv` and `vcf_cancer_sv_research` to manual.
- Split ClinVar multiple clnsig values (slash-separated) and strip them of underscore for annotations without accession number
- Timeout of `All SNVs and INDELs` page when no valid gene is provided in the search
- Round CADD (MIPv9)
- Missing default panel value
- Invisible other causatives lines when other causatives lack gene symbols
### Changed
- Do not freeze mkdocs-material to version 4.6.1
- Remove pre-commit dependency

## [4.22]
### Added
- Editable cases comments
- Editable variants comments
### Fixed
- Empty variant activity panel
- STRs variants popover
- Split new ClinVar multiple significance terms for a variant
- Edit the selected comment, not the latest
### Changed
- Updated RELEASE docs.
- Pinned variants card style on the case page
- Merged `scout export exons` and `scout view exons` commands


## [4.21.2]
### Added
### Fixed
- Do not pre-filter research variants by (case-default) gene panels
- Show OMIM disease tooltip reliably
### Changed

## [4.21.1]
### Added
### Fixed
- Small change to Pop Freq column in variants ang gene panels to avoid strange text shrinking on small screens
- Direct use of HPO list for Clinical HPO SNV (and cancer SNV) filtering
- PDF coverage report redirecting to login page
### Changed
- Remove the option to dismiss single variants from all variants pages
- Bulk dismiss SNVs, SVs and cancer SNVs from variants pages

## [4.21]
### Added
- Support to configure LoqusDB per institute
- Highlight causative variants in the variants list
- Add tests. Mostly regarding building internal datatypes.
- Remove leading and trailing whitespaces from panel_name and display_name when panel is created
- Mark MANE transcript in list of transcripts in "Transcript overview" on variant page
- Show default panel name in case sidebar
- Previous buttons for variants pagination
- Adds a gh action that checks that the changelog is updated
- Adds a gh action that deploys new releases automatically to pypi
- Warn users if case default panels are outdated
- Define institute-specific gene panels for filtering in institute settings
- Use institute-specific gene panels in variants filtering
- Show somatic VAF for pinned and causative variants on case page

### Fixed
- Report pages redirect to login instead of crashing when session expires
- Variants filter loading in cancer variants page
- User, Causative and Cases tables not scaling to full page
- Improved docs for an initial production setup
- Compatibility with latest version of Black
- Fixed tests for Click>7
- Clinical filter required an extra click to Filter to return variants
- Restore pagination and shrink badges in the variants page tables
- Removing a user from the command line now inactivates the case only if user is last assignee and case is active
- Bugfix, LoqusDB per institute feature crashed when institute id was empty string
- Bugfix, LoqusDB calls where missing case count
- filter removal and upload for filters deleted from another page/other user
- Visualize outdated gene panels info in a popover instead of a tooltip in case page side panel

### Changed
- Highlight color on normal STRs in the variants table from green to blue
- Display breakpoints coordinates in verification emails only for structural variants


## [4.20]
### Added
- Display number of filtered variants vs number of total variants in variants page
- Search case by HPO terms
- Dismiss variant column in the variants tables
- Black and pre-commit packages to dev requirements

### Fixed
- Bug occurring when rerun is requested twice
- Peddy info fields in the demo config file
- Added load config safety check for multiple alignment files for one individual
- Formatting of cancer variants table
- Missing Score in SV variants table

### Changed
- Updated the documentation on how to create a new software release
- Genome build-aware cytobands coordinates
- Styling update of the Matchmaker card
- Select search type in case search form


## [4.19]

### Added
- Show internal ID for case
- Add internal ID for downloaded CGH files
- Export dynamic HPO gene list from case page
- Remove users as case assignees when their account is deleted
- Keep variants filters panel expanded when filters have been used

### Fixed
- Handle the ProxyFix ModuleNotFoundError when Werkzeug installed version is >1.0
- General report formatting issues whenever case and variant comments contain extremely long strings with no spaces

### Changed
- Created an institute wrapper page that contains list of cases, causatives, SNVs & Indels, user list, shared data and institute settings
- Display case name instead of case ID on clinVar submissions
- Changed icon of sample update in clinVar submissions


## [4.18]

### Added
- Filter cancer variants on cytoband coordinates
- Show dismiss reasons in a badge with hover for clinical variants
- Show an ellipsis if 10 cases or more to display with loqusdb matches
- A new blog post for version 4.17
- Tooltip to better describe Tumor and Normal columns in cancer variants
- Filter cancer SNVs and SVs by chromosome coordinates
- Default export of `Assertion method citation` to clinVar variants submission file
- Button to export up to 500 cancer variants, filtered or not
- Rename samples of a clinVar submission file

### Fixed
- Apply default gene panel on return to cancer variantS from variant view
- Revert to certificate checking when asking for Chanjo reports
- `scout download everything` command failing while downloading HPO terms

### Changed
- Turn tumor and normal allelic fraction to decimal numbers in tumor variants page
- Moved clinVar submissions code to the institutes blueprints
- Changed name of clinVar export files to FILENAME.Variant.csv and FILENAME.CaseData.csv
- Switched Google login libraries from Flask-OAuthlib to Authlib


## [4.17.1]

### Fixed
- Load cytobands for cases with chromosome build not "37" or "38"


## [4.17]

### Added
- COSMIC badge shown in cancer variants
- Default gene-panel in non-cancer structural view in url
- Filter SNVs and SVs by cytoband coordinates
- Filter cancer SNV variants by alt allele frequency in tumor
- Correct genome build in UCSC link from structural variant page



### Fixed
- Bug in clinVar form when variant has no gene
- Bug when sharing cases with the same institute twice
- Page crashing when removing causative variant tag
- Do not default to GATK caller when no caller info is provided for cancer SNVs


## [4.16.1]

### Fixed
- Fix the fix for handling of delivery reports for rerun cases

## [4.16]

### Added
- Adds possibility to add "lims_id" to cases. Currently only stored in database, not shown anywhere
- Adds verification comment box to SVs (previously only available for small variants)
- Scrollable pedigree panel

### Fixed
- Error caused by changes in WTForm (new release 2.3.x)
- Bug in OMIM case page form, causing the page to crash when a string was provided instead of a numerical OMIM id
- Fix Alamut link to work properly on hg38
- Better handling of delivery reports for rerun cases
- Small CodeFactor style issues: matchmaker results counting, a couple of incomplete tests and safer external xml
- Fix an issue with Phenomizer introduced by CodeFactor style changes

### Changed
- Updated the version of igv.js to 2.5.4

## [4.15.1]

### Added
- Display gene names in ClinVar submissions page
- Links to Varsome in variant transcripts table

### Fixed
- Small fixes to ClinVar submission form
- Gene panel page crash when old panel has no maintainers

## [4.15]

### Added
- Clinvar CNVs IGV track
- Gene panels can have maintainers
- Keep variant actions (dismissed, manual rank, mosaic, acmg, comments) upon variant re-upload
- Keep variant actions also on full case re-upload

### Fixed
- Fix the link to Ensembl for SV variants when genome build 38.
- Arrange information in columns on variant page
- Fix so that new cosmic identifier (COSV) is also acceptable #1304
- Fixed COSMIC tag in INFO (outside of CSQ) to be parses as well with `&` splitter.
- COSMIC stub URL changed to https://cancer.sanger.ac.uk/cosmic/search?q= instead.
- Updated to a version of IGV where bigBed tracks are visualized correctly
- Clinvar submission files are named according to the content (variant_data and case_data)
- Always show causatives from other cases in case overview
- Correct disease associations for gene symbol aliases that exist as separate genes
- Re-add "custom annotations" for SV variants
- The override ClinVar P/LP add-in in the Clinical Filter failed for new CSQ strings

### Changed
- Runs all CI checks in github actions

## [4.14.1]

### Fixed
- Error when variant found in loqusdb is not loaded for other case

## [4.14]

### Added
- Use github actions to run tests
- Adds CLI command to update individual alignments path
- Update HPO terms using downloaded definitions files
- Option to use alternative flask config when running `scout serve`
- Requirement to use loqusdb >= 2.5 if integrated

### Fixed
- Do not display Pedigree panel in cancer view
- Do not rely on internet connection and services available when running CI tests
- Variant loading assumes GATK if no caller set given and GATK filter status is seen in FILTER
- Pass genome build param all the way in order to get the right gene mappings for cases with build 38
- Parse correctly variants with zero frequency values
- Continue even if there are problems to create a region vcf
- STR and cancer variant navigation back to variants pages could fail

### Changed
- Improved code that sends requests to the external APIs
- Updates ranges for user ranks to fit todays usage
- Run coveralls on github actions instead of travis
- Run pip checks on github actions instead of coveralls
- For hg38 cases, change gnomAD link to point to version 3.0 (which is hg38 based)
- Show pinned or causative STR variants a bit more human readable

## [4.13.1]

### Added
### Fixed
- Typo that caused not all clinvar conflicting interpretations to be loaded no matter what
- Parse and retrieve clinvar annotations from VEP-annotated (VEP 97+) CSQ VCF field
- Variant clinvar significance shown as `not provided` whenever is `Uncertain significance`
- Phenomizer query crashing when case has no HPO terms assigned
- Fixed a bug affecting `All SNVs and INDELs` page when variants don't have canonical transcript
- Add gene name or id in cancer variant view

### Changed
- Cancer Variant view changed "Variant:Transcript:Exon:HGVS" to "Gene:Transcript:Exon:HGVS"

## [4.13]

### Added
- ClinVar SNVs track in IGV
- Add SMA view with SMN Copy Number data
- Easier to assign OMIM diagnoses from case page
- OMIM terms and specific OMIM term page

### Fixed
- Bug when adding a new gene to a panel
- Restored missing recent delivery reports
- Fixed style and links to other reports in case side panel
- Deleting cases using display_name and institute not deleting its variants
- Fixed bug that caused coordinates filter to override other filters
- Fixed a problem with finding some INS in loqusdb
- Layout on SV page when local observations without cases are present
- Make scout compatible with the new HPO definition files from `http://compbio.charite.de/jenkins/`
- General report visualization error when SNVs display names are very long


### Changed


## [4.12.4]

### Fixed
- Layout on SV page when local observations without cases are present

## [4.12.3]

### Fixed
- Case report when causative or pinned SVs have non null allele frequencies

## [4.12.2]

### Fixed
- SV variant links now take you to the SV variant page again
- Cancer variant view has cleaner table data entries for "N/A" data
- Pinned variant case level display hotfix for cancer and str - more on this later
- Cancer variants show correct alt/ref reads mirroring alt frequency now
- Always load all clinical STR variants even if a region load is attempted - index may be missing
- Same case repetition in variant local observations

## [4.12.1]

### Fixed
- Bug in variant.gene when gene has no HGVS description


## [4.12]

### Added
- Accepts `alignment_path` in load config to pass bam/cram files
- Display all phenotypes on variant page
- Display hgvs coordinates on pinned and causatives
- Clear panel pending changes
- Adds option to setup the database with static files
- Adds cli command to download the resources from CLI that scout needs
- Adds test files for merged somatic SV and CNV; as well as merged SNV, and INDEL part of #1279
- Allows for upload of OMIM-AUTO gene panel from static files without api-key

### Fixed
- Cancer case HPO panel variants link
- Fix so that some drop downs have correct size
- First IGV button in str variants page
- Cancer case activates on SNV variants
- Cases activate when STR variants are viewed
- Always calculate code coverage
- Pinned/Classification/comments in all types of variants pages
- Null values for panel's custom_inheritance_models
- Discrepancy between the manual disease transcripts and those in database in gene-edit page
- ACMG classification not showing for some causatives
- Fix bug which caused IGV.js to use hg19 reference files for hg38 data
- Bug when multiple bam files sources with non-null values are available


### Changed
- Renamed `requests` file to `scout_requests`
- Cancer variant view shows two, instead of four, decimals for allele and normal


## [4.11.1]

### Fixed
- Institute settings page
- Link institute settings to sharing institutes choices

## [4.11.0]

### Added
- Display locus name on STR variant page
- Alternative key `GNOMADAF_popmax` for Gnomad popmax allele frequency
- Automatic suggestions on how to improve the code on Pull Requests
- Parse GERP, phastCons and phyloP annotations from vep annotated CSQ fields
- Avoid flickering comment popovers in variant list
- Parse REVEL score from vep annotated CSQ fields
- Allow users to modify general institute settings
- Optionally format code automatically on commit
- Adds command to backup vital parts `scout export database`
- Parsing and displaying cancer SV variants from Manta annotated VCF files
- Dismiss cancer snv variants with cancer-specific options
- Add IGV.js UPD, RHO and TIDDIT coverage wig tracks.


### Fixed
- Slightly darker page background
- Fixed an issued with parsed conservation values from CSQ
- Clinvar submissions accessible to all users of an institute
- Header toolbar when on Clinvar page now shows institute name correctly
- Case should not always inactivate upon update
- Show dismissed snv cancer variants as grey on the cancer variants page
- Improved style of mappability link and local observations on variant page
- Convert all the GET requests to the igv view to POST request
- Error when updating gene panels using a file containing BOM chars
- Add/replace gene radio button not working in gene panels


## [4.10.1]

### Fixed
- Fixed issue with opening research variants
- Problem with coveralls not called by Travis CI
- Handle Biomart service down in tests


## [4.10.0]

### Added
- Rank score model in causatives page
- Exportable HPO terms from phenotypes page
- AMP guideline tiers for cancer variants
- Adds scroll for the transcript tab
- Added CLI option to query cases on time since case event was added
- Shadow clinical assessments also on research variants display
- Support for CRAM alignment files
- Improved str variants view : sorting by locus, grouped by allele.
- Delivery report PDF export
- New mosaicism tag option
- Add or modify individuals' age or tissue type from case page
- Display GC and allele depth in causatives table.
- Included primary reference transcript in general report
- Included partial causative variants in general report
- Remove dependency of loqusdb by utilising the CLI

### Fixed
- Fixed update OMIM command bug due to change in the header of the genemap2 file
- Removed Mosaic Tag from Cancer variants
- Fixes issue with unaligned table headers that comes with hidden Datatables
- Layout in general report PDF export
- Fixed issue on the case statistics view. The validation bars didn't show up when all institutes were selected. Now they do.
- Fixed missing path import by importing pathlib.Path
- Handle index inconsistencies in the update index functions
- Fixed layout problems


## [4.9.0]

### Added
- Improved MatchMaker pages, including visible patient contacts email address
- New badges for the github repo
- Links to [GENEMANIA](genemania.org)
- Sort gene panel list on case view.
- More automatic tests
- Allow loading of custom annotations in VCF using the SCOUT_CUSTOM info tag.

### Fixed
- Fix error when a gene is added to an empty dynamic gene panel
- Fix crash when attempting to add genes on incorrect format to dynamic gene panel
- Manual rank variant tags could be saved in a "Select a tag"-state, a problem in the variants view.
- Same case evaluations are no longer shown as gray previous evaluations on the variants page
- Stay on research pages, even if reset, next first buttons are pressed..
- Overlapping variants will now be visible on variant page again
- Fix missing classification comments and links in evaluations page
- All prioritized cases are shown on cases page


## [4.8.3]

### Added

### Fixed
- Bug when ordering sanger
- Improved scrolling over long list of genes/transcripts


## [4.8.2]

### Added

### Fixed
- Avoid opening extra tab for coverage report
- Fixed a problem when rank model version was saved as floats and not strings
- Fixed a problem with displaying dismiss variant reasons on the general report
- Disable load and delete filter buttons if there are no saved filters
- Fix problem with missing verifications
- Remove duplicate users and merge their data and activity


## [4.8.1]

### Added

### Fixed
- Prevent login fail for users with id defined by ObjectId and not email
- Prevent the app from crashing with `AttributeError: 'NoneType' object has no attribute 'message'`


## [4.8.0]

### Added
- Updated Scout to use Bootstrap 4.3
- New looks for Scout
- Improved dashboard using Chart.js
- Ask before inactivating a case where last assigned user leaves it
- Genes can be manually added to the dynamic gene list directly on the case page
- Dynamic gene panels can optionally be used with clinical filter, instead of default gene panel
- Dynamic gene panels get link out to chanjo-report for coverage report
- Load all clinvar variants with clinvar Pathogenic, Likely Pathogenic and Conflicting pathogenic
- Show transcripts with exon numbers for structural variants
- Case sort order can now be toggled between ascending and descending.
- Variants can be marked as partial causative if phenotype is available for case.
- Show a frequency tooltip hover for SV-variants.
- Added support for LDAP login system
- Search snv and structural variants by chromosomal coordinates
- Structural variants can be marked as partial causative if phenotype is available for case.
- Show normal and pathologic limits for STRs in the STR variants view.
- Institute level persistent variant filter settings that can be retrieved and used.
- export causative variants to Excel
- Add support for ROH, WIG and chromosome PNGs in case-view

### Fixed
- Fixed missing import for variants with comments
- Instructions on how to build docs
- Keep sanger order + verification when updating/reloading variants
- Fixed and moved broken filter actions (HPO gene panel and reset filter)
- Fixed string conversion to number
- UCSC links for structural variants are now separated per breakpoint (and whole variant where applicable)
- Reintroduced missing coverage report
- Fixed a bug preventing loading samples using the command line
- Better inheritance models customization for genes in gene panels
- STR variant page back to list button now does its one job.
- Allows to setup scout without a omim api key
- Fixed error causing "favicon not found" flash messages
- Removed flask --version from base cli
- Request rerun no longer changes case status. Active or archived cases inactivate on upload.
- Fixed missing tooltip on the cancer variants page
- Fixed weird Rank cell in variants page
- Next and first buttons order swap
- Added pagination (and POST capability) to cancer variants.
- Improves loading speed for variant page
- Problem with updating variant rank when no variants
- Improved Clinvar submission form
- General report crashing when dismissed variant has no valid dismiss code
- Also show collaborative case variants on the All variants view.
- Improved phenotype search using dataTables.js on phenotypes page
- Search and delete users with `email` instead of `_id`
- Fixed css styles so that multiselect options will all fit one column


## [4.7.3]

### Added
- RankScore can be used with VCFs for vcf_cancer files

### Fixed
- Fix issue with STR view next page button not doing its one job.

### Deleted
- Removed pileup as a bam viewing option. This is replaced by IGV


## [4.7.2]

### Added
- Show earlier ACMG classification in the variant list

### Fixed
- Fixed igv search not working due to igv.js dist 2.2.17
- Fixed searches for cases with a gene with variants pinned or marked causative.
- Load variant pages faster after fixing other causatives query
- Fixed mitochondrial report bug for variants without genes

## [4.7.1]

### Added

### Fixed
- Fixed bug on genes page


## [4.7.0]

### Added
- Export genes and gene panels in build GRCh38
- Search for cases with variants pinned or marked causative in a given gene.
- Search for cases phenotypically similar to a case also from WUI.
- Case variant searches can be limited to similar cases, matching HPO-terms,
  phenogroups and cohorts.
- De-archive reruns and flag them as 'inactive' if archived
- Sort cases by analysis_date, track or status
- Display cases in the following order: prioritized, active, inactive, archived, solved
- Assign case to user when user activates it or asks for rerun
- Case becomes inactive when it has no assignees
- Fetch refseq version from entrez and use it in clinvar form
- Load and export of exons for all genes, independent on refseq
- Documentation for loading/updating exons
- Showing SV variant annotations: SV cgh frequencies, gnomad-SV, local SV frequencies
- Showing transcripts mapping score in segmental duplications
- Handle requests to Ensembl Rest API
- Handle requests to Ensembl Rest Biomart
- STR variants view now displays GT and IGV link.
- Description field for gene panels
- Export exons in build 37 and 38 using the command line

### Fixed
- Fixes of and induced by build tests
- Fixed bug affecting variant observations in other cases
- Fixed a bug that showed wrong gene coverage in general panel PDF export
- MT report only shows variants occurring in the specific individual of the excel sheet
- Disable SSL certifcate verification in requests to chanjo
- Updates how intervaltree and pymongo is used to void deprecated functions
- Increased size of IGV sample tracks
- Optimized tests


## [4.6.1]

### Added

### Fixed
- Missing 'father' and 'mother' keys when parsing single individual cases


## [4.6.0]

### Added
- Description of Scout branching model in CONTRIBUTING doc
- Causatives in alphabetical order, display ACMG classification and filter by gene.
- Added 'external' to the list of analysis type options
- Adds functionality to display "Tissue type". Passed via load config.
- Update to IGV 2.

### Fixed
- Fixed alignment visualization and vcf2cytosure availability for demo case samples
- Fixed 3 bugs affecting SV pages visualization
- Reintroduced the --version cli option
- Fixed variants query by panel (hpo panel + gene panel).
- Downloaded MT report contains excel files with individuals' display name
- Refactored code in parsing of config files.


## [4.5.1]

### Added

### Fixed
- update requirement to use PyYaml version >= 5.1
- Safer code when loading config params in cli base


## [4.5.0]

### Added
- Search for similar cases from scout view CLI
- Scout cli is now invoked from the app object and works under the app context

### Fixed
- PyYaml dependency fixed to use version >= 5.1


## [4.4.1]

### Added
- Display SV rank model version when available

### Fixed
- Fixed upload of delivery report via API


## [4.4.0]

### Added
- Displaying more info on the Causatives page and hiding those not causative at the case level
- Add a comment text field to Sanger order request form, allowing a message to be included in the email
- MatchMaker Exchange integration
- List cases with empty synopsis, missing HPO terms and phenotype groups.
- Search for cases with open research list, or a given case status (active, inactive, archived)

### Fixed
- Variant query builder split into several functions
- Fixed delivery report load bug


## [4.3.3]

### Added
- Different individual table for cancer cases

### Fixed
- Dashboard collects validated variants from verification events instead of using 'sanger' field
- Cases shared with collaborators are visible again in cases page
- Force users to select a real institute to share cases with (actionbar select fix)


## [4.3.2]

### Added
- Dashboard data can be filtered using filters available in cases page
- Causatives for each institute are displayed on a dedicated page
- SNVs and and SVs are searchable across cases by gene and rank score
- A more complete report with validated variants is downloadable from dashboard

### Fixed
- Clinsig filter is fixed so clinsig numerical values are returned
- Split multi clinsig string values in different elements of clinsig array
- Regex to search in multi clinsig string values or multi revstat string values
- It works to upload vcf files with no variants now
- Combined Pileup and IGV alignments for SVs having variant start and stop on the same chromosome


## [4.3.1]

### Added
- Show calls from all callers even if call is not available
- Instructions to install cairo and pango libs from WeasyPrint page
- Display cases with number of variants from CLI
- Only display cases with number of variants above certain treshold. (Also CLI)
- Export of verified variants by CLI or from the dashboard
- Extend case level queries with default panels, cohorts and phenotype groups.
- Slice dashboard statistics display using case level queries
- Add a view where all variants for an institute can be searched across cases, filtering on gene and rank score. Allows searching research variants for cases that have research open.

### Fixed
- Fixed code to extract variant conservation (gerp, phyloP, phastCons)
- Visualization of PDF-exported gene panels
- Reintroduced the exon/intron number in variant verification email
- Sex and affected status is correctly displayed on general report
- Force number validation in SV filter by size
- Display ensembl transcripts when no refseq exists


## [4.3.0]

### Added
- Mosaicism tag on variants
- Show and filter on SweGen frequency for SVs
- Show annotations for STR variants
- Show all transcripts in verification email
- Added mitochondrial export
- Adds alternative to search for SVs shorter that the given length
- Look for 'bcftools' in the `set` field of VCFs
- Display digenic inheritance from OMIM
- Displays what refseq transcript that is primary in hgnc

### Fixed

- Archived panels displays the correct date (not retroactive change)
- Fixed problem with waiting times in gene panel exports
- Clinvar fiter not working with human readable clinsig values

## [4.2.2]

### Fixed
- Fixed gene panel create/modify from CSV file utf-8 decoding error
- Updating genes in gene panels now supports edit comments and entry version
- Gene panel export timeout error

## [4.2.1]

### Fixed
- Re-introduced gene name(s) in verification email subject
- Better PDF rendering for excluded variants in report
- Problem to access old case when `is_default` did not exist on a panel


## [4.2.0]

### Added
- New index on variant_id for events
- Display overlapping compounds on variants view

### Fixed
- Fixed broken clinical filter


## [4.1.4]

### Added
- Download of filtered SVs

### Fixed
- Fixed broken download of filtered variants
- Fixed visualization issue in gene panel PDF export
- Fixed bug when updating gene names in variant controller


## [4.1.3]

### Fixed
- Displays all primary transcripts


## [4.1.2]

### Added
- Option add/replace when updating a panel via CSV file
- More flexible versioning of the gene panels
- Printing coverage report on the bottom of the pdf case report
- Variant verification option for SVs
- Logs uri without pwd when connecting
- Disease-causing transcripts in case report
- Thicker lines in case report
- Supports HPO search for cases, both terms or if described in synopsis
- Adds sanger information to dashboard

### Fixed
- Use db name instead of **auth** as default for authentication
- Fixes so that reports can be generated even with many variants
- Fixed sanger validation popup to show individual variants queried by user and institute.
- Fixed problem with setting up scout
- Fixes problem when exac file is not available through broad ftp
- Fetch transcripts for correct build in `adapter.hgnc_gene`

## [4.1.1]
- Fix problem with institute authentication flash message in utils
- Fix problem with comments
- Fix problem with ensembl link


## [4.1.0]

### Added
- OMIM phenotypes to case report
- Command to download all panel app gene panels `scout load panel --panel-app`
- Links to genenames.org and omim on gene page
- Popup on gene at variants page with gene information
- reset sanger status to "Not validated" for pinned variants
- highlight cases with variants to be evaluated by Sanger on the cases page
- option to point to local reference files to the genome viewer pileup.js. Documented in `docs.admin-guide.server`
- option to export single variants in `scout export variants`
- option to load a multiqc report together with a case(add line in load config)
- added a view for searching HPO terms. It is accessed from the top left corner menu
- Updates the variants view for cancer variants. Adds a small cancer specific filter for known variants
- Adds hgvs information on cancer variants page
- Adds option to update phenotype groups from CLI

### Fixed
- Improved Clinvar to submit variants from different cases. Fixed HPO terms in casedata according to feedback
- Fixed broken link to case page from Sanger modal in cases view
- Now only cases with non empty lists of causative variants are returned in `adapter.case(has_causatives=True)`
- Can handle Tumor only samples
- Long lists of HGNC symbols are now possible. This was previously difficult with manual, uploaded or by HPO search when changing filter settings due to GET request limitations. Relevant pages now use POST requests. Adds the dynamic HPO panel as a selection on the gene panel dropdown.
- Variant filter defaults to default panels also on SV and Cancer variants pages.

## [4.0.0]

### WARNING ###

This is a major version update and will require that the backend of pre releases is updated.
Run commands:

```
$scout update genes
$scout update hpo
```

- Created a Clinvar submission tool, to speed up Clinvar submission of SNVs and SVs
- Added an analysis report page (html and PDF format) containing phenotype, gene panels and variants that are relevant to solve a case.

### Fixed
- Optimized evaluated variants to speed up creation of case report
- Moved igv and pileup viewer under a common folder
- Fixed MT alignment view pileup.js
- Fixed coordinates for SVs with start chromosome different from end chromosome
- Global comments shown across cases and institutes. Case-specific variant comments are shown only for that specific case.
- Links to clinvar submitted variants at the cases level
- Adapts clinvar parsing to new format
- Fixed problem in `scout update user` when the user object had no roles
- Makes pileup.js use online genome resources when viewing alignments. Now any instance of Scout can make use of this functionality.
- Fix ensembl link for structural variants
- Works even when cases does not have `'madeline_info'`
- Parses Polyphen in correct way again
- Fix problem with parsing gnomad from VEP

### Added
- Added a PDF export function for gene panels
- Added a "Filter and export" button to export custom-filtered SNVs to CSV file
- Dismiss SVs
- Added IGV alignments viewer
- Read delivery report path from case config or CLI command
- Filter for spidex scores
- All HPO terms are now added and fetched from the correct source (https://github.com/obophenotype/human-phenotype-ontology/blob/master/hp.obo)
- New command `scout update hpo`
- New command `scout update genes` will fetch all the latest information about genes and update them
- Load **all** variants found on chromosome **MT**
- Adds choice in cases overview do show as many cases as user like

### Removed
- pileup.min.js and pileup css are imported from a remote web location now
- All source files for HPO information, this is instead fetched directly from source
- All source files for gene information, this is instead fetched directly from source

## [3.0.0]
### Fixed
- hide pedigree panel unless it exists

## [1.5.1] - 2016-07-27
### Fixed
- look for both ".bam.bai" and ".bai" extensions

## [1.4.0] - 2016-03-22
### Added
- support for local frequency through loqusdb
- bunch of other stuff

## [1.3.0] - 2016-02-19
### Fixed
- Update query-phenomizer and add username/password

### Changed
- Update the way a case is checked for rerun-status

### Added
- Add new button to mark a case as "checked"
- Link to clinical variants _without_ 1000G annotation

## [1.2.2] - 2016-02-18
### Fixed
- avoid filtering out variants lacking ExAC and 1000G annotations

## [1.1.3] - 2015-10-01
### Fixed
- persist (clinical) filter when clicking load more
- fix #154 by robustly setting clinical filter func. terms

## [1.1.2] - 2015-09-07
### Fixed
- avoid replacing coverage report with none
- update SO terms, refactored

## [1.1.1] - 2015-08-20
### Fixed
- fetch case based on collaborator status (not owner)

## [1.1.0] - 2015-05-29
### Added
- link(s) to SNPedia based on RS-numbers
- new Jinja filter to "humanize" decimal numbers
- show gene panels in variant view
- new Jinja filter for decoding URL encoding
- add indicator to variants in list that have comments
- add variant number threshold and rank score threshold to load function
- add event methods to mongo adapter
- add tests for models
- show badge "old" if comment was written for a previous analysis

### Changed
- show cDNA change in transcript summary unless variant is exonic
- moved compounds table further up the page
- show dates for case uploads in ISO format
- moved variant comments higher up on page
- updated documentation for pages
- read in coverage report as blob in database and serve directly
- change ``OmimPhenotype`` to ``PhenotypeTerm``
- reorganize models sub-package
- move events (and comments) to separate collection
- only display prev/next links for the research list
- include variant type in breadcrumbs e.g. "Clinical variants"

### Removed
- drop dependency on moment.js

### Fixed
- show the same level of detail for all frequencies on all pages
- properly decode URL encoded symbols in amino acid/cDNA change strings
- fixed issue with wipe permissions in MongoDB
- include default gene lists in "variants" link in breadcrumbs

## [1.0.2] - 2015-05-20
### Changed
- update case fetching function

### Fixed
- handle multiple cases with same id

## [1.0.1] - 2015-04-28
### Fixed
- Fix building URL parameters in cases list Vue component

## [1.0.0] - 2015-04-12
Codename: Sara Lund

![Release 1.0](artwork/releases/release-1-0.jpg)

### Added
- Add email logging for unexpected errors
- New command line tool for deleting case

### Changed
- Much improved logging overall
- Updated documentation/usage guide
- Removed non-working IGV link

### Fixed
- Show sample display name in GT call
- Various small bug fixes
- Make it easier to hover over popups

## [0.0.2-rc1] - 2015-03-04
### Added
- add protein table for each variant
- add many more external links
- add coverage reports as PDFs

### Changed
- incorporate user feedback updates
- big refactor of load scripts

## [0.0.2-rc2] - 2015-03-04
### Changes
- add gene table with gene description
- reorganize inheritance models box

### Fixed
- avoid overwriting gene list on "research" load
- fix various bugs in external links

## [0.0.2-rc3] - 2015-03-05
### Added
- Activity log feed to variant view
- Adds protein change strings to ODM and Sanger email

### Changed
- Extract activity log component to macro

### Fixes
- Make Ensembl transcript links use archive website<|MERGE_RESOLUTION|>--- conflicted
+++ resolved
@@ -4,13 +4,11 @@
 
 About changelog [here](https://keepachangelog.com/en/1.0.0/)
 
-<<<<<<< HEAD
 ## [unreleased]
 ### Added
 - New openable matching causatives and managed variants lists for default gene panels only for convenience
-=======
+
 ## [4.65.1]
->>>>>>> 00a508e8
 ### Fixed
 - Visibility of `Gene(s)` badges on SV VariantS page
 - Hide dismiss bar on SV page not working well
