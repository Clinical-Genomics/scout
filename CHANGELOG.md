--- conflicted
+++ resolved
@@ -17,12 +17,9 @@
 - Better naming for variants buttons on cancer track (somatic, germline). Also show cancer research button if available.
 - Load case with missing panels in config files, but show warning.
 - Changing the (Female, Male) symbols to (F/M) letters in individuals_table and case-sma.
-<<<<<<< HEAD
+- Print stacktrace if load command fails
 - Moved variant evaluation terms ("dismissal_term", "manual_rank", "cancer_tier", "mosaicism_options") from constants file to database
 - Replace default variant evaluation terms with custom terms included in a json file
-=======
-- Print stacktrace if load command fails
->>>>>>> d54754e1
 
 ## [4.36]
 ### Added
