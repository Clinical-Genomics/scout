--- conflicted
+++ resolved
@@ -17,11 +17,8 @@
 - Improved test that checks code collecting other categories of variants overlapping a variant (#5521)
 - Enable insertion/deletion size display on IGV.js alignment tracks (#5547)
 - LRS STR variant read support (TRGT SD) stored and displayed on variant as ref/alt depth (#5552)
-<<<<<<< HEAD
+- On `Search SNVs and SVs` page, display multiple HGVS descriptors when variant has more than one gene (#5513)
 - Chanjo2 requests are sent with OIDC access token, if available - tested with Keycloak authentication (#5532)
-=======
-- On `Search SNVs and SVs` page, display multiple HGVS descriptors when variant has more than one gene (#5513)
->>>>>>> a455fc8e
 ### Fixed
 - Instance badge class and config option documentation (#5500)
 - Fix incorrect reference to non-existent pymongo.synchronous (#5517)
