--- conflicted
+++ resolved
@@ -14,6 +14,8 @@
 - Reassign MatchMaker Exchange submission to another user when a Scout user is deleted
 ### Changed
 - Updated the python config file documentation in admin guide
+- Individual-specific OMIM terms
+- OMIM disease descriptions in ClinVar submission form
 ### Fixed
 
 
@@ -45,12 +47,7 @@
 ## [4.43]
 ### Added
 - Specify which collection(s) update/build indexes for
-<<<<<<< HEAD
-- Individual-specific OMIM terms
-- OMIM disease descriptions in ClinVar submission form
-### Changed
-=======
->>>>>>> 44bc020d
+### Changed
 ### Fixed
 - Do not drop genes and transcripts collections when updating genes via the command line
 
