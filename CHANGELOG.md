# Change Log
All notable changes to this project will be documented in this file.
This project adheres to [Semantic Versioning](http://semver.org/).

About changelog [here](https://keepachangelog.com/en/1.0.0/)

## [unreleased]
### Added
- Case status labels can be added, giving more finegrained details on a solved status (provisional, diagnostic, carrier, UPD, SMN, ...)
- New SO terms: `sequence_variant` and `coding_transcript_variant`
- More MEI specific annotation is shown on the variant page
### Changed
- In the ClinVar form, database and id of assertion criteria citation are now separate inputs
- Customise institute settings to be able to display all cases with a certain status on cases page (admin users)
- Renamed `Clinical Significance` to `Germline Classification` on multistep ClinVar form
- Changed the "x" in cases.utils.remove_form button text to red for better visibility in dark mode
<<<<<<< HEAD
- Default loglevel up to WARNING, making logs with default start easier to read
=======
- Update GitHub actions
>>>>>>> 371f8c1a
### Fixed
- Removed log info showing hgnc IDs used in variantS search
- Maintain Matchmaker Exchange and Beacon submission status when a case is re-uploaded


## [4.77]
### Added
- Orpha disease terms now include information on inheritance
- Case loading via .yaml config file accepts subject_id and phenotype_groups (if previously defined as constant default or added per institute)
- Possibility to submit variants associated with Orphanet conditions to ClinVar
- Option update path to .d4 files path for individuals of an existing case using the command line
- More constraint information is displayed per gene in addition to pLi: missense and LoF OE, CI (inluding LOEUF) and Z-score.
### Changed
- Introduce validation in the ClinVar multistep form to make sure users provide at least one variant-associated condition
- CLI scout update individual accepts subject_id
- Update ClinVar inheritance models to reflect changes in ClinVar submission API
- Handle variant-associated condition ID format in background when creating ClinVar submissions
- Replace the code that downloads Ensembl genes, transcripts and exons with the Schug web app
- Add more info to error log when transcript variant frequency parsing fails.
- GnomAD v4 constraint information replaces ExAC constraints (pLi).
### Fixed
- Text input of associated condition in ClinVar form now aligns to the left
- Alignment of contents in the case report has been updated
- Missing number of phenotypes and genes from case diagnoses
- Associate OMIM and/or ORPHA diagnoses with partial causatives
- Visualization of partial causatives' diagnoses on case page: style and links
- Revert style of pinned variants window on the case page
- Rename `Clinical significanc` to `Germline classification` in ClinVar submissions exported files
- Rename `Clinical significance citations` to `Classification citations` in ClinVar submissions exported files
- Rename `Comment on clinical significance` to `Comment on classification` in ClinVar submissions exported files
- Show matching partial causatives on variant page
- Matching causatives shown on case page consisting only of variant matching the default panels of the case - bug introduced since scout v4.72 (Oct 18, 2023)
- Missing somatic variant read depth leading to report division by zero

## [4.76]
### Added
- Orphacodes are visible in phenotype tables
- Pydantic validation of image paths provided in case load config file
- Info on the user which created a ClinVar submission, when available
- Associate .d4 files to case individuals when loading a case via config file
### Changed
- In diagnoses page the load of diseases are initiated by clicking a button
- Revel score, Revel rank score and SpliceAI values are also displayed in Causatives and Validated variants tables
- Remove unused functions and tests
- Analysis type and direct link from cases list for OGM cases
- Removed unused `case_obj` parameter from server/blueprints/variant/controllers/observations function
- Possibility to reset ClinVar submission ID
- Allow ClinVar submissions with custom API key for users registered as ClinVar submitters or when institute doesn't have a preset list of ClinVar submitters
- Ordered event verbs alphabetically and created ClinVar-related user events
- Removed the unused "no-variants" option from the load case command line
### Fixed
- All disease_terms have gene HGNC ids as integers when added to the scout database
- Disease_term identifiers are now prefixed with the name of the coding system
- Command line crashing with error when updating a user that doesn't exist
- Thaw coloredlogs - 15.0.1 restores errorhandler issue
- Thaw crypography - current base image and library version allow Docker builds
- Missing delete icons on phenomodels page
- Missing cryptography lib error while running Scout container on an ARM processor
- Round CADD values with many decimals on causatives and validated variants pages
- Dark-mode visibility of some fields on causatives and validated variants pages
- Clinvar submitters would be cleared when unprivileged users saved institute settings page
- Added a default empty string in cases search form to avoid None default value
- Page crashing when user tries to remove the same variant from a ClinVar submission in different browser tabs
- Update more GnomAD links to GnomAD v4 (v38 SNVs, MT vars, STRs)
- Empty cells for RNA fusion variants in Causatives and Verified variants page
- Submenu icons missing from collapsible actionbar
- The collapsible actionbar had some non-collapsing overly long entries
- Cancer observations for SVs not appearing in the variant details view
- Archived local observations not visible on cancer variantS page
- Empty Population Frequency column in the Cancer SV Variants view
- Capital letters in ClinVar events description shown on case page

## [4.75]
### Added
- Hovertip to gene panel names with associated genes in variant view, when variant covers more than one gene
- Tests for panel to genes
- Download of Orphadata en_product6 and en_product4 from CLI
- Parse and save `database_found` key/values for RNA fusion variants
- Added fusion_score, ffpm, split_reads, junction_reads and fusion_caller to the list of filters on RNA fusion variants page
- Renamed the function `get_mei_info` to `set_mei_info` to be consistent with the other functions
- Fixed removing None key/values from parsed variants
- Orphacodes are included in the database disease_terms
### Changed
- Allow use of projections when retrieving gene panels
- Do not save custom images as binary data into case and variant database documents
- Retrieve and display case and variant custom images using image's saved path
- Cases are activated by viewing FSHD and SMA reports
- Split multi-gene SNV variants into single genes when submitting to Matchmaker Exchange
- Alamut links also on the gene level, using transcript and HGVS: better for indels. Keep variant link for missing HGVS
- Thaw WTForms - explicitly coerce form decimal field entries when filters fetched from db
### Fixed
- Removed some extra characters from top of general report left over from FontAwsome fix
- Do not save fusion variants-specific key/values in other types of variants
- Alamut link for MT variants in build 38
- Convert RNA fusions variants `tool_hits` and `fusion_score` keys from string to numbers
- Fix genotype reference and alternative sequencing depths defaulting to -1 when values are 0
- DecimalFields were limited to two decimal places for several forms - lifting restrictions on AF, CADD etc.

## [4.74.1]
### Changed
- Parse and save into database also OMIM terms not associated to genes
### Fixed
- BioNano API FSHD report requests are GET in Access 1.8, were POST in 1.7
- Update more FontAwesome icons to avoid Pro icons
- Test if files still exist before attempting to load research variants
- Parsing of genotypes error, resulting in -1 values when alt or ref read depths are 0

## [4.74]
### Added
- SNVs and Indels, MEI and str variants genes have links to Decipher
- An `owner + case display name` index for cases database collection
- Test and fixtures for RNA fusion case page
- Load and display fusion variants from VCF files as the other variant types
- Option to update case document with path to mei variants (clinical and research)
### Changed
- Details on variant type and category for audit filters on case general report
- Enable Gens CN profile button also in somatic case view
- Fix case of analysis type check for Gens analysis button - only show for WGS
### Fixed
- loqusdb table no longer has empty row below each loqusid
- MatchMaker submission details page crashing because of change in date format returned by PatientMatcher
- Variant external links buttons style does not change color when visited
- Hide compounds with compounds follow filter for region or function would fail for variants in multiple genes
- Updated FontAwesome version to fix missing icons

## [4.73]
### Added
- Shortcut button for HPO panel MEI variants from case page
- Export managed variants from CLI
### Changed
- STRs visualization on case panel to emphasize abnormal repeat count and associated condition
- Removed cytoband column from STRs variant view on case report
- More long integers formatted with thin spaces, and copy to clipboard buttons added
### Fixed
- OMIM table is scrollable if higher than 700px on SV page
- Pinned variants validation badge is now red for false positives.
- Case display name defaulting to case ID when `family_name` or `display_name` are missing from case upload config file
- Expanded menu visible at screen sizes below 1000px now has background color
- The image in ClinVar howto-modal is now responsive
- Clicking on a case in case groups when case was already removed from group in another browser tab
- Page crashing when saving filters for mei variants
- Link visited color of images

## [4.72.4]
### Changed
- Automatic test mongod version increased to v7
### Fixed
- GnomAD now defaults to hg38 - change build 37 links accordingly

## [4.72.3]
### Fixed
- Somatic general case report small variant table can crash with unclassified variants

## [4.72.2]
### Changed
- A gunicorn maxrequests parameter for Docker server image - default to 1200
- STR export limit increased to 500, as for other variants
- Prevent long number wrapping and use thin spaces for separation, as per standards from SI, NIST, IUPAC, BIPM.
- Speed up case retrieval and lower memory use by projecting case queries
- Make relatedness check fails stand out a little more to new users
- Speed up case retrieval and lower memory use by projecting case queries
- Speed up variant pages by projecting only the necessary keys in disease collection query
### Fixed
- Huge memory use caused by cases and variants pages pulling complete disease documents from DB
- Do not include genes fetched from HPO terms when loading diseases
- Consider the renamed fields `Approved Symbol` -> `Approved Gene Symbol` and `Gene Symbols` -> `Gene/Locus And Other Related Symbols` when parsing OMIM terms from genemap2.txt file

## [4.72.1]
### Fixed
- Jinja filter that renders long integers
- Case cache when looking for causatives in other cases causing the server to hang

## [4.72]
### Added
- A GitHub action that checks for broken internal links in docs pages
- Link validation settings in mkdocs.yml file
- Load and display full RNA alignments on alignment viewer
- Genome build check when loading a case
- Extend event index to previous causative variants and always load them
### Fixed
- Documentation nav links for a few documents
- Slightly extended the BioNano Genomics Access integration docs
- Loading of SVs when VCF is missing the INFO.END field but has INFO.SVLEN field
- Escape protein sequence name (if available) in case general report to render special characters correctly
- CaseS HPO term searches for multiple terms works independent of order
- CaseS search regexp should not allow backslash
- CaseS cohort tags can contain whitespace and still match
- Remove diagnoses from cases even if OMIM term is not found in the database
- Parsing of disease-associated genes
- Removed an annoying warning while updating database's disease terms
- Displaying custom case images loaded with scout version <= 4.71
- Use pydantic version >=2 in requirements.txt file
### Changed
- Column width adjustment on caseS page
- Use Python 3.11 in tests
- Update some github actions
- Upgraded Pydantic to version 2
- Case validation fails on loading when associated files (alignments, VCFs and reports) are not present on disk
- Case validation fails on loading when custom images have format different then ["gif", "svg", "png", "jpg", "jpeg"]
- Custom images keys `case` and `str` in case config yaml file are renamed to `case_images` and `str_variants_images`
- Simplify and speed up case general report code
- Speed up case retrieval in case_matching_causatives
- Upgrade pymongo to version 4
- When updating disease terms, check that all terms are consistent with a DiseaseTerm model before dropping the old collection
- Better separation between modules loading HPO terms and diseases
- Deleted unused scout.build.phenotype module
- Stricter validation of mandatory genome build key when loading a case. Allowed values are ['37','38',37,38]
- Improved readability of variants length and coordinates on variantS pages

## [4.71]
### Added
- Added Balsamic keys for SweGen and loqusdb local archive frequecies, SNV and SV
- New filter option for Cancer variantS: local archive RD loqusdb
- Show annotated observations on SV variantS view, also for cancer somatic SVs
- Revel filter for variantS
- Show case default panel on caseS page
- CADD filter for Cancer Somatic SNV variantS - show score
- SpliceAI-lookup link (BROAD, shows SpliceAI and Pangolin) from variant page
- BioNano Access server API - check projects, samples and fetch FSHD reports
### Fixed
- Name of reference genome build for RNA for compatibility with IGV locus search change
- Howto to run the Docker image on Mac computers in `admin-guide/containers/container-deploy.md`
- Link to Weasyprint installation howto in README file
- Avoid filling up disk by creating a reduced VCF file for every variant that is visualized
- Remove legacy incorrectly formatted CODEOWNERS file
- Restrain variant_type requests to variantS views to "clinical" or "research"
- Visualization of cancer variants where cancer case has no affected individual
- ProteinPaint gene link (small StJude API change)
- Causative MEI variant link on causatives page
- Bionano access api settings commented out by default in Scout demo config file.
- Do not show FSHD button on freshly loaded cases without bionano_access individuals
- Truncate long variants' HGVS on causative/Clinically significant and pinned variants case panels
### Changed
- Remove function call that tracks users' browser version
- Include three more splice variant SO terms in clinical filter severe SO terms
- Drop old HPO term collection only after parsing and validation of new terms completes
- Move score to own column on Cancer Somatic SNV variantS page
- Refactored a few complex case operations, breaking out sub functionalities

## [4.70]
### Added
- Download a list of Gene Variants (max 500) resulting from SNVs and Indels search
- Variant PubMed link to search for gene symbol and any aliases
### Changed
- Clearer gnomAD values in Variants page
### Fixed
- CaseS page uniform column widths
- Include ClinVar variants into a scrollable div element on Case page
- `canonical_transcript` variable not initialized in get_hgvs function (server.blueprints.institutes.controllers.py)
- Catch and display any error while importing Phenopacket info
- Modified Docker files to use python:3.8-slim-bullseye to prevent gunicorn workers booting error

## [4.69]
### Added
- ClinVar submission howto available also on Case page
- Somatic score and filtering for somatic SV callers, if available
- Show caller as a tooltip on variantS list
### Fixed
- Crash when attempting to export phenotype from a case that had never had phenotypes
- Aesthetic fix to Causative and Pinned Variants on Case page
- Structural inconsistency for ClinVar Blueprint templates
- Updated igv.js to 2.15.8 to fix track default color bug
- Fixed release versions for actions.
- Freeze tornado below 6.3.0 for compatibility with livereload 2.6.3
- Force update variants count on case re-upload
- IGV locus search not working - add genome reference id
- Pin links to MEI variants should end up on MEI not SV variant view
- Load also matching MEI variants on forced region load
- Allow excluding MEI from case variant deletion
- Fixed the name of the assigned user when the internal user ID is different from the user email address
- Gene variantS should display gene function, region and full hgvs
### Changed
- FontAwesome integrity check fail (updated resource)
- Removed ClinVar API validation buttons in favour of direct API submission
- Improved layout of Institute settings page
- ClinVar API key and allowed submitters are set in the Institute settings page


## [4.68]
### Added
- Rare Disease Mobile Element Insertion variants view
### Changed
- Updated igv.js to 2.15.6
### Fixed
- Docker stage build pycairo.
- Restore SNV and SV rank models versions on Causatives and Verified pages
- Saving `REVEL_RANKSCORE` value in a field named `revel` in variants database documents

## [4.67]
### Added
- Prepare to filter local SV frequency
### Changed
- Speed up instituteS page loading by refactoring cases/institutes query
- Clinical Filter for SVs includes `splice_polypyrimidine_tract_variant` as a severe consequence
- Clinical Filter for SVs includes local variant frequency freeze ("old") for filtering, starting at 30 counts
- Speed up caseS page loading by adding status to index and refactoring totals count
- HPO file parsing is updated to reflect that HPO have changed a few downloadable file formats with their 230405 release.
### Fixed
- Page crashing when a user tries to edit a comment that was removed
- Warning instead of crashed page when attempting to retrieve a non-existent Phenopacket
- Fixed StJude ProteinPaint gene link (URL change)
- Freeze of werkzeug library to version<2.3 to avoid problems resulting from the consequential upgrade of the Flask lib
- Huge list of genes in case report for megabases-long structural variants.
- Fix displaying institutes without associated cases on institutes page
- Fix default panel selection on SVs in cancer case report

## [4.66]
### Changed
- Moved Phenomodels code under a dedicated blueprint
- Updated the instructions to load custom case report under admin guide
- Keep variants filter window collapsed except when user expands it to filter
### Added
- A summary table of pinned variants on the cancer case general report
- New openable matching causatives and managed variants lists for default gene panels only for convenience
### Fixed
- Gens structural variant page link individual id typo

## [4.65.2]
### Fixed
- Generating general case report with str variants containing comments

## [4.65.1]
### Fixed
- Visibility of `Gene(s)` badges on SV VariantS page
- Hide dismiss bar on SV page not working well
- Delivery report PDF download
- Saving Pipeline version file when loading a case
- Backport compatible import of importlib metadata for old python versions (<3.8)

## [4.65]
### Added
- Option to mark a ClinVar submission as submitted
- Docs on how to create/update the PanelApp green genes as a system admin
- `individual_id`-parameter to both Gens links
- Download a gene panel in TXT format from gene panel page
- Panel gene comments on variant page: genes in panels can have comments that describe the gene in a panel context
### Changed
- Always show each case category on caseS page, even if 0 cases in total or after current query
- Improved sorting of ClinVar submissions
- Pre-populate SV type select in ClinVar submission form, when possible
- Show comment badges in related comments tables on general report
- Updated version of several GitHub actions
- Migrate from deprecated `pkg_resources` lib to `importlib_resources`
- Dismiss bar on variantS pages is thinner.
- Dismiss bar on variantS pages can be toggled open or closed for the duration of a login session.
### Fixed
- Fixed Sanger order / Cancel order modal close buttons
- Visibility of SV type in ClinVar submission form
- Fixed a couple of creations where now was called twice, so updated_at and created_at could differ
- Deprecated Ubuntu version 18.04 in one GitHub action
- Panels that have been removed (hidden) should not be visible in views where overlapping gene panels for genes are shown
- Gene panel test pointing to the right function

## [4.64]
### Added
- Create/Update a gene panel containing all PanelApp green genes (`scout update panelapp-green -i <cust_id>`)
- Links for ACMG pathogenicity impact modification on the ACMG classification page
### Changed
- Open local observation matching cases in new windows
### Fixed
- Matching manual ranked variants are now shown also on the somatic variant page
- VarSome links to hg19/GRCh37
- Managed variants filter settings lost when navigating to additional pages
- Collect the right variant category after submitting filter form from research variantS page
- Beacon links are templated and support variants in genome build 38

## [4.63]
### Added
- Display data sharing info for ClinVar, Matchmaker Exchange and Beacon in a dedicated column on Cases page
- Test for `commands.download.omim.print_omim`
- Display dismissed variants comments on general case report
- Modify ACMG pathogenicity impact (most commonly PVS1, PS3) based on strength of evidence with lab director's professional judgement
- REViewer button on STR variant page
- Alamut institution parameter in institute settings for Alamut Visual Plus software
- Added Manual Ranks Risk Factor, Likely Risk Factor and Uncertain Risk Factor
- Display matching manual ranks from previous cases the user has access to on VariantS and Variant pages
- Link to gnomAD gene SVs v2.1 for SV variants with gnomAD frequency
- Support for nf-core/rnafusion reports
### Changed
- Display chrY for sex unknown
- Deprecate legacy scout_load() method API call.
- Message shown when variant tag is updated for a variant
- When all ACMG classifications are deleted from a variant, the current variant classification status is also reset.
- Refactored the functions that collect causative variants
- Removed `scripts/generate_test_data.py`
### Fixed
- Default IGV tracks (genes, ClinVar, ClinVar CNVs) showing even if user unselects them all
- Freeze Flask-Babel below v3.0 due to issue with a locale decorator
- Thaw Flask-Babel and fix according to v3 standard. Thank you @TkTech!
- Show matching causatives on somatic structural variant page
- Visibility of gene names and functional annotations on Causatives/Verified pages
- Panel version can be manually set to floating point numbers, when modified
- Causatives page showing also non-causative variants matching causatives in other cases
- ClinVar form submission for variants with no selected transcript and HGVS
- Validating and submitting ClinVar objects not containing both Variant and Casedata info

## [4.62.1]
### Fixed
- Case page crashing when adding a case to a group without providing a valid case name

## [4.62]
### Added
- Validate ClinVar submission objects using the ClinVar API
- Wrote tests for case and variant API endpoints
- Create ClinVar submissions from Scout using the ClinVar API
- Export Phenopacket for affected individual
- Import Phenopacket from JSON file or Phenopacket API backend server
- Use the new case name option for GENS requests
- Pre-validate refseq:HGVS items using VariantValidator in ClinVar submission form
### Fixed
- Fallback for empty alignment index for REViewer service
- Source link out for MIP 11.1 reference STR annotation
- Avoid duplicate causatives and pinned variants
- ClinVar clinical significance displays only the ACMG terms when user selects ACMG 2015 as assertion criteria
- Spacing between icon and text on Beacon and MatchMaker links on case page sidebar
- Truncate IDs and HGVS representations in ClinVar pages if longer than 25 characters
- Update ClinVar submission ID form
- Handle connection timeout when sending requests requests to external web services
- Validate any ClinVar submission regardless of its status
- Empty Phenopackets import crashes
- Stop Spinner on Phenopacket JSON download
### Changed
- Updated ClinVar submission instructions

## [4.61.1]
### Fixed
- Added `UMLS` as an option of `Condition ID type` in ClinVar Variant downloaded files
- Missing value for `Condition ID type` in ClinVar Variant downloaded files
- Possibility to open, close or delete a ClinVar submission even if it doesn't have an associated name
- Save SV type, ref and alt n. copies to exported ClinVar files
- Inner and outer start and stop SV coordinates not exported in ClinVar files
- ClinVar submissions page crashing when SV files don't contain breakpoint exact coordinates
- Align OMIM diagnoses with delete diagnosis button on case page
- In ClinVar form, reset condition list and customize help when condition ID changes

## [4.61]
### Added
- Filter case list by cases with variants in ClinVar submission
- Filter case list by cases containing RNA-seq data - gene_fusion_reports and sample-level tracks (splice junctions and RNA coverage)
- Additional case category `Ignored`, to be used for cases that don't fall in the existing 'inactive', 'archived', 'solved', 'prioritized' categories
- Display number of cases shown / total number of cases available for each category on Cases page
- Moved buttons to modify case status from sidebar to main case page
- Link to Mutalyzer Normalizer tool on variant's transcripts overview to retrieve official HVGS descriptions
- Option to manually load RNA MULTIQC report using the command `scout load report -t multiqc_rna`
- Load RNA MULTIQC automatically for a case if config file contains the `multiqc_rna` key/value
- Instructions in admin-guide on how to load case reports via the command line
- Possibility to filter RD variants by a specific genotype call
- Distinct colors for different inheritance models on RD Variant page
- Gene panels PDF export with case variants hits by variant type
- A couple of additional README badges for GitHub stats
- Upload and display of pipeline reference info and executable version yaml files as custom reports
- Testing CLI on hasta in PR template
### Changed
- Instructions on how to call dibs on scout-stage server in pull request template
- Deprecated CLI commands `scout load <delivery_report, gene_fusion_report, coverage_qc_report, cnv_report>` to replace them with command `scout load report -t <report type>`
- Refactored code to display and download custom case reports
- Do not export `Assertion method` and `Assertion method citation` to ClinVar submission files according to changes to ClinVar's submission spreadsheet templates.
- Simplified code to create and download ClinVar CSV files
- Colorize inheritance models badges by category on VariantS page
- `Safe variants matching` badge more visible on case page
### Fixed
- Non-admin users saving institute settings would clear loqusdb instance selection
- Layout of variant position, cytoband and type in SV variant summary
- Broken `Build Status - GitHub badge` on GitHub README page
- Visibility of text on grey badges in gene panels PDF exports
- Labels for dashboard search controls
- Dark mode visibility for ClinVar submission
- Whitespaces on outdated panel in extent report

## [4.60]
### Added
- Mitochondrial deletion signatures (mitosign) can be uploaded and shown with mtDNA report
- A `Type of analysis` column on Causatives and Validated variants pages
- List of "safe" gene panels available for matching causatives and managed variants in institute settings, to avoid secondary findings
- `svdb_origin` as a synonym for `FOUND_IN` to complement `set` for variants found by all callers
### Changed
- Hide removed gene panels by default in panels page
- Removed option for filtering cancer SVs by Tumor and Normal alt AF
- Hide links to coverage report from case dynamic HPO panel if cancer analysis
- Remove rerun emails and redirect users to the analysis order portal instead
- Updated clinical SVs igv.js track (dbVar) and added example of external track from `https://trackhubregistry.org/`
- Rewrote the ClinVar export module to simplify and add one variant at the time
- ClinVar submissions with phenotype conditions from: [OMIM, MedGen, Orphanet, MeSH, HP, MONDO]
### Fixed
- If trying to load a badly formatted .tsv file an error message is displayed.
- Avoid showing case as rerun when first attempt at case upload failed
- Dynamic autocomplete search not working on phenomodels page
- Callers added to variant when loading case
- Now possible to update managed variant from file without deleting it first
- Missing preselected chromosome when editing a managed variant
- Preselected variant type and subtype when editing a managed variant
- Typo in dbVar ClinVar track, hg19


## [4.59]
### Added
- Button to go directly to HPO SV filter variantS page from case
- `Scout-REViewer-Service` integration - show `REViewer` picture if available
- Link to HPO panel coverage overview on Case page
- Specify a confidence threshold (green|amber|red) when loading PanelApp panels
- Functional annotations in variants lists exports (all variants)
- Cancer/Normal VAFs and COSMIC ids in in variants lists exports (cancer variants)
### Changed
- Better visualization of regional annotation for long lists of genes in large SVs in Variants tables
- Order of cells in variants tables
- More evident links to gene coverage from Variant page
- Gene panels sorted by display name in the entire Case page
- Round CADD and GnomAD values in variants export files
### Fixed
- HPO filter button on SV variantS page
- Spacing between region|function cells in SVs lists
- Labels on gene panel Chanjo report
- Fixed ambiguous duplicated response headers when requesting a BAM file from /static
- Visited color link on gene coverage button (Variant page)

## [4.58.1]
### Fixed
- Case search with search strings that contain characters that can be escaped

## [4.58]
### Added
- Documentation on how to create/update PanelApp panels
- Add filter by local observations (archive) to structural variants filters
- Add more splicing consequences to SO term definitions
- Search for a specific gene in all gene panels
- Institute settings option to force show all variants on VariantS page for all cases of an institute
- Filter cases by validation pending status
- Link to The Clinical Knowledgebase (CKB) (https://ckb.jax.org/) in cancer variant's page
### Fixed
- Added a not-authorized `auto-login` fixture according to changes in Flask-Login 0.6.2
- Renamed `cache_timeout` param name of flask.send_file function to `max_age` (Flask 2.2 compliant)
- Replaced deprecated `app.config["JSON_SORT_KEYS"]` with app.json.sort_keys in app settings
- Bug in gene variants page (All SNVs and INDELs) when variant gene doesn't have a hgnc id that is found in the database
- Broken export of causatives table
- Query for genes in build 38 on `Search SNVs and INDELs` page
- Prevent typing special characters `^<>?!=\/` in case search form
- Search matching causatives also among research variants in other cases
- Links to variants in Verified variants page
- Broken filter institute cases by pinned gene
- Better visualization of long lists of genes in large SVs on Causative and Verified Variants page
- Reintroduced missing button to export Causative variants
- Better linking and display of matching causatives and managed variants
- Reduced code complexity in `scout/parse/variant/variant.py`
- Reduced complexity of code in `scout/build/variant/variant.py`

### Changed
- State that loqusdb observation is in current case if observations count is one and no cases are shown
- Better pagination and number of variants returned by queries in `Search SNVs and INDELs` page
- Refactored and simplified code used for collecting gene variants for `Search SNVs and INDELs` page
- Fix sidebar panel icons in Case view
- Fix panel spacing in Case view
- Removed unused database `sanger_ordered` and `case_id,category,rank_score` indexes (variant collection)
- Verified variants displayed in a dedicated page reachable from institute sidebar
- Unified stats in dashboard page
- Improved gene info for large SVs and cancer SVs
- Remove the unused `variant.str_variant` endpoint from variant views
- Easier editing of HPO gene panel on case page
- Assign phenotype panel less cramped on Case page
- Causatives and Verified variants pages to use the same template macro
- Allow hyphens in panel names
- Reduce resolution of example images
- Remove some animations in web gui which where rendered slow


## [4.57.4]
### Fixed
- Parsing of variant.FORMAT "DR" key in parse variant file

## [4.57.3]
### Fixed
- Export of STR verified variants
- Do not download as verified variants first verified and then reset to not validated
- Avoid duplicated lines in downloaded verified variants reflecting changes in variant validation status

## [4.57.2]
### Fixed
- Export of verified variants when variant gene has no transcripts
- HTTP 500 when visiting a the details page for a cancer variant that had been ranked with genmod

## [4.57.1]
### Fixed
- Updating/replacing a gene panel from file with a corrupted or malformed file

## [4.57]
### Added
- Display last 50 or 500 events for a user in a timeline
- Show dismiss count from other cases on matching variantS
- Save Beacon-related events in events collection
- Institute settings allow saving multiple loqusdb instances for one institute
- Display stats from multiple instances of loqusdb on variant page
- Display date and frequency of obs derived from count of local archive observations from MIP11 (requires fix in MIP)
### Changed
- Prior ACMG classifications view is no longer limited by pathogenicity
### Fixed
- Visibility of Sanger ordered badge on case page, light mode
- Some of the DataTables tables (Phenotypes and Diagnoses pages) got a bit dark in dark mode
- Remove all redundancies when displaying timeline events (some events are saved both as case-related and variant-related)
- Missing link in saved MatchMaker-related events
- Genes with mixed case gene symbols missing in PanelApp panels
- Alignment of elements on the Beacon submission modal window
- Locus info links from STR variantS page open in new browser tabs

## [4.56]
### Added
- Test for PanelApp panels loading
- `panel-umi` tag option when loading cancer analyses
### Changed
- Black text to make comments more visible in dark mode
- Loading PanelApp panels replaces pre-existing panels with same version
- Removed sidebar from Causatives page - navigation is available on the top bar for now
- Create ClinVar submissions from pinned variants list in case page
- Select which pinned variants will be included in ClinVar submission documents
### Fixed
- Remove a:visited css style from all buttons
- Update of HPO terms via command line
- Background color of `MIXED` and `PANEL-UMI` sequencing types on cases page
- Fixed regex error when searching for cases with query ending with `\ `
- Gene symbols on Causatives page lighter in dark mode
- SpliceAI tooltip of multigene variants

## [4.55]
### Changed
- Represent different tumor samples as vials in cases page
- Option to force-update the OMIM panel
### Fixed
- Low tumor purity badge alignment in cancer samples table on cancer case view
- VariantS comment popovers reactivate on hover
- Updating database genes in build 37
- ACMG classification summary hidden by sticky navbar
- Logo backgrounds fixed to white on welcome page
- Visited links turn purple again
- Style of link buttons and dropdown menus
- Update KUH and GMS logos
- Link color for Managed variants

## [4.54]
### Added
- Dark mode, using browser/OS media preference
- Allow marking case as solved without defining causative variants
- Admin users can create missing beacon datasets from the institute's settings page
- GenCC links on gene and variant pages
- Deprecation warnings when launching the app using a .yaml config file or loading cases using .ped files
### Changed
- Improved HTML syntax in case report template
- Modified message displayed when variant rank stats could not be calculated
- Expanded instructions on how to test on CG development server (cg-vm1)
- Added more somatic variant callers (Balsamic v9 SNV, develop SV)
### Fixed
- Remove load demo case command from docker-compose.yml
- Text elements being split across pages in PDF reports
- Made login password field of type `password` in LDAP login form
- Gene panels HTML select in institute's settings page
- Bootstrap upgraded to version 5
- Fix some Sourcery and SonarCloud suggestions
- Escape special characters in case search on institute and dashboard pages
- Broken case PDF reports when no Madeline pedigree image can be created
- Removed text-white links style that were invisible in new pages style
- Variants pagination after pressing "Filter variants" or "Clinical filter"
- Layout of buttons Matchmaker submission panel (case page)
- Removing cases from Matchmaker (simplified code and fixed functionality)
- Reintroduce check for missing alignment files purged from server

## [4.53]
### Added
### Changed
- Point Alamut API key docs link to new API version
- Parse dbSNP id from ID only if it says "rs", else use VEP CSQ fields
- Removed MarkupSafe from the dependencies
### Fixed
- Reintroduced loading of SVs for demo case 643595
- Successful parse of FOUND_IN should avoid GATK caller default
- All vulnerabilities flagged by SonarCloud

## [4.52]
### Added
- Demo cancer case gets loaded together with demo RD case in demo instance
- Parse REVEL_score alongside REVEL_rankscore from csq field and display it on SNV variant page
- Rank score results now show the ranking range
- cDNA and protein changes displayed on institute causatives pages
- Optional SESSION_TIMEOUT_MINUTES configuration in app config files
- Script to convert old OMIM case format (list of integers) to new format (list of dictionaries)
- Additional check for user logged in status before serving alignment files
- Download .cgh files from cancer samples table on cancer case page
- Number of documents and date of last update on genes page
### Changed
- Verify user before redirecting to IGV alignments and sashimi plots
- Build case IGV tracks starting from case and variant objects instead of passing all params in a form
- Unfreeze Werkzeug lib since Flask_login v.0.6 with bugfix has been released
- Sort gene panels by name (panelS and variant page)
- Removed unused `server.blueprints.alignviewers.unindexed_remote_static` endpoint
- User sessions to check files served by `server.blueprints.alignviewers.remote_static` endpoint
- Moved Beacon-related functions to a dedicated app extension
- Audit Filter now also loads filter displaying the variants for it
### Fixed
- Handle `attachment_filename` parameter renamed to `download_name` when Flask 2.2 will be released
- Removed cursor timeout param in cases find adapter function to avoid many code warnings
- Removed stream argument deprecation warning in tests
- Handle `no intervals found` warning in load_region test
- Beacon remove variants
- Protect remote_cors function in alignviewers view from Server-Side Request Forgery (SSRF)
- Check creation date of last document in gene collection to display when genes collection was updated last

## [4.51]
### Added
- Config file containing codecov settings for pull requests
- Add an IGV.js direct link button from case page
- Security policy file
- Hide/shade compound variants based on rank score on variantS from filter
- Chromograph legend documentation direct link
### Changed
- Updated deprecated Codecov GitHub action to v.2
- Simplified code of scout/adapter/mongo/variant
- Update IGV.js to v2.11.2
- Show summary number of variant gene panels on general report if more than 3
### Fixed
- Marrvel link for variants in genome build 38 (using liftover to build 37)
- Remove flags from codecov config file
- Fixed filter bug with high negative SPIDEX scores
- Renamed IARC TP53 button to to `TP53 Database`, modified also link since IARC has been moved to the US NCI: `https://tp53.isb-cgc.org/`
- Parsing new format of OMIM case info when exporting patients to Matchmaker
- Remove flask-debugtoolbar lib dependency that is using deprecated code and causes app to crash after new release of Jinja2 (3.1)
- Variant page crashing for cases with old OMIM terms structure (a list of integers instead of dictionary)
- Variant page crashing when creating MARRVEL link for cases with no genome build
- SpliceAI documentation link
- Fix deprecated `safe_str_cmp` import from `werkzeug.security` by freezing Werkzeug lib to v2.0 until Flask_login v.0.6 with bugfix is released
- List gene names densely in general report for SVs that contain more than 3 genes
- Show transcript ids on refseq genes on hg19 in IGV.js, using refgene source
- Display correct number of genes in general report for SVs that contain more than 32 genes
- Broken Google login after new major release of `lepture/authlib`
- Fix frequency and callers display on case general report

## [4.50.1]
### Fixed
- Show matching causative STR_repid for legacy str variants (pre Stranger hgnc_id)

## [4.50]
### Added
- Individual-specific OMIM terms
- OMIM disease descriptions in ClinVar submission form
- Add a toggle for melter rerun monitoring of cases
- Add a config option to show the rerun monitoring toggle
- Add a cli option to export cases with rerun monitoring enabled
- Add a link to STRipy for STR variants; shallow for ARX and HOXA13
- Hide by default variants only present in unaffected individuals in variants filters
- OMIM terms in general case report
- Individual-level info on OMIM and HPO terms in general case report
- PanelApp gene link among the external links on variant page
- Dashboard case filters fields help
- Filter cases by OMIM terms in cases and dashboard pages
### Fixed
- A malformed panel id request would crash with exception: now gives user warning flash with redirect
- Link to HPO resource file hosted on `http://purl.obolibrary.org`
- Gene search form when gene exists only in build 38
- Fixed odd redirect error and poor error message on missing column for gene panel csv upload
- Typo in parse variant transcripts function
- Modified keys name used to parse local observations (archived) frequencies to reflect change in MIP keys naming
- Better error handling for partly broken/timed out chanjo reports
- Broken javascript code when case Chromograph data is malformed
- Broader space for case synopsis in general report
- Show partial causatives on causatives and matching causatives panels
- Partial causative assignment in cases with no OMIM or HPO terms
- Partial causative OMIM select options in variant page
### Changed
- Slightly smaller and improved layout of content in case PDF report
- Relabel more cancer variant pages somatic for navigation
- Unify caseS nav links
- Removed unused `add_compounds` param from variant controllers function
- Changed default hg19 genome for IGV.js to legacy hg19_1kg_decoy to fix a few problematic loci
- Reduce code complexity (parse/ensembl.py)
- Silence certain fields in ClinVar export if prioritised ones exist (chrom-start-end if hgvs exist)
- Made phenotype non-mandatory when marking a variant as partial causative
- Only one phenotype condition type (OMIM or HPO) per variant is used in ClinVar submissions
- ClinVar submission variant condition prefers OMIM over HPO if available
- Use lighter version of gene objects in Omim MongoDB adapter, panels controllers, panels views and institute controllers
- Gene-variants table size is now adaptive
- Remove unused file upload on gene-variants page

## [4.49]
### Fixed
- Pydantic model types for genome_build, madeline_info, peddy_ped_check and peddy_sex_check, rank_model_version and sv_rank_model_version
- Replace `MatchMaker` with `Matchmaker` in all places visible by a user
- Save diagnosis labels along with OMIM terms in Matchmaker Exchange submission objects
- `libegl-mesa0_21.0.3-0ubuntu0.3~20.04.5_amd64.deb` lib not found by GitHub actions Docker build
- Remove unused `chromograph_image_files` and `chromograph_prefixes` keys saved when creating or updating an RD case
- Search managed variants by description and with ignore case
### Changed
- Introduced page margins on exported PDF reports
- Smaller gene fonts in downloaded HPO genes PDF reports
- Reintroduced gene coverage data in the PDF-exported general report of rare-disease cases
- Check for existence of case report files before creating sidebar links
- Better description of HPO and OMIM terms for patients submitted to Matchmaker Exchange
- Remove null non-mandatory key/values when updating a case
- Freeze WTForms<3 due to several form input rendering changes

## [4.48.1]
### Fixed
- General case PDF report for recent cases with no pedigree

## [4.48]
### Added
- Option to cancel a request for research variants in case page
### Changed
- Update igv.js to v2.10.5
- Updated example of a case delivery report
- Unfreeze cyvcf2
- Builder images used in Scout Dockerfiles
- Crash report email subject gives host name
- Export general case report to PDF using PDFKit instead of WeasyPrint
- Do not include coverage report in PDF case report since they might have different orientation
- Export cancer cases's "Coverage and QC report" to PDF using PDFKit instead of Weasyprint
- Updated cancer "Coverage and QC report" example
- Keep portrait orientation in PDF delivery report
- Export delivery report to PDF using PDFKit instead of Weasyprint
- PDF export of clinical and research HPO panels using PDFKit instead of Weasyprint
- Export gene panel report to PDF using PDFKit
- Removed WeasyPrint lib dependency

### Fixed
- Reintroduced missing links to Swegen and Beacon and dbSNP in RD variant page, summary section
- Demo delivery report orientation to fit new columns
- Missing delivery report in demo case
- Cast MNVs to SNV for test
- Export verified variants from all institutes when user is admin
- Cancer coverage and QC report not found for demo cancer case
- Pull request template instructions on how to deploy to test server
- PDF Delivery report not showing Swedac logo
- Fix code typos
- Disable codefactor raised by ESLint for javascript functions located on another file
- Loading spinner stuck after downloading a PDF gene panel report
- IGV browser crashing when file system with alignment files is not mounted

## [4.47]
### Added
- Added CADD, GnomAD and genotype calls to variantS export
### Changed
- Pull request template, to illustrate how to deploy pull request branches on cg-vm1 stage server
### Fixed
- Compiled Docker image contains a patched version (v4.9) of chanjo-report

## [4.46.1]
### Fixed
- Downloading of files generated within the app container (MT-report, verified variants, pedigrees, ..)

## [4.46]
### Added
- Created a Dockefile to be used to serve the dockerized app in production
- Modified the code to collect database params specified as env vars
- Created a GitHub action that pushes the Dockerfile-server image to Docker Hub (scout-server-stage) every time a PR is opened
- Created a GitHub action that pushes the Dockerfile-server image to Docker Hub (scout-server) every time a new release is created
- Reassign MatchMaker Exchange submission to another user when a Scout user is deleted
- Expose public API JSON gene panels endpoint, primarily to enable automated rerun checking for updates
- Add utils for dictionary type
- Filter institute cases using multiple HPO terms
- Vulture GitHub action to identify and remove unused variables and imports
### Changed
- Updated the python config file documentation in admin guide
- Case configuration parsing now uses Pydantic for improved typechecking and config handling
- Removed test matrices to speed up automatic testing of PRs
- Switch from Coveralls to Codecov to handle CI test coverage
- Speed-up CI tests by caching installation of libs and splitting tests into randomized groups using pytest-test-groups
- Improved LDAP login documentation
- Use lib flask-ldapconn instead of flask_ldap3_login> to handle ldap authentication
- Updated Managed variant documentation in user guide
- Fix and simplify creating and editing of gene panels
- Simplified gene variants search code
- Increased the height of the genes track in the IGV viewer
### Fixed
- Validate uploaded managed variant file lines, warning the user.
- Exporting validated variants with missing "genes" database key
- No results returned when searching for gene variants using a phenotype term
- Variants filtering by gene symbols file
- Make gene HGNC symbols field mandatory in gene variants page and run search only on form submit
- Make sure collaborator gene variants are still visible, even if HPO filter is used

## [4.45]
### Added
### Changed
- Start Scout also when loqusdbapi is not reachable
- Clearer definition of manual standard and custom inheritance models in gene panels
- Allow searching multiple chromosomes in filters
### Fixed
- Gene panel crashing on edit action

## [4.44]
### Added
### Changed
- Display Gene track beneath each sample track when displaying splice junctions in igv browser
- Check outdated gene symbols and update with aliases for both RD and cancer variantS
### Fixed
- Added query input check and fixed the Genes API endpoint to return a json formatted error when request is malformed
- Typo in ACMG BP6 tooltip

## [4.43.1]
### Added
- Added database index for OMIM disease term genes
### Changed
### Fixed
- Do not drop HPO terms collection when updating HPO terms via the command line
- Do not drop disease (OMIM) terms collection when updating diseases via the command line

## [4.43]
### Added
- Specify which collection(s) update/build indexes for
### Fixed
- Do not drop genes and transcripts collections when updating genes via the command line

## [4.42.1]
### Added
### Changed
### Fixed
- Freeze PyMongo lib to version<4.0 to keep supporting previous MongoDB versions
- Speed up gene panels creation and update by collecting only light gene info from database
- Avoid case page crash on Phenomizer queries timeout

## [4.42]
### Added
- Choose custom pinned variants to submit to MatchMaker Exchange
- Submit structural variant as genes to the MatchMaker Exchange
- Added function for maintainers and admins to remove gene panels
- Admins can restore deleted gene panels
- A development docker-compose file illustrating the scout/chanjo-report integration
- Show AD on variants view for cancer SV (tumor and normal)
- Cancer SV variants filter AD, AF (tumor and normal)
- Hiding the variants score column also from cancer SVs, as for the SNVs
### Changed
- Enforce same case _id and display_name when updating a case
- Enforce same individual ids, display names and affected status when updating a case
- Improved documentation for connecting to loqusdb instances (including loqusdbapi)
- Display and download HPO gene panels' gene symbols in italics
- A faster-built and lighter Docker image
- Reduce complexity of `panels` endpoint moving some code to the panels controllers
- Update requirements to use flask-ldap3-login>=0.9.17 instead of freezing WTForm
### Fixed
- Use of deprecated TextField after the upgrade of WTF to v3.0
- Freeze to WTForms to version < 3
- Remove the extra files (bed files and madeline.svg) introduced by mistake
- Cli command loading demo data in docker-compose when case custom images exist and is None
- Increased MongoDB connection serverSelectionTimeoutMS parameter to 30K (default value according to MongoDB documentation)
- Better differentiate old obs counts 0 vs N/A
- Broken cancer variants page when default gene panel was deleted
- Typo in tx_overview function in variant controllers file
- Fixed loqusdbapi SV search URL
- SV variants filtering using Decipher criterion
- Removing old gene panels that don't contain the `maintainer` key.

## [4.41.1]
### Fixed
- General reports crash for variant annotations with same variant on other cases

## [4.41]
### Added
- Extended the instructions for running the Scout Docker image (web app and cli).
- Enabled inclusion of custom images to STR variant view
### Fixed
- General case report sorting comments for variants with None genetic models
- Do not crash but redirect to variants page with error when a variant is not found for a case
- UCSC links coordinates for SV variants with start chromosome different than end chromosome
- Human readable variants name in case page for variants having start chromosome different from end chromosome
- Avoid always loading all transcripts when checking gene symbol: introduce gene captions
- Slow queries for evaluated variants on e.g. case page - use events instead
### Changed
- Rearrange variant page again, moving severity predictions down.
- More reactive layout width steps on variant page

## [4.40.1]
### Added
### Fixed
- Variants dismissed with inconsistent inheritance pattern can again be shown in general case report
- General report page for variants with genes=None
- General report crashing when variants have no panels
- Added other missing keys to case and variant dictionaries passed to general report
### Changed

## [4.40]
### Added
- A .cff citation file
- Phenotype search API endpoint
- Added pagination to phenotype API
- Extend case search to include internal MongoDB id
- Support for connecting to a MongoDB replica set (.py config files)
- Support for connecting to a MongoDB replica set (.yaml config files)
### Fixed
- Command to load the OMIM gene panel (`scout load panel --omim`)
- Unify style of pinned and causative variants' badges on case page
- Removed automatic spaces after punctuation in comments
- Remove the hardcoded number of total individuals from the variant's old observations panel
- Send delete requests to a connected Beacon using the DELETE method
- Layout of the SNV and SV variant page - move frequency up
### Changed
- Stop updating database indexes after loading exons via command line
- Display validation status badge also for not Sanger-sequenced variants
- Moved Frequencies, Severity and Local observations panels up in RD variants page
- Enabled Flask CORS to communicate CORS status to js apps
- Moved the code preparing the transcripts overview to the backend
- Refactored and filtered json data used in general case report
- Changed the database used in docker-compose file to use the official MongoDB v4.4 image
- Modified the Python (3.6, 3.8) and MongoDB (3.2, 4.4, 5.0) versions used in testing matrices (GitHub actions)
- Capitalize case search terms on institute and dashboard pages


## [4.39]
### Added
- COSMIC IDs collected from CSQ field named `COSMIC`
### Fixed
- Link to other causative variants on variant page
- Allow multiple COSMIC links for a cancer variant
- Fix floating text in severity box #2808
- Fixed MitoMap and HmtVar links for hg38 cases
- Do not open new browser tabs when downloading files
- Selectable IGV tracks on variant page
- Missing splice junctions button on variant page
- Refactor variantS representative gene selection, and use it also for cancer variant summary
### Changed
- Improve Javascript performance for displaying Chromograph images
- Make ClinVar classification more evident in cancer variant page

## [4.38]
### Added
- Option to hide Alamut button in the app config file
### Fixed
- Library deprecation warning fixed (insert is deprecated. Use insert_one or insert_many instead)
- Update genes command will not trigger an update of database indices any more
- Missing resources in temporary downloading directory when updating genes using the command line
- Restore previous variant ACMG classification in a scrollable div
- Loading spinner not stopping after downloading PDF case reports and variant list export
- Add extra Alamut links higher up on variant pages
- Improve UX for phenotypes in case page
- Filter and export of STR variants
- Update look of variants page navigation buttons
### Changed

## [4.37]
### Added
- Highlight and show version number for RefSeq MANE transcripts.
- Added integration to a rerunner service for toggling reanalysis with updated pedigree information
- SpliceAI display and parsing from VEP CSQ
- Display matching tiered variants for cancer variants
- Display a loading icon (spinner) until the page loads completely
- Display filter badges in cancer variants list
- Update genes from pre-downloaded file resources
- On login, OS, browser version and screen size are saved anonymously to understand how users are using Scout
- API returning institutes data for a given user: `/api/v1/institutes`
- API returning case data for a given institute: `/api/v1/institutes/<institute_id>/cases`
- Added GMS and Lund university hospital logos to login page
- Made display of Swedac logo configurable
- Support for displaying custom images in case view
- Individual-specific HPO terms
- Optional alamut_key in institute settings for Alamut Plus software
- Case report API endpoint
- Tooltip in case explaining that genes with genome build different than case genome build will not be added to dynamic HPO panel.
- Add DeepVariant as a caller
### Fixed
- Updated IGV to v2.8.5 to solve missing gene labels on some zoom levels
- Demo cancer case config file to load somatic SNVs and SVs only.
- Expand list of refseq trancripts in ClinVar submission form
- Renamed `All SNVs and INDELs` institute sidebar element to `Search SNVs and INDELs` and fixed its style.
- Add missing parameters to case load-config documentation
- Allow creating/editing gene panels and dynamic gene panels with genes present in genome build 38
- Bugfix broken Pytests
- Bulk dismissing variants error due to key conversion from string to integer
- Fix typo in index documentation
- Fixed crash in institute settings page if "collaborators" key is not set in database
- Don't stop Scout execution if LoqusDB call fails and print stacktrace to log
- Bug when case contains custom images with value `None`
- Bug introduced when fixing another bug in Scout-LoqusDB interaction
- Loading of OMIM diagnoses in Scout demo instance
- Remove the docker-compose with chanjo integration because it doesn't work yet.
- Fixed standard docker-compose with scout demo data and database
- Clinical variant assessments not present for pinned and causative variants on case page.
- MatchMaker matching one node at the time only
- Remove link from previously tiered variants badge in cancer variants page
- Typo in gene cell on cancer variants page
- Managed variants filter form
### Changed
- Better naming for variants buttons on cancer track (somatic, germline). Also show cancer research button if available.
- Load case with missing panels in config files, but show warning.
- Changing the (Female, Male) symbols to (F/M) letters in individuals_table and case-sma.
- Print stacktrace if case load command fails
- Added sort icon and a pointer to the cursor to all tables with sortable fields
- Moved variant, gene and panel info from the basic pane to summary panel for all variants.
- Renamed `Basics` panel to `Classify` on variant page.
- Revamped `Basics` panel to a panel dedicated to classify variants
- Revamped the summary panel to be more compact.
- Added dedicated template for cancer variants
- Removed Gene models, Gene annotations and Conservation panels for cancer variants
- Reorganized the orders of panels for variant and cancer variant views
- Added dedicated variant quality panel and removed relevant panes
- A more compact case page
- Removed OMIM genes panel
- Make genes panel, pinned variants panel, causative variants panel and ClinVar panel scrollable on case page
- Update to Scilifelab's 2020 logo
- Update Gens URL to support Gens v2.0 format
- Refactor tests for parsing case configurations
- Updated links to HPO downloadable resources
- Managed variants filtering defaults to all variant categories
- Changing the (Kind) drop-down according to (Category) drop-down in Managed variant add variant
- Moved Gens button to individuals table
- Check resource files availability before starting updating OMIM diagnoses
- Fix typo in `SHOW_OBSERVED_VARIANT_ARCHIVE` config param

## [4.36]
### Added
- Parse and save splice junction tracks from case config file
- Tooltip in observations panel, explaining that case variants with no link might be old variants, not uploaded after a case rerun
### Fixed
- Warning on overwriting variants with same position was no longer shown
- Increase the height of the dropdowns to 425px
- More indices for the case table as it grows, specifically for causatives queries
- Splice junction tracks not centered over variant genes
- Total number of research variants count
- Update variants stats in case documents every time new variants are loaded
- Bug in flashing warning messages when filtering variants
### Changed
- Clearer warning messages for genes and gene/gene-panels searches in variants filters

## [4.35]
### Added
- A new index for hgnc_symbol in the hgnc_gene collection
- A Pedigree panel in STR page
- Display Tier I and II variants in case view causatives card for cancer cases
### Fixed
- Send partial file data to igv.js when visualizing sashimi plots with splice junction tracks
- Research variants filtering by gene
- Do not attempt to populate annotations for not loaded pinned/causatives
- Add max-height to all dropdowns in filters
### Changed
- Switch off non-clinical gene warnings when filtering research variants
- Don't display OMIM disease card in case view for cancer cases
- Refactored Individuals and Causative card in case view for cancer cases
- Update and style STR case report

## [4.34]
### Added
- Saved filter lock and unlock
- Filters can optionally be marked audited, logging the filter name, user and date on the case events and general report.
- Added `ClinVar hits` and `Cosmic hits` in cancer SNVs filters
- Added `ClinVar hits` to variants filter (rare disease track)
- Load cancer demo case in docker-compose files (default and demo file)
- Inclusive-language check using [woke](https://github.com/get-woke/woke) github action
- Add link to HmtVar for mitochondrial variants (if VCF is annotated with HmtNote)
- Grey background for dismissed compounds in variants list and variant page
- Pin badge for pinned compounds in variants list and variant page
- Support LoqusDB REST API queries
- Add a docker-compose-matchmaker under scout/containers/development to test matchmaker locally
- Script to investigate consequences of symbol search bug
- Added GATK to list of SV and cancer SV callers
### Fixed
- Make MitoMap link work for hg38 again
- Export Variants feature crashing when one of the variants has no primary transcripts
- Redirect to last visited variantS page when dismissing variants from variants list
- Improved matching of SVs Loqus occurrences in other cases
- Remove padding from the list inside (Matching causatives from other cases) panel
- Pass None to get_app function in CLI base since passing script_info to app factory functions was deprecated in Flask 2.0
- Fixed failing tests due to Flask update to version 2.0
- Speed up user events view
- Causative view sort out of memory error
- Use hgnc_id for gene filter query
- Typo in case controllers displaying an error every time a patient is matched against external MatchMaker nodes
- Do not crash while attempting an update for variant documents that are too big (> 16 MB)
- Old STR causatives (and other variants) may not have HGNC symbols - fix sort lambda
- Check if gene_obj has primary_transcript before trying to access it
- Warn if a gene manually searched is in a clinical panel with an outdated name when filtering variants
- ChrPos split js not needed on STR page yet
### Changed
- Remove parsing of case `genome_version`, since it's not used anywhere downstream
- Introduce deprecation warning for Loqus configs that are not dictionaries
- SV clinical filter no longer filters out sub 100 nt variants
- Count cases in LoqusDB by variant type
- Commit pulse repo badge temporarily set to weekly
- Sort ClinVar submissions objects by ascending "Last evaluated" date
- Refactored the MatchMaker integration as an extension
- Replaced some sensitive words as suggested by woke linter
- Documentation for load-configuration rewritten.
- Add styles to MatchMaker matches table
- More detailed info on the data shared in MatchMaker submission form

## [4.33.1]
### Fixed
- Include markdown for release autodeploy docs
- Use standard inheritance model in ClinVar (https://ftp.ncbi.nlm.nih.gov/pub/GTR/standard_terms/Mode_of_inheritance.txt)
- Fix issue crash with variants that have been unflagged causative not being available in other causatives
### Added
### Changed

## [4.33]
### Fixed
- Command line crashing when updating an individual not found in database
- Dashboard page crashing when filters return no data
- Cancer variants filter by chromosome
- /api/v1/genes now searches for genes in all genome builds by default
- Upgraded igv.js to version 2.8.1 (Fixed Unparsable bed record error)
### Added
- Autodeploy docs on release
- Documentation for updating case individuals tracks
- Filter cases and dashboard stats by analysis track
### Changed
- Changed from deprecated db update method
- Pre-selected fields to run queries with in dashboard page
- Do not filter by any institute when first accessing the dashboard
- Removed OMIM panel in case view for cancer cases
- Display Tier I and II variants in case view causatives panel for cancer cases
- Refactored Individuals and Causative panels in case view for cancer cases

## [4.32.1]
### Fixed
- iSort lint check only
### Changed
- Institute cases page crashing when a case has track:Null
### Added

## [4.32]
### Added
- Load and show MITOMAP associated diseases from VCF (INFO field: MitomapAssociatedDiseases, via HmtNote)
- Show variant allele frequencies for mitochondrial variants (GRCh38 cases)
- Extend "public" json API with diseases (OMIM) and phenotypes (HPO)
- HPO gene list download now has option for clinical and non-clinical genes
- Display gene splice junctions data in sashimi plots
- Update case individuals with splice junctions tracks
- Simple Docker compose for development with local build
- Make Phenomodels subpanels collapsible
- User side documentation of cytogenomics features (Gens, Chromograph, vcf2cytosure, rhocall)
- iSort GitHub Action
- Support LoqusDB REST API queries
### Fixed
- Show other causative once, even if several events point to it
- Filtering variants by mitochondrial chromosome for cases with genome build=38
- HPO gene search button triggers any warnings for clinical / non-existing genes also on first search
- Fixed a bug in variants pages caused by MT variants without alt_frequency
- Tests for CADD score parsing function
- Fixed the look of IGV settings on SNV variant page
- Cases analyzed once shown as `rerun`
- Missing case track on case re-upload
- Fixed severity rank for SO term "regulatory region ablation"
### Changed
- Refactor according to CodeFactor - mostly reuse of duplicated code
- Phenomodels language adjustment
- Open variants in a new window (from variants page)
- Open overlapping and compound variants in a new window (from variant page)
- gnomAD link points to gnomAD v.3 (build GRCh38) for mitochondrial variants.
- Display only number of affected genes for dismissed SVs in general report
- Chromosome build check when populating the variants filter chromosome selection
- Display mitochondrial and rare diseases coverage report in cases with missing 'rare' track

## [4.31.1]
### Added
### Changed
- Remove mitochondrial and coverage report from cancer cases sidebar
### Fixed
- ClinVar page when dbSNP id is None

## [4.31]
### Added
- gnomAD annotation field in admin guide
- Export also dynamic panel genes not associated to an HPO term when downloading the HPO panel
- Primary HGNC transcript info in variant export files
- Show variant quality (QUAL field from vcf) in the variant summary
- Load/update PDF gene fusion reports (clinical and research) generated with Arriba
- Support new MANE annotations from VEP (both MANE Select and MANE Plus Clinical)
- Display on case activity the event of a user resetting all dismissed variants
- Support gnomAD population frequencies for mitochondrial variants
- Anchor links in Casedata ClinVar panels to redirect after renaming individuals
### Fixed
- Replace old docs link www.clinicalgenomics.se/scout with new https://clinical-genomics.github.io/scout
- Page formatting issues whenever case and variant comments contain extremely long strings with no spaces
- Chromograph images can be one column and have scrollbar. Removed legacy code.
- Column labels for ClinVar case submission
- Page crashing looking for LoqusDB observation when variant doesn't exist
- Missing inheritance models and custom inheritance models on newly created gene panels
- Accept only numbers in managed variants filter as position and end coordinates
- SNP id format and links in Variant page, ClinVar submission form and general report
- Case groups tooltip triggered only when mouse is on the panel header
### Changed
- A more compact case groups panel
- Added landscape orientation CSS style to cancer coverage and QC demo report
- Improve user documentation to create and save new gene panels
- Removed option to use space as separator when uploading gene panels
- Separating the columns of standard and custom inheritance models in gene panels
- Improved ClinVar instructions for users using non-English Excel

## [4.30.2]
### Added
### Fixed
- Use VEP RefSeq ID if RefSeq list is empty in RefSeq transcripts overview
- Bug creating variant links for variants with no end_chrom
### Changed

## [4.30.1]
### Added
### Fixed
- Cryptography dependency fixed to use version < 3.4
### Changed

## [4.30]
### Added
- Introduced a `reset dismiss variant` verb
- Button to reset all dismissed variants for a case
- Add black border to Chromograph ideograms
- Show ClinVar annotations on variantS page
- Added integration with GENS, copy number visualization tool
- Added a VUS label to the manual classification variant tags
- Add additional information to SNV verification emails
- Tooltips documenting manual annotations from default panels
- Case groups now show bam files from all cases on align view
### Fixed
- Center initial igv view on variant start with SNV/indels
- Don't set initial igv view to negative coordinates
- Display of GQ for SV and STR
- Parsing of AD and related info for STRs
- LoqusDB field in institute settings accepts only existing Loqus instances
- Fix DECIPHER link to work after DECIPHER migrated to GRCh38
- Removed visibility window param from igv.js genes track
- Updated HPO download URL
- Patch HPO download test correctly
- Reference size on STR hover not needed (also wrong)
- Introduced genome build check (allowed values: 37, 38, "37", "38") on case load
- Improve case searching by assignee full name
- Populating the LoqusDB select in institute settings
### Changed
- Cancer variants table header (pop freq etc)
- Only admin users can modify LoqusDB instance in Institute settings
- Style of case synopsis, variants and case comments
- Switched to igv.js 2.7.5
- Do not choke if case is missing research variants when research requested
- Count cases in LoqusDB by variant type
- Introduce deprecation warning for Loqus configs that are not dictionaries
- Improve create new gene panel form validation
- Make XM- transcripts less visible if they don't overlap with transcript refseq_id in variant page
- Color of gene panels and comments panels on cases and variant pages
- Do not choke if case is missing research variants when reserch requested

## [4.29.1]
### Added
### Fixed
- Always load STR variants regardless of RankScore threshold (hotfix)
### Changed

## [4.29]
### Added
- Added a page about migrating potentially breaking changes to the documentation
- markdown_include in development requirements file
- STR variants filter
- Display source, Z-score, inheritance pattern for STR annotations from Stranger (>0.6.1) if available
- Coverage and quality report to cancer view
### Fixed
- ACMG classification page crashing when trying to visualize a classification that was removed
- Pretty print HGVS on gene variants (URL-decode VEP)
- Broken or missing link in the documentation
- Multiple gene names in ClinVar submission form
- Inheritance model select field in ClinVar submission
- IGV.js >2.7.0 has an issue with the gene track zoom levels - temp freeze at 2.7.0
- Revert CORS-anywhere and introduce a local http proxy for cloud tracks
### Changed

## [4.28]
### Added
- Chromograph integration for displaying PNGs in case-page
- Add VAF to cancer case general report, and remove some of its unused fields
- Variants filter compatible with genome browser location strings
- Support for custom public igv tracks stored on the cloud
- Add tests to increase testing coverage
- Update case variants count after deleting variants
- Update IGV.js to latest (v2.7.4)
- Bypass igv.js CORS check using `https://github.com/Rob--W/cors-anywhere`
- Documentation on default and custom IGV.js tracks (admin docs)
- Lock phenomodels so they're editable by admins only
- Small case group assessment sharing
- Tutorial and files for deploying app on containers (Kubernetes pods)
- Canonical transcript and protein change of canonical transcript in exported variants excel sheet
- Support for Font Awesome version 6
- Submit to Beacon from case page sidebar
- Hide dismissed variants in variants pages and variants export function
- Systemd service files and instruction to deploy Scout using podman
### Fixed
- Bugfix: unused `chromgraph_prefix |tojson` removed
- Freeze coloredlogs temporarily
- Marrvel link
- Don't show TP53 link for silent or synonymous changes
- OMIM gene field accepts any custom number as OMIM gene
- Fix Pytest single quote vs double quote string
- Bug in gene variants search by similar cases and no similar case is found
- Delete unused file `userpanel.py`
- Primary transcripts in variant overview and general report
- Google OAuth2 login setup in README file
- Redirect to 'missing file'-icon if configured Chromograph file is missing
- Javascript error in case page
- Fix compound matching during variant loading for hg38
- Cancer variants view containing variants dismissed with cancer-specific reasons
- Zoom to SV variant length was missing IGV contig select
- Tooltips on case page when case has no default gene panels
### Changed
- Save case variants count in case document and not in sessions
- Style of gene panels multiselect on case page
- Collapse/expand main HPO checkboxes in phenomodel preview
- Replaced GQ (Genotype quality) with VAF (Variant allele frequency) in cancer variants GT table
- Allow loading of cancer cases with no tumor_purity field
- Truncate cDNA and protein changes in case report if longer than 20 characters


## [4.27]
### Added
- Exclude one or more variant categories when running variants delete command
### Fixed
### Changed

## [4.26.1]
### Added
### Fixed
- Links with 1-letter aa codes crash on frameshift etc
### Changed

## [4.26]
### Added
- Extend the delete variants command to print analysis date, track, institute, status and research status
- Delete variants by type of analysis (wgs|wes|panel)
- Links to cBioPortal, MutanTP53, IARC TP53, OncoKB, MyCancerGenome, CIViC
### Fixed
- Deleted variants count
### Changed
- Print output of variants delete command as a tab separated table

## [4.25]
### Added
- Command line function to remove variants from one or all cases
### Fixed
- Parse SMN None calls to None rather than False

## [4.24.1]
### Fixed
- Install requirements.txt via setup file

## [4.24]
### Added
- Institute-level phenotype models with sub-panels containing HPO and OMIM terms
- Runnable Docker demo
- Docker image build and push github action
- Makefile with shortcuts to docker commands
- Parse and save synopsis, phenotype and cohort terms from config files upon case upload
### Fixed
- Update dismissed variant status when variant dismissed key is missing
- Breakpoint two IGV button now shows correct chromosome when different from bp1
- Missing font lib in Docker image causing the PDF report download page to crash
- Sentieon Manta calls lack Somaticscore - load anyway
- ClinVar submissions crashing due to pinned variants that are not loaded
- Point ExAC pLI score to new gnomad server address
- Bug uploading cases missing phenotype terms in config file
- STRs loaded but not shown on browser page
- Bug when using adapter.variant.get_causatives with case_id without causatives
- Problem with fetching "solved" from scout export cases cli
- Better serialising of datetime and bson.ObjectId
- Added `volumes` folder to .gitignore
### Changed
- Make matching causative and managed variants foldable on case page
- Remove calls to PyMongo functions marked as deprecated in backend and frontend(as of version 3.7).
- Improved `scout update individual` command
- Export dynamic phenotypes with ordered gene lists as PDF


## [4.23]
### Added
- Save custom IGV track settings
- Show a flash message with clear info about non-valid genes when gene panel creation fails
- CNV report link in cancer case side navigation
- Return to comment section after editing, deleting or submitting a comment
- Managed variants
- MT vs 14 chromosome mean coverage stats if Scout is connected to Chanjo
### Fixed
- missing `vcf_cancer_sv` and `vcf_cancer_sv_research` to manual.
- Split ClinVar multiple clnsig values (slash-separated) and strip them of underscore for annotations without accession number
- Timeout of `All SNVs and INDELs` page when no valid gene is provided in the search
- Round CADD (MIPv9)
- Missing default panel value
- Invisible other causatives lines when other causatives lack gene symbols
### Changed
- Do not freeze mkdocs-material to version 4.6.1
- Remove pre-commit dependency

## [4.22]
### Added
- Editable cases comments
- Editable variants comments
### Fixed
- Empty variant activity panel
- STRs variants popover
- Split new ClinVar multiple significance terms for a variant
- Edit the selected comment, not the latest
### Changed
- Updated RELEASE docs.
- Pinned variants card style on the case page
- Merged `scout export exons` and `scout view exons` commands


## [4.21.2]
### Added
### Fixed
- Do not pre-filter research variants by (case-default) gene panels
- Show OMIM disease tooltip reliably
### Changed

## [4.21.1]
### Added
### Fixed
- Small change to Pop Freq column in variants ang gene panels to avoid strange text shrinking on small screens
- Direct use of HPO list for Clinical HPO SNV (and cancer SNV) filtering
- PDF coverage report redirecting to login page
### Changed
- Remove the option to dismiss single variants from all variants pages
- Bulk dismiss SNVs, SVs and cancer SNVs from variants pages

## [4.21]
### Added
- Support to configure LoqusDB per institute
- Highlight causative variants in the variants list
- Add tests. Mostly regarding building internal datatypes.
- Remove leading and trailing whitespaces from panel_name and display_name when panel is created
- Mark MANE transcript in list of transcripts in "Transcript overview" on variant page
- Show default panel name in case sidebar
- Previous buttons for variants pagination
- Adds a gh action that checks that the changelog is updated
- Adds a gh action that deploys new releases automatically to pypi
- Warn users if case default panels are outdated
- Define institute-specific gene panels for filtering in institute settings
- Use institute-specific gene panels in variants filtering
- Show somatic VAF for pinned and causative variants on case page

### Fixed
- Report pages redirect to login instead of crashing when session expires
- Variants filter loading in cancer variants page
- User, Causative and Cases tables not scaling to full page
- Improved docs for an initial production setup
- Compatibility with latest version of Black
- Fixed tests for Click>7
- Clinical filter required an extra click to Filter to return variants
- Restore pagination and shrink badges in the variants page tables
- Removing a user from the command line now inactivates the case only if user is last assignee and case is active
- Bugfix, LoqusDB per institute feature crashed when institute id was empty string
- Bugfix, LoqusDB calls where missing case count
- filter removal and upload for filters deleted from another page/other user
- Visualize outdated gene panels info in a popover instead of a tooltip in case page side panel

### Changed
- Highlight color on normal STRs in the variants table from green to blue
- Display breakpoints coordinates in verification emails only for structural variants


## [4.20]
### Added
- Display number of filtered variants vs number of total variants in variants page
- Search case by HPO terms
- Dismiss variant column in the variants tables
- Black and pre-commit packages to dev requirements

### Fixed
- Bug occurring when rerun is requested twice
- Peddy info fields in the demo config file
- Added load config safety check for multiple alignment files for one individual
- Formatting of cancer variants table
- Missing Score in SV variants table

### Changed
- Updated the documentation on how to create a new software release
- Genome build-aware cytobands coordinates
- Styling update of the Matchmaker card
- Select search type in case search form


## [4.19]

### Added
- Show internal ID for case
- Add internal ID for downloaded CGH files
- Export dynamic HPO gene list from case page
- Remove users as case assignees when their account is deleted
- Keep variants filters panel expanded when filters have been used

### Fixed
- Handle the ProxyFix ModuleNotFoundError when Werkzeug installed version is >1.0
- General report formatting issues whenever case and variant comments contain extremely long strings with no spaces

### Changed
- Created an institute wrapper page that contains list of cases, causatives, SNVs & Indels, user list, shared data and institute settings
- Display case name instead of case ID on clinVar submissions
- Changed icon of sample update in clinVar submissions


## [4.18]

### Added
- Filter cancer variants on cytoband coordinates
- Show dismiss reasons in a badge with hover for clinical variants
- Show an ellipsis if 10 cases or more to display with loqusdb matches
- A new blog post for version 4.17
- Tooltip to better describe Tumor and Normal columns in cancer variants
- Filter cancer SNVs and SVs by chromosome coordinates
- Default export of `Assertion method citation` to clinVar variants submission file
- Button to export up to 500 cancer variants, filtered or not
- Rename samples of a clinVar submission file

### Fixed
- Apply default gene panel on return to cancer variantS from variant view
- Revert to certificate checking when asking for Chanjo reports
- `scout download everything` command failing while downloading HPO terms

### Changed
- Turn tumor and normal allelic fraction to decimal numbers in tumor variants page
- Moved clinVar submissions code to the institutes blueprints
- Changed name of clinVar export files to FILENAME.Variant.csv and FILENAME.CaseData.csv
- Switched Google login libraries from Flask-OAuthlib to Authlib


## [4.17.1]

### Fixed
- Load cytobands for cases with chromosome build not "37" or "38"


## [4.17]

### Added
- COSMIC badge shown in cancer variants
- Default gene-panel in non-cancer structural view in url
- Filter SNVs and SVs by cytoband coordinates
- Filter cancer SNV variants by alt allele frequency in tumor
- Correct genome build in UCSC link from structural variant page



### Fixed
- Bug in clinVar form when variant has no gene
- Bug when sharing cases with the same institute twice
- Page crashing when removing causative variant tag
- Do not default to GATK caller when no caller info is provided for cancer SNVs


## [4.16.1]

### Fixed
- Fix the fix for handling of delivery reports for rerun cases

## [4.16]

### Added
- Adds possibility to add "lims_id" to cases. Currently only stored in database, not shown anywhere
- Adds verification comment box to SVs (previously only available for small variants)
- Scrollable pedigree panel

### Fixed
- Error caused by changes in WTForm (new release 2.3.x)
- Bug in OMIM case page form, causing the page to crash when a string was provided instead of a numerical OMIM id
- Fix Alamut link to work properly on hg38
- Better handling of delivery reports for rerun cases
- Small CodeFactor style issues: matchmaker results counting, a couple of incomplete tests and safer external xml
- Fix an issue with Phenomizer introduced by CodeFactor style changes

### Changed
- Updated the version of igv.js to 2.5.4

## [4.15.1]

### Added
- Display gene names in ClinVar submissions page
- Links to Varsome in variant transcripts table

### Fixed
- Small fixes to ClinVar submission form
- Gene panel page crash when old panel has no maintainers

## [4.15]

### Added
- Clinvar CNVs IGV track
- Gene panels can have maintainers
- Keep variant actions (dismissed, manual rank, mosaic, acmg, comments) upon variant re-upload
- Keep variant actions also on full case re-upload

### Fixed
- Fix the link to Ensembl for SV variants when genome build 38.
- Arrange information in columns on variant page
- Fix so that new cosmic identifier (COSV) is also acceptable #1304
- Fixed COSMIC tag in INFO (outside of CSQ) to be parses as well with `&` splitter.
- COSMIC stub URL changed to https://cancer.sanger.ac.uk/cosmic/search?q= instead.
- Updated to a version of IGV where bigBed tracks are visualized correctly
- Clinvar submission files are named according to the content (variant_data and case_data)
- Always show causatives from other cases in case overview
- Correct disease associations for gene symbol aliases that exist as separate genes
- Re-add "custom annotations" for SV variants
- The override ClinVar P/LP add-in in the Clinical Filter failed for new CSQ strings

### Changed
- Runs all CI checks in github actions

## [4.14.1]

### Fixed
- Error when variant found in loqusdb is not loaded for other case

## [4.14]

### Added
- Use github actions to run tests
- Adds CLI command to update individual alignments path
- Update HPO terms using downloaded definitions files
- Option to use alternative flask config when running `scout serve`
- Requirement to use loqusdb >= 2.5 if integrated

### Fixed
- Do not display Pedigree panel in cancer view
- Do not rely on internet connection and services available when running CI tests
- Variant loading assumes GATK if no caller set given and GATK filter status is seen in FILTER
- Pass genome build param all the way in order to get the right gene mappings for cases with build 38
- Parse correctly variants with zero frequency values
- Continue even if there are problems to create a region vcf
- STR and cancer variant navigation back to variants pages could fail

### Changed
- Improved code that sends requests to the external APIs
- Updates ranges for user ranks to fit todays usage
- Run coveralls on github actions instead of travis
- Run pip checks on github actions instead of coveralls
- For hg38 cases, change gnomAD link to point to version 3.0 (which is hg38 based)
- Show pinned or causative STR variants a bit more human readable

## [4.13.1]

### Added
### Fixed
- Typo that caused not all clinvar conflicting interpretations to be loaded no matter what
- Parse and retrieve clinvar annotations from VEP-annotated (VEP 97+) CSQ VCF field
- Variant clinvar significance shown as `not provided` whenever is `Uncertain significance`
- Phenomizer query crashing when case has no HPO terms assigned
- Fixed a bug affecting `All SNVs and INDELs` page when variants don't have canonical transcript
- Add gene name or id in cancer variant view

### Changed
- Cancer Variant view changed "Variant:Transcript:Exon:HGVS" to "Gene:Transcript:Exon:HGVS"

## [4.13]

### Added
- ClinVar SNVs track in IGV
- Add SMA view with SMN Copy Number data
- Easier to assign OMIM diagnoses from case page
- OMIM terms and specific OMIM term page

### Fixed
- Bug when adding a new gene to a panel
- Restored missing recent delivery reports
- Fixed style and links to other reports in case side panel
- Deleting cases using display_name and institute not deleting its variants
- Fixed bug that caused coordinates filter to override other filters
- Fixed a problem with finding some INS in loqusdb
- Layout on SV page when local observations without cases are present
- Make scout compatible with the new HPO definition files from `http://compbio.charite.de/jenkins/`
- General report visualization error when SNVs display names are very long


### Changed


## [4.12.4]

### Fixed
- Layout on SV page when local observations without cases are present

## [4.12.3]

### Fixed
- Case report when causative or pinned SVs have non null allele frequencies

## [4.12.2]

### Fixed
- SV variant links now take you to the SV variant page again
- Cancer variant view has cleaner table data entries for "N/A" data
- Pinned variant case level display hotfix for cancer and str - more on this later
- Cancer variants show correct alt/ref reads mirroring alt frequency now
- Always load all clinical STR variants even if a region load is attempted - index may be missing
- Same case repetition in variant local observations

## [4.12.1]

### Fixed
- Bug in variant.gene when gene has no HGVS description


## [4.12]

### Added
- Accepts `alignment_path` in load config to pass bam/cram files
- Display all phenotypes on variant page
- Display hgvs coordinates on pinned and causatives
- Clear panel pending changes
- Adds option to setup the database with static files
- Adds cli command to download the resources from CLI that scout needs
- Adds test files for merged somatic SV and CNV; as well as merged SNV, and INDEL part of #1279
- Allows for upload of OMIM-AUTO gene panel from static files without api-key

### Fixed
- Cancer case HPO panel variants link
- Fix so that some drop downs have correct size
- First IGV button in str variants page
- Cancer case activates on SNV variants
- Cases activate when STR variants are viewed
- Always calculate code coverage
- Pinned/Classification/comments in all types of variants pages
- Null values for panel's custom_inheritance_models
- Discrepancy between the manual disease transcripts and those in database in gene-edit page
- ACMG classification not showing for some causatives
- Fix bug which caused IGV.js to use hg19 reference files for hg38 data
- Bug when multiple bam files sources with non-null values are available


### Changed
- Renamed `requests` file to `scout_requests`
- Cancer variant view shows two, instead of four, decimals for allele and normal


## [4.11.1]

### Fixed
- Institute settings page
- Link institute settings to sharing institutes choices

## [4.11.0]

### Added
- Display locus name on STR variant page
- Alternative key `GNOMADAF_popmax` for Gnomad popmax allele frequency
- Automatic suggestions on how to improve the code on Pull Requests
- Parse GERP, phastCons and phyloP annotations from vep annotated CSQ fields
- Avoid flickering comment popovers in variant list
- Parse REVEL score from vep annotated CSQ fields
- Allow users to modify general institute settings
- Optionally format code automatically on commit
- Adds command to backup vital parts `scout export database`
- Parsing and displaying cancer SV variants from Manta annotated VCF files
- Dismiss cancer snv variants with cancer-specific options
- Add IGV.js UPD, RHO and TIDDIT coverage wig tracks.


### Fixed
- Slightly darker page background
- Fixed an issued with parsed conservation values from CSQ
- Clinvar submissions accessible to all users of an institute
- Header toolbar when on Clinvar page now shows institute name correctly
- Case should not always inactivate upon update
- Show dismissed snv cancer variants as grey on the cancer variants page
- Improved style of mappability link and local observations on variant page
- Convert all the GET requests to the igv view to POST request
- Error when updating gene panels using a file containing BOM chars
- Add/replace gene radio button not working in gene panels


## [4.10.1]

### Fixed
- Fixed issue with opening research variants
- Problem with coveralls not called by Travis CI
- Handle Biomart service down in tests


## [4.10.0]

### Added
- Rank score model in causatives page
- Exportable HPO terms from phenotypes page
- AMP guideline tiers for cancer variants
- Adds scroll for the transcript tab
- Added CLI option to query cases on time since case event was added
- Shadow clinical assessments also on research variants display
- Support for CRAM alignment files
- Improved str variants view : sorting by locus, grouped by allele.
- Delivery report PDF export
- New mosaicism tag option
- Add or modify individuals' age or tissue type from case page
- Display GC and allele depth in causatives table.
- Included primary reference transcript in general report
- Included partial causative variants in general report
- Remove dependency of loqusdb by utilising the CLI

### Fixed
- Fixed update OMIM command bug due to change in the header of the genemap2 file
- Removed Mosaic Tag from Cancer variants
- Fixes issue with unaligned table headers that comes with hidden Datatables
- Layout in general report PDF export
- Fixed issue on the case statistics view. The validation bars didn't show up when all institutes were selected. Now they do.
- Fixed missing path import by importing pathlib.Path
- Handle index inconsistencies in the update index functions
- Fixed layout problems


## [4.9.0]

### Added
- Improved MatchMaker pages, including visible patient contacts email address
- New badges for the github repo
- Links to [GENEMANIA](genemania.org)
- Sort gene panel list on case view.
- More automatic tests
- Allow loading of custom annotations in VCF using the SCOUT_CUSTOM info tag.

### Fixed
- Fix error when a gene is added to an empty dynamic gene panel
- Fix crash when attempting to add genes on incorrect format to dynamic gene panel
- Manual rank variant tags could be saved in a "Select a tag"-state, a problem in the variants view.
- Same case evaluations are no longer shown as gray previous evaluations on the variants page
- Stay on research pages, even if reset, next first buttons are pressed..
- Overlapping variants will now be visible on variant page again
- Fix missing classification comments and links in evaluations page
- All prioritized cases are shown on cases page


## [4.8.3]

### Added

### Fixed
- Bug when ordering sanger
- Improved scrolling over long list of genes/transcripts


## [4.8.2]

### Added

### Fixed
- Avoid opening extra tab for coverage report
- Fixed a problem when rank model version was saved as floats and not strings
- Fixed a problem with displaying dismiss variant reasons on the general report
- Disable load and delete filter buttons if there are no saved filters
- Fix problem with missing verifications
- Remove duplicate users and merge their data and activity


## [4.8.1]

### Added

### Fixed
- Prevent login fail for users with id defined by ObjectId and not email
- Prevent the app from crashing with `AttributeError: 'NoneType' object has no attribute 'message'`


## [4.8.0]

### Added
- Updated Scout to use Bootstrap 4.3
- New looks for Scout
- Improved dashboard using Chart.js
- Ask before inactivating a case where last assigned user leaves it
- Genes can be manually added to the dynamic gene list directly on the case page
- Dynamic gene panels can optionally be used with clinical filter, instead of default gene panel
- Dynamic gene panels get link out to chanjo-report for coverage report
- Load all clinvar variants with clinvar Pathogenic, Likely Pathogenic and Conflicting pathogenic
- Show transcripts with exon numbers for structural variants
- Case sort order can now be toggled between ascending and descending.
- Variants can be marked as partial causative if phenotype is available for case.
- Show a frequency tooltip hover for SV-variants.
- Added support for LDAP login system
- Search snv and structural variants by chromosomal coordinates
- Structural variants can be marked as partial causative if phenotype is available for case.
- Show normal and pathologic limits for STRs in the STR variants view.
- Institute level persistent variant filter settings that can be retrieved and used.
- export causative variants to Excel
- Add support for ROH, WIG and chromosome PNGs in case-view

### Fixed
- Fixed missing import for variants with comments
- Instructions on how to build docs
- Keep sanger order + verification when updating/reloading variants
- Fixed and moved broken filter actions (HPO gene panel and reset filter)
- Fixed string conversion to number
- UCSC links for structural variants are now separated per breakpoint (and whole variant where applicable)
- Reintroduced missing coverage report
- Fixed a bug preventing loading samples using the command line
- Better inheritance models customization for genes in gene panels
- STR variant page back to list button now does its one job.
- Allows to setup scout without a omim api key
- Fixed error causing "favicon not found" flash messages
- Removed flask --version from base cli
- Request rerun no longer changes case status. Active or archived cases inactivate on upload.
- Fixed missing tooltip on the cancer variants page
- Fixed weird Rank cell in variants page
- Next and first buttons order swap
- Added pagination (and POST capability) to cancer variants.
- Improves loading speed for variant page
- Problem with updating variant rank when no variants
- Improved Clinvar submission form
- General report crashing when dismissed variant has no valid dismiss code
- Also show collaborative case variants on the All variants view.
- Improved phenotype search using dataTables.js on phenotypes page
- Search and delete users with `email` instead of `_id`
- Fixed css styles so that multiselect options will all fit one column


## [4.7.3]

### Added
- RankScore can be used with VCFs for vcf_cancer files

### Fixed
- Fix issue with STR view next page button not doing its one job.

### Deleted
- Removed pileup as a bam viewing option. This is replaced by IGV


## [4.7.2]

### Added
- Show earlier ACMG classification in the variant list

### Fixed
- Fixed igv search not working due to igv.js dist 2.2.17
- Fixed searches for cases with a gene with variants pinned or marked causative.
- Load variant pages faster after fixing other causatives query
- Fixed mitochondrial report bug for variants without genes

## [4.7.1]

### Added

### Fixed
- Fixed bug on genes page


## [4.7.0]

### Added
- Export genes and gene panels in build GRCh38
- Search for cases with variants pinned or marked causative in a given gene.
- Search for cases phenotypically similar to a case also from WUI.
- Case variant searches can be limited to similar cases, matching HPO-terms,
  phenogroups and cohorts.
- De-archive reruns and flag them as 'inactive' if archived
- Sort cases by analysis_date, track or status
- Display cases in the following order: prioritized, active, inactive, archived, solved
- Assign case to user when user activates it or asks for rerun
- Case becomes inactive when it has no assignees
- Fetch refseq version from entrez and use it in clinvar form
- Load and export of exons for all genes, independent on refseq
- Documentation for loading/updating exons
- Showing SV variant annotations: SV cgh frequencies, gnomad-SV, local SV frequencies
- Showing transcripts mapping score in segmental duplications
- Handle requests to Ensembl Rest API
- Handle requests to Ensembl Rest Biomart
- STR variants view now displays GT and IGV link.
- Description field for gene panels
- Export exons in build 37 and 38 using the command line

### Fixed
- Fixes of and induced by build tests
- Fixed bug affecting variant observations in other cases
- Fixed a bug that showed wrong gene coverage in general panel PDF export
- MT report only shows variants occurring in the specific individual of the excel sheet
- Disable SSL certifcate verification in requests to chanjo
- Updates how intervaltree and pymongo is used to void deprecated functions
- Increased size of IGV sample tracks
- Optimized tests


## [4.6.1]

### Added

### Fixed
- Missing 'father' and 'mother' keys when parsing single individual cases


## [4.6.0]

### Added
- Description of Scout branching model in CONTRIBUTING doc
- Causatives in alphabetical order, display ACMG classification and filter by gene.
- Added 'external' to the list of analysis type options
- Adds functionality to display "Tissue type". Passed via load config.
- Update to IGV 2.

### Fixed
- Fixed alignment visualization and vcf2cytosure availability for demo case samples
- Fixed 3 bugs affecting SV pages visualization
- Reintroduced the --version cli option
- Fixed variants query by panel (hpo panel + gene panel).
- Downloaded MT report contains excel files with individuals' display name
- Refactored code in parsing of config files.


## [4.5.1]

### Added

### Fixed
- update requirement to use PyYaml version >= 5.1
- Safer code when loading config params in cli base


## [4.5.0]

### Added
- Search for similar cases from scout view CLI
- Scout cli is now invoked from the app object and works under the app context

### Fixed
- PyYaml dependency fixed to use version >= 5.1


## [4.4.1]

### Added
- Display SV rank model version when available

### Fixed
- Fixed upload of delivery report via API


## [4.4.0]

### Added
- Displaying more info on the Causatives page and hiding those not causative at the case level
- Add a comment text field to Sanger order request form, allowing a message to be included in the email
- MatchMaker Exchange integration
- List cases with empty synopsis, missing HPO terms and phenotype groups.
- Search for cases with open research list, or a given case status (active, inactive, archived)

### Fixed
- Variant query builder split into several functions
- Fixed delivery report load bug


## [4.3.3]

### Added
- Different individual table for cancer cases

### Fixed
- Dashboard collects validated variants from verification events instead of using 'sanger' field
- Cases shared with collaborators are visible again in cases page
- Force users to select a real institute to share cases with (actionbar select fix)


## [4.3.2]

### Added
- Dashboard data can be filtered using filters available in cases page
- Causatives for each institute are displayed on a dedicated page
- SNVs and and SVs are searchable across cases by gene and rank score
- A more complete report with validated variants is downloadable from dashboard

### Fixed
- Clinsig filter is fixed so clinsig numerical values are returned
- Split multi clinsig string values in different elements of clinsig array
- Regex to search in multi clinsig string values or multi revstat string values
- It works to upload vcf files with no variants now
- Combined Pileup and IGV alignments for SVs having variant start and stop on the same chromosome


## [4.3.1]

### Added
- Show calls from all callers even if call is not available
- Instructions to install cairo and pango libs from WeasyPrint page
- Display cases with number of variants from CLI
- Only display cases with number of variants above certain treshold. (Also CLI)
- Export of verified variants by CLI or from the dashboard
- Extend case level queries with default panels, cohorts and phenotype groups.
- Slice dashboard statistics display using case level queries
- Add a view where all variants for an institute can be searched across cases, filtering on gene and rank score. Allows searching research variants for cases that have research open.

### Fixed
- Fixed code to extract variant conservation (gerp, phyloP, phastCons)
- Visualization of PDF-exported gene panels
- Reintroduced the exon/intron number in variant verification email
- Sex and affected status is correctly displayed on general report
- Force number validation in SV filter by size
- Display ensembl transcripts when no refseq exists


## [4.3.0]

### Added
- Mosaicism tag on variants
- Show and filter on SweGen frequency for SVs
- Show annotations for STR variants
- Show all transcripts in verification email
- Added mitochondrial export
- Adds alternative to search for SVs shorter that the given length
- Look for 'bcftools' in the `set` field of VCFs
- Display digenic inheritance from OMIM
- Displays what refseq transcript that is primary in hgnc

### Fixed

- Archived panels displays the correct date (not retroactive change)
- Fixed problem with waiting times in gene panel exports
- Clinvar fiter not working with human readable clinsig values

## [4.2.2]

### Fixed
- Fixed gene panel create/modify from CSV file utf-8 decoding error
- Updating genes in gene panels now supports edit comments and entry version
- Gene panel export timeout error

## [4.2.1]

### Fixed
- Re-introduced gene name(s) in verification email subject
- Better PDF rendering for excluded variants in report
- Problem to access old case when `is_default` did not exist on a panel


## [4.2.0]

### Added
- New index on variant_id for events
- Display overlapping compounds on variants view

### Fixed
- Fixed broken clinical filter


## [4.1.4]

### Added
- Download of filtered SVs

### Fixed
- Fixed broken download of filtered variants
- Fixed visualization issue in gene panel PDF export
- Fixed bug when updating gene names in variant controller


## [4.1.3]

### Fixed
- Displays all primary transcripts


## [4.1.2]

### Added
- Option add/replace when updating a panel via CSV file
- More flexible versioning of the gene panels
- Printing coverage report on the bottom of the pdf case report
- Variant verification option for SVs
- Logs uri without pwd when connecting
- Disease-causing transcripts in case report
- Thicker lines in case report
- Supports HPO search for cases, both terms or if described in synopsis
- Adds sanger information to dashboard

### Fixed
- Use db name instead of **auth** as default for authentication
- Fixes so that reports can be generated even with many variants
- Fixed sanger validation popup to show individual variants queried by user and institute.
- Fixed problem with setting up scout
- Fixes problem when exac file is not available through broad ftp
- Fetch transcripts for correct build in `adapter.hgnc_gene`

## [4.1.1]
- Fix problem with institute authentication flash message in utils
- Fix problem with comments
- Fix problem with ensembl link


## [4.1.0]

### Added
- OMIM phenotypes to case report
- Command to download all panel app gene panels `scout load panel --panel-app`
- Links to genenames.org and omim on gene page
- Popup on gene at variants page with gene information
- reset sanger status to "Not validated" for pinned variants
- highlight cases with variants to be evaluated by Sanger on the cases page
- option to point to local reference files to the genome viewer pileup.js. Documented in `docs.admin-guide.server`
- option to export single variants in `scout export variants`
- option to load a multiqc report together with a case(add line in load config)
- added a view for searching HPO terms. It is accessed from the top left corner menu
- Updates the variants view for cancer variants. Adds a small cancer specific filter for known variants
- Adds hgvs information on cancer variants page
- Adds option to update phenotype groups from CLI

### Fixed
- Improved Clinvar to submit variants from different cases. Fixed HPO terms in casedata according to feedback
- Fixed broken link to case page from Sanger modal in cases view
- Now only cases with non empty lists of causative variants are returned in `adapter.case(has_causatives=True)`
- Can handle Tumor only samples
- Long lists of HGNC symbols are now possible. This was previously difficult with manual, uploaded or by HPO search when changing filter settings due to GET request limitations. Relevant pages now use POST requests. Adds the dynamic HPO panel as a selection on the gene panel dropdown.
- Variant filter defaults to default panels also on SV and Cancer variants pages.

## [4.0.0]

### WARNING ###

This is a major version update and will require that the backend of pre releases is updated.
Run commands:

```
$scout update genes
$scout update hpo
```

- Created a Clinvar submission tool, to speed up Clinvar submission of SNVs and SVs
- Added an analysis report page (html and PDF format) containing phenotype, gene panels and variants that are relevant to solve a case.

### Fixed
- Optimized evaluated variants to speed up creation of case report
- Moved igv and pileup viewer under a common folder
- Fixed MT alignment view pileup.js
- Fixed coordinates for SVs with start chromosome different from end chromosome
- Global comments shown across cases and institutes. Case-specific variant comments are shown only for that specific case.
- Links to clinvar submitted variants at the cases level
- Adapts clinvar parsing to new format
- Fixed problem in `scout update user` when the user object had no roles
- Makes pileup.js use online genome resources when viewing alignments. Now any instance of Scout can make use of this functionality.
- Fix ensembl link for structural variants
- Works even when cases does not have `'madeline_info'`
- Parses Polyphen in correct way again
- Fix problem with parsing gnomad from VEP

### Added
- Added a PDF export function for gene panels
- Added a "Filter and export" button to export custom-filtered SNVs to CSV file
- Dismiss SVs
- Added IGV alignments viewer
- Read delivery report path from case config or CLI command
- Filter for spidex scores
- All HPO terms are now added and fetched from the correct source (https://github.com/obophenotype/human-phenotype-ontology/blob/master/hp.obo)
- New command `scout update hpo`
- New command `scout update genes` will fetch all the latest information about genes and update them
- Load **all** variants found on chromosome **MT**
- Adds choice in cases overview do show as many cases as user like

### Removed
- pileup.min.js and pileup css are imported from a remote web location now
- All source files for HPO information, this is instead fetched directly from source
- All source files for gene information, this is instead fetched directly from source

## [3.0.0]
### Fixed
- hide pedigree panel unless it exists

## [1.5.1] - 2016-07-27
### Fixed
- look for both ".bam.bai" and ".bai" extensions

## [1.4.0] - 2016-03-22
### Added
- support for local frequency through loqusdb
- bunch of other stuff

## [1.3.0] - 2016-02-19
### Fixed
- Update query-phenomizer and add username/password

### Changed
- Update the way a case is checked for rerun-status

### Added
- Add new button to mark a case as "checked"
- Link to clinical variants _without_ 1000G annotation

## [1.2.2] - 2016-02-18
### Fixed
- avoid filtering out variants lacking ExAC and 1000G annotations

## [1.1.3] - 2015-10-01
### Fixed
- persist (clinical) filter when clicking load more
- fix #154 by robustly setting clinical filter func. terms

## [1.1.2] - 2015-09-07
### Fixed
- avoid replacing coverage report with none
- update SO terms, refactored

## [1.1.1] - 2015-08-20
### Fixed
- fetch case based on collaborator status (not owner)

## [1.1.0] - 2015-05-29
### Added
- link(s) to SNPedia based on RS-numbers
- new Jinja filter to "humanize" decimal numbers
- show gene panels in variant view
- new Jinja filter for decoding URL encoding
- add indicator to variants in list that have comments
- add variant number threshold and rank score threshold to load function
- add event methods to mongo adapter
- add tests for models
- show badge "old" if comment was written for a previous analysis

### Changed
- show cDNA change in transcript summary unless variant is exonic
- moved compounds table further up the page
- show dates for case uploads in ISO format
- moved variant comments higher up on page
- updated documentation for pages
- read in coverage report as blob in database and serve directly
- change ``OmimPhenotype`` to ``PhenotypeTerm``
- reorganize models sub-package
- move events (and comments) to separate collection
- only display prev/next links for the research list
- include variant type in breadcrumbs e.g. "Clinical variants"

### Removed
- drop dependency on moment.js

### Fixed
- show the same level of detail for all frequencies on all pages
- properly decode URL encoded symbols in amino acid/cDNA change strings
- fixed issue with wipe permissions in MongoDB
- include default gene lists in "variants" link in breadcrumbs

## [1.0.2] - 2015-05-20
### Changed
- update case fetching function

### Fixed
- handle multiple cases with same id

## [1.0.1] - 2015-04-28
### Fixed
- Fix building URL parameters in cases list Vue component

## [1.0.0] - 2015-04-12
Codename: Sara Lund

![Release 1.0](artwork/releases/release-1-0.jpg)

### Added
- Add email logging for unexpected errors
- New command line tool for deleting case

### Changed
- Much improved logging overall
- Updated documentation/usage guide
- Removed non-working IGV link

### Fixed
- Show sample display name in GT call
- Various small bug fixes
- Make it easier to hover over popups

## [0.0.2-rc1] - 2015-03-04
### Added
- add protein table for each variant
- add many more external links
- add coverage reports as PDFs

### Changed
- incorporate user feedback updates
- big refactor of load scripts

## [0.0.2-rc2] - 2015-03-04
### Changes
- add gene table with gene description
- reorganize inheritance models box

### Fixed
- avoid overwriting gene list on "research" load
- fix various bugs in external links

## [0.0.2-rc3] - 2015-03-05
### Added
- Activity log feed to variant view
- Adds protein change strings to ODM and Sanger email

### Changed
- Extract activity log component to macro

### Fixes
- Make Ensembl transcript links use archive website<|MERGE_RESOLUTION|>--- conflicted
+++ resolved
@@ -14,11 +14,8 @@
 - Customise institute settings to be able to display all cases with a certain status on cases page (admin users)
 - Renamed `Clinical Significance` to `Germline Classification` on multistep ClinVar form
 - Changed the "x" in cases.utils.remove_form button text to red for better visibility in dark mode
-<<<<<<< HEAD
-- Default loglevel up to WARNING, making logs with default start easier to read
-=======
 - Update GitHub actions
->>>>>>> 371f8c1a
+- Default loglevel up to INFO, making logs with default start easier to read
 ### Fixed
 - Removed log info showing hgnc IDs used in variantS search
 - Maintain Matchmaker Exchange and Beacon submission status when a case is re-uploaded
