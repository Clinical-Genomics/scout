--- conflicted
+++ resolved
@@ -17,11 +17,8 @@
 - On the gene panelS page, show expanded gene panel version list in one column only
 - IGV.js WTS loci default to zoom to a region around a variant instead of whole gene
 - Refactored logging module
-<<<<<<< HEAD
+- Case general report no longer shows ORPHA inheritance models. OMIM models are shown colored.
 - Removed the `clinsig_comment` field corresponding to the ClinVar field "Comment on clinical significance", as it's no longer used.
-=======
-- Case general report no longer shows ORPHA inheritance models. OMIM models are shown colored.
->>>>>>> 0bc179bd
 ### Fixed
 - Broken heading anchors in the documentation (`admin-guide/login-system.md` and `admin-guide/setup-scout.md` files)
 - Avoid open login redirect attacks by always redirecting to cases page upon user login
