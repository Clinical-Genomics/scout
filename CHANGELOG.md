# Change Log
All notable changes to this project will be documented in this file.
This project adheres to [Semantic Versioning](http://semver.org/).

About changelog [here](https://keepachangelog.com/en/1.0.0/)

## [unreleased]
### Fixed
- Name of reference genome build for RNA for compatibility with IGV locus search change
<<<<<<< HEAD
- Avoid filling up disk by creating a reduced VCF file for every variant that is visualized
=======
### Changed
- Remove function call that tracks users' browser version
>>>>>>> aefa3713

## [4.70]
### Added
- Download a list of Gene Variants (max 500) resulting from SNVs and Indels search
- Variant PubMed link to search for gene symbol and any aliases
### Changed
- Clearer gnomAD values in Variants page
### Fixed
- CaseS page uniform column widths
- Include ClinVar variants into a scrollable div element on Case page
- `canonical_transcript` variable not initialized in get_hgvs function (server.blueprints.institutes.controllers.py)
- Catch and display any error while importing Phenopacket info
- Modified Docker files to use python:3.8-slim-bullseye to prevent gunicorn workers booting error

## [4.69]
### Added
- ClinVar submission howto available also on Case page
- Somatic score and filtering for somatic SV callers, if available
- Show caller as a tooltip on variantS list
### Fixed
- Crash when attempting to export phenotype from a case that had never had phenotypes
- Aesthetic fix to Causative and Pinned Variants on Case page
- Structural inconsistency for ClinVar Blueprint templates
- Updated igv.js to 2.15.8 to fix track default color bug
- Fixed release versions for actions.
- Freeze tornado below 6.3.0 for compatibility with livereload 2.6.3
- Force update variants count on case re-upload
- IGV locus search not working - add genome reference id
- Pin links to MEI variants should end up on MEI not SV variant view
- Load also matching MEI variants on forced region load
- Allow excluding MEI from case variant deletion
- Fixed the name of the assigned user when the internal user ID is different from the user email address
- Gene variantS should display gene function, region and full hgvs
### Changed
- FontAwesome integrity check fail (updated resource)
- Removed ClinVar API validation buttons in favour of direct API submission
- Improved layout of Institute settings page
- ClinVar API key and allowed submitters are set in the Institute settings page


## [4.68]
### Added
- Rare Disease Mobile Element Insertion variants view
### Changed
- Updated igv.js to 2.15.6
### Fixed
- Docker stage build pycairo.
- Restore SNV and SV rank models versions on Causatives and Verified pages
- Saving `REVEL_RANKSCORE` value in a field named `revel` in variants database documents

## [4.67]
### Added
- Prepare to filter local SV frequency
### Changed
- Speed up instituteS page loading by refactoring cases/institutes query
- Clinical Filter for SVs includes `splice_polypyrimidine_tract_variant` as a severe consequence
- Clinical Filter for SVs includes local variant frequency freeze ("old") for filtering, starting at 30 counts
- Speed up caseS page loading by adding status to index and refactoring totals count
- HPO file parsing is updated to reflect that HPO have changed a few downloadable file formats with their 230405 release.
### Fixed
- Page crashing when a user tries to edit a comment that was removed
- Warning instead of crashed page when attempting to retrieve a non-existent Phenopacket
- Fixed StJude ProteinPaint gene link (URL change)
- Freeze of werkzeug library to version<2.3 to avoid problems resulting from the consequential upgrade of the Flask lib
- Huge list of genes in case report for megabases-long structural variants.
- Fix displaying institutes without associated cases on institutes page
- Fix default panel selection on SVs in cancer case report

## [4.66]
### Changed
- Moved Phenomodels code under a dedicated blueprint
- Updated the instructions to load custom case report under admin guide
- Keep variants filter window collapsed except when user expands it to filter
### Added
- A summary table of pinned variants on the cancer case general report
- New openable matching causatives and managed variants lists for default gene panels only for convenience
### Fixed
- Gens structural variant page link individual id typo

## [4.65.2]
### Fixed
- Generating general case report with str variants containing comments

## [4.65.1]
### Fixed
- Visibility of `Gene(s)` badges on SV VariantS page
- Hide dismiss bar on SV page not working well
- Delivery report PDF download
- Saving Pipeline version file when loading a case
- Backport compatible import of importlib metadata for old python versions (<3.8)

## [4.65]
### Added
- Option to mark a ClinVar submission as submitted
- Docs on how to create/update the PanelApp green genes as a system admin
- `individual_id`-parameter to both Gens links
- Download a gene panel in TXT format from gene panel page
- Panel gene comments on variant page: genes in panels can have comments that describe the gene in a panel context
### Changed
- Always show each case category on caseS page, even if 0 cases in total or after current query
- Improved sorting of ClinVar submissions
- Pre-populate SV type select in ClinVar submission form, when possible
- Show comment badges in related comments tables on general report
- Updated version of several GitHub actions
- Migrate from deprecated `pkg_resources` lib to `importlib_resources`
- Dismiss bar on variantS pages is thinner.
- Dismiss bar on variantS pages can be toggled open or closed for the duration of a login session.
### Fixed
- Fixed Sanger order / Cancel order modal close buttons
- Visibility of SV type in ClinVar submission form
- Fixed a couple of creations where now was called twice, so updated_at and created_at could differ
- Deprecated Ubuntu version 18.04 in one GitHub action
- Panels that have been removed (hidden) should not be visible in views where overlapping gene panels for genes are shown
- Gene panel test pointing to the right function

## [4.64]
### Added
- Create/Update a gene panel containing all PanelApp green genes (`scout update panelapp-green -i <cust_id>`)
- Links for ACMG pathogenicity impact modification on the ACMG classification page
### Changed
- Open local observation matching cases in new windows
### Fixed
- Matching manual ranked variants are now shown also on the somatic variant page
- VarSome links to hg19/GRCh37
- Managed variants filter settings lost when navigating to additional pages
- Collect the right variant category after submitting filter form from research variantS page
- Beacon links are templated and support variants in genome build 38

## [4.63]
### Added
- Display data sharing info for ClinVar, Matchmaker Exchange and Beacon in a dedicated column on Cases page
- Test for `commands.download.omim.print_omim`
- Display dismissed variants comments on general case report
- Modify ACMG pathogenicity impact (most commonly PVS1, PS3) based on strength of evidence with lab director's professional judgement
- REViewer button on STR variant page
- Alamut institution parameter in institute settings for Alamut Visual Plus software
- Added Manual Ranks Risk Factor, Likely Risk Factor and Uncertain Risk Factor
- Display matching manual ranks from previous cases the user has access to on VariantS and Variant pages
- Link to gnomAD gene SVs v2.1 for SV variants with gnomAD frequency
- Support for nf-core/rnafusion reports
### Changed
- Display chrY for sex unknown
- Deprecate legacy scout_load() method API call.
- Message shown when variant tag is updated for a variant
- When all ACMG classifications are deleted from a variant, the current variant classification status is also reset.
- Refactored the functions that collect causative variants
- Removed `scripts/generate_test_data.py`
### Fixed
- Default IGV tracks (genes, ClinVar, ClinVar CNVs) showing even if user unselects them all
- Freeze Flask-Babel below v3.0 due to issue with a locale decorator
- Thaw Flask-Babel and fix according to v3 standard. Thank you @TkTech!
- Show matching causatives on somatic structural variant page
- Visibility of gene names and functional annotations on Causatives/Verified pages
- Panel version can be manually set to floating point numbers, when modified
- Causatives page showing also non-causative variants matching causatives in other cases
- ClinVar form submission for variants with no selected transcript and HGVS
- Validating and submitting ClinVar objects not containing both Variant and Casedata info

## [4.62.1]
### Fixed
- Case page crashing when adding a case to a group without providing a valid case name

## [4.62]
### Added
- Validate ClinVar submission objects using the ClinVar API
- Wrote tests for case and variant API endpoints
- Create ClinVar submissions from Scout using the ClinVar API
- Export Phenopacket for affected individual
- Import Phenopacket from JSON file or Phenopacket API backend server
- Use the new case name option for GENS requests
- Pre-validate refseq:HGVS items using VariantValidator in ClinVar submission form
### Fixed
- Fallback for empty alignment index for REViewer service
- Source link out for MIP 11.1 reference STR annotation
- Avoid duplicate causatives and pinned variants
- ClinVar clinical significance displays only the ACMG terms when user selects ACMG 2015 as assertion criteria
- Spacing between icon and text on Beacon and MatchMaker links on case page sidebar
- Truncate IDs and HGVS representations in ClinVar pages if longer than 25 characters
- Update ClinVar submission ID form
- Handle connection timeout when sending requests requests to external web services
- Validate any ClinVar submission regardless of its status
- Empty Phenopackets import crashes
- Stop Spinner on Phenopacket JSON download
### Changed
- Updated ClinVar submission instructions

## [4.61.1]
### Fixed
- Added `UMLS` as an option of `Condition ID type` in ClinVar Variant downloaded files
- Missing value for `Condition ID type` in ClinVar Variant downloaded files
- Possibility to open, close or delete a ClinVar submission even if it doesn't have an associated name
- Save SV type, ref and alt n. copies to exported ClinVar files
- Inner and outer start and stop SV coordinates not exported in ClinVar files
- ClinVar submissions page crashing when SV files don't contain breakpoint exact coordinates
- Align OMIM diagnoses with delete diagnosis button on case page
- In ClinVar form, reset condition list and customize help when condition ID changes

## [4.61]
### Added
- Filter case list by cases with variants in ClinVar submission
- Filter case list by cases containing RNA-seq data - gene_fusion_reports and sample-level tracks (splice junctions and RNA coverage)
- Additional case category `Ignored`, to be used for cases that don't fall in the existing 'inactive', 'archived', 'solved', 'prioritized' categories
- Display number of cases shown / total number of cases available for each category on Cases page
- Moved buttons to modify case status from sidebar to main case page
- Link to Mutalyzer Normalizer tool on variant's transcripts overview to retrieve official HVGS descriptions
- Option to manually load RNA MULTIQC report using the command `scout load report -t multiqc_rna`
- Load RNA MULTIQC automatically for a case if config file contains the `multiqc_rna` key/value
- Instructions in admin-guide on how to load case reports via the command line
- Possibility to filter RD variants by a specific genotype call
- Distinct colors for different inheritance models on RD Variant page
- Gene panels PDF export with case variants hits by variant type
- A couple of additional README badges for GitHub stats
- Upload and display of pipeline reference info and executable version yaml files as custom reports
- Testing CLI on hasta in PR template
### Changed
- Instructions on how to call dibs on scout-stage server in pull request template
- Deprecated CLI commands `scout load <delivery_report, gene_fusion_report, coverage_qc_report, cnv_report>` to replace them with command `scout load report -t <report type>`
- Refactored code to display and download custom case reports
- Do not export `Assertion method` and `Assertion method citation` to ClinVar submission files according to changes to ClinVar's submission spreadsheet templates.
- Simplified code to create and download ClinVar CSV files
- Colorize inheritance models badges by category on VariantS page
- `Safe variants matching` badge more visible on case page
### Fixed
- Non-admin users saving institute settings would clear loqusdb instance selection
- Layout of variant position, cytoband and type in SV variant summary
- Broken `Build Status - GitHub badge` on GitHub README page
- Visibility of text on grey badges in gene panels PDF exports
- Labels for dashboard search controls
- Dark mode visibility for ClinVar submission
- Whitespaces on outdated panel in extent report

## [4.60]
### Added
- Mitochondrial deletion signatures (mitosign) can be uploaded and shown with mtDNA report
- A `Type of analysis` column on Causatives and Validated variants pages
- List of "safe" gene panels available for matching causatives and managed variants in institute settings, to avoid secondary findings
- `svdb_origin` as a synonym for `FOUND_IN` to complement `set` for variants found by all callers
### Changed
- Hide removed gene panels by default in panels page
- Removed option for filtering cancer SVs by Tumor and Normal alt AF
- Hide links to coverage report from case dynamic HPO panel if cancer analysis
- Remove rerun emails and redirect users to the analysis order portal instead
- Updated clinical SVs igv.js track (dbVar) and added example of external track from `https://trackhubregistry.org/`
- Rewrote the ClinVar export module to simplify and add one variant at the time
- ClinVar submissions with phenotype conditions from: [OMIM, MedGen, Orphanet, MeSH, HP, MONDO]
### Fixed
- If trying to load a badly formatted .tsv file an error message is displayed.
- Avoid showing case as rerun when first attempt at case upload failed
- Dynamic autocomplete search not working on phenomodels page
- Callers added to variant when loading case
- Now possible to update managed variant from file without deleting it first
- Missing preselected chromosome when editing a managed variant
- Preselected variant type and subtype when editing a managed variant
- Typo in dbVar ClinVar track, hg19


## [4.59]
### Added
- Button to go directly to HPO SV filter variantS page from case
- `Scout-REViewer-Service` integration - show `REViewer` picture if available
- Link to HPO panel coverage overview on Case page
- Specify a confidence threshold (green|amber|red) when loading PanelApp panels
- Functional annotations in variants lists exports (all variants)
- Cancer/Normal VAFs and COSMIC ids in in variants lists exports (cancer variants)
### Changed
- Better visualization of regional annotation for long lists of genes in large SVs in Variants tables
- Order of cells in variants tables
- More evident links to gene coverage from Variant page
- Gene panels sorted by display name in the entire Case page
- Round CADD and GnomAD values in variants export files
### Fixed
- HPO filter button on SV variantS page
- Spacing between region|function cells in SVs lists
- Labels on gene panel Chanjo report
- Fixed ambiguous duplicated response headers when requesting a BAM file from /static
- Visited color link on gene coverage button (Variant page)

## [4.58.1]
### Fixed
- Case search with search strings that contain characters that can be escaped

## [4.58]
### Added
- Documentation on how to create/update PanelApp panels
- Add filter by local observations (archive) to structural variants filters
- Add more splicing consequences to SO term definitions
- Search for a specific gene in all gene panels
- Institute settings option to force show all variants on VariantS page for all cases of an institute
- Filter cases by validation pending status
- Link to The Clinical Knowledgebase (CKB) (https://ckb.jax.org/) in cancer variant's page
### Fixed
- Added a not-authorized `auto-login` fixture according to changes in Flask-Login 0.6.2
- Renamed `cache_timeout` param name of flask.send_file function to `max_age` (Flask 2.2 compliant)
- Replaced deprecated `app.config["JSON_SORT_KEYS"]` with app.json.sort_keys in app settings
- Bug in gene variants page (All SNVs and INDELs) when variant gene doesn't have a hgnc id that is found in the database
- Broken export of causatives table
- Query for genes in build 38 on `Search SNVs and INDELs` page
- Prevent typing special characters `^<>?!=\/` in case search form
- Search matching causatives also among research variants in other cases
- Links to variants in Verified variants page
- Broken filter institute cases by pinned gene
- Better visualization of long lists of genes in large SVs on Causative and Verified Variants page
- Reintroduced missing button to export Causative variants
- Better linking and display of matching causatives and managed variants
- Reduced code complexity in `scout/parse/variant/variant.py`
- Reduced complexity of code in `scout/build/variant/variant.py`

### Changed
- State that loqusdb observation is in current case if observations count is one and no cases are shown
- Better pagination and number of variants returned by queries in `Search SNVs and INDELs` page
- Refactored and simplified code used for collecting gene variants for `Search SNVs and INDELs` page
- Fix sidebar panel icons in Case view
- Fix panel spacing in Case view
- Removed unused database `sanger_ordered` and `case_id,category,rank_score` indexes (variant collection)
- Verified variants displayed in a dedicated page reachable from institute sidebar
- Unified stats in dashboard page
- Improved gene info for large SVs and cancer SVs
- Remove the unused `variant.str_variant` endpoint from variant views
- Easier editing of HPO gene panel on case page
- Assign phenotype panel less cramped on Case page
- Causatives and Verified variants pages to use the same template macro
- Allow hyphens in panel names
- Reduce resolution of example images
- Remove some animations in web gui which where rendered slow


## [4.57.4]
### Fixed
- Parsing of variant.FORMAT "DR" key in parse variant file

## [4.57.3]
### Fixed
- Export of STR verified variants
- Do not download as verified variants first verified and then reset to not validated
- Avoid duplicated lines in downloaded verified variants reflecting changes in variant validation status

## [4.57.2]
### Fixed
- Export of verified variants when variant gene has no transcripts
- HTTP 500 when visiting a the details page for a cancer variant that had been ranked with genmod

## [4.57.1]
### Fixed
- Updating/replacing a gene panel from file with a corrupted or malformed file

## [4.57]
### Added
- Display last 50 or 500 events for a user in a timeline
- Show dismiss count from other cases on matching variantS
- Save Beacon-related events in events collection
- Institute settings allow saving multiple loqusdb instances for one institute
- Display stats from multiple instances of loqusdb on variant page
- Display date and frequency of obs derived from count of local archive observations from MIP11 (requires fix in MIP)
### Changed
- Prior ACMG classifications view is no longer limited by pathogenicity
### Fixed
- Visibility of Sanger ordered badge on case page, light mode
- Some of the DataTables tables (Phenotypes and Diagnoses pages) got a bit dark in dark mode
- Remove all redundancies when displaying timeline events (some events are saved both as case-related and variant-related)
- Missing link in saved MatchMaker-related events
- Genes with mixed case gene symbols missing in PanelApp panels
- Alignment of elements on the Beacon submission modal window
- Locus info links from STR variantS page open in new browser tabs

## [4.56]
### Added
- Test for PanelApp panels loading
- `panel-umi` tag option when loading cancer analyses
### Changed
- Black text to make comments more visible in dark mode
- Loading PanelApp panels replaces pre-existing panels with same version
- Removed sidebar from Causatives page - navigation is available on the top bar for now
- Create ClinVar submissions from pinned variants list in case page
- Select which pinned variants will be included in ClinVar submission documents
### Fixed
- Remove a:visited css style from all buttons
- Update of HPO terms via command line
- Background color of `MIXED` and `PANEL-UMI` sequencing types on cases page
- Fixed regex error when searching for cases with query ending with `\ `
- Gene symbols on Causatives page lighter in dark mode
- SpliceAI tooltip of multigene variants

## [4.55]
### Changed
- Represent different tumor samples as vials in cases page
- Option to force-update the OMIM panel
### Fixed
- Low tumor purity badge alignment in cancer samples table on cancer case view
- VariantS comment popovers reactivate on hover
- Updating database genes in build 37
- ACMG classification summary hidden by sticky navbar
- Logo backgrounds fixed to white on welcome page
- Visited links turn purple again
- Style of link buttons and dropdown menus
- Update KUH and GMS logos
- Link color for Managed variants

## [4.54]
### Added
- Dark mode, using browser/OS media preference
- Allow marking case as solved without defining causative variants
- Admin users can create missing beacon datasets from the institute's settings page
- GenCC links on gene and variant pages
- Deprecation warnings when launching the app using a .yaml config file or loading cases using .ped files
### Changed
- Improved HTML syntax in case report template
- Modified message displayed when variant rank stats could not be calculated
- Expanded instructions on how to test on CG development server (cg-vm1)
- Added more somatic variant callers (Balsamic v9 SNV, develop SV)
### Fixed
- Remove load demo case command from docker-compose.yml
- Text elements being split across pages in PDF reports
- Made login password field of type `password` in LDAP login form
- Gene panels HTML select in institute's settings page
- Bootstrap upgraded to version 5
- Fix some Sourcery and SonarCloud suggestions
- Escape special characters in case search on institute and dashboard pages
- Broken case PDF reports when no Madeline pedigree image can be created
- Removed text-white links style that were invisible in new pages style
- Variants pagination after pressing "Filter variants" or "Clinical filter"
- Layout of buttons Matchmaker submission panel (case page)
- Removing cases from Matchmaker (simplified code and fixed functionality)
- Reintroduce check for missing alignment files purged from server

## [4.53]
### Added
### Changed
- Point Alamut API key docs link to new API version
- Parse dbSNP id from ID only if it says "rs", else use VEP CSQ fields
- Removed MarkupSafe from the dependencies
### Fixed
- Reintroduced loading of SVs for demo case 643595
- Successful parse of FOUND_IN should avoid GATK caller default
- All vulnerabilities flagged by SonarCloud

## [4.52]
### Added
- Demo cancer case gets loaded together with demo RD case in demo instance
- Parse REVEL_score alongside REVEL_rankscore from csq field and display it on SNV variant page
- Rank score results now show the ranking range
- cDNA and protein changes displayed on institute causatives pages
- Optional SESSION_TIMEOUT_MINUTES configuration in app config files
- Script to convert old OMIM case format (list of integers) to new format (list of dictionaries)
- Additional check for user logged in status before serving alignment files
- Download .cgh files from cancer samples table on cancer case page
- Number of documents and date of last update on genes page
### Changed
- Verify user before redirecting to IGV alignments and sashimi plots
- Build case IGV tracks starting from case and variant objects instead of passing all params in a form
- Unfreeze Werkzeug lib since Flask_login v.0.6 with bugfix has been released
- Sort gene panels by name (panelS and variant page)
- Removed unused `server.blueprints.alignviewers.unindexed_remote_static` endpoint
- User sessions to check files served by `server.blueprints.alignviewers.remote_static` endpoint
- Moved Beacon-related functions to a dedicated app extension
- Audit Filter now also loads filter displaying the variants for it
### Fixed
- Handle `attachment_filename` parameter renamed to `download_name` when Flask 2.2 will be released
- Removed cursor timeout param in cases find adapter function to avoid many code warnings
- Removed stream argument deprecation warning in tests
- Handle `no intervals found` warning in load_region test
- Beacon remove variants
- Protect remote_cors function in alignviewers view from Server-Side Request Forgery (SSRF)
- Check creation date of last document in gene collection to display when genes collection was updated last

## [4.51]
### Added
- Config file containing codecov settings for pull requests
- Add an IGV.js direct link button from case page
- Security policy file
- Hide/shade compound variants based on rank score on variantS from filter
- Chromograph legend documentation direct link
### Changed
- Updated deprecated Codecov GitHub action to v.2
- Simplified code of scout/adapter/mongo/variant
- Update IGV.js to v2.11.2
- Show summary number of variant gene panels on general report if more than 3
### Fixed
- Marrvel link for variants in genome build 38 (using liftover to build 37)
- Remove flags from codecov config file
- Fixed filter bug with high negative SPIDEX scores
- Renamed IARC TP53 button to to `TP53 Database`, modified also link since IARC has been moved to the US NCI: `https://tp53.isb-cgc.org/`
- Parsing new format of OMIM case info when exporting patients to Matchmaker
- Remove flask-debugtoolbar lib dependency that is using deprecated code and causes app to crash after new release of Jinja2 (3.1)
- Variant page crashing for cases with old OMIM terms structure (a list of integers instead of dictionary)
- Variant page crashing when creating MARRVEL link for cases with no genome build
- SpliceAI documentation link
- Fix deprecated `safe_str_cmp` import from `werkzeug.security` by freezing Werkzeug lib to v2.0 until Flask_login v.0.6 with bugfix is released
- List gene names densely in general report for SVs that contain more than 3 genes
- Show transcript ids on refseq genes on hg19 in IGV.js, using refgene source
- Display correct number of genes in general report for SVs that contain more than 32 genes
- Broken Google login after new major release of `lepture/authlib`
- Fix frequency and callers display on case general report

## [4.50.1]
### Fixed
- Show matching causative STR_repid for legacy str variants (pre Stranger hgnc_id)

## [4.50]
### Added
- Individual-specific OMIM terms
- OMIM disease descriptions in ClinVar submission form
- Add a toggle for melter rerun monitoring of cases
- Add a config option to show the rerun monitoring toggle
- Add a cli option to export cases with rerun monitoring enabled
- Add a link to STRipy for STR variants; shallow for ARX and HOXA13
- Hide by default variants only present in unaffected individuals in variants filters
- OMIM terms in general case report
- Individual-level info on OMIM and HPO terms in general case report
- PanelApp gene link among the external links on variant page
- Dashboard case filters fields help
- Filter cases by OMIM terms in cases and dashboard pages
### Fixed
- A malformed panel id request would crash with exception: now gives user warning flash with redirect
- Link to HPO resource file hosted on `http://purl.obolibrary.org`
- Gene search form when gene exists only in build 38
- Fixed odd redirect error and poor error message on missing column for gene panel csv upload
- Typo in parse variant transcripts function
- Modified keys name used to parse local observations (archived) frequencies to reflect change in MIP keys naming
- Better error handling for partly broken/timed out chanjo reports
- Broken javascript code when case Chromograph data is malformed
- Broader space for case synopsis in general report
- Show partial causatives on causatives and matching causatives panels
- Partial causative assignment in cases with no OMIM or HPO terms
- Partial causative OMIM select options in variant page
### Changed
- Slightly smaller and improved layout of content in case PDF report
- Relabel more cancer variant pages somatic for navigation
- Unify caseS nav links
- Removed unused `add_compounds` param from variant controllers function
- Changed default hg19 genome for IGV.js to legacy hg19_1kg_decoy to fix a few problematic loci
- Reduce code complexity (parse/ensembl.py)
- Silence certain fields in ClinVar export if prioritised ones exist (chrom-start-end if hgvs exist)
- Made phenotype non-mandatory when marking a variant as partial causative
- Only one phenotype condition type (OMIM or HPO) per variant is used in ClinVar submissions
- ClinVar submission variant condition prefers OMIM over HPO if available
- Use lighter version of gene objects in Omim MongoDB adapter, panels controllers, panels views and institute controllers
- Gene-variants table size is now adaptive
- Remove unused file upload on gene-variants page

## [4.49]
### Fixed
- Pydantic model types for genome_build, madeline_info, peddy_ped_check and peddy_sex_check, rank_model_version and sv_rank_model_version
- Replace `MatchMaker` with `Matchmaker` in all places visible by a user
- Save diagnosis labels along with OMIM terms in Matchmaker Exchange submission objects
- `libegl-mesa0_21.0.3-0ubuntu0.3~20.04.5_amd64.deb` lib not found by GitHub actions Docker build
- Remove unused `chromograph_image_files` and `chromograph_prefixes` keys saved when creating or updating an RD case
- Search managed variants by description and with ignore case
### Changed
- Introduced page margins on exported PDF reports
- Smaller gene fonts in downloaded HPO genes PDF reports
- Reintroduced gene coverage data in the PDF-exported general report of rare-disease cases
- Check for existence of case report files before creating sidebar links
- Better description of HPO and OMIM terms for patients submitted to Matchmaker Exchange
- Remove null non-mandatory key/values when updating a case
- Freeze WTForms<3 due to several form input rendering changes

## [4.48.1]
### Fixed
- General case PDF report for recent cases with no pedigree

## [4.48]
### Added
- Option to cancel a request for research variants in case page
### Changed
- Update igv.js to v2.10.5
- Updated example of a case delivery report
- Unfreeze cyvcf2
- Builder images used in Scout Dockerfiles
- Crash report email subject gives host name
- Export general case report to PDF using PDFKit instead of WeasyPrint
- Do not include coverage report in PDF case report since they might have different orientation
- Export cancer cases's "Coverage and QC report" to PDF using PDFKit instead of Weasyprint
- Updated cancer "Coverage and QC report" example
- Keep portrait orientation in PDF delivery report
- Export delivery report to PDF using PDFKit instead of Weasyprint
- PDF export of clinical and research HPO panels using PDFKit instead of Weasyprint
- Export gene panel report to PDF using PDFKit
- Removed WeasyPrint lib dependency

### Fixed
- Reintroduced missing links to Swegen and Beacon and dbSNP in RD variant page, summary section
- Demo delivery report orientation to fit new columns
- Missing delivery report in demo case
- Cast MNVs to SNV for test
- Export verified variants from all institutes when user is admin
- Cancer coverage and QC report not found for demo cancer case
- Pull request template instructions on how to deploy to test server
- PDF Delivery report not showing Swedac logo
- Fix code typos
- Disable codefactor raised by ESLint for javascript functions located on another file
- Loading spinner stuck after downloading a PDF gene panel report
- IGV browser crashing when file system with alignment files is not mounted

## [4.47]
### Added
- Added CADD, GnomAD and genotype calls to variantS export
### Changed
- Pull request template, to illustrate how to deploy pull request branches on cg-vm1 stage server
### Fixed
- Compiled Docker image contains a patched version (v4.9) of chanjo-report

## [4.46.1]
### Fixed
- Downloading of files generated within the app container (MT-report, verified variants, pedigrees, ..)

## [4.46]
### Added
- Created a Dockefile to be used to serve the dockerized app in production
- Modified the code to collect database params specified as env vars
- Created a GitHub action that pushes the Dockerfile-server image to Docker Hub (scout-server-stage) every time a PR is opened
- Created a GitHub action that pushes the Dockerfile-server image to Docker Hub (scout-server) every time a new release is created
- Reassign MatchMaker Exchange submission to another user when a Scout user is deleted
- Expose public API JSON gene panels endpoint, primarily to enable automated rerun checking for updates
- Add utils for dictionary type
- Filter institute cases using multiple HPO terms
- Vulture GitHub action to identify and remove unused variables and imports
### Changed
- Updated the python config file documentation in admin guide
- Case configuration parsing now uses Pydantic for improved typechecking and config handling
- Removed test matrices to speed up automatic testing of PRs
- Switch from Coveralls to Codecov to handle CI test coverage
- Speed-up CI tests by caching installation of libs and splitting tests into randomized groups using pytest-test-groups
- Improved LDAP login documentation
- Use lib flask-ldapconn instead of flask_ldap3_login> to handle ldap authentication
- Updated Managed variant documentation in user guide
- Fix and simplify creating and editing of gene panels
- Simplified gene variants search code
- Increased the height of the genes track in the IGV viewer
### Fixed
- Validate uploaded managed variant file lines, warning the user.
- Exporting validated variants with missing "genes" database key
- No results returned when searching for gene variants using a phenotype term
- Variants filtering by gene symbols file
- Make gene HGNC symbols field mandatory in gene variants page and run search only on form submit
- Make sure collaborator gene variants are still visible, even if HPO filter is used

## [4.45]
### Added
### Changed
- Start Scout also when loqusdbapi is not reachable
- Clearer definition of manual standard and custom inheritance models in gene panels
- Allow searching multiple chromosomes in filters
### Fixed
- Gene panel crashing on edit action

## [4.44]
### Added
### Changed
- Display Gene track beneath each sample track when displaying splice junctions in igv browser
- Check outdated gene symbols and update with aliases for both RD and cancer variantS
### Fixed
- Added query input check and fixed the Genes API endpoint to return a json formatted error when request is malformed
- Typo in ACMG BP6 tooltip

## [4.43.1]
### Added
- Added database index for OMIM disease term genes
### Changed
### Fixed
- Do not drop HPO terms collection when updating HPO terms via the command line
- Do not drop disease (OMIM) terms collection when updating diseases via the command line

## [4.43]
### Added
- Specify which collection(s) update/build indexes for
### Fixed
- Do not drop genes and transcripts collections when updating genes via the command line

## [4.42.1]
### Added
### Changed
### Fixed
- Freeze PyMongo lib to version<4.0 to keep supporting previous MongoDB versions
- Speed up gene panels creation and update by collecting only light gene info from database
- Avoid case page crash on Phenomizer queries timeout

## [4.42]
### Added
- Choose custom pinned variants to submit to MatchMaker Exchange
- Submit structural variant as genes to the MatchMaker Exchange
- Added function for maintainers and admins to remove gene panels
- Admins can restore deleted gene panels
- A development docker-compose file illustrating the scout/chanjo-report integration
- Show AD on variants view for cancer SV (tumor and normal)
- Cancer SV variants filter AD, AF (tumor and normal)
- Hiding the variants score column also from cancer SVs, as for the SNVs
### Changed
- Enforce same case _id and display_name when updating a case
- Enforce same individual ids, display names and affected status when updating a case
- Improved documentation for connecting to loqusdb instances (including loqusdbapi)
- Display and download HPO gene panels' gene symbols in italics
- A faster-built and lighter Docker image
- Reduce complexity of `panels` endpoint moving some code to the panels controllers
- Update requirements to use flask-ldap3-login>=0.9.17 instead of freezing WTForm
### Fixed
- Use of deprecated TextField after the upgrade of WTF to v3.0
- Freeze to WTForms to version < 3
- Remove the extra files (bed files and madeline.svg) introduced by mistake
- Cli command loading demo data in docker-compose when case custom images exist and is None
- Increased MongoDB connection serverSelectionTimeoutMS parameter to 30K (default value according to MongoDB documentation)
- Better differentiate old obs counts 0 vs N/A
- Broken cancer variants page when default gene panel was deleted
- Typo in tx_overview function in variant controllers file
- Fixed loqusdbapi SV search URL
- SV variants filtering using Decipher criterion
- Removing old gene panels that don't contain the `maintainer` key.

## [4.41.1]
### Fixed
- General reports crash for variant annotations with same variant on other cases

## [4.41]
### Added
- Extended the instructions for running the Scout Docker image (web app and cli).
- Enabled inclusion of custom images to STR variant view
### Fixed
- General case report sorting comments for variants with None genetic models
- Do not crash but redirect to variants page with error when a variant is not found for a case
- UCSC links coordinates for SV variants with start chromosome different than end chromosome
- Human readable variants name in case page for variants having start chromosome different from end chromosome
- Avoid always loading all transcripts when checking gene symbol: introduce gene captions
- Slow queries for evaluated variants on e.g. case page - use events instead
### Changed
- Rearrange variant page again, moving severity predictions down.
- More reactive layout width steps on variant page

## [4.40.1]
### Added
### Fixed
- Variants dismissed with inconsistent inheritance pattern can again be shown in general case report
- General report page for variants with genes=None
- General report crashing when variants have no panels
- Added other missing keys to case and variant dictionaries passed to general report
### Changed

## [4.40]
### Added
- A .cff citation file
- Phenotype search API endpoint
- Added pagination to phenotype API
- Extend case search to include internal MongoDB id
- Support for connecting to a MongoDB replica set (.py config files)
- Support for connecting to a MongoDB replica set (.yaml config files)
### Fixed
- Command to load the OMIM gene panel (`scout load panel --omim`)
- Unify style of pinned and causative variants' badges on case page
- Removed automatic spaces after punctuation in comments
- Remove the hardcoded number of total individuals from the variant's old observations panel
- Send delete requests to a connected Beacon using the DELETE method
- Layout of the SNV and SV variant page - move frequency up
### Changed
- Stop updating database indexes after loading exons via command line
- Display validation status badge also for not Sanger-sequenced variants
- Moved Frequencies, Severity and Local observations panels up in RD variants page
- Enabled Flask CORS to communicate CORS status to js apps
- Moved the code preparing the transcripts overview to the backend
- Refactored and filtered json data used in general case report
- Changed the database used in docker-compose file to use the official MongoDB v4.4 image
- Modified the Python (3.6, 3.8) and MongoDB (3.2, 4.4, 5.0) versions used in testing matrices (GitHub actions)
- Capitalize case search terms on institute and dashboard pages


## [4.39]
### Added
- COSMIC IDs collected from CSQ field named `COSMIC`
### Fixed
- Link to other causative variants on variant page
- Allow multiple COSMIC links for a cancer variant
- Fix floating text in severity box #2808
- Fixed MitoMap and HmtVar links for hg38 cases
- Do not open new browser tabs when downloading files
- Selectable IGV tracks on variant page
- Missing splice junctions button on variant page
- Refactor variantS representative gene selection, and use it also for cancer variant summary
### Changed
- Improve Javascript performance for displaying Chromograph images
- Make ClinVar classification more evident in cancer variant page

## [4.38]
### Added
- Option to hide Alamut button in the app config file
### Fixed
- Library deprecation warning fixed (insert is deprecated. Use insert_one or insert_many instead)
- Update genes command will not trigger an update of database indices any more
- Missing resources in temporary downloading directory when updating genes using the command line
- Restore previous variant ACMG classification in a scrollable div
- Loading spinner not stopping after downloading PDF case reports and variant list export
- Add extra Alamut links higher up on variant pages
- Improve UX for phenotypes in case page
- Filter and export of STR variants
- Update look of variants page navigation buttons
### Changed

## [4.37]
### Added
- Highlight and show version number for RefSeq MANE transcripts.
- Added integration to a rerunner service for toggling reanalysis with updated pedigree information
- SpliceAI display and parsing from VEP CSQ
- Display matching tiered variants for cancer variants
- Display a loading icon (spinner) until the page loads completely
- Display filter badges in cancer variants list
- Update genes from pre-downloaded file resources
- On login, OS, browser version and screen size are saved anonymously to understand how users are using Scout
- API returning institutes data for a given user: `/api/v1/institutes`
- API returning case data for a given institute: `/api/v1/institutes/<institute_id>/cases`
- Added GMS and Lund university hospital logos to login page
- Made display of Swedac logo configurable
- Support for displaying custom images in case view
- Individual-specific HPO terms
- Optional alamut_key in institute settings for Alamut Plus software
- Case report API endpoint
- Tooltip in case explaining that genes with genome build different than case genome build will not be added to dynamic HPO panel.
- Add DeepVariant as a caller
### Fixed
- Updated IGV to v2.8.5 to solve missing gene labels on some zoom levels
- Demo cancer case config file to load somatic SNVs and SVs only.
- Expand list of refseq trancripts in ClinVar submission form
- Renamed `All SNVs and INDELs` institute sidebar element to `Search SNVs and INDELs` and fixed its style.
- Add missing parameters to case load-config documentation
- Allow creating/editing gene panels and dynamic gene panels with genes present in genome build 38
- Bugfix broken Pytests
- Bulk dismissing variants error due to key conversion from string to integer
- Fix typo in index documentation
- Fixed crash in institute settings page if "collaborators" key is not set in database
- Don't stop Scout execution if LoqusDB call fails and print stacktrace to log
- Bug when case contains custom images with value `None`
- Bug introduced when fixing another bug in Scout-LoqusDB interaction
- Loading of OMIM diagnoses in Scout demo instance
- Remove the docker-compose with chanjo integration because it doesn't work yet.
- Fixed standard docker-compose with scout demo data and database
- Clinical variant assessments not present for pinned and causative variants on case page.
- MatchMaker matching one node at the time only
- Remove link from previously tiered variants badge in cancer variants page
- Typo in gene cell on cancer variants page
- Managed variants filter form
### Changed
- Better naming for variants buttons on cancer track (somatic, germline). Also show cancer research button if available.
- Load case with missing panels in config files, but show warning.
- Changing the (Female, Male) symbols to (F/M) letters in individuals_table and case-sma.
- Print stacktrace if case load command fails
- Added sort icon and a pointer to the cursor to all tables with sortable fields
- Moved variant, gene and panel info from the basic pane to summary panel for all variants.
- Renamed `Basics` panel to `Classify` on variant page.
- Revamped `Basics` panel to a panel dedicated to classify variants
- Revamped the summary panel to be more compact.
- Added dedicated template for cancer variants
- Removed Gene models, Gene annotations and Conservation panels for cancer variants
- Reorganized the orders of panels for variant and cancer variant views
- Added dedicated variant quality panel and removed relevant panes
- A more compact case page
- Removed OMIM genes panel
- Make genes panel, pinned variants panel, causative variants panel and ClinVar panel scrollable on case page
- Update to Scilifelab's 2020 logo
- Update Gens URL to support Gens v2.0 format
- Refactor tests for parsing case configurations
- Updated links to HPO downloadable resources
- Managed variants filtering defaults to all variant categories
- Changing the (Kind) drop-down according to (Category) drop-down in Managed variant add variant
- Moved Gens button to individuals table
- Check resource files availability before starting updating OMIM diagnoses
- Fix typo in `SHOW_OBSERVED_VARIANT_ARCHIVE` config param

## [4.36]
### Added
- Parse and save splice junction tracks from case config file
- Tooltip in observations panel, explaining that case variants with no link might be old variants, not uploaded after a case rerun
### Fixed
- Warning on overwriting variants with same position was no longer shown
- Increase the height of the dropdowns to 425px
- More indices for the case table as it grows, specifically for causatives queries
- Splice junction tracks not centered over variant genes
- Total number of research variants count
- Update variants stats in case documents every time new variants are loaded
- Bug in flashing warning messages when filtering variants
### Changed
- Clearer warning messages for genes and gene/gene-panels searches in variants filters

## [4.35]
### Added
- A new index for hgnc_symbol in the hgnc_gene collection
- A Pedigree panel in STR page
- Display Tier I and II variants in case view causatives card for cancer cases
### Fixed
- Send partial file data to igv.js when visualizing sashimi plots with splice junction tracks
- Research variants filtering by gene
- Do not attempt to populate annotations for not loaded pinned/causatives
- Add max-height to all dropdowns in filters
### Changed
- Switch off non-clinical gene warnings when filtering research variants
- Don't display OMIM disease card in case view for cancer cases
- Refactored Individuals and Causative card in case view for cancer cases
- Update and style STR case report

## [4.34]
### Added
- Saved filter lock and unlock
- Filters can optionally be marked audited, logging the filter name, user and date on the case events and general report.
- Added `ClinVar hits` and `Cosmic hits` in cancer SNVs filters
- Added `ClinVar hits` to variants filter (rare disease track)
- Load cancer demo case in docker-compose files (default and demo file)
- Inclusive-language check using [woke](https://github.com/get-woke/woke) github action
- Add link to HmtVar for mitochondrial variants (if VCF is annotated with HmtNote)
- Grey background for dismissed compounds in variants list and variant page
- Pin badge for pinned compounds in variants list and variant page
- Support LoqusDB REST API queries
- Add a docker-compose-matchmaker under scout/containers/development to test matchmaker locally
- Script to investigate consequences of symbol search bug
- Added GATK to list of SV and cancer SV callers
### Fixed
- Make MitoMap link work for hg38 again
- Export Variants feature crashing when one of the variants has no primary transcripts
- Redirect to last visited variantS page when dismissing variants from variants list
- Improved matching of SVs Loqus occurrences in other cases
- Remove padding from the list inside (Matching causatives from other cases) panel
- Pass None to get_app function in CLI base since passing script_info to app factory functions was deprecated in Flask 2.0
- Fixed failing tests due to Flask update to version 2.0
- Speed up user events view
- Causative view sort out of memory error
- Use hgnc_id for gene filter query
- Typo in case controllers displaying an error every time a patient is matched against external MatchMaker nodes
- Do not crash while attempting an update for variant documents that are too big (> 16 MB)
- Old STR causatives (and other variants) may not have HGNC symbols - fix sort lambda
- Check if gene_obj has primary_transcript before trying to access it
- Warn if a gene manually searched is in a clinical panel with an outdated name when filtering variants
- ChrPos split js not needed on STR page yet
### Changed
- Remove parsing of case `genome_version`, since it's not used anywhere downstream
- Introduce deprecation warning for Loqus configs that are not dictionaries
- SV clinical filter no longer filters out sub 100 nt variants
- Count cases in LoqusDB by variant type
- Commit pulse repo badge temporarily set to weekly
- Sort ClinVar submissions objects by ascending "Last evaluated" date
- Refactored the MatchMaker integration as an extension
- Replaced some sensitive words as suggested by woke linter
- Documentation for load-configuration rewritten.
- Add styles to MatchMaker matches table
- More detailed info on the data shared in MatchMaker submission form

## [4.33.1]
### Fixed
- Include markdown for release autodeploy docs
- Use standard inheritance model in ClinVar (https://ftp.ncbi.nlm.nih.gov/pub/GTR/standard_terms/Mode_of_inheritance.txt)
- Fix issue crash with variants that have been unflagged causative not being available in other causatives
### Added
### Changed

## [4.33]
### Fixed
- Command line crashing when updating an individual not found in database
- Dashboard page crashing when filters return no data
- Cancer variants filter by chromosome
- /api/v1/genes now searches for genes in all genome builds by default
- Upgraded igv.js to version 2.8.1 (Fixed Unparsable bed record error)
### Added
- Autodeploy docs on release
- Documentation for updating case individuals tracks
- Filter cases and dashboard stats by analysis track
### Changed
- Changed from deprecated db update method
- Pre-selected fields to run queries with in dashboard page
- Do not filter by any institute when first accessing the dashboard
- Removed OMIM panel in case view for cancer cases
- Display Tier I and II variants in case view causatives panel for cancer cases
- Refactored Individuals and Causative panels in case view for cancer cases

## [4.32.1]
### Fixed
- iSort lint check only
### Changed
- Institute cases page crashing when a case has track:Null
### Added

## [4.32]
### Added
- Load and show MITOMAP associated diseases from VCF (INFO field: MitomapAssociatedDiseases, via HmtNote)
- Show variant allele frequencies for mitochondrial variants (GRCh38 cases)
- Extend "public" json API with diseases (OMIM) and phenotypes (HPO)
- HPO gene list download now has option for clinical and non-clinical genes
- Display gene splice junctions data in sashimi plots
- Update case individuals with splice junctions tracks
- Simple Docker compose for development with local build
- Make Phenomodels subpanels collapsible
- User side documentation of cytogenomics features (Gens, Chromograph, vcf2cytosure, rhocall)
- iSort GitHub Action
- Support LoqusDB REST API queries
### Fixed
- Show other causative once, even if several events point to it
- Filtering variants by mitochondrial chromosome for cases with genome build=38
- HPO gene search button triggers any warnings for clinical / non-existing genes also on first search
- Fixed a bug in variants pages caused by MT variants without alt_frequency
- Tests for CADD score parsing function
- Fixed the look of IGV settings on SNV variant page
- Cases analyzed once shown as `rerun`
- Missing case track on case re-upload
- Fixed severity rank for SO term "regulatory region ablation"
### Changed
- Refactor according to CodeFactor - mostly reuse of duplicated code
- Phenomodels language adjustment
- Open variants in a new window (from variants page)
- Open overlapping and compound variants in a new window (from variant page)
- gnomAD link points to gnomAD v.3 (build GRCh38) for mitochondrial variants.
- Display only number of affected genes for dismissed SVs in general report
- Chromosome build check when populating the variants filter chromosome selection
- Display mitochondrial and rare diseases coverage report in cases with missing 'rare' track

## [4.31.1]
### Added
### Changed
- Remove mitochondrial and coverage report from cancer cases sidebar
### Fixed
- ClinVar page when dbSNP id is None

## [4.31]
### Added
- gnomAD annotation field in admin guide
- Export also dynamic panel genes not associated to an HPO term when downloading the HPO panel
- Primary HGNC transcript info in variant export files
- Show variant quality (QUAL field from vcf) in the variant summary
- Load/update PDF gene fusion reports (clinical and research) generated with Arriba
- Support new MANE annotations from VEP (both MANE Select and MANE Plus Clinical)
- Display on case activity the event of a user resetting all dismissed variants
- Support gnomAD population frequencies for mitochondrial variants
- Anchor links in Casedata ClinVar panels to redirect after renaming individuals
### Fixed
- Replace old docs link www.clinicalgenomics.se/scout with new https://clinical-genomics.github.io/scout
- Page formatting issues whenever case and variant comments contain extremely long strings with no spaces
- Chromograph images can be one column and have scrollbar. Removed legacy code.
- Column labels for ClinVar case submission
- Page crashing looking for LoqusDB observation when variant doesn't exist
- Missing inheritance models and custom inheritance models on newly created gene panels
- Accept only numbers in managed variants filter as position and end coordinates
- SNP id format and links in Variant page, ClinVar submission form and general report
- Case groups tooltip triggered only when mouse is on the panel header
### Changed
- A more compact case groups panel
- Added landscape orientation CSS style to cancer coverage and QC demo report
- Improve user documentation to create and save new gene panels
- Removed option to use space as separator when uploading gene panels
- Separating the columns of standard and custom inheritance models in gene panels
- Improved ClinVar instructions for users using non-English Excel

## [4.30.2]
### Added
### Fixed
- Use VEP RefSeq ID if RefSeq list is empty in RefSeq transcripts overview
- Bug creating variant links for variants with no end_chrom
### Changed

## [4.30.1]
### Added
### Fixed
- Cryptography dependency fixed to use version < 3.4
### Changed

## [4.30]
### Added
- Introduced a `reset dismiss variant` verb
- Button to reset all dismissed variants for a case
- Add black border to Chromograph ideograms
- Show ClinVar annotations on variantS page
- Added integration with GENS, copy number visualization tool
- Added a VUS label to the manual classification variant tags
- Add additional information to SNV verification emails
- Tooltips documenting manual annotations from default panels
- Case groups now show bam files from all cases on align view
### Fixed
- Center initial igv view on variant start with SNV/indels
- Don't set initial igv view to negative coordinates
- Display of GQ for SV and STR
- Parsing of AD and related info for STRs
- LoqusDB field in institute settings accepts only existing Loqus instances
- Fix DECIPHER link to work after DECIPHER migrated to GRCh38
- Removed visibility window param from igv.js genes track
- Updated HPO download URL
- Patch HPO download test correctly
- Reference size on STR hover not needed (also wrong)
- Introduced genome build check (allowed values: 37, 38, "37", "38") on case load
- Improve case searching by assignee full name
- Populating the LoqusDB select in institute settings
### Changed
- Cancer variants table header (pop freq etc)
- Only admin users can modify LoqusDB instance in Institute settings
- Style of case synopsis, variants and case comments
- Switched to igv.js 2.7.5
- Do not choke if case is missing research variants when research requested
- Count cases in LoqusDB by variant type
- Introduce deprecation warning for Loqus configs that are not dictionaries
- Improve create new gene panel form validation
- Make XM- transcripts less visible if they don't overlap with transcript refseq_id in variant page
- Color of gene panels and comments panels on cases and variant pages
- Do not choke if case is missing research variants when reserch requested

## [4.29.1]
### Added
### Fixed
- Always load STR variants regardless of RankScore threshold (hotfix)
### Changed

## [4.29]
### Added
- Added a page about migrating potentially breaking changes to the documentation
- markdown_include in development requirements file
- STR variants filter
- Display source, Z-score, inheritance pattern for STR annotations from Stranger (>0.6.1) if available
- Coverage and quality report to cancer view
### Fixed
- ACMG classification page crashing when trying to visualize a classification that was removed
- Pretty print HGVS on gene variants (URL-decode VEP)
- Broken or missing link in the documentation
- Multiple gene names in ClinVar submission form
- Inheritance model select field in ClinVar submission
- IGV.js >2.7.0 has an issue with the gene track zoom levels - temp freeze at 2.7.0
- Revert CORS-anywhere and introduce a local http proxy for cloud tracks
### Changed

## [4.28]
### Added
- Chromograph integration for displaying PNGs in case-page
- Add VAF to cancer case general report, and remove some of its unused fields
- Variants filter compatible with genome browser location strings
- Support for custom public igv tracks stored on the cloud
- Add tests to increase testing coverage
- Update case variants count after deleting variants
- Update IGV.js to latest (v2.7.4)
- Bypass igv.js CORS check using `https://github.com/Rob--W/cors-anywhere`
- Documentation on default and custom IGV.js tracks (admin docs)
- Lock phenomodels so they're editable by admins only
- Small case group assessment sharing
- Tutorial and files for deploying app on containers (Kubernetes pods)
- Canonical transcript and protein change of canonical transcript in exported variants excel sheet
- Support for Font Awesome version 6
- Submit to Beacon from case page sidebar
- Hide dismissed variants in variants pages and variants export function
- Systemd service files and instruction to deploy Scout using podman
### Fixed
- Bugfix: unused `chromgraph_prefix |tojson` removed
- Freeze coloredlogs temporarily
- Marrvel link
- Don't show TP53 link for silent or synonymous changes
- OMIM gene field accepts any custom number as OMIM gene
- Fix Pytest single quote vs double quote string
- Bug in gene variants search by similar cases and no similar case is found
- Delete unused file `userpanel.py`
- Primary transcripts in variant overview and general report
- Google OAuth2 login setup in README file
- Redirect to 'missing file'-icon if configured Chromograph file is missing
- Javascript error in case page
- Fix compound matching during variant loading for hg38
- Cancer variants view containing variants dismissed with cancer-specific reasons
- Zoom to SV variant length was missing IGV contig select
- Tooltips on case page when case has no default gene panels
### Changed
- Save case variants count in case document and not in sessions
- Style of gene panels multiselect on case page
- Collapse/expand main HPO checkboxes in phenomodel preview
- Replaced GQ (Genotype quality) with VAF (Variant allele frequency) in cancer variants GT table
- Allow loading of cancer cases with no tumor_purity field
- Truncate cDNA and protein changes in case report if longer than 20 characters


## [4.27]
### Added
- Exclude one or more variant categories when running variants delete command
### Fixed
### Changed

## [4.26.1]
### Added
### Fixed
- Links with 1-letter aa codes crash on frameshift etc
### Changed

## [4.26]
### Added
- Extend the delete variants command to print analysis date, track, institute, status and research status
- Delete variants by type of analysis (wgs|wes|panel)
- Links to cBioPortal, MutanTP53, IARC TP53, OncoKB, MyCancerGenome, CIViC
### Fixed
- Deleted variants count
### Changed
- Print output of variants delete command as a tab separated table

## [4.25]
### Added
- Command line function to remove variants from one or all cases
### Fixed
- Parse SMN None calls to None rather than False

## [4.24.1]
### Fixed
- Install requirements.txt via setup file

## [4.24]
### Added
- Institute-level phenotype models with sub-panels containing HPO and OMIM terms
- Runnable Docker demo
- Docker image build and push github action
- Makefile with shortcuts to docker commands
- Parse and save synopsis, phenotype and cohort terms from config files upon case upload
### Fixed
- Update dismissed variant status when variant dismissed key is missing
- Breakpoint two IGV button now shows correct chromosome when different from bp1
- Missing font lib in Docker image causing the PDF report download page to crash
- Sentieon Manta calls lack Somaticscore - load anyway
- ClinVar submissions crashing due to pinned variants that are not loaded
- Point ExAC pLI score to new gnomad server address
- Bug uploading cases missing phenotype terms in config file
- STRs loaded but not shown on browser page
- Bug when using adapter.variant.get_causatives with case_id without causatives
- Problem with fetching "solved" from scout export cases cli
- Better serialising of datetime and bson.ObjectId
- Added `volumes` folder to .gitignore
### Changed
- Make matching causative and managed variants foldable on case page
- Remove calls to PyMongo functions marked as deprecated in backend and frontend(as of version 3.7).
- Improved `scout update individual` command
- Export dynamic phenotypes with ordered gene lists as PDF


## [4.23]
### Added
- Save custom IGV track settings
- Show a flash message with clear info about non-valid genes when gene panel creation fails
- CNV report link in cancer case side navigation
- Return to comment section after editing, deleting or submitting a comment
- Managed variants
- MT vs 14 chromosome mean coverage stats if Scout is connected to Chanjo
### Fixed
- missing `vcf_cancer_sv` and `vcf_cancer_sv_research` to manual.
- Split ClinVar multiple clnsig values (slash-separated) and strip them of underscore for annotations without accession number
- Timeout of `All SNVs and INDELs` page when no valid gene is provided in the search
- Round CADD (MIPv9)
- Missing default panel value
- Invisible other causatives lines when other causatives lack gene symbols
### Changed
- Do not freeze mkdocs-material to version 4.6.1
- Remove pre-commit dependency

## [4.22]
### Added
- Editable cases comments
- Editable variants comments
### Fixed
- Empty variant activity panel
- STRs variants popover
- Split new ClinVar multiple significance terms for a variant
- Edit the selected comment, not the latest
### Changed
- Updated RELEASE docs.
- Pinned variants card style on the case page
- Merged `scout export exons` and `scout view exons` commands


## [4.21.2]
### Added
### Fixed
- Do not pre-filter research variants by (case-default) gene panels
- Show OMIM disease tooltip reliably
### Changed

## [4.21.1]
### Added
### Fixed
- Small change to Pop Freq column in variants ang gene panels to avoid strange text shrinking on small screens
- Direct use of HPO list for Clinical HPO SNV (and cancer SNV) filtering
- PDF coverage report redirecting to login page
### Changed
- Remove the option to dismiss single variants from all variants pages
- Bulk dismiss SNVs, SVs and cancer SNVs from variants pages

## [4.21]
### Added
- Support to configure LoqusDB per institute
- Highlight causative variants in the variants list
- Add tests. Mostly regarding building internal datatypes.
- Remove leading and trailing whitespaces from panel_name and display_name when panel is created
- Mark MANE transcript in list of transcripts in "Transcript overview" on variant page
- Show default panel name in case sidebar
- Previous buttons for variants pagination
- Adds a gh action that checks that the changelog is updated
- Adds a gh action that deploys new releases automatically to pypi
- Warn users if case default panels are outdated
- Define institute-specific gene panels for filtering in institute settings
- Use institute-specific gene panels in variants filtering
- Show somatic VAF for pinned and causative variants on case page

### Fixed
- Report pages redirect to login instead of crashing when session expires
- Variants filter loading in cancer variants page
- User, Causative and Cases tables not scaling to full page
- Improved docs for an initial production setup
- Compatibility with latest version of Black
- Fixed tests for Click>7
- Clinical filter required an extra click to Filter to return variants
- Restore pagination and shrink badges in the variants page tables
- Removing a user from the command line now inactivates the case only if user is last assignee and case is active
- Bugfix, LoqusDB per institute feature crashed when institute id was empty string
- Bugfix, LoqusDB calls where missing case count
- filter removal and upload for filters deleted from another page/other user
- Visualize outdated gene panels info in a popover instead of a tooltip in case page side panel

### Changed
- Highlight color on normal STRs in the variants table from green to blue
- Display breakpoints coordinates in verification emails only for structural variants


## [4.20]
### Added
- Display number of filtered variants vs number of total variants in variants page
- Search case by HPO terms
- Dismiss variant column in the variants tables
- Black and pre-commit packages to dev requirements

### Fixed
- Bug occurring when rerun is requested twice
- Peddy info fields in the demo config file
- Added load config safety check for multiple alignment files for one individual
- Formatting of cancer variants table
- Missing Score in SV variants table

### Changed
- Updated the documentation on how to create a new software release
- Genome build-aware cytobands coordinates
- Styling update of the Matchmaker card
- Select search type in case search form


## [4.19]

### Added
- Show internal ID for case
- Add internal ID for downloaded CGH files
- Export dynamic HPO gene list from case page
- Remove users as case assignees when their account is deleted
- Keep variants filters panel expanded when filters have been used

### Fixed
- Handle the ProxyFix ModuleNotFoundError when Werkzeug installed version is >1.0
- General report formatting issues whenever case and variant comments contain extremely long strings with no spaces

### Changed
- Created an institute wrapper page that contains list of cases, causatives, SNVs & Indels, user list, shared data and institute settings
- Display case name instead of case ID on clinVar submissions
- Changed icon of sample update in clinVar submissions


## [4.18]

### Added
- Filter cancer variants on cytoband coordinates
- Show dismiss reasons in a badge with hover for clinical variants
- Show an ellipsis if 10 cases or more to display with loqusdb matches
- A new blog post for version 4.17
- Tooltip to better describe Tumor and Normal columns in cancer variants
- Filter cancer SNVs and SVs by chromosome coordinates
- Default export of `Assertion method citation` to clinVar variants submission file
- Button to export up to 500 cancer variants, filtered or not
- Rename samples of a clinVar submission file

### Fixed
- Apply default gene panel on return to cancer variantS from variant view
- Revert to certificate checking when asking for Chanjo reports
- `scout download everything` command failing while downloading HPO terms

### Changed
- Turn tumor and normal allelic fraction to decimal numbers in tumor variants page
- Moved clinVar submissions code to the institutes blueprints
- Changed name of clinVar export files to FILENAME.Variant.csv and FILENAME.CaseData.csv
- Switched Google login libraries from Flask-OAuthlib to Authlib


## [4.17.1]

### Fixed
- Load cytobands for cases with chromosome build not "37" or "38"


## [4.17]

### Added
- COSMIC badge shown in cancer variants
- Default gene-panel in non-cancer structural view in url
- Filter SNVs and SVs by cytoband coordinates
- Filter cancer SNV variants by alt allele frequency in tumor
- Correct genome build in UCSC link from structural variant page



### Fixed
- Bug in clinVar form when variant has no gene
- Bug when sharing cases with the same institute twice
- Page crashing when removing causative variant tag
- Do not default to GATK caller when no caller info is provided for cancer SNVs


## [4.16.1]

### Fixed
- Fix the fix for handling of delivery reports for rerun cases

## [4.16]

### Added
- Adds possibility to add "lims_id" to cases. Currently only stored in database, not shown anywhere
- Adds verification comment box to SVs (previously only available for small variants)
- Scrollable pedigree panel

### Fixed
- Error caused by changes in WTForm (new release 2.3.x)
- Bug in OMIM case page form, causing the page to crash when a string was provided instead of a numerical OMIM id
- Fix Alamut link to work properly on hg38
- Better handling of delivery reports for rerun cases
- Small CodeFactor style issues: matchmaker results counting, a couple of incomplete tests and safer external xml
- Fix an issue with Phenomizer introduced by CodeFactor style changes

### Changed
- Updated the version of igv.js to 2.5.4

## [4.15.1]

### Added
- Display gene names in ClinVar submissions page
- Links to Varsome in variant transcripts table

### Fixed
- Small fixes to ClinVar submission form
- Gene panel page crash when old panel has no maintainers

## [4.15]

### Added
- Clinvar CNVs IGV track
- Gene panels can have maintainers
- Keep variant actions (dismissed, manual rank, mosaic, acmg, comments) upon variant re-upload
- Keep variant actions also on full case re-upload

### Fixed
- Fix the link to Ensembl for SV variants when genome build 38.
- Arrange information in columns on variant page
- Fix so that new cosmic identifier (COSV) is also acceptable #1304
- Fixed COSMIC tag in INFO (outside of CSQ) to be parses as well with `&` splitter.
- COSMIC stub URL changed to https://cancer.sanger.ac.uk/cosmic/search?q= instead.
- Updated to a version of IGV where bigBed tracks are visualized correctly
- Clinvar submission files are named according to the content (variant_data and case_data)
- Always show causatives from other cases in case overview
- Correct disease associations for gene symbol aliases that exist as separate genes
- Re-add "custom annotations" for SV variants
- The override ClinVar P/LP add-in in the Clinical Filter failed for new CSQ strings

### Changed
- Runs all CI checks in github actions

## [4.14.1]

### Fixed
- Error when variant found in loqusdb is not loaded for other case

## [4.14]

### Added
- Use github actions to run tests
- Adds CLI command to update individual alignments path
- Update HPO terms using downloaded definitions files
- Option to use alternative flask config when running `scout serve`
- Requirement to use loqusdb >= 2.5 if integrated

### Fixed
- Do not display Pedigree panel in cancer view
- Do not rely on internet connection and services available when running CI tests
- Variant loading assumes GATK if no caller set given and GATK filter status is seen in FILTER
- Pass genome build param all the way in order to get the right gene mappings for cases with build 38
- Parse correctly variants with zero frequency values
- Continue even if there are problems to create a region vcf
- STR and cancer variant navigation back to variants pages could fail

### Changed
- Improved code that sends requests to the external APIs
- Updates ranges for user ranks to fit todays usage
- Run coveralls on github actions instead of travis
- Run pip checks on github actions instead of coveralls
- For hg38 cases, change gnomAD link to point to version 3.0 (which is hg38 based)
- Show pinned or causative STR variants a bit more human readable

## [4.13.1]

### Added
### Fixed
- Typo that caused not all clinvar conflicting interpretations to be loaded no matter what
- Parse and retrieve clinvar annotations from VEP-annotated (VEP 97+) CSQ VCF field
- Variant clinvar significance shown as `not provided` whenever is `Uncertain significance`
- Phenomizer query crashing when case has no HPO terms assigned
- Fixed a bug affecting `All SNVs and INDELs` page when variants don't have canonical transcript
- Add gene name or id in cancer variant view

### Changed
- Cancer Variant view changed "Variant:Transcript:Exon:HGVS" to "Gene:Transcript:Exon:HGVS"

## [4.13]

### Added
- ClinVar SNVs track in IGV
- Add SMA view with SMN Copy Number data
- Easier to assign OMIM diagnoses from case page
- OMIM terms and specific OMIM term page

### Fixed
- Bug when adding a new gene to a panel
- Restored missing recent delivery reports
- Fixed style and links to other reports in case side panel
- Deleting cases using display_name and institute not deleting its variants
- Fixed bug that caused coordinates filter to override other filters
- Fixed a problem with finding some INS in loqusdb
- Layout on SV page when local observations without cases are present
- Make scout compatible with the new HPO definition files from `http://compbio.charite.de/jenkins/`
- General report visualization error when SNVs display names are very long


### Changed


## [4.12.4]

### Fixed
- Layout on SV page when local observations without cases are present

## [4.12.3]

### Fixed
- Case report when causative or pinned SVs have non null allele frequencies

## [4.12.2]

### Fixed
- SV variant links now take you to the SV variant page again
- Cancer variant view has cleaner table data entries for "N/A" data
- Pinned variant case level display hotfix for cancer and str - more on this later
- Cancer variants show correct alt/ref reads mirroring alt frequency now
- Always load all clinical STR variants even if a region load is attempted - index may be missing
- Same case repetition in variant local observations

## [4.12.1]

### Fixed
- Bug in variant.gene when gene has no HGVS description


## [4.12]

### Added
- Accepts `alignment_path` in load config to pass bam/cram files
- Display all phenotypes on variant page
- Display hgvs coordinates on pinned and causatives
- Clear panel pending changes
- Adds option to setup the database with static files
- Adds cli command to download the resources from CLI that scout needs
- Adds test files for merged somatic SV and CNV; as well as merged SNV, and INDEL part of #1279
- Allows for upload of OMIM-AUTO gene panel from static files without api-key

### Fixed
- Cancer case HPO panel variants link
- Fix so that some drop downs have correct size
- First IGV button in str variants page
- Cancer case activates on SNV variants
- Cases activate when STR variants are viewed
- Always calculate code coverage
- Pinned/Classification/comments in all types of variants pages
- Null values for panel's custom_inheritance_models
- Discrepancy between the manual disease transcripts and those in database in gene-edit page
- ACMG classification not showing for some causatives
- Fix bug which caused IGV.js to use hg19 reference files for hg38 data
- Bug when multiple bam files sources with non-null values are available


### Changed
- Renamed `requests` file to `scout_requests`
- Cancer variant view shows two, instead of four, decimals for allele and normal


## [4.11.1]

### Fixed
- Institute settings page
- Link institute settings to sharing institutes choices

## [4.11.0]

### Added
- Display locus name on STR variant page
- Alternative key `GNOMADAF_popmax` for Gnomad popmax allele frequency
- Automatic suggestions on how to improve the code on Pull Requests
- Parse GERP, phastCons and phyloP annotations from vep annotated CSQ fields
- Avoid flickering comment popovers in variant list
- Parse REVEL score from vep annotated CSQ fields
- Allow users to modify general institute settings
- Optionally format code automatically on commit
- Adds command to backup vital parts `scout export database`
- Parsing and displaying cancer SV variants from Manta annotated VCF files
- Dismiss cancer snv variants with cancer-specific options
- Add IGV.js UPD, RHO and TIDDIT coverage wig tracks.


### Fixed
- Slightly darker page background
- Fixed an issued with parsed conservation values from CSQ
- Clinvar submissions accessible to all users of an institute
- Header toolbar when on Clinvar page now shows institute name correctly
- Case should not always inactivate upon update
- Show dismissed snv cancer variants as grey on the cancer variants page
- Improved style of mappability link and local observations on variant page
- Convert all the GET requests to the igv view to POST request
- Error when updating gene panels using a file containing BOM chars
- Add/replace gene radio button not working in gene panels


## [4.10.1]

### Fixed
- Fixed issue with opening research variants
- Problem with coveralls not called by Travis CI
- Handle Biomart service down in tests


## [4.10.0]

### Added
- Rank score model in causatives page
- Exportable HPO terms from phenotypes page
- AMP guideline tiers for cancer variants
- Adds scroll for the transcript tab
- Added CLI option to query cases on time since case event was added
- Shadow clinical assessments also on research variants display
- Support for CRAM alignment files
- Improved str variants view : sorting by locus, grouped by allele.
- Delivery report PDF export
- New mosaicism tag option
- Add or modify individuals' age or tissue type from case page
- Display GC and allele depth in causatives table.
- Included primary reference transcript in general report
- Included partial causative variants in general report
- Remove dependency of loqusdb by utilising the CLI

### Fixed
- Fixed update OMIM command bug due to change in the header of the genemap2 file
- Removed Mosaic Tag from Cancer variants
- Fixes issue with unaligned table headers that comes with hidden Datatables
- Layout in general report PDF export
- Fixed issue on the case statistics view. The validation bars didn't show up when all institutes were selected. Now they do.
- Fixed missing path import by importing pathlib.Path
- Handle index inconsistencies in the update index functions
- Fixed layout problems


## [4.9.0]

### Added
- Improved MatchMaker pages, including visible patient contacts email address
- New badges for the github repo
- Links to [GENEMANIA](genemania.org)
- Sort gene panel list on case view.
- More automatic tests
- Allow loading of custom annotations in VCF using the SCOUT_CUSTOM info tag.

### Fixed
- Fix error when a gene is added to an empty dynamic gene panel
- Fix crash when attempting to add genes on incorrect format to dynamic gene panel
- Manual rank variant tags could be saved in a "Select a tag"-state, a problem in the variants view.
- Same case evaluations are no longer shown as gray previous evaluations on the variants page
- Stay on research pages, even if reset, next first buttons are pressed..
- Overlapping variants will now be visible on variant page again
- Fix missing classification comments and links in evaluations page
- All prioritized cases are shown on cases page


## [4.8.3]

### Added

### Fixed
- Bug when ordering sanger
- Improved scrolling over long list of genes/transcripts


## [4.8.2]

### Added

### Fixed
- Avoid opening extra tab for coverage report
- Fixed a problem when rank model version was saved as floats and not strings
- Fixed a problem with displaying dismiss variant reasons on the general report
- Disable load and delete filter buttons if there are no saved filters
- Fix problem with missing verifications
- Remove duplicate users and merge their data and activity


## [4.8.1]

### Added

### Fixed
- Prevent login fail for users with id defined by ObjectId and not email
- Prevent the app from crashing with `AttributeError: 'NoneType' object has no attribute 'message'`


## [4.8.0]

### Added
- Updated Scout to use Bootstrap 4.3
- New looks for Scout
- Improved dashboard using Chart.js
- Ask before inactivating a case where last assigned user leaves it
- Genes can be manually added to the dynamic gene list directly on the case page
- Dynamic gene panels can optionally be used with clinical filter, instead of default gene panel
- Dynamic gene panels get link out to chanjo-report for coverage report
- Load all clinvar variants with clinvar Pathogenic, Likely Pathogenic and Conflicting pathogenic
- Show transcripts with exon numbers for structural variants
- Case sort order can now be toggled between ascending and descending.
- Variants can be marked as partial causative if phenotype is available for case.
- Show a frequency tooltip hover for SV-variants.
- Added support for LDAP login system
- Search snv and structural variants by chromosomal coordinates
- Structural variants can be marked as partial causative if phenotype is available for case.
- Show normal and pathologic limits for STRs in the STR variants view.
- Institute level persistent variant filter settings that can be retrieved and used.
- export causative variants to Excel
- Add support for ROH, WIG and chromosome PNGs in case-view

### Fixed
- Fixed missing import for variants with comments
- Instructions on how to build docs
- Keep sanger order + verification when updating/reloading variants
- Fixed and moved broken filter actions (HPO gene panel and reset filter)
- Fixed string conversion to number
- UCSC links for structural variants are now separated per breakpoint (and whole variant where applicable)
- Reintroduced missing coverage report
- Fixed a bug preventing loading samples using the command line
- Better inheritance models customization for genes in gene panels
- STR variant page back to list button now does its one job.
- Allows to setup scout without a omim api key
- Fixed error causing "favicon not found" flash messages
- Removed flask --version from base cli
- Request rerun no longer changes case status. Active or archived cases inactivate on upload.
- Fixed missing tooltip on the cancer variants page
- Fixed weird Rank cell in variants page
- Next and first buttons order swap
- Added pagination (and POST capability) to cancer variants.
- Improves loading speed for variant page
- Problem with updating variant rank when no variants
- Improved Clinvar submission form
- General report crashing when dismissed variant has no valid dismiss code
- Also show collaborative case variants on the All variants view.
- Improved phenotype search using dataTables.js on phenotypes page
- Search and delete users with `email` instead of `_id`
- Fixed css styles so that multiselect options will all fit one column


## [4.7.3]

### Added
- RankScore can be used with VCFs for vcf_cancer files

### Fixed
- Fix issue with STR view next page button not doing its one job.

### Deleted
- Removed pileup as a bam viewing option. This is replaced by IGV


## [4.7.2]

### Added
- Show earlier ACMG classification in the variant list

### Fixed
- Fixed igv search not working due to igv.js dist 2.2.17
- Fixed searches for cases with a gene with variants pinned or marked causative.
- Load variant pages faster after fixing other causatives query
- Fixed mitochondrial report bug for variants without genes

## [4.7.1]

### Added

### Fixed
- Fixed bug on genes page


## [4.7.0]

### Added
- Export genes and gene panels in build GRCh38
- Search for cases with variants pinned or marked causative in a given gene.
- Search for cases phenotypically similar to a case also from WUI.
- Case variant searches can be limited to similar cases, matching HPO-terms,
  phenogroups and cohorts.
- De-archive reruns and flag them as 'inactive' if archived
- Sort cases by analysis_date, track or status
- Display cases in the following order: prioritized, active, inactive, archived, solved
- Assign case to user when user activates it or asks for rerun
- Case becomes inactive when it has no assignees
- Fetch refseq version from entrez and use it in clinvar form
- Load and export of exons for all genes, independent on refseq
- Documentation for loading/updating exons
- Showing SV variant annotations: SV cgh frequencies, gnomad-SV, local SV frequencies
- Showing transcripts mapping score in segmental duplications
- Handle requests to Ensembl Rest API
- Handle requests to Ensembl Rest Biomart
- STR variants view now displays GT and IGV link.
- Description field for gene panels
- Export exons in build 37 and 38 using the command line

### Fixed
- Fixes of and induced by build tests
- Fixed bug affecting variant observations in other cases
- Fixed a bug that showed wrong gene coverage in general panel PDF export
- MT report only shows variants occurring in the specific individual of the excel sheet
- Disable SSL certifcate verification in requests to chanjo
- Updates how intervaltree and pymongo is used to void deprecated functions
- Increased size of IGV sample tracks
- Optimized tests


## [4.6.1]

### Added

### Fixed
- Missing 'father' and 'mother' keys when parsing single individual cases


## [4.6.0]

### Added
- Description of Scout branching model in CONTRIBUTING doc
- Causatives in alphabetical order, display ACMG classification and filter by gene.
- Added 'external' to the list of analysis type options
- Adds functionality to display "Tissue type". Passed via load config.
- Update to IGV 2.

### Fixed
- Fixed alignment visualization and vcf2cytosure availability for demo case samples
- Fixed 3 bugs affecting SV pages visualization
- Reintroduced the --version cli option
- Fixed variants query by panel (hpo panel + gene panel).
- Downloaded MT report contains excel files with individuals' display name
- Refactored code in parsing of config files.


## [4.5.1]

### Added

### Fixed
- update requirement to use PyYaml version >= 5.1
- Safer code when loading config params in cli base


## [4.5.0]

### Added
- Search for similar cases from scout view CLI
- Scout cli is now invoked from the app object and works under the app context

### Fixed
- PyYaml dependency fixed to use version >= 5.1


## [4.4.1]

### Added
- Display SV rank model version when available

### Fixed
- Fixed upload of delivery report via API


## [4.4.0]

### Added
- Displaying more info on the Causatives page and hiding those not causative at the case level
- Add a comment text field to Sanger order request form, allowing a message to be included in the email
- MatchMaker Exchange integration
- List cases with empty synopsis, missing HPO terms and phenotype groups.
- Search for cases with open research list, or a given case status (active, inactive, archived)

### Fixed
- Variant query builder split into several functions
- Fixed delivery report load bug


## [4.3.3]

### Added
- Different individual table for cancer cases

### Fixed
- Dashboard collects validated variants from verification events instead of using 'sanger' field
- Cases shared with collaborators are visible again in cases page
- Force users to select a real institute to share cases with (actionbar select fix)


## [4.3.2]

### Added
- Dashboard data can be filtered using filters available in cases page
- Causatives for each institute are displayed on a dedicated page
- SNVs and and SVs are searchable across cases by gene and rank score
- A more complete report with validated variants is downloadable from dashboard

### Fixed
- Clinsig filter is fixed so clinsig numerical values are returned
- Split multi clinsig string values in different elements of clinsig array
- Regex to search in multi clinsig string values or multi revstat string values
- It works to upload vcf files with no variants now
- Combined Pileup and IGV alignments for SVs having variant start and stop on the same chromosome


## [4.3.1]

### Added
- Show calls from all callers even if call is not available
- Instructions to install cairo and pango libs from WeasyPrint page
- Display cases with number of variants from CLI
- Only display cases with number of variants above certain treshold. (Also CLI)
- Export of verified variants by CLI or from the dashboard
- Extend case level queries with default panels, cohorts and phenotype groups.
- Slice dashboard statistics display using case level queries
- Add a view where all variants for an institute can be searched across cases, filtering on gene and rank score. Allows searching research variants for cases that have research open.

### Fixed
- Fixed code to extract variant conservation (gerp, phyloP, phastCons)
- Visualization of PDF-exported gene panels
- Reintroduced the exon/intron number in variant verification email
- Sex and affected status is correctly displayed on general report
- Force number validation in SV filter by size
- Display ensembl transcripts when no refseq exists


## [4.3.0]

### Added
- Mosaicism tag on variants
- Show and filter on SweGen frequency for SVs
- Show annotations for STR variants
- Show all transcripts in verification email
- Added mitochondrial export
- Adds alternative to search for SVs shorter that the given length
- Look for 'bcftools' in the `set` field of VCFs
- Display digenic inheritance from OMIM
- Displays what refseq transcript that is primary in hgnc

### Fixed

- Archived panels displays the correct date (not retroactive change)
- Fixed problem with waiting times in gene panel exports
- Clinvar fiter not working with human readable clinsig values

## [4.2.2]

### Fixed
- Fixed gene panel create/modify from CSV file utf-8 decoding error
- Updating genes in gene panels now supports edit comments and entry version
- Gene panel export timeout error

## [4.2.1]

### Fixed
- Re-introduced gene name(s) in verification email subject
- Better PDF rendering for excluded variants in report
- Problem to access old case when `is_default` did not exist on a panel


## [4.2.0]

### Added
- New index on variant_id for events
- Display overlapping compounds on variants view

### Fixed
- Fixed broken clinical filter


## [4.1.4]

### Added
- Download of filtered SVs

### Fixed
- Fixed broken download of filtered variants
- Fixed visualization issue in gene panel PDF export
- Fixed bug when updating gene names in variant controller


## [4.1.3]

### Fixed
- Displays all primary transcripts


## [4.1.2]

### Added
- Option add/replace when updating a panel via CSV file
- More flexible versioning of the gene panels
- Printing coverage report on the bottom of the pdf case report
- Variant verification option for SVs
- Logs uri without pwd when connecting
- Disease-causing transcripts in case report
- Thicker lines in case report
- Supports HPO search for cases, both terms or if described in synopsis
- Adds sanger information to dashboard

### Fixed
- Use db name instead of **auth** as default for authentication
- Fixes so that reports can be generated even with many variants
- Fixed sanger validation popup to show individual variants queried by user and institute.
- Fixed problem with setting up scout
- Fixes problem when exac file is not available through broad ftp
- Fetch transcripts for correct build in `adapter.hgnc_gene`

## [4.1.1]
- Fix problem with institute authentication flash message in utils
- Fix problem with comments
- Fix problem with ensembl link


## [4.1.0]

### Added
- OMIM phenotypes to case report
- Command to download all panel app gene panels `scout load panel --panel-app`
- Links to genenames.org and omim on gene page
- Popup on gene at variants page with gene information
- reset sanger status to "Not validated" for pinned variants
- highlight cases with variants to be evaluated by Sanger on the cases page
- option to point to local reference files to the genome viewer pileup.js. Documented in `docs.admin-guide.server`
- option to export single variants in `scout export variants`
- option to load a multiqc report together with a case(add line in load config)
- added a view for searching HPO terms. It is accessed from the top left corner menu
- Updates the variants view for cancer variants. Adds a small cancer specific filter for known variants
- Adds hgvs information on cancer variants page
- Adds option to update phenotype groups from CLI

### Fixed
- Improved Clinvar to submit variants from different cases. Fixed HPO terms in casedata according to feedback
- Fixed broken link to case page from Sanger modal in cases view
- Now only cases with non empty lists of causative variants are returned in `adapter.case(has_causatives=True)`
- Can handle Tumor only samples
- Long lists of HGNC symbols are now possible. This was previously difficult with manual, uploaded or by HPO search when changing filter settings due to GET request limitations. Relevant pages now use POST requests. Adds the dynamic HPO panel as a selection on the gene panel dropdown.
- Variant filter defaults to default panels also on SV and Cancer variants pages.

## [4.0.0]

### WARNING ###

This is a major version update and will require that the backend of pre releases is updated.
Run commands:

```
$scout update genes
$scout update hpo
```

- Created a Clinvar submission tool, to speed up Clinvar submission of SNVs and SVs
- Added an analysis report page (html and PDF format) containing phenotype, gene panels and variants that are relevant to solve a case.

### Fixed
- Optimized evaluated variants to speed up creation of case report
- Moved igv and pileup viewer under a common folder
- Fixed MT alignment view pileup.js
- Fixed coordinates for SVs with start chromosome different from end chromosome
- Global comments shown across cases and institutes. Case-specific variant comments are shown only for that specific case.
- Links to clinvar submitted variants at the cases level
- Adapts clinvar parsing to new format
- Fixed problem in `scout update user` when the user object had no roles
- Makes pileup.js use online genome resources when viewing alignments. Now any instance of Scout can make use of this functionality.
- Fix ensembl link for structural variants
- Works even when cases does not have `'madeline_info'`
- Parses Polyphen in correct way again
- Fix problem with parsing gnomad from VEP

### Added
- Added a PDF export function for gene panels
- Added a "Filter and export" button to export custom-filtered SNVs to CSV file
- Dismiss SVs
- Added IGV alignments viewer
- Read delivery report path from case config or CLI command
- Filter for spidex scores
- All HPO terms are now added and fetched from the correct source (https://github.com/obophenotype/human-phenotype-ontology/blob/master/hp.obo)
- New command `scout update hpo`
- New command `scout update genes` will fetch all the latest information about genes and update them
- Load **all** variants found on chromosome **MT**
- Adds choice in cases overview do show as many cases as user like

### Removed
- pileup.min.js and pileup css are imported from a remote web location now
- All source files for HPO information, this is instead fetched directly from source
- All source files for gene information, this is instead fetched directly from source

## [3.0.0]
### Fixed
- hide pedigree panel unless it exists

## [1.5.1] - 2016-07-27
### Fixed
- look for both ".bam.bai" and ".bai" extensions

## [1.4.0] - 2016-03-22
### Added
- support for local frequency through loqusdb
- bunch of other stuff

## [1.3.0] - 2016-02-19
### Fixed
- Update query-phenomizer and add username/password

### Changed
- Update the way a case is checked for rerun-status

### Added
- Add new button to mark a case as "checked"
- Link to clinical variants _without_ 1000G annotation

## [1.2.2] - 2016-02-18
### Fixed
- avoid filtering out variants lacking ExAC and 1000G annotations

## [1.1.3] - 2015-10-01
### Fixed
- persist (clinical) filter when clicking load more
- fix #154 by robustly setting clinical filter func. terms

## [1.1.2] - 2015-09-07
### Fixed
- avoid replacing coverage report with none
- update SO terms, refactored

## [1.1.1] - 2015-08-20
### Fixed
- fetch case based on collaborator status (not owner)

## [1.1.0] - 2015-05-29
### Added
- link(s) to SNPedia based on RS-numbers
- new Jinja filter to "humanize" decimal numbers
- show gene panels in variant view
- new Jinja filter for decoding URL encoding
- add indicator to variants in list that have comments
- add variant number threshold and rank score threshold to load function
- add event methods to mongo adapter
- add tests for models
- show badge "old" if comment was written for a previous analysis

### Changed
- show cDNA change in transcript summary unless variant is exonic
- moved compounds table further up the page
- show dates for case uploads in ISO format
- moved variant comments higher up on page
- updated documentation for pages
- read in coverage report as blob in database and serve directly
- change ``OmimPhenotype`` to ``PhenotypeTerm``
- reorganize models sub-package
- move events (and comments) to separate collection
- only display prev/next links for the research list
- include variant type in breadcrumbs e.g. "Clinical variants"

### Removed
- drop dependency on moment.js

### Fixed
- show the same level of detail for all frequencies on all pages
- properly decode URL encoded symbols in amino acid/cDNA change strings
- fixed issue with wipe permissions in MongoDB
- include default gene lists in "variants" link in breadcrumbs

## [1.0.2] - 2015-05-20
### Changed
- update case fetching function

### Fixed
- handle multiple cases with same id

## [1.0.1] - 2015-04-28
### Fixed
- Fix building URL parameters in cases list Vue component

## [1.0.0] - 2015-04-12
Codename: Sara Lund

![Release 1.0](artwork/releases/release-1-0.jpg)

### Added
- Add email logging for unexpected errors
- New command line tool for deleting case

### Changed
- Much improved logging overall
- Updated documentation/usage guide
- Removed non-working IGV link

### Fixed
- Show sample display name in GT call
- Various small bug fixes
- Make it easier to hover over popups

## [0.0.2-rc1] - 2015-03-04
### Added
- add protein table for each variant
- add many more external links
- add coverage reports as PDFs

### Changed
- incorporate user feedback updates
- big refactor of load scripts

## [0.0.2-rc2] - 2015-03-04
### Changes
- add gene table with gene description
- reorganize inheritance models box

### Fixed
- avoid overwriting gene list on "research" load
- fix various bugs in external links

## [0.0.2-rc3] - 2015-03-05
### Added
- Activity log feed to variant view
- Adds protein change strings to ODM and Sanger email

### Changed
- Extract activity log component to macro

### Fixes
- Make Ensembl transcript links use archive website<|MERGE_RESOLUTION|>--- conflicted
+++ resolved
@@ -7,12 +7,9 @@
 ## [unreleased]
 ### Fixed
 - Name of reference genome build for RNA for compatibility with IGV locus search change
-<<<<<<< HEAD
 - Avoid filling up disk by creating a reduced VCF file for every variant that is visualized
-=======
 ### Changed
 - Remove function call that tracks users' browser version
->>>>>>> aefa3713
 
 ## [4.70]
 ### Added
