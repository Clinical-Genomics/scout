--- conflicted
+++ resolved
@@ -7,13 +7,11 @@
 ## [unreleased]
 ### Added
 - ClinVar submission howto available also on Case page
-<<<<<<< HEAD
-### Changed
-- Refactored a few complex case operations, breaking out sub functionalities
-=======
+
+### Changed
 - Somatic score and filtering for somatic SV callers, if available
 - Show caller as a tooltip on variantS list
->>>>>>> a21b6f60
+- Refactored a few complex case operations, breaking out sub functionalities
 ### Fixed
 - Crash when attempting to export phenotype from a case that had never had phenotypes
 - Aesthetic fix to Causative and Pinned Variants on Case page
