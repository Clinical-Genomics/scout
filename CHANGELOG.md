--- conflicted
+++ resolved
@@ -6,12 +6,8 @@
 
 ## [unreleased]
 ### Changed
-<<<<<<< HEAD
-- Display number of available/displayed variants on variantS pages without having to expand search filters (#5571)
+- Display number of available/displayed variants on variantS pages without having to expand search filters (#5571) with collapsing chevron (#5572)
 - Update to IGV.js v3.4.1.
-=======
-- Display number of available/displayed variants on variantS pages without having to expand search filters (#5571) with collapsing chevron (#5572)
->>>>>>> 6ed56f98
 
 ## [4.103.1]
 ### Fixed
