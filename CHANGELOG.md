# Change Log
All notable changes to this project will be documented in this file.
This project adheres to [Semantic Versioning](http://semver.org/).

About changelog [here](https://keepachangelog.com/en/1.0.0/)

## [x.x.x]
### Added
- Chromograph integration for displaying PNGs in case-page
- Add VAF to cancer case general report, and remove some of its unused fields
- Variants filter compatible with genome browser location strings
- Support for custom public igv tracks stored on the cloud
- Add tests to increase testing coverage
- Update case variants count after deleting variants
- Update IGV.js to latest (v2.7.4)
- Bypass igv.js CORS check using `https://github.com/Rob--W/cors-anywhere`
- Documentation on default and custom IGV.js tracks (admin docs)
- Lock phenomodels so they're editable by admins only
- Small case group assessment sharing
- Tutorial and files for deploying app on containers (Kubernetes pods)
- Canonical transcript and protein change of canonical transcript in exported variants excel sheet
- Support for Font Awesome version 6
- Submit to Beacon from case page sidebar
<<<<<<< HEAD
- Button to reset all dismissed variants for a case
=======
- Hide dismissed variants in variants pages and variants export function
>>>>>>> 9b57febf
### Fixed
- Bugfix: unused `chromgraph_prefix |tojson` removed
- Freeze coloredlogs temporarily
- Marrvel link
- Don't show TP53 link for silent changes
- OMIM gene field accepts any custom number as OMIM gene
- Fix Pytest single quote vs double quote string
- Bug in gene variants search when providing similar case display name
- Delete unused file `userpanel.py`
- Primary transcripts in variant overview and general report
- Google OAuth2 login setup in README file
- Redirect to 'missing file'-icon if configured file is missing
- Javascript error in case page
- Fix compound matching during variant loading for hg38
- Cancer variants view containing variants dismissed with cancer-specific reasons
### Changed
- Save case variants count in case document and not in sessions
- Style of gene panels multiselect on case page
- Collapse/expand main HPO checkboxes in phenomodel preview

## [4.27]
### Added
- Exclude one or more variant categories when running variants delete command
### Fixed
### Changed

## [4.26.1]
### Added
### Fixed
- Links with 1-letter aa codes crash on frameshift etc
### Changed

## [4.26]
### Added
- Extend the delete variants command to print analysis date, track, institute, status and research status
- Delete variants by type of analysis (wgs|wes|panel)
- Links to cBioPortal, MutanTP53, IARC TP53, OncoKB, MyCancerGenome, CIViC
### Fixed
- Deleted variants count
### Changed
- Print output of variants delete command as a tab separated table

## [4.25]
### Added
- Command line function to remove variants from one or all cases
### Fixed
- Parse SMN None calls to None rather than False

## [4.24.1]
### Fixed
- Install requirements.txt via setup file

## [4.24]
### Added
- Institute-level phenotype models with sub-panels containing HPO and OMIM terms
- Runnable Docker demo
- Docker image build and push github action
- Makefile with shortcuts to docker commands
- Parse and save synopsis, phenotype and cohort terms from config files upon case upload
### Fixed
- Update dismissed variant status when variant dismissed key is missing
- Breakpoint two IGV button now shows correct chromosome when different from bp1
- Missing font lib in Docker image causing the PDF report download page to crash
- Sentieon Manta calls lack Somaticscore - load anyway
- ClinVar submissions crashing due to pinned variants that are not loaded
- Point ExAC pLI score to new gnomad server address
- Bug uploading cases missing phenotype terms in config file
- STRs loaded but not shown on browser page
- Bug when using adapter.variant.get_causatives with case_id without causatives
- Problem with fetching "solved" from scout export cases cli
- Better serialising of datetime and bson.ObjectId
- Added `volumes` folder to .gitignore
### Changed
- Make matching causative and managed variants foldable on case page
- Remove calls to PyMongo functions marked as deprecated in backend and frontend(as of version 3.7).
- Improved `scout update individual` command
- Export dynamic phenotypes with ordered gene lists as PDF

## [4.23]
### Added
- Save custom IGV track settings
- Show a flash message with clear info about non-valid genes when gene panel creation fails
- CNV report link in cancer case side navigation
- Return to comment section after editing, deleting or submitting a comment
- Managed variants
- MT vs 14 chromosome mean coverage stats if Scout is connected to Chanjo
### Fixed
- missing `vcf_cancer_sv` and `vcf_cancer_sv_research` to manual.
- Split ClinVar multiple clnsig values (slash-separated) and strip them of underscore for annotations without accession number
- Timeout of `All SNVs and INDELs` page when no valid gene is provided in the search
- Round CADD (MIPv9)
- Missing default panel value
- Invisible other causatives lines when other causatives lack gene symbols
### Changed
- Do not freeze mkdocs-material to version 4.6.1
- Remove pre-commit dependency

## [4.22]
### Added
- Editable cases comments
- Editable variants comments
### Fixed
- Empty variant activity panel
- STRs variants popover
- Split new ClinVar multiple significance terms for a variant
- Edit the selected comment, not the latest
### Changed
- Updated RELEASE docs.
- Pinned variants card style on the case page
- Merged `scout export exons` and `scout view exons` commands


## [4.21.2]
### Added
### Fixed
- Do not pre-filter research variants by (case-default) gene panels
- Show OMIM disease tooltip reliably
### Changed

## [4.21.1]
### Added
### Fixed
- Small change to Pop Freq column in variants ang gene panels to avoid strange text shrinking on small screens
- Direct use of HPO list for Clinical HPO SNV (and cancer SNV) filtering
- PDF coverage report redirecting to login page
### Changed
- Remove the option to dismiss single variants from all variants pages
- Bulk dismiss SNVs, SVs and cancer SNVs from variants pages

## [4.21]
### Added
- Support to configure LoqusDB per institute
- Highlight causative variants in the variants list
- Add tests. Mostly regarding building internal datatypes.
- Remove leading and trailing whitespaces from panel_name and display_name when panel is created
- Mark MANE transcript in list of transcripts in "Transcript overview" on variant page
- Show default panel name in case sidebar
- Previous buttons for variants pagination
- Adds a gh action that checks that the changelog is updated
- Adds a gh action that deploys new releases automatically to pypi
- Warn users if case default panels are outdated
- Define institute-specific gene panels for filtering in institute settings
- Use institute-specific gene panels in variants filtering
- Show somatic VAF for pinned and causative variants on case page

### Fixed
- Report pages redirect to login instead of crashing when session expires
- Variants filter loading in cancer variants page
- User, Causative and Cases tables not scaling to full page
- Improved docs for an initial production setup
- Compatibility with latest version of Black
- Fixed tests for Click>7
- Clinical filter required an extra click to Filter to return variants
- Restore pagination and shrink badges in the variants page tables
- Removing a user from the command line now inactivates the case only if user is last assignee and case is active
- Bugfix, LoqusDB per institute feature crashed when institute id was empty string
- Bugfix, LoqusDB calls where missing case count
- filter removal and upload for filters deleted from another page/other user
- Visualize outdated gene panels info in a popover instead of a tooltip in case page side panel

### Changed
- Highlight color on normal STRs in the variants table from green to blue
- Display breakpoints coordinates in verification emails only for structural variants


## [4.20]
### Added
- Display number of filtered variants vs number of total variants in variants page
- Search case by HPO terms
- Dismiss variant column in the variants tables
- Black and pre-commit packages to dev requirements

### Fixed
- Bug occurring when rerun is requested twice
- Peddy info fields in the demo config file
- Added load config safety check for multiple alignment files for one individual
- Formatting of cancer variants table
- Missing Score in SV variants table

### Changed
- Updated the documentation on how to create a new software release
- Genome build-aware cytobands coordinates
- Styling update of the Matchmaker card
- Select search type in case search form


## [4.19]

### Added
- Show internal ID for case
- Add internal ID for downloaded CGH files
- Export dynamic HPO gene list from case page
- Remove users as case assignees when their account is deleted
- Keep variants filters panel expanded when filters have been used

### Fixed
- Handle the ProxyFix ModuleNotFoundError when Werkzeug installed version is >1.0
- General report formatting issues whenever case and variant comments contain extremely long strings with no spaces

### Changed
- Created an institute wrapper page that contains list of cases, causatives, SNVs & Indels, user list, shared data and institute settings
- Display case name instead of case ID on clinVar submissions
- Changed icon of sample update in clinVar submissions


## [4.18]

### Added
- Filter cancer variants on cytoband coordinates
- Show dismiss reasons in a badge with hover for clinical variants
- Show an ellipsis if 10 cases or more to display with loqusdb matches
- A new blog post for version 4.17
- Tooltip to better describe Tumor and Normal columns in cancer variants
- Filter cancer SNVs and SVs by chromosome coordinates
- Default export of `Assertion method citation` to clinVar variants submission file
- Button to export up to 500 cancer variants, filtered or not
- Rename samples of a clinVar submission file

### Fixed
- Apply default gene panel on return to cancer variantS from variant view
- Revert to certificate checking when asking for Chanjo reports
- `scout download everything` command failing while downloading HPO terms

### Changed
- Turn tumor and normal allelic fraction to decimal numbers in tumor variants page
- Moved clinVar submissions code to the institutes blueprints
- Changed name of clinVar export files to FILENAME.Variant.csv and FILENAME.CaseData.csv
- Switched Google login libraries from Flask-OAuthlib to Authlib


## [4.17.1]

### Fixed
- Load cytobands for cases with chromosome build not "37" or "38"


## [4.17]

### Added
- COSMIC badge shown in cancer variants
- Default gene-panel in non-cancer structural view in url
- Filter SNVs and SVs by cytoband coordinates
- Filter cancer SNV variants by alt allele frequency in tumor
- Correct genome build in UCSC link from structural variant page



### Fixed
- Bug in clinVar form when variant has no gene
- Bug when sharing cases with the same institute twice
- Page crashing when removing causative variant tag
- Do not default to GATK caller when no caller info is provided for cancer SNVs


## [4.16.1]

### Fixed
- Fix the fix for handling of delivery reports for rerun cases

## [4.16]

### Added
- Adds possibility to add "lims_id" to cases. Currently only stored in database, not shown anywhere
- Adds verification comment box to SVs (previously only available for small variants)
- Scrollable pedigree panel

### Fixed
- Error caused by changes in WTForm (new release 2.3.x)
- Bug in OMIM case page form, causing the page to crash when a string was provided instead of a numerical OMIM id
- Fix Alamut link to work properly on hg38
- Better handling of delivery reports for rerun cases
- Small CodeFactor style issues: matchmaker results counting, a couple of incomplete tests and safer external xml
- Fix an issue with Phenomizer introduced by CodeFactor style changes

### Changed
- Updated the version of igv.js to 2.5.4

## [4.15.1]

### Added
- Display gene names in ClinVar submissions page
- Links to Varsome in variant transcripts table

### Fixed
- Small fixes to ClinVar submission form
- Gene panel page crash when old panel has no maintainers

## [4.15]

### Added
- Clinvar CNVs IGV track
- Gene panels can have maintainers
- Keep variant actions (dismissed, manual rank, mosaic, acmg, comments) upon variant re-upload
- Keep variant actions also on full case re-upload

### Fixed
- Fix the link to Ensembl for SV variants when genome build 38.
- Arrange information in columns on variant page
- Fix so that new cosmic identifier (COSV) is also acceptable #1304
- Fixed COSMIC tag in INFO (outside of CSQ) to be parses as well with `&` splitter.
- COSMIC stub URL changed to https://cancer.sanger.ac.uk/cosmic/search?q= instead.
- Updated to a version of IGV where bigBed tracks are visualized correctly
- Clinvar submission files are named according to the content (variant_data and case_data)
- Always show causatives from other cases in case overview
- Correct disease associations for gene symbol aliases that exist as separate genes
- Re-add "custom annotations" for SV variants
- The override ClinVar P/LP add-in in the Clinical Filter failed for new CSQ strings

### Changed
- Runs all CI checks in github actions

## [4.14.1]

### Fixed
- Error when variant found in loqusdb is not loaded for other case

## [4.14]

### Added
- Use github actions to run tests
- Adds CLI command to update individual alignments path
- Update HPO terms using downloaded definitions files
- Option to use alternative flask config when running `scout serve`
- Requirement to use loqusdb >= 2.5 if integrated

### Fixed
- Do not display Pedigree panel in cancer view
- Do not rely on internet connection and services available when running CI tests
- Variant loading assumes GATK if no caller set given and GATK filter status is seen in FILTER
- Pass genome build param all the way in order to get the right gene mappings for cases with build 38
- Parse correctly variants with zero frequency values
- Continue even if there are problems to create a region vcf
- STR and cancer variant navigation back to variants pages could fail

### Changed
- Improved code that sends requests to the external APIs
- Updates ranges for user ranks to fit todays usage
- Run coveralls on github actions instead of travis
- Run pip checks on github actions instead of coveralls
- For hg38 cases, change gnomAD link to point to version 3.0 (which is hg38 based)
- Show pinned or causative STR variants a bit more human readable

## [4.13.1]

### Added
### Fixed
- Typo that caused not all clinvar conflicting interpretations to be loaded no matter what
- Parse and retrieve clinvar annotations from VEP-annotated (VEP 97+) CSQ VCF field
- Variant clinvar significance shown as `not provided` whenever is `Uncertain significance`
- Phenomizer query crashing when case has no HPO terms assigned
- Fixed a bug affecting `All SNVs and INDELs` page when variants don't have canonical transcript
- Add gene name or id in cancer variant view

### Changed
- Cancer Variant view changed "Variant:Transcript:Exon:HGVS" to "Gene:Transcript:Exon:HGVS"

## [4.13]

### Added
- ClinVar SNVs track in IGV
- Add SMA view with SMN Copy Number data
- Easier to assign OMIM diagnoses from case page
- OMIM terms and specific OMIM term page

### Fixed
- Bug when adding a new gene to a panel
- Restored missing recent delivery reports
- Fixed style and links to other reports in case side panel
- Deleting cases using display_name and institute not deleting its variants
- Fixed bug that caused coordinates filter to override other filters
- Fixed a problem with finding some INS in loqusdb
- Layout on SV page when local observations without cases are present
- Make scout compatible with the new HPO definition files from `http://compbio.charite.de/jenkins/`
- General report visualization error when SNVs display names are very long


### Changed


## [4.12.4]

### Fixed
- Layout on SV page when local observations without cases are present

## [4.12.3]

### Fixed
- Case report when causative or pinned SVs have non null allele frequencies

## [4.12.2]

### Fixed
- SV variant links now take you to the SV variant page again
- Cancer variant view has cleaner table data entries for "N/A" data
- Pinned variant case level display hotfix for cancer and str - more on this later
- Cancer variants show correct alt/ref reads mirroring alt frequency now
- Always load all clinical STR variants even if a region load is attempted - index may be missing
- Same case repetition in variant local observations

## [4.12.1]

### Fixed
- Bug in variant.gene when gene has no HGVS description


## [4.12]

### Added
- Accepts `alignment_path` in load config to pass bam/cram files
- Display all phenotypes on variant page
- Display hgvs coordinates on pinned and causatives
- Clear panel pending changes
- Adds option to setup the database with static files
- Adds cli command to download the resources from CLI that scout needs
- Adds dummy files for merged somatic SV and CNV; as well as merged SNV, and INDEL part of #1279
- Allows for upload of OMIM-AUTO gene panel from static files without api-key

### Fixed
- Cancer case HPO panel variants link
- Fix so that some drop downs have correct size
- First IGV button in str variants page
- Cancer case activates on SNV variants
- Cases activate when STR variants are viewed
- Always calculate code coverage
- Pinned/Classification/comments in all types of variants pages
- Null values for panel's custom_inheritance_models
- Discrepancy between the manual disease transcripts and those in database in gene-edit page
- ACMG classification not showing for some causatives
- Fix bug which caused IGV.js to use hg19 reference files for hg38 data
- Bug when multiple bam files sources with non-null values are available


### Changed
- Renamed `requests` file to `scout_requests`
- Cancer variant view shows two, instead of four, decimals for allele and normal


## [4.11.1]

### Fixed
- Institute settings page
- Link institute settings to sharing institutes choices

## [4.11.0]

### Added
- Display locus name on STR variant page
- Alternative key `GNOMADAF_popmax` for Gnomad popmax allele frequency
- Automatic suggestions on how to improve the code on Pull Requests
- Parse GERP, phastCons and phyloP annotations from vep annotated CSQ fields
- Avoid flickering comment popovers in variant list
- Parse REVEL score from vep annotated CSQ fields
- Allow users to modify general institute settings
- Optionally format code automatically on commit
- Adds command to backup vital parts `scout export database`
- Parsing and displaying cancer SV variants from Manta annotated VCF files
- Dismiss cancer snv variants with cancer-specific options
- Add IGV.js UPD, RHO and TIDDIT coverage wig tracks.


### Fixed
- Slightly darker page background
- Fixed an issued with parsed conservation values from CSQ
- Clinvar submissions accessible to all users of an institute
- Header toolbar when on Clinvar page now shows institute name correctly
- Case should not always inactivate upon update
- Show dismissed snv cancer variants as grey on the cancer variants page
- Improved style of mappability link and local observations on variant page
- Convert all the GET requests to the igv view to POST request
- Error when updating gene panels using a file containing BOM chars
- Add/replace gene radio button not working in gene panels


## [4.10.1]

### Fixed
- Fixed issue with opening research variants
- Problem with coveralls not called by Travis CI
- Handle Biomart service down in tests


## [4.10.0]

### Added
- Rank score model in causatives page
- Exportable HPO terms from phenotypes page
- AMP guideline tiers for cancer variants
- Adds scroll for the transcript tab
- Added CLI option to query cases on time since case event was added
- Shadow clinical assessments also on research variants display
- Support for CRAM alignment files
- Improved str variants view : sorting by locus, grouped by allele.
- Delivery report PDF export
- New mosaicism tag option
- Add or modify individuals' age or tissue type from case page
- Display GC and allele depth in causatives table.
- Included primary reference transcript in general report
- Included partial causative variants in general report
- Remove dependency of loqusdb by utilising the CLI

### Fixed
- Fixed update OMIM command bug due to change in the header of the genemap2 file
- Removed Mosaic Tag from Cancer variants
- Fixes issue with unaligned table headers that comes with hidden Datatables
- Layout in general report PDF export
- Fixed issue on the case statistics view. The validation bars didn't show up when all institutes were selected. Now they do.
- Fixed missing path import by importing pathlib.Path
- Handle index inconsistencies in the update index functions
- Fixed layout problems


## [4.9.0]

### Added
- Improved MatchMaker pages, including visible patient contacts email address
- New badges for the github repo
- Links to [GENEMANIA](genemania.org)
- Sort gene panel list on case view.
- More automatic tests
- Allow loading of custom annotations in VCF using the SCOUT_CUSTOM info tag.

### Fixed
- Fix error when a gene is added to an empty dynamic gene panel
- Fix crash when attempting to add genes on incorrect format to dynamic gene panel
- Manual rank variant tags could be saved in a "Select a tag"-state, a problem in the variants view.
- Same case evaluations are no longer shown as gray previous evaluations on the variants page
- Stay on research pages, even if reset, next first buttons are pressed..
- Overlapping variants will now be visible on variant page again
- Fix missing classification comments and links in evaluations page
- All prioritized cases are shown on cases page


## [4.8.3]

### Added

### Fixed
- Bug when ordering sanger
- Improved scrolling over long list of genes/transcripts


## [4.8.2]

### Added

### Fixed
- Avoid opening extra tab for coverage report
- Fixed a problem when rank model version was saved as floats and not strings
- Fixed a problem with displaying dismiss variant reasons on the general report
- Disable load and delete filter buttons if there are no saved filters
- Fix problem with missing verifications
- Remove duplicate users and merge their data and activity


## [4.8.1]

### Added

### Fixed
- Prevent login fail for users with id defined by ObjectId and not email
- Prevent the app from crashing with `AttributeError: 'NoneType' object has no attribute 'message'`


## [4.8.0]

### Added
- Updated Scout to use Bootstrap 4.3
- New looks for Scout
- Improved dashboard using Chart.js
- Ask before inactivating a case where last assigned user leaves it
- Genes can be manually added to the dynamic gene list directly on the case page
- Dynamic gene panels can optionally be used with clinical filter, instead of default gene panel
- Dynamic gene panels get link out to chanjo-report for coverage report
- Load all clinvar variants with clinvar Pathogenic, Likely Pathogenic and Conflicting pathogenic
- Show transcripts with exon numbers for structural variants
- Case sort order can now be toggled between ascending and descending.
- Variants can be marked as partial causative if phenotype is available for case.
- Show a frequency tooltip hover for SV-variants.
- Added support for LDAP login system
- Search snv and structural variants by chromosomal coordinates
- Structural variants can be marked as partial causative if phenotype is available for case.
- Show normal and pathologic limits for STRs in the STR variants view.
- Institute level persistent variant filter settings that can be retrieved and used.
- export causative variants to Excel
- Add support for ROH, WIG and chromosome PNGs in case-view

### Fixed
- Fixed missing import for variants with comments
- Instructions on how to build docs
- Keep sanger order + verification when updating/reloading variants
- Fixed and moved broken filter actions (HPO gene panel and reset filter)
- Fixed string conversion to number
- UCSC links for structural variants are now separated per breakpoint (and whole variant where applicable)
- Reintroduced missing coverage report
- Fixed a bug preventing loading samples using the command line
- Better inheritance models customization for genes in gene panels
- STR variant page back to list button now does its one job.
- Allows to setup scout without a omim api key
- Fixed error causing "favicon not found" flash messages
- Removed flask --version from base cli
- Request rerun no longer changes case status. Active or archived cases inactivate on upload.
- Fixed missing tooltip on the cancer variants page
- Fixed weird Rank cell in variants page
- Next and first buttons order swap
- Added pagination (and POST capability) to cancer variants.
- Improves loading speed for variant page
- Problem with updating variant rank when no variants
- Improved Clinvar submission form
- General report crashing when dismissed variant has no valid dismiss code
- Also show collaborative case variants on the All variants view.
- Improved phenotype search using dataTables.js on phenotypes page
- Search and delete users with `email` instead of `_id`
- Fixed css styles so that multiselect options will all fit one column


## [4.7.3]

### Added
- RankScore can be used with VCFs for vcf_cancer files

### Fixed
- Fix issue with STR view next page button not doing its one job.

### Deleted
- Removed pileup as a bam viewing option. This is replaced by IGV


## [4.7.2]

### Added
- Show earlier ACMG classification in the variant list

### Fixed
- Fixed igv search not working due to igv.js dist 2.2.17
- Fixed searches for cases with a gene with variants pinned or marked causative.
- Load variant pages faster after fixing other causatives query
- Fixed mitochondrial report bug for variants without genes

## [4.7.1]

### Added

### Fixed
- Fixed bug on genes page


## [4.7.0]

### Added
- Export genes and gene panels in build GRCh38
- Search for cases with variants pinned or marked causative in a given gene.
- Search for cases phenotypically similar to a case also from WUI.
- Case variant searches can be limited to similar cases, matching HPO-terms,
  phenogroups and cohorts.
- De-archive reruns and flag them as 'inactive' if archived
- Sort cases by analysis_date, track or status
- Display cases in the following order: prioritized, active, inactive, archived, solved
- Assign case to user when user activates it or asks for rerun
- Case becomes inactive when it has no assignees
- Fetch refseq version from entrez and use it in clinvar form
- Load and export of exons for all genes, independent on refseq
- Documentation for loading/updating exons
- Showing SV variant annotations: SV cgh frequencies, gnomad-SV, local SV frequencies
- Showing transcripts mapping score in segmental duplications
- Handle requests to Ensembl Rest API
- Handle requests to Ensembl Rest Biomart
- STR variants view now displays GT and IGV link.
- Description field for gene panels
- Export exons in build 37 and 38 using the command line

### Fixed
- Fixes of and induced by build tests
- Fixed bug affecting variant observations in other cases
- Fixed a bug that showed wrong gene coverage in general panel PDF export
- MT report only shows variants occurring in the specific individual of the excel sheet
- Disable SSL certifcate verification in requests to chanjo
- Updates how intervaltree and pymongo is used to void deprecated functions
- Increased size of IGV sample tracks
- Optimized tests


## [4.6.1]

### Added

### Fixed
- Missing 'father' and 'mother' keys when parsing single individual cases


## [4.6.0]

### Added
- Description of Scout branching model in CONTRIBUTING doc
- Causatives in alphabetical order, display ACMG classification and filter by gene.
- Added 'external' to the list of analysis type options
- Adds functionality to display "Tissue type". Passed via load config.
- Update to IGV 2.

### Fixed
- Fixed alignment visualization and vcf2cytosure availability for demo case samples
- Fixed 3 bugs affecting SV pages visualization
- Reintroduced the --version cli option
- Fixed variants query by panel (hpo panel + gene panel).
- Downloaded MT report contains excel files with individuals' display name
- Refactored code in parsing of config files.


## [4.5.1]

### Added

### Fixed
- update requirement to use PyYaml version >= 5.1
- Safer code when loading config params in cli base


## [4.5.0]

### Added
- Search for similar cases from scout view CLI
- Scout cli is now invoked from the app object and works under the app context

### Fixed
- PyYaml dependency fixed to use version >= 5.1


## [4.4.1]

### Added
- Display SV rank model version when available

### Fixed
- Fixed upload of delivery report via API


## [4.4.0]

### Added
- Displaying more info on the Causatives page and hiding those not causative at the case level
- Add a comment text field to Sanger order request form, allowing a message to be included in the email
- MatchMaker Exchange integration
- List cases with empty synopsis, missing HPO terms and phenotype groups.
- Search for cases with open research list, or a given case status (active, inactive, archived)

### Fixed
- Variant query builder split into several functions
- Fixed delivery report load bug


## [4.3.3]

### Added
- Different individual table for cancer cases

### Fixed
- Dashboard collects validated variants from verification events instead of using 'sanger' field
- Cases shared with collaborators are visible again in cases page
- Force users to select a real institute to share cases with (actionbar select fix)


## [4.3.2]

### Added
- Dashboard data can be filtered using filters available in cases page
- Causatives for each institute are displayed on a dedicated page
- SNVs and and SVs are searchable across cases by gene and rank score
- A more complete report with validated variants is downloadable from dashboard

### Fixed
- Clinsig filter is fixed so clinsig numerical values are returned
- Split multi clinsig string values in different elements of clinsig array
- Regex to search in multi clinsig string values or multi revstat string values
- It works to upload vcf files with no variants now
- Combined Pileup and IGV alignments for SVs having variant start and stop on the same chromosome


## [4.3.1]

### Added
- Show calls from all callers even if call is not available
- Instructions to install cairo and pango libs from WeasyPrint page
- Display cases with number of variants from CLI
- Only display cases with number of variants above certain treshold. (Also CLI)
- Export of verified variants by CLI or from the dashboard
- Extend case level queries with default panels, cohorts and phenotype groups.
- Slice dashboard statistics display using case level queries
- Add a view where all variants for an institute can be searched across cases, filtering on gene and rank score. Allows searching research variants for cases that have research open.

### Fixed
- Fixed code to extract variant conservation (gerp, phyloP, phastCons)
- Visualization of PDF-exported gene panels
- Reintroduced the exon/intron number in variant verification email
- Sex and affected status is correctly displayed on general report
- Force number validation in SV filter by size
- Display ensembl transcripts when no refseq exists


## [4.3.0]

### Added
- Mosaicism tag on variants
- Show and filter on SweGen frequency for SVs
- Show annotations for STR variants
- Show all transcripts in verification email
- Added mitochondrial export
- Adds alternative to search for SVs shorter that the given length
- Look for 'bcftools' in the `set` field of VCFs
- Display digenic inheritance from OMIM
- Displays what refseq transcript that is primary in hgnc

### Fixed

- Archived panels displays the correct date (not retroactive change)
- Fixed problem with waiting times in gene panel exports
- Clinvar fiter not working with human readable clinsig values

## [4.2.2]

### Fixed
- Fixed gene panel create/modify from CSV file utf-8 decoding error
- Updating genes in gene panels now supports edit comments and entry version
- Gene panel export timeout error

## [4.2.1]

### Fixed
- Re-introduced gene name(s) in verification email subject
- Better PDF rendering for excluded variants in report
- Problem to access old case when `is_default` did not exist on a panel


## [4.2.0]

### Added
- New index on variant_id for events
- Display overlapping compounds on variants view

### Fixed
- Fixed broken clinical filter


## [4.1.4]

### Added
- Download of filtered SVs

### Fixed
- Fixed broken download of filtered variants
- Fixed visualization issue in gene panel PDF export
- Fixed bug when updating gene names in variant controller


## [4.1.3]

### Fixed
- Displays all primary transcripts


## [4.1.2]

### Added
- Option add/replace when updating a panel via CSV file
- More flexible versioning of the gene panels
- Printing coverage report on the bottom of the pdf case report
- Variant verification option for SVs
- Logs uri without pwd when connecting
- Disease-causing transcripts in case report
- Thicker lines in case report
- Supports HPO search for cases, both terms or if described in synopsis
- Adds sanger information to dashboard

### Fixed
- Use db name instead of **auth** as default for authentication
- Fixes so that reports can be generated even with many variants
- Fixed sanger validation popup to show individual variants queried by user and institute.
- Fixed problem with setting up scout
- Fixes problem when exac file is not available through broad ftp
- Fetch transcripts for correct build in `adapter.hgnc_gene`

## [4.1.1]
- Fix problem with institute authentication flash message in utils
- Fix problem with comments
- Fix problem with ensembl link


## [4.1.0]

### Added
- OMIM phenotypes to case report
- Command to download all panel app gene panels `scout load panel --panel-app`
- Links to genenames.org and omim on gene page
- Popup on gene at variants page with gene information
- reset sanger status to "Not validated" for pinned variants
- highlight cases with variants to be evaluated by Sanger on the cases page
- option to point to local reference files to the genome viewer pileup.js. Documented in `docs.admin-guide.server`
- option to export single variants in `scout export variants`
- option to load a multiqc report together with a case(add line in load config)
- added a view for searching HPO terms. It is accessed from the top left corner menu
- Updates the variants view for cancer variants. Adds a small cancer specific filter for known variants
- Adds hgvs information on cancer variants page
- Adds option to update phenotype groups from CLI

### Fixed
- Improved Clinvar to submit variants from different cases. Fixed HPO terms in casedata according to feedback
- Fixed broken link to case page from Sanger modal in cases view
- Now only cases with non empty lists of causative variants are returned in `adapter.case(has_causatives=True)`
- Can handle Tumor only samples
- Long lists of HGNC symbols are now possible. This was previously difficult with manual, uploaded or by HPO search when changing filter settings due to GET request limitations. Relevant pages now use POST requests. Adds the dynamic HPO panel as a selection on the gene panel dropdown.
- Variant filter defaults to default panels also on SV and Cancer variants pages.

## [4.0.0]

### WARNING ###

This is a major version update and will require that the backend of pre releases is updated.
Run commands:

```
$scout update genes
$scout update hpo
```

- Created a Clinvar submission tool, to speed up Clinvar submission of SNVs and SVs
- Added an analysis report page (html and PDF format) containing phenotype, gene panels and variants that are relevant to solve a case.

### Fixed
- Optimized evaluated variants to speed up creation of case report
- Moved igv and pileup viewer under a common folder
- Fixed MT alignment view pileup.js
- Fixed coordinates for SVs with start chromosome different from end chromosome
- Global comments shown across cases and institutes. Case-specific variant comments are shown only for that specific case.
- Links to clinvar submitted variants at the cases level
- Adapts clinvar parsing to new format
- Fixed problem in `scout update user` when the user object had no roles
- Makes pileup.js use online genome resources when viewing alignments. Now any instance of Scout can make use of this functionality.
- Fix ensembl link for structural variants
- Works even when cases does not have `'madeline_info'`
- Parses Polyphen in correct way again
- Fix problem with parsing gnomad from VEP

### Added
- Added a PDF export function for gene panels
- Added a "Filter and export" button to export custom-filtered SNVs to CSV file
- Dismiss SVs
- Added IGV alignments viewer
- Read delivery report path from case config or CLI command
- Filter for spidex scores
- All HPO terms are now added and fetched from the correct source (https://github.com/obophenotype/human-phenotype-ontology/blob/master/hp.obo)
- New command `scout update hpo`
- New command `scout update genes` will fetch all the latest information about genes and update them
- Load **all** variants found on chromosome **MT**
- Adds choice in cases overview do show as many cases as user like

### Removed
- pileup.min.js and pileup css are imported from a remote web location now
- All source files for HPO information, this is instead fetched directly from source
- All source files for gene information, this is instead fetched directly from source

## [3.0.0]
### Fixed
- hide pedigree panel unless it exists

## [1.5.1] - 2016-07-27
### Fixed
- look for both ".bam.bai" and ".bai" extensions

## [1.4.0] - 2016-03-22
### Added
- support for local frequency through loqusdb
- bunch of other stuff

## [1.3.0] - 2016-02-19
### Fixed
- Update query-phenomizer and add username/password

### Changed
- Update the way a case is checked for rerun-status

### Added
- Add new button to mark a case as "checked"
- Link to clinical variants _without_ 1000G annotation

## [1.2.2] - 2016-02-18
### Fixed
- avoid filtering out variants lacking ExAC and 1000G annotations

## [1.1.3] - 2015-10-01
### Fixed
- persist (clinical) filter when clicking load more
- fix #154 by robustly setting clinical filter func. terms

## [1.1.2] - 2015-09-07
### Fixed
- avoid replacing coverage report with none
- update SO terms, refactored

## [1.1.1] - 2015-08-20
### Fixed
- fetch case based on collaborator status (not owner)

## [1.1.0] - 2015-05-29
### Added
- link(s) to SNPedia based on RS-numbers
- new Jinja filter to "humanize" decimal numbers
- show gene panels in variant view
- new Jinja filter for decoding URL encoding
- add indicator to variants in list that have comments
- add variant number threshold and rank score threshold to load function
- add event methods to mongo adapter
- add tests for models
- show badge "old" if comment was written for a previous analysis

### Changed
- show cDNA change in transcript summary unless variant is exonic
- moved compounds table further up the page
- show dates for case uploads in ISO format
- moved variant comments higher up on page
- updated documentation for pages
- read in coverage report as blob in database and serve directly
- change ``OmimPhenotype`` to ``PhenotypeTerm``
- reorganize models sub-package
- move events (and comments) to separate collection
- only display prev/next links for the research list
- include variant type in breadcrumbs e.g. "Clinical variants"

### Removed
- drop dependency on moment.js

### Fixed
- show the same level of detail for all frequencies on all pages
- properly decode URL encoded symbols in amino acid/cDNA change strings
- fixed issue with wipe permissions in MongoDB
- include default gene lists in "variants" link in breadcrumbs

## [1.0.2] - 2015-05-20
### Changed
- update case fetching function

### Fixed
- handle multiple cases with same id

## [1.0.1] - 2015-04-28
### Fixed
- Fix building URL parameters in cases list Vue component

## [1.0.0] - 2015-04-12
Codename: Sara Lund

![Release 1.0](artwork/releases/release-1-0.jpg)

### Added
- Add email logging for unexpected errors
- New command line tool for deleting case

### Changed
- Much improved logging overall
- Updated documentation/usage guide
- Removed non-working IGV link

### Fixed
- Show sample display name in GT call
- Various small bug fixes
- Make it easier to hover over popups

## [0.0.2-rc1] - 2015-03-04
### Added
- add protein table for each variant
- add many more external links
- add coverage reports as PDFs

### Changed
- incorporate user feedback updates
- big refactor of load scripts

## [0.0.2-rc2] - 2015-03-04
### Changes
- add gene table with gene description
- reorganize inheritance models box

### Fixed
- avoid overwriting gene list on "research" load
- fix various bugs in external links

## [0.0.2-rc3] - 2015-03-05
### Added
- Activity log feed to variant view
- Adds protein change strings to ODM and Sanger email

### Changed
- Extract activity log component to macro

### Fixes
- Make Ensembl transcript links use archive website<|MERGE_RESOLUTION|>--- conflicted
+++ resolved
@@ -21,11 +21,8 @@
 - Canonical transcript and protein change of canonical transcript in exported variants excel sheet
 - Support for Font Awesome version 6
 - Submit to Beacon from case page sidebar
-<<<<<<< HEAD
+- Hide dismissed variants in variants pages and variants export function
 - Button to reset all dismissed variants for a case
-=======
-- Hide dismissed variants in variants pages and variants export function
->>>>>>> 9b57febf
 ### Fixed
 - Bugfix: unused `chromgraph_prefix |tojson` removed
 - Freeze coloredlogs temporarily
