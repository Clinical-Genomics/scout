# Change Log
All notable changes to this project will be documented in this file.
This project adheres to [Semantic Versioning](http://semver.org/).

About changelog [here](https://keepachangelog.com/en/1.0.0/)

## [unreleased]
### Changed
- Hide removed gene panels by default in panels page
- Removed option for filtering cancer SVs by Tumor and Normal alt AF
- Hide links to coverage repost if cancer analysis
<<<<<<< HEAD
- Rewrote the ClinVar export module to simplify and add one variant at the time
- ClinVar submissions with phenotype conditions from: [OMIM, MedGen, Orphanet, MeSH, HP, MONDO]
=======
### Fixed
- If trying to load a badly formatted .tsv file an error message is displayed.
>>>>>>> 81dc258b

## [4.59]
### Added
- Button to go directly to HPO SV filter variantS page from case
- `Scout-REViewer-Service` integration - show `REViewer` picture if available
- Link to HPO panel coverage overview on Case page
- Specify a confidence threshold (green|amber|red) when loading PanelApp panels
- Functional annotations in variants lists exports (all variants)
- Cancer/Normal VAFs and COSMIC ids in in variants lists exports (cancer variants)
### Changed
- Better visualization of regional annotation for long lists of genes in large SVs in Variants tables
- Order of cells in variants tables
- More evident links to gene coverage from Variant page
- Gene panels sorted by display name in the entire Case page
- Round CADD and GnomAD values in variants export files
### Fixed
- HPO filter button on SV variantS page
- Spacing between region|function cells in SVs lists
- Labels on gene panel Chanjo report
- Fixed ambiguous duplicated response headers when requesting a BAM file from /static
- Visited color link on gene coverage button (Variant page)

## [4.58.1]
### Fixed
- Case search with search strings that contain characters that can be escaped

## [4.58]
### Added
- Documentation on how to create/update PanelApp panels
- Add filter by local observations (archive) to structural variants filters
- Add more splicing consequences to SO term definitions
- Search for a specific gene in all gene panels
- Institute settings option to force show all variants on VariantS page for all cases of an institute
- Filter cases by validation pending status
- Link to The Clinical Knowledgebase (CKB) (https://ckb.jax.org/) in cancer variant's page

### Fixed
- Added a not-authorized `auto-login` fixture according to changes in Flask-Login 0.6.2
- Renamed `cache_timeout` param name of flask.send_file function to `max_age` (Flask 2.2 compliant)
- Replaced deprecated `app.config["JSON_SORT_KEYS"]` with app.json.sort_keys in app settings
- Bug in gene variants page (All SNVs and INDELs) when variant gene doesn't have a hgnc id that is found in the database
- Broken export of causatives table
- Query for genes in build 38 on `Search SNVs and INDELs` page
- Prevent typing special characters `^<>?!=\/` in case search form
- Search matching causatives also among research variants in other cases
- Links to variants in Verified variants page
- Broken filter institute cases by pinned gene
- Better visualization of long lists of genes in large SVs on Causative and Verified Variants page
- Reintroduced missing button to export Causative variants
- Better linking and display of matching causatives and managed variants
### Changed
- State that loqusdb observation is in current case if observations count is one and no cases are shown
- Better pagination and number of variants returned by queries in `Search SNVs and INDELs` page
- Refactored and simplified code used for collecting gene variants for `Search SNVs and INDELs` page
- Fix sidebar panel icons in Case view
- Fix panel spacing in Case view
- Removed unused database `sanger_ordered` and `case_id,category,rank_score` indexes (variant collection)
- Verified variants displayed in a dedicated page reachable from institute sidebar
- Unified stats in dashboard page
- Improved gene info for large SVs and cancer SVs
- Remove the unused `variant.str_variant` endpoint from variant views
- Easier editing of HPO gene panel on case page
- Assign phenotype panel less cramped on Case page
- Causatives and Verified variants pages to use the same template macro
- Allow hyphens in panel names
- Reduce resolution of example images
- Remove some animations in web gui which where rendered slow


## [4.57.4]
### Fixed
- Parsing of variant.FORMAT "DR" key in parse variant file
- Reduced code complexity in `scout/parse/variant/variant.py`
- Reduced complexity of code in `scout/build/variant/variant.py`

## [4.57.3]
### Fixed
- Export of STR verified variants
- Do not download as verified variants first verified and then reset to not validated
- Avoid duplicated lines in downloaded verified variants reflecting changes in variant validation status

## [4.57.2]
### Fixed
- Export of verified variants when variant gene has no transcripts
- HTTP 500 when visiting a the details page for a cancer variant that had been ranked with genmod

## [4.57.1]
### Fixed
- Updating/replacing a gene panel from file with a corrupted or malformed file

## [4.57]
### Added
- Display last 50 or 500 events for a user in a timeline
- Show dismiss count from other cases on matching variantS
- Save Beacon-related events in events collection
- Institute settings allow saving multiple loqusdb instances for one institute
- Display stats from multiple instances of loqusdb on variant page
- Display date and frequency of obs derived from count of local archive observations from MIP11 (requires fix in MIP)
### Changed
- Prior ACMG classifications view is no longer limited by pathogenicity
### Fixed
- Visibility of Sanger ordered badge on case page, light mode
- Some of the DataTables tables (Phenotypes and Diagnoses pages) got a bit dark in dark mode
- Remove all redundancies when displaying timeline events (some events are saved both as case-related and variant-related)
- Missing link in saved MatchMaker-related events
- Genes with mixed case gene symbols missing in PanelApp panels
- Alignment of elements on the Beacon submission modal window
- Locus info links from STR variantS page open in new browser tabs

## [4.56]
### Added
- Test for PanelApp panels loading
- `panel-umi` tag option when loading cancer analyses
### Changed
- Black text to make comments more visible in dark mode
- Loading PanelApp panels replaces pre-existing panels with same version
- Removed sidebar from Causatives page - navigation is available on the top bar for now
- Create ClinVar submissions from pinned variants list in case page
- Select which pinned variants will be included in ClinVar submission documents
### Fixed
- Remove a:visited css style from all buttons
- Update of HPO terms via command line
- Background color of `MIXED` and `PANEL-UMI` sequencing types on cases page
- Fixed regex error when searching for cases with query ending with `\ `
- Gene symbols on Causatives page lighter in dark mode
- SpliceAI tooltip of multigene variants

## [4.55]
### Changed
- Represent different tumor samples as vials in cases page
- Option to force-update the OMIM panel
### Fixed
- Low tumor purity badge alignment in cancer samples table on cancer case view
- VariantS comment popovers reactivate on hover
- Updating database genes in build 37
- ACMG classification summary hidden by sticky navbar
- Logo backgrounds fixed to white on welcome page
- Visited links turn purple again
- Style of link buttons and dropdown menus
- Update KUH and GMS logos
- Link color for Managed variants

## [4.54]
### Added
- Dark mode, using browser/OS media preference
- Allow marking case as solved without defining causative variants
- Admin users can create missing beacon datasets from the institute's settings page
- GenCC links on gene and variant pages
- Deprecation warnings when launching the app using a .yaml config file or loading cases using .ped files
### Changed
- Improved HTML syntax in case report template
- Modified message displayed when variant rank stats could not be calculated
- Expanded instructions on how to test on CG development server (cg-vm1)
- Added more somatic variant callers (Balsamic v9 SNV, develop SV)
### Fixed
- Remove load demo case command from docker-compose.yml
- Text elements being split across pages in PDF reports
- Made login password field of type `password` in LDAP login form
- Gene panels HTML select in institute's settings page
- Bootstrap upgraded to version 5
- Fix some Sourcery and SonarCloud suggestions
- Escape special characters in case search on institute and dashboard pages
- Broken case PDF reports when no Madeline pedigree image can be created
- Removed text-white links style that were invisible in new pages style
- Variants pagination after pressing "Filter variants" or "Clinical filter"
- Layout of buttons Matchmaker submission panel (case page)
- Removing cases from Matchmaker (simplified code and fixed functionality)
- Reintroduce check for missing alignment files purged from server

## [4.53]
### Added
### Changed
- Point Alamut API key docs link to new API version
- Parse dbSNP id from ID only if it says "rs", else use VEP CSQ fields
- Removed MarkupSafe from the dependencies
### Fixed
- Reintroduced loading of SVs for demo case 643595
- Successful parse of FOUND_IN should avoid GATK caller default
- All vulnerabilities flagged by SonarCloud

## [4.52]
### Added
- Demo cancer case gets loaded together with demo RD case in demo instance
- Parse REVEL_score alongside REVEL_rankscore from csq field and display it on SNV variant page
- Rank score results now show the ranking range
- cDNA and protein changes displayed on institute causatives pages
- Optional SESSION_TIMEOUT_MINUTES configuration in app config files
- Script to convert old OMIM case format (list of integers) to new format (list of dictionaries)
- Additional check for user logged in status before serving alignment files
- Download .cgh files from cancer samples table on cancer case page
- Number of documents and date of last update on genes page
### Changed
- Verify user before redirecting to IGV alignments and sashimi plots
- Build case IGV tracks starting from case and variant objects instead of passing all params in a form
- Unfreeze Werkzeug lib since Flask_login v.0.6 with bugfix has been released
- Sort gene panels by name (panelS and variant page)
- Removed unused `server.blueprints.alignviewers.unindexed_remote_static` endpoint
- User sessions to check files served by `server.blueprints.alignviewers.remote_static` endpoint
- Moved Beacon-related functions to a dedicated app extension
- Audit Filter now also loads filter displaying the variants for it
### Fixed
- Handle `attachment_filename` parameter renamed to `download_name` when Flask 2.2 will be released
- Removed cursor timeout param in cases find adapter function to avoid many code warnings
- Removed stream argument deprecation warning in tests
- Handle `no intervals found` warning in load_region test
- Beacon remove variants
- Protect remote_cors function in alignviewers view from Server-Side Request Forgery (SSRF)
- Check creation date of last document in gene collection to display when genes collection was updated last

## [4.51]
### Added
- Config file containing codecov settings for pull requests
- Add an IGV.js direct link button from case page
- Security policy file
- Hide/shade compound variants based on rank score on variantS from filter
- Chromograph legend documentation direct link
### Changed
- Updated deprecated Codecov GitHub action to v.2
- Simplified code of scout/adapter/mongo/variant
- Update IGV.js to v2.11.2
- Show summary number of variant gene panels on general report if more than 3
### Fixed
- Marrvel link for variants in genome build 38 (using liftover to build 37)
- Remove flags from codecov config file
- Fixed filter bug with high negative SPIDEX scores
- Renamed IARC TP53 button to to `TP53 Database`, modified also link since IARC has been moved to the US NCI: `https://tp53.isb-cgc.org/`
- Parsing new format of OMIM case info when exporting patients to Matchmaker
- Remove flask-debugtoolbar lib dependency that is using deprecated code and causes app to crash after new release of Jinja2 (3.1)
- Variant page crashing for cases with old OMIM terms structure (a list of integers instead of dictionary)
- Variant page crashing when creating MARRVEL link for cases with no genome build
- SpliceAI documentation link
- Fix deprecated `safe_str_cmp` import from `werkzeug.security` by freezing Werkzeug lib to v2.0 until Flask_login v.0.6 with bugfix is released
- List gene names densely in general report for SVs that contain more than 3 genes
- Show transcript ids on refseq genes on hg19 in IGV.js, using refgene source
- Display correct number of genes in general report for SVs that contain more than 32 genes
- Broken Google login after new major release of `lepture/authlib`
- Fix frequency and callers display on case general report

## [4.50.1]
### Fixed
- Show matching causative STR_repid for legacy str variants (pre Stranger hgnc_id)

## [4.50]
### Added
- Individual-specific OMIM terms
- OMIM disease descriptions in ClinVar submission form
- Add a toggle for melter rerun monitoring of cases
- Add a config option to show the rerun monitoring toggle
- Add a cli option to export cases with rerun monitoring enabled
- Add a link to STRipy for STR variants; shallow for ARX and HOXA13
- Hide by default variants only present in unaffected individuals in variants filters
- OMIM terms in general case report
- Individual-level info on OMIM and HPO terms in general case report
- PanelApp gene link among the external links on variant page
- Dashboard case filters fields help
- Filter cases by OMIM terms in cases and dashboard pages
### Fixed
- A malformed panel id request would crash with exception: now gives user warning flash with redirect
- Link to HPO resource file hosted on `http://purl.obolibrary.org`
- Gene search form when gene exists only in build 38
- Fixed odd redirect error and poor error message on missing column for gene panel csv upload
- Typo in parse variant transcripts function
- Modified keys name used to parse local observations (archived) frequencies to reflect change in MIP keys naming
- Better error handling for partly broken/timed out chanjo reports
- Broken javascript code when case Chromograph data is malformed
- Broader space for case synopsis in general report
- Show partial causatives on causatives and matching causatives panels
- Partial causative assignment in cases with no OMIM or HPO terms
- Partial causative OMIM select options in variant page
### Changed
- Slightly smaller and improved layout of content in case PDF report
- Relabel more cancer variant pages somatic for navigation
- Unify caseS nav links
- Removed unused `add_compounds` param from variant controllers function
- Changed default hg19 genome for IGV.js to legacy hg19_1kg_decoy to fix a few problematic loci
- Reduce code complexity (parse/ensembl.py)
- Silence certain fields in ClinVar export if prioritised ones exist (chrom-start-end if hgvs exist)
- Made phenotype non-mandatory when marking a variant as partial causative
- Only one phenotype condition type (OMIM or HPO) per variant is used in ClinVar submissions
- ClinVar submission variant condition prefers OMIM over HPO if available
- Use lighter version of gene objects in Omim MongoDB adapter, panels controllers, panels views and institute controllers
- Gene-variants table size is now adaptive
- Remove unused file upload on gene-variants page

## [4.49]
### Fixed
- Pydantic model types for genome_build, madeline_info, peddy_ped_check and peddy_sex_check, rank_model_version and sv_rank_model_version
- Replace `MatchMaker` with `Matchmaker` in all places visible by a user
- Save diagnosis labels along with OMIM terms in Matchmaker Exchange submission objects
- `libegl-mesa0_21.0.3-0ubuntu0.3~20.04.5_amd64.deb` lib not found by GitHub actions Docker build
- Remove unused `chromograph_image_files` and `chromograph_prefixes` keys saved when creating or updating an RD case
- Search managed variants by description and with ignore case
### Changed
- Introduced page margins on exported PDF reports
- Smaller gene fonts in downloaded HPO genes PDF reports
- Reintroduced gene coverage data in the PDF-exported general report of rare-disease cases
- Check for existence of case report files before creating sidebar links
- Better description of HPO and OMIM terms for patients submitted to Matchmaker Exchange
- Remove null non-mandatory key/values when updating a case
- Freeze WTForms<3 due to several form input rendering changes

## [4.48.1]
### Fixed
- General case PDF report for recent cases with no pedigree

## [4.48]
### Added
- Option to cancel a request for research variants in case page
### Changed
- Update igv.js to v2.10.5
- Updated example of a case delivery report
- Unfreeze cyvcf2
- Builder images used in Scout Dockerfiles
- Crash report email subject gives host name
- Export general case report to PDF using PDFKit instead of WeasyPrint
- Do not include coverage report in PDF case report since they might have different orientation
- Export cancer cases's "Coverage and QC report" to PDF using PDFKit instead of Weasyprint
- Updated cancer "Coverage and QC report" example
- Keep portrait orientation in PDF delivery report
- Export delivery report to PDF using PDFKit instead of Weasyprint
- PDF export of clinical and research HPO panels using PDFKit instead of Weasyprint
- Export gene panel report to PDF using PDFKit
- Removed WeasyPrint lib dependency

### Fixed
- Reintroduced missing links to Swegen and Beacon and dbSNP in RD variant page, summary section
- Demo delivery report orientation to fit new columns
- Missing delivery report in demo case
- Cast MNVs to SNV for test
- Export verified variants from all institutes when user is admin
- Cancer coverage and QC report not found for demo cancer case
- Pull request template instructions on how to deploy to test server
- PDF Delivery report not showing Swedac logo
- Fix code typos
- Disable codefactor raised by ESLint for javascript functions located on another file
- Loading spinner stuck after downloading a PDF gene panel report
- IGV browser crashing when file system with alignment files is not mounted

## [4.47]
### Added
- Added CADD, GnomAD and genotype calls to variantS export
### Changed
- Pull request template, to illustrate how to deploy pull request branches on cg-vm1 stage server
### Fixed
- Compiled Docker image contains a patched version (v4.9) of chanjo-report

## [4.46.1]
### Fixed
- Downloading of files generated within the app container (MT-report, verified variants, pedigrees, ..)

## [4.46]
### Added
- Created a Dockefile to be used to serve the dockerized app in production
- Modified the code to collect database params specified as env vars
- Created a GitHub action that pushes the Dockerfile-server image to Docker Hub (scout-server-stage) every time a PR is opened
- Created a GitHub action that pushes the Dockerfile-server image to Docker Hub (scout-server) every time a new release is created
- Reassign MatchMaker Exchange submission to another user when a Scout user is deleted
- Expose public API JSON gene panels endpoint, primarily to enable automated rerun checking for updates
- Add utils for dictionary type
- Filter institute cases using multiple HPO terms
- Vulture GitHub action to identify and remove unused variables and imports
### Changed
- Updated the python config file documentation in admin guide
- Case configuration parsing now uses Pydantic for improved typechecking and config handling
- Removed test matrices to speed up automatic testing of PRs
- Switch from Coveralls to Codecov to handle CI test coverage
- Speed-up CI tests by caching installation of libs and splitting tests into randomized groups using pytest-test-groups
- Improved LDAP login documentation
- Use lib flask-ldapconn instead of flask_ldap3_login> to handle ldap authentication
- Updated Managed variant documentation in user guide
- Fix and simplify creating and editing of gene panels
- Simplified gene variants search code
- Increased the height of the genes track in the IGV viewer
### Fixed
- Validate uploaded managed variant file lines, warning the user.
- Exporting validated variants with missing "genes" database key
- No results returned when searching for gene variants using a phenotype term
- Variants filtering by gene symbols file
- Make gene HGNC symbols field mandatory in gene variants page and run search only on form submit
- Make sure collaborator gene variants are still visible, even if HPO filter is used

## [4.45]
### Added
### Changed
- Start Scout also when loqusdbapi is not reachable
- Clearer definition of manual standard and custom inheritance models in gene panels
- Allow searching multiple chromosomes in filters
### Fixed
- Gene panel crashing on edit action

## [4.44]
### Added
### Changed
- Display Gene track beneath each sample track when displaying splice junctions in igv browser
- Check outdated gene symbols and update with aliases for both RD and cancer variantS
### Fixed
- Added query input check and fixed the Genes API endpoint to return a json formatted error when request is malformed
- Typo in ACMG BP6 tooltip

## [4.43.1]
### Added
- Added database index for OMIM disease term genes
### Changed
### Fixed
- Do not drop HPO terms collection when updating HPO terms via the command line
- Do not drop disease (OMIM) terms collection when updating diseases via the command line

## [4.43]
### Added
- Specify which collection(s) update/build indexes for
### Fixed
- Do not drop genes and transcripts collections when updating genes via the command line

## [4.42.1]
### Added
### Changed
### Fixed
- Freeze PyMongo lib to version<4.0 to keep supporting previous MongoDB versions
- Speed up gene panels creation and update by collecting only light gene info from database
- Avoid case page crash on Phenomizer queries timeout

## [4.42]
### Added
- Choose custom pinned variants to submit to MatchMaker Exchange
- Submit structural variant as genes to the MatchMaker Exchange
- Added function for maintainers and admins to remove gene panels
- Admins can restore deleted gene panels
- A development docker-compose file illustrating the scout/chanjo-report integration
- Show AD on variants view for cancer SV (tumor and normal)
- Cancer SV variants filter AD, AF (tumor and normal)
- Hiding the variants score column also from cancer SVs, as for the SNVs
### Changed
- Enforce same case _id and display_name when updating a case
- Enforce same individual ids, display names and affected status when updating a case
- Improved documentation for connecting to loqusdb instances (including loqusdbapi)
- Display and download HPO gene panels' gene symbols in italics
- A faster-built and lighter Docker image
- Reduce complexity of `panels` endpoint moving some code to the panels controllers
- Update requirements to use flask-ldap3-login>=0.9.17 instead of freezing WTForm
### Fixed
- Use of deprecated TextField after the upgrade of WTF to v3.0
- Freeze to WTForms to version < 3
- Remove the extra files (bed files and madeline.svg) introduced by mistake
- Cli command loading demo data in docker-compose when case custom images exist and is None
- Increased MongoDB connection serverSelectionTimeoutMS parameter to 30K (default value according to MongoDB documentation)
- Better differentiate old obs counts 0 vs N/A
- Broken cancer variants page when default gene panel was deleted
- Typo in tx_overview function in variant controllers file
- Fixed loqusdbapi SV search URL
- SV variants filtering using Decipher criterion
- Removing old gene panels that don't contain the `maintainer` key.

## [4.41.1]
### Fixed
- General reports crash for variant annotations with same variant on other cases

## [4.41]
### Added
- Extended the instructions for running the Scout Docker image (web app and cli).
- Enabled inclusion of custom images to STR variant view
### Fixed
- General case report sorting comments for variants with None genetic models
- Do not crash but redirect to variants page with error when a variant is not found for a case
- UCSC links coordinates for SV variants with start chromosome different than end chromosome
- Human readable variants name in case page for variants having start chromosome different from end chromosome
- Avoid always loading all transcripts when checking gene symbol: introduce gene captions
- Slow queries for evaluated variants on e.g. case page - use events instead
### Changed
- Rearrange variant page again, moving severity predictions down.
- More reactive layout width steps on variant page

## [4.40.1]
### Added
### Fixed
- Variants dismissed with inconsistent inheritance pattern can again be shown in general case report
- General report page for variants with genes=None
- General report crashing when variants have no panels
- Added other missing keys to case and variant dictionaries passed to general report
### Changed

## [4.40]
### Added
- A .cff citation file
- Phenotype search API endpoint
- Added pagination to phenotype API
- Extend case search to include internal MongoDB id
- Support for connecting to a MongoDB replica set (.py config files)
- Support for connecting to a MongoDB replica set (.yaml config files)
### Fixed
- Command to load the OMIM gene panel (`scout load panel --omim`)
- Unify style of pinned and causative variants' badges on case page
- Removed automatic spaces after punctuation in comments
- Remove the hardcoded number of total individuals from the variant's old observations panel
- Send delete requests to a connected Beacon using the DELETE method
- Layout of the SNV and SV variant page - move frequency up
### Changed
- Stop updating database indexes after loading exons via command line
- Display validation status badge also for not Sanger-sequenced variants
- Moved Frequencies, Severity and Local observations panels up in RD variants page
- Enabled Flask CORS to communicate CORS status to js apps
- Moved the code preparing the transcripts overview to the backend
- Refactored and filtered json data used in general case report
- Changed the database used in docker-compose file to use the official MongoDB v4.4 image
- Modified the Python (3.6, 3.8) and MongoDB (3.2, 4.4, 5.0) versions used in testing matrices (GitHub actions)
- Capitalize case search terms on institute and dashboard pages


## [4.39]
### Added
- COSMIC IDs collected from CSQ field named `COSMIC`
### Fixed
- Link to other causative variants on variant page
- Allow multiple COSMIC links for a cancer variant
- Fix floating text in severity box #2808
- Fixed MitoMap and HmtVar links for hg38 cases
- Do not open new browser tabs when downloading files
- Selectable IGV tracks on variant page
- Missing splice junctions button on variant page
- Refactor variantS representative gene selection, and use it also for cancer variant summary
### Changed
- Improve Javascript performance for displaying Chromograph images
- Make ClinVar classification more evident in cancer variant page

## [4.38]
### Added
- Option to hide Alamut button in the app config file
### Fixed
- Library deprecation warning fixed (insert is deprecated. Use insert_one or insert_many instead)
- Update genes command will not trigger an update of database indices any more
- Missing resources in temporary downloading directory when updating genes using the command line
- Restore previous variant ACMG classification in a scrollable div
- Loading spinner not stopping after downloading PDF case reports and variant list export
- Add extra Alamut links higher up on variant pages
- Improve UX for phenotypes in case page
- Filter and export of STR variants
- Update look of variants page navigation buttons
### Changed

## [4.37]
### Added
- Highlight and show version number for RefSeq MANE transcripts.
- Added integration to a rerunner service for toggling reanalysis with updated pedigree information
- SpliceAI display and parsing from VEP CSQ
- Display matching tiered variants for cancer variants
- Display a loading icon (spinner) until the page loads completely
- Display filter badges in cancer variants list
- Update genes from pre-downloaded file resources
- On login, OS, browser version and screen size are saved anonymously to understand how users are using Scout
- API returning institutes data for a given user: `/api/v1/institutes`
- API returning case data for a given institute: `/api/v1/institutes/<institute_id>/cases`
- Added GMS and Lund university hospital logos to login page
- Made display of Swedac logo configurable
- Support for displaying custom images in case view
- Individual-specific HPO terms
- Optional alamut_key in institute settings for Alamut Plus software
- Case report API endpoint
- Tooltip in case explaining that genes with genome build different than case genome build will not be added to dynamic HPO panel.
- Add DeepVariant as a caller
### Fixed
- Updated IGV to v2.8.5 to solve missing gene labels on some zoom levels
- Demo cancer case config file to load somatic SNVs and SVs only.
- Expand list of refseq trancripts in ClinVar submission form
- Renamed `All SNVs and INDELs` institute sidebar element to `Search SNVs and INDELs` and fixed its style.
- Add missing parameters to case load-config documentation
- Allow creating/editing gene panels and dynamic gene panels with genes present in genome build 38
- Bugfix broken Pytests
- Bulk dismissing variants error due to key conversion from string to integer
- Fix typo in index documentation
- Fixed crash in institute settings page if "collaborators" key is not set in database
- Don't stop Scout execution if LoqusDB call fails and print stacktrace to log
- Bug when case contains custom images with value `None`
- Bug introduced when fixing another bug in Scout-LoqusDB interaction
- Loading of OMIM diagnoses in Scout demo instance
- Remove the docker-compose with chanjo integration because it doesn't work yet.
- Fixed standard docker-compose with scout demo data and database
- Clinical variant assessments not present for pinned and causative variants on case page.
- MatchMaker matching one node at the time only
- Remove link from previously tiered variants badge in cancer variants page
- Typo in gene cell on cancer variants page
- Managed variants filter form
### Changed
- Better naming for variants buttons on cancer track (somatic, germline). Also show cancer research button if available.
- Load case with missing panels in config files, but show warning.
- Changing the (Female, Male) symbols to (F/M) letters in individuals_table and case-sma.
- Print stacktrace if case load command fails
- Added sort icon and a pointer to the cursor to all tables with sortable fields
- Moved variant, gene and panel info from the basic pane to summary panel for all variants.
- Renamed `Basics` panel to `Classify` on variant page.
- Revamped `Basics` panel to a panel dedicated to classify variants
- Revamped the summary panel to be more compact.
- Added dedicated template for cancer variants
- Removed Gene models, Gene annotations and Conservation panels for cancer variants
- Reorganized the orders of panels for variant and cancer variant views
- Added dedicated variant quality panel and removed relevant panes
- A more compact case page
- Removed OMIM genes panel
- Make genes panel, pinned variants panel, causative variants panel and ClinVar panel scrollable on case page
- Update to Scilifelab's 2020 logo
- Update Gens URL to support Gens v2.0 format
- Refactor tests for parsing case configurations
- Updated links to HPO downloadable resources
- Managed variants filtering defaults to all variant categories
- Changing the (Kind) drop-down according to (Category) drop-down in Managed variant add variant
- Moved Gens button to individuals table
- Check resource files availability before starting updating OMIM diagnoses
- Fix typo in `SHOW_OBSERVED_VARIANT_ARCHIVE` config param

## [4.36]
### Added
- Parse and save splice junction tracks from case config file
- Tooltip in observations panel, explaining that case variants with no link might be old variants, not uploaded after a case rerun
### Fixed
- Warning on overwriting variants with same position was no longer shown
- Increase the height of the dropdowns to 425px
- More indices for the case table as it grows, specifically for causatives queries
- Splice junction tracks not centered over variant genes
- Total number of research variants count
- Update variants stats in case documents every time new variants are loaded
- Bug in flashing warning messages when filtering variants
### Changed
- Clearer warning messages for genes and gene/gene-panels searches in variants filters

## [4.35]
### Added
- A new index for hgnc_symbol in the hgnc_gene collection
- A Pedigree panel in STR page
- Display Tier I and II variants in case view causatives card for cancer cases
### Fixed
- Send partial file data to igv.js when visualizing sashimi plots with splice junction tracks
- Research variants filtering by gene
- Do not attempt to populate annotations for not loaded pinned/causatives
- Add max-height to all dropdowns in filters
### Changed
- Switch off non-clinical gene warnings when filtering research variants
- Don't display OMIM disease card in case view for cancer cases
- Refactored Individuals and Causative card in case view for cancer cases
- Update and style STR case report

## [4.34]
### Added
- Saved filter lock and unlock
- Filters can optionally be marked audited, logging the filter name, user and date on the case events and general report.
- Added `ClinVar hits` and `Cosmic hits` in cancer SNVs filters
- Added `ClinVar hits` to variants filter (rare disease track)
- Load cancer demo case in docker-compose files (default and demo file)
- Inclusive-language check using [woke](https://github.com/get-woke/woke) github action
- Add link to HmtVar for mitochondrial variants (if VCF is annotated with HmtNote)
- Grey background for dismissed compounds in variants list and variant page
- Pin badge for pinned compounds in variants list and variant page
- Support LoqusDB REST API queries
- Add a docker-compose-matchmaker under scout/containers/development to test matchmaker locally
- Script to investigate consequences of symbol search bug
- Added GATK to list of SV and cancer SV callers
### Fixed
- Make MitoMap link work for hg38 again
- Export Variants feature crashing when one of the variants has no primary transcripts
- Redirect to last visited variantS page when dismissing variants from variants list
- Improved matching of SVs Loqus occurrences in other cases
- Remove padding from the list inside (Matching causatives from other cases) panel
- Pass None to get_app function in CLI base since passing script_info to app factory functions was deprecated in Flask 2.0
- Fixed failing tests due to Flask update to version 2.0
- Speed up user events view
- Causative view sort out of memory error
- Use hgnc_id for gene filter query
- Typo in case controllers displaying an error every time a patient is matched against external MatchMaker nodes
- Do not crash while attempting an update for variant documents that are too big (> 16 MB)
- Old STR causatives (and other variants) may not have HGNC symbols - fix sort lambda
- Check if gene_obj has primary_transcript before trying to access it
- Warn if a gene manually searched is in a clinical panel with an outdated name when filtering variants
- ChrPos split js not needed on STR page yet
### Changed
- Remove parsing of case `genome_version`, since it's not used anywhere downstream
- Introduce deprecation warning for Loqus configs that are not dictionaries
- SV clinical filter no longer filters out sub 100 nt variants
- Count cases in LoqusDB by variant type
- Commit pulse repo badge temporarily set to weekly
- Sort ClinVar submissions objects by ascending "Last evaluated" date
- Refactored the MatchMaker integration as an extension
- Replaced some sensitive words as suggested by woke linter
- Documentation for load-configuration rewritten.
- Add styles to MatchMaker matches table
- More detailed info on the data shared in MatchMaker submission form

## [4.33.1]
### Fixed
- Include markdown for release autodeploy docs
- Use standard inheritance model in ClinVar (https://ftp.ncbi.nlm.nih.gov/pub/GTR/standard_terms/Mode_of_inheritance.txt)
- Fix issue crash with variants that have been unflagged causative not being available in other causatives
### Added
### Changed

## [4.33]
### Fixed
- Command line crashing when updating an individual not found in database
- Dashboard page crashing when filters return no data
- Cancer variants filter by chromosome
- /api/v1/genes now searches for genes in all genome builds by default
- Upgraded igv.js to version 2.8.1 (Fixed Unparsable bed record error)
### Added
- Autodeploy docs on release
- Documentation for updating case individuals tracks
- Filter cases and dashboard stats by analysis track
### Changed
- Changed from deprecated db update method
- Pre-selected fields to run queries with in dashboard page
- Do not filter by any institute when first accessing the dashboard
- Removed OMIM panel in case view for cancer cases
- Display Tier I and II variants in case view causatives panel for cancer cases
- Refactored Individuals and Causative panels in case view for cancer cases

## [4.32.1]
### Fixed
- iSort lint check only
### Changed
- Institute cases page crashing when a case has track:Null
### Added

## [4.32]
### Added
- Load and show MITOMAP associated diseases from VCF (INFO field: MitomapAssociatedDiseases, via HmtNote)
- Show variant allele frequencies for mitochondrial variants (GRCh38 cases)
- Extend "public" json API with diseases (OMIM) and phenotypes (HPO)
- HPO gene list download now has option for clinical and non-clinical genes
- Display gene splice junctions data in sashimi plots
- Update case individuals with splice junctions tracks
- Simple Docker compose for development with local build
- Make Phenomodels subpanels collapsible
- User side documentation of cytogenomics features (Gens, Chromograph, vcf2cytosure, rhocall)
- iSort GitHub Action
- Support LoqusDB REST API queries
### Fixed
- Show other causative once, even if several events point to it
- Filtering variants by mitochondrial chromosome for cases with genome build=38
- HPO gene search button triggers any warnings for clinical / non-existing genes also on first search
- Fixed a bug in variants pages caused by MT variants without alt_frequency
- Tests for CADD score parsing function
- Fixed the look of IGV settings on SNV variant page
- Cases analyzed once shown as `rerun`
- Missing case track on case re-upload
- Fixed severity rank for SO term "regulatory region ablation"
### Changed
- Refactor according to CodeFactor - mostly reuse of duplicated code
- Phenomodels language adjustment
- Open variants in a new window (from variants page)
- Open overlapping and compound variants in a new window (from variant page)
- gnomAD link points to gnomAD v.3 (build GRCh38) for mitochondrial variants.
- Display only number of affected genes for dismissed SVs in general report
- Chromosome build check when populating the variants filter chromosome selection
- Display mitochondrial and rare diseases coverage report in cases with missing 'rare' track

## [4.31.1]
### Added
### Changed
- Remove mitochondrial and coverage report from cancer cases sidebar
### Fixed
- ClinVar page when dbSNP id is None

## [4.31]
### Added
- gnomAD annotation field in admin guide
- Export also dynamic panel genes not associated to an HPO term when downloading the HPO panel
- Primary HGNC transcript info in variant export files
- Show variant quality (QUAL field from vcf) in the variant summary
- Load/update PDF gene fusion reports (clinical and research) generated with Arriba
- Support new MANE annotations from VEP (both MANE Select and MANE Plus Clinical)
- Display on case activity the event of a user resetting all dismissed variants
- Support gnomAD population frequencies for mitochondrial variants
- Anchor links in Casedata ClinVar panels to redirect after renaming individuals
### Fixed
- Replace old docs link www.clinicalgenomics.se/scout with new https://clinical-genomics.github.io/scout
- Page formatting issues whenever case and variant comments contain extremely long strings with no spaces
- Chromograph images can be one column and have scrollbar. Removed legacy code.
- Column labels for ClinVar case submission
- Page crashing looking for LoqusDB observation when variant doesn't exist
- Missing inheritance models and custom inheritance models on newly created gene panels
- Accept only numbers in managed variants filter as position and end coordinates
- SNP id format and links in Variant page, ClinVar submission form and general report
- Case groups tooltip triggered only when mouse is on the panel header
### Changed
- A more compact case groups panel
- Added landscape orientation CSS style to cancer coverage and QC demo report
- Improve user documentation to create and save new gene panels
- Removed option to use space as separator when uploading gene panels
- Separating the columns of standard and custom inheritance models in gene panels
- Improved ClinVar instructions for users using non-English Excel

## [4.30.2]
### Added
### Fixed
- Use VEP RefSeq ID if RefSeq list is empty in RefSeq transcripts overview
- Bug creating variant links for variants with no end_chrom
### Changed

## [4.30.1]
### Added
### Fixed
- Cryptography dependency fixed to use version < 3.4
### Changed

## [4.30]
### Added
- Introduced a `reset dismiss variant` verb
- Button to reset all dismissed variants for a case
- Add black border to Chromograph ideograms
- Show ClinVar annotations on variantS page
- Added integration with GENS, copy number visualization tool
- Added a VUS label to the manual classification variant tags
- Add additional information to SNV verification emails
- Tooltips documenting manual annotations from default panels
- Case groups now show bam files from all cases on align view
### Fixed
- Center initial igv view on variant start with SNV/indels
- Don't set initial igv view to negative coordinates
- Display of GQ for SV and STR
- Parsing of AD and related info for STRs
- LoqusDB field in institute settings accepts only existing Loqus instances
- Fix DECIPHER link to work after DECIPHER migrated to GRCh38
- Removed visibility window param from igv.js genes track
- Updated HPO download URL
- Patch HPO download test correctly
- Reference size on STR hover not needed (also wrong)
- Introduced genome build check (allowed values: 37, 38, "37", "38") on case load
- Improve case searching by assignee full name
- Populating the LoqusDB select in institute settings
### Changed
- Cancer variants table header (pop freq etc)
- Only admin users can modify LoqusDB instance in Institute settings
- Style of case synopsis, variants and case comments
- Switched to igv.js 2.7.5
- Do not choke if case is missing research variants when research requested
- Count cases in LoqusDB by variant type
- Introduce deprecation warning for Loqus configs that are not dictionaries
- Improve create new gene panel form validation
- Make XM- transcripts less visible if they don't overlap with transcript refseq_id in variant page
- Color of gene panels and comments panels on cases and variant pages
- Do not choke if case is missing research variants when reserch requested

## [4.29.1]
### Added
### Fixed
- Always load STR variants regardless of RankScore threshold (hotfix)
### Changed

## [4.29]
### Added
- Added a page about migrating potentially breaking changes to the documentation
- markdown_include in development requirements file
- STR variants filter
- Display source, Z-score, inheritance pattern for STR annotations from Stranger (>0.6.1) if available
- Coverage and quality report to cancer view
### Fixed
- ACMG classification page crashing when trying to visualize a classification that was removed
- Pretty print HGVS on gene variants (URL-decode VEP)
- Broken or missing link in the documentation
- Multiple gene names in ClinVar submission form
- Inheritance model select field in ClinVar submission
- IGV.js >2.7.0 has an issue with the gene track zoom levels - temp freeze at 2.7.0
- Revert CORS-anywhere and introduce a local http proxy for cloud tracks
### Changed

## [4.28]
### Added
- Chromograph integration for displaying PNGs in case-page
- Add VAF to cancer case general report, and remove some of its unused fields
- Variants filter compatible with genome browser location strings
- Support for custom public igv tracks stored on the cloud
- Add tests to increase testing coverage
- Update case variants count after deleting variants
- Update IGV.js to latest (v2.7.4)
- Bypass igv.js CORS check using `https://github.com/Rob--W/cors-anywhere`
- Documentation on default and custom IGV.js tracks (admin docs)
- Lock phenomodels so they're editable by admins only
- Small case group assessment sharing
- Tutorial and files for deploying app on containers (Kubernetes pods)
- Canonical transcript and protein change of canonical transcript in exported variants excel sheet
- Support for Font Awesome version 6
- Submit to Beacon from case page sidebar
- Hide dismissed variants in variants pages and variants export function
- Systemd service files and instruction to deploy Scout using podman
### Fixed
- Bugfix: unused `chromgraph_prefix |tojson` removed
- Freeze coloredlogs temporarily
- Marrvel link
- Don't show TP53 link for silent or synonymous changes
- OMIM gene field accepts any custom number as OMIM gene
- Fix Pytest single quote vs double quote string
- Bug in gene variants search by similar cases and no similar case is found
- Delete unused file `userpanel.py`
- Primary transcripts in variant overview and general report
- Google OAuth2 login setup in README file
- Redirect to 'missing file'-icon if configured Chromograph file is missing
- Javascript error in case page
- Fix compound matching during variant loading for hg38
- Cancer variants view containing variants dismissed with cancer-specific reasons
- Zoom to SV variant length was missing IGV contig select
- Tooltips on case page when case has no default gene panels
### Changed
- Save case variants count in case document and not in sessions
- Style of gene panels multiselect on case page
- Collapse/expand main HPO checkboxes in phenomodel preview
- Replaced GQ (Genotype quality) with VAF (Variant allele frequency) in cancer variants GT table
- Allow loading of cancer cases with no tumor_purity field
- Truncate cDNA and protein changes in case report if longer than 20 characters


## [4.27]
### Added
- Exclude one or more variant categories when running variants delete command
### Fixed
### Changed

## [4.26.1]
### Added
### Fixed
- Links with 1-letter aa codes crash on frameshift etc
### Changed

## [4.26]
### Added
- Extend the delete variants command to print analysis date, track, institute, status and research status
- Delete variants by type of analysis (wgs|wes|panel)
- Links to cBioPortal, MutanTP53, IARC TP53, OncoKB, MyCancerGenome, CIViC
### Fixed
- Deleted variants count
### Changed
- Print output of variants delete command as a tab separated table

## [4.25]
### Added
- Command line function to remove variants from one or all cases
### Fixed
- Parse SMN None calls to None rather than False

## [4.24.1]
### Fixed
- Install requirements.txt via setup file

## [4.24]
### Added
- Institute-level phenotype models with sub-panels containing HPO and OMIM terms
- Runnable Docker demo
- Docker image build and push github action
- Makefile with shortcuts to docker commands
- Parse and save synopsis, phenotype and cohort terms from config files upon case upload
### Fixed
- Update dismissed variant status when variant dismissed key is missing
- Breakpoint two IGV button now shows correct chromosome when different from bp1
- Missing font lib in Docker image causing the PDF report download page to crash
- Sentieon Manta calls lack Somaticscore - load anyway
- ClinVar submissions crashing due to pinned variants that are not loaded
- Point ExAC pLI score to new gnomad server address
- Bug uploading cases missing phenotype terms in config file
- STRs loaded but not shown on browser page
- Bug when using adapter.variant.get_causatives with case_id without causatives
- Problem with fetching "solved" from scout export cases cli
- Better serialising of datetime and bson.ObjectId
- Added `volumes` folder to .gitignore
### Changed
- Make matching causative and managed variants foldable on case page
- Remove calls to PyMongo functions marked as deprecated in backend and frontend(as of version 3.7).
- Improved `scout update individual` command
- Export dynamic phenotypes with ordered gene lists as PDF


## [4.23]
### Added
- Save custom IGV track settings
- Show a flash message with clear info about non-valid genes when gene panel creation fails
- CNV report link in cancer case side navigation
- Return to comment section after editing, deleting or submitting a comment
- Managed variants
- MT vs 14 chromosome mean coverage stats if Scout is connected to Chanjo
### Fixed
- missing `vcf_cancer_sv` and `vcf_cancer_sv_research` to manual.
- Split ClinVar multiple clnsig values (slash-separated) and strip them of underscore for annotations without accession number
- Timeout of `All SNVs and INDELs` page when no valid gene is provided in the search
- Round CADD (MIPv9)
- Missing default panel value
- Invisible other causatives lines when other causatives lack gene symbols
### Changed
- Do not freeze mkdocs-material to version 4.6.1
- Remove pre-commit dependency

## [4.22]
### Added
- Editable cases comments
- Editable variants comments
### Fixed
- Empty variant activity panel
- STRs variants popover
- Split new ClinVar multiple significance terms for a variant
- Edit the selected comment, not the latest
### Changed
- Updated RELEASE docs.
- Pinned variants card style on the case page
- Merged `scout export exons` and `scout view exons` commands


## [4.21.2]
### Added
### Fixed
- Do not pre-filter research variants by (case-default) gene panels
- Show OMIM disease tooltip reliably
### Changed

## [4.21.1]
### Added
### Fixed
- Small change to Pop Freq column in variants ang gene panels to avoid strange text shrinking on small screens
- Direct use of HPO list for Clinical HPO SNV (and cancer SNV) filtering
- PDF coverage report redirecting to login page
### Changed
- Remove the option to dismiss single variants from all variants pages
- Bulk dismiss SNVs, SVs and cancer SNVs from variants pages

## [4.21]
### Added
- Support to configure LoqusDB per institute
- Highlight causative variants in the variants list
- Add tests. Mostly regarding building internal datatypes.
- Remove leading and trailing whitespaces from panel_name and display_name when panel is created
- Mark MANE transcript in list of transcripts in "Transcript overview" on variant page
- Show default panel name in case sidebar
- Previous buttons for variants pagination
- Adds a gh action that checks that the changelog is updated
- Adds a gh action that deploys new releases automatically to pypi
- Warn users if case default panels are outdated
- Define institute-specific gene panels for filtering in institute settings
- Use institute-specific gene panels in variants filtering
- Show somatic VAF for pinned and causative variants on case page

### Fixed
- Report pages redirect to login instead of crashing when session expires
- Variants filter loading in cancer variants page
- User, Causative and Cases tables not scaling to full page
- Improved docs for an initial production setup
- Compatibility with latest version of Black
- Fixed tests for Click>7
- Clinical filter required an extra click to Filter to return variants
- Restore pagination and shrink badges in the variants page tables
- Removing a user from the command line now inactivates the case only if user is last assignee and case is active
- Bugfix, LoqusDB per institute feature crashed when institute id was empty string
- Bugfix, LoqusDB calls where missing case count
- filter removal and upload for filters deleted from another page/other user
- Visualize outdated gene panels info in a popover instead of a tooltip in case page side panel

### Changed
- Highlight color on normal STRs in the variants table from green to blue
- Display breakpoints coordinates in verification emails only for structural variants


## [4.20]
### Added
- Display number of filtered variants vs number of total variants in variants page
- Search case by HPO terms
- Dismiss variant column in the variants tables
- Black and pre-commit packages to dev requirements

### Fixed
- Bug occurring when rerun is requested twice
- Peddy info fields in the demo config file
- Added load config safety check for multiple alignment files for one individual
- Formatting of cancer variants table
- Missing Score in SV variants table

### Changed
- Updated the documentation on how to create a new software release
- Genome build-aware cytobands coordinates
- Styling update of the Matchmaker card
- Select search type in case search form


## [4.19]

### Added
- Show internal ID for case
- Add internal ID for downloaded CGH files
- Export dynamic HPO gene list from case page
- Remove users as case assignees when their account is deleted
- Keep variants filters panel expanded when filters have been used

### Fixed
- Handle the ProxyFix ModuleNotFoundError when Werkzeug installed version is >1.0
- General report formatting issues whenever case and variant comments contain extremely long strings with no spaces

### Changed
- Created an institute wrapper page that contains list of cases, causatives, SNVs & Indels, user list, shared data and institute settings
- Display case name instead of case ID on clinVar submissions
- Changed icon of sample update in clinVar submissions


## [4.18]

### Added
- Filter cancer variants on cytoband coordinates
- Show dismiss reasons in a badge with hover for clinical variants
- Show an ellipsis if 10 cases or more to display with loqusdb matches
- A new blog post for version 4.17
- Tooltip to better describe Tumor and Normal columns in cancer variants
- Filter cancer SNVs and SVs by chromosome coordinates
- Default export of `Assertion method citation` to clinVar variants submission file
- Button to export up to 500 cancer variants, filtered or not
- Rename samples of a clinVar submission file

### Fixed
- Apply default gene panel on return to cancer variantS from variant view
- Revert to certificate checking when asking for Chanjo reports
- `scout download everything` command failing while downloading HPO terms

### Changed
- Turn tumor and normal allelic fraction to decimal numbers in tumor variants page
- Moved clinVar submissions code to the institutes blueprints
- Changed name of clinVar export files to FILENAME.Variant.csv and FILENAME.CaseData.csv
- Switched Google login libraries from Flask-OAuthlib to Authlib


## [4.17.1]

### Fixed
- Load cytobands for cases with chromosome build not "37" or "38"


## [4.17]

### Added
- COSMIC badge shown in cancer variants
- Default gene-panel in non-cancer structural view in url
- Filter SNVs and SVs by cytoband coordinates
- Filter cancer SNV variants by alt allele frequency in tumor
- Correct genome build in UCSC link from structural variant page



### Fixed
- Bug in clinVar form when variant has no gene
- Bug when sharing cases with the same institute twice
- Page crashing when removing causative variant tag
- Do not default to GATK caller when no caller info is provided for cancer SNVs


## [4.16.1]

### Fixed
- Fix the fix for handling of delivery reports for rerun cases

## [4.16]

### Added
- Adds possibility to add "lims_id" to cases. Currently only stored in database, not shown anywhere
- Adds verification comment box to SVs (previously only available for small variants)
- Scrollable pedigree panel

### Fixed
- Error caused by changes in WTForm (new release 2.3.x)
- Bug in OMIM case page form, causing the page to crash when a string was provided instead of a numerical OMIM id
- Fix Alamut link to work properly on hg38
- Better handling of delivery reports for rerun cases
- Small CodeFactor style issues: matchmaker results counting, a couple of incomplete tests and safer external xml
- Fix an issue with Phenomizer introduced by CodeFactor style changes

### Changed
- Updated the version of igv.js to 2.5.4

## [4.15.1]

### Added
- Display gene names in ClinVar submissions page
- Links to Varsome in variant transcripts table

### Fixed
- Small fixes to ClinVar submission form
- Gene panel page crash when old panel has no maintainers

## [4.15]

### Added
- Clinvar CNVs IGV track
- Gene panels can have maintainers
- Keep variant actions (dismissed, manual rank, mosaic, acmg, comments) upon variant re-upload
- Keep variant actions also on full case re-upload

### Fixed
- Fix the link to Ensembl for SV variants when genome build 38.
- Arrange information in columns on variant page
- Fix so that new cosmic identifier (COSV) is also acceptable #1304
- Fixed COSMIC tag in INFO (outside of CSQ) to be parses as well with `&` splitter.
- COSMIC stub URL changed to https://cancer.sanger.ac.uk/cosmic/search?q= instead.
- Updated to a version of IGV where bigBed tracks are visualized correctly
- Clinvar submission files are named according to the content (variant_data and case_data)
- Always show causatives from other cases in case overview
- Correct disease associations for gene symbol aliases that exist as separate genes
- Re-add "custom annotations" for SV variants
- The override ClinVar P/LP add-in in the Clinical Filter failed for new CSQ strings

### Changed
- Runs all CI checks in github actions

## [4.14.1]

### Fixed
- Error when variant found in loqusdb is not loaded for other case

## [4.14]

### Added
- Use github actions to run tests
- Adds CLI command to update individual alignments path
- Update HPO terms using downloaded definitions files
- Option to use alternative flask config when running `scout serve`
- Requirement to use loqusdb >= 2.5 if integrated

### Fixed
- Do not display Pedigree panel in cancer view
- Do not rely on internet connection and services available when running CI tests
- Variant loading assumes GATK if no caller set given and GATK filter status is seen in FILTER
- Pass genome build param all the way in order to get the right gene mappings for cases with build 38
- Parse correctly variants with zero frequency values
- Continue even if there are problems to create a region vcf
- STR and cancer variant navigation back to variants pages could fail

### Changed
- Improved code that sends requests to the external APIs
- Updates ranges for user ranks to fit todays usage
- Run coveralls on github actions instead of travis
- Run pip checks on github actions instead of coveralls
- For hg38 cases, change gnomAD link to point to version 3.0 (which is hg38 based)
- Show pinned or causative STR variants a bit more human readable

## [4.13.1]

### Added
### Fixed
- Typo that caused not all clinvar conflicting interpretations to be loaded no matter what
- Parse and retrieve clinvar annotations from VEP-annotated (VEP 97+) CSQ VCF field
- Variant clinvar significance shown as `not provided` whenever is `Uncertain significance`
- Phenomizer query crashing when case has no HPO terms assigned
- Fixed a bug affecting `All SNVs and INDELs` page when variants don't have canonical transcript
- Add gene name or id in cancer variant view

### Changed
- Cancer Variant view changed "Variant:Transcript:Exon:HGVS" to "Gene:Transcript:Exon:HGVS"

## [4.13]

### Added
- ClinVar SNVs track in IGV
- Add SMA view with SMN Copy Number data
- Easier to assign OMIM diagnoses from case page
- OMIM terms and specific OMIM term page

### Fixed
- Bug when adding a new gene to a panel
- Restored missing recent delivery reports
- Fixed style and links to other reports in case side panel
- Deleting cases using display_name and institute not deleting its variants
- Fixed bug that caused coordinates filter to override other filters
- Fixed a problem with finding some INS in loqusdb
- Layout on SV page when local observations without cases are present
- Make scout compatible with the new HPO definition files from `http://compbio.charite.de/jenkins/`
- General report visualization error when SNVs display names are very long


### Changed


## [4.12.4]

### Fixed
- Layout on SV page when local observations without cases are present

## [4.12.3]

### Fixed
- Case report when causative or pinned SVs have non null allele frequencies

## [4.12.2]

### Fixed
- SV variant links now take you to the SV variant page again
- Cancer variant view has cleaner table data entries for "N/A" data
- Pinned variant case level display hotfix for cancer and str - more on this later
- Cancer variants show correct alt/ref reads mirroring alt frequency now
- Always load all clinical STR variants even if a region load is attempted - index may be missing
- Same case repetition in variant local observations

## [4.12.1]

### Fixed
- Bug in variant.gene when gene has no HGVS description


## [4.12]

### Added
- Accepts `alignment_path` in load config to pass bam/cram files
- Display all phenotypes on variant page
- Display hgvs coordinates on pinned and causatives
- Clear panel pending changes
- Adds option to setup the database with static files
- Adds cli command to download the resources from CLI that scout needs
- Adds test files for merged somatic SV and CNV; as well as merged SNV, and INDEL part of #1279
- Allows for upload of OMIM-AUTO gene panel from static files without api-key

### Fixed
- Cancer case HPO panel variants link
- Fix so that some drop downs have correct size
- First IGV button in str variants page
- Cancer case activates on SNV variants
- Cases activate when STR variants are viewed
- Always calculate code coverage
- Pinned/Classification/comments in all types of variants pages
- Null values for panel's custom_inheritance_models
- Discrepancy between the manual disease transcripts and those in database in gene-edit page
- ACMG classification not showing for some causatives
- Fix bug which caused IGV.js to use hg19 reference files for hg38 data
- Bug when multiple bam files sources with non-null values are available


### Changed
- Renamed `requests` file to `scout_requests`
- Cancer variant view shows two, instead of four, decimals for allele and normal


## [4.11.1]

### Fixed
- Institute settings page
- Link institute settings to sharing institutes choices

## [4.11.0]

### Added
- Display locus name on STR variant page
- Alternative key `GNOMADAF_popmax` for Gnomad popmax allele frequency
- Automatic suggestions on how to improve the code on Pull Requests
- Parse GERP, phastCons and phyloP annotations from vep annotated CSQ fields
- Avoid flickering comment popovers in variant list
- Parse REVEL score from vep annotated CSQ fields
- Allow users to modify general institute settings
- Optionally format code automatically on commit
- Adds command to backup vital parts `scout export database`
- Parsing and displaying cancer SV variants from Manta annotated VCF files
- Dismiss cancer snv variants with cancer-specific options
- Add IGV.js UPD, RHO and TIDDIT coverage wig tracks.


### Fixed
- Slightly darker page background
- Fixed an issued with parsed conservation values from CSQ
- Clinvar submissions accessible to all users of an institute
- Header toolbar when on Clinvar page now shows institute name correctly
- Case should not always inactivate upon update
- Show dismissed snv cancer variants as grey on the cancer variants page
- Improved style of mappability link and local observations on variant page
- Convert all the GET requests to the igv view to POST request
- Error when updating gene panels using a file containing BOM chars
- Add/replace gene radio button not working in gene panels


## [4.10.1]

### Fixed
- Fixed issue with opening research variants
- Problem with coveralls not called by Travis CI
- Handle Biomart service down in tests


## [4.10.0]

### Added
- Rank score model in causatives page
- Exportable HPO terms from phenotypes page
- AMP guideline tiers for cancer variants
- Adds scroll for the transcript tab
- Added CLI option to query cases on time since case event was added
- Shadow clinical assessments also on research variants display
- Support for CRAM alignment files
- Improved str variants view : sorting by locus, grouped by allele.
- Delivery report PDF export
- New mosaicism tag option
- Add or modify individuals' age or tissue type from case page
- Display GC and allele depth in causatives table.
- Included primary reference transcript in general report
- Included partial causative variants in general report
- Remove dependency of loqusdb by utilising the CLI

### Fixed
- Fixed update OMIM command bug due to change in the header of the genemap2 file
- Removed Mosaic Tag from Cancer variants
- Fixes issue with unaligned table headers that comes with hidden Datatables
- Layout in general report PDF export
- Fixed issue on the case statistics view. The validation bars didn't show up when all institutes were selected. Now they do.
- Fixed missing path import by importing pathlib.Path
- Handle index inconsistencies in the update index functions
- Fixed layout problems


## [4.9.0]

### Added
- Improved MatchMaker pages, including visible patient contacts email address
- New badges for the github repo
- Links to [GENEMANIA](genemania.org)
- Sort gene panel list on case view.
- More automatic tests
- Allow loading of custom annotations in VCF using the SCOUT_CUSTOM info tag.

### Fixed
- Fix error when a gene is added to an empty dynamic gene panel
- Fix crash when attempting to add genes on incorrect format to dynamic gene panel
- Manual rank variant tags could be saved in a "Select a tag"-state, a problem in the variants view.
- Same case evaluations are no longer shown as gray previous evaluations on the variants page
- Stay on research pages, even if reset, next first buttons are pressed..
- Overlapping variants will now be visible on variant page again
- Fix missing classification comments and links in evaluations page
- All prioritized cases are shown on cases page


## [4.8.3]

### Added

### Fixed
- Bug when ordering sanger
- Improved scrolling over long list of genes/transcripts


## [4.8.2]

### Added

### Fixed
- Avoid opening extra tab for coverage report
- Fixed a problem when rank model version was saved as floats and not strings
- Fixed a problem with displaying dismiss variant reasons on the general report
- Disable load and delete filter buttons if there are no saved filters
- Fix problem with missing verifications
- Remove duplicate users and merge their data and activity


## [4.8.1]

### Added

### Fixed
- Prevent login fail for users with id defined by ObjectId and not email
- Prevent the app from crashing with `AttributeError: 'NoneType' object has no attribute 'message'`


## [4.8.0]

### Added
- Updated Scout to use Bootstrap 4.3
- New looks for Scout
- Improved dashboard using Chart.js
- Ask before inactivating a case where last assigned user leaves it
- Genes can be manually added to the dynamic gene list directly on the case page
- Dynamic gene panels can optionally be used with clinical filter, instead of default gene panel
- Dynamic gene panels get link out to chanjo-report for coverage report
- Load all clinvar variants with clinvar Pathogenic, Likely Pathogenic and Conflicting pathogenic
- Show transcripts with exon numbers for structural variants
- Case sort order can now be toggled between ascending and descending.
- Variants can be marked as partial causative if phenotype is available for case.
- Show a frequency tooltip hover for SV-variants.
- Added support for LDAP login system
- Search snv and structural variants by chromosomal coordinates
- Structural variants can be marked as partial causative if phenotype is available for case.
- Show normal and pathologic limits for STRs in the STR variants view.
- Institute level persistent variant filter settings that can be retrieved and used.
- export causative variants to Excel
- Add support for ROH, WIG and chromosome PNGs in case-view

### Fixed
- Fixed missing import for variants with comments
- Instructions on how to build docs
- Keep sanger order + verification when updating/reloading variants
- Fixed and moved broken filter actions (HPO gene panel and reset filter)
- Fixed string conversion to number
- UCSC links for structural variants are now separated per breakpoint (and whole variant where applicable)
- Reintroduced missing coverage report
- Fixed a bug preventing loading samples using the command line
- Better inheritance models customization for genes in gene panels
- STR variant page back to list button now does its one job.
- Allows to setup scout without a omim api key
- Fixed error causing "favicon not found" flash messages
- Removed flask --version from base cli
- Request rerun no longer changes case status. Active or archived cases inactivate on upload.
- Fixed missing tooltip on the cancer variants page
- Fixed weird Rank cell in variants page
- Next and first buttons order swap
- Added pagination (and POST capability) to cancer variants.
- Improves loading speed for variant page
- Problem with updating variant rank when no variants
- Improved Clinvar submission form
- General report crashing when dismissed variant has no valid dismiss code
- Also show collaborative case variants on the All variants view.
- Improved phenotype search using dataTables.js on phenotypes page
- Search and delete users with `email` instead of `_id`
- Fixed css styles so that multiselect options will all fit one column


## [4.7.3]

### Added
- RankScore can be used with VCFs for vcf_cancer files

### Fixed
- Fix issue with STR view next page button not doing its one job.

### Deleted
- Removed pileup as a bam viewing option. This is replaced by IGV


## [4.7.2]

### Added
- Show earlier ACMG classification in the variant list

### Fixed
- Fixed igv search not working due to igv.js dist 2.2.17
- Fixed searches for cases with a gene with variants pinned or marked causative.
- Load variant pages faster after fixing other causatives query
- Fixed mitochondrial report bug for variants without genes

## [4.7.1]

### Added

### Fixed
- Fixed bug on genes page


## [4.7.0]

### Added
- Export genes and gene panels in build GRCh38
- Search for cases with variants pinned or marked causative in a given gene.
- Search for cases phenotypically similar to a case also from WUI.
- Case variant searches can be limited to similar cases, matching HPO-terms,
  phenogroups and cohorts.
- De-archive reruns and flag them as 'inactive' if archived
- Sort cases by analysis_date, track or status
- Display cases in the following order: prioritized, active, inactive, archived, solved
- Assign case to user when user activates it or asks for rerun
- Case becomes inactive when it has no assignees
- Fetch refseq version from entrez and use it in clinvar form
- Load and export of exons for all genes, independent on refseq
- Documentation for loading/updating exons
- Showing SV variant annotations: SV cgh frequencies, gnomad-SV, local SV frequencies
- Showing transcripts mapping score in segmental duplications
- Handle requests to Ensembl Rest API
- Handle requests to Ensembl Rest Biomart
- STR variants view now displays GT and IGV link.
- Description field for gene panels
- Export exons in build 37 and 38 using the command line

### Fixed
- Fixes of and induced by build tests
- Fixed bug affecting variant observations in other cases
- Fixed a bug that showed wrong gene coverage in general panel PDF export
- MT report only shows variants occurring in the specific individual of the excel sheet
- Disable SSL certifcate verification in requests to chanjo
- Updates how intervaltree and pymongo is used to void deprecated functions
- Increased size of IGV sample tracks
- Optimized tests


## [4.6.1]

### Added

### Fixed
- Missing 'father' and 'mother' keys when parsing single individual cases


## [4.6.0]

### Added
- Description of Scout branching model in CONTRIBUTING doc
- Causatives in alphabetical order, display ACMG classification and filter by gene.
- Added 'external' to the list of analysis type options
- Adds functionality to display "Tissue type". Passed via load config.
- Update to IGV 2.

### Fixed
- Fixed alignment visualization and vcf2cytosure availability for demo case samples
- Fixed 3 bugs affecting SV pages visualization
- Reintroduced the --version cli option
- Fixed variants query by panel (hpo panel + gene panel).
- Downloaded MT report contains excel files with individuals' display name
- Refactored code in parsing of config files.


## [4.5.1]

### Added

### Fixed
- update requirement to use PyYaml version >= 5.1
- Safer code when loading config params in cli base


## [4.5.0]

### Added
- Search for similar cases from scout view CLI
- Scout cli is now invoked from the app object and works under the app context

### Fixed
- PyYaml dependency fixed to use version >= 5.1


## [4.4.1]

### Added
- Display SV rank model version when available

### Fixed
- Fixed upload of delivery report via API


## [4.4.0]

### Added
- Displaying more info on the Causatives page and hiding those not causative at the case level
- Add a comment text field to Sanger order request form, allowing a message to be included in the email
- MatchMaker Exchange integration
- List cases with empty synopsis, missing HPO terms and phenotype groups.
- Search for cases with open research list, or a given case status (active, inactive, archived)

### Fixed
- Variant query builder split into several functions
- Fixed delivery report load bug


## [4.3.3]

### Added
- Different individual table for cancer cases

### Fixed
- Dashboard collects validated variants from verification events instead of using 'sanger' field
- Cases shared with collaborators are visible again in cases page
- Force users to select a real institute to share cases with (actionbar select fix)


## [4.3.2]

### Added
- Dashboard data can be filtered using filters available in cases page
- Causatives for each institute are displayed on a dedicated page
- SNVs and and SVs are searchable across cases by gene and rank score
- A more complete report with validated variants is downloadable from dashboard

### Fixed
- Clinsig filter is fixed so clinsig numerical values are returned
- Split multi clinsig string values in different elements of clinsig array
- Regex to search in multi clinsig string values or multi revstat string values
- It works to upload vcf files with no variants now
- Combined Pileup and IGV alignments for SVs having variant start and stop on the same chromosome


## [4.3.1]

### Added
- Show calls from all callers even if call is not available
- Instructions to install cairo and pango libs from WeasyPrint page
- Display cases with number of variants from CLI
- Only display cases with number of variants above certain treshold. (Also CLI)
- Export of verified variants by CLI or from the dashboard
- Extend case level queries with default panels, cohorts and phenotype groups.
- Slice dashboard statistics display using case level queries
- Add a view where all variants for an institute can be searched across cases, filtering on gene and rank score. Allows searching research variants for cases that have research open.

### Fixed
- Fixed code to extract variant conservation (gerp, phyloP, phastCons)
- Visualization of PDF-exported gene panels
- Reintroduced the exon/intron number in variant verification email
- Sex and affected status is correctly displayed on general report
- Force number validation in SV filter by size
- Display ensembl transcripts when no refseq exists


## [4.3.0]

### Added
- Mosaicism tag on variants
- Show and filter on SweGen frequency for SVs
- Show annotations for STR variants
- Show all transcripts in verification email
- Added mitochondrial export
- Adds alternative to search for SVs shorter that the given length
- Look for 'bcftools' in the `set` field of VCFs
- Display digenic inheritance from OMIM
- Displays what refseq transcript that is primary in hgnc

### Fixed

- Archived panels displays the correct date (not retroactive change)
- Fixed problem with waiting times in gene panel exports
- Clinvar fiter not working with human readable clinsig values

## [4.2.2]

### Fixed
- Fixed gene panel create/modify from CSV file utf-8 decoding error
- Updating genes in gene panels now supports edit comments and entry version
- Gene panel export timeout error

## [4.2.1]

### Fixed
- Re-introduced gene name(s) in verification email subject
- Better PDF rendering for excluded variants in report
- Problem to access old case when `is_default` did not exist on a panel


## [4.2.0]

### Added
- New index on variant_id for events
- Display overlapping compounds on variants view

### Fixed
- Fixed broken clinical filter


## [4.1.4]

### Added
- Download of filtered SVs

### Fixed
- Fixed broken download of filtered variants
- Fixed visualization issue in gene panel PDF export
- Fixed bug when updating gene names in variant controller


## [4.1.3]

### Fixed
- Displays all primary transcripts


## [4.1.2]

### Added
- Option add/replace when updating a panel via CSV file
- More flexible versioning of the gene panels
- Printing coverage report on the bottom of the pdf case report
- Variant verification option for SVs
- Logs uri without pwd when connecting
- Disease-causing transcripts in case report
- Thicker lines in case report
- Supports HPO search for cases, both terms or if described in synopsis
- Adds sanger information to dashboard

### Fixed
- Use db name instead of **auth** as default for authentication
- Fixes so that reports can be generated even with many variants
- Fixed sanger validation popup to show individual variants queried by user and institute.
- Fixed problem with setting up scout
- Fixes problem when exac file is not available through broad ftp
- Fetch transcripts for correct build in `adapter.hgnc_gene`

## [4.1.1]
- Fix problem with institute authentication flash message in utils
- Fix problem with comments
- Fix problem with ensembl link


## [4.1.0]

### Added
- OMIM phenotypes to case report
- Command to download all panel app gene panels `scout load panel --panel-app`
- Links to genenames.org and omim on gene page
- Popup on gene at variants page with gene information
- reset sanger status to "Not validated" for pinned variants
- highlight cases with variants to be evaluated by Sanger on the cases page
- option to point to local reference files to the genome viewer pileup.js. Documented in `docs.admin-guide.server`
- option to export single variants in `scout export variants`
- option to load a multiqc report together with a case(add line in load config)
- added a view for searching HPO terms. It is accessed from the top left corner menu
- Updates the variants view for cancer variants. Adds a small cancer specific filter for known variants
- Adds hgvs information on cancer variants page
- Adds option to update phenotype groups from CLI

### Fixed
- Improved Clinvar to submit variants from different cases. Fixed HPO terms in casedata according to feedback
- Fixed broken link to case page from Sanger modal in cases view
- Now only cases with non empty lists of causative variants are returned in `adapter.case(has_causatives=True)`
- Can handle Tumor only samples
- Long lists of HGNC symbols are now possible. This was previously difficult with manual, uploaded or by HPO search when changing filter settings due to GET request limitations. Relevant pages now use POST requests. Adds the dynamic HPO panel as a selection on the gene panel dropdown.
- Variant filter defaults to default panels also on SV and Cancer variants pages.

## [4.0.0]

### WARNING ###

This is a major version update and will require that the backend of pre releases is updated.
Run commands:

```
$scout update genes
$scout update hpo
```

- Created a Clinvar submission tool, to speed up Clinvar submission of SNVs and SVs
- Added an analysis report page (html and PDF format) containing phenotype, gene panels and variants that are relevant to solve a case.

### Fixed
- Optimized evaluated variants to speed up creation of case report
- Moved igv and pileup viewer under a common folder
- Fixed MT alignment view pileup.js
- Fixed coordinates for SVs with start chromosome different from end chromosome
- Global comments shown across cases and institutes. Case-specific variant comments are shown only for that specific case.
- Links to clinvar submitted variants at the cases level
- Adapts clinvar parsing to new format
- Fixed problem in `scout update user` when the user object had no roles
- Makes pileup.js use online genome resources when viewing alignments. Now any instance of Scout can make use of this functionality.
- Fix ensembl link for structural variants
- Works even when cases does not have `'madeline_info'`
- Parses Polyphen in correct way again
- Fix problem with parsing gnomad from VEP

### Added
- Added a PDF export function for gene panels
- Added a "Filter and export" button to export custom-filtered SNVs to CSV file
- Dismiss SVs
- Added IGV alignments viewer
- Read delivery report path from case config or CLI command
- Filter for spidex scores
- All HPO terms are now added and fetched from the correct source (https://github.com/obophenotype/human-phenotype-ontology/blob/master/hp.obo)
- New command `scout update hpo`
- New command `scout update genes` will fetch all the latest information about genes and update them
- Load **all** variants found on chromosome **MT**
- Adds choice in cases overview do show as many cases as user like

### Removed
- pileup.min.js and pileup css are imported from a remote web location now
- All source files for HPO information, this is instead fetched directly from source
- All source files for gene information, this is instead fetched directly from source

## [3.0.0]
### Fixed
- hide pedigree panel unless it exists

## [1.5.1] - 2016-07-27
### Fixed
- look for both ".bam.bai" and ".bai" extensions

## [1.4.0] - 2016-03-22
### Added
- support for local frequency through loqusdb
- bunch of other stuff

## [1.3.0] - 2016-02-19
### Fixed
- Update query-phenomizer and add username/password

### Changed
- Update the way a case is checked for rerun-status

### Added
- Add new button to mark a case as "checked"
- Link to clinical variants _without_ 1000G annotation

## [1.2.2] - 2016-02-18
### Fixed
- avoid filtering out variants lacking ExAC and 1000G annotations

## [1.1.3] - 2015-10-01
### Fixed
- persist (clinical) filter when clicking load more
- fix #154 by robustly setting clinical filter func. terms

## [1.1.2] - 2015-09-07
### Fixed
- avoid replacing coverage report with none
- update SO terms, refactored

## [1.1.1] - 2015-08-20
### Fixed
- fetch case based on collaborator status (not owner)

## [1.1.0] - 2015-05-29
### Added
- link(s) to SNPedia based on RS-numbers
- new Jinja filter to "humanize" decimal numbers
- show gene panels in variant view
- new Jinja filter for decoding URL encoding
- add indicator to variants in list that have comments
- add variant number threshold and rank score threshold to load function
- add event methods to mongo adapter
- add tests for models
- show badge "old" if comment was written for a previous analysis

### Changed
- show cDNA change in transcript summary unless variant is exonic
- moved compounds table further up the page
- show dates for case uploads in ISO format
- moved variant comments higher up on page
- updated documentation for pages
- read in coverage report as blob in database and serve directly
- change ``OmimPhenotype`` to ``PhenotypeTerm``
- reorganize models sub-package
- move events (and comments) to separate collection
- only display prev/next links for the research list
- include variant type in breadcrumbs e.g. "Clinical variants"

### Removed
- drop dependency on moment.js

### Fixed
- show the same level of detail for all frequencies on all pages
- properly decode URL encoded symbols in amino acid/cDNA change strings
- fixed issue with wipe permissions in MongoDB
- include default gene lists in "variants" link in breadcrumbs

## [1.0.2] - 2015-05-20
### Changed
- update case fetching function

### Fixed
- handle multiple cases with same id

## [1.0.1] - 2015-04-28
### Fixed
- Fix building URL parameters in cases list Vue component

## [1.0.0] - 2015-04-12
Codename: Sara Lund

![Release 1.0](artwork/releases/release-1-0.jpg)

### Added
- Add email logging for unexpected errors
- New command line tool for deleting case

### Changed
- Much improved logging overall
- Updated documentation/usage guide
- Removed non-working IGV link

### Fixed
- Show sample display name in GT call
- Various small bug fixes
- Make it easier to hover over popups

## [0.0.2-rc1] - 2015-03-04
### Added
- add protein table for each variant
- add many more external links
- add coverage reports as PDFs

### Changed
- incorporate user feedback updates
- big refactor of load scripts

## [0.0.2-rc2] - 2015-03-04
### Changes
- add gene table with gene description
- reorganize inheritance models box

### Fixed
- avoid overwriting gene list on "research" load
- fix various bugs in external links

## [0.0.2-rc3] - 2015-03-05
### Added
- Activity log feed to variant view
- Adds protein change strings to ODM and Sanger email

### Changed
- Extract activity log component to macro

### Fixes
- Make Ensembl transcript links use archive website<|MERGE_RESOLUTION|>--- conflicted
+++ resolved
@@ -9,13 +9,10 @@
 - Hide removed gene panels by default in panels page
 - Removed option for filtering cancer SVs by Tumor and Normal alt AF
 - Hide links to coverage repost if cancer analysis
-<<<<<<< HEAD
 - Rewrote the ClinVar export module to simplify and add one variant at the time
 - ClinVar submissions with phenotype conditions from: [OMIM, MedGen, Orphanet, MeSH, HP, MONDO]
-=======
 ### Fixed
 - If trying to load a badly formatted .tsv file an error message is displayed.
->>>>>>> 81dc258b
 
 ## [4.59]
 ### Added
