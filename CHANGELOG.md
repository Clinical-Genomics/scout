# Change Log
All notable changes to this project will be documented in this file.
This project adheres to [Semantic Versioning](http://semver.org/).

About changelog [here](https://keepachangelog.com/en/1.0.0/)

## [unreleased]
### Added
- Possibility to submit variants associated with Orphanet conditions to ClinVar
- Option update path to .d4 files path for individuals of an existing case using the command line
- Case loading via .yaml config file accepts subject_id and phenotype_groups (if previously defined as constant default or added per institute)
### Changed
- Introduce validation in the ClinVar multistep form to make sure users provide at least one variant-associated condition
- CLI scout update individual accepts subject_id
- Update ClinVar inheritance models to reflect changes in ClinVar submission API
- Handle variant-associated condition ID format in background when creating ClinVar submissions
<<<<<<< HEAD
- Explicitly store case file paths from load conf accessible on load as absolute paths for later access
=======
- Replace the code that downloads Ensembl genes, transcripts and exons with the Schug library
>>>>>>> 4bb2a831
### Fixed
- Alignment of contents in the case report has been updated
- Missing number of phenotypes and genes from case diagnoses
- Associate OMIM and/or ORPHA diagnoses with partial causatives
- Visualization of partial causatives' diagnoses on case page: style and links
- Revert style of pinned variants window on the case page


## [4.76]
### Added
- Orphacodes are visible in phenotype tables
- Pydantic validation of image paths provided in case load config file
- Info on the user which created a ClinVar submission, when available
- Associate .d4 files to case individuals when loading a case via config file
- Option update path to .d4 files path for individuals of an existing case using the commands line
### Changed
- In diagnoses page the load of diseases are initiated by clicking a button
- Revel score, Revel rank score and SpliceAI values are also displayed in Causatives and Validated variants tables
- Remove unused functions and tests
- Analysis type and direct link from cases list for OGM cases
- Removed unused `case_obj` parameter from server/blueprints/variant/controllers/observations function
- Possibility to reset ClinVar submission ID
- Allow ClinVar submissions with custom API key for users registered as ClinVar submitters or when institute doesn't have a preset list of ClinVar submitters
- Ordered event verbs alphabetically and created ClinVar-related user events
- Removed the unused "no-variants" option from the load case command line
### Fixed
- All disease_terms have gene HGNC ids as integers when added to the scout database
- Disease_term identifiers are now prefixed with the name of the coding system
- Command line crashing with error when updating a user that doesn't exist
- Thaw coloredlogs - 15.0.1 restores errorhandler issue
- Thaw crypography - current base image and library version allow Docker builds
- Missing delete icons on phenomodels page
- Missing cryptography lib error while running Scout container on an ARM processor
- Round CADD values with many decimals on causatives and validated variants pages
- Dark-mode visibility of some fields on causatives and validated variants pages
- Clinvar submitters would be cleared when unprivileged users saved institute settings page
- Added a default empty string in cases search form to avoid None default value
- Page crashing when user tries to remove the same variant from a ClinVar submission in different browser tabs
- Update more GnomAD links to GnomAD v4 (v38 SNVs, MT vars, STRs)
- Empty cells for RNA fusion variants in Causatives and Verified variants page
- Submenu icons missing from collapsible actionbar
- The collapsible actionbar had some non-collapsing overly long entries
- Cancer observations for SVs not appearing in the variant details view
- Archived local observations not visible on cancer variantS page
- Empty Population Frequency column in the Cancer SV Variants view
- Capital letters in ClinVar events description shown on case page

## [4.75]
### Added
- Hovertip to gene panel names with associated genes in variant view, when variant covers more than one gene
- Tests for panel to genes
- Download of Orphadata en_product6 and en_product4 from CLI
- Parse and save `database_found` key/values for RNA fusion variants
- Added fusion_score, ffpm, split_reads, junction_reads and fusion_caller to the list of filters on RNA fusion variants page
- Renamed the function `get_mei_info` to `set_mei_info` to be consistent with the other functions
- Fixed removing None key/values from parsed variants
- Orphacodes are included in the database disease_terms
### Changed
- Allow use of projections when retrieving gene panels
- Do not save custom images as binary data into case and variant database documents
- Retrieve and display case and variant custom images using image's saved path
- Cases are activated by viewing FSHD and SMA reports
- Split multi-gene SNV variants into single genes when submitting to Matchmaker Exchange
- Alamut links also on the gene level, using transcript and HGVS: better for indels. Keep variant link for missing HGVS
- Thaw WTForms - explicitly coerce form decimal field entries when filters fetched from db
### Fixed
- Removed some extra characters from top of general report left over from FontAwsome fix
- Do not save fusion variants-specific key/values in other types of variants
- Alamut link for MT variants in build 38
- Convert RNA fusions variants `tool_hits` and `fusion_score` keys from string to numbers
- Fix genotype reference and alternative sequencing depths defaulting to -1 when values are 0
- DecimalFields were limited to two decimal places for several forms - lifting restrictions on AF, CADD etc.

## [4.74.1]
### Changed
- Parse and save into database also OMIM terms not associated to genes
### Fixed
- BioNano API FSHD report requests are GET in Access 1.8, were POST in 1.7
- Update more FontAwesome icons to avoid Pro icons
- Test if files still exist before attempting to load research variants
- Parsing of genotypes error, resulting in -1 values when alt or ref read depths are 0

## [4.74]
### Added
- SNVs and Indels, MEI and str variants genes have links to Decipher
- An `owner + case display name` index for cases database collection
- Test and fixtures for RNA fusion case page
- Load and display fusion variants from VCF files as the other variant types
- Option to update case document with path to mei variants (clinical and research)
### Changed
- Details on variant type and category for audit filters on case general report
- Enable Gens CN profile button also in somatic case view
- Fix case of analysis type check for Gens analysis button - only show for WGS
### Fixed
- loqusdb table no longer has empty row below each loqusid
- MatchMaker submission details page crashing because of change in date format returned by PatientMatcher
- Variant external links buttons style does not change color when visited
- Hide compounds with compounds follow filter for region or function would fail for variants in multiple genes
- Updated FontAwesome version to fix missing icons

## [4.73]
### Added
- Shortcut button for HPO panel MEI variants from case page
- Export managed variants from CLI
### Changed
- STRs visualization on case panel to emphasize abnormal repeat count and associated condition
- Removed cytoband column from STRs variant view on case report
- More long integers formatted with thin spaces, and copy to clipboard buttons added
### Fixed
- OMIM table is scrollable if higher than 700px on SV page
- Pinned variants validation badge is now red for false positives.
- Case display name defaulting to case ID when `family_name` or `display_name` are missing from case upload config file
- Expanded menu visible at screen sizes below 1000px now has background color
- The image in ClinVar howto-modal is now responsive
- Clicking on a case in case groups when case was already removed from group in another browser tab
- Page crashing when saving filters for mei variants
- Link visited color of images

## [4.72.4]
### Changed
- Automatic test mongod version increased to v7
### Fixed
- GnomAD now defaults to hg38 - change build 37 links accordingly

## [4.72.3]
### Fixed
- Somatic general case report small variant table can crash with unclassified variants

## [4.72.2]
### Changed
- A gunicorn maxrequests parameter for Docker server image - default to 1200
- STR export limit increased to 500, as for other variants
- Prevent long number wrapping and use thin spaces for separation, as per standards from SI, NIST, IUPAC, BIPM.
- Speed up case retrieval and lower memory use by projecting case queries
- Make relatedness check fails stand out a little more to new users
- Speed up case retrieval and lower memory use by projecting case queries
- Speed up variant pages by projecting only the necessary keys in disease collection query
### Fixed
- Huge memory use caused by cases and variants pages pulling complete disease documents from DB
- Do not include genes fetched from HPO terms when loading diseases
- Consider the renamed fields `Approved Symbol` -> `Approved Gene Symbol` and `Gene Symbols` -> `Gene/Locus And Other Related Symbols` when parsing OMIM terms from genemap2.txt file

## [4.72.1]
### Fixed
- Jinja filter that renders long integers
- Case cache when looking for causatives in other cases causing the server to hang

## [4.72]
### Added
- A GitHub action that checks for broken internal links in docs pages
- Link validation settings in mkdocs.yml file
- Load and display full RNA alignments on alignment viewer
- Genome build check when loading a case
- Extend event index to previous causative variants and always load them
### Fixed
- Documentation nav links for a few documents
- Slightly extended the BioNano Genomics Access integration docs
- Loading of SVs when VCF is missing the INFO.END field but has INFO.SVLEN field
- Escape protein sequence name (if available) in case general report to render special characters correctly
- CaseS HPO term searches for multiple terms works independent of order
- CaseS search regexp should not allow backslash
- CaseS cohort tags can contain whitespace and still match
- Remove diagnoses from cases even if OMIM term is not found in the database
- Parsing of disease-associated genes
- Removed an annoying warning while updating database's disease terms
- Displaying custom case images loaded with scout version <= 4.71
- Use pydantic version >=2 in requirements.txt file
### Changed
- Column width adjustment on caseS page
- Use Python 3.11 in tests
- Update some github actions
- Upgraded Pydantic to version 2
- Case validation fails on loading when associated files (alignments, VCFs and reports) are not present on disk
- Case validation fails on loading when custom images have format different then ["gif", "svg", "png", "jpg", "jpeg"]
- Custom images keys `case` and `str` in case config yaml file are renamed to `case_images` and `str_variants_images`
- Simplify and speed up case general report code
- Speed up case retrieval in case_matching_causatives
- Upgrade pymongo to version 4
- When updating disease terms, check that all terms are consistent with a DiseaseTerm model before dropping the old collection
- Better separation between modules loading HPO terms and diseases
- Deleted unused scout.build.phenotype module
- Stricter validation of mandatory genome build key when loading a case. Allowed values are ['37','38',37,38]
- Improved readability of variants length and coordinates on variantS pages

## [4.71]
### Added
- Added Balsamic keys for SweGen and loqusdb local archive frequecies, SNV and SV
- New filter option for Cancer variantS: local archive RD loqusdb
- Show annotated observations on SV variantS view, also for cancer somatic SVs
- Revel filter for variantS
- Show case default panel on caseS page
- CADD filter for Cancer Somatic SNV variantS - show score
- SpliceAI-lookup link (BROAD, shows SpliceAI and Pangolin) from variant page
- BioNano Access server API - check projects, samples and fetch FSHD reports
### Fixed
- Name of reference genome build for RNA for compatibility with IGV locus search change
- Howto to run the Docker image on Mac computers in `admin-guide/containers/container-deploy.md`
- Link to Weasyprint installation howto in README file
- Avoid filling up disk by creating a reduced VCF file for every variant that is visualized
- Remove legacy incorrectly formatted CODEOWNERS file
- Restrain variant_type requests to variantS views to "clinical" or "research"
- Visualization of cancer variants where cancer case has no affected individual
- ProteinPaint gene link (small StJude API change)
- Causative MEI variant link on causatives page
- Bionano access api settings commented out by default in Scout demo config file.
- Do not show FSHD button on freshly loaded cases without bionano_access individuals
- Truncate long variants' HGVS on causative/Clinically significant and pinned variants case panels
### Changed
- Remove function call that tracks users' browser version
- Include three more splice variant SO terms in clinical filter severe SO terms
- Drop old HPO term collection only after parsing and validation of new terms completes
- Move score to own column on Cancer Somatic SNV variantS page
- Refactored a few complex case operations, breaking out sub functionalities

## [4.70]
### Added
- Download a list of Gene Variants (max 500) resulting from SNVs and Indels search
- Variant PubMed link to search for gene symbol and any aliases
### Changed
- Clearer gnomAD values in Variants page
### Fixed
- CaseS page uniform column widths
- Include ClinVar variants into a scrollable div element on Case page
- `canonical_transcript` variable not initialized in get_hgvs function (server.blueprints.institutes.controllers.py)
- Catch and display any error while importing Phenopacket info
- Modified Docker files to use python:3.8-slim-bullseye to prevent gunicorn workers booting error

## [4.69]
### Added
- ClinVar submission howto available also on Case page
- Somatic score and filtering for somatic SV callers, if available
- Show caller as a tooltip on variantS list
### Fixed
- Crash when attempting to export phenotype from a case that had never had phenotypes
- Aesthetic fix to Causative and Pinned Variants on Case page
- Structural inconsistency for ClinVar Blueprint templates
- Updated igv.js to 2.15.8 to fix track default color bug
- Fixed release versions for actions.
- Freeze tornado below 6.3.0 for compatibility with livereload 2.6.3
- Force update variants count on case re-upload
- IGV locus search not working - add genome reference id
- Pin links to MEI variants should end up on MEI not SV variant view
- Load also matching MEI variants on forced region load
- Allow excluding MEI from case variant deletion
- Fixed the name of the assigned user when the internal user ID is different from the user email address
- Gene variantS should display gene function, region and full hgvs
### Changed
- FontAwesome integrity check fail (updated resource)
- Removed ClinVar API validation buttons in favour of direct API submission
- Improved layout of Institute settings page
- ClinVar API key and allowed submitters are set in the Institute settings page


## [4.68]
### Added
- Rare Disease Mobile Element Insertion variants view
### Changed
- Updated igv.js to 2.15.6
### Fixed
- Docker stage build pycairo.
- Restore SNV and SV rank models versions on Causatives and Verified pages
- Saving `REVEL_RANKSCORE` value in a field named `revel` in variants database documents

## [4.67]
### Added
- Prepare to filter local SV frequency
### Changed
- Speed up instituteS page loading by refactoring cases/institutes query
- Clinical Filter for SVs includes `splice_polypyrimidine_tract_variant` as a severe consequence
- Clinical Filter for SVs includes local variant frequency freeze ("old") for filtering, starting at 30 counts
- Speed up caseS page loading by adding status to index and refactoring totals count
- HPO file parsing is updated to reflect that HPO have changed a few downloadable file formats with their 230405 release.
### Fixed
- Page crashing when a user tries to edit a comment that was removed
- Warning instead of crashed page when attempting to retrieve a non-existent Phenopacket
- Fixed StJude ProteinPaint gene link (URL change)
- Freeze of werkzeug library to version<2.3 to avoid problems resulting from the consequential upgrade of the Flask lib
- Huge list of genes in case report for megabases-long structural variants.
- Fix displaying institutes without associated cases on institutes page
- Fix default panel selection on SVs in cancer case report

## [4.66]
### Changed
- Moved Phenomodels code under a dedicated blueprint
- Updated the instructions to load custom case report under admin guide
- Keep variants filter window collapsed except when user expands it to filter
### Added
- A summary table of pinned variants on the cancer case general report
- New openable matching causatives and managed variants lists for default gene panels only for convenience
### Fixed
- Gens structural variant page link individual id typo

## [4.65.2]
### Fixed
- Generating general case report with str variants containing comments

## [4.65.1]
### Fixed
- Visibility of `Gene(s)` badges on SV VariantS page
- Hide dismiss bar on SV page not working well
- Delivery report PDF download
- Saving Pipeline version file when loading a case
- Backport compatible import of importlib metadata for old python versions (<3.8)

## [4.65]
### Added
- Option to mark a ClinVar submission as submitted
- Docs on how to create/update the PanelApp green genes as a system admin
- `individual_id`-parameter to both Gens links
- Download a gene panel in TXT format from gene panel page
- Panel gene comments on variant page: genes in panels can have comments that describe the gene in a panel context
### Changed
- Always show each case category on caseS page, even if 0 cases in total or after current query
- Improved sorting of ClinVar submissions
- Pre-populate SV type select in ClinVar submission form, when possible
- Show comment badges in related comments tables on general report
- Updated version of several GitHub actions
- Migrate from deprecated `pkg_resources` lib to `importlib_resources`
- Dismiss bar on variantS pages is thinner.
- Dismiss bar on variantS pages can be toggled open or closed for the duration of a login session.
### Fixed
- Fixed Sanger order / Cancel order modal close buttons
- Visibility of SV type in ClinVar submission form
- Fixed a couple of creations where now was called twice, so updated_at and created_at could differ
- Deprecated Ubuntu version 18.04 in one GitHub action
- Panels that have been removed (hidden) should not be visible in views where overlapping gene panels for genes are shown
- Gene panel test pointing to the right function

## [4.64]
### Added
- Create/Update a gene panel containing all PanelApp green genes (`scout update panelapp-green -i <cust_id>`)
- Links for ACMG pathogenicity impact modification on the ACMG classification page
### Changed
- Open local observation matching cases in new windows
### Fixed
- Matching manual ranked variants are now shown also on the somatic variant page
- VarSome links to hg19/GRCh37
- Managed variants filter settings lost when navigating to additional pages
- Collect the right variant category after submitting filter form from research variantS page
- Beacon links are templated and support variants in genome build 38

## [4.63]
### Added
- Display data sharing info for ClinVar, Matchmaker Exchange and Beacon in a dedicated column on Cases page
- Test for `commands.download.omim.print_omim`
- Display dismissed variants comments on general case report
- Modify ACMG pathogenicity impact (most commonly PVS1, PS3) based on strength of evidence with lab director's professional judgement
- REViewer button on STR variant page
- Alamut institution parameter in institute settings for Alamut Visual Plus software
- Added Manual Ranks Risk Factor, Likely Risk Factor and Uncertain Risk Factor
- Display matching manual ranks from previous cases the user has access to on VariantS and Variant pages
- Link to gnomAD gene SVs v2.1 for SV variants with gnomAD frequency
- Support for nf-core/rnafusion reports
### Changed
- Display chrY for sex unknown
- Deprecate legacy scout_load() method API call.
- Message shown when variant tag is updated for a variant
- When all ACMG classifications are deleted from a variant, the current variant classification status is also reset.
- Refactored the functions that collect causative variants
- Removed `scripts/generate_test_data.py`
### Fixed
- Default IGV tracks (genes, ClinVar, ClinVar CNVs) showing even if user unselects them all
- Freeze Flask-Babel below v3.0 due to issue with a locale decorator
- Thaw Flask-Babel and fix according to v3 standard. Thank you @TkTech!
- Show matching causatives on somatic structural variant page
- Visibility of gene names and functional annotations on Causatives/Verified pages
- Panel version can be manually set to floating point numbers, when modified
- Causatives page showing also non-causative variants matching causatives in other cases
- ClinVar form submission for variants with no selected transcript and HGVS
- Validating and submitting ClinVar objects not containing both Variant and Casedata info

## [4.62.1]
### Fixed
- Case page crashing when adding a case to a group without providing a valid case name

## [4.62]
### Added
- Validate ClinVar submission objects using the ClinVar API
- Wrote tests for case and variant API endpoints
- Create ClinVar submissions from Scout using the ClinVar API
- Export Phenopacket for affected individual
- Import Phenopacket from JSON file or Phenopacket API backend server
- Use the new case name option for GENS requests
- Pre-validate refseq:HGVS items using VariantValidator in ClinVar submission form
### Fixed
- Fallback for empty alignment index for REViewer service
- Source link out for MIP 11.1 reference STR annotation
- Avoid duplicate causatives and pinned variants
- ClinVar clinical significance displays only the ACMG terms when user selects ACMG 2015 as assertion criteria
- Spacing between icon and text on Beacon and MatchMaker links on case page sidebar
- Truncate IDs and HGVS representations in ClinVar pages if longer than 25 characters
- Update ClinVar submission ID form
- Handle connection timeout when sending requests requests to external web services
- Validate any ClinVar submission regardless of its status
- Empty Phenopackets import crashes
- Stop Spinner on Phenopacket JSON download
### Changed
- Updated ClinVar submission instructions

## [4.61.1]
### Fixed
- Added `UMLS` as an option of `Condition ID type` in ClinVar Variant downloaded files
- Missing value for `Condition ID type` in ClinVar Variant downloaded files
- Possibility to open, close or delete a ClinVar submission even if it doesn't have an associated name
- Save SV type, ref and alt n. copies to exported ClinVar files
- Inner and outer start and stop SV coordinates not exported in ClinVar files
- ClinVar submissions page crashing when SV files don't contain breakpoint exact coordinates
- Align OMIM diagnoses with delete diagnosis button on case page
- In ClinVar form, reset condition list and customize help when condition ID changes

## [4.61]
### Added
- Filter case list by cases with variants in ClinVar submission
- Filter case list by cases containing RNA-seq data - gene_fusion_reports and sample-level tracks (splice junctions and RNA coverage)
- Additional case category `Ignored`, to be used for cases that don't fall in the existing 'inactive', 'archived', 'solved', 'prioritized' categories
- Display number of cases shown / total number of cases available for each category on Cases page
- Moved buttons to modify case status from sidebar to main case page
- Link to Mutalyzer Normalizer tool on variant's transcripts overview to retrieve official HVGS descriptions
- Option to manually load RNA MULTIQC report using the command `scout load report -t multiqc_rna`
- Load RNA MULTIQC automatically for a case if config file contains the `multiqc_rna` key/value
- Instructions in admin-guide on how to load case reports via the command line
- Possibility to filter RD variants by a specific genotype call
- Distinct colors for different inheritance models on RD Variant page
- Gene panels PDF export with case variants hits by variant type
- A couple of additional README badges for GitHub stats
- Upload and display of pipeline reference info and executable version yaml files as custom reports
- Testing CLI on hasta in PR template
### Changed
- Instructions on how to call dibs on scout-stage server in pull request template
- Deprecated CLI commands `scout load <delivery_report, gene_fusion_report, coverage_qc_report, cnv_report>` to replace them with command `scout load report -t <report type>`
- Refactored code to display and download custom case reports
- Do not export `Assertion method` and `Assertion method citation` to ClinVar submission files according to changes to ClinVar's submission spreadsheet templates.
- Simplified code to create and download ClinVar CSV files
- Colorize inheritance models badges by category on VariantS page
- `Safe variants matching` badge more visible on case page
### Fixed
- Non-admin users saving institute settings would clear loqusdb instance selection
- Layout of variant position, cytoband and type in SV variant summary
- Broken `Build Status - GitHub badge` on GitHub README page
- Visibility of text on grey badges in gene panels PDF exports
- Labels for dashboard search controls
- Dark mode visibility for ClinVar submission
- Whitespaces on outdated panel in extent report

## [4.60]
### Added
- Mitochondrial deletion signatures (mitosign) can be uploaded and shown with mtDNA report
- A `Type of analysis` column on Causatives and Validated variants pages
- List of "safe" gene panels available for matching causatives and managed variants in institute settings, to avoid secondary findings
- `svdb_origin` as a synonym for `FOUND_IN` to complement `set` for variants found by all callers
### Changed
- Hide removed gene panels by default in panels page
- Removed option for filtering cancer SVs by Tumor and Normal alt AF
- Hide links to coverage report from case dynamic HPO panel if cancer analysis
- Remove rerun emails and redirect users to the analysis order portal instead
- Updated clinical SVs igv.js track (dbVar) and added example of external track from `https://trackhubregistry.org/`
- Rewrote the ClinVar export module to simplify and add one variant at the time
- ClinVar submissions with phenotype conditions from: [OMIM, MedGen, Orphanet, MeSH, HP, MONDO]
### Fixed
- If trying to load a badly formatted .tsv file an error message is displayed.
- Avoid showing case as rerun when first attempt at case upload failed
- Dynamic autocomplete search not working on phenomodels page
- Callers added to variant when loading case
- Now possible to update managed variant from file without deleting it first
- Missing preselected chromosome when editing a managed variant
- Preselected variant type and subtype when editing a managed variant
- Typo in dbVar ClinVar track, hg19


## [4.59]
### Added
- Button to go directly to HPO SV filter variantS page from case
- `Scout-REViewer-Service` integration - show `REViewer` picture if available
- Link to HPO panel coverage overview on Case page
- Specify a confidence threshold (green|amber|red) when loading PanelApp panels
- Functional annotations in variants lists exports (all variants)
- Cancer/Normal VAFs and COSMIC ids in in variants lists exports (cancer variants)
### Changed
- Better visualization of regional annotation for long lists of genes in large SVs in Variants tables
- Order of cells in variants tables
- More evident links to gene coverage from Variant page
- Gene panels sorted by display name in the entire Case page
- Round CADD and GnomAD values in variants export files
### Fixed
- HPO filter button on SV variantS page
- Spacing between region|function cells in SVs lists
- Labels on gene panel Chanjo report
- Fixed ambiguous duplicated response headers when requesting a BAM file from /static
- Visited color link on gene coverage button (Variant page)

## [4.58.1]
### Fixed
- Case search with search strings that contain characters that can be escaped

## [4.58]
### Added
- Documentation on how to create/update PanelApp panels
- Add filter by local observations (archive) to structural variants filters
- Add more splicing consequences to SO term definitions
- Search for a specific gene in all gene panels
- Institute settings option to force show all variants on VariantS page for all cases of an institute
- Filter cases by validation pending status
- Link to The Clinical Knowledgebase (CKB) (https://ckb.jax.org/) in cancer variant's page
### Fixed
- Added a not-authorized `auto-login` fixture according to changes in Flask-Login 0.6.2
- Renamed `cache_timeout` param name of flask.send_file function to `max_age` (Flask 2.2 compliant)
- Replaced deprecated `app.config["JSON_SORT_KEYS"]` with app.json.sort_keys in app settings
- Bug in gene variants page (All SNVs and INDELs) when variant gene doesn't have a hgnc id that is found in the database
- Broken export of causatives table
- Query for genes in build 38 on `Search SNVs and INDELs` page
- Prevent typing special characters `^<>?!=\/` in case search form
- Search matching causatives also among research variants in other cases
- Links to variants in Verified variants page
- Broken filter institute cases by pinned gene
- Better visualization of long lists of genes in large SVs on Causative and Verified Variants page
- Reintroduced missing button to export Causative variants
- Better linking and display of matching causatives and managed variants
- Reduced code complexity in `scout/parse/variant/variant.py`
- Reduced complexity of code in `scout/build/variant/variant.py`

### Changed
- State that loqusdb observation is in current case if observations count is one and no cases are shown
- Better pagination and number of variants returned by queries in `Search SNVs and INDELs` page
- Refactored and simplified code used for collecting gene variants for `Search SNVs and INDELs` page
- Fix sidebar panel icons in Case view
- Fix panel spacing in Case view
- Removed unused database `sanger_ordered` and `case_id,category,rank_score` indexes (variant collection)
- Verified variants displayed in a dedicated page reachable from institute sidebar
- Unified stats in dashboard page
- Improved gene info for large SVs and cancer SVs
- Remove the unused `variant.str_variant` endpoint from variant views
- Easier editing of HPO gene panel on case page
- Assign phenotype panel less cramped on Case page
- Causatives and Verified variants pages to use the same template macro
- Allow hyphens in panel names
- Reduce resolution of example images
- Remove some animations in web gui which where rendered slow


## [4.57.4]
### Fixed
- Parsing of variant.FORMAT "DR" key in parse variant file

## [4.57.3]
### Fixed
- Export of STR verified variants
- Do not download as verified variants first verified and then reset to not validated
- Avoid duplicated lines in downloaded verified variants reflecting changes in variant validation status

## [4.57.2]
### Fixed
- Export of verified variants when variant gene has no transcripts
- HTTP 500 when visiting a the details page for a cancer variant that had been ranked with genmod

## [4.57.1]
### Fixed
- Updating/replacing a gene panel from file with a corrupted or malformed file

## [4.57]
### Added
- Display last 50 or 500 events for a user in a timeline
- Show dismiss count from other cases on matching variantS
- Save Beacon-related events in events collection
- Institute settings allow saving multiple loqusdb instances for one institute
- Display stats from multiple instances of loqusdb on variant page
- Display date and frequency of obs derived from count of local archive observations from MIP11 (requires fix in MIP)
### Changed
- Prior ACMG classifications view is no longer limited by pathogenicity
### Fixed
- Visibility of Sanger ordered badge on case page, light mode
- Some of the DataTables tables (Phenotypes and Diagnoses pages) got a bit dark in dark mode
- Remove all redundancies when displaying timeline events (some events are saved both as case-related and variant-related)
- Missing link in saved MatchMaker-related events
- Genes with mixed case gene symbols missing in PanelApp panels
- Alignment of elements on the Beacon submission modal window
- Locus info links from STR variantS page open in new browser tabs

## [4.56]
### Added
- Test for PanelApp panels loading
- `panel-umi` tag option when loading cancer analyses
### Changed
- Black text to make comments more visible in dark mode
- Loading PanelApp panels replaces pre-existing panels with same version
- Removed sidebar from Causatives page - navigation is available on the top bar for now
- Create ClinVar submissions from pinned variants list in case page
- Select which pinned variants will be included in ClinVar submission documents
### Fixed
- Remove a:visited css style from all buttons
- Update of HPO terms via command line
- Background color of `MIXED` and `PANEL-UMI` sequencing types on cases page
- Fixed regex error when searching for cases with query ending with `\ `
- Gene symbols on Causatives page lighter in dark mode
- SpliceAI tooltip of multigene variants

## [4.55]
### Changed
- Represent different tumor samples as vials in cases page
- Option to force-update the OMIM panel
### Fixed
- Low tumor purity badge alignment in cancer samples table on cancer case view
- VariantS comment popovers reactivate on hover
- Updating database genes in build 37
- ACMG classification summary hidden by sticky navbar
- Logo backgrounds fixed to white on welcome page
- Visited links turn purple again
- Style of link buttons and dropdown menus
- Update KUH and GMS logos
- Link color for Managed variants

## [4.54]
### Added
- Dark mode, using browser/OS media preference
- Allow marking case as solved without defining causative variants
- Admin users can create missing beacon datasets from the institute's settings page
- GenCC links on gene and variant pages
- Deprecation warnings when launching the app using a .yaml config file or loading cases using .ped files
### Changed
- Improved HTML syntax in case report template
- Modified message displayed when variant rank stats could not be calculated
- Expanded instructions on how to test on CG development server (cg-vm1)
- Added more somatic variant callers (Balsamic v9 SNV, develop SV)
### Fixed
- Remove load demo case command from docker-compose.yml
- Text elements being split across pages in PDF reports
- Made login password field of type `password` in LDAP login form
- Gene panels HTML select in institute's settings page
- Bootstrap upgraded to version 5
- Fix some Sourcery and SonarCloud suggestions
- Escape special characters in case search on institute and dashboard pages
- Broken case PDF reports when no Madeline pedigree image can be created
- Removed text-white links style that were invisible in new pages style
- Variants pagination after pressing "Filter variants" or "Clinical filter"
- Layout of buttons Matchmaker submission panel (case page)
- Removing cases from Matchmaker (simplified code and fixed functionality)
- Reintroduce check for missing alignment files purged from server

## [4.53]
### Added
### Changed
- Point Alamut API key docs link to new API version
- Parse dbSNP id from ID only if it says "rs", else use VEP CSQ fields
- Removed MarkupSafe from the dependencies
### Fixed
- Reintroduced loading of SVs for demo case 643595
- Successful parse of FOUND_IN should avoid GATK caller default
- All vulnerabilities flagged by SonarCloud

## [4.52]
### Added
- Demo cancer case gets loaded together with demo RD case in demo instance
- Parse REVEL_score alongside REVEL_rankscore from csq field and display it on SNV variant page
- Rank score results now show the ranking range
- cDNA and protein changes displayed on institute causatives pages
- Optional SESSION_TIMEOUT_MINUTES configuration in app config files
- Script to convert old OMIM case format (list of integers) to new format (list of dictionaries)
- Additional check for user logged in status before serving alignment files
- Download .cgh files from cancer samples table on cancer case page
- Number of documents and date of last update on genes page
### Changed
- Verify user before redirecting to IGV alignments and sashimi plots
- Build case IGV tracks starting from case and variant objects instead of passing all params in a form
- Unfreeze Werkzeug lib since Flask_login v.0.6 with bugfix has been released
- Sort gene panels by name (panelS and variant page)
- Removed unused `server.blueprints.alignviewers.unindexed_remote_static` endpoint
- User sessions to check files served by `server.blueprints.alignviewers.remote_static` endpoint
- Moved Beacon-related functions to a dedicated app extension
- Audit Filter now also loads filter displaying the variants for it
### Fixed
- Handle `attachment_filename` parameter renamed to `download_name` when Flask 2.2 will be released
- Removed cursor timeout param in cases find adapter function to avoid many code warnings
- Removed stream argument deprecation warning in tests
- Handle `no intervals found` warning in load_region test
- Beacon remove variants
- Protect remote_cors function in alignviewers view from Server-Side Request Forgery (SSRF)
- Check creation date of last document in gene collection to display when genes collection was updated last

## [4.51]
### Added
- Config file containing codecov settings for pull requests
- Add an IGV.js direct link button from case page
- Security policy file
- Hide/shade compound variants based on rank score on variantS from filter
- Chromograph legend documentation direct link
### Changed
- Updated deprecated Codecov GitHub action to v.2
- Simplified code of scout/adapter/mongo/variant
- Update IGV.js to v2.11.2
- Show summary number of variant gene panels on general report if more than 3
### Fixed
- Marrvel link for variants in genome build 38 (using liftover to build 37)
- Remove flags from codecov config file
- Fixed filter bug with high negative SPIDEX scores
- Renamed IARC TP53 button to to `TP53 Database`, modified also link since IARC has been moved to the US NCI: `https://tp53.isb-cgc.org/`
- Parsing new format of OMIM case info when exporting patients to Matchmaker
- Remove flask-debugtoolbar lib dependency that is using deprecated code and causes app to crash after new release of Jinja2 (3.1)
- Variant page crashing for cases with old OMIM terms structure (a list of integers instead of dictionary)
- Variant page crashing when creating MARRVEL link for cases with no genome build
- SpliceAI documentation link
- Fix deprecated `safe_str_cmp` import from `werkzeug.security` by freezing Werkzeug lib to v2.0 until Flask_login v.0.6 with bugfix is released
- List gene names densely in general report for SVs that contain more than 3 genes
- Show transcript ids on refseq genes on hg19 in IGV.js, using refgene source
- Display correct number of genes in general report for SVs that contain more than 32 genes
- Broken Google login after new major release of `lepture/authlib`
- Fix frequency and callers display on case general report

## [4.50.1]
### Fixed
- Show matching causative STR_repid for legacy str variants (pre Stranger hgnc_id)

## [4.50]
### Added
- Individual-specific OMIM terms
- OMIM disease descriptions in ClinVar submission form
- Add a toggle for melter rerun monitoring of cases
- Add a config option to show the rerun monitoring toggle
- Add a cli option to export cases with rerun monitoring enabled
- Add a link to STRipy for STR variants; shallow for ARX and HOXA13
- Hide by default variants only present in unaffected individuals in variants filters
- OMIM terms in general case report
- Individual-level info on OMIM and HPO terms in general case report
- PanelApp gene link among the external links on variant page
- Dashboard case filters fields help
- Filter cases by OMIM terms in cases and dashboard pages
### Fixed
- A malformed panel id request would crash with exception: now gives user warning flash with redirect
- Link to HPO resource file hosted on `http://purl.obolibrary.org`
- Gene search form when gene exists only in build 38
- Fixed odd redirect error and poor error message on missing column for gene panel csv upload
- Typo in parse variant transcripts function
- Modified keys name used to parse local observations (archived) frequencies to reflect change in MIP keys naming
- Better error handling for partly broken/timed out chanjo reports
- Broken javascript code when case Chromograph data is malformed
- Broader space for case synopsis in general report
- Show partial causatives on causatives and matching causatives panels
- Partial causative assignment in cases with no OMIM or HPO terms
- Partial causative OMIM select options in variant page
### Changed
- Slightly smaller and improved layout of content in case PDF report
- Relabel more cancer variant pages somatic for navigation
- Unify caseS nav links
- Removed unused `add_compounds` param from variant controllers function
- Changed default hg19 genome for IGV.js to legacy hg19_1kg_decoy to fix a few problematic loci
- Reduce code complexity (parse/ensembl.py)
- Silence certain fields in ClinVar export if prioritised ones exist (chrom-start-end if hgvs exist)
- Made phenotype non-mandatory when marking a variant as partial causative
- Only one phenotype condition type (OMIM or HPO) per variant is used in ClinVar submissions
- ClinVar submission variant condition prefers OMIM over HPO if available
- Use lighter version of gene objects in Omim MongoDB adapter, panels controllers, panels views and institute controllers
- Gene-variants table size is now adaptive
- Remove unused file upload on gene-variants page

## [4.49]
### Fixed
- Pydantic model types for genome_build, madeline_info, peddy_ped_check and peddy_sex_check, rank_model_version and sv_rank_model_version
- Replace `MatchMaker` with `Matchmaker` in all places visible by a user
- Save diagnosis labels along with OMIM terms in Matchmaker Exchange submission objects
- `libegl-mesa0_21.0.3-0ubuntu0.3~20.04.5_amd64.deb` lib not found by GitHub actions Docker build
- Remove unused `chromograph_image_files` and `chromograph_prefixes` keys saved when creating or updating an RD case
- Search managed variants by description and with ignore case
### Changed
- Introduced page margins on exported PDF reports
- Smaller gene fonts in downloaded HPO genes PDF reports
- Reintroduced gene coverage data in the PDF-exported general report of rare-disease cases
- Check for existence of case report files before creating sidebar links
- Better description of HPO and OMIM terms for patients submitted to Matchmaker Exchange
- Remove null non-mandatory key/values when updating a case
- Freeze WTForms<3 due to several form input rendering changes

## [4.48.1]
### Fixed
- General case PDF report for recent cases with no pedigree

## [4.48]
### Added
- Option to cancel a request for research variants in case page
### Changed
- Update igv.js to v2.10.5
- Updated example of a case delivery report
- Unfreeze cyvcf2
- Builder images used in Scout Dockerfiles
- Crash report email subject gives host name
- Export general case report to PDF using PDFKit instead of WeasyPrint
- Do not include coverage report in PDF case report since they might have different orientation
- Export cancer cases's "Coverage and QC report" to PDF using PDFKit instead of Weasyprint
- Updated cancer "Coverage and QC report" example
- Keep portrait orientation in PDF delivery report
- Export delivery report to PDF using PDFKit instead of Weasyprint
- PDF export of clinical and research HPO panels using PDFKit instead of Weasyprint
- Export gene panel report to PDF using PDFKit
- Removed WeasyPrint lib dependency

### Fixed
- Reintroduced missing links to Swegen and Beacon and dbSNP in RD variant page, summary section
- Demo delivery report orientation to fit new columns
- Missing delivery report in demo case
- Cast MNVs to SNV for test
- Export verified variants from all institutes when user is admin
- Cancer coverage and QC report not found for demo cancer case
- Pull request template instructions on how to deploy to test server
- PDF Delivery report not showing Swedac logo
- Fix code typos
- Disable codefactor raised by ESLint for javascript functions located on another file
- Loading spinner stuck after downloading a PDF gene panel report
- IGV browser crashing when file system with alignment files is not mounted

## [4.47]
### Added
- Added CADD, GnomAD and genotype calls to variantS export
### Changed
- Pull request template, to illustrate how to deploy pull request branches on cg-vm1 stage server
### Fixed
- Compiled Docker image contains a patched version (v4.9) of chanjo-report

## [4.46.1]
### Fixed
- Downloading of files generated within the app container (MT-report, verified variants, pedigrees, ..)

## [4.46]
### Added
- Created a Dockefile to be used to serve the dockerized app in production
- Modified the code to collect database params specified as env vars
- Created a GitHub action that pushes the Dockerfile-server image to Docker Hub (scout-server-stage) every time a PR is opened
- Created a GitHub action that pushes the Dockerfile-server image to Docker Hub (scout-server) every time a new release is created
- Reassign MatchMaker Exchange submission to another user when a Scout user is deleted
- Expose public API JSON gene panels endpoint, primarily to enable automated rerun checking for updates
- Add utils for dictionary type
- Filter institute cases using multiple HPO terms
- Vulture GitHub action to identify and remove unused variables and imports
### Changed
- Updated the python config file documentation in admin guide
- Case configuration parsing now uses Pydantic for improved typechecking and config handling
- Removed test matrices to speed up automatic testing of PRs
- Switch from Coveralls to Codecov to handle CI test coverage
- Speed-up CI tests by caching installation of libs and splitting tests into randomized groups using pytest-test-groups
- Improved LDAP login documentation
- Use lib flask-ldapconn instead of flask_ldap3_login> to handle ldap authentication
- Updated Managed variant documentation in user guide
- Fix and simplify creating and editing of gene panels
- Simplified gene variants search code
- Increased the height of the genes track in the IGV viewer
### Fixed
- Validate uploaded managed variant file lines, warning the user.
- Exporting validated variants with missing "genes" database key
- No results returned when searching for gene variants using a phenotype term
- Variants filtering by gene symbols file
- Make gene HGNC symbols field mandatory in gene variants page and run search only on form submit
- Make sure collaborator gene variants are still visible, even if HPO filter is used

## [4.45]
### Added
### Changed
- Start Scout also when loqusdbapi is not reachable
- Clearer definition of manual standard and custom inheritance models in gene panels
- Allow searching multiple chromosomes in filters
### Fixed
- Gene panel crashing on edit action

## [4.44]
### Added
### Changed
- Display Gene track beneath each sample track when displaying splice junctions in igv browser
- Check outdated gene symbols and update with aliases for both RD and cancer variantS
### Fixed
- Added query input check and fixed the Genes API endpoint to return a json formatted error when request is malformed
- Typo in ACMG BP6 tooltip

## [4.43.1]
### Added
- Added database index for OMIM disease term genes
### Changed
### Fixed
- Do not drop HPO terms collection when updating HPO terms via the command line
- Do not drop disease (OMIM) terms collection when updating diseases via the command line

## [4.43]
### Added
- Specify which collection(s) update/build indexes for
### Fixed
- Do not drop genes and transcripts collections when updating genes via the command line

## [4.42.1]
### Added
### Changed
### Fixed
- Freeze PyMongo lib to version<4.0 to keep supporting previous MongoDB versions
- Speed up gene panels creation and update by collecting only light gene info from database
- Avoid case page crash on Phenomizer queries timeout

## [4.42]
### Added
- Choose custom pinned variants to submit to MatchMaker Exchange
- Submit structural variant as genes to the MatchMaker Exchange
- Added function for maintainers and admins to remove gene panels
- Admins can restore deleted gene panels
- A development docker-compose file illustrating the scout/chanjo-report integration
- Show AD on variants view for cancer SV (tumor and normal)
- Cancer SV variants filter AD, AF (tumor and normal)
- Hiding the variants score column also from cancer SVs, as for the SNVs
### Changed
- Enforce same case _id and display_name when updating a case
- Enforce same individual ids, display names and affected status when updating a case
- Improved documentation for connecting to loqusdb instances (including loqusdbapi)
- Display and download HPO gene panels' gene symbols in italics
- A faster-built and lighter Docker image
- Reduce complexity of `panels` endpoint moving some code to the panels controllers
- Update requirements to use flask-ldap3-login>=0.9.17 instead of freezing WTForm
### Fixed
- Use of deprecated TextField after the upgrade of WTF to v3.0
- Freeze to WTForms to version < 3
- Remove the extra files (bed files and madeline.svg) introduced by mistake
- Cli command loading demo data in docker-compose when case custom images exist and is None
- Increased MongoDB connection serverSelectionTimeoutMS parameter to 30K (default value according to MongoDB documentation)
- Better differentiate old obs counts 0 vs N/A
- Broken cancer variants page when default gene panel was deleted
- Typo in tx_overview function in variant controllers file
- Fixed loqusdbapi SV search URL
- SV variants filtering using Decipher criterion
- Removing old gene panels that don't contain the `maintainer` key.

## [4.41.1]
### Fixed
- General reports crash for variant annotations with same variant on other cases

## [4.41]
### Added
- Extended the instructions for running the Scout Docker image (web app and cli).
- Enabled inclusion of custom images to STR variant view
### Fixed
- General case report sorting comments for variants with None genetic models
- Do not crash but redirect to variants page with error when a variant is not found for a case
- UCSC links coordinates for SV variants with start chromosome different than end chromosome
- Human readable variants name in case page for variants having start chromosome different from end chromosome
- Avoid always loading all transcripts when checking gene symbol: introduce gene captions
- Slow queries for evaluated variants on e.g. case page - use events instead
### Changed
- Rearrange variant page again, moving severity predictions down.
- More reactive layout width steps on variant page

## [4.40.1]
### Added
### Fixed
- Variants dismissed with inconsistent inheritance pattern can again be shown in general case report
- General report page for variants with genes=None
- General report crashing when variants have no panels
- Added other missing keys to case and variant dictionaries passed to general report
### Changed

## [4.40]
### Added
- A .cff citation file
- Phenotype search API endpoint
- Added pagination to phenotype API
- Extend case search to include internal MongoDB id
- Support for connecting to a MongoDB replica set (.py config files)
- Support for connecting to a MongoDB replica set (.yaml config files)
### Fixed
- Command to load the OMIM gene panel (`scout load panel --omim`)
- Unify style of pinned and causative variants' badges on case page
- Removed automatic spaces after punctuation in comments
- Remove the hardcoded number of total individuals from the variant's old observations panel
- Send delete requests to a connected Beacon using the DELETE method
- Layout of the SNV and SV variant page - move frequency up
### Changed
- Stop updating database indexes after loading exons via command line
- Display validation status badge also for not Sanger-sequenced variants
- Moved Frequencies, Severity and Local observations panels up in RD variants page
- Enabled Flask CORS to communicate CORS status to js apps
- Moved the code preparing the transcripts overview to the backend
- Refactored and filtered json data used in general case report
- Changed the database used in docker-compose file to use the official MongoDB v4.4 image
- Modified the Python (3.6, 3.8) and MongoDB (3.2, 4.4, 5.0) versions used in testing matrices (GitHub actions)
- Capitalize case search terms on institute and dashboard pages


## [4.39]
### Added
- COSMIC IDs collected from CSQ field named `COSMIC`
### Fixed
- Link to other causative variants on variant page
- Allow multiple COSMIC links for a cancer variant
- Fix floating text in severity box #2808
- Fixed MitoMap and HmtVar links for hg38 cases
- Do not open new browser tabs when downloading files
- Selectable IGV tracks on variant page
- Missing splice junctions button on variant page
- Refactor variantS representative gene selection, and use it also for cancer variant summary
### Changed
- Improve Javascript performance for displaying Chromograph images
- Make ClinVar classification more evident in cancer variant page

## [4.38]
### Added
- Option to hide Alamut button in the app config file
### Fixed
- Library deprecation warning fixed (insert is deprecated. Use insert_one or insert_many instead)
- Update genes command will not trigger an update of database indices any more
- Missing resources in temporary downloading directory when updating genes using the command line
- Restore previous variant ACMG classification in a scrollable div
- Loading spinner not stopping after downloading PDF case reports and variant list export
- Add extra Alamut links higher up on variant pages
- Improve UX for phenotypes in case page
- Filter and export of STR variants
- Update look of variants page navigation buttons
### Changed

## [4.37]
### Added
- Highlight and show version number for RefSeq MANE transcripts.
- Added integration to a rerunner service for toggling reanalysis with updated pedigree information
- SpliceAI display and parsing from VEP CSQ
- Display matching tiered variants for cancer variants
- Display a loading icon (spinner) until the page loads completely
- Display filter badges in cancer variants list
- Update genes from pre-downloaded file resources
- On login, OS, browser version and screen size are saved anonymously to understand how users are using Scout
- API returning institutes data for a given user: `/api/v1/institutes`
- API returning case data for a given institute: `/api/v1/institutes/<institute_id>/cases`
- Added GMS and Lund university hospital logos to login page
- Made display of Swedac logo configurable
- Support for displaying custom images in case view
- Individual-specific HPO terms
- Optional alamut_key in institute settings for Alamut Plus software
- Case report API endpoint
- Tooltip in case explaining that genes with genome build different than case genome build will not be added to dynamic HPO panel.
- Add DeepVariant as a caller
### Fixed
- Updated IGV to v2.8.5 to solve missing gene labels on some zoom levels
- Demo cancer case config file to load somatic SNVs and SVs only.
- Expand list of refseq trancripts in ClinVar submission form
- Renamed `All SNVs and INDELs` institute sidebar element to `Search SNVs and INDELs` and fixed its style.
- Add missing parameters to case load-config documentation
- Allow creating/editing gene panels and dynamic gene panels with genes present in genome build 38
- Bugfix broken Pytests
- Bulk dismissing variants error due to key conversion from string to integer
- Fix typo in index documentation
- Fixed crash in institute settings page if "collaborators" key is not set in database
- Don't stop Scout execution if LoqusDB call fails and print stacktrace to log
- Bug when case contains custom images with value `None`
- Bug introduced when fixing another bug in Scout-LoqusDB interaction
- Loading of OMIM diagnoses in Scout demo instance
- Remove the docker-compose with chanjo integration because it doesn't work yet.
- Fixed standard docker-compose with scout demo data and database
- Clinical variant assessments not present for pinned and causative variants on case page.
- MatchMaker matching one node at the time only
- Remove link from previously tiered variants badge in cancer variants page
- Typo in gene cell on cancer variants page
- Managed variants filter form
### Changed
- Better naming for variants buttons on cancer track (somatic, germline). Also show cancer research button if available.
- Load case with missing panels in config files, but show warning.
- Changing the (Female, Male) symbols to (F/M) letters in individuals_table and case-sma.
- Print stacktrace if case load command fails
- Added sort icon and a pointer to the cursor to all tables with sortable fields
- Moved variant, gene and panel info from the basic pane to summary panel for all variants.
- Renamed `Basics` panel to `Classify` on variant page.
- Revamped `Basics` panel to a panel dedicated to classify variants
- Revamped the summary panel to be more compact.
- Added dedicated template for cancer variants
- Removed Gene models, Gene annotations and Conservation panels for cancer variants
- Reorganized the orders of panels for variant and cancer variant views
- Added dedicated variant quality panel and removed relevant panes
- A more compact case page
- Removed OMIM genes panel
- Make genes panel, pinned variants panel, causative variants panel and ClinVar panel scrollable on case page
- Update to Scilifelab's 2020 logo
- Update Gens URL to support Gens v2.0 format
- Refactor tests for parsing case configurations
- Updated links to HPO downloadable resources
- Managed variants filtering defaults to all variant categories
- Changing the (Kind) drop-down according to (Category) drop-down in Managed variant add variant
- Moved Gens button to individuals table
- Check resource files availability before starting updating OMIM diagnoses
- Fix typo in `SHOW_OBSERVED_VARIANT_ARCHIVE` config param

## [4.36]
### Added
- Parse and save splice junction tracks from case config file
- Tooltip in observations panel, explaining that case variants with no link might be old variants, not uploaded after a case rerun
### Fixed
- Warning on overwriting variants with same position was no longer shown
- Increase the height of the dropdowns to 425px
- More indices for the case table as it grows, specifically for causatives queries
- Splice junction tracks not centered over variant genes
- Total number of research variants count
- Update variants stats in case documents every time new variants are loaded
- Bug in flashing warning messages when filtering variants
### Changed
- Clearer warning messages for genes and gene/gene-panels searches in variants filters

## [4.35]
### Added
- A new index for hgnc_symbol in the hgnc_gene collection
- A Pedigree panel in STR page
- Display Tier I and II variants in case view causatives card for cancer cases
### Fixed
- Send partial file data to igv.js when visualizing sashimi plots with splice junction tracks
- Research variants filtering by gene
- Do not attempt to populate annotations for not loaded pinned/causatives
- Add max-height to all dropdowns in filters
### Changed
- Switch off non-clinical gene warnings when filtering research variants
- Don't display OMIM disease card in case view for cancer cases
- Refactored Individuals and Causative card in case view for cancer cases
- Update and style STR case report

## [4.34]
### Added
- Saved filter lock and unlock
- Filters can optionally be marked audited, logging the filter name, user and date on the case events and general report.
- Added `ClinVar hits` and `Cosmic hits` in cancer SNVs filters
- Added `ClinVar hits` to variants filter (rare disease track)
- Load cancer demo case in docker-compose files (default and demo file)
- Inclusive-language check using [woke](https://github.com/get-woke/woke) github action
- Add link to HmtVar for mitochondrial variants (if VCF is annotated with HmtNote)
- Grey background for dismissed compounds in variants list and variant page
- Pin badge for pinned compounds in variants list and variant page
- Support LoqusDB REST API queries
- Add a docker-compose-matchmaker under scout/containers/development to test matchmaker locally
- Script to investigate consequences of symbol search bug
- Added GATK to list of SV and cancer SV callers
### Fixed
- Make MitoMap link work for hg38 again
- Export Variants feature crashing when one of the variants has no primary transcripts
- Redirect to last visited variantS page when dismissing variants from variants list
- Improved matching of SVs Loqus occurrences in other cases
- Remove padding from the list inside (Matching causatives from other cases) panel
- Pass None to get_app function in CLI base since passing script_info to app factory functions was deprecated in Flask 2.0
- Fixed failing tests due to Flask update to version 2.0
- Speed up user events view
- Causative view sort out of memory error
- Use hgnc_id for gene filter query
- Typo in case controllers displaying an error every time a patient is matched against external MatchMaker nodes
- Do not crash while attempting an update for variant documents that are too big (> 16 MB)
- Old STR causatives (and other variants) may not have HGNC symbols - fix sort lambda
- Check if gene_obj has primary_transcript before trying to access it
- Warn if a gene manually searched is in a clinical panel with an outdated name when filtering variants
- ChrPos split js not needed on STR page yet
### Changed
- Remove parsing of case `genome_version`, since it's not used anywhere downstream
- Introduce deprecation warning for Loqus configs that are not dictionaries
- SV clinical filter no longer filters out sub 100 nt variants
- Count cases in LoqusDB by variant type
- Commit pulse repo badge temporarily set to weekly
- Sort ClinVar submissions objects by ascending "Last evaluated" date
- Refactored the MatchMaker integration as an extension
- Replaced some sensitive words as suggested by woke linter
- Documentation for load-configuration rewritten.
- Add styles to MatchMaker matches table
- More detailed info on the data shared in MatchMaker submission form

## [4.33.1]
### Fixed
- Include markdown for release autodeploy docs
- Use standard inheritance model in ClinVar (https://ftp.ncbi.nlm.nih.gov/pub/GTR/standard_terms/Mode_of_inheritance.txt)
- Fix issue crash with variants that have been unflagged causative not being available in other causatives
### Added
### Changed

## [4.33]
### Fixed
- Command line crashing when updating an individual not found in database
- Dashboard page crashing when filters return no data
- Cancer variants filter by chromosome
- /api/v1/genes now searches for genes in all genome builds by default
- Upgraded igv.js to version 2.8.1 (Fixed Unparsable bed record error)
### Added
- Autodeploy docs on release
- Documentation for updating case individuals tracks
- Filter cases and dashboard stats by analysis track
### Changed
- Changed from deprecated db update method
- Pre-selected fields to run queries with in dashboard page
- Do not filter by any institute when first accessing the dashboard
- Removed OMIM panel in case view for cancer cases
- Display Tier I and II variants in case view causatives panel for cancer cases
- Refactored Individuals and Causative panels in case view for cancer cases

## [4.32.1]
### Fixed
- iSort lint check only
### Changed
- Institute cases page crashing when a case has track:Null
### Added

## [4.32]
### Added
- Load and show MITOMAP associated diseases from VCF (INFO field: MitomapAssociatedDiseases, via HmtNote)
- Show variant allele frequencies for mitochondrial variants (GRCh38 cases)
- Extend "public" json API with diseases (OMIM) and phenotypes (HPO)
- HPO gene list download now has option for clinical and non-clinical genes
- Display gene splice junctions data in sashimi plots
- Update case individuals with splice junctions tracks
- Simple Docker compose for development with local build
- Make Phenomodels subpanels collapsible
- User side documentation of cytogenomics features (Gens, Chromograph, vcf2cytosure, rhocall)
- iSort GitHub Action
- Support LoqusDB REST API queries
### Fixed
- Show other causative once, even if several events point to it
- Filtering variants by mitochondrial chromosome for cases with genome build=38
- HPO gene search button triggers any warnings for clinical / non-existing genes also on first search
- Fixed a bug in variants pages caused by MT variants without alt_frequency
- Tests for CADD score parsing function
- Fixed the look of IGV settings on SNV variant page
- Cases analyzed once shown as `rerun`
- Missing case track on case re-upload
- Fixed severity rank for SO term "regulatory region ablation"
### Changed
- Refactor according to CodeFactor - mostly reuse of duplicated code
- Phenomodels language adjustment
- Open variants in a new window (from variants page)
- Open overlapping and compound variants in a new window (from variant page)
- gnomAD link points to gnomAD v.3 (build GRCh38) for mitochondrial variants.
- Display only number of affected genes for dismissed SVs in general report
- Chromosome build check when populating the variants filter chromosome selection
- Display mitochondrial and rare diseases coverage report in cases with missing 'rare' track

## [4.31.1]
### Added
### Changed
- Remove mitochondrial and coverage report from cancer cases sidebar
### Fixed
- ClinVar page when dbSNP id is None

## [4.31]
### Added
- gnomAD annotation field in admin guide
- Export also dynamic panel genes not associated to an HPO term when downloading the HPO panel
- Primary HGNC transcript info in variant export files
- Show variant quality (QUAL field from vcf) in the variant summary
- Load/update PDF gene fusion reports (clinical and research) generated with Arriba
- Support new MANE annotations from VEP (both MANE Select and MANE Plus Clinical)
- Display on case activity the event of a user resetting all dismissed variants
- Support gnomAD population frequencies for mitochondrial variants
- Anchor links in Casedata ClinVar panels to redirect after renaming individuals
### Fixed
- Replace old docs link www.clinicalgenomics.se/scout with new https://clinical-genomics.github.io/scout
- Page formatting issues whenever case and variant comments contain extremely long strings with no spaces
- Chromograph images can be one column and have scrollbar. Removed legacy code.
- Column labels for ClinVar case submission
- Page crashing looking for LoqusDB observation when variant doesn't exist
- Missing inheritance models and custom inheritance models on newly created gene panels
- Accept only numbers in managed variants filter as position and end coordinates
- SNP id format and links in Variant page, ClinVar submission form and general report
- Case groups tooltip triggered only when mouse is on the panel header
### Changed
- A more compact case groups panel
- Added landscape orientation CSS style to cancer coverage and QC demo report
- Improve user documentation to create and save new gene panels
- Removed option to use space as separator when uploading gene panels
- Separating the columns of standard and custom inheritance models in gene panels
- Improved ClinVar instructions for users using non-English Excel

## [4.30.2]
### Added
### Fixed
- Use VEP RefSeq ID if RefSeq list is empty in RefSeq transcripts overview
- Bug creating variant links for variants with no end_chrom
### Changed

## [4.30.1]
### Added
### Fixed
- Cryptography dependency fixed to use version < 3.4
### Changed

## [4.30]
### Added
- Introduced a `reset dismiss variant` verb
- Button to reset all dismissed variants for a case
- Add black border to Chromograph ideograms
- Show ClinVar annotations on variantS page
- Added integration with GENS, copy number visualization tool
- Added a VUS label to the manual classification variant tags
- Add additional information to SNV verification emails
- Tooltips documenting manual annotations from default panels
- Case groups now show bam files from all cases on align view
### Fixed
- Center initial igv view on variant start with SNV/indels
- Don't set initial igv view to negative coordinates
- Display of GQ for SV and STR
- Parsing of AD and related info for STRs
- LoqusDB field in institute settings accepts only existing Loqus instances
- Fix DECIPHER link to work after DECIPHER migrated to GRCh38
- Removed visibility window param from igv.js genes track
- Updated HPO download URL
- Patch HPO download test correctly
- Reference size on STR hover not needed (also wrong)
- Introduced genome build check (allowed values: 37, 38, "37", "38") on case load
- Improve case searching by assignee full name
- Populating the LoqusDB select in institute settings
### Changed
- Cancer variants table header (pop freq etc)
- Only admin users can modify LoqusDB instance in Institute settings
- Style of case synopsis, variants and case comments
- Switched to igv.js 2.7.5
- Do not choke if case is missing research variants when research requested
- Count cases in LoqusDB by variant type
- Introduce deprecation warning for Loqus configs that are not dictionaries
- Improve create new gene panel form validation
- Make XM- transcripts less visible if they don't overlap with transcript refseq_id in variant page
- Color of gene panels and comments panels on cases and variant pages
- Do not choke if case is missing research variants when reserch requested

## [4.29.1]
### Added
### Fixed
- Always load STR variants regardless of RankScore threshold (hotfix)
### Changed

## [4.29]
### Added
- Added a page about migrating potentially breaking changes to the documentation
- markdown_include in development requirements file
- STR variants filter
- Display source, Z-score, inheritance pattern for STR annotations from Stranger (>0.6.1) if available
- Coverage and quality report to cancer view
### Fixed
- ACMG classification page crashing when trying to visualize a classification that was removed
- Pretty print HGVS on gene variants (URL-decode VEP)
- Broken or missing link in the documentation
- Multiple gene names in ClinVar submission form
- Inheritance model select field in ClinVar submission
- IGV.js >2.7.0 has an issue with the gene track zoom levels - temp freeze at 2.7.0
- Revert CORS-anywhere and introduce a local http proxy for cloud tracks
### Changed

## [4.28]
### Added
- Chromograph integration for displaying PNGs in case-page
- Add VAF to cancer case general report, and remove some of its unused fields
- Variants filter compatible with genome browser location strings
- Support for custom public igv tracks stored on the cloud
- Add tests to increase testing coverage
- Update case variants count after deleting variants
- Update IGV.js to latest (v2.7.4)
- Bypass igv.js CORS check using `https://github.com/Rob--W/cors-anywhere`
- Documentation on default and custom IGV.js tracks (admin docs)
- Lock phenomodels so they're editable by admins only
- Small case group assessment sharing
- Tutorial and files for deploying app on containers (Kubernetes pods)
- Canonical transcript and protein change of canonical transcript in exported variants excel sheet
- Support for Font Awesome version 6
- Submit to Beacon from case page sidebar
- Hide dismissed variants in variants pages and variants export function
- Systemd service files and instruction to deploy Scout using podman
### Fixed
- Bugfix: unused `chromgraph_prefix |tojson` removed
- Freeze coloredlogs temporarily
- Marrvel link
- Don't show TP53 link for silent or synonymous changes
- OMIM gene field accepts any custom number as OMIM gene
- Fix Pytest single quote vs double quote string
- Bug in gene variants search by similar cases and no similar case is found
- Delete unused file `userpanel.py`
- Primary transcripts in variant overview and general report
- Google OAuth2 login setup in README file
- Redirect to 'missing file'-icon if configured Chromograph file is missing
- Javascript error in case page
- Fix compound matching during variant loading for hg38
- Cancer variants view containing variants dismissed with cancer-specific reasons
- Zoom to SV variant length was missing IGV contig select
- Tooltips on case page when case has no default gene panels
### Changed
- Save case variants count in case document and not in sessions
- Style of gene panels multiselect on case page
- Collapse/expand main HPO checkboxes in phenomodel preview
- Replaced GQ (Genotype quality) with VAF (Variant allele frequency) in cancer variants GT table
- Allow loading of cancer cases with no tumor_purity field
- Truncate cDNA and protein changes in case report if longer than 20 characters


## [4.27]
### Added
- Exclude one or more variant categories when running variants delete command
### Fixed
### Changed

## [4.26.1]
### Added
### Fixed
- Links with 1-letter aa codes crash on frameshift etc
### Changed

## [4.26]
### Added
- Extend the delete variants command to print analysis date, track, institute, status and research status
- Delete variants by type of analysis (wgs|wes|panel)
- Links to cBioPortal, MutanTP53, IARC TP53, OncoKB, MyCancerGenome, CIViC
### Fixed
- Deleted variants count
### Changed
- Print output of variants delete command as a tab separated table

## [4.25]
### Added
- Command line function to remove variants from one or all cases
### Fixed
- Parse SMN None calls to None rather than False

## [4.24.1]
### Fixed
- Install requirements.txt via setup file

## [4.24]
### Added
- Institute-level phenotype models with sub-panels containing HPO and OMIM terms
- Runnable Docker demo
- Docker image build and push github action
- Makefile with shortcuts to docker commands
- Parse and save synopsis, phenotype and cohort terms from config files upon case upload
### Fixed
- Update dismissed variant status when variant dismissed key is missing
- Breakpoint two IGV button now shows correct chromosome when different from bp1
- Missing font lib in Docker image causing the PDF report download page to crash
- Sentieon Manta calls lack Somaticscore - load anyway
- ClinVar submissions crashing due to pinned variants that are not loaded
- Point ExAC pLI score to new gnomad server address
- Bug uploading cases missing phenotype terms in config file
- STRs loaded but not shown on browser page
- Bug when using adapter.variant.get_causatives with case_id without causatives
- Problem with fetching "solved" from scout export cases cli
- Better serialising of datetime and bson.ObjectId
- Added `volumes` folder to .gitignore
### Changed
- Make matching causative and managed variants foldable on case page
- Remove calls to PyMongo functions marked as deprecated in backend and frontend(as of version 3.7).
- Improved `scout update individual` command
- Export dynamic phenotypes with ordered gene lists as PDF


## [4.23]
### Added
- Save custom IGV track settings
- Show a flash message with clear info about non-valid genes when gene panel creation fails
- CNV report link in cancer case side navigation
- Return to comment section after editing, deleting or submitting a comment
- Managed variants
- MT vs 14 chromosome mean coverage stats if Scout is connected to Chanjo
### Fixed
- missing `vcf_cancer_sv` and `vcf_cancer_sv_research` to manual.
- Split ClinVar multiple clnsig values (slash-separated) and strip them of underscore for annotations without accession number
- Timeout of `All SNVs and INDELs` page when no valid gene is provided in the search
- Round CADD (MIPv9)
- Missing default panel value
- Invisible other causatives lines when other causatives lack gene symbols
### Changed
- Do not freeze mkdocs-material to version 4.6.1
- Remove pre-commit dependency

## [4.22]
### Added
- Editable cases comments
- Editable variants comments
### Fixed
- Empty variant activity panel
- STRs variants popover
- Split new ClinVar multiple significance terms for a variant
- Edit the selected comment, not the latest
### Changed
- Updated RELEASE docs.
- Pinned variants card style on the case page
- Merged `scout export exons` and `scout view exons` commands


## [4.21.2]
### Added
### Fixed
- Do not pre-filter research variants by (case-default) gene panels
- Show OMIM disease tooltip reliably
### Changed

## [4.21.1]
### Added
### Fixed
- Small change to Pop Freq column in variants ang gene panels to avoid strange text shrinking on small screens
- Direct use of HPO list for Clinical HPO SNV (and cancer SNV) filtering
- PDF coverage report redirecting to login page
### Changed
- Remove the option to dismiss single variants from all variants pages
- Bulk dismiss SNVs, SVs and cancer SNVs from variants pages

## [4.21]
### Added
- Support to configure LoqusDB per institute
- Highlight causative variants in the variants list
- Add tests. Mostly regarding building internal datatypes.
- Remove leading and trailing whitespaces from panel_name and display_name when panel is created
- Mark MANE transcript in list of transcripts in "Transcript overview" on variant page
- Show default panel name in case sidebar
- Previous buttons for variants pagination
- Adds a gh action that checks that the changelog is updated
- Adds a gh action that deploys new releases automatically to pypi
- Warn users if case default panels are outdated
- Define institute-specific gene panels for filtering in institute settings
- Use institute-specific gene panels in variants filtering
- Show somatic VAF for pinned and causative variants on case page

### Fixed
- Report pages redirect to login instead of crashing when session expires
- Variants filter loading in cancer variants page
- User, Causative and Cases tables not scaling to full page
- Improved docs for an initial production setup
- Compatibility with latest version of Black
- Fixed tests for Click>7
- Clinical filter required an extra click to Filter to return variants
- Restore pagination and shrink badges in the variants page tables
- Removing a user from the command line now inactivates the case only if user is last assignee and case is active
- Bugfix, LoqusDB per institute feature crashed when institute id was empty string
- Bugfix, LoqusDB calls where missing case count
- filter removal and upload for filters deleted from another page/other user
- Visualize outdated gene panels info in a popover instead of a tooltip in case page side panel

### Changed
- Highlight color on normal STRs in the variants table from green to blue
- Display breakpoints coordinates in verification emails only for structural variants


## [4.20]
### Added
- Display number of filtered variants vs number of total variants in variants page
- Search case by HPO terms
- Dismiss variant column in the variants tables
- Black and pre-commit packages to dev requirements

### Fixed
- Bug occurring when rerun is requested twice
- Peddy info fields in the demo config file
- Added load config safety check for multiple alignment files for one individual
- Formatting of cancer variants table
- Missing Score in SV variants table

### Changed
- Updated the documentation on how to create a new software release
- Genome build-aware cytobands coordinates
- Styling update of the Matchmaker card
- Select search type in case search form


## [4.19]

### Added
- Show internal ID for case
- Add internal ID for downloaded CGH files
- Export dynamic HPO gene list from case page
- Remove users as case assignees when their account is deleted
- Keep variants filters panel expanded when filters have been used

### Fixed
- Handle the ProxyFix ModuleNotFoundError when Werkzeug installed version is >1.0
- General report formatting issues whenever case and variant comments contain extremely long strings with no spaces

### Changed
- Created an institute wrapper page that contains list of cases, causatives, SNVs & Indels, user list, shared data and institute settings
- Display case name instead of case ID on clinVar submissions
- Changed icon of sample update in clinVar submissions


## [4.18]

### Added
- Filter cancer variants on cytoband coordinates
- Show dismiss reasons in a badge with hover for clinical variants
- Show an ellipsis if 10 cases or more to display with loqusdb matches
- A new blog post for version 4.17
- Tooltip to better describe Tumor and Normal columns in cancer variants
- Filter cancer SNVs and SVs by chromosome coordinates
- Default export of `Assertion method citation` to clinVar variants submission file
- Button to export up to 500 cancer variants, filtered or not
- Rename samples of a clinVar submission file

### Fixed
- Apply default gene panel on return to cancer variantS from variant view
- Revert to certificate checking when asking for Chanjo reports
- `scout download everything` command failing while downloading HPO terms

### Changed
- Turn tumor and normal allelic fraction to decimal numbers in tumor variants page
- Moved clinVar submissions code to the institutes blueprints
- Changed name of clinVar export files to FILENAME.Variant.csv and FILENAME.CaseData.csv
- Switched Google login libraries from Flask-OAuthlib to Authlib


## [4.17.1]

### Fixed
- Load cytobands for cases with chromosome build not "37" or "38"


## [4.17]

### Added
- COSMIC badge shown in cancer variants
- Default gene-panel in non-cancer structural view in url
- Filter SNVs and SVs by cytoband coordinates
- Filter cancer SNV variants by alt allele frequency in tumor
- Correct genome build in UCSC link from structural variant page



### Fixed
- Bug in clinVar form when variant has no gene
- Bug when sharing cases with the same institute twice
- Page crashing when removing causative variant tag
- Do not default to GATK caller when no caller info is provided for cancer SNVs


## [4.16.1]

### Fixed
- Fix the fix for handling of delivery reports for rerun cases

## [4.16]

### Added
- Adds possibility to add "lims_id" to cases. Currently only stored in database, not shown anywhere
- Adds verification comment box to SVs (previously only available for small variants)
- Scrollable pedigree panel

### Fixed
- Error caused by changes in WTForm (new release 2.3.x)
- Bug in OMIM case page form, causing the page to crash when a string was provided instead of a numerical OMIM id
- Fix Alamut link to work properly on hg38
- Better handling of delivery reports for rerun cases
- Small CodeFactor style issues: matchmaker results counting, a couple of incomplete tests and safer external xml
- Fix an issue with Phenomizer introduced by CodeFactor style changes

### Changed
- Updated the version of igv.js to 2.5.4

## [4.15.1]

### Added
- Display gene names in ClinVar submissions page
- Links to Varsome in variant transcripts table

### Fixed
- Small fixes to ClinVar submission form
- Gene panel page crash when old panel has no maintainers

## [4.15]

### Added
- Clinvar CNVs IGV track
- Gene panels can have maintainers
- Keep variant actions (dismissed, manual rank, mosaic, acmg, comments) upon variant re-upload
- Keep variant actions also on full case re-upload

### Fixed
- Fix the link to Ensembl for SV variants when genome build 38.
- Arrange information in columns on variant page
- Fix so that new cosmic identifier (COSV) is also acceptable #1304
- Fixed COSMIC tag in INFO (outside of CSQ) to be parses as well with `&` splitter.
- COSMIC stub URL changed to https://cancer.sanger.ac.uk/cosmic/search?q= instead.
- Updated to a version of IGV where bigBed tracks are visualized correctly
- Clinvar submission files are named according to the content (variant_data and case_data)
- Always show causatives from other cases in case overview
- Correct disease associations for gene symbol aliases that exist as separate genes
- Re-add "custom annotations" for SV variants
- The override ClinVar P/LP add-in in the Clinical Filter failed for new CSQ strings

### Changed
- Runs all CI checks in github actions

## [4.14.1]

### Fixed
- Error when variant found in loqusdb is not loaded for other case

## [4.14]

### Added
- Use github actions to run tests
- Adds CLI command to update individual alignments path
- Update HPO terms using downloaded definitions files
- Option to use alternative flask config when running `scout serve`
- Requirement to use loqusdb >= 2.5 if integrated

### Fixed
- Do not display Pedigree panel in cancer view
- Do not rely on internet connection and services available when running CI tests
- Variant loading assumes GATK if no caller set given and GATK filter status is seen in FILTER
- Pass genome build param all the way in order to get the right gene mappings for cases with build 38
- Parse correctly variants with zero frequency values
- Continue even if there are problems to create a region vcf
- STR and cancer variant navigation back to variants pages could fail

### Changed
- Improved code that sends requests to the external APIs
- Updates ranges for user ranks to fit todays usage
- Run coveralls on github actions instead of travis
- Run pip checks on github actions instead of coveralls
- For hg38 cases, change gnomAD link to point to version 3.0 (which is hg38 based)
- Show pinned or causative STR variants a bit more human readable

## [4.13.1]

### Added
### Fixed
- Typo that caused not all clinvar conflicting interpretations to be loaded no matter what
- Parse and retrieve clinvar annotations from VEP-annotated (VEP 97+) CSQ VCF field
- Variant clinvar significance shown as `not provided` whenever is `Uncertain significance`
- Phenomizer query crashing when case has no HPO terms assigned
- Fixed a bug affecting `All SNVs and INDELs` page when variants don't have canonical transcript
- Add gene name or id in cancer variant view

### Changed
- Cancer Variant view changed "Variant:Transcript:Exon:HGVS" to "Gene:Transcript:Exon:HGVS"

## [4.13]

### Added
- ClinVar SNVs track in IGV
- Add SMA view with SMN Copy Number data
- Easier to assign OMIM diagnoses from case page
- OMIM terms and specific OMIM term page

### Fixed
- Bug when adding a new gene to a panel
- Restored missing recent delivery reports
- Fixed style and links to other reports in case side panel
- Deleting cases using display_name and institute not deleting its variants
- Fixed bug that caused coordinates filter to override other filters
- Fixed a problem with finding some INS in loqusdb
- Layout on SV page when local observations without cases are present
- Make scout compatible with the new HPO definition files from `http://compbio.charite.de/jenkins/`
- General report visualization error when SNVs display names are very long


### Changed


## [4.12.4]

### Fixed
- Layout on SV page when local observations without cases are present

## [4.12.3]

### Fixed
- Case report when causative or pinned SVs have non null allele frequencies

## [4.12.2]

### Fixed
- SV variant links now take you to the SV variant page again
- Cancer variant view has cleaner table data entries for "N/A" data
- Pinned variant case level display hotfix for cancer and str - more on this later
- Cancer variants show correct alt/ref reads mirroring alt frequency now
- Always load all clinical STR variants even if a region load is attempted - index may be missing
- Same case repetition in variant local observations

## [4.12.1]

### Fixed
- Bug in variant.gene when gene has no HGVS description


## [4.12]

### Added
- Accepts `alignment_path` in load config to pass bam/cram files
- Display all phenotypes on variant page
- Display hgvs coordinates on pinned and causatives
- Clear panel pending changes
- Adds option to setup the database with static files
- Adds cli command to download the resources from CLI that scout needs
- Adds test files for merged somatic SV and CNV; as well as merged SNV, and INDEL part of #1279
- Allows for upload of OMIM-AUTO gene panel from static files without api-key

### Fixed
- Cancer case HPO panel variants link
- Fix so that some drop downs have correct size
- First IGV button in str variants page
- Cancer case activates on SNV variants
- Cases activate when STR variants are viewed
- Always calculate code coverage
- Pinned/Classification/comments in all types of variants pages
- Null values for panel's custom_inheritance_models
- Discrepancy between the manual disease transcripts and those in database in gene-edit page
- ACMG classification not showing for some causatives
- Fix bug which caused IGV.js to use hg19 reference files for hg38 data
- Bug when multiple bam files sources with non-null values are available


### Changed
- Renamed `requests` file to `scout_requests`
- Cancer variant view shows two, instead of four, decimals for allele and normal


## [4.11.1]

### Fixed
- Institute settings page
- Link institute settings to sharing institutes choices

## [4.11.0]

### Added
- Display locus name on STR variant page
- Alternative key `GNOMADAF_popmax` for Gnomad popmax allele frequency
- Automatic suggestions on how to improve the code on Pull Requests
- Parse GERP, phastCons and phyloP annotations from vep annotated CSQ fields
- Avoid flickering comment popovers in variant list
- Parse REVEL score from vep annotated CSQ fields
- Allow users to modify general institute settings
- Optionally format code automatically on commit
- Adds command to backup vital parts `scout export database`
- Parsing and displaying cancer SV variants from Manta annotated VCF files
- Dismiss cancer snv variants with cancer-specific options
- Add IGV.js UPD, RHO and TIDDIT coverage wig tracks.


### Fixed
- Slightly darker page background
- Fixed an issued with parsed conservation values from CSQ
- Clinvar submissions accessible to all users of an institute
- Header toolbar when on Clinvar page now shows institute name correctly
- Case should not always inactivate upon update
- Show dismissed snv cancer variants as grey on the cancer variants page
- Improved style of mappability link and local observations on variant page
- Convert all the GET requests to the igv view to POST request
- Error when updating gene panels using a file containing BOM chars
- Add/replace gene radio button not working in gene panels


## [4.10.1]

### Fixed
- Fixed issue with opening research variants
- Problem with coveralls not called by Travis CI
- Handle Biomart service down in tests


## [4.10.0]

### Added
- Rank score model in causatives page
- Exportable HPO terms from phenotypes page
- AMP guideline tiers for cancer variants
- Adds scroll for the transcript tab
- Added CLI option to query cases on time since case event was added
- Shadow clinical assessments also on research variants display
- Support for CRAM alignment files
- Improved str variants view : sorting by locus, grouped by allele.
- Delivery report PDF export
- New mosaicism tag option
- Add or modify individuals' age or tissue type from case page
- Display GC and allele depth in causatives table.
- Included primary reference transcript in general report
- Included partial causative variants in general report
- Remove dependency of loqusdb by utilising the CLI

### Fixed
- Fixed update OMIM command bug due to change in the header of the genemap2 file
- Removed Mosaic Tag from Cancer variants
- Fixes issue with unaligned table headers that comes with hidden Datatables
- Layout in general report PDF export
- Fixed issue on the case statistics view. The validation bars didn't show up when all institutes were selected. Now they do.
- Fixed missing path import by importing pathlib.Path
- Handle index inconsistencies in the update index functions
- Fixed layout problems


## [4.9.0]

### Added
- Improved MatchMaker pages, including visible patient contacts email address
- New badges for the github repo
- Links to [GENEMANIA](genemania.org)
- Sort gene panel list on case view.
- More automatic tests
- Allow loading of custom annotations in VCF using the SCOUT_CUSTOM info tag.

### Fixed
- Fix error when a gene is added to an empty dynamic gene panel
- Fix crash when attempting to add genes on incorrect format to dynamic gene panel
- Manual rank variant tags could be saved in a "Select a tag"-state, a problem in the variants view.
- Same case evaluations are no longer shown as gray previous evaluations on the variants page
- Stay on research pages, even if reset, next first buttons are pressed..
- Overlapping variants will now be visible on variant page again
- Fix missing classification comments and links in evaluations page
- All prioritized cases are shown on cases page


## [4.8.3]

### Added

### Fixed
- Bug when ordering sanger
- Improved scrolling over long list of genes/transcripts


## [4.8.2]

### Added

### Fixed
- Avoid opening extra tab for coverage report
- Fixed a problem when rank model version was saved as floats and not strings
- Fixed a problem with displaying dismiss variant reasons on the general report
- Disable load and delete filter buttons if there are no saved filters
- Fix problem with missing verifications
- Remove duplicate users and merge their data and activity


## [4.8.1]

### Added

### Fixed
- Prevent login fail for users with id defined by ObjectId and not email
- Prevent the app from crashing with `AttributeError: 'NoneType' object has no attribute 'message'`


## [4.8.0]

### Added
- Updated Scout to use Bootstrap 4.3
- New looks for Scout
- Improved dashboard using Chart.js
- Ask before inactivating a case where last assigned user leaves it
- Genes can be manually added to the dynamic gene list directly on the case page
- Dynamic gene panels can optionally be used with clinical filter, instead of default gene panel
- Dynamic gene panels get link out to chanjo-report for coverage report
- Load all clinvar variants with clinvar Pathogenic, Likely Pathogenic and Conflicting pathogenic
- Show transcripts with exon numbers for structural variants
- Case sort order can now be toggled between ascending and descending.
- Variants can be marked as partial causative if phenotype is available for case.
- Show a frequency tooltip hover for SV-variants.
- Added support for LDAP login system
- Search snv and structural variants by chromosomal coordinates
- Structural variants can be marked as partial causative if phenotype is available for case.
- Show normal and pathologic limits for STRs in the STR variants view.
- Institute level persistent variant filter settings that can be retrieved and used.
- export causative variants to Excel
- Add support for ROH, WIG and chromosome PNGs in case-view

### Fixed
- Fixed missing import for variants with comments
- Instructions on how to build docs
- Keep sanger order + verification when updating/reloading variants
- Fixed and moved broken filter actions (HPO gene panel and reset filter)
- Fixed string conversion to number
- UCSC links for structural variants are now separated per breakpoint (and whole variant where applicable)
- Reintroduced missing coverage report
- Fixed a bug preventing loading samples using the command line
- Better inheritance models customization for genes in gene panels
- STR variant page back to list button now does its one job.
- Allows to setup scout without a omim api key
- Fixed error causing "favicon not found" flash messages
- Removed flask --version from base cli
- Request rerun no longer changes case status. Active or archived cases inactivate on upload.
- Fixed missing tooltip on the cancer variants page
- Fixed weird Rank cell in variants page
- Next and first buttons order swap
- Added pagination (and POST capability) to cancer variants.
- Improves loading speed for variant page
- Problem with updating variant rank when no variants
- Improved Clinvar submission form
- General report crashing when dismissed variant has no valid dismiss code
- Also show collaborative case variants on the All variants view.
- Improved phenotype search using dataTables.js on phenotypes page
- Search and delete users with `email` instead of `_id`
- Fixed css styles so that multiselect options will all fit one column


## [4.7.3]

### Added
- RankScore can be used with VCFs for vcf_cancer files

### Fixed
- Fix issue with STR view next page button not doing its one job.

### Deleted
- Removed pileup as a bam viewing option. This is replaced by IGV


## [4.7.2]

### Added
- Show earlier ACMG classification in the variant list

### Fixed
- Fixed igv search not working due to igv.js dist 2.2.17
- Fixed searches for cases with a gene with variants pinned or marked causative.
- Load variant pages faster after fixing other causatives query
- Fixed mitochondrial report bug for variants without genes

## [4.7.1]

### Added

### Fixed
- Fixed bug on genes page


## [4.7.0]

### Added
- Export genes and gene panels in build GRCh38
- Search for cases with variants pinned or marked causative in a given gene.
- Search for cases phenotypically similar to a case also from WUI.
- Case variant searches can be limited to similar cases, matching HPO-terms,
  phenogroups and cohorts.
- De-archive reruns and flag them as 'inactive' if archived
- Sort cases by analysis_date, track or status
- Display cases in the following order: prioritized, active, inactive, archived, solved
- Assign case to user when user activates it or asks for rerun
- Case becomes inactive when it has no assignees
- Fetch refseq version from entrez and use it in clinvar form
- Load and export of exons for all genes, independent on refseq
- Documentation for loading/updating exons
- Showing SV variant annotations: SV cgh frequencies, gnomad-SV, local SV frequencies
- Showing transcripts mapping score in segmental duplications
- Handle requests to Ensembl Rest API
- Handle requests to Ensembl Rest Biomart
- STR variants view now displays GT and IGV link.
- Description field for gene panels
- Export exons in build 37 and 38 using the command line

### Fixed
- Fixes of and induced by build tests
- Fixed bug affecting variant observations in other cases
- Fixed a bug that showed wrong gene coverage in general panel PDF export
- MT report only shows variants occurring in the specific individual of the excel sheet
- Disable SSL certifcate verification in requests to chanjo
- Updates how intervaltree and pymongo is used to void deprecated functions
- Increased size of IGV sample tracks
- Optimized tests


## [4.6.1]

### Added

### Fixed
- Missing 'father' and 'mother' keys when parsing single individual cases


## [4.6.0]

### Added
- Description of Scout branching model in CONTRIBUTING doc
- Causatives in alphabetical order, display ACMG classification and filter by gene.
- Added 'external' to the list of analysis type options
- Adds functionality to display "Tissue type". Passed via load config.
- Update to IGV 2.

### Fixed
- Fixed alignment visualization and vcf2cytosure availability for demo case samples
- Fixed 3 bugs affecting SV pages visualization
- Reintroduced the --version cli option
- Fixed variants query by panel (hpo panel + gene panel).
- Downloaded MT report contains excel files with individuals' display name
- Refactored code in parsing of config files.


## [4.5.1]

### Added

### Fixed
- update requirement to use PyYaml version >= 5.1
- Safer code when loading config params in cli base


## [4.5.0]

### Added
- Search for similar cases from scout view CLI
- Scout cli is now invoked from the app object and works under the app context

### Fixed
- PyYaml dependency fixed to use version >= 5.1


## [4.4.1]

### Added
- Display SV rank model version when available

### Fixed
- Fixed upload of delivery report via API


## [4.4.0]

### Added
- Displaying more info on the Causatives page and hiding those not causative at the case level
- Add a comment text field to Sanger order request form, allowing a message to be included in the email
- MatchMaker Exchange integration
- List cases with empty synopsis, missing HPO terms and phenotype groups.
- Search for cases with open research list, or a given case status (active, inactive, archived)

### Fixed
- Variant query builder split into several functions
- Fixed delivery report load bug


## [4.3.3]

### Added
- Different individual table for cancer cases

### Fixed
- Dashboard collects validated variants from verification events instead of using 'sanger' field
- Cases shared with collaborators are visible again in cases page
- Force users to select a real institute to share cases with (actionbar select fix)


## [4.3.2]

### Added
- Dashboard data can be filtered using filters available in cases page
- Causatives for each institute are displayed on a dedicated page
- SNVs and and SVs are searchable across cases by gene and rank score
- A more complete report with validated variants is downloadable from dashboard

### Fixed
- Clinsig filter is fixed so clinsig numerical values are returned
- Split multi clinsig string values in different elements of clinsig array
- Regex to search in multi clinsig string values or multi revstat string values
- It works to upload vcf files with no variants now
- Combined Pileup and IGV alignments for SVs having variant start and stop on the same chromosome


## [4.3.1]

### Added
- Show calls from all callers even if call is not available
- Instructions to install cairo and pango libs from WeasyPrint page
- Display cases with number of variants from CLI
- Only display cases with number of variants above certain treshold. (Also CLI)
- Export of verified variants by CLI or from the dashboard
- Extend case level queries with default panels, cohorts and phenotype groups.
- Slice dashboard statistics display using case level queries
- Add a view where all variants for an institute can be searched across cases, filtering on gene and rank score. Allows searching research variants for cases that have research open.

### Fixed
- Fixed code to extract variant conservation (gerp, phyloP, phastCons)
- Visualization of PDF-exported gene panels
- Reintroduced the exon/intron number in variant verification email
- Sex and affected status is correctly displayed on general report
- Force number validation in SV filter by size
- Display ensembl transcripts when no refseq exists


## [4.3.0]

### Added
- Mosaicism tag on variants
- Show and filter on SweGen frequency for SVs
- Show annotations for STR variants
- Show all transcripts in verification email
- Added mitochondrial export
- Adds alternative to search for SVs shorter that the given length
- Look for 'bcftools' in the `set` field of VCFs
- Display digenic inheritance from OMIM
- Displays what refseq transcript that is primary in hgnc

### Fixed

- Archived panels displays the correct date (not retroactive change)
- Fixed problem with waiting times in gene panel exports
- Clinvar fiter not working with human readable clinsig values

## [4.2.2]

### Fixed
- Fixed gene panel create/modify from CSV file utf-8 decoding error
- Updating genes in gene panels now supports edit comments and entry version
- Gene panel export timeout error

## [4.2.1]

### Fixed
- Re-introduced gene name(s) in verification email subject
- Better PDF rendering for excluded variants in report
- Problem to access old case when `is_default` did not exist on a panel


## [4.2.0]

### Added
- New index on variant_id for events
- Display overlapping compounds on variants view

### Fixed
- Fixed broken clinical filter


## [4.1.4]

### Added
- Download of filtered SVs

### Fixed
- Fixed broken download of filtered variants
- Fixed visualization issue in gene panel PDF export
- Fixed bug when updating gene names in variant controller


## [4.1.3]

### Fixed
- Displays all primary transcripts


## [4.1.2]

### Added
- Option add/replace when updating a panel via CSV file
- More flexible versioning of the gene panels
- Printing coverage report on the bottom of the pdf case report
- Variant verification option for SVs
- Logs uri without pwd when connecting
- Disease-causing transcripts in case report
- Thicker lines in case report
- Supports HPO search for cases, both terms or if described in synopsis
- Adds sanger information to dashboard

### Fixed
- Use db name instead of **auth** as default for authentication
- Fixes so that reports can be generated even with many variants
- Fixed sanger validation popup to show individual variants queried by user and institute.
- Fixed problem with setting up scout
- Fixes problem when exac file is not available through broad ftp
- Fetch transcripts for correct build in `adapter.hgnc_gene`

## [4.1.1]
- Fix problem with institute authentication flash message in utils
- Fix problem with comments
- Fix problem with ensembl link


## [4.1.0]

### Added
- OMIM phenotypes to case report
- Command to download all panel app gene panels `scout load panel --panel-app`
- Links to genenames.org and omim on gene page
- Popup on gene at variants page with gene information
- reset sanger status to "Not validated" for pinned variants
- highlight cases with variants to be evaluated by Sanger on the cases page
- option to point to local reference files to the genome viewer pileup.js. Documented in `docs.admin-guide.server`
- option to export single variants in `scout export variants`
- option to load a multiqc report together with a case(add line in load config)
- added a view for searching HPO terms. It is accessed from the top left corner menu
- Updates the variants view for cancer variants. Adds a small cancer specific filter for known variants
- Adds hgvs information on cancer variants page
- Adds option to update phenotype groups from CLI

### Fixed
- Improved Clinvar to submit variants from different cases. Fixed HPO terms in casedata according to feedback
- Fixed broken link to case page from Sanger modal in cases view
- Now only cases with non empty lists of causative variants are returned in `adapter.case(has_causatives=True)`
- Can handle Tumor only samples
- Long lists of HGNC symbols are now possible. This was previously difficult with manual, uploaded or by HPO search when changing filter settings due to GET request limitations. Relevant pages now use POST requests. Adds the dynamic HPO panel as a selection on the gene panel dropdown.
- Variant filter defaults to default panels also on SV and Cancer variants pages.

## [4.0.0]

### WARNING ###

This is a major version update and will require that the backend of pre releases is updated.
Run commands:

```
$scout update genes
$scout update hpo
```

- Created a Clinvar submission tool, to speed up Clinvar submission of SNVs and SVs
- Added an analysis report page (html and PDF format) containing phenotype, gene panels and variants that are relevant to solve a case.

### Fixed
- Optimized evaluated variants to speed up creation of case report
- Moved igv and pileup viewer under a common folder
- Fixed MT alignment view pileup.js
- Fixed coordinates for SVs with start chromosome different from end chromosome
- Global comments shown across cases and institutes. Case-specific variant comments are shown only for that specific case.
- Links to clinvar submitted variants at the cases level
- Adapts clinvar parsing to new format
- Fixed problem in `scout update user` when the user object had no roles
- Makes pileup.js use online genome resources when viewing alignments. Now any instance of Scout can make use of this functionality.
- Fix ensembl link for structural variants
- Works even when cases does not have `'madeline_info'`
- Parses Polyphen in correct way again
- Fix problem with parsing gnomad from VEP

### Added
- Added a PDF export function for gene panels
- Added a "Filter and export" button to export custom-filtered SNVs to CSV file
- Dismiss SVs
- Added IGV alignments viewer
- Read delivery report path from case config or CLI command
- Filter for spidex scores
- All HPO terms are now added and fetched from the correct source (https://github.com/obophenotype/human-phenotype-ontology/blob/master/hp.obo)
- New command `scout update hpo`
- New command `scout update genes` will fetch all the latest information about genes and update them
- Load **all** variants found on chromosome **MT**
- Adds choice in cases overview do show as many cases as user like

### Removed
- pileup.min.js and pileup css are imported from a remote web location now
- All source files for HPO information, this is instead fetched directly from source
- All source files for gene information, this is instead fetched directly from source

## [3.0.0]
### Fixed
- hide pedigree panel unless it exists

## [1.5.1] - 2016-07-27
### Fixed
- look for both ".bam.bai" and ".bai" extensions

## [1.4.0] - 2016-03-22
### Added
- support for local frequency through loqusdb
- bunch of other stuff

## [1.3.0] - 2016-02-19
### Fixed
- Update query-phenomizer and add username/password

### Changed
- Update the way a case is checked for rerun-status

### Added
- Add new button to mark a case as "checked"
- Link to clinical variants _without_ 1000G annotation

## [1.2.2] - 2016-02-18
### Fixed
- avoid filtering out variants lacking ExAC and 1000G annotations

## [1.1.3] - 2015-10-01
### Fixed
- persist (clinical) filter when clicking load more
- fix #154 by robustly setting clinical filter func. terms

## [1.1.2] - 2015-09-07
### Fixed
- avoid replacing coverage report with none
- update SO terms, refactored

## [1.1.1] - 2015-08-20
### Fixed
- fetch case based on collaborator status (not owner)

## [1.1.0] - 2015-05-29
### Added
- link(s) to SNPedia based on RS-numbers
- new Jinja filter to "humanize" decimal numbers
- show gene panels in variant view
- new Jinja filter for decoding URL encoding
- add indicator to variants in list that have comments
- add variant number threshold and rank score threshold to load function
- add event methods to mongo adapter
- add tests for models
- show badge "old" if comment was written for a previous analysis

### Changed
- show cDNA change in transcript summary unless variant is exonic
- moved compounds table further up the page
- show dates for case uploads in ISO format
- moved variant comments higher up on page
- updated documentation for pages
- read in coverage report as blob in database and serve directly
- change ``OmimPhenotype`` to ``PhenotypeTerm``
- reorganize models sub-package
- move events (and comments) to separate collection
- only display prev/next links for the research list
- include variant type in breadcrumbs e.g. "Clinical variants"

### Removed
- drop dependency on moment.js

### Fixed
- show the same level of detail for all frequencies on all pages
- properly decode URL encoded symbols in amino acid/cDNA change strings
- fixed issue with wipe permissions in MongoDB
- include default gene lists in "variants" link in breadcrumbs

## [1.0.2] - 2015-05-20
### Changed
- update case fetching function

### Fixed
- handle multiple cases with same id

## [1.0.1] - 2015-04-28
### Fixed
- Fix building URL parameters in cases list Vue component

## [1.0.0] - 2015-04-12
Codename: Sara Lund

![Release 1.0](artwork/releases/release-1-0.jpg)

### Added
- Add email logging for unexpected errors
- New command line tool for deleting case

### Changed
- Much improved logging overall
- Updated documentation/usage guide
- Removed non-working IGV link

### Fixed
- Show sample display name in GT call
- Various small bug fixes
- Make it easier to hover over popups

## [0.0.2-rc1] - 2015-03-04
### Added
- add protein table for each variant
- add many more external links
- add coverage reports as PDFs

### Changed
- incorporate user feedback updates
- big refactor of load scripts

## [0.0.2-rc2] - 2015-03-04
### Changes
- add gene table with gene description
- reorganize inheritance models box

### Fixed
- avoid overwriting gene list on "research" load
- fix various bugs in external links

## [0.0.2-rc3] - 2015-03-05
### Added
- Activity log feed to variant view
- Adds protein change strings to ODM and Sanger email

### Changed
- Extract activity log component to macro

### Fixes
- Make Ensembl transcript links use archive website<|MERGE_RESOLUTION|>--- conflicted
+++ resolved
@@ -14,11 +14,8 @@
 - CLI scout update individual accepts subject_id
 - Update ClinVar inheritance models to reflect changes in ClinVar submission API
 - Handle variant-associated condition ID format in background when creating ClinVar submissions
-<<<<<<< HEAD
+- Replace the code that downloads Ensembl genes, transcripts and exons with the Schug library
 - Explicitly store case file paths from load conf accessible on load as absolute paths for later access
-=======
-- Replace the code that downloads Ensembl genes, transcripts and exons with the Schug library
->>>>>>> 4bb2a831
 ### Fixed
 - Alignment of contents in the case report has been updated
 - Missing number of phenotypes and genes from case diagnoses
