# Change Log
All notable changes to this project will be documented in this file.
This project adheres to [Semantic Versioning](http://semver.org/).

About changelog [here](https://keepachangelog.com/en/1.0.0/)

## []
### Added
### Fixed
<<<<<<< HEAD
- Do not read params from the demo config file when a custom config file is provided when launching the app
=======
- Library deprecation warning fixed (insert is deprecated. Use insert_one or insert_many instead)
- Update genes command will not trigger an update of database indices any more
>>>>>>> 9061a080
### Changed


## [4.37]
### Added
- Highlight and show version number for RefSeq MANE transcripts.
- Added integration to a rerunner service for toggling reanalysis with updated pedigree information
- SpliceAI display and parsing from VEP CSQ
- Display matching tiered variants for cancer variants
- Display a loading icon (spinner) until the page loads completely
- Display filter badges in cancer variants list
- Update genes from pre-downloaded file resources
- On login, OS, browser version and screen size are saved anonymously to understand how users are using Scout
- API returning institutes data for a given user: `/api/v1/institutes`
- API returning case data for a given institute: `/api/v1/institutes/<institute_id>/cases`
- Added GMS and Lund university hospital logos to login page
- Made display of Swedac logo configurable
- Support for displaying custom images in case view
- Individual-specific HPO terms
- Optional alamut_key in institute settings for Alamut Plus software
- Case report API endpoint
- Tooltip in case explaining that genes with genome build different than case genome build will not be added to dynamic HPO panel.
- Add DeepVariant as a caller
### Fixed
- Updated IGV to v2.8.5 to solve missing gene labels on some zoom levels
- Demo cancer case config file to load somatic SNVs and SVs only.
- Expand list of refseq trancripts in ClinVar submission form
- Renamed `All SNVs and INDELs` institute sidebar element to `Search SNVs and INDELs` and fixed its style.
- Add missing parameters to case load-config documentation
- Allow creating/editing gene panels and dynamic gene panels with genes present in genome build 38
- Bugfix broken Pytests
- Bulk dismissing variants error due to key conversion from string to integer
- Fix typo in index documentation
- Fixed crash in institute settings page if "collaborators" key is not set in database
- Don't stop Scout execution if LoqusDB call fails and print stacktrace to log
- Bug when case contains custom images with value `None`
- Bug introduced when fixing another bug in Scout-LoqusDB interaction
- Loading of OMIM diagnoses in Scout demo instance
- Remove the docker-compose with chanjo integration because it doesn't work yet.
- Fixed standard docker-compose with scout demo data and database
- Clinical variant assessments not present for pinned and causative variants on case page.
- MatchMaker matching one node at the time only
- Remove link from previously tiered variants badge in cancer variants page
- Typo in gene cell on cancer variants page
- Managed variants filter form
### Changed
- Better naming for variants buttons on cancer track (somatic, germline). Also show cancer research button if available.
- Load case with missing panels in config files, but show warning.
- Changing the (Female, Male) symbols to (F/M) letters in individuals_table and case-sma.
- Print stacktrace if case load command fails
- Added sort icon and a pointer to the cursor to all tables with sortable fields
- Moved variant, gene and panel info from the basic pane to summary panel for all variants.
- Renamed `Basics` panel to `Classify` on variant page.
- Revamped `Basics` panel to a panel dedicated to classify variants
- Revamped the summary panel to be more compact.
- Added dedicated template for cancer variants
- Removed Gene models, Gene annotations and Conservation panels for cancer variants
- Reorganized the orders of panels for variant and cancer variant views
- Added dedicated variant quality panel and removed relevant panes
- A more compact case page
- Removed OMIM genes panel
- Make genes panel, pinned variants panel, causative variants panel and ClinVar panel scrollable on case page
- Update to Scilifelab's 2020 logo
- Update Gens URL to support Gens v2.0 format
- Refactor tests for parsing case configurations
- Updated links to HPO downloadable resources
- Managed variants filtering defaults to all variant categories
- Changing the (Kind) drop-down according to (Category) drop-down in Managed variant add variant
- Moved Gens button to individuals table
- Check resource files availability before starting updating OMIM diagnoses
- Fix typo in `SHOW_OBSERVED_VARIANT_ARCHIVE` config param

## [4.36]
### Added
- Parse and save splice junction tracks from case config file
- Tooltip in observations panel, explaining that case variants with no link might be old variants, not uploaded after a case rerun
### Fixed
- Warning on overwriting variants with same position was no longer shown
- Increase the height of the dropdowns to 425px
- More indices for the case table as it grows, specifically for causatives queries
- Splice junction tracks not centered over variant genes
- Total number of research variants count
- Update variants stats in case documents every time new variants are loaded
- Bug in flashing warning messages when filtering variants
### Changed
- Clearer warning messages for genes and gene/gene-panels searches in variants filters

## [4.35]
### Added
- A new index for hgnc_symbol in the hgnc_gene collection
- A Pedigree panel in STR page
- Display Tier I and II variants in case view causatives card for cancer cases
### Fixed
- Send partial file data to igv.js when visualizing sashimi plots with splice junction tracks
- Research variants filtering by gene
- Do not attempt to populate annotations for not loaded pinned/causatives
- Add max-height to all dropdowns in filters
### Changed
- Switch off non-clinical gene warnings when filtering research variants
- Don't display OMIM disease card in case view for cancer cases
- Refactored Individuals and Causative card in case view for cancer cases
- Update and style STR case report

## [4.34]
### Added
- Saved filter lock and unlock
- Filters can optionally be marked audited, logging the filter name, user and date on the case events and general report.
- Added `ClinVar hits` and `Cosmic hits` in cancer SNVs filters
- Added `ClinVar hits` to variants filter (rare disease track)
- Load cancer demo case in docker-compose files (default and demo file)
- Inclusive-language check using [woke](https://github.com/get-woke/woke) github action
- Add link to HmtVar for mitochondrial variants (if VCF is annotated with HmtNote)
- Grey background for dismissed compounds in variants list and variant page
- Pin badge for pinned compounds in variants list and variant page
- Support LoqusDB REST API queries
- Add a docker-compose-matchmaker under scout/containers/development to test matchmaker locally
- Script to investigate consequences of symbol search bug
- Added GATK to list of SV and cancer SV callers
### Fixed
- Make MitoMap link work for hg38 again
- Export Variants feature crashing when one of the variants has no primary transcripts
- Redirect to last visited variantS page when dismissing variants from variants list
- Improved matching of SVs Loqus occurrences in other cases
- Remove padding from the list inside (Matching causatives from other cases) panel
- Pass None to get_app function in CLI base since passing script_info to app factory functions was deprecated in Flask 2.0
- Fixed failing tests due to Flask update to version 2.0
- Speed up user events view
- Causative view sort out of memory error
- Use hgnc_id for gene filter query
- Typo in case controllers displaying an error every time a patient is matched against external MatchMaker nodes
- Do not crash while attempting an update for variant documents that are too big (> 16 MB)
- Old STR causatives (and other variants) may not have HGNC symbols - fix sort lambda
- Check if gene_obj has primary_transcript before trying to access it
- Warn if a gene manually searched is in a clinical panel with an outdated name when filtering variants
- ChrPos split js not needed on STR page yet
### Changed
- Remove parsing of case `genome_version`, since it's not used anywhere downstream
- Introduce deprecation warning for Loqus configs that are not dictionaries
- SV clinical filter no longer filters out sub 100 nt variants
- Count cases in LoqusDB by variant type
- Commit pulse repo badge temporarily set to weekly
- Sort ClinVar submissions objects by ascending "Last evaluated" date
- Refactored the MatchMaker integration as an extension
- Replaced some sensitive words as suggested by woke linter
- Documentation for load-configuration rewritten.
- Add styles to MatchMaker matches table
- More detailed info on the data shared in MatchMaker submission form

## [4.33.1]
### Fixed
- Include markdown for release autodeploy docs
- Use standard inheritance model in ClinVar (https://ftp.ncbi.nlm.nih.gov/pub/GTR/standard_terms/Mode_of_inheritance.txt)
- Fix issue crash with variants that have been unflagged causative not being available in other causatives
### Added
### Changed

## [4.33]
### Fixed
- Command line crashing when updating an individual not found in database
- Dashboard page crashing when filters return no data
- Cancer variants filter by chromosome
- /api/v1/genes now searches for genes in all genome builds by default
- Upgraded igv.js to version 2.8.1 (Fixed Unparsable bed record error)
### Added
- Autodeploy docs on release
- Documentation for updating case individuals tracks
- Filter cases and dashboard stats by analysis track
### Changed
- Changed from deprecated db update method
- Pre-selected fields to run queries with in dashboard page
- Do not filter by any institute when first accessing the dashboard
- Removed OMIM panel in case view for cancer cases
- Display Tier I and II variants in case view causatives panel for cancer cases
- Refactored Individuals and Causative panels in case view for cancer cases

## [4.32.1]
### Fixed
- iSort lint check only
### Changed
- Institute cases page crashing when a case has track:Null
### Added

## [4.32]
### Added
- Load and show MITOMAP associated diseases from VCF (INFO field: MitomapAssociatedDiseases, via HmtNote)
- Show variant allele frequencies for mitochondrial variants (GRCh38 cases)
- Extend "public" json API with diseases (OMIM) and phenotypes (HPO)
- HPO gene list download now has option for clinical and non-clinical genes
- Display gene splice junctions data in sashimi plots
- Update case individuals with splice junctions tracks
- Simple Docker compose for development with local build
- Make Phenomodels subpanels collapsible
- User side documentation of cytogenomics features (Gens, Chromograph, vcf2cytosure, rhocall)
- iSort GitHub Action
- Support LoqusDB REST API queries
### Fixed
- Show other causative once, even if several events point to it
- Filtering variants by mitochondrial chromosome for cases with genome build=38
- HPO gene search button triggers any warnings for clinical / non-existing genes also on first search
- Fixed a bug in variants pages caused by MT variants without alt_frequency
- Tests for CADD score parsing function
- Fixed the look of IGV settings on SNV variant page
- Cases analyzed once shown as `rerun`
- Missing case track on case re-upload
- Fixed severity rank for SO term "regulatory region ablation"
### Changed
- Refactor according to CodeFactor - mostly reuse of duplicated code
- Phenomodels language adjustment
- Open variants in a new window (from variants page)
- Open overlapping and compound variants in a new window (from variant page)
- gnomAD link points to gnomAD v.3 (build GRCh38) for mitochondrial variants.
- Display only number of affected genes for dismissed SVs in general report
- Chromosome build check when populating the variants filter chromosome selection
- Display mitochondrial and rare diseases coverage report in cases with missing 'rare' track


## [4.31.1]
### Added
### Changed
- Remove mitochondrial and coverage report from cancer cases sidebar
### Fixed
- ClinVar page when dbSNP id is None

## [4.31]
### Added
- gnomAD annotation field in admin guide
- Export also dynamic panel genes not associated to an HPO term when downloading the HPO panel
- Primary HGNC transcript info in variant export files
- Show variant quality (QUAL field from vcf) in the variant summary
- Load/update PDF gene fusion reports (clinical and research) generated with Arriba
- Support new MANE annotations from VEP (both MANE Select and MANE Plus Clinical)
- Display on case activity the event of a user resetting all dismissed variants
- Support gnomAD population frequencies for mitochondrial variants
- Anchor links in Casedata ClinVar panels to redirect after renaming individuals
### Fixed
- Replace old docs link www.clinicalgenomics.se/scout with new https://clinical-genomics.github.io/scout
- Page formatting issues whenever case and variant comments contain extremely long strings with no spaces
- Chromograph images can be one column and have scrollbar. Removed legacy code.
- Column labels for ClinVar case submission
- Page crashing looking for LoqusDB observation when variant doesn't exist
- Missing inheritance models and custom inheritance models on newly created gene panels
- Accept only numbers in managed variants filter as position and end coordinates
- SNP id format and links in Variant page, ClinVar submission form and general report
- Case groups tooltip triggered only when mouse is on the panel header
### Changed
- A more compact case groups panel
- Added landscape orientation CSS style to cancer coverage and QC demo report
- Improve user documentation to create and save new gene panels
- Removed option to use space as separator when uploading gene panels
- Separating the columns of standard and custom inheritance models in gene panels
- Improved ClinVar instructions for users using non-English Excel

## [4.30.2]
### Added
### Fixed
- Use VEP RefSeq ID if RefSeq list is empty in RefSeq transcripts overview
- Bug creating variant links for variants with no end_chrom
### Changed

## [4.30.1]
### Added
### Fixed
- Cryptography dependency fixed to use version < 3.4
### Changed

## [4.30]
### Added
- Introduced a `reset dismiss variant` verb
- Button to reset all dismissed variants for a case
- Add black border to Chromograph ideograms
- Show ClinVar annotations on variantS page
- Added integration with GENS, copy number visualization tool
- Added a VUS label to the manual classification variant tags
- Add additional information to SNV verification emails
- Tooltips documenting manual annotations from default panels
- Case groups now show bam files from all cases on align view
### Fixed
- Center initial igv view on variant start with SNV/indels
- Don't set initial igv view to negative coordinates
- Display of GQ for SV and STR
- Parsing of AD and related info for STRs
- LoqusDB field in institute settings accepts only existing Loqus instances
- Fix DECIPHER link to work after DECIPHER migrated to GRCh38
- Removed visibility window param from igv.js genes track
- Updated HPO download URL
- Patch HPO download test correctly
- Reference size on STR hover not needed (also wrong)
- Introduced genome build check (allowed values: 37, 38, "37", "38") on case load
- Improve case searching by assignee full name
- Populating the LoqusDB select in institute settings
### Changed
- Cancer variants table header (pop freq etc)
- Only admin users can modify LoqusDB instance in Institute settings
- Style of case synopsis, variants and case comments
- Switched to igv.js 2.7.5
- Do not choke if case is missing research variants when research requested
- Count cases in LoqusDB by variant type
- Introduce deprecation warning for Loqus configs that are not dictionaries
- Improve create new gene panel form validation
- Make XM- transcripts less visible if they don't overlap with transcript refseq_id in variant page
- Color of gene panels and comments panels on cases and variant pages
- Do not choke if case is missing research variants when reserch requested

## [4.29.1]
### Added
### Fixed
- Always load STR variants regardless of RankScore threshold (hotfix)
### Changed

## [4.29]
### Added
- Added a page about migrating potentially breaking changes to the documentation
- markdown_include in development requirements file
- STR variants filter
- Display source, Z-score, inheritance pattern for STR annotations from Stranger (>0.6.1) if available
- Coverage and quality report to cancer view
### Fixed
- ACMG classification page crashing when trying to visualize a classification that was removed
- Pretty print HGVS on gene variants (URL-decode VEP)
- Broken or missing link in the documentation
- Multiple gene names in ClinVar submission form
- Inheritance model select field in ClinVar submission
- IGV.js >2.7.0 has an issue with the gene track zoom levels - temp freeze at 2.7.0
- Revert CORS-anywhere and introduce a local http proxy for cloud tracks
### Changed

## [4.28]
### Added
- Chromograph integration for displaying PNGs in case-page
- Add VAF to cancer case general report, and remove some of its unused fields
- Variants filter compatible with genome browser location strings
- Support for custom public igv tracks stored on the cloud
- Add tests to increase testing coverage
- Update case variants count after deleting variants
- Update IGV.js to latest (v2.7.4)
- Bypass igv.js CORS check using `https://github.com/Rob--W/cors-anywhere`
- Documentation on default and custom IGV.js tracks (admin docs)
- Lock phenomodels so they're editable by admins only
- Small case group assessment sharing
- Tutorial and files for deploying app on containers (Kubernetes pods)
- Canonical transcript and protein change of canonical transcript in exported variants excel sheet
- Support for Font Awesome version 6
- Submit to Beacon from case page sidebar
- Hide dismissed variants in variants pages and variants export function
- Systemd service files and instruction to deploy Scout using podman
### Fixed
- Bugfix: unused `chromgraph_prefix |tojson` removed
- Freeze coloredlogs temporarily
- Marrvel link
- Don't show TP53 link for silent or synonymous changes
- OMIM gene field accepts any custom number as OMIM gene
- Fix Pytest single quote vs double quote string
- Bug in gene variants search by similar cases and no similar case is found
- Delete unused file `userpanel.py`
- Primary transcripts in variant overview and general report
- Google OAuth2 login setup in README file
- Redirect to 'missing file'-icon if configured Chromograph file is missing
- Javascript error in case page
- Fix compound matching during variant loading for hg38
- Cancer variants view containing variants dismissed with cancer-specific reasons
- Zoom to SV variant length was missing IGV contig select
- Tooltips on case page when case has no default gene panels
### Changed
- Save case variants count in case document and not in sessions
- Style of gene panels multiselect on case page
- Collapse/expand main HPO checkboxes in phenomodel preview
- Replaced GQ (Genotype quality) with VAF (Variant allele frequency) in cancer variants GT table
- Allow loading of cancer cases with no tumor_purity field
- Truncate cDNA and protein changes in case report if longer than 20 characters


## [4.27]
### Added
- Exclude one or more variant categories when running variants delete command
### Fixed
### Changed

## [4.26.1]
### Added
### Fixed
- Links with 1-letter aa codes crash on frameshift etc
### Changed

## [4.26]
### Added
- Extend the delete variants command to print analysis date, track, institute, status and research status
- Delete variants by type of analysis (wgs|wes|panel)
- Links to cBioPortal, MutanTP53, IARC TP53, OncoKB, MyCancerGenome, CIViC
### Fixed
- Deleted variants count
### Changed
- Print output of variants delete command as a tab separated table

## [4.25]
### Added
- Command line function to remove variants from one or all cases
### Fixed
- Parse SMN None calls to None rather than False

## [4.24.1]
### Fixed
- Install requirements.txt via setup file

## [4.24]
### Added
- Institute-level phenotype models with sub-panels containing HPO and OMIM terms
- Runnable Docker demo
- Docker image build and push github action
- Makefile with shortcuts to docker commands
- Parse and save synopsis, phenotype and cohort terms from config files upon case upload
### Fixed
- Update dismissed variant status when variant dismissed key is missing
- Breakpoint two IGV button now shows correct chromosome when different from bp1
- Missing font lib in Docker image causing the PDF report download page to crash
- Sentieon Manta calls lack Somaticscore - load anyway
- ClinVar submissions crashing due to pinned variants that are not loaded
- Point ExAC pLI score to new gnomad server address
- Bug uploading cases missing phenotype terms in config file
- STRs loaded but not shown on browser page
- Bug when using adapter.variant.get_causatives with case_id without causatives
- Problem with fetching "solved" from scout export cases cli
- Better serialising of datetime and bson.ObjectId
- Added `volumes` folder to .gitignore
### Changed
- Make matching causative and managed variants foldable on case page
- Remove calls to PyMongo functions marked as deprecated in backend and frontend(as of version 3.7).
- Improved `scout update individual` command
- Export dynamic phenotypes with ordered gene lists as PDF


## [4.23]
### Added
- Save custom IGV track settings
- Show a flash message with clear info about non-valid genes when gene panel creation fails
- CNV report link in cancer case side navigation
- Return to comment section after editing, deleting or submitting a comment
- Managed variants
- MT vs 14 chromosome mean coverage stats if Scout is connected to Chanjo
### Fixed
- missing `vcf_cancer_sv` and `vcf_cancer_sv_research` to manual.
- Split ClinVar multiple clnsig values (slash-separated) and strip them of underscore for annotations without accession number
- Timeout of `All SNVs and INDELs` page when no valid gene is provided in the search
- Round CADD (MIPv9)
- Missing default panel value
- Invisible other causatives lines when other causatives lack gene symbols
### Changed
- Do not freeze mkdocs-material to version 4.6.1
- Remove pre-commit dependency

## [4.22]
### Added
- Editable cases comments
- Editable variants comments
### Fixed
- Empty variant activity panel
- STRs variants popover
- Split new ClinVar multiple significance terms for a variant
- Edit the selected comment, not the latest
### Changed
- Updated RELEASE docs.
- Pinned variants card style on the case page
- Merged `scout export exons` and `scout view exons` commands


## [4.21.2]
### Added
### Fixed
- Do not pre-filter research variants by (case-default) gene panels
- Show OMIM disease tooltip reliably
### Changed

## [4.21.1]
### Added
### Fixed
- Small change to Pop Freq column in variants ang gene panels to avoid strange text shrinking on small screens
- Direct use of HPO list for Clinical HPO SNV (and cancer SNV) filtering
- PDF coverage report redirecting to login page
### Changed
- Remove the option to dismiss single variants from all variants pages
- Bulk dismiss SNVs, SVs and cancer SNVs from variants pages

## [4.21]
### Added
- Support to configure LoqusDB per institute
- Highlight causative variants in the variants list
- Add tests. Mostly regarding building internal datatypes.
- Remove leading and trailing whitespaces from panel_name and display_name when panel is created
- Mark MANE transcript in list of transcripts in "Transcript overview" on variant page
- Show default panel name in case sidebar
- Previous buttons for variants pagination
- Adds a gh action that checks that the changelog is updated
- Adds a gh action that deploys new releases automatically to pypi
- Warn users if case default panels are outdated
- Define institute-specific gene panels for filtering in institute settings
- Use institute-specific gene panels in variants filtering
- Show somatic VAF for pinned and causative variants on case page

### Fixed
- Report pages redirect to login instead of crashing when session expires
- Variants filter loading in cancer variants page
- User, Causative and Cases tables not scaling to full page
- Improved docs for an initial production setup
- Compatibility with latest version of Black
- Fixed tests for Click>7
- Clinical filter required an extra click to Filter to return variants
- Restore pagination and shrink badges in the variants page tables
- Removing a user from the command line now inactivates the case only if user is last assignee and case is active
- Bugfix, LoqusDB per institute feature crashed when institute id was empty string
- Bugfix, LoqusDB calls where missing case count
- filter removal and upload for filters deleted from another page/other user
- Visualize outdated gene panels info in a popover instead of a tooltip in case page side panel

### Changed
- Highlight color on normal STRs in the variants table from green to blue
- Display breakpoints coordinates in verification emails only for structural variants


## [4.20]
### Added
- Display number of filtered variants vs number of total variants in variants page
- Search case by HPO terms
- Dismiss variant column in the variants tables
- Black and pre-commit packages to dev requirements

### Fixed
- Bug occurring when rerun is requested twice
- Peddy info fields in the demo config file
- Added load config safety check for multiple alignment files for one individual
- Formatting of cancer variants table
- Missing Score in SV variants table

### Changed
- Updated the documentation on how to create a new software release
- Genome build-aware cytobands coordinates
- Styling update of the Matchmaker card
- Select search type in case search form


## [4.19]

### Added
- Show internal ID for case
- Add internal ID for downloaded CGH files
- Export dynamic HPO gene list from case page
- Remove users as case assignees when their account is deleted
- Keep variants filters panel expanded when filters have been used

### Fixed
- Handle the ProxyFix ModuleNotFoundError when Werkzeug installed version is >1.0
- General report formatting issues whenever case and variant comments contain extremely long strings with no spaces

### Changed
- Created an institute wrapper page that contains list of cases, causatives, SNVs & Indels, user list, shared data and institute settings
- Display case name instead of case ID on clinVar submissions
- Changed icon of sample update in clinVar submissions


## [4.18]

### Added
- Filter cancer variants on cytoband coordinates
- Show dismiss reasons in a badge with hover for clinical variants
- Show an ellipsis if 10 cases or more to display with loqusdb matches
- A new blog post for version 4.17
- Tooltip to better describe Tumor and Normal columns in cancer variants
- Filter cancer SNVs and SVs by chromosome coordinates
- Default export of `Assertion method citation` to clinVar variants submission file
- Button to export up to 500 cancer variants, filtered or not
- Rename samples of a clinVar submission file

### Fixed
- Apply default gene panel on return to cancer variantS from variant view
- Revert to certificate checking when asking for Chanjo reports
- `scout download everything` command failing while downloading HPO terms

### Changed
- Turn tumor and normal allelic fraction to decimal numbers in tumor variants page
- Moved clinVar submissions code to the institutes blueprints
- Changed name of clinVar export files to FILENAME.Variant.csv and FILENAME.CaseData.csv
- Switched Google login libraries from Flask-OAuthlib to Authlib


## [4.17.1]

### Fixed
- Load cytobands for cases with chromosome build not "37" or "38"


## [4.17]

### Added
- COSMIC badge shown in cancer variants
- Default gene-panel in non-cancer structural view in url
- Filter SNVs and SVs by cytoband coordinates
- Filter cancer SNV variants by alt allele frequency in tumor
- Correct genome build in UCSC link from structural variant page



### Fixed
- Bug in clinVar form when variant has no gene
- Bug when sharing cases with the same institute twice
- Page crashing when removing causative variant tag
- Do not default to GATK caller when no caller info is provided for cancer SNVs


## [4.16.1]

### Fixed
- Fix the fix for handling of delivery reports for rerun cases

## [4.16]

### Added
- Adds possibility to add "lims_id" to cases. Currently only stored in database, not shown anywhere
- Adds verification comment box to SVs (previously only available for small variants)
- Scrollable pedigree panel

### Fixed
- Error caused by changes in WTForm (new release 2.3.x)
- Bug in OMIM case page form, causing the page to crash when a string was provided instead of a numerical OMIM id
- Fix Alamut link to work properly on hg38
- Better handling of delivery reports for rerun cases
- Small CodeFactor style issues: matchmaker results counting, a couple of incomplete tests and safer external xml
- Fix an issue with Phenomizer introduced by CodeFactor style changes

### Changed
- Updated the version of igv.js to 2.5.4

## [4.15.1]

### Added
- Display gene names in ClinVar submissions page
- Links to Varsome in variant transcripts table

### Fixed
- Small fixes to ClinVar submission form
- Gene panel page crash when old panel has no maintainers

## [4.15]

### Added
- Clinvar CNVs IGV track
- Gene panels can have maintainers
- Keep variant actions (dismissed, manual rank, mosaic, acmg, comments) upon variant re-upload
- Keep variant actions also on full case re-upload

### Fixed
- Fix the link to Ensembl for SV variants when genome build 38.
- Arrange information in columns on variant page
- Fix so that new cosmic identifier (COSV) is also acceptable #1304
- Fixed COSMIC tag in INFO (outside of CSQ) to be parses as well with `&` splitter.
- COSMIC stub URL changed to https://cancer.sanger.ac.uk/cosmic/search?q= instead.
- Updated to a version of IGV where bigBed tracks are visualized correctly
- Clinvar submission files are named according to the content (variant_data and case_data)
- Always show causatives from other cases in case overview
- Correct disease associations for gene symbol aliases that exist as separate genes
- Re-add "custom annotations" for SV variants
- The override ClinVar P/LP add-in in the Clinical Filter failed for new CSQ strings

### Changed
- Runs all CI checks in github actions

## [4.14.1]

### Fixed
- Error when variant found in loqusdb is not loaded for other case

## [4.14]

### Added
- Use github actions to run tests
- Adds CLI command to update individual alignments path
- Update HPO terms using downloaded definitions files
- Option to use alternative flask config when running `scout serve`
- Requirement to use loqusdb >= 2.5 if integrated

### Fixed
- Do not display Pedigree panel in cancer view
- Do not rely on internet connection and services available when running CI tests
- Variant loading assumes GATK if no caller set given and GATK filter status is seen in FILTER
- Pass genome build param all the way in order to get the right gene mappings for cases with build 38
- Parse correctly variants with zero frequency values
- Continue even if there are problems to create a region vcf
- STR and cancer variant navigation back to variants pages could fail

### Changed
- Improved code that sends requests to the external APIs
- Updates ranges for user ranks to fit todays usage
- Run coveralls on github actions instead of travis
- Run pip checks on github actions instead of coveralls
- For hg38 cases, change gnomAD link to point to version 3.0 (which is hg38 based)
- Show pinned or causative STR variants a bit more human readable

## [4.13.1]

### Added
### Fixed
- Typo that caused not all clinvar conflicting interpretations to be loaded no matter what
- Parse and retrieve clinvar annotations from VEP-annotated (VEP 97+) CSQ VCF field
- Variant clinvar significance shown as `not provided` whenever is `Uncertain significance`
- Phenomizer query crashing when case has no HPO terms assigned
- Fixed a bug affecting `All SNVs and INDELs` page when variants don't have canonical transcript
- Add gene name or id in cancer variant view

### Changed
- Cancer Variant view changed "Variant:Transcript:Exon:HGVS" to "Gene:Transcript:Exon:HGVS"

## [4.13]

### Added
- ClinVar SNVs track in IGV
- Add SMA view with SMN Copy Number data
- Easier to assign OMIM diagnoses from case page
- OMIM terms and specific OMIM term page

### Fixed
- Bug when adding a new gene to a panel
- Restored missing recent delivery reports
- Fixed style and links to other reports in case side panel
- Deleting cases using display_name and institute not deleting its variants
- Fixed bug that caused coordinates filter to override other filters
- Fixed a problem with finding some INS in loqusdb
- Layout on SV page when local observations without cases are present
- Make scout compatible with the new HPO definition files from `http://compbio.charite.de/jenkins/`
- General report visualization error when SNVs display names are very long


### Changed


## [4.12.4]

### Fixed
- Layout on SV page when local observations without cases are present

## [4.12.3]

### Fixed
- Case report when causative or pinned SVs have non null allele frequencies

## [4.12.2]

### Fixed
- SV variant links now take you to the SV variant page again
- Cancer variant view has cleaner table data entries for "N/A" data
- Pinned variant case level display hotfix for cancer and str - more on this later
- Cancer variants show correct alt/ref reads mirroring alt frequency now
- Always load all clinical STR variants even if a region load is attempted - index may be missing
- Same case repetition in variant local observations

## [4.12.1]

### Fixed
- Bug in variant.gene when gene has no HGVS description


## [4.12]

### Added
- Accepts `alignment_path` in load config to pass bam/cram files
- Display all phenotypes on variant page
- Display hgvs coordinates on pinned and causatives
- Clear panel pending changes
- Adds option to setup the database with static files
- Adds cli command to download the resources from CLI that scout needs
- Adds test files for merged somatic SV and CNV; as well as merged SNV, and INDEL part of #1279
- Allows for upload of OMIM-AUTO gene panel from static files without api-key

### Fixed
- Cancer case HPO panel variants link
- Fix so that some drop downs have correct size
- First IGV button in str variants page
- Cancer case activates on SNV variants
- Cases activate when STR variants are viewed
- Always calculate code coverage
- Pinned/Classification/comments in all types of variants pages
- Null values for panel's custom_inheritance_models
- Discrepancy between the manual disease transcripts and those in database in gene-edit page
- ACMG classification not showing for some causatives
- Fix bug which caused IGV.js to use hg19 reference files for hg38 data
- Bug when multiple bam files sources with non-null values are available


### Changed
- Renamed `requests` file to `scout_requests`
- Cancer variant view shows two, instead of four, decimals for allele and normal


## [4.11.1]

### Fixed
- Institute settings page
- Link institute settings to sharing institutes choices

## [4.11.0]

### Added
- Display locus name on STR variant page
- Alternative key `GNOMADAF_popmax` for Gnomad popmax allele frequency
- Automatic suggestions on how to improve the code on Pull Requests
- Parse GERP, phastCons and phyloP annotations from vep annotated CSQ fields
- Avoid flickering comment popovers in variant list
- Parse REVEL score from vep annotated CSQ fields
- Allow users to modify general institute settings
- Optionally format code automatically on commit
- Adds command to backup vital parts `scout export database`
- Parsing and displaying cancer SV variants from Manta annotated VCF files
- Dismiss cancer snv variants with cancer-specific options
- Add IGV.js UPD, RHO and TIDDIT coverage wig tracks.


### Fixed
- Slightly darker page background
- Fixed an issued with parsed conservation values from CSQ
- Clinvar submissions accessible to all users of an institute
- Header toolbar when on Clinvar page now shows institute name correctly
- Case should not always inactivate upon update
- Show dismissed snv cancer variants as grey on the cancer variants page
- Improved style of mappability link and local observations on variant page
- Convert all the GET requests to the igv view to POST request
- Error when updating gene panels using a file containing BOM chars
- Add/replace gene radio button not working in gene panels


## [4.10.1]

### Fixed
- Fixed issue with opening research variants
- Problem with coveralls not called by Travis CI
- Handle Biomart service down in tests


## [4.10.0]

### Added
- Rank score model in causatives page
- Exportable HPO terms from phenotypes page
- AMP guideline tiers for cancer variants
- Adds scroll for the transcript tab
- Added CLI option to query cases on time since case event was added
- Shadow clinical assessments also on research variants display
- Support for CRAM alignment files
- Improved str variants view : sorting by locus, grouped by allele.
- Delivery report PDF export
- New mosaicism tag option
- Add or modify individuals' age or tissue type from case page
- Display GC and allele depth in causatives table.
- Included primary reference transcript in general report
- Included partial causative variants in general report
- Remove dependency of loqusdb by utilising the CLI

### Fixed
- Fixed update OMIM command bug due to change in the header of the genemap2 file
- Removed Mosaic Tag from Cancer variants
- Fixes issue with unaligned table headers that comes with hidden Datatables
- Layout in general report PDF export
- Fixed issue on the case statistics view. The validation bars didn't show up when all institutes were selected. Now they do.
- Fixed missing path import by importing pathlib.Path
- Handle index inconsistencies in the update index functions
- Fixed layout problems


## [4.9.0]

### Added
- Improved MatchMaker pages, including visible patient contacts email address
- New badges for the github repo
- Links to [GENEMANIA](genemania.org)
- Sort gene panel list on case view.
- More automatic tests
- Allow loading of custom annotations in VCF using the SCOUT_CUSTOM info tag.

### Fixed
- Fix error when a gene is added to an empty dynamic gene panel
- Fix crash when attempting to add genes on incorrect format to dynamic gene panel
- Manual rank variant tags could be saved in a "Select a tag"-state, a problem in the variants view.
- Same case evaluations are no longer shown as gray previous evaluations on the variants page
- Stay on research pages, even if reset, next first buttons are pressed..
- Overlapping variants will now be visible on variant page again
- Fix missing classification comments and links in evaluations page
- All prioritized cases are shown on cases page


## [4.8.3]

### Added

### Fixed
- Bug when ordering sanger
- Improved scrolling over long list of genes/transcripts


## [4.8.2]

### Added

### Fixed
- Avoid opening extra tab for coverage report
- Fixed a problem when rank model version was saved as floats and not strings
- Fixed a problem with displaying dismiss variant reasons on the general report
- Disable load and delete filter buttons if there are no saved filters
- Fix problem with missing verifications
- Remove duplicate users and merge their data and activity


## [4.8.1]

### Added

### Fixed
- Prevent login fail for users with id defined by ObjectId and not email
- Prevent the app from crashing with `AttributeError: 'NoneType' object has no attribute 'message'`


## [4.8.0]

### Added
- Updated Scout to use Bootstrap 4.3
- New looks for Scout
- Improved dashboard using Chart.js
- Ask before inactivating a case where last assigned user leaves it
- Genes can be manually added to the dynamic gene list directly on the case page
- Dynamic gene panels can optionally be used with clinical filter, instead of default gene panel
- Dynamic gene panels get link out to chanjo-report for coverage report
- Load all clinvar variants with clinvar Pathogenic, Likely Pathogenic and Conflicting pathogenic
- Show transcripts with exon numbers for structural variants
- Case sort order can now be toggled between ascending and descending.
- Variants can be marked as partial causative if phenotype is available for case.
- Show a frequency tooltip hover for SV-variants.
- Added support for LDAP login system
- Search snv and structural variants by chromosomal coordinates
- Structural variants can be marked as partial causative if phenotype is available for case.
- Show normal and pathologic limits for STRs in the STR variants view.
- Institute level persistent variant filter settings that can be retrieved and used.
- export causative variants to Excel
- Add support for ROH, WIG and chromosome PNGs in case-view

### Fixed
- Fixed missing import for variants with comments
- Instructions on how to build docs
- Keep sanger order + verification when updating/reloading variants
- Fixed and moved broken filter actions (HPO gene panel and reset filter)
- Fixed string conversion to number
- UCSC links for structural variants are now separated per breakpoint (and whole variant where applicable)
- Reintroduced missing coverage report
- Fixed a bug preventing loading samples using the command line
- Better inheritance models customization for genes in gene panels
- STR variant page back to list button now does its one job.
- Allows to setup scout without a omim api key
- Fixed error causing "favicon not found" flash messages
- Removed flask --version from base cli
- Request rerun no longer changes case status. Active or archived cases inactivate on upload.
- Fixed missing tooltip on the cancer variants page
- Fixed weird Rank cell in variants page
- Next and first buttons order swap
- Added pagination (and POST capability) to cancer variants.
- Improves loading speed for variant page
- Problem with updating variant rank when no variants
- Improved Clinvar submission form
- General report crashing when dismissed variant has no valid dismiss code
- Also show collaborative case variants on the All variants view.
- Improved phenotype search using dataTables.js on phenotypes page
- Search and delete users with `email` instead of `_id`
- Fixed css styles so that multiselect options will all fit one column


## [4.7.3]

### Added
- RankScore can be used with VCFs for vcf_cancer files

### Fixed
- Fix issue with STR view next page button not doing its one job.

### Deleted
- Removed pileup as a bam viewing option. This is replaced by IGV


## [4.7.2]

### Added
- Show earlier ACMG classification in the variant list

### Fixed
- Fixed igv search not working due to igv.js dist 2.2.17
- Fixed searches for cases with a gene with variants pinned or marked causative.
- Load variant pages faster after fixing other causatives query
- Fixed mitochondrial report bug for variants without genes

## [4.7.1]

### Added

### Fixed
- Fixed bug on genes page


## [4.7.0]

### Added
- Export genes and gene panels in build GRCh38
- Search for cases with variants pinned or marked causative in a given gene.
- Search for cases phenotypically similar to a case also from WUI.
- Case variant searches can be limited to similar cases, matching HPO-terms,
  phenogroups and cohorts.
- De-archive reruns and flag them as 'inactive' if archived
- Sort cases by analysis_date, track or status
- Display cases in the following order: prioritized, active, inactive, archived, solved
- Assign case to user when user activates it or asks for rerun
- Case becomes inactive when it has no assignees
- Fetch refseq version from entrez and use it in clinvar form
- Load and export of exons for all genes, independent on refseq
- Documentation for loading/updating exons
- Showing SV variant annotations: SV cgh frequencies, gnomad-SV, local SV frequencies
- Showing transcripts mapping score in segmental duplications
- Handle requests to Ensembl Rest API
- Handle requests to Ensembl Rest Biomart
- STR variants view now displays GT and IGV link.
- Description field for gene panels
- Export exons in build 37 and 38 using the command line

### Fixed
- Fixes of and induced by build tests
- Fixed bug affecting variant observations in other cases
- Fixed a bug that showed wrong gene coverage in general panel PDF export
- MT report only shows variants occurring in the specific individual of the excel sheet
- Disable SSL certifcate verification in requests to chanjo
- Updates how intervaltree and pymongo is used to void deprecated functions
- Increased size of IGV sample tracks
- Optimized tests


## [4.6.1]

### Added

### Fixed
- Missing 'father' and 'mother' keys when parsing single individual cases


## [4.6.0]

### Added
- Description of Scout branching model in CONTRIBUTING doc
- Causatives in alphabetical order, display ACMG classification and filter by gene.
- Added 'external' to the list of analysis type options
- Adds functionality to display "Tissue type". Passed via load config.
- Update to IGV 2.

### Fixed
- Fixed alignment visualization and vcf2cytosure availability for demo case samples
- Fixed 3 bugs affecting SV pages visualization
- Reintroduced the --version cli option
- Fixed variants query by panel (hpo panel + gene panel).
- Downloaded MT report contains excel files with individuals' display name
- Refactored code in parsing of config files.


## [4.5.1]

### Added

### Fixed
- update requirement to use PyYaml version >= 5.1
- Safer code when loading config params in cli base


## [4.5.0]

### Added
- Search for similar cases from scout view CLI
- Scout cli is now invoked from the app object and works under the app context

### Fixed
- PyYaml dependency fixed to use version >= 5.1


## [4.4.1]

### Added
- Display SV rank model version when available

### Fixed
- Fixed upload of delivery report via API


## [4.4.0]

### Added
- Displaying more info on the Causatives page and hiding those not causative at the case level
- Add a comment text field to Sanger order request form, allowing a message to be included in the email
- MatchMaker Exchange integration
- List cases with empty synopsis, missing HPO terms and phenotype groups.
- Search for cases with open research list, or a given case status (active, inactive, archived)

### Fixed
- Variant query builder split into several functions
- Fixed delivery report load bug


## [4.3.3]

### Added
- Different individual table for cancer cases

### Fixed
- Dashboard collects validated variants from verification events instead of using 'sanger' field
- Cases shared with collaborators are visible again in cases page
- Force users to select a real institute to share cases with (actionbar select fix)


## [4.3.2]

### Added
- Dashboard data can be filtered using filters available in cases page
- Causatives for each institute are displayed on a dedicated page
- SNVs and and SVs are searchable across cases by gene and rank score
- A more complete report with validated variants is downloadable from dashboard

### Fixed
- Clinsig filter is fixed so clinsig numerical values are returned
- Split multi clinsig string values in different elements of clinsig array
- Regex to search in multi clinsig string values or multi revstat string values
- It works to upload vcf files with no variants now
- Combined Pileup and IGV alignments for SVs having variant start and stop on the same chromosome


## [4.3.1]

### Added
- Show calls from all callers even if call is not available
- Instructions to install cairo and pango libs from WeasyPrint page
- Display cases with number of variants from CLI
- Only display cases with number of variants above certain treshold. (Also CLI)
- Export of verified variants by CLI or from the dashboard
- Extend case level queries with default panels, cohorts and phenotype groups.
- Slice dashboard statistics display using case level queries
- Add a view where all variants for an institute can be searched across cases, filtering on gene and rank score. Allows searching research variants for cases that have research open.

### Fixed
- Fixed code to extract variant conservation (gerp, phyloP, phastCons)
- Visualization of PDF-exported gene panels
- Reintroduced the exon/intron number in variant verification email
- Sex and affected status is correctly displayed on general report
- Force number validation in SV filter by size
- Display ensembl transcripts when no refseq exists


## [4.3.0]

### Added
- Mosaicism tag on variants
- Show and filter on SweGen frequency for SVs
- Show annotations for STR variants
- Show all transcripts in verification email
- Added mitochondrial export
- Adds alternative to search for SVs shorter that the given length
- Look for 'bcftools' in the `set` field of VCFs
- Display digenic inheritance from OMIM
- Displays what refseq transcript that is primary in hgnc

### Fixed

- Archived panels displays the correct date (not retroactive change)
- Fixed problem with waiting times in gene panel exports
- Clinvar fiter not working with human readable clinsig values

## [4.2.2]

### Fixed
- Fixed gene panel create/modify from CSV file utf-8 decoding error
- Updating genes in gene panels now supports edit comments and entry version
- Gene panel export timeout error

## [4.2.1]

### Fixed
- Re-introduced gene name(s) in verification email subject
- Better PDF rendering for excluded variants in report
- Problem to access old case when `is_default` did not exist on a panel


## [4.2.0]

### Added
- New index on variant_id for events
- Display overlapping compounds on variants view

### Fixed
- Fixed broken clinical filter


## [4.1.4]

### Added
- Download of filtered SVs

### Fixed
- Fixed broken download of filtered variants
- Fixed visualization issue in gene panel PDF export
- Fixed bug when updating gene names in variant controller


## [4.1.3]

### Fixed
- Displays all primary transcripts


## [4.1.2]

### Added
- Option add/replace when updating a panel via CSV file
- More flexible versioning of the gene panels
- Printing coverage report on the bottom of the pdf case report
- Variant verification option for SVs
- Logs uri without pwd when connecting
- Disease-causing transcripts in case report
- Thicker lines in case report
- Supports HPO search for cases, both terms or if described in synopsis
- Adds sanger information to dashboard

### Fixed
- Use db name instead of **auth** as default for authentication
- Fixes so that reports can be generated even with many variants
- Fixed sanger validation popup to show individual variants queried by user and institute.
- Fixed problem with setting up scout
- Fixes problem when exac file is not available through broad ftp
- Fetch transcripts for correct build in `adapter.hgnc_gene`

## [4.1.1]
- Fix problem with institute authentication flash message in utils
- Fix problem with comments
- Fix problem with ensembl link


## [4.1.0]

### Added
- OMIM phenotypes to case report
- Command to download all panel app gene panels `scout load panel --panel-app`
- Links to genenames.org and omim on gene page
- Popup on gene at variants page with gene information
- reset sanger status to "Not validated" for pinned variants
- highlight cases with variants to be evaluated by Sanger on the cases page
- option to point to local reference files to the genome viewer pileup.js. Documented in `docs.admin-guide.server`
- option to export single variants in `scout export variants`
- option to load a multiqc report together with a case(add line in load config)
- added a view for searching HPO terms. It is accessed from the top left corner menu
- Updates the variants view for cancer variants. Adds a small cancer specific filter for known variants
- Adds hgvs information on cancer variants page
- Adds option to update phenotype groups from CLI

### Fixed
- Improved Clinvar to submit variants from different cases. Fixed HPO terms in casedata according to feedback
- Fixed broken link to case page from Sanger modal in cases view
- Now only cases with non empty lists of causative variants are returned in `adapter.case(has_causatives=True)`
- Can handle Tumor only samples
- Long lists of HGNC symbols are now possible. This was previously difficult with manual, uploaded or by HPO search when changing filter settings due to GET request limitations. Relevant pages now use POST requests. Adds the dynamic HPO panel as a selection on the gene panel dropdown.
- Variant filter defaults to default panels also on SV and Cancer variants pages.

## [4.0.0]

### WARNING ###

This is a major version update and will require that the backend of pre releases is updated.
Run commands:

```
$scout update genes
$scout update hpo
```

- Created a Clinvar submission tool, to speed up Clinvar submission of SNVs and SVs
- Added an analysis report page (html and PDF format) containing phenotype, gene panels and variants that are relevant to solve a case.

### Fixed
- Optimized evaluated variants to speed up creation of case report
- Moved igv and pileup viewer under a common folder
- Fixed MT alignment view pileup.js
- Fixed coordinates for SVs with start chromosome different from end chromosome
- Global comments shown across cases and institutes. Case-specific variant comments are shown only for that specific case.
- Links to clinvar submitted variants at the cases level
- Adapts clinvar parsing to new format
- Fixed problem in `scout update user` when the user object had no roles
- Makes pileup.js use online genome resources when viewing alignments. Now any instance of Scout can make use of this functionality.
- Fix ensembl link for structural variants
- Works even when cases does not have `'madeline_info'`
- Parses Polyphen in correct way again
- Fix problem with parsing gnomad from VEP

### Added
- Added a PDF export function for gene panels
- Added a "Filter and export" button to export custom-filtered SNVs to CSV file
- Dismiss SVs
- Added IGV alignments viewer
- Read delivery report path from case config or CLI command
- Filter for spidex scores
- All HPO terms are now added and fetched from the correct source (https://github.com/obophenotype/human-phenotype-ontology/blob/master/hp.obo)
- New command `scout update hpo`
- New command `scout update genes` will fetch all the latest information about genes and update them
- Load **all** variants found on chromosome **MT**
- Adds choice in cases overview do show as many cases as user like

### Removed
- pileup.min.js and pileup css are imported from a remote web location now
- All source files for HPO information, this is instead fetched directly from source
- All source files for gene information, this is instead fetched directly from source

## [3.0.0]
### Fixed
- hide pedigree panel unless it exists

## [1.5.1] - 2016-07-27
### Fixed
- look for both ".bam.bai" and ".bai" extensions

## [1.4.0] - 2016-03-22
### Added
- support for local frequency through loqusdb
- bunch of other stuff

## [1.3.0] - 2016-02-19
### Fixed
- Update query-phenomizer and add username/password

### Changed
- Update the way a case is checked for rerun-status

### Added
- Add new button to mark a case as "checked"
- Link to clinical variants _without_ 1000G annotation

## [1.2.2] - 2016-02-18
### Fixed
- avoid filtering out variants lacking ExAC and 1000G annotations

## [1.1.3] - 2015-10-01
### Fixed
- persist (clinical) filter when clicking load more
- fix #154 by robustly setting clinical filter func. terms

## [1.1.2] - 2015-09-07
### Fixed
- avoid replacing coverage report with none
- update SO terms, refactored

## [1.1.1] - 2015-08-20
### Fixed
- fetch case based on collaborator status (not owner)

## [1.1.0] - 2015-05-29
### Added
- link(s) to SNPedia based on RS-numbers
- new Jinja filter to "humanize" decimal numbers
- show gene panels in variant view
- new Jinja filter for decoding URL encoding
- add indicator to variants in list that have comments
- add variant number threshold and rank score threshold to load function
- add event methods to mongo adapter
- add tests for models
- show badge "old" if comment was written for a previous analysis

### Changed
- show cDNA change in transcript summary unless variant is exonic
- moved compounds table further up the page
- show dates for case uploads in ISO format
- moved variant comments higher up on page
- updated documentation for pages
- read in coverage report as blob in database and serve directly
- change ``OmimPhenotype`` to ``PhenotypeTerm``
- reorganize models sub-package
- move events (and comments) to separate collection
- only display prev/next links for the research list
- include variant type in breadcrumbs e.g. "Clinical variants"

### Removed
- drop dependency on moment.js

### Fixed
- show the same level of detail for all frequencies on all pages
- properly decode URL encoded symbols in amino acid/cDNA change strings
- fixed issue with wipe permissions in MongoDB
- include default gene lists in "variants" link in breadcrumbs

## [1.0.2] - 2015-05-20
### Changed
- update case fetching function

### Fixed
- handle multiple cases with same id

## [1.0.1] - 2015-04-28
### Fixed
- Fix building URL parameters in cases list Vue component

## [1.0.0] - 2015-04-12
Codename: Sara Lund

![Release 1.0](artwork/releases/release-1-0.jpg)

### Added
- Add email logging for unexpected errors
- New command line tool for deleting case

### Changed
- Much improved logging overall
- Updated documentation/usage guide
- Removed non-working IGV link

### Fixed
- Show sample display name in GT call
- Various small bug fixes
- Make it easier to hover over popups

## [0.0.2-rc1] - 2015-03-04
### Added
- add protein table for each variant
- add many more external links
- add coverage reports as PDFs

### Changed
- incorporate user feedback updates
- big refactor of load scripts

## [0.0.2-rc2] - 2015-03-04
### Changes
- add gene table with gene description
- reorganize inheritance models box

### Fixed
- avoid overwriting gene list on "research" load
- fix various bugs in external links

## [0.0.2-rc3] - 2015-03-05
### Added
- Activity log feed to variant view
- Adds protein change strings to ODM and Sanger email

### Changed
- Extract activity log component to macro

### Fixes
- Make Ensembl transcript links use archive website<|MERGE_RESOLUTION|>--- conflicted
+++ resolved
@@ -7,12 +7,9 @@
 ## []
 ### Added
 ### Fixed
-<<<<<<< HEAD
-- Do not read params from the demo config file when a custom config file is provided when launching the app
-=======
 - Library deprecation warning fixed (insert is deprecated. Use insert_one or insert_many instead)
 - Update genes command will not trigger an update of database indices any more
->>>>>>> 9061a080
+- Do not read params from the demo config file when a custom config file is provided when launching the app
 ### Changed
 
 
