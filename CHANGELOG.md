--- conflicted
+++ resolved
@@ -6,11 +6,8 @@
 
 ## [unreleased]
 ### Added
-<<<<<<< HEAD
+- Max-level provenance and Software Bill Of Materials (SBOM) to the Docker images pushed to Docker Hub
 - ACMG VUS Bayesian score / temperature on case reports
-=======
-- Max-level provenance and Software Bill Of Materials (SBOM) to the Docker images pushed to Docker Hub
->>>>>>> c6dd047f
 ### Changed
 - On variant page, RefSeq transcripts panel, truncate very long protein change descriptions
 ### Fixed
