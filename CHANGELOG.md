--- conflicted
+++ resolved
@@ -15,11 +15,8 @@
 - Simple Docker compose for development with local build
 - Make Phenomodels subpanels collapsible
 - User side documentation of cytogenomics features (Gens, Chromograph, vcf2cytosure, rhocall)
-<<<<<<< HEAD
+- iSort GitHub Action
 - Support LoqusDB REST API queries
-=======
-- iSort GitHub Action
->>>>>>> ec3cd621
 ### Fixed
 - Show other causative once, even if several events point to it
 - Filtering variants by mitochondrial chromosome for cases with genome build=38
