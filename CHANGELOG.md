# Change Log
All notable changes to this project will be documented in this file.
This project adheres to [Semantic Versioning](http://semver.org/).

About changelog [here](https://keepachangelog.com/en/1.0.0/)

## [unreleased]
### Added
- Case status labels can be added, giving more finegrained details on a solved status (provisional, diagnostic, carrier, UPD, SMN, ...)
- New SO terms: `sequence_variant` and `coding_transcript_variant`
- More MEI specific annotation is shown on the variant page
- Parse and save MANE transcripts info when updating genes in build 38
### Changed
- In the ClinVar form, database and id of assertion criteria citation are now separate inputs
- Customise institute settings to be able to display all cases with a certain status on cases page (admin users)
- Renamed `Clinical Significance` to `Germline Classification` on multistep ClinVar form
- Changed the "x" in cases.utils.remove_form button text to red for better visibility in dark mode
- Update GitHub actions
- Default loglevel up to INFO, making logs with default start easier to read
### Fixed
- Removed log info showing hgnc IDs used in variantS search
- Maintain Matchmaker Exchange and Beacon submission status when a case is re-uploaded
- Inheritance mode from ORPHA should not be confounded with the OMIM inheritance model
- Decipher link URL changes


## [4.77]
### Added
- Orpha disease terms now include information on inheritance
- Case loading via .yaml config file accepts subject_id and phenotype_groups (if previously defined as constant default or added per institute)
- Possibility to submit variants associated with Orphanet conditions to ClinVar
- Option update path to .d4 files path for individuals of an existing case using the command line
- More constraint information is displayed per gene in addition to pLi: missense and LoF OE, CI (inluding LOEUF) and Z-score.
<<<<<<< HEAD
- Support for .d4 files coverage using chanjo2
=======
- ClinVar submission can now be downloaded as a json file
>>>>>>> b7bce6ef
### Changed
- Introduce validation in the ClinVar multistep form to make sure users provide at least one variant-associated condition
- CLI scout update individual accepts subject_id
- Update ClinVar inheritance models to reflect changes in ClinVar submission API
- Handle variant-associated condition ID format in background when creating ClinVar submissions
- Replace the code that downloads Ensembl genes, transcripts and exons with the Schug web app
- Add more info to error log when transcript variant frequency parsing fails.
- GnomAD v4 constraint information replaces ExAC constraints (pLi).
### Fixed
- Text input of associated condition in ClinVar form now aligns to the left
- Alignment of contents in the case report has been updated
- Missing number of phenotypes and genes from case diagnoses
- Associate OMIM and/or ORPHA diagnoses with partial causatives
- Visualization of partial causatives' diagnoses on case page: style and links
- Revert style of pinned variants window on the case page
- Rename `Clinical significanc` to `Germline classification` in ClinVar submissions exported files
- Rename `Clinical significance citations` to `Classification citations` in ClinVar submissions exported files
- Rename `Comment on clinical significance` to `Comment on classification` in ClinVar submissions exported files
- Show matching partial causatives on variant page
- Matching causatives shown on case page consisting only of variant matching the default panels of the case - bug introduced since scout v4.72 (Oct 18, 2023)
- Missing somatic variant read depth leading to report division by zero

## [4.76]
### Added
- Orphacodes are visible in phenotype tables
- Pydantic validation of image paths provided in case load config file
- Info on the user which created a ClinVar submission, when available
- Associate .d4 files to case individuals when loading a case via config file
### Changed
- In diagnoses page the load of diseases are initiated by clicking a button
- Revel score, Revel rank score and SpliceAI values are also displayed in Causatives and Validated variants tables
- Remove unused functions and tests
- Analysis type and direct link from cases list for OGM cases
- Removed unused `case_obj` parameter from server/blueprints/variant/controllers/observations function
- Possibility to reset ClinVar submission ID
- Allow ClinVar submissions with custom API key for users registered as ClinVar submitters or when institute doesn't have a preset list of ClinVar submitters
- Ordered event verbs alphabetically and created ClinVar-related user events
- Removed the unused "no-variants" option from the load case command line
### Fixed
- All disease_terms have gene HGNC ids as integers when added to the scout database
- Disease_term identifiers are now prefixed with the name of the coding system
- Command line crashing with error when updating a user that doesn't exist
- Thaw coloredlogs - 15.0.1 restores errorhandler issue
- Thaw crypography - current base image and library version allow Docker builds
- Missing delete icons on phenomodels page
- Missing cryptography lib error while running Scout container on an ARM processor
- Round CADD values with many decimals on causatives and validated variants pages
- Dark-mode visibility of some fields on causatives and validated variants pages
- Clinvar submitters would be cleared when unprivileged users saved institute settings page
- Added a default empty string in cases search form to avoid None default value
- Page crashing when user tries to remove the same variant from a ClinVar submission in different browser tabs
- Update more GnomAD links to GnomAD v4 (v38 SNVs, MT vars, STRs)
- Empty cells for RNA fusion variants in Causatives and Verified variants page
- Submenu icons missing from collapsible actionbar
- The collapsible actionbar had some non-collapsing overly long entries
- Cancer observations for SVs not appearing in the variant details view
- Archived local observations not visible on cancer variantS page
- Empty Population Frequency column in the Cancer SV Variants view
- Capital letters in ClinVar events description shown on case page

## [4.75]
### Added
- Hovertip to gene panel names with associated genes in variant view, when variant covers more than one gene
- Tests for panel to genes
- Download of Orphadata en_product6 and en_product4 from CLI
- Parse and save `database_found` key/values for RNA fusion variants
- Added fusion_score, ffpm, split_reads, junction_reads and fusion_caller to the list of filters on RNA fusion variants page
- Renamed the function `get_mei_info` to `set_mei_info` to be consistent with the other functions
- Fixed removing None key/values from parsed variants
- Orphacodes are included in the database disease_terms
### Changed
- Allow use of projections when retrieving gene panels
- Do not save custom images as binary data into case and variant database documents
- Retrieve and display case and variant custom images using image's saved path
- Cases are activated by viewing FSHD and SMA reports
- Split multi-gene SNV variants into single genes when submitting to Matchmaker Exchange
- Alamut links also on the gene level, using transcript and HGVS: better for indels. Keep variant link for missing HGVS
- Thaw WTForms - explicitly coerce form decimal field entries when filters fetched from db
### Fixed
- Removed some extra characters from top of general report left over from FontAwsome fix
- Do not save fusion variants-specific key/values in other types of variants
- Alamut link for MT variants in build 38
- Convert RNA fusions variants `tool_hits` and `fusion_score` keys from string to numbers
- Fix genotype reference and alternative sequencing depths defaulting to -1 when values are 0
- DecimalFields were limited to two decimal places for several forms - lifting restrictions on AF, CADD etc.

## [4.74.1]
### Changed
- Parse and save into database also OMIM terms not associated to genes
### Fixed
- BioNano API FSHD report requests are GET in Access 1.8, were POST in 1.7
- Update more FontAwesome icons to avoid Pro icons
- Test if files still exist before attempting to load research variants
- Parsing of genotypes error, resulting in -1 values when alt or ref read depths are 0

## [4.74]
### Added
- SNVs and Indels, MEI and str variants genes have links to Decipher
- An `owner + case display name` index for cases database collection
- Test and fixtures for RNA fusion case page
- Load and display fusion variants from VCF files as the other variant types
- Option to update case document with path to mei variants (clinical and research)
### Changed
- Details on variant type and category for audit filters on case general report
- Enable Gens CN profile button also in somatic case view
- Fix case of analysis type check for Gens analysis button - only show for WGS
### Fixed
- loqusdb table no longer has empty row below each loqusid
- MatchMaker submission details page crashing because of change in date format returned by PatientMatcher
- Variant external links buttons style does not change color when visited
- Hide compounds with compounds follow filter for region or function would fail for variants in multiple genes
- Updated FontAwesome version to fix missing icons

## [4.73]
### Added
- Shortcut button for HPO panel MEI variants from case page
- Export managed variants from CLI
### Changed
- STRs visualization on case panel to emphasize abnormal repeat count and associated condition
- Removed cytoband column from STRs variant view on case report
- More long integers formatted with thin spaces, and copy to clipboard buttons added
### Fixed
- OMIM table is scrollable if higher than 700px on SV page
- Pinned variants validation badge is now red for false positives.
- Case display name defaulting to case ID when `family_name` or `display_name` are missing from case upload config file
- Expanded menu visible at screen sizes below 1000px now has background color
- The image in ClinVar howto-modal is now responsive
- Clicking on a case in case groups when case was already removed from group in another browser tab
- Page crashing when saving filters for mei variants
- Link visited color of images

## [4.72.4]
### Changed
- Automatic test mongod version increased to v7
### Fixed
- GnomAD now defaults to hg38 - change build 37 links accordingly

## [4.72.3]
### Fixed
- Somatic general case report small variant table can crash with unclassified variants

## [4.72.2]
### Changed
- A gunicorn maxrequests parameter for Docker server image - default to 1200
- STR export limit increased to 500, as for other variants
- Prevent long number wrapping and use thin spaces for separation, as per standards from SI, NIST, IUPAC, BIPM.
- Speed up case retrieval and lower memory use by projecting case queries
- Make relatedness check fails stand out a little more to new users
- Speed up case retrieval and lower memory use by projecting case queries
- Speed up variant pages by projecting only the necessary keys in disease collection query
### Fixed
- Huge memory use caused by cases and variants pages pulling complete disease documents from DB
- Do not include genes fetched from HPO terms when loading diseases
- Consider the renamed fields `Approved Symbol` -> `Approved Gene Symbol` and `Gene Symbols` -> `Gene/Locus And Other Related Symbols` when parsing OMIM terms from genemap2.txt file

## [4.72.1]
### Fixed
- Jinja filter that renders long integers
- Case cache when looking for causatives in other cases causing the server to hang

## [4.72]
### Added
- A GitHub action that checks for broken internal links in docs pages
- Link validation settings in mkdocs.yml file
- Load and display full RNA alignments on alignment viewer
- Genome build check when loading a case
- Extend event index to previous causative variants and always load them
### Fixed
- Documentation nav links for a few documents
- Slightly extended the BioNano Genomics Access integration docs
- Loading of SVs when VCF is missing the INFO.END field but has INFO.SVLEN field
- Escape protein sequence name (if available) in case general report to render special characters correctly
- CaseS HPO term searches for multiple terms works independent of order
- CaseS search regexp should not allow backslash
- CaseS cohort tags can contain whitespace and still match
- Remove diagnoses from cases even if OMIM term is not found in the database
- Parsing of disease-associated genes
- Removed an annoying warning while updating database's disease terms
- Displaying custom case images loaded with scout version <= 4.71
- Use pydantic version >=2 in requirements.txt file
### Changed
- Column width adjustment on caseS page
- Use Python 3.11 in tests
- Update some github actions
- Upgraded Pydantic to version 2
- Case validation fails on loading when associated files (alignments, VCFs and reports) are not present on disk
- Case validation fails on loading when custom images have format different then ["gif", "svg", "png", "jpg", "jpeg"]
- Custom images keys `case` and `str` in case config yaml file are renamed to `case_images` and `str_variants_images`
- Simplify and speed up case general report code
- Speed up case retrieval in case_matching_causatives
- Upgrade pymongo to version 4
- When updating disease terms, check that all terms are consistent with a DiseaseTerm model before dropping the old collection
- Better separation between modules loading HPO terms and diseases
- Deleted unused scout.build.phenotype module
- Stricter validation of mandatory genome build key when loading a case. Allowed values are ['37','38',37,38]
- Improved readability of variants length and coordinates on variantS pages

## [4.71]
### Added
- Added Balsamic keys for SweGen and loqusdb local archive frequecies, SNV and SV
- New filter option for Cancer variantS: local archive RD loqusdb
- Show annotated observations on SV variantS view, also for cancer somatic SVs
- Revel filter for variantS
- Show case default panel on caseS page
- CADD filter for Cancer Somatic SNV variantS - show score
- SpliceAI-lookup link (BROAD, shows SpliceAI and Pangolin) from variant page
- BioNano Access server API - check projects, samples and fetch FSHD reports
### Fixed
- Name of reference genome build for RNA for compatibility with IGV locus search change
- Howto to run the Docker image on Mac computers in `admin-guide/containers/container-deploy.md`
- Link to Weasyprint installation howto in README file
- Avoid filling up disk by creating a reduced VCF file for every variant that is visualized
- Remove legacy incorrectly formatted CODEOWNERS file
- Restrain variant_type requests to variantS views to "clinical" or "research"
- Visualization of cancer variants where cancer case has no affected individual
- ProteinPaint gene link (small StJude API change)
- Causative MEI variant link on causatives page
- Bionano access api settings commented out by default in Scout demo config file.
- Do not show FSHD button on freshly loaded cases without bionano_access individuals
- Truncate long variants' HGVS on causative/Clinically significant and pinned variants case panels
### Changed
- Remove function call that tracks users' browser version
- Include three more splice variant SO terms in clinical filter severe SO terms
- Drop old HPO term collection only after parsing and validation of new terms completes
- Move score to own column on Cancer Somatic SNV variantS page
- Refactored a few complex case operations, breaking out sub functionalities

## [4.70]
### Added
- Download a list of Gene Variants (max 500) resulting from SNVs and Indels search
- Variant PubMed link to search for gene symbol and any aliases
### Changed
- Clearer gnomAD values in Variants page
### Fixed
- CaseS page uniform column widths
- Include ClinVar variants into a scrollable div element on Case page
- `canonical_transcript` variable not initialized in get_hgvs function (server.blueprints.institutes.controllers.py)
- Catch and display any error while importing Phenopacket info
- Modified Docker files to use python:3.8-slim-bullseye to prevent gunicorn workers booting error

## [4.69]
### Added
- ClinVar submission howto available also on Case page
- Somatic score and filtering for somatic SV callers, if available
- Show caller as a tooltip on variantS list
### Fixed
- Crash when attempting to export phenotype from a case that had never had phenotypes
- Aesthetic fix to Causative and Pinned Variants on Case page
- Structural inconsistency for ClinVar Blueprint templates
- Updated igv.js to 2.15.8 to fix track default color bug
- Fixed release versions for actions.
- Freeze tornado below 6.3.0 for compatibility with livereload 2.6.3
- Force update variants count on case re-upload
- IGV locus search not working - add genome reference id
- Pin links to MEI variants should end up on MEI not SV variant view
- Load also matching MEI variants on forced region load
- Allow excluding MEI from case variant deletion
- Fixed the name of the assigned user when the internal user ID is different from the user email address
- Gene variantS should display gene function, region and full hgvs
### Changed
- FontAwesome integrity check fail (updated resource)
- Removed ClinVar API validation buttons in favour of direct API submission
- Improved layout of Institute settings page
- ClinVar API key and allowed submitters are set in the Institute settings page


## [4.68]
### Added
- Rare Disease Mobile Element Insertion variants view
### Changed
- Updated igv.js to 2.15.6
### Fixed
- Docker stage build pycairo.
- Restore SNV and SV rank models versions on Causatives and Verified pages
- Saving `REVEL_RANKSCORE` value in a field named `revel` in variants database documents

## [4.67]
### Added
- Prepare to filter local SV frequency
### Changed
- Speed up instituteS page loading by refactoring cases/institutes query
- Clinical Filter for SVs includes `splice_polypyrimidine_tract_variant` as a severe consequence
- Clinical Filter for SVs includes local variant frequency freeze ("old") for filtering, starting at 30 counts
- Speed up caseS page loading by adding status to index and refactoring totals count
- HPO file parsing is updated to reflect that HPO have changed a few downloadable file formats with their 230405 release.
### Fixed
- Page crashing when a user tries to edit a comment that was removed
- Warning instead of crashed page when attempting to retrieve a non-existent Phenopacket
- Fixed StJude ProteinPaint gene link (URL change)
- Freeze of werkzeug library to version<2.3 to avoid problems resulting from the consequential upgrade of the Flask lib
- Huge list of genes in case report for megabases-long structural variants.
- Fix displaying institutes without associated cases on institutes page
- Fix default panel selection on SVs in cancer case report

## [4.66]
### Changed
- Moved Phenomodels code under a dedicated blueprint
- Updated the instructions to load custom case report under admin guide
- Keep variants filter window collapsed except when user expands it to filter
### Added
- A summary table of pinned variants on the cancer case general report
- New openable matching causatives and managed variants lists for default gene panels only for convenience
### Fixed
- Gens structural variant page link individual id typo

## [4.65.2]
### Fixed
- Generating general case report with str variants containing comments

## [4.65.1]
### Fixed
- Visibility of `Gene(s)` badges on SV VariantS page
- Hide dismiss bar on SV page not working well
- Delivery report PDF download
- Saving Pipeline version file when loading a case
- Backport compatible import of importlib metadata for old python versions (<3.8)

## [4.65]
### Added
- Option to mark a ClinVar submission as submitted
- Docs on how to create/update the PanelApp green genes as a system admin
- `individual_id`-parameter to both Gens links
- Download a gene panel in TXT format from gene panel page
- Panel gene comments on variant page: genes in panels can have comments that describe the gene in a panel context
### Changed
- Always show each case category on caseS page, even if 0 cases in total or after current query
- Improved sorting of ClinVar submissions
- Pre-populate SV type select in ClinVar submission form, when possible
- Show comment badges in related comments tables on general report
- Updated version of several GitHub actions
- Migrate from deprecated `pkg_resources` lib to `importlib_resources`
- Dismiss bar on variantS pages is thinner.
- Dismiss bar on variantS pages can be toggled open or closed for the duration of a login session.
### Fixed
- Fixed Sanger order / Cancel order modal close buttons
- Visibility of SV type in ClinVar submission form
- Fixed a couple of creations where now was called twice, so updated_at and created_at could differ
- Deprecated Ubuntu version 18.04 in one GitHub action
- Panels that have been removed (hidden) should not be visible in views where overlapping gene panels for genes are shown
- Gene panel test pointing to the right function

## [4.64]
### Added
- Create/Update a gene panel containing all PanelApp green genes (`scout update panelapp-green -i <cust_id>`)
- Links for ACMG pathogenicity impact modification on the ACMG classification page
### Changed
- Open local observation matching cases in new windows
### Fixed
- Matching manual ranked variants are now shown also on the somatic variant page
- VarSome links to hg19/GRCh37
- Managed variants filter settings lost when navigating to additional pages
- Collect the right variant category after submitting filter form from research variantS page
- Beacon links are templated and support variants in genome build 38

## [4.63]
### Added
- Display data sharing info for ClinVar, Matchmaker Exchange and Beacon in a dedicated column on Cases page
- Test for `commands.download.omim.print_omim`
- Display dismissed variants comments on general case report
- Modify ACMG pathogenicity impact (most commonly PVS1, PS3) based on strength of evidence with lab director's professional judgement
- REViewer button on STR variant page
- Alamut institution parameter in institute settings for Alamut Visual Plus software
- Added Manual Ranks Risk Factor, Likely Risk Factor and Uncertain Risk Factor
- Display matching manual ranks from previous cases the user has access to on VariantS and Variant pages
- Link to gnomAD gene SVs v2.1 for SV variants with gnomAD frequency
- Support for nf-core/rnafusion reports
### Changed
- Display chrY for sex unknown
- Deprecate legacy scout_load() method API call.
- Message shown when variant tag is updated for a variant
- When all ACMG classifications are deleted from a variant, the current variant classification status is also reset.
- Refactored the functions that collect causative variants
- Removed `scripts/generate_test_data.py`
### Fixed
- Default IGV tracks (genes, ClinVar, ClinVar CNVs) showing even if user unselects them all
- Freeze Flask-Babel below v3.0 due to issue with a locale decorator
- Thaw Flask-Babel and fix according to v3 standard. Thank you @TkTech!
- Show matching causatives on somatic structural variant page
- Visibility of gene names and functional annotations on Causatives/Verified pages
- Panel version can be manually set to floating point numbers, when modified
- Causatives page showing also non-causative variants matching causatives in other cases
- ClinVar form submission for variants with no selected transcript and HGVS
- Validating and submitting ClinVar objects not containing both Variant and Casedata info

## [4.62.1]
### Fixed
- Case page crashing when adding a case to a group without providing a valid case name

## [4.62]
### Added
- Validate ClinVar submission objects using the ClinVar API
- Wrote tests for case and variant API endpoints
- Create ClinVar submissions from Scout using the ClinVar API
- Export Phenopacket for affected individual
- Import Phenopacket from JSON file or Phenopacket API backend server
- Use the new case name option for GENS requests
- Pre-validate refseq:HGVS items using VariantValidator in ClinVar submission form
### Fixed
- Fallback for empty alignment index for REViewer service
- Source link out for MIP 11.1 reference STR annotation
- Avoid duplicate causatives and pinned variants
- ClinVar clinical significance displays only the ACMG terms when user selects ACMG 2015 as assertion criteria
- Spacing between icon and text on Beacon and MatchMaker links on case page sidebar
- Truncate IDs and HGVS representations in ClinVar pages if longer than 25 characters
- Update ClinVar submission ID form
- Handle connection timeout when sending requests requests to external web services
- Validate any ClinVar submission regardless of its status
- Empty Phenopackets import crashes
- Stop Spinner on Phenopacket JSON download
### Changed
- Updated ClinVar submission instructions

## [4.61.1]
### Fixed
- Added `UMLS` as an option of `Condition ID type` in ClinVar Variant downloaded files
- Missing value for `Condition ID type` in ClinVar Variant downloaded files
- Possibility to open, close or delete a ClinVar submission even if it doesn't have an associated name
- Save SV type, ref and alt n. copies to exported ClinVar files
- Inner and outer start and stop SV coordinates not exported in ClinVar files
- ClinVar submissions page crashing when SV files don't contain breakpoint exact coordinates
- Align OMIM diagnoses with delete diagnosis button on case page
- In ClinVar form, reset condition list and customize help when condition ID changes

## [4.61]
### Added
- Filter case list by cases with variants in ClinVar submission
- Filter case list by cases containing RNA-seq data - gene_fusion_reports and sample-level tracks (splice junctions and RNA coverage)
- Additional case category `Ignored`, to be used for cases that don't fall in the existing 'inactive', 'archived', 'solved', 'prioritized' categories
- Display number of cases shown / total number of cases available for each category on Cases page
- Moved buttons to modify case status from sidebar to main case page
- Link to Mutalyzer Normalizer tool on variant's transcripts overview to retrieve official HVGS descriptions
- Option to manually load RNA MULTIQC report using the command `scout load report -t multiqc_rna`
- Load RNA MULTIQC automatically for a case if config file contains the `multiqc_rna` key/value
- Instructions in admin-guide on how to load case reports via the command line
- Possibility to filter RD variants by a specific genotype call
- Distinct colors for different inheritance models on RD Variant page
- Gene panels PDF export with case variants hits by variant type
- A couple of additional README badges for GitHub stats
- Upload and display of pipeline reference info and executable version yaml files as custom reports
- Testing CLI on hasta in PR template
### Changed
- Instructions on how to call dibs on scout-stage server in pull request template
- Deprecated CLI commands `scout load <delivery_report, gene_fusion_report, coverage_qc_report, cnv_report>` to replace them with command `scout load report -t <report type>`
- Refactored code to display and download custom case reports
- Do not export `Assertion method` and `Assertion method citation` to ClinVar submission files according to changes to ClinVar's submission spreadsheet templates.
- Simplified code to create and download ClinVar CSV files
- Colorize inheritance models badges by category on VariantS page
- `Safe variants matching` badge more visible on case page
### Fixed
- Non-admin users saving institute settings would clear loqusdb instance selection
- Layout of variant position, cytoband and type in SV variant summary
- Broken `Build Status - GitHub badge` on GitHub README page
- Visibility of text on grey badges in gene panels PDF exports
- Labels for dashboard search controls
- Dark mode visibility for ClinVar submission
- Whitespaces on outdated panel in extent report

## [4.60]
### Added
- Mitochondrial deletion signatures (mitosign) can be uploaded and shown with mtDNA report
- A `Type of analysis` column on Causatives and Validated variants pages
- List of "safe" gene panels available for matching causatives and managed variants in institute settings, to avoid secondary findings
- `svdb_origin` as a synonym for `FOUND_IN` to complement `set` for variants found by all callers
### Changed
- Hide removed gene panels by default in panels page
- Removed option for filtering cancer SVs by Tumor and Normal alt AF
- Hide links to coverage report from case dynamic HPO panel if cancer analysis
- Remove rerun emails and redirect users to the analysis order portal instead
- Updated clinical SVs igv.js track (dbVar) and added example of external track from `https://trackhubregistry.org/`
- Rewrote the ClinVar export module to simplify and add one variant at the time
- ClinVar submissions with phenotype conditions from: [OMIM, MedGen, Orphanet, MeSH, HP, MONDO]
### Fixed
- If trying to load a badly formatted .tsv file an error message is displayed.
- Avoid showing case as rerun when first attempt at case upload failed
- Dynamic autocomplete search not working on phenomodels page
- Callers added to variant when loading case
- Now possible to update managed variant from file without deleting it first
- Missing preselected chromosome when editing a managed variant
- Preselected variant type and subtype when editing a managed variant
- Typo in dbVar ClinVar track, hg19


## [4.59]
### Added
- Button to go directly to HPO SV filter variantS page from case
- `Scout-REViewer-Service` integration - show `REViewer` picture if available
- Link to HPO panel coverage overview on Case page
- Specify a confidence threshold (green|amber|red) when loading PanelApp panels
- Functional annotations in variants lists exports (all variants)
- Cancer/Normal VAFs and COSMIC ids in in variants lists exports (cancer variants)
### Changed
- Better visualization of regional annotation for long lists of genes in large SVs in Variants tables
- Order of cells in variants tables
- More evident links to gene coverage from Variant page
- Gene panels sorted by display name in the entire Case page
- Round CADD and GnomAD values in variants export files
### Fixed
- HPO filter button on SV variantS page
- Spacing between region|function cells in SVs lists
- Labels on gene panel Chanjo report
- Fixed ambiguous duplicated response headers when requesting a BAM file from /static
- Visited color link on gene coverage button (Variant page)

## [4.58.1]
### Fixed
- Case search with search strings that contain characters that can be escaped

## [4.58]
### Added
- Documentation on how to create/update PanelApp panels
- Add filter by local observations (archive) to structural variants filters
- Add more splicing consequences to SO term definitions
- Search for a specific gene in all gene panels
- Institute settings option to force show all variants on VariantS page for all cases of an institute
- Filter cases by validation pending status
- Link to The Clinical Knowledgebase (CKB) (https://ckb.jax.org/) in cancer variant's page
### Fixed
- Added a not-authorized `auto-login` fixture according to changes in Flask-Login 0.6.2
- Renamed `cache_timeout` param name of flask.send_file function to `max_age` (Flask 2.2 compliant)
- Replaced deprecated `app.config["JSON_SORT_KEYS"]` with app.json.sort_keys in app settings
- Bug in gene variants page (All SNVs and INDELs) when variant gene doesn't have a hgnc id that is found in the database
- Broken export of causatives table
- Query for genes in build 38 on `Search SNVs and INDELs` page
- Prevent typing special characters `^<>?!=\/` in case search form
- Search matching causatives also among research variants in other cases
- Links to variants in Verified variants page
- Broken filter institute cases by pinned gene
- Better visualization of long lists of genes in large SVs on Causative and Verified Variants page
- Reintroduced missing button to export Causative variants
- Better linking and display of matching causatives and managed variants
- Reduced code complexity in `scout/parse/variant/variant.py`
- Reduced complexity of code in `scout/build/variant/variant.py`

### Changed
- State that loqusdb observation is in current case if observations count is one and no cases are shown
- Better pagination and number of variants returned by queries in `Search SNVs and INDELs` page
- Refactored and simplified code used for collecting gene variants for `Search SNVs and INDELs` page
- Fix sidebar panel icons in Case view
- Fix panel spacing in Case view
- Removed unused database `sanger_ordered` and `case_id,category,rank_score` indexes (variant collection)
- Verified variants displayed in a dedicated page reachable from institute sidebar
- Unified stats in dashboard page
- Improved gene info for large SVs and cancer SVs
- Remove the unused `variant.str_variant` endpoint from variant views
- Easier editing of HPO gene panel on case page
- Assign phenotype panel less cramped on Case page
- Causatives and Verified variants pages to use the same template macro
- Allow hyphens in panel names
- Reduce resolution of example images
- Remove some animations in web gui which where rendered slow


## [4.57.4]
### Fixed
- Parsing of variant.FORMAT "DR" key in parse variant file

## [4.57.3]
### Fixed
- Export of STR verified variants
- Do not download as verified variants first verified and then reset to not validated
- Avoid duplicated lines in downloaded verified variants reflecting changes in variant validation status

## [4.57.2]
### Fixed
- Export of verified variants when variant gene has no transcripts
- HTTP 500 when visiting a the details page for a cancer variant that had been ranked with genmod

## [4.57.1]
### Fixed
- Updating/replacing a gene panel from file with a corrupted or malformed file

## [4.57]
### Added
- Display last 50 or 500 events for a user in a timeline
- Show dismiss count from other cases on matching variantS
- Save Beacon-related events in events collection
- Institute settings allow saving multiple loqusdb instances for one institute
- Display stats from multiple instances of loqusdb on variant page
- Display date and frequency of obs derived from count of local archive observations from MIP11 (requires fix in MIP)
### Changed
- Prior ACMG classifications view is no longer limited by pathogenicity
### Fixed
- Visibility of Sanger ordered badge on case page, light mode
- Some of the DataTables tables (Phenotypes and Diagnoses pages) got a bit dark in dark mode
- Remove all redundancies when displaying timeline events (some events are saved both as case-related and variant-related)
- Missing link in saved MatchMaker-related events
- Genes with mixed case gene symbols missing in PanelApp panels
- Alignment of elements on the Beacon submission modal window
- Locus info links from STR variantS page open in new browser tabs

## [4.56]
### Added
- Test for PanelApp panels loading
- `panel-umi` tag option when loading cancer analyses
### Changed
- Black text to make comments more visible in dark mode
- Loading PanelApp panels replaces pre-existing panels with same version
- Removed sidebar from Causatives page - navigation is available on the top bar for now
- Create ClinVar submissions from pinned variants list in case page
- Select which pinned variants will be included in ClinVar submission documents
### Fixed
- Remove a:visited css style from all buttons
- Update of HPO terms via command line
- Background color of `MIXED` and `PANEL-UMI` sequencing types on cases page
- Fixed regex error when searching for cases with query ending with `\ `
- Gene symbols on Causatives page lighter in dark mode
- SpliceAI tooltip of multigene variants

## [4.55]
### Changed
- Represent different tumor samples as vials in cases page
- Option to force-update the OMIM panel
### Fixed
- Low tumor purity badge alignment in cancer samples table on cancer case view
- VariantS comment popovers reactivate on hover
- Updating database genes in build 37
- ACMG classification summary hidden by sticky navbar
- Logo backgrounds fixed to white on welcome page
- Visited links turn purple again
- Style of link buttons and dropdown menus
- Update KUH and GMS logos
- Link color for Managed variants

## [4.54]
### Added
- Dark mode, using browser/OS media preference
- Allow marking case as solved without defining causative variants
- Admin users can create missing beacon datasets from the institute's settings page
- GenCC links on gene and variant pages
- Deprecation warnings when launching the app using a .yaml config file or loading cases using .ped files
### Changed
- Improved HTML syntax in case report template
- Modified message displayed when variant rank stats could not be calculated
- Expanded instructions on how to test on CG development server (cg-vm1)
- Added more somatic variant callers (Balsamic v9 SNV, develop SV)
### Fixed
- Remove load demo case command from docker-compose.yml
- Text elements being split across pages in PDF reports
- Made login password field of type `password` in LDAP login form
- Gene panels HTML select in institute's settings page
- Bootstrap upgraded to version 5
- Fix some Sourcery and SonarCloud suggestions
- Escape special characters in case search on institute and dashboard pages
- Broken case PDF reports when no Madeline pedigree image can be created
- Removed text-white links style that were invisible in new pages style
- Variants pagination after pressing "Filter variants" or "Clinical filter"
- Layout of buttons Matchmaker submission panel (case page)
- Removing cases from Matchmaker (simplified code and fixed functionality)
- Reintroduce check for missing alignment files purged from server

## [4.53]
### Added
### Changed
- Point Alamut API key docs link to new API version
- Parse dbSNP id from ID only if it says "rs", else use VEP CSQ fields
- Removed MarkupSafe from the dependencies
### Fixed
- Reintroduced loading of SVs for demo case 643595
- Successful parse of FOUND_IN should avoid GATK caller default
- All vulnerabilities flagged by SonarCloud

## [4.52]
### Added
- Demo cancer case gets loaded together with demo RD case in demo instance
- Parse REVEL_score alongside REVEL_rankscore from csq field and display it on SNV variant page
- Rank score results now show the ranking range
- cDNA and protein changes displayed on institute causatives pages
- Optional SESSION_TIMEOUT_MINUTES configuration in app config files
- Script to convert old OMIM case format (list of integers) to new format (list of dictionaries)
- Additional check for user logged in status before serving alignment files
- Download .cgh files from cancer samples table on cancer case page
- Number of documents and date of last update on genes page
### Changed
- Verify user before redirecting to IGV alignments and sashimi plots
- Build case IGV tracks starting from case and variant objects instead of passing all params in a form
- Unfreeze Werkzeug lib since Flask_login v.0.6 with bugfix has been released
- Sort gene panels by name (panelS and variant page)
- Removed unused `server.blueprints.alignviewers.unindexed_remote_static` endpoint
- User sessions to check files served by `server.blueprints.alignviewers.remote_static` endpoint
- Moved Beacon-related functions to a dedicated app extension
- Audit Filter now also loads filter displaying the variants for it
### Fixed
- Handle `attachment_filename` parameter renamed to `download_name` when Flask 2.2 will be released
- Removed cursor timeout param in cases find adapter function to avoid many code warnings
- Removed stream argument deprecation warning in tests
- Handle `no intervals found` warning in load_region test
- Beacon remove variants
- Protect remote_cors function in alignviewers view from Server-Side Request Forgery (SSRF)
- Check creation date of last document in gene collection to display when genes collection was updated last

## [4.51]
### Added
- Config file containing codecov settings for pull requests
- Add an IGV.js direct link button from case page
- Security policy file
- Hide/shade compound variants based on rank score on variantS from filter
- Chromograph legend documentation direct link
### Changed
- Updated deprecated Codecov GitHub action to v.2
- Simplified code of scout/adapter/mongo/variant
- Update IGV.js to v2.11.2
- Show summary number of variant gene panels on general report if more than 3
### Fixed
- Marrvel link for variants in genome build 38 (using liftover to build 37)
- Remove flags from codecov config file
- Fixed filter bug with high negative SPIDEX scores
- Renamed IARC TP53 button to to `TP53 Database`, modified also link since IARC has been moved to the US NCI: `https://tp53.isb-cgc.org/`
- Parsing new format of OMIM case info when exporting patients to Matchmaker
- Remove flask-debugtoolbar lib dependency that is using deprecated code and causes app to crash after new release of Jinja2 (3.1)
- Variant page crashing for cases with old OMIM terms structure (a list of integers instead of dictionary)
- Variant page crashing when creating MARRVEL link for cases with no genome build
- SpliceAI documentation link
- Fix deprecated `safe_str_cmp` import from `werkzeug.security` by freezing Werkzeug lib to v2.0 until Flask_login v.0.6 with bugfix is released
- List gene names densely in general report for SVs that contain more than 3 genes
- Show transcript ids on refseq genes on hg19 in IGV.js, using refgene source
- Display correct number of genes in general report for SVs that contain more than 32 genes
- Broken Google login after new major release of `lepture/authlib`
- Fix frequency and callers display on case general report

## [4.50.1]
### Fixed
- Show matching causative STR_repid for legacy str variants (pre Stranger hgnc_id)

## [4.50]
### Added
- Individual-specific OMIM terms
- OMIM disease descriptions in ClinVar submission form
- Add a toggle for melter rerun monitoring of cases
- Add a config option to show the rerun monitoring toggle
- Add a cli option to export cases with rerun monitoring enabled
- Add a link to STRipy for STR variants; shallow for ARX and HOXA13
- Hide by default variants only present in unaffected individuals in variants filters
- OMIM terms in general case report
- Individual-level info on OMIM and HPO terms in general case report
- PanelApp gene link among the external links on variant page
- Dashboard case filters fields help
- Filter cases by OMIM terms in cases and dashboard pages
### Fixed
- A malformed panel id request would crash with exception: now gives user warning flash with redirect
- Link to HPO resource file hosted on `http://purl.obolibrary.org`
- Gene search form when gene exists only in build 38
- Fixed odd redirect error and poor error message on missing column for gene panel csv upload
- Typo in parse variant transcripts function
- Modified keys name used to parse local observations (archived) frequencies to reflect change in MIP keys naming
- Better error handling for partly broken/timed out chanjo reports
- Broken javascript code when case Chromograph data is malformed
- Broader space for case synopsis in general report
- Show partial causatives on causatives and matching causatives panels
- Partial causative assignment in cases with no OMIM or HPO terms
- Partial causative OMIM select options in variant page
### Changed
- Slightly smaller and improved layout of content in case PDF report
- Relabel more cancer variant pages somatic for navigation
- Unify caseS nav links
- Removed unused `add_compounds` param from variant controllers function
- Changed default hg19 genome for IGV.js to legacy hg19_1kg_decoy to fix a few problematic loci
- Reduce code complexity (parse/ensembl.py)
- Silence certain fields in ClinVar export if prioritised ones exist (chrom-start-end if hgvs exist)
- Made phenotype non-mandatory when marking a variant as partial causative
- Only one phenotype condition type (OMIM or HPO) per variant is used in ClinVar submissions
- ClinVar submission variant condition prefers OMIM over HPO if available
- Use lighter version of gene objects in Omim MongoDB adapter, panels controllers, panels views and institute controllers
- Gene-variants table size is now adaptive
- Remove unused file upload on gene-variants page

## [4.49]
### Fixed
- Pydantic model types for genome_build, madeline_info, peddy_ped_check and peddy_sex_check, rank_model_version and sv_rank_model_version
- Replace `MatchMaker` with `Matchmaker` in all places visible by a user
- Save diagnosis labels along with OMIM terms in Matchmaker Exchange submission objects
- `libegl-mesa0_21.0.3-0ubuntu0.3~20.04.5_amd64.deb` lib not found by GitHub actions Docker build
- Remove unused `chromograph_image_files` and `chromograph_prefixes` keys saved when creating or updating an RD case
- Search managed variants by description and with ignore case
### Changed
- Introduced page margins on exported PDF reports
- Smaller gene fonts in downloaded HPO genes PDF reports
- Reintroduced gene coverage data in the PDF-exported general report of rare-disease cases
- Check for existence of case report files before creating sidebar links
- Better description of HPO and OMIM terms for patients submitted to Matchmaker Exchange
- Remove null non-mandatory key/values when updating a case
- Freeze WTForms<3 due to several form input rendering changes

## [4.48.1]
### Fixed
- General case PDF report for recent cases with no pedigree

## [4.48]
### Added
- Option to cancel a request for research variants in case page
### Changed
- Update igv.js to v2.10.5
- Updated example of a case delivery report
- Unfreeze cyvcf2
- Builder images used in Scout Dockerfiles
- Crash report email subject gives host name
- Export general case report to PDF using PDFKit instead of WeasyPrint
- Do not include coverage report in PDF case report since they might have different orientation
- Export cancer cases's "Coverage and QC report" to PDF using PDFKit instead of Weasyprint
- Updated cancer "Coverage and QC report" example
- Keep portrait orientation in PDF delivery report
- Export delivery report to PDF using PDFKit instead of Weasyprint
- PDF export of clinical and research HPO panels using PDFKit instead of Weasyprint
- Export gene panel report to PDF using PDFKit
- Removed WeasyPrint lib dependency

### Fixed
- Reintroduced missing links to Swegen and Beacon and dbSNP in RD variant page, summary section
- Demo delivery report orientation to fit new columns
- Missing delivery report in demo case
- Cast MNVs to SNV for test
- Export verified variants from all institutes when user is admin
- Cancer coverage and QC report not found for demo cancer case
- Pull request template instructions on how to deploy to test server
- PDF Delivery report not showing Swedac logo
- Fix code typos
- Disable codefactor raised by ESLint for javascript functions located on another file
- Loading spinner stuck after downloading a PDF gene panel report
- IGV browser crashing when file system with alignment files is not mounted

## [4.47]
### Added
- Added CADD, GnomAD and genotype calls to variantS export
### Changed
- Pull request template, to illustrate how to deploy pull request branches on cg-vm1 stage server
### Fixed
- Compiled Docker image contains a patched version (v4.9) of chanjo-report

## [4.46.1]
### Fixed
- Downloading of files generated within the app container (MT-report, verified variants, pedigrees, ..)

## [4.46]
### Added
- Created a Dockefile to be used to serve the dockerized app in production
- Modified the code to collect database params specified as env vars
- Created a GitHub action that pushes the Dockerfile-server image to Docker Hub (scout-server-stage) every time a PR is opened
- Created a GitHub action that pushes the Dockerfile-server image to Docker Hub (scout-server) every time a new release is created
- Reassign MatchMaker Exchange submission to another user when a Scout user is deleted
- Expose public API JSON gene panels endpoint, primarily to enable automated rerun checking for updates
- Add utils for dictionary type
- Filter institute cases using multiple HPO terms
- Vulture GitHub action to identify and remove unused variables and imports
### Changed
- Updated the python config file documentation in admin guide
- Case configuration parsing now uses Pydantic for improved typechecking and config handling
- Removed test matrices to speed up automatic testing of PRs
- Switch from Coveralls to Codecov to handle CI test coverage
- Speed-up CI tests by caching installation of libs and splitting tests into randomized groups using pytest-test-groups
- Improved LDAP login documentation
- Use lib flask-ldapconn instead of flask_ldap3_login> to handle ldap authentication
- Updated Managed variant documentation in user guide
- Fix and simplify creating and editing of gene panels
- Simplified gene variants search code
- Increased the height of the genes track in the IGV viewer
### Fixed
- Validate uploaded managed variant file lines, warning the user.
- Exporting validated variants with missing "genes" database key
- No results returned when searching for gene variants using a phenotype term
- Variants filtering by gene symbols file
- Make gene HGNC symbols field mandatory in gene variants page and run search only on form submit
- Make sure collaborator gene variants are still visible, even if HPO filter is used

## [4.45]
### Added
### Changed
- Start Scout also when loqusdbapi is not reachable
- Clearer definition of manual standard and custom inheritance models in gene panels
- Allow searching multiple chromosomes in filters
### Fixed
- Gene panel crashing on edit action

## [4.44]
### Added
### Changed
- Display Gene track beneath each sample track when displaying splice junctions in igv browser
- Check outdated gene symbols and update with aliases for both RD and cancer variantS
### Fixed
- Added query input check and fixed the Genes API endpoint to return a json formatted error when request is malformed
- Typo in ACMG BP6 tooltip

## [4.43.1]
### Added
- Added database index for OMIM disease term genes
### Changed
### Fixed
- Do not drop HPO terms collection when updating HPO terms via the command line
- Do not drop disease (OMIM) terms collection when updating diseases via the command line

## [4.43]
### Added
- Specify which collection(s) update/build indexes for
### Fixed
- Do not drop genes and transcripts collections when updating genes via the command line

## [4.42.1]
### Added
### Changed
### Fixed
- Freeze PyMongo lib to version<4.0 to keep supporting previous MongoDB versions
- Speed up gene panels creation and update by collecting only light gene info from database
- Avoid case page crash on Phenomizer queries timeout

## [4.42]
### Added
- Choose custom pinned variants to submit to MatchMaker Exchange
- Submit structural variant as genes to the MatchMaker Exchange
- Added function for maintainers and admins to remove gene panels
- Admins can restore deleted gene panels
- A development docker-compose file illustrating the scout/chanjo-report integration
- Show AD on variants view for cancer SV (tumor and normal)
- Cancer SV variants filter AD, AF (tumor and normal)
- Hiding the variants score column also from cancer SVs, as for the SNVs
### Changed
- Enforce same case _id and display_name when updating a case
- Enforce same individual ids, display names and affected status when updating a case
- Improved documentation for connecting to loqusdb instances (including loqusdbapi)
- Display and download HPO gene panels' gene symbols in italics
- A faster-built and lighter Docker image
- Reduce complexity of `panels` endpoint moving some code to the panels controllers
- Update requirements to use flask-ldap3-login>=0.9.17 instead of freezing WTForm
### Fixed
- Use of deprecated TextField after the upgrade of WTF to v3.0
- Freeze to WTForms to version < 3
- Remove the extra files (bed files and madeline.svg) introduced by mistake
- Cli command loading demo data in docker-compose when case custom images exist and is None
- Increased MongoDB connection serverSelectionTimeoutMS parameter to 30K (default value according to MongoDB documentation)
- Better differentiate old obs counts 0 vs N/A
- Broken cancer variants page when default gene panel was deleted
- Typo in tx_overview function in variant controllers file
- Fixed loqusdbapi SV search URL
- SV variants filtering using Decipher criterion
- Removing old gene panels that don't contain the `maintainer` key.

## [4.41.1]
### Fixed
- General reports crash for variant annotations with same variant on other cases

## [4.41]
### Added
- Extended the instructions for running the Scout Docker image (web app and cli).
- Enabled inclusion of custom images to STR variant view
### Fixed
- General case report sorting comments for variants with None genetic models
- Do not crash but redirect to variants page with error when a variant is not found for a case
- UCSC links coordinates for SV variants with start chromosome different than end chromosome
- Human readable variants name in case page for variants having start chromosome different from end chromosome
- Avoid always loading all transcripts when checking gene symbol: introduce gene captions
- Slow queries for evaluated variants on e.g. case page - use events instead
### Changed
- Rearrange variant page again, moving severity predictions down.
- More reactive layout width steps on variant page

## [4.40.1]
### Added
### Fixed
- Variants dismissed with inconsistent inheritance pattern can again be shown in general case report
- General report page for variants with genes=None
- General report crashing when variants have no panels
- Added other missing keys to case and variant dictionaries passed to general report
### Changed

## [4.40]
### Added
- A .cff citation file
- Phenotype search API endpoint
- Added pagination to phenotype API
- Extend case search to include internal MongoDB id
- Support for connecting to a MongoDB replica set (.py config files)
- Support for connecting to a MongoDB replica set (.yaml config files)
### Fixed
- Command to load the OMIM gene panel (`scout load panel --omim`)
- Unify style of pinned and causative variants' badges on case page
- Removed automatic spaces after punctuation in comments
- Remove the hardcoded number of total individuals from the variant's old observations panel
- Send delete requests to a connected Beacon using the DELETE method
- Layout of the SNV and SV variant page - move frequency up
### Changed
- Stop updating database indexes after loading exons via command line
- Display validation status badge also for not Sanger-sequenced variants
- Moved Frequencies, Severity and Local observations panels up in RD variants page
- Enabled Flask CORS to communicate CORS status to js apps
- Moved the code preparing the transcripts overview to the backend
- Refactored and filtered json data used in general case report
- Changed the database used in docker-compose file to use the official MongoDB v4.4 image
- Modified the Python (3.6, 3.8) and MongoDB (3.2, 4.4, 5.0) versions used in testing matrices (GitHub actions)
- Capitalize case search terms on institute and dashboard pages


## [4.39]
### Added
- COSMIC IDs collected from CSQ field named `COSMIC`
### Fixed
- Link to other causative variants on variant page
- Allow multiple COSMIC links for a cancer variant
- Fix floating text in severity box #2808
- Fixed MitoMap and HmtVar links for hg38 cases
- Do not open new browser tabs when downloading files
- Selectable IGV tracks on variant page
- Missing splice junctions button on variant page
- Refactor variantS representative gene selection, and use it also for cancer variant summary
### Changed
- Improve Javascript performance for displaying Chromograph images
- Make ClinVar classification more evident in cancer variant page

## [4.38]
### Added
- Option to hide Alamut button in the app config file
### Fixed
- Library deprecation warning fixed (insert is deprecated. Use insert_one or insert_many instead)
- Update genes command will not trigger an update of database indices any more
- Missing resources in temporary downloading directory when updating genes using the command line
- Restore previous variant ACMG classification in a scrollable div
- Loading spinner not stopping after downloading PDF case reports and variant list export
- Add extra Alamut links higher up on variant pages
- Improve UX for phenotypes in case page
- Filter and export of STR variants
- Update look of variants page navigation buttons
### Changed

## [4.37]
### Added
- Highlight and show version number for RefSeq MANE transcripts.
- Added integration to a rerunner service for toggling reanalysis with updated pedigree information
- SpliceAI display and parsing from VEP CSQ
- Display matching tiered variants for cancer variants
- Display a loading icon (spinner) until the page loads completely
- Display filter badges in cancer variants list
- Update genes from pre-downloaded file resources
- On login, OS, browser version and screen size are saved anonymously to understand how users are using Scout
- API returning institutes data for a given user: `/api/v1/institutes`
- API returning case data for a given institute: `/api/v1/institutes/<institute_id>/cases`
- Added GMS and Lund university hospital logos to login page
- Made display of Swedac logo configurable
- Support for displaying custom images in case view
- Individual-specific HPO terms
- Optional alamut_key in institute settings for Alamut Plus software
- Case report API endpoint
- Tooltip in case explaining that genes with genome build different than case genome build will not be added to dynamic HPO panel.
- Add DeepVariant as a caller
### Fixed
- Updated IGV to v2.8.5 to solve missing gene labels on some zoom levels
- Demo cancer case config file to load somatic SNVs and SVs only.
- Expand list of refseq trancripts in ClinVar submission form
- Renamed `All SNVs and INDELs` institute sidebar element to `Search SNVs and INDELs` and fixed its style.
- Add missing parameters to case load-config documentation
- Allow creating/editing gene panels and dynamic gene panels with genes present in genome build 38
- Bugfix broken Pytests
- Bulk dismissing variants error due to key conversion from string to integer
- Fix typo in index documentation
- Fixed crash in institute settings page if "collaborators" key is not set in database
- Don't stop Scout execution if LoqusDB call fails and print stacktrace to log
- Bug when case contains custom images with value `None`
- Bug introduced when fixing another bug in Scout-LoqusDB interaction
- Loading of OMIM diagnoses in Scout demo instance
- Remove the docker-compose with chanjo integration because it doesn't work yet.
- Fixed standard docker-compose with scout demo data and database
- Clinical variant assessments not present for pinned and causative variants on case page.
- MatchMaker matching one node at the time only
- Remove link from previously tiered variants badge in cancer variants page
- Typo in gene cell on cancer variants page
- Managed variants filter form
### Changed
- Better naming for variants buttons on cancer track (somatic, germline). Also show cancer research button if available.
- Load case with missing panels in config files, but show warning.
- Changing the (Female, Male) symbols to (F/M) letters in individuals_table and case-sma.
- Print stacktrace if case load command fails
- Added sort icon and a pointer to the cursor to all tables with sortable fields
- Moved variant, gene and panel info from the basic pane to summary panel for all variants.
- Renamed `Basics` panel to `Classify` on variant page.
- Revamped `Basics` panel to a panel dedicated to classify variants
- Revamped the summary panel to be more compact.
- Added dedicated template for cancer variants
- Removed Gene models, Gene annotations and Conservation panels for cancer variants
- Reorganized the orders of panels for variant and cancer variant views
- Added dedicated variant quality panel and removed relevant panes
- A more compact case page
- Removed OMIM genes panel
- Make genes panel, pinned variants panel, causative variants panel and ClinVar panel scrollable on case page
- Update to Scilifelab's 2020 logo
- Update Gens URL to support Gens v2.0 format
- Refactor tests for parsing case configurations
- Updated links to HPO downloadable resources
- Managed variants filtering defaults to all variant categories
- Changing the (Kind) drop-down according to (Category) drop-down in Managed variant add variant
- Moved Gens button to individuals table
- Check resource files availability before starting updating OMIM diagnoses
- Fix typo in `SHOW_OBSERVED_VARIANT_ARCHIVE` config param

## [4.36]
### Added
- Parse and save splice junction tracks from case config file
- Tooltip in observations panel, explaining that case variants with no link might be old variants, not uploaded after a case rerun
### Fixed
- Warning on overwriting variants with same position was no longer shown
- Increase the height of the dropdowns to 425px
- More indices for the case table as it grows, specifically for causatives queries
- Splice junction tracks not centered over variant genes
- Total number of research variants count
- Update variants stats in case documents every time new variants are loaded
- Bug in flashing warning messages when filtering variants
### Changed
- Clearer warning messages for genes and gene/gene-panels searches in variants filters

## [4.35]
### Added
- A new index for hgnc_symbol in the hgnc_gene collection
- A Pedigree panel in STR page
- Display Tier I and II variants in case view causatives card for cancer cases
### Fixed
- Send partial file data to igv.js when visualizing sashimi plots with splice junction tracks
- Research variants filtering by gene
- Do not attempt to populate annotations for not loaded pinned/causatives
- Add max-height to all dropdowns in filters
### Changed
- Switch off non-clinical gene warnings when filtering research variants
- Don't display OMIM disease card in case view for cancer cases
- Refactored Individuals and Causative card in case view for cancer cases
- Update and style STR case report

## [4.34]
### Added
- Saved filter lock and unlock
- Filters can optionally be marked audited, logging the filter name, user and date on the case events and general report.
- Added `ClinVar hits` and `Cosmic hits` in cancer SNVs filters
- Added `ClinVar hits` to variants filter (rare disease track)
- Load cancer demo case in docker-compose files (default and demo file)
- Inclusive-language check using [woke](https://github.com/get-woke/woke) github action
- Add link to HmtVar for mitochondrial variants (if VCF is annotated with HmtNote)
- Grey background for dismissed compounds in variants list and variant page
- Pin badge for pinned compounds in variants list and variant page
- Support LoqusDB REST API queries
- Add a docker-compose-matchmaker under scout/containers/development to test matchmaker locally
- Script to investigate consequences of symbol search bug
- Added GATK to list of SV and cancer SV callers
### Fixed
- Make MitoMap link work for hg38 again
- Export Variants feature crashing when one of the variants has no primary transcripts
- Redirect to last visited variantS page when dismissing variants from variants list
- Improved matching of SVs Loqus occurrences in other cases
- Remove padding from the list inside (Matching causatives from other cases) panel
- Pass None to get_app function in CLI base since passing script_info to app factory functions was deprecated in Flask 2.0
- Fixed failing tests due to Flask update to version 2.0
- Speed up user events view
- Causative view sort out of memory error
- Use hgnc_id for gene filter query
- Typo in case controllers displaying an error every time a patient is matched against external MatchMaker nodes
- Do not crash while attempting an update for variant documents that are too big (> 16 MB)
- Old STR causatives (and other variants) may not have HGNC symbols - fix sort lambda
- Check if gene_obj has primary_transcript before trying to access it
- Warn if a gene manually searched is in a clinical panel with an outdated name when filtering variants
- ChrPos split js not needed on STR page yet
### Changed
- Remove parsing of case `genome_version`, since it's not used anywhere downstream
- Introduce deprecation warning for Loqus configs that are not dictionaries
- SV clinical filter no longer filters out sub 100 nt variants
- Count cases in LoqusDB by variant type
- Commit pulse repo badge temporarily set to weekly
- Sort ClinVar submissions objects by ascending "Last evaluated" date
- Refactored the MatchMaker integration as an extension
- Replaced some sensitive words as suggested by woke linter
- Documentation for load-configuration rewritten.
- Add styles to MatchMaker matches table
- More detailed info on the data shared in MatchMaker submission form

## [4.33.1]
### Fixed
- Include markdown for release autodeploy docs
- Use standard inheritance model in ClinVar (https://ftp.ncbi.nlm.nih.gov/pub/GTR/standard_terms/Mode_of_inheritance.txt)
- Fix issue crash with variants that have been unflagged causative not being available in other causatives
### Added
### Changed

## [4.33]
### Fixed
- Command line crashing when updating an individual not found in database
- Dashboard page crashing when filters return no data
- Cancer variants filter by chromosome
- /api/v1/genes now searches for genes in all genome builds by default
- Upgraded igv.js to version 2.8.1 (Fixed Unparsable bed record error)
### Added
- Autodeploy docs on release
- Documentation for updating case individuals tracks
- Filter cases and dashboard stats by analysis track
### Changed
- Changed from deprecated db update method
- Pre-selected fields to run queries with in dashboard page
- Do not filter by any institute when first accessing the dashboard
- Removed OMIM panel in case view for cancer cases
- Display Tier I and II variants in case view causatives panel for cancer cases
- Refactored Individuals and Causative panels in case view for cancer cases

## [4.32.1]
### Fixed
- iSort lint check only
### Changed
- Institute cases page crashing when a case has track:Null
### Added

## [4.32]
### Added
- Load and show MITOMAP associated diseases from VCF (INFO field: MitomapAssociatedDiseases, via HmtNote)
- Show variant allele frequencies for mitochondrial variants (GRCh38 cases)
- Extend "public" json API with diseases (OMIM) and phenotypes (HPO)
- HPO gene list download now has option for clinical and non-clinical genes
- Display gene splice junctions data in sashimi plots
- Update case individuals with splice junctions tracks
- Simple Docker compose for development with local build
- Make Phenomodels subpanels collapsible
- User side documentation of cytogenomics features (Gens, Chromograph, vcf2cytosure, rhocall)
- iSort GitHub Action
- Support LoqusDB REST API queries
### Fixed
- Show other causative once, even if several events point to it
- Filtering variants by mitochondrial chromosome for cases with genome build=38
- HPO gene search button triggers any warnings for clinical / non-existing genes also on first search
- Fixed a bug in variants pages caused by MT variants without alt_frequency
- Tests for CADD score parsing function
- Fixed the look of IGV settings on SNV variant page
- Cases analyzed once shown as `rerun`
- Missing case track on case re-upload
- Fixed severity rank for SO term "regulatory region ablation"
### Changed
- Refactor according to CodeFactor - mostly reuse of duplicated code
- Phenomodels language adjustment
- Open variants in a new window (from variants page)
- Open overlapping and compound variants in a new window (from variant page)
- gnomAD link points to gnomAD v.3 (build GRCh38) for mitochondrial variants.
- Display only number of affected genes for dismissed SVs in general report
- Chromosome build check when populating the variants filter chromosome selection
- Display mitochondrial and rare diseases coverage report in cases with missing 'rare' track

## [4.31.1]
### Added
### Changed
- Remove mitochondrial and coverage report from cancer cases sidebar
### Fixed
- ClinVar page when dbSNP id is None

## [4.31]
### Added
- gnomAD annotation field in admin guide
- Export also dynamic panel genes not associated to an HPO term when downloading the HPO panel
- Primary HGNC transcript info in variant export files
- Show variant quality (QUAL field from vcf) in the variant summary
- Load/update PDF gene fusion reports (clinical and research) generated with Arriba
- Support new MANE annotations from VEP (both MANE Select and MANE Plus Clinical)
- Display on case activity the event of a user resetting all dismissed variants
- Support gnomAD population frequencies for mitochondrial variants
- Anchor links in Casedata ClinVar panels to redirect after renaming individuals
### Fixed
- Replace old docs link www.clinicalgenomics.se/scout with new https://clinical-genomics.github.io/scout
- Page formatting issues whenever case and variant comments contain extremely long strings with no spaces
- Chromograph images can be one column and have scrollbar. Removed legacy code.
- Column labels for ClinVar case submission
- Page crashing looking for LoqusDB observation when variant doesn't exist
- Missing inheritance models and custom inheritance models on newly created gene panels
- Accept only numbers in managed variants filter as position and end coordinates
- SNP id format and links in Variant page, ClinVar submission form and general report
- Case groups tooltip triggered only when mouse is on the panel header
### Changed
- A more compact case groups panel
- Added landscape orientation CSS style to cancer coverage and QC demo report
- Improve user documentation to create and save new gene panels
- Removed option to use space as separator when uploading gene panels
- Separating the columns of standard and custom inheritance models in gene panels
- Improved ClinVar instructions for users using non-English Excel

## [4.30.2]
### Added
### Fixed
- Use VEP RefSeq ID if RefSeq list is empty in RefSeq transcripts overview
- Bug creating variant links for variants with no end_chrom
### Changed

## [4.30.1]
### Added
### Fixed
- Cryptography dependency fixed to use version < 3.4
### Changed

## [4.30]
### Added
- Introduced a `reset dismiss variant` verb
- Button to reset all dismissed variants for a case
- Add black border to Chromograph ideograms
- Show ClinVar annotations on variantS page
- Added integration with GENS, copy number visualization tool
- Added a VUS label to the manual classification variant tags
- Add additional information to SNV verification emails
- Tooltips documenting manual annotations from default panels
- Case groups now show bam files from all cases on align view
### Fixed
- Center initial igv view on variant start with SNV/indels
- Don't set initial igv view to negative coordinates
- Display of GQ for SV and STR
- Parsing of AD and related info for STRs
- LoqusDB field in institute settings accepts only existing Loqus instances
- Fix DECIPHER link to work after DECIPHER migrated to GRCh38
- Removed visibility window param from igv.js genes track
- Updated HPO download URL
- Patch HPO download test correctly
- Reference size on STR hover not needed (also wrong)
- Introduced genome build check (allowed values: 37, 38, "37", "38") on case load
- Improve case searching by assignee full name
- Populating the LoqusDB select in institute settings
### Changed
- Cancer variants table header (pop freq etc)
- Only admin users can modify LoqusDB instance in Institute settings
- Style of case synopsis, variants and case comments
- Switched to igv.js 2.7.5
- Do not choke if case is missing research variants when research requested
- Count cases in LoqusDB by variant type
- Introduce deprecation warning for Loqus configs that are not dictionaries
- Improve create new gene panel form validation
- Make XM- transcripts less visible if they don't overlap with transcript refseq_id in variant page
- Color of gene panels and comments panels on cases and variant pages
- Do not choke if case is missing research variants when reserch requested

## [4.29.1]
### Added
### Fixed
- Always load STR variants regardless of RankScore threshold (hotfix)
### Changed

## [4.29]
### Added
- Added a page about migrating potentially breaking changes to the documentation
- markdown_include in development requirements file
- STR variants filter
- Display source, Z-score, inheritance pattern for STR annotations from Stranger (>0.6.1) if available
- Coverage and quality report to cancer view
### Fixed
- ACMG classification page crashing when trying to visualize a classification that was removed
- Pretty print HGVS on gene variants (URL-decode VEP)
- Broken or missing link in the documentation
- Multiple gene names in ClinVar submission form
- Inheritance model select field in ClinVar submission
- IGV.js >2.7.0 has an issue with the gene track zoom levels - temp freeze at 2.7.0
- Revert CORS-anywhere and introduce a local http proxy for cloud tracks
### Changed

## [4.28]
### Added
- Chromograph integration for displaying PNGs in case-page
- Add VAF to cancer case general report, and remove some of its unused fields
- Variants filter compatible with genome browser location strings
- Support for custom public igv tracks stored on the cloud
- Add tests to increase testing coverage
- Update case variants count after deleting variants
- Update IGV.js to latest (v2.7.4)
- Bypass igv.js CORS check using `https://github.com/Rob--W/cors-anywhere`
- Documentation on default and custom IGV.js tracks (admin docs)
- Lock phenomodels so they're editable by admins only
- Small case group assessment sharing
- Tutorial and files for deploying app on containers (Kubernetes pods)
- Canonical transcript and protein change of canonical transcript in exported variants excel sheet
- Support for Font Awesome version 6
- Submit to Beacon from case page sidebar
- Hide dismissed variants in variants pages and variants export function
- Systemd service files and instruction to deploy Scout using podman
### Fixed
- Bugfix: unused `chromgraph_prefix |tojson` removed
- Freeze coloredlogs temporarily
- Marrvel link
- Don't show TP53 link for silent or synonymous changes
- OMIM gene field accepts any custom number as OMIM gene
- Fix Pytest single quote vs double quote string
- Bug in gene variants search by similar cases and no similar case is found
- Delete unused file `userpanel.py`
- Primary transcripts in variant overview and general report
- Google OAuth2 login setup in README file
- Redirect to 'missing file'-icon if configured Chromograph file is missing
- Javascript error in case page
- Fix compound matching during variant loading for hg38
- Cancer variants view containing variants dismissed with cancer-specific reasons
- Zoom to SV variant length was missing IGV contig select
- Tooltips on case page when case has no default gene panels
### Changed
- Save case variants count in case document and not in sessions
- Style of gene panels multiselect on case page
- Collapse/expand main HPO checkboxes in phenomodel preview
- Replaced GQ (Genotype quality) with VAF (Variant allele frequency) in cancer variants GT table
- Allow loading of cancer cases with no tumor_purity field
- Truncate cDNA and protein changes in case report if longer than 20 characters


## [4.27]
### Added
- Exclude one or more variant categories when running variants delete command
### Fixed
### Changed

## [4.26.1]
### Added
### Fixed
- Links with 1-letter aa codes crash on frameshift etc
### Changed

## [4.26]
### Added
- Extend the delete variants command to print analysis date, track, institute, status and research status
- Delete variants by type of analysis (wgs|wes|panel)
- Links to cBioPortal, MutanTP53, IARC TP53, OncoKB, MyCancerGenome, CIViC
### Fixed
- Deleted variants count
### Changed
- Print output of variants delete command as a tab separated table

## [4.25]
### Added
- Command line function to remove variants from one or all cases
### Fixed
- Parse SMN None calls to None rather than False

## [4.24.1]
### Fixed
- Install requirements.txt via setup file

## [4.24]
### Added
- Institute-level phenotype models with sub-panels containing HPO and OMIM terms
- Runnable Docker demo
- Docker image build and push github action
- Makefile with shortcuts to docker commands
- Parse and save synopsis, phenotype and cohort terms from config files upon case upload
### Fixed
- Update dismissed variant status when variant dismissed key is missing
- Breakpoint two IGV button now shows correct chromosome when different from bp1
- Missing font lib in Docker image causing the PDF report download page to crash
- Sentieon Manta calls lack Somaticscore - load anyway
- ClinVar submissions crashing due to pinned variants that are not loaded
- Point ExAC pLI score to new gnomad server address
- Bug uploading cases missing phenotype terms in config file
- STRs loaded but not shown on browser page
- Bug when using adapter.variant.get_causatives with case_id without causatives
- Problem with fetching "solved" from scout export cases cli
- Better serialising of datetime and bson.ObjectId
- Added `volumes` folder to .gitignore
### Changed
- Make matching causative and managed variants foldable on case page
- Remove calls to PyMongo functions marked as deprecated in backend and frontend(as of version 3.7).
- Improved `scout update individual` command
- Export dynamic phenotypes with ordered gene lists as PDF


## [4.23]
### Added
- Save custom IGV track settings
- Show a flash message with clear info about non-valid genes when gene panel creation fails
- CNV report link in cancer case side navigation
- Return to comment section after editing, deleting or submitting a comment
- Managed variants
- MT vs 14 chromosome mean coverage stats if Scout is connected to Chanjo
### Fixed
- missing `vcf_cancer_sv` and `vcf_cancer_sv_research` to manual.
- Split ClinVar multiple clnsig values (slash-separated) and strip them of underscore for annotations without accession number
- Timeout of `All SNVs and INDELs` page when no valid gene is provided in the search
- Round CADD (MIPv9)
- Missing default panel value
- Invisible other causatives lines when other causatives lack gene symbols
### Changed
- Do not freeze mkdocs-material to version 4.6.1
- Remove pre-commit dependency

## [4.22]
### Added
- Editable cases comments
- Editable variants comments
### Fixed
- Empty variant activity panel
- STRs variants popover
- Split new ClinVar multiple significance terms for a variant
- Edit the selected comment, not the latest
### Changed
- Updated RELEASE docs.
- Pinned variants card style on the case page
- Merged `scout export exons` and `scout view exons` commands


## [4.21.2]
### Added
### Fixed
- Do not pre-filter research variants by (case-default) gene panels
- Show OMIM disease tooltip reliably
### Changed

## [4.21.1]
### Added
### Fixed
- Small change to Pop Freq column in variants ang gene panels to avoid strange text shrinking on small screens
- Direct use of HPO list for Clinical HPO SNV (and cancer SNV) filtering
- PDF coverage report redirecting to login page
### Changed
- Remove the option to dismiss single variants from all variants pages
- Bulk dismiss SNVs, SVs and cancer SNVs from variants pages

## [4.21]
### Added
- Support to configure LoqusDB per institute
- Highlight causative variants in the variants list
- Add tests. Mostly regarding building internal datatypes.
- Remove leading and trailing whitespaces from panel_name and display_name when panel is created
- Mark MANE transcript in list of transcripts in "Transcript overview" on variant page
- Show default panel name in case sidebar
- Previous buttons for variants pagination
- Adds a gh action that checks that the changelog is updated
- Adds a gh action that deploys new releases automatically to pypi
- Warn users if case default panels are outdated
- Define institute-specific gene panels for filtering in institute settings
- Use institute-specific gene panels in variants filtering
- Show somatic VAF for pinned and causative variants on case page

### Fixed
- Report pages redirect to login instead of crashing when session expires
- Variants filter loading in cancer variants page
- User, Causative and Cases tables not scaling to full page
- Improved docs for an initial production setup
- Compatibility with latest version of Black
- Fixed tests for Click>7
- Clinical filter required an extra click to Filter to return variants
- Restore pagination and shrink badges in the variants page tables
- Removing a user from the command line now inactivates the case only if user is last assignee and case is active
- Bugfix, LoqusDB per institute feature crashed when institute id was empty string
- Bugfix, LoqusDB calls where missing case count
- filter removal and upload for filters deleted from another page/other user
- Visualize outdated gene panels info in a popover instead of a tooltip in case page side panel

### Changed
- Highlight color on normal STRs in the variants table from green to blue
- Display breakpoints coordinates in verification emails only for structural variants


## [4.20]
### Added
- Display number of filtered variants vs number of total variants in variants page
- Search case by HPO terms
- Dismiss variant column in the variants tables
- Black and pre-commit packages to dev requirements

### Fixed
- Bug occurring when rerun is requested twice
- Peddy info fields in the demo config file
- Added load config safety check for multiple alignment files for one individual
- Formatting of cancer variants table
- Missing Score in SV variants table

### Changed
- Updated the documentation on how to create a new software release
- Genome build-aware cytobands coordinates
- Styling update of the Matchmaker card
- Select search type in case search form


## [4.19]

### Added
- Show internal ID for case
- Add internal ID for downloaded CGH files
- Export dynamic HPO gene list from case page
- Remove users as case assignees when their account is deleted
- Keep variants filters panel expanded when filters have been used

### Fixed
- Handle the ProxyFix ModuleNotFoundError when Werkzeug installed version is >1.0
- General report formatting issues whenever case and variant comments contain extremely long strings with no spaces

### Changed
- Created an institute wrapper page that contains list of cases, causatives, SNVs & Indels, user list, shared data and institute settings
- Display case name instead of case ID on clinVar submissions
- Changed icon of sample update in clinVar submissions


## [4.18]

### Added
- Filter cancer variants on cytoband coordinates
- Show dismiss reasons in a badge with hover for clinical variants
- Show an ellipsis if 10 cases or more to display with loqusdb matches
- A new blog post for version 4.17
- Tooltip to better describe Tumor and Normal columns in cancer variants
- Filter cancer SNVs and SVs by chromosome coordinates
- Default export of `Assertion method citation` to clinVar variants submission file
- Button to export up to 500 cancer variants, filtered or not
- Rename samples of a clinVar submission file

### Fixed
- Apply default gene panel on return to cancer variantS from variant view
- Revert to certificate checking when asking for Chanjo reports
- `scout download everything` command failing while downloading HPO terms

### Changed
- Turn tumor and normal allelic fraction to decimal numbers in tumor variants page
- Moved clinVar submissions code to the institutes blueprints
- Changed name of clinVar export files to FILENAME.Variant.csv and FILENAME.CaseData.csv
- Switched Google login libraries from Flask-OAuthlib to Authlib


## [4.17.1]

### Fixed
- Load cytobands for cases with chromosome build not "37" or "38"


## [4.17]

### Added
- COSMIC badge shown in cancer variants
- Default gene-panel in non-cancer structural view in url
- Filter SNVs and SVs by cytoband coordinates
- Filter cancer SNV variants by alt allele frequency in tumor
- Correct genome build in UCSC link from structural variant page



### Fixed
- Bug in clinVar form when variant has no gene
- Bug when sharing cases with the same institute twice
- Page crashing when removing causative variant tag
- Do not default to GATK caller when no caller info is provided for cancer SNVs


## [4.16.1]

### Fixed
- Fix the fix for handling of delivery reports for rerun cases

## [4.16]

### Added
- Adds possibility to add "lims_id" to cases. Currently only stored in database, not shown anywhere
- Adds verification comment box to SVs (previously only available for small variants)
- Scrollable pedigree panel

### Fixed
- Error caused by changes in WTForm (new release 2.3.x)
- Bug in OMIM case page form, causing the page to crash when a string was provided instead of a numerical OMIM id
- Fix Alamut link to work properly on hg38
- Better handling of delivery reports for rerun cases
- Small CodeFactor style issues: matchmaker results counting, a couple of incomplete tests and safer external xml
- Fix an issue with Phenomizer introduced by CodeFactor style changes

### Changed
- Updated the version of igv.js to 2.5.4

## [4.15.1]

### Added
- Display gene names in ClinVar submissions page
- Links to Varsome in variant transcripts table

### Fixed
- Small fixes to ClinVar submission form
- Gene panel page crash when old panel has no maintainers

## [4.15]

### Added
- Clinvar CNVs IGV track
- Gene panels can have maintainers
- Keep variant actions (dismissed, manual rank, mosaic, acmg, comments) upon variant re-upload
- Keep variant actions also on full case re-upload

### Fixed
- Fix the link to Ensembl for SV variants when genome build 38.
- Arrange information in columns on variant page
- Fix so that new cosmic identifier (COSV) is also acceptable #1304
- Fixed COSMIC tag in INFO (outside of CSQ) to be parses as well with `&` splitter.
- COSMIC stub URL changed to https://cancer.sanger.ac.uk/cosmic/search?q= instead.
- Updated to a version of IGV where bigBed tracks are visualized correctly
- Clinvar submission files are named according to the content (variant_data and case_data)
- Always show causatives from other cases in case overview
- Correct disease associations for gene symbol aliases that exist as separate genes
- Re-add "custom annotations" for SV variants
- The override ClinVar P/LP add-in in the Clinical Filter failed for new CSQ strings

### Changed
- Runs all CI checks in github actions

## [4.14.1]

### Fixed
- Error when variant found in loqusdb is not loaded for other case

## [4.14]

### Added
- Use github actions to run tests
- Adds CLI command to update individual alignments path
- Update HPO terms using downloaded definitions files
- Option to use alternative flask config when running `scout serve`
- Requirement to use loqusdb >= 2.5 if integrated

### Fixed
- Do not display Pedigree panel in cancer view
- Do not rely on internet connection and services available when running CI tests
- Variant loading assumes GATK if no caller set given and GATK filter status is seen in FILTER
- Pass genome build param all the way in order to get the right gene mappings for cases with build 38
- Parse correctly variants with zero frequency values
- Continue even if there are problems to create a region vcf
- STR and cancer variant navigation back to variants pages could fail

### Changed
- Improved code that sends requests to the external APIs
- Updates ranges for user ranks to fit todays usage
- Run coveralls on github actions instead of travis
- Run pip checks on github actions instead of coveralls
- For hg38 cases, change gnomAD link to point to version 3.0 (which is hg38 based)
- Show pinned or causative STR variants a bit more human readable

## [4.13.1]

### Added
### Fixed
- Typo that caused not all clinvar conflicting interpretations to be loaded no matter what
- Parse and retrieve clinvar annotations from VEP-annotated (VEP 97+) CSQ VCF field
- Variant clinvar significance shown as `not provided` whenever is `Uncertain significance`
- Phenomizer query crashing when case has no HPO terms assigned
- Fixed a bug affecting `All SNVs and INDELs` page when variants don't have canonical transcript
- Add gene name or id in cancer variant view

### Changed
- Cancer Variant view changed "Variant:Transcript:Exon:HGVS" to "Gene:Transcript:Exon:HGVS"

## [4.13]

### Added
- ClinVar SNVs track in IGV
- Add SMA view with SMN Copy Number data
- Easier to assign OMIM diagnoses from case page
- OMIM terms and specific OMIM term page

### Fixed
- Bug when adding a new gene to a panel
- Restored missing recent delivery reports
- Fixed style and links to other reports in case side panel
- Deleting cases using display_name and institute not deleting its variants
- Fixed bug that caused coordinates filter to override other filters
- Fixed a problem with finding some INS in loqusdb
- Layout on SV page when local observations without cases are present
- Make scout compatible with the new HPO definition files from `http://compbio.charite.de/jenkins/`
- General report visualization error when SNVs display names are very long


### Changed


## [4.12.4]

### Fixed
- Layout on SV page when local observations without cases are present

## [4.12.3]

### Fixed
- Case report when causative or pinned SVs have non null allele frequencies

## [4.12.2]

### Fixed
- SV variant links now take you to the SV variant page again
- Cancer variant view has cleaner table data entries for "N/A" data
- Pinned variant case level display hotfix for cancer and str - more on this later
- Cancer variants show correct alt/ref reads mirroring alt frequency now
- Always load all clinical STR variants even if a region load is attempted - index may be missing
- Same case repetition in variant local observations

## [4.12.1]

### Fixed
- Bug in variant.gene when gene has no HGVS description


## [4.12]

### Added
- Accepts `alignment_path` in load config to pass bam/cram files
- Display all phenotypes on variant page
- Display hgvs coordinates on pinned and causatives
- Clear panel pending changes
- Adds option to setup the database with static files
- Adds cli command to download the resources from CLI that scout needs
- Adds test files for merged somatic SV and CNV; as well as merged SNV, and INDEL part of #1279
- Allows for upload of OMIM-AUTO gene panel from static files without api-key

### Fixed
- Cancer case HPO panel variants link
- Fix so that some drop downs have correct size
- First IGV button in str variants page
- Cancer case activates on SNV variants
- Cases activate when STR variants are viewed
- Always calculate code coverage
- Pinned/Classification/comments in all types of variants pages
- Null values for panel's custom_inheritance_models
- Discrepancy between the manual disease transcripts and those in database in gene-edit page
- ACMG classification not showing for some causatives
- Fix bug which caused IGV.js to use hg19 reference files for hg38 data
- Bug when multiple bam files sources with non-null values are available


### Changed
- Renamed `requests` file to `scout_requests`
- Cancer variant view shows two, instead of four, decimals for allele and normal


## [4.11.1]

### Fixed
- Institute settings page
- Link institute settings to sharing institutes choices

## [4.11.0]

### Added
- Display locus name on STR variant page
- Alternative key `GNOMADAF_popmax` for Gnomad popmax allele frequency
- Automatic suggestions on how to improve the code on Pull Requests
- Parse GERP, phastCons and phyloP annotations from vep annotated CSQ fields
- Avoid flickering comment popovers in variant list
- Parse REVEL score from vep annotated CSQ fields
- Allow users to modify general institute settings
- Optionally format code automatically on commit
- Adds command to backup vital parts `scout export database`
- Parsing and displaying cancer SV variants from Manta annotated VCF files
- Dismiss cancer snv variants with cancer-specific options
- Add IGV.js UPD, RHO and TIDDIT coverage wig tracks.


### Fixed
- Slightly darker page background
- Fixed an issued with parsed conservation values from CSQ
- Clinvar submissions accessible to all users of an institute
- Header toolbar when on Clinvar page now shows institute name correctly
- Case should not always inactivate upon update
- Show dismissed snv cancer variants as grey on the cancer variants page
- Improved style of mappability link and local observations on variant page
- Convert all the GET requests to the igv view to POST request
- Error when updating gene panels using a file containing BOM chars
- Add/replace gene radio button not working in gene panels


## [4.10.1]

### Fixed
- Fixed issue with opening research variants
- Problem with coveralls not called by Travis CI
- Handle Biomart service down in tests


## [4.10.0]

### Added
- Rank score model in causatives page
- Exportable HPO terms from phenotypes page
- AMP guideline tiers for cancer variants
- Adds scroll for the transcript tab
- Added CLI option to query cases on time since case event was added
- Shadow clinical assessments also on research variants display
- Support for CRAM alignment files
- Improved str variants view : sorting by locus, grouped by allele.
- Delivery report PDF export
- New mosaicism tag option
- Add or modify individuals' age or tissue type from case page
- Display GC and allele depth in causatives table.
- Included primary reference transcript in general report
- Included partial causative variants in general report
- Remove dependency of loqusdb by utilising the CLI

### Fixed
- Fixed update OMIM command bug due to change in the header of the genemap2 file
- Removed Mosaic Tag from Cancer variants
- Fixes issue with unaligned table headers that comes with hidden Datatables
- Layout in general report PDF export
- Fixed issue on the case statistics view. The validation bars didn't show up when all institutes were selected. Now they do.
- Fixed missing path import by importing pathlib.Path
- Handle index inconsistencies in the update index functions
- Fixed layout problems


## [4.9.0]

### Added
- Improved MatchMaker pages, including visible patient contacts email address
- New badges for the github repo
- Links to [GENEMANIA](genemania.org)
- Sort gene panel list on case view.
- More automatic tests
- Allow loading of custom annotations in VCF using the SCOUT_CUSTOM info tag.

### Fixed
- Fix error when a gene is added to an empty dynamic gene panel
- Fix crash when attempting to add genes on incorrect format to dynamic gene panel
- Manual rank variant tags could be saved in a "Select a tag"-state, a problem in the variants view.
- Same case evaluations are no longer shown as gray previous evaluations on the variants page
- Stay on research pages, even if reset, next first buttons are pressed..
- Overlapping variants will now be visible on variant page again
- Fix missing classification comments and links in evaluations page
- All prioritized cases are shown on cases page


## [4.8.3]

### Added

### Fixed
- Bug when ordering sanger
- Improved scrolling over long list of genes/transcripts


## [4.8.2]

### Added

### Fixed
- Avoid opening extra tab for coverage report
- Fixed a problem when rank model version was saved as floats and not strings
- Fixed a problem with displaying dismiss variant reasons on the general report
- Disable load and delete filter buttons if there are no saved filters
- Fix problem with missing verifications
- Remove duplicate users and merge their data and activity


## [4.8.1]

### Added

### Fixed
- Prevent login fail for users with id defined by ObjectId and not email
- Prevent the app from crashing with `AttributeError: 'NoneType' object has no attribute 'message'`


## [4.8.0]

### Added
- Updated Scout to use Bootstrap 4.3
- New looks for Scout
- Improved dashboard using Chart.js
- Ask before inactivating a case where last assigned user leaves it
- Genes can be manually added to the dynamic gene list directly on the case page
- Dynamic gene panels can optionally be used with clinical filter, instead of default gene panel
- Dynamic gene panels get link out to chanjo-report for coverage report
- Load all clinvar variants with clinvar Pathogenic, Likely Pathogenic and Conflicting pathogenic
- Show transcripts with exon numbers for structural variants
- Case sort order can now be toggled between ascending and descending.
- Variants can be marked as partial causative if phenotype is available for case.
- Show a frequency tooltip hover for SV-variants.
- Added support for LDAP login system
- Search snv and structural variants by chromosomal coordinates
- Structural variants can be marked as partial causative if phenotype is available for case.
- Show normal and pathologic limits for STRs in the STR variants view.
- Institute level persistent variant filter settings that can be retrieved and used.
- export causative variants to Excel
- Add support for ROH, WIG and chromosome PNGs in case-view

### Fixed
- Fixed missing import for variants with comments
- Instructions on how to build docs
- Keep sanger order + verification when updating/reloading variants
- Fixed and moved broken filter actions (HPO gene panel and reset filter)
- Fixed string conversion to number
- UCSC links for structural variants are now separated per breakpoint (and whole variant where applicable)
- Reintroduced missing coverage report
- Fixed a bug preventing loading samples using the command line
- Better inheritance models customization for genes in gene panels
- STR variant page back to list button now does its one job.
- Allows to setup scout without a omim api key
- Fixed error causing "favicon not found" flash messages
- Removed flask --version from base cli
- Request rerun no longer changes case status. Active or archived cases inactivate on upload.
- Fixed missing tooltip on the cancer variants page
- Fixed weird Rank cell in variants page
- Next and first buttons order swap
- Added pagination (and POST capability) to cancer variants.
- Improves loading speed for variant page
- Problem with updating variant rank when no variants
- Improved Clinvar submission form
- General report crashing when dismissed variant has no valid dismiss code
- Also show collaborative case variants on the All variants view.
- Improved phenotype search using dataTables.js on phenotypes page
- Search and delete users with `email` instead of `_id`
- Fixed css styles so that multiselect options will all fit one column


## [4.7.3]

### Added
- RankScore can be used with VCFs for vcf_cancer files

### Fixed
- Fix issue with STR view next page button not doing its one job.

### Deleted
- Removed pileup as a bam viewing option. This is replaced by IGV


## [4.7.2]

### Added
- Show earlier ACMG classification in the variant list

### Fixed
- Fixed igv search not working due to igv.js dist 2.2.17
- Fixed searches for cases with a gene with variants pinned or marked causative.
- Load variant pages faster after fixing other causatives query
- Fixed mitochondrial report bug for variants without genes

## [4.7.1]

### Added

### Fixed
- Fixed bug on genes page


## [4.7.0]

### Added
- Export genes and gene panels in build GRCh38
- Search for cases with variants pinned or marked causative in a given gene.
- Search for cases phenotypically similar to a case also from WUI.
- Case variant searches can be limited to similar cases, matching HPO-terms,
  phenogroups and cohorts.
- De-archive reruns and flag them as 'inactive' if archived
- Sort cases by analysis_date, track or status
- Display cases in the following order: prioritized, active, inactive, archived, solved
- Assign case to user when user activates it or asks for rerun
- Case becomes inactive when it has no assignees
- Fetch refseq version from entrez and use it in clinvar form
- Load and export of exons for all genes, independent on refseq
- Documentation for loading/updating exons
- Showing SV variant annotations: SV cgh frequencies, gnomad-SV, local SV frequencies
- Showing transcripts mapping score in segmental duplications
- Handle requests to Ensembl Rest API
- Handle requests to Ensembl Rest Biomart
- STR variants view now displays GT and IGV link.
- Description field for gene panels
- Export exons in build 37 and 38 using the command line

### Fixed
- Fixes of and induced by build tests
- Fixed bug affecting variant observations in other cases
- Fixed a bug that showed wrong gene coverage in general panel PDF export
- MT report only shows variants occurring in the specific individual of the excel sheet
- Disable SSL certifcate verification in requests to chanjo
- Updates how intervaltree and pymongo is used to void deprecated functions
- Increased size of IGV sample tracks
- Optimized tests


## [4.6.1]

### Added

### Fixed
- Missing 'father' and 'mother' keys when parsing single individual cases


## [4.6.0]

### Added
- Description of Scout branching model in CONTRIBUTING doc
- Causatives in alphabetical order, display ACMG classification and filter by gene.
- Added 'external' to the list of analysis type options
- Adds functionality to display "Tissue type". Passed via load config.
- Update to IGV 2.

### Fixed
- Fixed alignment visualization and vcf2cytosure availability for demo case samples
- Fixed 3 bugs affecting SV pages visualization
- Reintroduced the --version cli option
- Fixed variants query by panel (hpo panel + gene panel).
- Downloaded MT report contains excel files with individuals' display name
- Refactored code in parsing of config files.


## [4.5.1]

### Added

### Fixed
- update requirement to use PyYaml version >= 5.1
- Safer code when loading config params in cli base


## [4.5.0]

### Added
- Search for similar cases from scout view CLI
- Scout cli is now invoked from the app object and works under the app context

### Fixed
- PyYaml dependency fixed to use version >= 5.1


## [4.4.1]

### Added
- Display SV rank model version when available

### Fixed
- Fixed upload of delivery report via API


## [4.4.0]

### Added
- Displaying more info on the Causatives page and hiding those not causative at the case level
- Add a comment text field to Sanger order request form, allowing a message to be included in the email
- MatchMaker Exchange integration
- List cases with empty synopsis, missing HPO terms and phenotype groups.
- Search for cases with open research list, or a given case status (active, inactive, archived)

### Fixed
- Variant query builder split into several functions
- Fixed delivery report load bug


## [4.3.3]

### Added
- Different individual table for cancer cases

### Fixed
- Dashboard collects validated variants from verification events instead of using 'sanger' field
- Cases shared with collaborators are visible again in cases page
- Force users to select a real institute to share cases with (actionbar select fix)


## [4.3.2]

### Added
- Dashboard data can be filtered using filters available in cases page
- Causatives for each institute are displayed on a dedicated page
- SNVs and and SVs are searchable across cases by gene and rank score
- A more complete report with validated variants is downloadable from dashboard

### Fixed
- Clinsig filter is fixed so clinsig numerical values are returned
- Split multi clinsig string values in different elements of clinsig array
- Regex to search in multi clinsig string values or multi revstat string values
- It works to upload vcf files with no variants now
- Combined Pileup and IGV alignments for SVs having variant start and stop on the same chromosome


## [4.3.1]

### Added
- Show calls from all callers even if call is not available
- Instructions to install cairo and pango libs from WeasyPrint page
- Display cases with number of variants from CLI
- Only display cases with number of variants above certain treshold. (Also CLI)
- Export of verified variants by CLI or from the dashboard
- Extend case level queries with default panels, cohorts and phenotype groups.
- Slice dashboard statistics display using case level queries
- Add a view where all variants for an institute can be searched across cases, filtering on gene and rank score. Allows searching research variants for cases that have research open.

### Fixed
- Fixed code to extract variant conservation (gerp, phyloP, phastCons)
- Visualization of PDF-exported gene panels
- Reintroduced the exon/intron number in variant verification email
- Sex and affected status is correctly displayed on general report
- Force number validation in SV filter by size
- Display ensembl transcripts when no refseq exists


## [4.3.0]

### Added
- Mosaicism tag on variants
- Show and filter on SweGen frequency for SVs
- Show annotations for STR variants
- Show all transcripts in verification email
- Added mitochondrial export
- Adds alternative to search for SVs shorter that the given length
- Look for 'bcftools' in the `set` field of VCFs
- Display digenic inheritance from OMIM
- Displays what refseq transcript that is primary in hgnc

### Fixed

- Archived panels displays the correct date (not retroactive change)
- Fixed problem with waiting times in gene panel exports
- Clinvar fiter not working with human readable clinsig values

## [4.2.2]

### Fixed
- Fixed gene panel create/modify from CSV file utf-8 decoding error
- Updating genes in gene panels now supports edit comments and entry version
- Gene panel export timeout error

## [4.2.1]

### Fixed
- Re-introduced gene name(s) in verification email subject
- Better PDF rendering for excluded variants in report
- Problem to access old case when `is_default` did not exist on a panel


## [4.2.0]

### Added
- New index on variant_id for events
- Display overlapping compounds on variants view

### Fixed
- Fixed broken clinical filter


## [4.1.4]

### Added
- Download of filtered SVs

### Fixed
- Fixed broken download of filtered variants
- Fixed visualization issue in gene panel PDF export
- Fixed bug when updating gene names in variant controller


## [4.1.3]

### Fixed
- Displays all primary transcripts


## [4.1.2]

### Added
- Option add/replace when updating a panel via CSV file
- More flexible versioning of the gene panels
- Printing coverage report on the bottom of the pdf case report
- Variant verification option for SVs
- Logs uri without pwd when connecting
- Disease-causing transcripts in case report
- Thicker lines in case report
- Supports HPO search for cases, both terms or if described in synopsis
- Adds sanger information to dashboard

### Fixed
- Use db name instead of **auth** as default for authentication
- Fixes so that reports can be generated even with many variants
- Fixed sanger validation popup to show individual variants queried by user and institute.
- Fixed problem with setting up scout
- Fixes problem when exac file is not available through broad ftp
- Fetch transcripts for correct build in `adapter.hgnc_gene`

## [4.1.1]
- Fix problem with institute authentication flash message in utils
- Fix problem with comments
- Fix problem with ensembl link


## [4.1.0]

### Added
- OMIM phenotypes to case report
- Command to download all panel app gene panels `scout load panel --panel-app`
- Links to genenames.org and omim on gene page
- Popup on gene at variants page with gene information
- reset sanger status to "Not validated" for pinned variants
- highlight cases with variants to be evaluated by Sanger on the cases page
- option to point to local reference files to the genome viewer pileup.js. Documented in `docs.admin-guide.server`
- option to export single variants in `scout export variants`
- option to load a multiqc report together with a case(add line in load config)
- added a view for searching HPO terms. It is accessed from the top left corner menu
- Updates the variants view for cancer variants. Adds a small cancer specific filter for known variants
- Adds hgvs information on cancer variants page
- Adds option to update phenotype groups from CLI

### Fixed
- Improved Clinvar to submit variants from different cases. Fixed HPO terms in casedata according to feedback
- Fixed broken link to case page from Sanger modal in cases view
- Now only cases with non empty lists of causative variants are returned in `adapter.case(has_causatives=True)`
- Can handle Tumor only samples
- Long lists of HGNC symbols are now possible. This was previously difficult with manual, uploaded or by HPO search when changing filter settings due to GET request limitations. Relevant pages now use POST requests. Adds the dynamic HPO panel as a selection on the gene panel dropdown.
- Variant filter defaults to default panels also on SV and Cancer variants pages.

## [4.0.0]

### WARNING ###

This is a major version update and will require that the backend of pre releases is updated.
Run commands:

```
$scout update genes
$scout update hpo
```

- Created a Clinvar submission tool, to speed up Clinvar submission of SNVs and SVs
- Added an analysis report page (html and PDF format) containing phenotype, gene panels and variants that are relevant to solve a case.

### Fixed
- Optimized evaluated variants to speed up creation of case report
- Moved igv and pileup viewer under a common folder
- Fixed MT alignment view pileup.js
- Fixed coordinates for SVs with start chromosome different from end chromosome
- Global comments shown across cases and institutes. Case-specific variant comments are shown only for that specific case.
- Links to clinvar submitted variants at the cases level
- Adapts clinvar parsing to new format
- Fixed problem in `scout update user` when the user object had no roles
- Makes pileup.js use online genome resources when viewing alignments. Now any instance of Scout can make use of this functionality.
- Fix ensembl link for structural variants
- Works even when cases does not have `'madeline_info'`
- Parses Polyphen in correct way again
- Fix problem with parsing gnomad from VEP

### Added
- Added a PDF export function for gene panels
- Added a "Filter and export" button to export custom-filtered SNVs to CSV file
- Dismiss SVs
- Added IGV alignments viewer
- Read delivery report path from case config or CLI command
- Filter for spidex scores
- All HPO terms are now added and fetched from the correct source (https://github.com/obophenotype/human-phenotype-ontology/blob/master/hp.obo)
- New command `scout update hpo`
- New command `scout update genes` will fetch all the latest information about genes and update them
- Load **all** variants found on chromosome **MT**
- Adds choice in cases overview do show as many cases as user like

### Removed
- pileup.min.js and pileup css are imported from a remote web location now
- All source files for HPO information, this is instead fetched directly from source
- All source files for gene information, this is instead fetched directly from source

## [3.0.0]
### Fixed
- hide pedigree panel unless it exists

## [1.5.1] - 2016-07-27
### Fixed
- look for both ".bam.bai" and ".bai" extensions

## [1.4.0] - 2016-03-22
### Added
- support for local frequency through loqusdb
- bunch of other stuff

## [1.3.0] - 2016-02-19
### Fixed
- Update query-phenomizer and add username/password

### Changed
- Update the way a case is checked for rerun-status

### Added
- Add new button to mark a case as "checked"
- Link to clinical variants _without_ 1000G annotation

## [1.2.2] - 2016-02-18
### Fixed
- avoid filtering out variants lacking ExAC and 1000G annotations

## [1.1.3] - 2015-10-01
### Fixed
- persist (clinical) filter when clicking load more
- fix #154 by robustly setting clinical filter func. terms

## [1.1.2] - 2015-09-07
### Fixed
- avoid replacing coverage report with none
- update SO terms, refactored

## [1.1.1] - 2015-08-20
### Fixed
- fetch case based on collaborator status (not owner)

## [1.1.0] - 2015-05-29
### Added
- link(s) to SNPedia based on RS-numbers
- new Jinja filter to "humanize" decimal numbers
- show gene panels in variant view
- new Jinja filter for decoding URL encoding
- add indicator to variants in list that have comments
- add variant number threshold and rank score threshold to load function
- add event methods to mongo adapter
- add tests for models
- show badge "old" if comment was written for a previous analysis

### Changed
- show cDNA change in transcript summary unless variant is exonic
- moved compounds table further up the page
- show dates for case uploads in ISO format
- moved variant comments higher up on page
- updated documentation for pages
- read in coverage report as blob in database and serve directly
- change ``OmimPhenotype`` to ``PhenotypeTerm``
- reorganize models sub-package
- move events (and comments) to separate collection
- only display prev/next links for the research list
- include variant type in breadcrumbs e.g. "Clinical variants"

### Removed
- drop dependency on moment.js

### Fixed
- show the same level of detail for all frequencies on all pages
- properly decode URL encoded symbols in amino acid/cDNA change strings
- fixed issue with wipe permissions in MongoDB
- include default gene lists in "variants" link in breadcrumbs

## [1.0.2] - 2015-05-20
### Changed
- update case fetching function

### Fixed
- handle multiple cases with same id

## [1.0.1] - 2015-04-28
### Fixed
- Fix building URL parameters in cases list Vue component

## [1.0.0] - 2015-04-12
Codename: Sara Lund

![Release 1.0](artwork/releases/release-1-0.jpg)

### Added
- Add email logging for unexpected errors
- New command line tool for deleting case

### Changed
- Much improved logging overall
- Updated documentation/usage guide
- Removed non-working IGV link

### Fixed
- Show sample display name in GT call
- Various small bug fixes
- Make it easier to hover over popups

## [0.0.2-rc1] - 2015-03-04
### Added
- add protein table for each variant
- add many more external links
- add coverage reports as PDFs

### Changed
- incorporate user feedback updates
- big refactor of load scripts

## [0.0.2-rc2] - 2015-03-04
### Changes
- add gene table with gene description
- reorganize inheritance models box

### Fixed
- avoid overwriting gene list on "research" load
- fix various bugs in external links

## [0.0.2-rc3] - 2015-03-05
### Added
- Activity log feed to variant view
- Adds protein change strings to ODM and Sanger email

### Changed
- Extract activity log component to macro

### Fixes
- Make Ensembl transcript links use archive website<|MERGE_RESOLUTION|>--- conflicted
+++ resolved
@@ -31,11 +31,8 @@
 - Possibility to submit variants associated with Orphanet conditions to ClinVar
 - Option update path to .d4 files path for individuals of an existing case using the command line
 - More constraint information is displayed per gene in addition to pLi: missense and LoF OE, CI (inluding LOEUF) and Z-score.
-<<<<<<< HEAD
+- ClinVar submission can now be downloaded as a json file
 - Support for .d4 files coverage using chanjo2
-=======
-- ClinVar submission can now be downloaded as a json file
->>>>>>> b7bce6ef
 ### Changed
 - Introduce validation in the ClinVar multistep form to make sure users provide at least one variant-associated condition
 - CLI scout update individual accepts subject_id
