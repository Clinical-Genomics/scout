--- conflicted
+++ resolved
@@ -16,11 +16,8 @@
 - Case search form enforces numeric input for number of results returned (`Limit` field) (#5519)
 - Parsing of canonical transcript in variants genes when variant is outside the coding sequence (#5515)
 - Download of a ClinVar submission's json file when observation data is no longer present in the database (#5520)
-<<<<<<< HEAD
+- Removed extra warnings for missing file types on case loading (#5525)
 - Matchmaker Exchange submissions page crashing when one or more cases have no synopsis(#5534)
-=======
-- Removed extra warnings for missing file types on case loading (#5525)
->>>>>>> d6f41a04
 
 ## [4.102]
 ### Added
