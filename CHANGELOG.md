# Change Log
All notable changes to this project will be documented in this file.
This project adheres to [Semantic Versioning](http://semver.org/).

About changelog [here](https://keepachangelog.com/en/1.0.0/)

## []
### Added
- Test for PanelApp panels loading
### Changed
- Black text to make comments more visible in dark mode
<<<<<<< HEAD
- Removed unused database `sanger_ordered` and `case_id,category,rank_score` indexes (variant collection)
=======
- Loading PanelApp panels replaces pre-existing panels with same version
>>>>>>> bb2d6ffa
### Fixed
- Remove a:visited css style from all buttons

## [4.55]
### Changed
- Represent different tumor samples as vials in cases page
- Option to force-update the OMIM panel
### Fixed
- Low tumor purity badge alignment in cancer samples table on cancer case view
- VariantS comment popovers reactivate on hover
- Updating database genes in build 37
- ACMG classification summary hidden by sticky navbar
- Logo backgrounds fixed to white on welcome page
- Visited links turn purple again
- Style of link buttons and dropdown menus
- Update KUH and GMS logos
- Link color for Managed variants

## [4.54]
### Added
- Dark mode, using browser/OS media preference
- Allow marking case as solved without defining causative variants
- Admin users can create missing beacon datasets from the institute's settings page
- GenCC links on gene and variant pages
- Deprecation warnings when launching the app using a .yaml config file or loading cases using .ped files
### Changed
- Improved HTML syntax in case report template
- Modified message displayed when variant rank stats could not be calculated
- Expanded instructions on how to test on CG development server (cg-vm1)
- Added more somatic variant callers (Balsamic v9 SNV, develop SV)
### Fixed
- Remove load demo case command from docker-compose.yml
- Text elements being split across pages in PDF reports
- Made login password field of type `password` in LDAP login form
- Gene panels HTML select in institute's settings page
- Bootstrap upgraded to version 5
- Fix some Sourcery and SonarCloud suggestions
- Escape special characters in case search on institute and dashboard pages
- Broken case PDF reports when no Madeline pedigree image can be created
- Removed text-white links style that were invisible in new pages style
- Variants pagination after pressing "Filter variants" or "Clinical filter"
- Layout of buttons Matchmaker submission panel (case page)
- Removing cases from Matchmaker (simplified code and fixed functionality)
- Reintroduce check for missing alignment files purged from server

## [4.53]
### Added
### Changed
- Point Alamut API key docs link to new API version
- Parse dbSNP id from ID only if it says "rs", else use VEP CSQ fields
- Removed MarkupSafe from the dependencies
### Fixed
- Reintroduced loading of SVs for demo case 643595
- Successful parse of FOUND_IN should avoid GATK caller default
- All vulnerabilities flagged by SonarCloud

## [4.52]
### Added
- Demo cancer case gets loaded together with demo RD case in demo instance
- Parse REVEL_score alongside REVEL_rankscore from csq field and display it on SNV variant page
- Rank score results now show the ranking range
- cDNA and protein changes displayed on institute causatives pages
- Optional SESSION_TIMEOUT_MINUTES configuration in app config files
- Script to convert old OMIM case format (list of integers) to new format (list of dictionaries)
- Additional check for user logged in status before serving alignment files
- Download .cgh files from cancer samples table on cancer case page
- Number of documents and date of last update on genes page
### Changed
- Verify user before redirecting to IGV alignments and sashimi plots
- Build case IGV tracks starting from case and variant objects instead of passing all params in a form
- Unfreeze Werkzeug lib since Flask_login v.0.6 with bugfix has been released
- Sort gene panels by name (panelS and variant page)
- Removed unused `server.blueprints.alignviewers.unindexed_remote_static` endpoint
- User sessions to check files served by `server.blueprints.alignviewers.remote_static` endpoint
- Moved Beacon-related functions to a dedicated app extension
- Audit Filter now also loads filter displaying the variants for it
### Fixed
- Handle `attachment_filename` parameter renamed to `download_name` when Flask 2.2 will be released
- Removed cursor timeout param in cases find adapter function to avoid many code warnings
- Removed stream argument deprecation warning in tests
- Handle `no intervals found` warning in load_region test
- Beacon remove variants
- Protect remote_cors function in alignviewers view from Server-Side Request Forgery (SSRF)
- Check creation date of last document in gene collection to display when genes collection was updated last

## [4.51]
### Added
- Config file containing codecov settings for pull requests
- Add an IGV.js direct link button from case page
- Security policy file
- Hide/shade compound variants based on rank score on variantS from filter
- Chromograph legend documentation direct link
### Changed
- Updated deprecated Codecov GitHub action to v.2
- Simplified code of scout/adapter/mongo/variant
- Update IGV.js to v2.11.2
- Show summary number of variant gene panels on general report if more than 3
### Fixed
- Marrvel link for variants in genome build 38 (using liftover to build 37)
- Remove flags from codecov config file
- Fixed filter bug with high negative SPIDEX scores
- Renamed IARC TP53 button to to `TP53 Database`, modified also link since IARC has been moved to the US NCI: `https://tp53.isb-cgc.org/`
- Parsing new format of OMIM case info when exporting patients to Matchmaker
- Remove flask-debugtoolbar lib dependency that is using deprecated code and causes app to crash after new release of Jinja2 (3.1)
- Variant page crashing for cases with old OMIM terms structure (a list of integers instead of dictionary)
- Variant page crashing when creating MARRVEL link for cases with no genome build
- SpliceAI documentation link
- Fix deprecated `safe_str_cmp` import from `werkzeug.security` by freezing Werkzeug lib to v2.0 until Flask_login v.0.6 with bugfix is released
- List gene names densely in general report for SVs that contain more than 3 genes
- Show transcript ids on refseq genes on hg19 in IGV.js, using refgene source
- Display correct number of genes in general report for SVs that contain more than 32 genes
- Broken Google login after new major release of `lepture/authlib`
- Fix frequency and callers display on case general report

## [4.50.1]
### Fixed
- Show matching causative STR_repid for legacy str variants (pre Stranger hgnc_id)

## [4.50]
### Added
- Individual-specific OMIM terms
- OMIM disease descriptions in ClinVar submission form
- Add a toggle for melter rerun monitoring of cases
- Add a config option to show the rerun monitoring toggle
- Add a cli option to export cases with rerun monitoring enabled
- Add a link to STRipy for STR variants; shallow for ARX and HOXA13
- Hide by default variants only present in unaffected individuals in variants filters
- OMIM terms in general case report
- Individual-level info on OMIM and HPO terms in general case report
- PanelApp gene link among the external links on variant page
- Dashboard case filters fields help
- Filter cases by OMIM terms in cases and dashboard pages
### Fixed
- A malformed panel id request would crash with exception: now gives user warning flash with redirect
- Link to HPO resource file hosted on `http://purl.obolibrary.org`
- Gene search form when gene exists only in build 38
- Fixed odd redirect error and poor error message on missing column for gene panel csv upload
- Typo in parse variant transcripts function
- Modified keys name used to parse local observations (archived) frequencies to reflect change in MIP keys naming
- Better error handling for partly broken/timed out chanjo reports
- Broken javascript code when case Chromograph data is malformed
- Broader space for case synopsis in general report
- Show partial causatives on causatives and matching causatives panels
- Partial causative assignment in cases with no OMIM or HPO terms
- Partial causative OMIM select options in variant page
### Changed
- Slightly smaller and improved layout of content in case PDF report
- Relabel more cancer variant pages somatic for navigation
- Unify caseS nav links
- Removed unused `add_compounds` param from variant controllers function
- Changed default hg19 genome for IGV.js to legacy hg19_1kg_decoy to fix a few problematic loci
- Reduce code complexity (parse/ensembl.py)
- Silence certain fields in ClinVar export if prioritised ones exist (chrom-start-end if hgvs exist)
- Made phenotype non-mandatory when marking a variant as partial causative
- Only one phenotype condition type (OMIM or HPO) per variant is used in ClinVar submissions
- ClinVar submission variant condition prefers OMIM over HPO if available
- Use lighter version of gene objects in Omim MongoDB adapter, panels controllers, panels views and institute controllers
- Gene-variants table size is now adaptive
- Remove unused file upload on gene-variants page

## [4.49]
### Fixed
- Pydantic model types for genome_build, madeline_info, peddy_ped_check and peddy_sex_check, rank_model_version and sv_rank_model_version
- Replace `MatchMaker` with `Matchmaker` in all places visible by a user
- Save diagnosis labels along with OMIM terms in Matchmaker Exchange submission objects
- `libegl-mesa0_21.0.3-0ubuntu0.3~20.04.5_amd64.deb` lib not found by GitHub actions Docker build
- Remove unused `chromograph_image_files` and `chromograph_prefixes` keys saved when creating or updating an RD case
- Search managed variants by description and with ignore case
### Changed
- Introduced page margins on exported PDF reports
- Smaller gene fonts in downloaded HPO genes PDF reports
- Reintroduced gene coverage data in the PDF-exported general report of rare-disease cases
- Check for existence of case report files before creating sidebar links
- Better description of HPO and OMIM terms for patients submitted to Matchmaker Exchange
- Remove null non-mandatory key/values when updating a case
- Freeze WTForms<3 due to several form input rendering changes

## [4.48.1]
### Fixed
- General case PDF report for recent cases with no pedigree

## [4.48]
### Added
- Option to cancel a request for research variants in case page
### Changed
- Update igv.js to v2.10.5
- Updated example of a case delivery report
- Unfreeze cyvcf2
- Builder images used in Scout Dockerfiles
- Crash report email subject gives host name
- Export general case report to PDF using PDFKit instead of WeasyPrint
- Do not include coverage report in PDF case report since they might have different orientation
- Export cancer cases's "Coverage and QC report" to PDF using PDFKit instead of Weasyprint
- Updated cancer "Coverage and QC report" example
- Keep portrait orientation in PDF delivery report
- Export delivery report to PDF using PDFKit instead of Weasyprint
- PDF export of clinical and research HPO panels using PDFKit instead of Weasyprint
- Export gene panel report to PDF using PDFKit
- Removed WeasyPrint lib dependency

### Fixed
- Reintroduced missing links to Swegen and Beacon and dbSNP in RD variant page, summary section
- Demo delivery report orientation to fit new columns
- Missing delivery report in demo case
- Cast MNVs to SNV for test
- Export verified variants from all institutes when user is admin
- Cancer coverage and QC report not found for demo cancer case
- Pull request template instructions on how to deploy to test server
- PDF Delivery report not showing Swedac logo
- Fix code typos
- Disable codefactor raised by ESLint for javascript functions located on another file
- Loading spinner stuck after downloading a PDF gene panel report
- IGV browser crashing when file system with alignment files is not mounted

## [4.47]
### Added
- Added CADD, GnomAD and genotype calls to variantS export
### Changed
- Pull request template, to illustrate how to deploy pull request branches on cg-vm1 stage server
### Fixed
- Compiled Docker image contains a patched version (v4.9) of chanjo-report

## [4.46.1]
### Fixed
- Downloading of files generated within the app container (MT-report, verified variants, pedigrees, ..)

## [4.46]
### Added
- Created a Dockefile to be used to serve the dockerized app in production
- Modified the code to collect database params specified as env vars
- Created a GitHub action that pushes the Dockerfile-server image to Docker Hub (scout-server-stage) every time a PR is opened
- Created a GitHub action that pushes the Dockerfile-server image to Docker Hub (scout-server) every time a new release is created
- Reassign MatchMaker Exchange submission to another user when a Scout user is deleted
- Expose public API JSON gene panels endpoint, primarily to enable automated rerun checking for updates
- Add utils for dictionary type
- Filter institute cases using multiple HPO terms
- Vulture GitHub action to identify and remove unused variables and imports
### Changed
- Updated the python config file documentation in admin guide
- Case configuration parsing now uses Pydantic for improved typechecking and config handling
- Removed test matrices to speed up automatic testing of PRs
- Switch from Coveralls to Codecov to handle CI test coverage
- Speed-up CI tests by caching installation of libs and splitting tests into randomized groups using pytest-test-groups
- Improved LDAP login documentation
- Use lib flask-ldapconn instead of flask_ldap3_login> to handle ldap authentication
- Updated Managed variant documentation in user guide
- Fix and simplify creating and editing of gene panels
- Simplified gene variants search code
- Increased the height of the genes track in the IGV viewer
### Fixed
- Validate uploaded managed variant file lines, warning the user.
- Exporting validated variants with missing "genes" database key
- No results returned when searching for gene variants using a phenotype term
- Variants filtering by gene symbols file
- Make gene HGNC symbols field mandatory in gene variants page and run search only on form submit
- Make sure collaborator gene variants are still visible, even if HPO filter is used

## [4.45]
### Added
### Changed
- Start Scout also when loqusdbapi is not reachable
- Clearer definition of manual standard and custom inheritance models in gene panels
- Allow searching multiple chromosomes in filters
### Fixed
- Gene panel crashing on edit action

## [4.44]
### Added
### Changed
- Display Gene track beneath each sample track when displaying splice junctions in igv browser
- Check outdated gene symbols and update with aliases for both RD and cancer variantS
### Fixed
- Added query input check and fixed the Genes API endpoint to return a json formatted error when request is malformed
- Typo in ACMG BP6 tooltip

## [4.43.1]
### Added
- Added database index for OMIM disease term genes
### Changed
### Fixed
- Do not drop HPO terms collection when updating HPO terms via the command line
- Do not drop disease (OMIM) terms collection when updating diseases via the command line

## [4.43]
### Added
- Specify which collection(s) update/build indexes for
### Fixed
- Do not drop genes and transcripts collections when updating genes via the command line

## [4.42.1]
### Added
### Changed
### Fixed
- Freeze PyMongo lib to version<4.0 to keep supporting previous MongoDB versions
- Speed up gene panels creation and update by collecting only light gene info from database
- Avoid case page crash on Phenomizer queries timeout

## [4.42]
### Added
- Choose custom pinned variants to submit to MatchMaker Exchange
- Submit structural variant as genes to the MatchMaker Exchange
- Added function for maintainers and admins to remove gene panels
- Admins can restore deleted gene panels
- A development docker-compose file illustrating the scout/chanjo-report integration
- Show AD on variants view for cancer SV (tumor and normal)
- Cancer SV variants filter AD, AF (tumor and normal)
- Hiding the variants score column also from cancer SVs, as for the SNVs
### Changed
- Enforce same case _id and display_name when updating a case
- Enforce same individual ids, display names and affected status when updating a case
- Improved documentation for connecting to loqusdb instances (including loqusdbapi)
- Display and download HPO gene panels' gene symbols in italics
- A faster-built and lighter Docker image
- Reduce complexity of `panels` endpoint moving some code to the panels controllers
- Update requirements to use flask-ldap3-login>=0.9.17 instead of freezing WTForm
### Fixed
- Use of deprecated TextField after the upgrade of WTF to v3.0
- Freeze to WTForms to version < 3
- Remove the extra files (bed files and madeline.svg) introduced by mistake
- Cli command loading demo data in docker-compose when case custom images exist and is None
- Increased MongoDB connection serverSelectionTimeoutMS parameter to 30K (default value according to MongoDB documentation)
- Better differentiate old obs counts 0 vs N/A
- Broken cancer variants page when default gene panel was deleted
- Typo in tx_overview function in variant controllers file
- Fixed loqusdbapi SV search URL
- SV variants filtering using Decipher criterion
- Removing old gene panels that don't contain the `maintainer` key.

## [4.41.1]
### Fixed
- General reports crash for variant annotations with same variant on other cases

## [4.41]
### Added
- Extended the instructions for running the Scout Docker image (web app and cli).
- Enabled inclusion of custom images to STR variant view
### Fixed
- General case report sorting comments for variants with None genetic models
- Do not crash but redirect to variants page with error when a variant is not found for a case
- UCSC links coordinates for SV variants with start chromosome different than end chromosome
- Human readable variants name in case page for variants having start chromosome different from end chromosome
- Avoid always loading all transcripts when checking gene symbol: introduce gene captions
- Slow queries for evaluated variants on e.g. case page - use events instead
### Changed
- Rearrange variant page again, moving severity predictions down.
- More reactive layout width steps on variant page

## [4.40.1]
### Added
### Fixed
- Variants dismissed with inconsistent inheritance pattern can again be shown in general case report
- General report page for variants with genes=None
- General report crashing when variants have no panels
- Added other missing keys to case and variant dictionaries passed to general report
### Changed

## [4.40]
### Added
- A .cff citation file
- Phenotype search API endpoint
- Added pagination to phenotype API
- Extend case search to include internal MongoDB id
- Support for connecting to a MongoDB replica set (.py config files)
- Support for connecting to a MongoDB replica set (.yaml config files)
### Fixed
- Command to load the OMIM gene panel (`scout load panel --omim`)
- Unify style of pinned and causative variants' badges on case page
- Removed automatic spaces after punctuation in comments
- Remove the hardcoded number of total individuals from the variant's old observations panel
- Send delete requests to a connected Beacon using the DELETE method
- Layout of the SNV and SV variant page - move frequency up
### Changed
- Stop updating database indexes after loading exons via command line
- Display validation status badge also for not Sanger-sequenced variants
- Moved Frequencies, Severity and Local observations panels up in RD variants page
- Enabled Flask CORS to communicate CORS status to js apps
- Moved the code preparing the transcripts overview to the backend
- Refactored and filtered json data used in general case report
- Changed the database used in docker-compose file to use the official MongoDB v4.4 image
- Modified the Python (3.6, 3.8) and MongoDB (3.2, 4.4, 5.0) versions used in testing matrices (GitHub actions)
- Capitalize case search terms on institute and dashboard pages


## [4.39]
### Added
- COSMIC IDs collected from CSQ field named `COSMIC`
### Fixed
- Link to other causative variants on variant page
- Allow multiple COSMIC links for a cancer variant
- Fix floating text in severity box #2808
- Fixed MitoMap and HmtVar links for hg38 cases
- Do not open new browser tabs when downloading files
- Selectable IGV tracks on variant page
- Missing splice junctions button on variant page
- Refactor variantS representative gene selection, and use it also for cancer variant summary
### Changed
- Improve Javascript performance for displaying Chromograph images
- Make ClinVar classification more evident in cancer variant page

## [4.38]
### Added
- Option to hide Alamut button in the app config file
### Fixed
- Library deprecation warning fixed (insert is deprecated. Use insert_one or insert_many instead)
- Update genes command will not trigger an update of database indices any more
- Missing resources in temporary downloading directory when updating genes using the command line
- Restore previous variant ACMG classification in a scrollable div
- Loading spinner not stopping after downloading PDF case reports and variant list export
- Add extra Alamut links higher up on variant pages
- Improve UX for phenotypes in case page
- Filter and export of STR variants
- Update look of variants page navigation buttons
### Changed

## [4.37]
### Added
- Highlight and show version number for RefSeq MANE transcripts.
- Added integration to a rerunner service for toggling reanalysis with updated pedigree information
- SpliceAI display and parsing from VEP CSQ
- Display matching tiered variants for cancer variants
- Display a loading icon (spinner) until the page loads completely
- Display filter badges in cancer variants list
- Update genes from pre-downloaded file resources
- On login, OS, browser version and screen size are saved anonymously to understand how users are using Scout
- API returning institutes data for a given user: `/api/v1/institutes`
- API returning case data for a given institute: `/api/v1/institutes/<institute_id>/cases`
- Added GMS and Lund university hospital logos to login page
- Made display of Swedac logo configurable
- Support for displaying custom images in case view
- Individual-specific HPO terms
- Optional alamut_key in institute settings for Alamut Plus software
- Case report API endpoint
- Tooltip in case explaining that genes with genome build different than case genome build will not be added to dynamic HPO panel.
- Add DeepVariant as a caller
### Fixed
- Updated IGV to v2.8.5 to solve missing gene labels on some zoom levels
- Demo cancer case config file to load somatic SNVs and SVs only.
- Expand list of refseq trancripts in ClinVar submission form
- Renamed `All SNVs and INDELs` institute sidebar element to `Search SNVs and INDELs` and fixed its style.
- Add missing parameters to case load-config documentation
- Allow creating/editing gene panels and dynamic gene panels with genes present in genome build 38
- Bugfix broken Pytests
- Bulk dismissing variants error due to key conversion from string to integer
- Fix typo in index documentation
- Fixed crash in institute settings page if "collaborators" key is not set in database
- Don't stop Scout execution if LoqusDB call fails and print stacktrace to log
- Bug when case contains custom images with value `None`
- Bug introduced when fixing another bug in Scout-LoqusDB interaction
- Loading of OMIM diagnoses in Scout demo instance
- Remove the docker-compose with chanjo integration because it doesn't work yet.
- Fixed standard docker-compose with scout demo data and database
- Clinical variant assessments not present for pinned and causative variants on case page.
- MatchMaker matching one node at the time only
- Remove link from previously tiered variants badge in cancer variants page
- Typo in gene cell on cancer variants page
- Managed variants filter form
### Changed
- Better naming for variants buttons on cancer track (somatic, germline). Also show cancer research button if available.
- Load case with missing panels in config files, but show warning.
- Changing the (Female, Male) symbols to (F/M) letters in individuals_table and case-sma.
- Print stacktrace if case load command fails
- Added sort icon and a pointer to the cursor to all tables with sortable fields
- Moved variant, gene and panel info from the basic pane to summary panel for all variants.
- Renamed `Basics` panel to `Classify` on variant page.
- Revamped `Basics` panel to a panel dedicated to classify variants
- Revamped the summary panel to be more compact.
- Added dedicated template for cancer variants
- Removed Gene models, Gene annotations and Conservation panels for cancer variants
- Reorganized the orders of panels for variant and cancer variant views
- Added dedicated variant quality panel and removed relevant panes
- A more compact case page
- Removed OMIM genes panel
- Make genes panel, pinned variants panel, causative variants panel and ClinVar panel scrollable on case page
- Update to Scilifelab's 2020 logo
- Update Gens URL to support Gens v2.0 format
- Refactor tests for parsing case configurations
- Updated links to HPO downloadable resources
- Managed variants filtering defaults to all variant categories
- Changing the (Kind) drop-down according to (Category) drop-down in Managed variant add variant
- Moved Gens button to individuals table
- Check resource files availability before starting updating OMIM diagnoses
- Fix typo in `SHOW_OBSERVED_VARIANT_ARCHIVE` config param

## [4.36]
### Added
- Parse and save splice junction tracks from case config file
- Tooltip in observations panel, explaining that case variants with no link might be old variants, not uploaded after a case rerun
### Fixed
- Warning on overwriting variants with same position was no longer shown
- Increase the height of the dropdowns to 425px
- More indices for the case table as it grows, specifically for causatives queries
- Splice junction tracks not centered over variant genes
- Total number of research variants count
- Update variants stats in case documents every time new variants are loaded
- Bug in flashing warning messages when filtering variants
### Changed
- Clearer warning messages for genes and gene/gene-panels searches in variants filters

## [4.35]
### Added
- A new index for hgnc_symbol in the hgnc_gene collection
- A Pedigree panel in STR page
- Display Tier I and II variants in case view causatives card for cancer cases
### Fixed
- Send partial file data to igv.js when visualizing sashimi plots with splice junction tracks
- Research variants filtering by gene
- Do not attempt to populate annotations for not loaded pinned/causatives
- Add max-height to all dropdowns in filters
### Changed
- Switch off non-clinical gene warnings when filtering research variants
- Don't display OMIM disease card in case view for cancer cases
- Refactored Individuals and Causative card in case view for cancer cases
- Update and style STR case report

## [4.34]
### Added
- Saved filter lock and unlock
- Filters can optionally be marked audited, logging the filter name, user and date on the case events and general report.
- Added `ClinVar hits` and `Cosmic hits` in cancer SNVs filters
- Added `ClinVar hits` to variants filter (rare disease track)
- Load cancer demo case in docker-compose files (default and demo file)
- Inclusive-language check using [woke](https://github.com/get-woke/woke) github action
- Add link to HmtVar for mitochondrial variants (if VCF is annotated with HmtNote)
- Grey background for dismissed compounds in variants list and variant page
- Pin badge for pinned compounds in variants list and variant page
- Support LoqusDB REST API queries
- Add a docker-compose-matchmaker under scout/containers/development to test matchmaker locally
- Script to investigate consequences of symbol search bug
- Added GATK to list of SV and cancer SV callers
### Fixed
- Make MitoMap link work for hg38 again
- Export Variants feature crashing when one of the variants has no primary transcripts
- Redirect to last visited variantS page when dismissing variants from variants list
- Improved matching of SVs Loqus occurrences in other cases
- Remove padding from the list inside (Matching causatives from other cases) panel
- Pass None to get_app function in CLI base since passing script_info to app factory functions was deprecated in Flask 2.0
- Fixed failing tests due to Flask update to version 2.0
- Speed up user events view
- Causative view sort out of memory error
- Use hgnc_id for gene filter query
- Typo in case controllers displaying an error every time a patient is matched against external MatchMaker nodes
- Do not crash while attempting an update for variant documents that are too big (> 16 MB)
- Old STR causatives (and other variants) may not have HGNC symbols - fix sort lambda
- Check if gene_obj has primary_transcript before trying to access it
- Warn if a gene manually searched is in a clinical panel with an outdated name when filtering variants
- ChrPos split js not needed on STR page yet
### Changed
- Remove parsing of case `genome_version`, since it's not used anywhere downstream
- Introduce deprecation warning for Loqus configs that are not dictionaries
- SV clinical filter no longer filters out sub 100 nt variants
- Count cases in LoqusDB by variant type
- Commit pulse repo badge temporarily set to weekly
- Sort ClinVar submissions objects by ascending "Last evaluated" date
- Refactored the MatchMaker integration as an extension
- Replaced some sensitive words as suggested by woke linter
- Documentation for load-configuration rewritten.
- Add styles to MatchMaker matches table
- More detailed info on the data shared in MatchMaker submission form

## [4.33.1]
### Fixed
- Include markdown for release autodeploy docs
- Use standard inheritance model in ClinVar (https://ftp.ncbi.nlm.nih.gov/pub/GTR/standard_terms/Mode_of_inheritance.txt)
- Fix issue crash with variants that have been unflagged causative not being available in other causatives
### Added
### Changed

## [4.33]
### Fixed
- Command line crashing when updating an individual not found in database
- Dashboard page crashing when filters return no data
- Cancer variants filter by chromosome
- /api/v1/genes now searches for genes in all genome builds by default
- Upgraded igv.js to version 2.8.1 (Fixed Unparsable bed record error)
### Added
- Autodeploy docs on release
- Documentation for updating case individuals tracks
- Filter cases and dashboard stats by analysis track
### Changed
- Changed from deprecated db update method
- Pre-selected fields to run queries with in dashboard page
- Do not filter by any institute when first accessing the dashboard
- Removed OMIM panel in case view for cancer cases
- Display Tier I and II variants in case view causatives panel for cancer cases
- Refactored Individuals and Causative panels in case view for cancer cases

## [4.32.1]
### Fixed
- iSort lint check only
### Changed
- Institute cases page crashing when a case has track:Null
### Added

## [4.32]
### Added
- Load and show MITOMAP associated diseases from VCF (INFO field: MitomapAssociatedDiseases, via HmtNote)
- Show variant allele frequencies for mitochondrial variants (GRCh38 cases)
- Extend "public" json API with diseases (OMIM) and phenotypes (HPO)
- HPO gene list download now has option for clinical and non-clinical genes
- Display gene splice junctions data in sashimi plots
- Update case individuals with splice junctions tracks
- Simple Docker compose for development with local build
- Make Phenomodels subpanels collapsible
- User side documentation of cytogenomics features (Gens, Chromograph, vcf2cytosure, rhocall)
- iSort GitHub Action
- Support LoqusDB REST API queries
### Fixed
- Show other causative once, even if several events point to it
- Filtering variants by mitochondrial chromosome for cases with genome build=38
- HPO gene search button triggers any warnings for clinical / non-existing genes also on first search
- Fixed a bug in variants pages caused by MT variants without alt_frequency
- Tests for CADD score parsing function
- Fixed the look of IGV settings on SNV variant page
- Cases analyzed once shown as `rerun`
- Missing case track on case re-upload
- Fixed severity rank for SO term "regulatory region ablation"
### Changed
- Refactor according to CodeFactor - mostly reuse of duplicated code
- Phenomodels language adjustment
- Open variants in a new window (from variants page)
- Open overlapping and compound variants in a new window (from variant page)
- gnomAD link points to gnomAD v.3 (build GRCh38) for mitochondrial variants.
- Display only number of affected genes for dismissed SVs in general report
- Chromosome build check when populating the variants filter chromosome selection
- Display mitochondrial and rare diseases coverage report in cases with missing 'rare' track

## [4.31.1]
### Added
### Changed
- Remove mitochondrial and coverage report from cancer cases sidebar
### Fixed
- ClinVar page when dbSNP id is None

## [4.31]
### Added
- gnomAD annotation field in admin guide
- Export also dynamic panel genes not associated to an HPO term when downloading the HPO panel
- Primary HGNC transcript info in variant export files
- Show variant quality (QUAL field from vcf) in the variant summary
- Load/update PDF gene fusion reports (clinical and research) generated with Arriba
- Support new MANE annotations from VEP (both MANE Select and MANE Plus Clinical)
- Display on case activity the event of a user resetting all dismissed variants
- Support gnomAD population frequencies for mitochondrial variants
- Anchor links in Casedata ClinVar panels to redirect after renaming individuals
### Fixed
- Replace old docs link www.clinicalgenomics.se/scout with new https://clinical-genomics.github.io/scout
- Page formatting issues whenever case and variant comments contain extremely long strings with no spaces
- Chromograph images can be one column and have scrollbar. Removed legacy code.
- Column labels for ClinVar case submission
- Page crashing looking for LoqusDB observation when variant doesn't exist
- Missing inheritance models and custom inheritance models on newly created gene panels
- Accept only numbers in managed variants filter as position and end coordinates
- SNP id format and links in Variant page, ClinVar submission form and general report
- Case groups tooltip triggered only when mouse is on the panel header
### Changed
- A more compact case groups panel
- Added landscape orientation CSS style to cancer coverage and QC demo report
- Improve user documentation to create and save new gene panels
- Removed option to use space as separator when uploading gene panels
- Separating the columns of standard and custom inheritance models in gene panels
- Improved ClinVar instructions for users using non-English Excel

## [4.30.2]
### Added
### Fixed
- Use VEP RefSeq ID if RefSeq list is empty in RefSeq transcripts overview
- Bug creating variant links for variants with no end_chrom
### Changed

## [4.30.1]
### Added
### Fixed
- Cryptography dependency fixed to use version < 3.4
### Changed

## [4.30]
### Added
- Introduced a `reset dismiss variant` verb
- Button to reset all dismissed variants for a case
- Add black border to Chromograph ideograms
- Show ClinVar annotations on variantS page
- Added integration with GENS, copy number visualization tool
- Added a VUS label to the manual classification variant tags
- Add additional information to SNV verification emails
- Tooltips documenting manual annotations from default panels
- Case groups now show bam files from all cases on align view
### Fixed
- Center initial igv view on variant start with SNV/indels
- Don't set initial igv view to negative coordinates
- Display of GQ for SV and STR
- Parsing of AD and related info for STRs
- LoqusDB field in institute settings accepts only existing Loqus instances
- Fix DECIPHER link to work after DECIPHER migrated to GRCh38
- Removed visibility window param from igv.js genes track
- Updated HPO download URL
- Patch HPO download test correctly
- Reference size on STR hover not needed (also wrong)
- Introduced genome build check (allowed values: 37, 38, "37", "38") on case load
- Improve case searching by assignee full name
- Populating the LoqusDB select in institute settings
### Changed
- Cancer variants table header (pop freq etc)
- Only admin users can modify LoqusDB instance in Institute settings
- Style of case synopsis, variants and case comments
- Switched to igv.js 2.7.5
- Do not choke if case is missing research variants when research requested
- Count cases in LoqusDB by variant type
- Introduce deprecation warning for Loqus configs that are not dictionaries
- Improve create new gene panel form validation
- Make XM- transcripts less visible if they don't overlap with transcript refseq_id in variant page
- Color of gene panels and comments panels on cases and variant pages
- Do not choke if case is missing research variants when reserch requested

## [4.29.1]
### Added
### Fixed
- Always load STR variants regardless of RankScore threshold (hotfix)
### Changed

## [4.29]
### Added
- Added a page about migrating potentially breaking changes to the documentation
- markdown_include in development requirements file
- STR variants filter
- Display source, Z-score, inheritance pattern for STR annotations from Stranger (>0.6.1) if available
- Coverage and quality report to cancer view
### Fixed
- ACMG classification page crashing when trying to visualize a classification that was removed
- Pretty print HGVS on gene variants (URL-decode VEP)
- Broken or missing link in the documentation
- Multiple gene names in ClinVar submission form
- Inheritance model select field in ClinVar submission
- IGV.js >2.7.0 has an issue with the gene track zoom levels - temp freeze at 2.7.0
- Revert CORS-anywhere and introduce a local http proxy for cloud tracks
### Changed

## [4.28]
### Added
- Chromograph integration for displaying PNGs in case-page
- Add VAF to cancer case general report, and remove some of its unused fields
- Variants filter compatible with genome browser location strings
- Support for custom public igv tracks stored on the cloud
- Add tests to increase testing coverage
- Update case variants count after deleting variants
- Update IGV.js to latest (v2.7.4)
- Bypass igv.js CORS check using `https://github.com/Rob--W/cors-anywhere`
- Documentation on default and custom IGV.js tracks (admin docs)
- Lock phenomodels so they're editable by admins only
- Small case group assessment sharing
- Tutorial and files for deploying app on containers (Kubernetes pods)
- Canonical transcript and protein change of canonical transcript in exported variants excel sheet
- Support for Font Awesome version 6
- Submit to Beacon from case page sidebar
- Hide dismissed variants in variants pages and variants export function
- Systemd service files and instruction to deploy Scout using podman
### Fixed
- Bugfix: unused `chromgraph_prefix |tojson` removed
- Freeze coloredlogs temporarily
- Marrvel link
- Don't show TP53 link for silent or synonymous changes
- OMIM gene field accepts any custom number as OMIM gene
- Fix Pytest single quote vs double quote string
- Bug in gene variants search by similar cases and no similar case is found
- Delete unused file `userpanel.py`
- Primary transcripts in variant overview and general report
- Google OAuth2 login setup in README file
- Redirect to 'missing file'-icon if configured Chromograph file is missing
- Javascript error in case page
- Fix compound matching during variant loading for hg38
- Cancer variants view containing variants dismissed with cancer-specific reasons
- Zoom to SV variant length was missing IGV contig select
- Tooltips on case page when case has no default gene panels
### Changed
- Save case variants count in case document and not in sessions
- Style of gene panels multiselect on case page
- Collapse/expand main HPO checkboxes in phenomodel preview
- Replaced GQ (Genotype quality) with VAF (Variant allele frequency) in cancer variants GT table
- Allow loading of cancer cases with no tumor_purity field
- Truncate cDNA and protein changes in case report if longer than 20 characters


## [4.27]
### Added
- Exclude one or more variant categories when running variants delete command
### Fixed
### Changed

## [4.26.1]
### Added
### Fixed
- Links with 1-letter aa codes crash on frameshift etc
### Changed

## [4.26]
### Added
- Extend the delete variants command to print analysis date, track, institute, status and research status
- Delete variants by type of analysis (wgs|wes|panel)
- Links to cBioPortal, MutanTP53, IARC TP53, OncoKB, MyCancerGenome, CIViC
### Fixed
- Deleted variants count
### Changed
- Print output of variants delete command as a tab separated table

## [4.25]
### Added
- Command line function to remove variants from one or all cases
### Fixed
- Parse SMN None calls to None rather than False

## [4.24.1]
### Fixed
- Install requirements.txt via setup file

## [4.24]
### Added
- Institute-level phenotype models with sub-panels containing HPO and OMIM terms
- Runnable Docker demo
- Docker image build and push github action
- Makefile with shortcuts to docker commands
- Parse and save synopsis, phenotype and cohort terms from config files upon case upload
### Fixed
- Update dismissed variant status when variant dismissed key is missing
- Breakpoint two IGV button now shows correct chromosome when different from bp1
- Missing font lib in Docker image causing the PDF report download page to crash
- Sentieon Manta calls lack Somaticscore - load anyway
- ClinVar submissions crashing due to pinned variants that are not loaded
- Point ExAC pLI score to new gnomad server address
- Bug uploading cases missing phenotype terms in config file
- STRs loaded but not shown on browser page
- Bug when using adapter.variant.get_causatives with case_id without causatives
- Problem with fetching "solved" from scout export cases cli
- Better serialising of datetime and bson.ObjectId
- Added `volumes` folder to .gitignore
### Changed
- Make matching causative and managed variants foldable on case page
- Remove calls to PyMongo functions marked as deprecated in backend and frontend(as of version 3.7).
- Improved `scout update individual` command
- Export dynamic phenotypes with ordered gene lists as PDF


## [4.23]
### Added
- Save custom IGV track settings
- Show a flash message with clear info about non-valid genes when gene panel creation fails
- CNV report link in cancer case side navigation
- Return to comment section after editing, deleting or submitting a comment
- Managed variants
- MT vs 14 chromosome mean coverage stats if Scout is connected to Chanjo
### Fixed
- missing `vcf_cancer_sv` and `vcf_cancer_sv_research` to manual.
- Split ClinVar multiple clnsig values (slash-separated) and strip them of underscore for annotations without accession number
- Timeout of `All SNVs and INDELs` page when no valid gene is provided in the search
- Round CADD (MIPv9)
- Missing default panel value
- Invisible other causatives lines when other causatives lack gene symbols
### Changed
- Do not freeze mkdocs-material to version 4.6.1
- Remove pre-commit dependency

## [4.22]
### Added
- Editable cases comments
- Editable variants comments
### Fixed
- Empty variant activity panel
- STRs variants popover
- Split new ClinVar multiple significance terms for a variant
- Edit the selected comment, not the latest
### Changed
- Updated RELEASE docs.
- Pinned variants card style on the case page
- Merged `scout export exons` and `scout view exons` commands


## [4.21.2]
### Added
### Fixed
- Do not pre-filter research variants by (case-default) gene panels
- Show OMIM disease tooltip reliably
### Changed

## [4.21.1]
### Added
### Fixed
- Small change to Pop Freq column in variants ang gene panels to avoid strange text shrinking on small screens
- Direct use of HPO list for Clinical HPO SNV (and cancer SNV) filtering
- PDF coverage report redirecting to login page
### Changed
- Remove the option to dismiss single variants from all variants pages
- Bulk dismiss SNVs, SVs and cancer SNVs from variants pages

## [4.21]
### Added
- Support to configure LoqusDB per institute
- Highlight causative variants in the variants list
- Add tests. Mostly regarding building internal datatypes.
- Remove leading and trailing whitespaces from panel_name and display_name when panel is created
- Mark MANE transcript in list of transcripts in "Transcript overview" on variant page
- Show default panel name in case sidebar
- Previous buttons for variants pagination
- Adds a gh action that checks that the changelog is updated
- Adds a gh action that deploys new releases automatically to pypi
- Warn users if case default panels are outdated
- Define institute-specific gene panels for filtering in institute settings
- Use institute-specific gene panels in variants filtering
- Show somatic VAF for pinned and causative variants on case page

### Fixed
- Report pages redirect to login instead of crashing when session expires
- Variants filter loading in cancer variants page
- User, Causative and Cases tables not scaling to full page
- Improved docs for an initial production setup
- Compatibility with latest version of Black
- Fixed tests for Click>7
- Clinical filter required an extra click to Filter to return variants
- Restore pagination and shrink badges in the variants page tables
- Removing a user from the command line now inactivates the case only if user is last assignee and case is active
- Bugfix, LoqusDB per institute feature crashed when institute id was empty string
- Bugfix, LoqusDB calls where missing case count
- filter removal and upload for filters deleted from another page/other user
- Visualize outdated gene panels info in a popover instead of a tooltip in case page side panel

### Changed
- Highlight color on normal STRs in the variants table from green to blue
- Display breakpoints coordinates in verification emails only for structural variants


## [4.20]
### Added
- Display number of filtered variants vs number of total variants in variants page
- Search case by HPO terms
- Dismiss variant column in the variants tables
- Black and pre-commit packages to dev requirements

### Fixed
- Bug occurring when rerun is requested twice
- Peddy info fields in the demo config file
- Added load config safety check for multiple alignment files for one individual
- Formatting of cancer variants table
- Missing Score in SV variants table

### Changed
- Updated the documentation on how to create a new software release
- Genome build-aware cytobands coordinates
- Styling update of the Matchmaker card
- Select search type in case search form


## [4.19]

### Added
- Show internal ID for case
- Add internal ID for downloaded CGH files
- Export dynamic HPO gene list from case page
- Remove users as case assignees when their account is deleted
- Keep variants filters panel expanded when filters have been used

### Fixed
- Handle the ProxyFix ModuleNotFoundError when Werkzeug installed version is >1.0
- General report formatting issues whenever case and variant comments contain extremely long strings with no spaces

### Changed
- Created an institute wrapper page that contains list of cases, causatives, SNVs & Indels, user list, shared data and institute settings
- Display case name instead of case ID on clinVar submissions
- Changed icon of sample update in clinVar submissions


## [4.18]

### Added
- Filter cancer variants on cytoband coordinates
- Show dismiss reasons in a badge with hover for clinical variants
- Show an ellipsis if 10 cases or more to display with loqusdb matches
- A new blog post for version 4.17
- Tooltip to better describe Tumor and Normal columns in cancer variants
- Filter cancer SNVs and SVs by chromosome coordinates
- Default export of `Assertion method citation` to clinVar variants submission file
- Button to export up to 500 cancer variants, filtered or not
- Rename samples of a clinVar submission file

### Fixed
- Apply default gene panel on return to cancer variantS from variant view
- Revert to certificate checking when asking for Chanjo reports
- `scout download everything` command failing while downloading HPO terms

### Changed
- Turn tumor and normal allelic fraction to decimal numbers in tumor variants page
- Moved clinVar submissions code to the institutes blueprints
- Changed name of clinVar export files to FILENAME.Variant.csv and FILENAME.CaseData.csv
- Switched Google login libraries from Flask-OAuthlib to Authlib


## [4.17.1]

### Fixed
- Load cytobands for cases with chromosome build not "37" or "38"


## [4.17]

### Added
- COSMIC badge shown in cancer variants
- Default gene-panel in non-cancer structural view in url
- Filter SNVs and SVs by cytoband coordinates
- Filter cancer SNV variants by alt allele frequency in tumor
- Correct genome build in UCSC link from structural variant page



### Fixed
- Bug in clinVar form when variant has no gene
- Bug when sharing cases with the same institute twice
- Page crashing when removing causative variant tag
- Do not default to GATK caller when no caller info is provided for cancer SNVs


## [4.16.1]

### Fixed
- Fix the fix for handling of delivery reports for rerun cases

## [4.16]

### Added
- Adds possibility to add "lims_id" to cases. Currently only stored in database, not shown anywhere
- Adds verification comment box to SVs (previously only available for small variants)
- Scrollable pedigree panel

### Fixed
- Error caused by changes in WTForm (new release 2.3.x)
- Bug in OMIM case page form, causing the page to crash when a string was provided instead of a numerical OMIM id
- Fix Alamut link to work properly on hg38
- Better handling of delivery reports for rerun cases
- Small CodeFactor style issues: matchmaker results counting, a couple of incomplete tests and safer external xml
- Fix an issue with Phenomizer introduced by CodeFactor style changes

### Changed
- Updated the version of igv.js to 2.5.4

## [4.15.1]

### Added
- Display gene names in ClinVar submissions page
- Links to Varsome in variant transcripts table

### Fixed
- Small fixes to ClinVar submission form
- Gene panel page crash when old panel has no maintainers

## [4.15]

### Added
- Clinvar CNVs IGV track
- Gene panels can have maintainers
- Keep variant actions (dismissed, manual rank, mosaic, acmg, comments) upon variant re-upload
- Keep variant actions also on full case re-upload

### Fixed
- Fix the link to Ensembl for SV variants when genome build 38.
- Arrange information in columns on variant page
- Fix so that new cosmic identifier (COSV) is also acceptable #1304
- Fixed COSMIC tag in INFO (outside of CSQ) to be parses as well with `&` splitter.
- COSMIC stub URL changed to https://cancer.sanger.ac.uk/cosmic/search?q= instead.
- Updated to a version of IGV where bigBed tracks are visualized correctly
- Clinvar submission files are named according to the content (variant_data and case_data)
- Always show causatives from other cases in case overview
- Correct disease associations for gene symbol aliases that exist as separate genes
- Re-add "custom annotations" for SV variants
- The override ClinVar P/LP add-in in the Clinical Filter failed for new CSQ strings

### Changed
- Runs all CI checks in github actions

## [4.14.1]

### Fixed
- Error when variant found in loqusdb is not loaded for other case

## [4.14]

### Added
- Use github actions to run tests
- Adds CLI command to update individual alignments path
- Update HPO terms using downloaded definitions files
- Option to use alternative flask config when running `scout serve`
- Requirement to use loqusdb >= 2.5 if integrated

### Fixed
- Do not display Pedigree panel in cancer view
- Do not rely on internet connection and services available when running CI tests
- Variant loading assumes GATK if no caller set given and GATK filter status is seen in FILTER
- Pass genome build param all the way in order to get the right gene mappings for cases with build 38
- Parse correctly variants with zero frequency values
- Continue even if there are problems to create a region vcf
- STR and cancer variant navigation back to variants pages could fail

### Changed
- Improved code that sends requests to the external APIs
- Updates ranges for user ranks to fit todays usage
- Run coveralls on github actions instead of travis
- Run pip checks on github actions instead of coveralls
- For hg38 cases, change gnomAD link to point to version 3.0 (which is hg38 based)
- Show pinned or causative STR variants a bit more human readable

## [4.13.1]

### Added
### Fixed
- Typo that caused not all clinvar conflicting interpretations to be loaded no matter what
- Parse and retrieve clinvar annotations from VEP-annotated (VEP 97+) CSQ VCF field
- Variant clinvar significance shown as `not provided` whenever is `Uncertain significance`
- Phenomizer query crashing when case has no HPO terms assigned
- Fixed a bug affecting `All SNVs and INDELs` page when variants don't have canonical transcript
- Add gene name or id in cancer variant view

### Changed
- Cancer Variant view changed "Variant:Transcript:Exon:HGVS" to "Gene:Transcript:Exon:HGVS"

## [4.13]

### Added
- ClinVar SNVs track in IGV
- Add SMA view with SMN Copy Number data
- Easier to assign OMIM diagnoses from case page
- OMIM terms and specific OMIM term page

### Fixed
- Bug when adding a new gene to a panel
- Restored missing recent delivery reports
- Fixed style and links to other reports in case side panel
- Deleting cases using display_name and institute not deleting its variants
- Fixed bug that caused coordinates filter to override other filters
- Fixed a problem with finding some INS in loqusdb
- Layout on SV page when local observations without cases are present
- Make scout compatible with the new HPO definition files from `http://compbio.charite.de/jenkins/`
- General report visualization error when SNVs display names are very long


### Changed


## [4.12.4]

### Fixed
- Layout on SV page when local observations without cases are present

## [4.12.3]

### Fixed
- Case report when causative or pinned SVs have non null allele frequencies

## [4.12.2]

### Fixed
- SV variant links now take you to the SV variant page again
- Cancer variant view has cleaner table data entries for "N/A" data
- Pinned variant case level display hotfix for cancer and str - more on this later
- Cancer variants show correct alt/ref reads mirroring alt frequency now
- Always load all clinical STR variants even if a region load is attempted - index may be missing
- Same case repetition in variant local observations

## [4.12.1]

### Fixed
- Bug in variant.gene when gene has no HGVS description


## [4.12]

### Added
- Accepts `alignment_path` in load config to pass bam/cram files
- Display all phenotypes on variant page
- Display hgvs coordinates on pinned and causatives
- Clear panel pending changes
- Adds option to setup the database with static files
- Adds cli command to download the resources from CLI that scout needs
- Adds test files for merged somatic SV and CNV; as well as merged SNV, and INDEL part of #1279
- Allows for upload of OMIM-AUTO gene panel from static files without api-key

### Fixed
- Cancer case HPO panel variants link
- Fix so that some drop downs have correct size
- First IGV button in str variants page
- Cancer case activates on SNV variants
- Cases activate when STR variants are viewed
- Always calculate code coverage
- Pinned/Classification/comments in all types of variants pages
- Null values for panel's custom_inheritance_models
- Discrepancy between the manual disease transcripts and those in database in gene-edit page
- ACMG classification not showing for some causatives
- Fix bug which caused IGV.js to use hg19 reference files for hg38 data
- Bug when multiple bam files sources with non-null values are available


### Changed
- Renamed `requests` file to `scout_requests`
- Cancer variant view shows two, instead of four, decimals for allele and normal


## [4.11.1]

### Fixed
- Institute settings page
- Link institute settings to sharing institutes choices

## [4.11.0]

### Added
- Display locus name on STR variant page
- Alternative key `GNOMADAF_popmax` for Gnomad popmax allele frequency
- Automatic suggestions on how to improve the code on Pull Requests
- Parse GERP, phastCons and phyloP annotations from vep annotated CSQ fields
- Avoid flickering comment popovers in variant list
- Parse REVEL score from vep annotated CSQ fields
- Allow users to modify general institute settings
- Optionally format code automatically on commit
- Adds command to backup vital parts `scout export database`
- Parsing and displaying cancer SV variants from Manta annotated VCF files
- Dismiss cancer snv variants with cancer-specific options
- Add IGV.js UPD, RHO and TIDDIT coverage wig tracks.


### Fixed
- Slightly darker page background
- Fixed an issued with parsed conservation values from CSQ
- Clinvar submissions accessible to all users of an institute
- Header toolbar when on Clinvar page now shows institute name correctly
- Case should not always inactivate upon update
- Show dismissed snv cancer variants as grey on the cancer variants page
- Improved style of mappability link and local observations on variant page
- Convert all the GET requests to the igv view to POST request
- Error when updating gene panels using a file containing BOM chars
- Add/replace gene radio button not working in gene panels


## [4.10.1]

### Fixed
- Fixed issue with opening research variants
- Problem with coveralls not called by Travis CI
- Handle Biomart service down in tests


## [4.10.0]

### Added
- Rank score model in causatives page
- Exportable HPO terms from phenotypes page
- AMP guideline tiers for cancer variants
- Adds scroll for the transcript tab
- Added CLI option to query cases on time since case event was added
- Shadow clinical assessments also on research variants display
- Support for CRAM alignment files
- Improved str variants view : sorting by locus, grouped by allele.
- Delivery report PDF export
- New mosaicism tag option
- Add or modify individuals' age or tissue type from case page
- Display GC and allele depth in causatives table.
- Included primary reference transcript in general report
- Included partial causative variants in general report
- Remove dependency of loqusdb by utilising the CLI

### Fixed
- Fixed update OMIM command bug due to change in the header of the genemap2 file
- Removed Mosaic Tag from Cancer variants
- Fixes issue with unaligned table headers that comes with hidden Datatables
- Layout in general report PDF export
- Fixed issue on the case statistics view. The validation bars didn't show up when all institutes were selected. Now they do.
- Fixed missing path import by importing pathlib.Path
- Handle index inconsistencies in the update index functions
- Fixed layout problems


## [4.9.0]

### Added
- Improved MatchMaker pages, including visible patient contacts email address
- New badges for the github repo
- Links to [GENEMANIA](genemania.org)
- Sort gene panel list on case view.
- More automatic tests
- Allow loading of custom annotations in VCF using the SCOUT_CUSTOM info tag.

### Fixed
- Fix error when a gene is added to an empty dynamic gene panel
- Fix crash when attempting to add genes on incorrect format to dynamic gene panel
- Manual rank variant tags could be saved in a "Select a tag"-state, a problem in the variants view.
- Same case evaluations are no longer shown as gray previous evaluations on the variants page
- Stay on research pages, even if reset, next first buttons are pressed..
- Overlapping variants will now be visible on variant page again
- Fix missing classification comments and links in evaluations page
- All prioritized cases are shown on cases page


## [4.8.3]

### Added

### Fixed
- Bug when ordering sanger
- Improved scrolling over long list of genes/transcripts


## [4.8.2]

### Added

### Fixed
- Avoid opening extra tab for coverage report
- Fixed a problem when rank model version was saved as floats and not strings
- Fixed a problem with displaying dismiss variant reasons on the general report
- Disable load and delete filter buttons if there are no saved filters
- Fix problem with missing verifications
- Remove duplicate users and merge their data and activity


## [4.8.1]

### Added

### Fixed
- Prevent login fail for users with id defined by ObjectId and not email
- Prevent the app from crashing with `AttributeError: 'NoneType' object has no attribute 'message'`


## [4.8.0]

### Added
- Updated Scout to use Bootstrap 4.3
- New looks for Scout
- Improved dashboard using Chart.js
- Ask before inactivating a case where last assigned user leaves it
- Genes can be manually added to the dynamic gene list directly on the case page
- Dynamic gene panels can optionally be used with clinical filter, instead of default gene panel
- Dynamic gene panels get link out to chanjo-report for coverage report
- Load all clinvar variants with clinvar Pathogenic, Likely Pathogenic and Conflicting pathogenic
- Show transcripts with exon numbers for structural variants
- Case sort order can now be toggled between ascending and descending.
- Variants can be marked as partial causative if phenotype is available for case.
- Show a frequency tooltip hover for SV-variants.
- Added support for LDAP login system
- Search snv and structural variants by chromosomal coordinates
- Structural variants can be marked as partial causative if phenotype is available for case.
- Show normal and pathologic limits for STRs in the STR variants view.
- Institute level persistent variant filter settings that can be retrieved and used.
- export causative variants to Excel
- Add support for ROH, WIG and chromosome PNGs in case-view

### Fixed
- Fixed missing import for variants with comments
- Instructions on how to build docs
- Keep sanger order + verification when updating/reloading variants
- Fixed and moved broken filter actions (HPO gene panel and reset filter)
- Fixed string conversion to number
- UCSC links for structural variants are now separated per breakpoint (and whole variant where applicable)
- Reintroduced missing coverage report
- Fixed a bug preventing loading samples using the command line
- Better inheritance models customization for genes in gene panels
- STR variant page back to list button now does its one job.
- Allows to setup scout without a omim api key
- Fixed error causing "favicon not found" flash messages
- Removed flask --version from base cli
- Request rerun no longer changes case status. Active or archived cases inactivate on upload.
- Fixed missing tooltip on the cancer variants page
- Fixed weird Rank cell in variants page
- Next and first buttons order swap
- Added pagination (and POST capability) to cancer variants.
- Improves loading speed for variant page
- Problem with updating variant rank when no variants
- Improved Clinvar submission form
- General report crashing when dismissed variant has no valid dismiss code
- Also show collaborative case variants on the All variants view.
- Improved phenotype search using dataTables.js on phenotypes page
- Search and delete users with `email` instead of `_id`
- Fixed css styles so that multiselect options will all fit one column


## [4.7.3]

### Added
- RankScore can be used with VCFs for vcf_cancer files

### Fixed
- Fix issue with STR view next page button not doing its one job.

### Deleted
- Removed pileup as a bam viewing option. This is replaced by IGV


## [4.7.2]

### Added
- Show earlier ACMG classification in the variant list

### Fixed
- Fixed igv search not working due to igv.js dist 2.2.17
- Fixed searches for cases with a gene with variants pinned or marked causative.
- Load variant pages faster after fixing other causatives query
- Fixed mitochondrial report bug for variants without genes

## [4.7.1]

### Added

### Fixed
- Fixed bug on genes page


## [4.7.0]

### Added
- Export genes and gene panels in build GRCh38
- Search for cases with variants pinned or marked causative in a given gene.
- Search for cases phenotypically similar to a case also from WUI.
- Case variant searches can be limited to similar cases, matching HPO-terms,
  phenogroups and cohorts.
- De-archive reruns and flag them as 'inactive' if archived
- Sort cases by analysis_date, track or status
- Display cases in the following order: prioritized, active, inactive, archived, solved
- Assign case to user when user activates it or asks for rerun
- Case becomes inactive when it has no assignees
- Fetch refseq version from entrez and use it in clinvar form
- Load and export of exons for all genes, independent on refseq
- Documentation for loading/updating exons
- Showing SV variant annotations: SV cgh frequencies, gnomad-SV, local SV frequencies
- Showing transcripts mapping score in segmental duplications
- Handle requests to Ensembl Rest API
- Handle requests to Ensembl Rest Biomart
- STR variants view now displays GT and IGV link.
- Description field for gene panels
- Export exons in build 37 and 38 using the command line

### Fixed
- Fixes of and induced by build tests
- Fixed bug affecting variant observations in other cases
- Fixed a bug that showed wrong gene coverage in general panel PDF export
- MT report only shows variants occurring in the specific individual of the excel sheet
- Disable SSL certifcate verification in requests to chanjo
- Updates how intervaltree and pymongo is used to void deprecated functions
- Increased size of IGV sample tracks
- Optimized tests


## [4.6.1]

### Added

### Fixed
- Missing 'father' and 'mother' keys when parsing single individual cases


## [4.6.0]

### Added
- Description of Scout branching model in CONTRIBUTING doc
- Causatives in alphabetical order, display ACMG classification and filter by gene.
- Added 'external' to the list of analysis type options
- Adds functionality to display "Tissue type". Passed via load config.
- Update to IGV 2.

### Fixed
- Fixed alignment visualization and vcf2cytosure availability for demo case samples
- Fixed 3 bugs affecting SV pages visualization
- Reintroduced the --version cli option
- Fixed variants query by panel (hpo panel + gene panel).
- Downloaded MT report contains excel files with individuals' display name
- Refactored code in parsing of config files.


## [4.5.1]

### Added

### Fixed
- update requirement to use PyYaml version >= 5.1
- Safer code when loading config params in cli base


## [4.5.0]

### Added
- Search for similar cases from scout view CLI
- Scout cli is now invoked from the app object and works under the app context

### Fixed
- PyYaml dependency fixed to use version >= 5.1


## [4.4.1]

### Added
- Display SV rank model version when available

### Fixed
- Fixed upload of delivery report via API


## [4.4.0]

### Added
- Displaying more info on the Causatives page and hiding those not causative at the case level
- Add a comment text field to Sanger order request form, allowing a message to be included in the email
- MatchMaker Exchange integration
- List cases with empty synopsis, missing HPO terms and phenotype groups.
- Search for cases with open research list, or a given case status (active, inactive, archived)

### Fixed
- Variant query builder split into several functions
- Fixed delivery report load bug


## [4.3.3]

### Added
- Different individual table for cancer cases

### Fixed
- Dashboard collects validated variants from verification events instead of using 'sanger' field
- Cases shared with collaborators are visible again in cases page
- Force users to select a real institute to share cases with (actionbar select fix)


## [4.3.2]

### Added
- Dashboard data can be filtered using filters available in cases page
- Causatives for each institute are displayed on a dedicated page
- SNVs and and SVs are searchable across cases by gene and rank score
- A more complete report with validated variants is downloadable from dashboard

### Fixed
- Clinsig filter is fixed so clinsig numerical values are returned
- Split multi clinsig string values in different elements of clinsig array
- Regex to search in multi clinsig string values or multi revstat string values
- It works to upload vcf files with no variants now
- Combined Pileup and IGV alignments for SVs having variant start and stop on the same chromosome


## [4.3.1]

### Added
- Show calls from all callers even if call is not available
- Instructions to install cairo and pango libs from WeasyPrint page
- Display cases with number of variants from CLI
- Only display cases with number of variants above certain treshold. (Also CLI)
- Export of verified variants by CLI or from the dashboard
- Extend case level queries with default panels, cohorts and phenotype groups.
- Slice dashboard statistics display using case level queries
- Add a view where all variants for an institute can be searched across cases, filtering on gene and rank score. Allows searching research variants for cases that have research open.

### Fixed
- Fixed code to extract variant conservation (gerp, phyloP, phastCons)
- Visualization of PDF-exported gene panels
- Reintroduced the exon/intron number in variant verification email
- Sex and affected status is correctly displayed on general report
- Force number validation in SV filter by size
- Display ensembl transcripts when no refseq exists


## [4.3.0]

### Added
- Mosaicism tag on variants
- Show and filter on SweGen frequency for SVs
- Show annotations for STR variants
- Show all transcripts in verification email
- Added mitochondrial export
- Adds alternative to search for SVs shorter that the given length
- Look for 'bcftools' in the `set` field of VCFs
- Display digenic inheritance from OMIM
- Displays what refseq transcript that is primary in hgnc

### Fixed

- Archived panels displays the correct date (not retroactive change)
- Fixed problem with waiting times in gene panel exports
- Clinvar fiter not working with human readable clinsig values

## [4.2.2]

### Fixed
- Fixed gene panel create/modify from CSV file utf-8 decoding error
- Updating genes in gene panels now supports edit comments and entry version
- Gene panel export timeout error

## [4.2.1]

### Fixed
- Re-introduced gene name(s) in verification email subject
- Better PDF rendering for excluded variants in report
- Problem to access old case when `is_default` did not exist on a panel


## [4.2.0]

### Added
- New index on variant_id for events
- Display overlapping compounds on variants view

### Fixed
- Fixed broken clinical filter


## [4.1.4]

### Added
- Download of filtered SVs

### Fixed
- Fixed broken download of filtered variants
- Fixed visualization issue in gene panel PDF export
- Fixed bug when updating gene names in variant controller


## [4.1.3]

### Fixed
- Displays all primary transcripts


## [4.1.2]

### Added
- Option add/replace when updating a panel via CSV file
- More flexible versioning of the gene panels
- Printing coverage report on the bottom of the pdf case report
- Variant verification option for SVs
- Logs uri without pwd when connecting
- Disease-causing transcripts in case report
- Thicker lines in case report
- Supports HPO search for cases, both terms or if described in synopsis
- Adds sanger information to dashboard

### Fixed
- Use db name instead of **auth** as default for authentication
- Fixes so that reports can be generated even with many variants
- Fixed sanger validation popup to show individual variants queried by user and institute.
- Fixed problem with setting up scout
- Fixes problem when exac file is not available through broad ftp
- Fetch transcripts for correct build in `adapter.hgnc_gene`

## [4.1.1]
- Fix problem with institute authentication flash message in utils
- Fix problem with comments
- Fix problem with ensembl link


## [4.1.0]

### Added
- OMIM phenotypes to case report
- Command to download all panel app gene panels `scout load panel --panel-app`
- Links to genenames.org and omim on gene page
- Popup on gene at variants page with gene information
- reset sanger status to "Not validated" for pinned variants
- highlight cases with variants to be evaluated by Sanger on the cases page
- option to point to local reference files to the genome viewer pileup.js. Documented in `docs.admin-guide.server`
- option to export single variants in `scout export variants`
- option to load a multiqc report together with a case(add line in load config)
- added a view for searching HPO terms. It is accessed from the top left corner menu
- Updates the variants view for cancer variants. Adds a small cancer specific filter for known variants
- Adds hgvs information on cancer variants page
- Adds option to update phenotype groups from CLI

### Fixed
- Improved Clinvar to submit variants from different cases. Fixed HPO terms in casedata according to feedback
- Fixed broken link to case page from Sanger modal in cases view
- Now only cases with non empty lists of causative variants are returned in `adapter.case(has_causatives=True)`
- Can handle Tumor only samples
- Long lists of HGNC symbols are now possible. This was previously difficult with manual, uploaded or by HPO search when changing filter settings due to GET request limitations. Relevant pages now use POST requests. Adds the dynamic HPO panel as a selection on the gene panel dropdown.
- Variant filter defaults to default panels also on SV and Cancer variants pages.

## [4.0.0]

### WARNING ###

This is a major version update and will require that the backend of pre releases is updated.
Run commands:

```
$scout update genes
$scout update hpo
```

- Created a Clinvar submission tool, to speed up Clinvar submission of SNVs and SVs
- Added an analysis report page (html and PDF format) containing phenotype, gene panels and variants that are relevant to solve a case.

### Fixed
- Optimized evaluated variants to speed up creation of case report
- Moved igv and pileup viewer under a common folder
- Fixed MT alignment view pileup.js
- Fixed coordinates for SVs with start chromosome different from end chromosome
- Global comments shown across cases and institutes. Case-specific variant comments are shown only for that specific case.
- Links to clinvar submitted variants at the cases level
- Adapts clinvar parsing to new format
- Fixed problem in `scout update user` when the user object had no roles
- Makes pileup.js use online genome resources when viewing alignments. Now any instance of Scout can make use of this functionality.
- Fix ensembl link for structural variants
- Works even when cases does not have `'madeline_info'`
- Parses Polyphen in correct way again
- Fix problem with parsing gnomad from VEP

### Added
- Added a PDF export function for gene panels
- Added a "Filter and export" button to export custom-filtered SNVs to CSV file
- Dismiss SVs
- Added IGV alignments viewer
- Read delivery report path from case config or CLI command
- Filter for spidex scores
- All HPO terms are now added and fetched from the correct source (https://github.com/obophenotype/human-phenotype-ontology/blob/master/hp.obo)
- New command `scout update hpo`
- New command `scout update genes` will fetch all the latest information about genes and update them
- Load **all** variants found on chromosome **MT**
- Adds choice in cases overview do show as many cases as user like

### Removed
- pileup.min.js and pileup css are imported from a remote web location now
- All source files for HPO information, this is instead fetched directly from source
- All source files for gene information, this is instead fetched directly from source

## [3.0.0]
### Fixed
- hide pedigree panel unless it exists

## [1.5.1] - 2016-07-27
### Fixed
- look for both ".bam.bai" and ".bai" extensions

## [1.4.0] - 2016-03-22
### Added
- support for local frequency through loqusdb
- bunch of other stuff

## [1.3.0] - 2016-02-19
### Fixed
- Update query-phenomizer and add username/password

### Changed
- Update the way a case is checked for rerun-status

### Added
- Add new button to mark a case as "checked"
- Link to clinical variants _without_ 1000G annotation

## [1.2.2] - 2016-02-18
### Fixed
- avoid filtering out variants lacking ExAC and 1000G annotations

## [1.1.3] - 2015-10-01
### Fixed
- persist (clinical) filter when clicking load more
- fix #154 by robustly setting clinical filter func. terms

## [1.1.2] - 2015-09-07
### Fixed
- avoid replacing coverage report with none
- update SO terms, refactored

## [1.1.1] - 2015-08-20
### Fixed
- fetch case based on collaborator status (not owner)

## [1.1.0] - 2015-05-29
### Added
- link(s) to SNPedia based on RS-numbers
- new Jinja filter to "humanize" decimal numbers
- show gene panels in variant view
- new Jinja filter for decoding URL encoding
- add indicator to variants in list that have comments
- add variant number threshold and rank score threshold to load function
- add event methods to mongo adapter
- add tests for models
- show badge "old" if comment was written for a previous analysis

### Changed
- show cDNA change in transcript summary unless variant is exonic
- moved compounds table further up the page
- show dates for case uploads in ISO format
- moved variant comments higher up on page
- updated documentation for pages
- read in coverage report as blob in database and serve directly
- change ``OmimPhenotype`` to ``PhenotypeTerm``
- reorganize models sub-package
- move events (and comments) to separate collection
- only display prev/next links for the research list
- include variant type in breadcrumbs e.g. "Clinical variants"

### Removed
- drop dependency on moment.js

### Fixed
- show the same level of detail for all frequencies on all pages
- properly decode URL encoded symbols in amino acid/cDNA change strings
- fixed issue with wipe permissions in MongoDB
- include default gene lists in "variants" link in breadcrumbs

## [1.0.2] - 2015-05-20
### Changed
- update case fetching function

### Fixed
- handle multiple cases with same id

## [1.0.1] - 2015-04-28
### Fixed
- Fix building URL parameters in cases list Vue component

## [1.0.0] - 2015-04-12
Codename: Sara Lund

![Release 1.0](artwork/releases/release-1-0.jpg)

### Added
- Add email logging for unexpected errors
- New command line tool for deleting case

### Changed
- Much improved logging overall
- Updated documentation/usage guide
- Removed non-working IGV link

### Fixed
- Show sample display name in GT call
- Various small bug fixes
- Make it easier to hover over popups

## [0.0.2-rc1] - 2015-03-04
### Added
- add protein table for each variant
- add many more external links
- add coverage reports as PDFs

### Changed
- incorporate user feedback updates
- big refactor of load scripts

## [0.0.2-rc2] - 2015-03-04
### Changes
- add gene table with gene description
- reorganize inheritance models box

### Fixed
- avoid overwriting gene list on "research" load
- fix various bugs in external links

## [0.0.2-rc3] - 2015-03-05
### Added
- Activity log feed to variant view
- Adds protein change strings to ODM and Sanger email

### Changed
- Extract activity log component to macro

### Fixes
- Make Ensembl transcript links use archive website<|MERGE_RESOLUTION|>--- conflicted
+++ resolved
@@ -9,11 +9,8 @@
 - Test for PanelApp panels loading
 ### Changed
 - Black text to make comments more visible in dark mode
-<<<<<<< HEAD
+- Loading PanelApp panels replaces pre-existing panels with same version
 - Removed unused database `sanger_ordered` and `case_id,category,rank_score` indexes (variant collection)
-=======
-- Loading PanelApp panels replaces pre-existing panels with same version
->>>>>>> bb2d6ffa
 ### Fixed
 - Remove a:visited css style from all buttons
 
