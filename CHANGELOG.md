# Change Log
All notable changes to this project will be documented in this file.
This project adheres to [Semantic Versioning](http://semver.org/).

About changelog [here](https://keepachangelog.com/en/1.0.0/)

## [unreleased]
<<<<<<< HEAD
### Added
- IGV buttons for SMN CN page
=======
## Added
- Link to chanjo2 MANE coverage overview on case page and panel page
>>>>>>> 9aebe010
### Changed
- Variants query backend allows rank_score filtering
- Added script to tabulate causatives clinical filter rank
- Do not display inheritance models associated to ORPHA terms on variant page

## [4.89.2]
## Fixed
- If OMIM gene panel gene symbols are not mapping to hgnc_id, allow fallback use of a unique gene alias

## [4.89.1]
### Fixed
- General case report crash when encountering STR variants without `source` tags
- Coloring and SV inheritance patterns on general case report

## [4.89]
### Added
- Button on SMN CN page to search variants within SMN1 and SMN2 genes
- Options for selectively updating OMICS variants (fraser, outrider) on a case
- Log users' activity to file by specifying `USERS_ACTIVITY_LOG_PATH` parameter in app config
- `Mean MT coverage`, `Mean chrom 14 coverage` and `Estimated mtDNA copy number` on MT coverage file from chanjo2 if available
- In ClinVar multistep form, preselect ACMG criteria according to the variant's ACMG classification, if available
- Subject id search from caseS page (supporting multiple sample types e.g.) - adding indexes to speed up caseS queries
- Advanced cases search to narrow down results using more than one search parameter
- Coverage report available for any case with samples containing d4 files, even if case has no associated gene panels
- RNA delivery reports
- Two new LRS SV callers (hificnv, severus)
### Changed
- Documentation for OMICS variants and updating a case
- Include both creation and deletion dates in gene panels pages
- Moved code to collect MT copy number stats for the MT report to the chanjo extension
- On the gene panelS page, show expanded gene panel version list in one column only
- IGV.js WTS loci default to zoom to a region around a variant instead of whole gene
- Refactored logging module
- Case general report no longer shows ORPHA inheritance models. OMIM models are shown colored.
- Chromosome alias tab files used in the igv.js browser, which now contain the alias for chromosome "M"
- Renamed "Comment on clinical significance" to "Comment on classification" in ClinVar multistep form
- Enable Gens CN button also for non-wgs cancer track cases
### Fixed
- Broken heading anchors in the documentation (`admin-guide/login-system.md` and `admin-guide/setup-scout.md` files)
- Avoid open login redirect attacks by always redirecting to cases page upon user login
- Stricter check of ID of gene panels to prevent file downloading vulnerability
- Removed link to the retired SPANR service. SPIDEX scores are still parsed and displayed if available from variant annotation.
- Omics variant view test coverage
- String pattern escape warnings
- Code creating Alamut links for variant genes without canonical_transcript set
- Variant delete button in ClinVar submissions page
- Broken search cases by case similarity
- Missing caller tag for TRGT

## [4.88.1]
### Fixed
- Patch update igv.js to 3.0.5

## [4.88]
### Added
- Added CoLoRSdb frequency to Pop Freq column on variantS page
- Hovertip to gene panel names with associated genes in SV variant view, when variant covers more than one gene
- RNA sample ID can be provided in case load config if different from sample_id
### Fixed
- Broken `scout setup database` command
- Update demo VCF header, adding missing keys found on variants
- Broken upload to Codecov step in Tests & Coverage GitHub action
- Tomte DROP column names have been updated (backwards compatibility preserved for main fields)
- WTS outlierS view to display correct individual IDs for cases with multiple individuals
- WTS outlierS not displayed on WTS outlierS view

## [4.87.1]
### Fixed
- Positioning and alignment of genes cell on variantS page

## [4.87]
### Added
- Option to configure RNA build on case load (default '38')
### Changed
- Tooltip on RNA alignments now shows RNA genome build version
- Updated igv.js to v3.0.4
### Fixed
- Style of "SNVs" and "SVs" buttons on WTS Outliers page
- Chromosome alias files for igv.js
- Genes track displayed also when RNA alignments are present without splice junctions track on igv browser
- Genes track displayed again when splice junction tracks are present

## [4.86.1]
### Fixed
- Loading and updating PanelApp panels, including PanelApp green

## [4.86]
### Added
- Display samples' name (tooltip) and affected status directly on caseS page
- Search SVs across all cases, in given genes
- `CLINVAR_API_URL` param can be specified in app settings to override the URL used to send ClinVar submissions to. Intended for testing.
- Support for loading and storing OMICS data
- Parse DROP Fraser and Outrider TSVs
- Display omics variants - wts outliers (Fraser, Outrider)
- Parse GNOMAD `gnomad_af` and `gnomad_popmax_af` keys from variants annotated with `echtvar`
- Make removed panel optionally visible to non-admin or non maintainers
- Parse CoLoRSdb frequencies annotated in the variant INFO field with the `colorsdb_af` key
- Download -omics variants using the `Filter and export button`
- Clickable COSMIC links on IGV tracks
- Possibility to un-audit previously audited filters
- Reverted table style and removed font awesome style from IGV template
- Case status tags displayed on dashboard case overview
### Changed
- Updated igv.js to v3.0.1
- Alphabetically sort IGV track available for custom selection
- Updated wokeignore to avoid unfixable warning
- Update Chart.js to v4.4.3
- Use tornado library version >= 6.4.1
- Fewer variants in the MEI demo file
- Switch to FontAwesome v.6 instead of using icons v.5 + kit with icons v.6
- Show time (hours and minutes) additionally to date on comments and activity panel
### Fixed
- Only add expected caller keys to variant (FOUND_IN or SVDB_ORIGIN)
- Splice junction merged track height offset in IGV.js
- Splice junction initiation crash with empty variant obj
- Splice junction variant routing for cases with WTS but without outlier data
- Variant links to ExAC, now pointing to gnomAD, since the ExAC browser is no longer available
- Style of HPO terms assigned to a case, now one phenotype per line
- RNA sashimi view rendering should work also if the gene track is user disabled
- Respect IGV tracks chosen by user in variant IGV settings

## [4.85]
### Added
- Load also genes which are missing Ensembl gene ID (72 in both builds), including immunoglobulins and fragile sites
### Changed
- Unfreeze werkzeug again
- Show "(Removed)" after removed panels in dropdown
- The REVEL score is collected as the maximum REVEL score from all of the variant's transcripts
- Parse GNOMAD POPMAX values only if they are numerical when loading variants
### Fixed
- Alphabetically sort "select default panels" dropdown menu options on case page
- Show gene panel removed status on case page
- Fixed visibility of the following buttons: remove assignee, remove pinned/causative, remove comment, remove case from group

## [4.84]
### Changed
- Clearer error message when a loqusdb query fails for an instance that initially connected
- Do not load chanjo-report module if not needed and more visible message when it fails loading
- Converted the HgncGene class into a Pydantic class
- Swap menu open and collapse indicator chevrons - down is now displayed-open, right hidden-closed
- Linters and actions now all use python 3.11
### Fixed
- Safer way to update variant genes and compounds that avoids saving temporary decorators into variants' database documents
- Link to HGNC gene report on gene page
- Case file load priority so that e.g. SNV get loaded before SV, or clinical before research, for consistent variant_id collisions

## [4.83]
### Added
- Edit ACMG classifications from variant page (only for classifications with criteria)
- Events for case CLI events (load case, update case, update individual)
- Support for loading and displaying local custom IGV tracks
- MANE IGV track to be used as a local track for igv.js (see scout demo config file)
- Optional separate MT VCFs, for `nf-core/raredisease`
### Changed
- Avoid passing verbs from CaseHandler - functions for case sample and individual in CaseEventHandler
- Hide mtDNA report and coverage report links on case sidebar for cases with WTS data only
- Modified OMIM-AUTO gene panel to include genes in both genome builds
- Moved chanjo code into a dedicated extension
- Optimise the function that collects "match-safe" genes for an institute by avoiding duplicated genes from different panels
- Users must actively select "show matching causatives/managed" on a case page to see matching numbers
- Upgraded python version from 3.8 to 3.11 in Docker images
### Fixed
- Fix several tests that relied on number of events after setup to be 0
- Removed unused load case function
- Artwork logo sync sketch with png and export svg
- Clearer exception handling on chanjo-report setup - fail early and visibly
- mtDNA report crashing when one or more samples from a case is not in the chanjo database
- Case page crashing on missing phenotype terms
- ACMG benign modifiers
- Speed up tests by caching python env correctly in Github action and adding two more test groups
- Agile issue templates were added globally to the CG-org. Adding custom issue templates to avoid exposing customers
- PanelApp panel not saving genes with empty `EnsembleGeneIds` list
- Speed up checking outdated gene panels
- Do not load research variants automatically when loading a case

## [4.82.2]
### Fixed
- Warning icon in case pages for individuals where `confirmed_sex` is false
- Show allele sizes form ExpansionHunter on STR variantS page again

## [4.82.1]
### Fixed
- Revert the installation of flask-ldapconn to use the version available on PyPI to be able to push new scout releases to PyPI

## [4.82]
### Added
- Tooltip for combined score in tables for compounds and overlapping variants
- Checkbox to filter variants by excluding genes listed in selected gene panels, files or provided as list
- STR variant information card with database links, replacing empty frequency panel
- Display paging and number of HPO terms available in the database on Phenotypes page
- On case page, typeahead hints when searching for a disease using substrings containing source ("OMIM:", "ORPHA:")
- Button to monitor the status of submissions on ClinVar Submissions page
- Option to filter cancer variants by number of observations in somatic and germline archived database
- Documentation for integrating chanjo2
- More up-to-date VEP CSQ dbNSFP frequency keys
- Parse PacBio TRGT (Tandem repeat genotyping tool) Short Tandem Repeat VCFs
### Changed
- In the case_report #panel-tables has a fixed width
- Updated IGV.js to 2.15.11
- Fusion variants in case report now contain same info as on fusion variantS page
- Block submission of somatic variants to ClinVar until we harmonise with their changed API
- Additional control on the format of conditions provided in ClinVar form
- Errors while loading managed variants from file are now displayed on the Managed Variants page
- Chanjo2 coverage button visible only when query will contain a list of HGNC gene IDs
- Use Python-Markdown directly instead of the unmaintained Flask-Markdown
- Use Markupsafe instead of long deprecated, now removed Flask Markup
- Prepare to unfreeze Werkzeug, but don't actually activate until chanjo can deal with the change
### Fixed
- Submit requests to Chanjo2 using HTML forms instead of JSON data
- `Research somatic variants` link name on caseS page
- Broken `Install the HTML 2 PDF renderer` step in a GitHub action
- Fix ClinVar form parsing to not include ":" in conditionType.id when condition conditionType.db is Orphanet
- Fix condition dropdown and pre-selection on ClinVar form for cases with associated ORPHA diagnoses
- Improved visibility of ClinVar form in dark mode
- End coordinates for indels in ClinVar form
- Diagnoses API search crashing with empty search string
- Variant's overlapping panels should show overlapping of variant genes against the latest version of the panel
- Case page crashing when case has both variants in a ClinVar submission and pinned not loaded variants
- Installation of git in second build stage of Dockerfile, allowing correct installation of libraries

## [4.81]
### Added
- Tag for somatic SV IGH-DUX4 detection samtools script
### Changed
- Upgraded Bootstrap version in reports from 4.3.1 to 5.1.3
### Fixed
- Buttons layout in HPO genes panel on case page
- Added back old variant rankscore index with different key order to help loading on demo instance
- Cancer case_report panel-table no longer contains inheritance information
- Case report pinned variants card now displays info text if all pinned variants are present in causatives
- Darkmode setting now applies to the comment-box accordion
- Typo in case report causing `cancer_rank_options is undefined` error

## [4.80]
### Added
- Support for .d4 files coverage using chanjo2 (Case page sidebar link) with test
- Link to chanjo2 coverage report and coverage gene overview on gene panel page
- Link to chanjo2 coverage report on Case page, HPO dynamic gene list
- Link to genes coverage overview report on Case page, HPO dynamic gene list
### Changed
- All links in disease table on diagnosis page now open in a new tab
- Dark mode settings applied to multi-selects on institute settings page
- Comments on case and variant pages can be viewed by expanding an accordion
- On case page information on pinned variants and variants submitted to ClinVar are displayed in the same table
- Demo case file paths are now stored as absolute paths
- Optimised indices to address slow queries
- On case page default panels are now found at the top of the table, and it can be sorted by this trait
### Fixed
- On variants page, search for variants in genes present only in build 38 returning no results
- Pin/unpin with API was not able to make event links
- A new field `Explanation for multiple conditions` is available in ClinVar for submitting variants with more than one associated condition
- Fusion genes with partners lacking gene HGNC id will still be fully loaded
- Fusion variantS export now contains fusion variant specific columns
- When Loqusdb observations count is one the table includes information on if observation was for the current or another case

## [4.79.1]
### Fixed
- Exporting variants without rank score causing page to crash
- Display custom annotations also on cancer variant page

## [4.79]
### Added
- Added tags for Sniffles and CNVpytor, two LRS SV callers
- Button on case page for displaying STR variants occurring in the dynamic HPO panel
- Display functional annotation relative to variant gene's MANE transcripts on variant summary, when available
- Links to ACMG structural variant pathogenicity classification guidelines
- Phenomodels checkboxes can now include orpha terms
- Add incidental finding to case tags
- Get an alert on caseS page when somebody validates variants you ordered Sanger sequencing for
### Changed
- In the diagnoses page genes associated with a disease are displayed using hgnc symbol instead of hgnc id
- Refactor view route to allow navigation directly to unique variant document id, improve permissions check
- Do not show MANE and MANE Plus Clinical transcripts annotated from VEP (saved in variants) but collect this info from the transcripts database collection
- Refactor view route to allow navigation directly to unique case id (in particular for gens)
- `Institutes to share cases with` on institute's settings page now displays institutes names and IDs
- View route with document id selects view template based on variant category
### Fixed
- Refactored code in cases blueprints and variant_events adapter (set diseases for partial causative variants) to use "disease" instead of "omim" to encompass also ORPHA terms
- Refactored code in `scout/parse/omim.py` and `scout/parse/disease_terms.py` to use "disease" instead of "phenotype" to differentiate from HPO terms
- Be more careful about checking access to variant on API access
- Show also ACMG VUS on general report (could be missing if not e.g. pinned)

## [4.78]
### Added
- Case status labels can be added, giving more finegrained details on a solved status (provisional, diagnostic, carrier, UPD, SMN, ...)
- New SO terms: `sequence_variant` and `coding_transcript_variant`
- More MEI specific annotation is shown on the variant page
- Parse and save MANE transcripts info when updating genes in build 38
- ClinVar submission can now be downloaded as a json file
- `Mane Select` and `Mane Plus Clinical` badges on Gene page, when available
- ClinVar submission can now be downloaded as a json file
- API endpoint to pin variant
- Display common/uncommon/rare on summary of mei variant page
### Changed
- In the ClinVar form, database and id of assertion criteria citation are now separate inputs
- Customise institute settings to be able to display all cases with a certain status on cases page (admin users)
- Renamed `Clinical Significance` to `Germline Classification` on multistep ClinVar form
- Changed the "x" in cases.utils.remove_form button text to red for better visibility in dark mode
- Update GitHub actions
- Default loglevel up to INFO, making logs with default start easier to read
- Add XTR region to PAR region definition
- Diagnoses can be searched on diagnoses page without waiting for load first
### Fixed
- Removed log info showing hgnc IDs used in variantS search
- Maintain Matchmaker Exchange and Beacon submission status when a case is re-uploaded
- Inheritance mode from ORPHA should not be confounded with the OMIM inheritance model
- Decipher link URL changes
- Refactored code in cases blueprints to use "disease" instead of "omim" to encompass also ORPHA terms

## [4.77]
### Added
- Orpha disease terms now include information on inheritance
- Case loading via .yaml config file accepts subject_id and phenotype_groups (if previously defined as constant default or added per institute)
- Possibility to submit variants associated with Orphanet conditions to ClinVar
- Option update path to .d4 files path for individuals of an existing case using the command line
- More constraint information is displayed per gene in addition to pLi: missense and LoF OE, CI (inluding LOEUF) and Z-score.
### Changed
- Introduce validation in the ClinVar multistep form to make sure users provide at least one variant-associated condition
- CLI scout update individual accepts subject_id
- Update ClinVar inheritance models to reflect changes in ClinVar submission API
- Handle variant-associated condition ID format in background when creating ClinVar submissions
- Replace the code that downloads Ensembl genes, transcripts and exons with the Schug web app
- Add more info to error log when transcript variant frequency parsing fails.
- GnomAD v4 constraint information replaces ExAC constraints (pLi).
### Fixed
- Text input of associated condition in ClinVar form now aligns to the left
- Alignment of contents in the case report has been updated
- Missing number of phenotypes and genes from case diagnoses
- Associate OMIM and/or ORPHA diagnoses with partial causatives
- Visualization of partial causatives' diagnoses on case page: style and links
- Revert style of pinned variants window on the case page
- Rename `Clinical significanc` to `Germline classification` in ClinVar submissions exported files
- Rename `Clinical significance citations` to `Classification citations` in ClinVar submissions exported files
- Rename `Comment on clinical significance` to `Comment on classification` in ClinVar submissions exported files
- Show matching partial causatives on variant page
- Matching causatives shown on case page consisting only of variant matching the default panels of the case - bug introduced since scout v4.72 (Oct 18, 2023)
- Missing somatic variant read depth leading to report division by zero

## [4.76]
### Added
- Orphacodes are visible in phenotype tables
- Pydantic validation of image paths provided in case load config file
- Info on the user which created a ClinVar submission, when available
- Associate .d4 files to case individuals when loading a case via config file
### Changed
- In diagnoses page the load of diseases are initiated by clicking a button
- Revel score, Revel rank score and SpliceAI values are also displayed in Causatives and Validated variants tables
- Remove unused functions and tests
- Analysis type and direct link from cases list for OGM cases
- Removed unused `case_obj` parameter from server/blueprints/variant/controllers/observations function
- Possibility to reset ClinVar submission ID
- Allow ClinVar submissions with custom API key for users registered as ClinVar submitters or when institute doesn't have a preset list of ClinVar submitters
- Ordered event verbs alphabetically and created ClinVar-related user events
- Removed the unused "no-variants" option from the load case command line
### Fixed
- All disease_terms have gene HGNC ids as integers when added to the scout database
- Disease_term identifiers are now prefixed with the name of the coding system
- Command line crashing with error when updating a user that doesn't exist
- Thaw coloredlogs - 15.0.1 restores errorhandler issue
- Thaw crypography - current base image and library version allow Docker builds
- Missing delete icons on phenomodels page
- Missing cryptography lib error while running Scout container on an ARM processor
- Round CADD values with many decimals on causatives and validated variants pages
- Dark-mode visibility of some fields on causatives and validated variants pages
- Clinvar submitters would be cleared when unprivileged users saved institute settings page
- Added a default empty string in cases search form to avoid None default value
- Page crashing when user tries to remove the same variant from a ClinVar submission in different browser tabs
- Update more GnomAD links to GnomAD v4 (v38 SNVs, MT vars, STRs)
- Empty cells for RNA fusion variants in Causatives and Verified variants page
- Submenu icons missing from collapsible actionbar
- The collapsible actionbar had some non-collapsing overly long entries
- Cancer observations for SVs not appearing in the variant details view
- Archived local observations not visible on cancer variantS page
- Empty Population Frequency column in the Cancer SV Variants view
- Capital letters in ClinVar events description shown on case page

## [4.75]
### Added
- Hovertip to gene panel names with associated genes in variant view, when variant covers more than one gene
- Tests for panel to genes
- Download of Orphadata en_product6 and en_product4 from CLI
- Parse and save `database_found` key/values for RNA fusion variants
- Added fusion_score, ffpm, split_reads, junction_reads and fusion_caller to the list of filters on RNA fusion variants page
- Renamed the function `get_mei_info` to `set_mei_info` to be consistent with the other functions
- Fixed removing None key/values from parsed variants
- Orphacodes are included in the database disease_terms
### Changed
- Allow use of projections when retrieving gene panels
- Do not save custom images as binary data into case and variant database documents
- Retrieve and display case and variant custom images using image's saved path
- Cases are activated by viewing FSHD and SMA reports
- Split multi-gene SNV variants into single genes when submitting to Matchmaker Exchange
- Alamut links also on the gene level, using transcript and HGVS: better for indels. Keep variant link for missing HGVS
- Thaw WTForms - explicitly coerce form decimal field entries when filters fetched from db
### Fixed
- Removed some extra characters from top of general report left over from FontAwsome fix
- Do not save fusion variants-specific key/values in other types of variants
- Alamut link for MT variants in build 38
- Convert RNA fusions variants `tool_hits` and `fusion_score` keys from string to numbers
- Fix genotype reference and alternative sequencing depths defaulting to -1 when values are 0
- DecimalFields were limited to two decimal places for several forms - lifting restrictions on AF, CADD etc.

## [4.74.1]
### Changed
- Parse and save into database also OMIM terms not associated to genes
### Fixed
- BioNano API FSHD report requests are GET in Access 1.8, were POST in 1.7
- Update more FontAwesome icons to avoid Pro icons
- Test if files still exist before attempting to load research variants
- Parsing of genotypes error, resulting in -1 values when alt or ref read depths are 0

## [4.74]
### Added
- SNVs and Indels, MEI and str variants genes have links to Decipher
- An `owner + case display name` index for cases database collection
- Test and fixtures for RNA fusion case page
- Load and display fusion variants from VCF files as the other variant types
- Option to update case document with path to mei variants (clinical and research)
### Changed
- Details on variant type and category for audit filters on case general report
- Enable Gens CN profile button also in somatic case view
- Fix case of analysis type check for Gens analysis button - only show for WGS
### Fixed
- loqusdb table no longer has empty row below each loqusid
- MatchMaker submission details page crashing because of change in date format returned by PatientMatcher
- Variant external links buttons style does not change color when visited
- Hide compounds with compounds follow filter for region or function would fail for variants in multiple genes
- Updated FontAwesome version to fix missing icons

## [4.73]
### Added
- Shortcut button for HPO panel MEI variants from case page
- Export managed variants from CLI
### Changed
- STRs visualization on case panel to emphasize abnormal repeat count and associated condition
- Removed cytoband column from STRs variant view on case report
- More long integers formatted with thin spaces, and copy to clipboard buttons added
### Fixed
- OMIM table is scrollable if higher than 700px on SV page
- Pinned variants validation badge is now red for false positives.
- Case display name defaulting to case ID when `family_name` or `display_name` are missing from case upload config file
- Expanded menu visible at screen sizes below 1000px now has background color
- The image in ClinVar howto-modal is now responsive
- Clicking on a case in case groups when case was already removed from group in another browser tab
- Page crashing when saving filters for mei variants
- Link visited color of images

## [4.72.4]
### Changed
- Automatic test mongod version increased to v7
### Fixed
- GnomAD now defaults to hg38 - change build 37 links accordingly

## [4.72.3]
### Fixed
- Somatic general case report small variant table can crash with unclassified variants

## [4.72.2]
### Changed
- A gunicorn maxrequests parameter for Docker server image - default to 1200
- STR export limit increased to 500, as for other variants
- Prevent long number wrapping and use thin spaces for separation, as per standards from SI, NIST, IUPAC, BIPM.
- Speed up case retrieval and lower memory use by projecting case queries
- Make relatedness check fails stand out a little more to new users
- Speed up case retrieval and lower memory use by projecting case queries
- Speed up variant pages by projecting only the necessary keys in disease collection query
### Fixed
- Huge memory use caused by cases and variants pages pulling complete disease documents from DB
- Do not include genes fetched from HPO terms when loading diseases
- Consider the renamed fields `Approved Symbol` -> `Approved Gene Symbol` and `Gene Symbols` -> `Gene/Locus And Other Related Symbols` when parsing OMIM terms from genemap2.txt file

## [4.72.1]
### Fixed
- Jinja filter that renders long integers
- Case cache when looking for causatives in other cases causing the server to hang

## [4.72]
### Added
- A GitHub action that checks for broken internal links in docs pages
- Link validation settings in mkdocs.yml file
- Load and display full RNA alignments on alignment viewer
- Genome build check when loading a case
- Extend event index to previous causative variants and always load them
### Fixed
- Documentation nav links for a few documents
- Slightly extended the BioNano Genomics Access integration docs
- Loading of SVs when VCF is missing the INFO.END field but has INFO.SVLEN field
- Escape protein sequence name (if available) in case general report to render special characters correctly
- CaseS HPO term searches for multiple terms works independent of order
- CaseS search regexp should not allow backslash
- CaseS cohort tags can contain whitespace and still match
- Remove diagnoses from cases even if OMIM term is not found in the database
- Parsing of disease-associated genes
- Removed an annoying warning while updating database's disease terms
- Displaying custom case images loaded with scout version <= 4.71
- Use pydantic version >=2 in requirements.txt file
### Changed
- Column width adjustment on caseS page
- Use Python 3.11 in tests
- Update some github actions
- Upgraded Pydantic to version 2
- Case validation fails on loading when associated files (alignments, VCFs and reports) are not present on disk
- Case validation fails on loading when custom images have format different then ["gif", "svg", "png", "jpg", "jpeg"]
- Custom images keys `case` and `str` in case config yaml file are renamed to `case_images` and `str_variants_images`
- Simplify and speed up case general report code
- Speed up case retrieval in case_matching_causatives
- Upgrade pymongo to version 4
- When updating disease terms, check that all terms are consistent with a DiseaseTerm model before dropping the old collection
- Better separation between modules loading HPO terms and diseases
- Deleted unused scout.build.phenotype module
- Stricter validation of mandatory genome build key when loading a case. Allowed values are ['37','38',37,38]
- Improved readability of variants length and coordinates on variantS pages

## [4.71]
### Added
- Added Balsamic keys for SweGen and loqusdb local archive frequecies, SNV and SV
- New filter option for Cancer variantS: local archive RD loqusdb
- Show annotated observations on SV variantS view, also for cancer somatic SVs
- Revel filter for variantS
- Show case default panel on caseS page
- CADD filter for Cancer Somatic SNV variantS - show score
- SpliceAI-lookup link (BROAD, shows SpliceAI and Pangolin) from variant page
- BioNano Access server API - check projects, samples and fetch FSHD reports
### Fixed
- Name of reference genome build for RNA for compatibility with IGV locus search change
- Howto to run the Docker image on Mac computers in `admin-guide/containers/container-deploy.md`
- Link to Weasyprint installation howto in README file
- Avoid filling up disk by creating a reduced VCF file for every variant that is visualized
- Remove legacy incorrectly formatted CODEOWNERS file
- Restrain variant_type requests to variantS views to "clinical" or "research"
- Visualization of cancer variants where cancer case has no affected individual
- ProteinPaint gene link (small StJude API change)
- Causative MEI variant link on causatives page
- Bionano access api settings commented out by default in Scout demo config file.
- Do not show FSHD button on freshly loaded cases without bionano_access individuals
- Truncate long variants' HGVS on causative/Clinically significant and pinned variants case panels
### Changed
- Remove function call that tracks users' browser version
- Include three more splice variant SO terms in clinical filter severe SO terms
- Drop old HPO term collection only after parsing and validation of new terms completes
- Move score to own column on Cancer Somatic SNV variantS page
- Refactored a few complex case operations, breaking out sub functionalities

## [4.70]
### Added
- Download a list of Gene Variants (max 500) resulting from SNVs and Indels search
- Variant PubMed link to search for gene symbol and any aliases
### Changed
- Clearer gnomAD values in Variants page
### Fixed
- CaseS page uniform column widths
- Include ClinVar variants into a scrollable div element on Case page
- `canonical_transcript` variable not initialized in get_hgvs function (server.blueprints.institutes.controllers.py)
- Catch and display any error while importing Phenopacket info
- Modified Docker files to use python:3.8-slim-bullseye to prevent gunicorn workers booting error

## [4.69]
### Added
- ClinVar submission howto available also on Case page
- Somatic score and filtering for somatic SV callers, if available
- Show caller as a tooltip on variantS list
### Fixed
- Crash when attempting to export phenotype from a case that had never had phenotypes
- Aesthetic fix to Causative and Pinned Variants on Case page
- Structural inconsistency for ClinVar Blueprint templates
- Updated igv.js to 2.15.8 to fix track default color bug
- Fixed release versions for actions.
- Freeze tornado below 6.3.0 for compatibility with livereload 2.6.3
- Force update variants count on case re-upload
- IGV locus search not working - add genome reference id
- Pin links to MEI variants should end up on MEI not SV variant view
- Load also matching MEI variants on forced region load
- Allow excluding MEI from case variant deletion
- Fixed the name of the assigned user when the internal user ID is different from the user email address
- Gene variantS should display gene function, region and full hgvs
### Changed
- FontAwesome integrity check fail (updated resource)
- Removed ClinVar API validation buttons in favour of direct API submission
- Improved layout of Institute settings page
- ClinVar API key and allowed submitters are set in the Institute settings page


## [4.68]
### Added
- Rare Disease Mobile Element Insertion variants view
### Changed
- Updated igv.js to 2.15.6
### Fixed
- Docker stage build pycairo.
- Restore SNV and SV rank models versions on Causatives and Verified pages
- Saving `REVEL_RANKSCORE` value in a field named `revel` in variants database documents

## [4.67]
### Added
- Prepare to filter local SV frequency
### Changed
- Speed up instituteS page loading by refactoring cases/institutes query
- Clinical Filter for SVs includes `splice_polypyrimidine_tract_variant` as a severe consequence
- Clinical Filter for SVs includes local variant frequency freeze ("old") for filtering, starting at 30 counts
- Speed up caseS page loading by adding status to index and refactoring totals count
- HPO file parsing is updated to reflect that HPO have changed a few downloadable file formats with their 230405 release.
### Fixed
- Page crashing when a user tries to edit a comment that was removed
- Warning instead of crashed page when attempting to retrieve a non-existent Phenopacket
- Fixed StJude ProteinPaint gene link (URL change)
- Freeze of werkzeug library to version<2.3 to avoid problems resulting from the consequential upgrade of the Flask lib
- Huge list of genes in case report for megabases-long structural variants.
- Fix displaying institutes without associated cases on institutes page
- Fix default panel selection on SVs in cancer case report

## [4.66]
### Changed
- Moved Phenomodels code under a dedicated blueprint
- Updated the instructions to load custom case report under admin guide
- Keep variants filter window collapsed except when user expands it to filter
### Added
- A summary table of pinned variants on the cancer case general report
- New openable matching causatives and managed variants lists for default gene panels only for convenience
### Fixed
- Gens structural variant page link individual id typo

## [4.65.2]
### Fixed
- Generating general case report with str variants containing comments

## [4.65.1]
### Fixed
- Visibility of `Gene(s)` badges on SV VariantS page
- Hide dismiss bar on SV page not working well
- Delivery report PDF download
- Saving Pipeline version file when loading a case
- Backport compatible import of importlib metadata for old python versions (<3.8)

## [4.65]
### Added
- Option to mark a ClinVar submission as submitted
- Docs on how to create/update the PanelApp green genes as a system admin
- `individual_id`-parameter to both Gens links
- Download a gene panel in TXT format from gene panel page
- Panel gene comments on variant page: genes in panels can have comments that describe the gene in a panel context
### Changed
- Always show each case category on caseS page, even if 0 cases in total or after current query
- Improved sorting of ClinVar submissions
- Pre-populate SV type select in ClinVar submission form, when possible
- Show comment badges in related comments tables on general report
- Updated version of several GitHub actions
- Migrate from deprecated `pkg_resources` lib to `importlib_resources`
- Dismiss bar on variantS pages is thinner.
- Dismiss bar on variantS pages can be toggled open or closed for the duration of a login session.
### Fixed
- Fixed Sanger order / Cancel order modal close buttons
- Visibility of SV type in ClinVar submission form
- Fixed a couple of creations where now was called twice, so updated_at and created_at could differ
- Deprecated Ubuntu version 18.04 in one GitHub action
- Panels that have been removed (hidden) should not be visible in views where overlapping gene panels for genes are shown
- Gene panel test pointing to the right function

## [4.64]
### Added
- Create/Update a gene panel containing all PanelApp green genes (`scout update panelapp-green -i <cust_id>`)
- Links for ACMG pathogenicity impact modification on the ACMG classification page
### Changed
- Open local observation matching cases in new windows
### Fixed
- Matching manual ranked variants are now shown also on the somatic variant page
- VarSome links to hg19/GRCh37
- Managed variants filter settings lost when navigating to additional pages
- Collect the right variant category after submitting filter form from research variantS page
- Beacon links are templated and support variants in genome build 38

## [4.63]
### Added
- Display data sharing info for ClinVar, Matchmaker Exchange and Beacon in a dedicated column on Cases page
- Test for `commands.download.omim.print_omim`
- Display dismissed variants comments on general case report
- Modify ACMG pathogenicity impact (most commonly PVS1, PS3) based on strength of evidence with lab director's professional judgement
- REViewer button on STR variant page
- Alamut institution parameter in institute settings for Alamut Visual Plus software
- Added Manual Ranks Risk Factor, Likely Risk Factor and Uncertain Risk Factor
- Display matching manual ranks from previous cases the user has access to on VariantS and Variant pages
- Link to gnomAD gene SVs v2.1 for SV variants with gnomAD frequency
- Support for nf-core/rnafusion reports
### Changed
- Display chrY for sex unknown
- Deprecate legacy scout_load() method API call.
- Message shown when variant tag is updated for a variant
- When all ACMG classifications are deleted from a variant, the current variant classification status is also reset.
- Refactored the functions that collect causative variants
- Removed `scripts/generate_test_data.py`
### Fixed
- Default IGV tracks (genes, ClinVar, ClinVar CNVs) showing even if user unselects them all
- Freeze Flask-Babel below v3.0 due to issue with a locale decorator
- Thaw Flask-Babel and fix according to v3 standard. Thank you @TkTech!
- Show matching causatives on somatic structural variant page
- Visibility of gene names and functional annotations on Causatives/Verified pages
- Panel version can be manually set to floating point numbers, when modified
- Causatives page showing also non-causative variants matching causatives in other cases
- ClinVar form submission for variants with no selected transcript and HGVS
- Validating and submitting ClinVar objects not containing both Variant and Casedata info

## [4.62.1]
### Fixed
- Case page crashing when adding a case to a group without providing a valid case name

## [4.62]
### Added
- Validate ClinVar submission objects using the ClinVar API
- Wrote tests for case and variant API endpoints
- Create ClinVar submissions from Scout using the ClinVar API
- Export Phenopacket for affected individual
- Import Phenopacket from JSON file or Phenopacket API backend server
- Use the new case name option for GENS requests
- Pre-validate refseq:HGVS items using VariantValidator in ClinVar submission form
### Fixed
- Fallback for empty alignment index for REViewer service
- Source link out for MIP 11.1 reference STR annotation
- Avoid duplicate causatives and pinned variants
- ClinVar clinical significance displays only the ACMG terms when user selects ACMG 2015 as assertion criteria
- Spacing between icon and text on Beacon and MatchMaker links on case page sidebar
- Truncate IDs and HGVS representations in ClinVar pages if longer than 25 characters
- Update ClinVar submission ID form
- Handle connection timeout when sending requests requests to external web services
- Validate any ClinVar submission regardless of its status
- Empty Phenopackets import crashes
- Stop Spinner on Phenopacket JSON download
### Changed
- Updated ClinVar submission instructions

## [4.61.1]
### Fixed
- Added `UMLS` as an option of `Condition ID type` in ClinVar Variant downloaded files
- Missing value for `Condition ID type` in ClinVar Variant downloaded files
- Possibility to open, close or delete a ClinVar submission even if it doesn't have an associated name
- Save SV type, ref and alt n. copies to exported ClinVar files
- Inner and outer start and stop SV coordinates not exported in ClinVar files
- ClinVar submissions page crashing when SV files don't contain breakpoint exact coordinates
- Align OMIM diagnoses with delete diagnosis button on case page
- In ClinVar form, reset condition list and customize help when condition ID changes

## [4.61]
### Added
- Filter case list by cases with variants in ClinVar submission
- Filter case list by cases containing RNA-seq data - gene_fusion_reports and sample-level tracks (splice junctions and RNA coverage)
- Additional case category `Ignored`, to be used for cases that don't fall in the existing 'inactive', 'archived', 'solved', 'prioritized' categories
- Display number of cases shown / total number of cases available for each category on Cases page
- Moved buttons to modify case status from sidebar to main case page
- Link to Mutalyzer Normalizer tool on variant's transcripts overview to retrieve official HVGS descriptions
- Option to manually load RNA MULTIQC report using the command `scout load report -t multiqc_rna`
- Load RNA MULTIQC automatically for a case if config file contains the `multiqc_rna` key/value
- Instructions in admin-guide on how to load case reports via the command line
- Possibility to filter RD variants by a specific genotype call
- Distinct colors for different inheritance models on RD Variant page
- Gene panels PDF export with case variants hits by variant type
- A couple of additional README badges for GitHub stats
- Upload and display of pipeline reference info and executable version yaml files as custom reports
- Testing CLI on hasta in PR template
### Changed
- Instructions on how to call dibs on scout-stage server in pull request template
- Deprecated CLI commands `scout load <delivery_report, gene_fusion_report, coverage_qc_report, cnv_report>` to replace them with command `scout load report -t <report type>`
- Refactored code to display and download custom case reports
- Do not export `Assertion method` and `Assertion method citation` to ClinVar submission files according to changes to ClinVar's submission spreadsheet templates.
- Simplified code to create and download ClinVar CSV files
- Colorize inheritance models badges by category on VariantS page
- `Safe variants matching` badge more visible on case page
### Fixed
- Non-admin users saving institute settings would clear loqusdb instance selection
- Layout of variant position, cytoband and type in SV variant summary
- Broken `Build Status - GitHub badge` on GitHub README page
- Visibility of text on grey badges in gene panels PDF exports
- Labels for dashboard search controls
- Dark mode visibility for ClinVar submission
- Whitespaces on outdated panel in extent report

## [4.60]
### Added
- Mitochondrial deletion signatures (mitosign) can be uploaded and shown with mtDNA report
- A `Type of analysis` column on Causatives and Validated variants pages
- List of "safe" gene panels available for matching causatives and managed variants in institute settings, to avoid secondary findings
- `svdb_origin` as a synonym for `FOUND_IN` to complement `set` for variants found by all callers
### Changed
- Hide removed gene panels by default in panels page
- Removed option for filtering cancer SVs by Tumor and Normal alt AF
- Hide links to coverage report from case dynamic HPO panel if cancer analysis
- Remove rerun emails and redirect users to the analysis order portal instead
- Updated clinical SVs igv.js track (dbVar) and added example of external track from `https://trackhubregistry.org/`
- Rewrote the ClinVar export module to simplify and add one variant at the time
- ClinVar submissions with phenotype conditions from: [OMIM, MedGen, Orphanet, MeSH, HP, MONDO]
### Fixed
- If trying to load a badly formatted .tsv file an error message is displayed.
- Avoid showing case as rerun when first attempt at case upload failed
- Dynamic autocomplete search not working on phenomodels page
- Callers added to variant when loading case
- Now possible to update managed variant from file without deleting it first
- Missing preselected chromosome when editing a managed variant
- Preselected variant type and subtype when editing a managed variant
- Typo in dbVar ClinVar track, hg19


## [4.59]
### Added
- Button to go directly to HPO SV filter variantS page from case
- `Scout-REViewer-Service` integration - show `REViewer` picture if available
- Link to HPO panel coverage overview on Case page
- Specify a confidence threshold (green|amber|red) when loading PanelApp panels
- Functional annotations in variants lists exports (all variants)
- Cancer/Normal VAFs and COSMIC ids in in variants lists exports (cancer variants)
### Changed
- Better visualization of regional annotation for long lists of genes in large SVs in Variants tables
- Order of cells in variants tables
- More evident links to gene coverage from Variant page
- Gene panels sorted by display name in the entire Case page
- Round CADD and GnomAD values in variants export files
### Fixed
- HPO filter button on SV variantS page
- Spacing between region|function cells in SVs lists
- Labels on gene panel Chanjo report
- Fixed ambiguous duplicated response headers when requesting a BAM file from /static
- Visited color link on gene coverage button (Variant page)

## [4.58.1]
### Fixed
- Case search with search strings that contain characters that can be escaped

## [4.58]
### Added
- Documentation on how to create/update PanelApp panels
- Add filter by local observations (archive) to structural variants filters
- Add more splicing consequences to SO term definitions
- Search for a specific gene in all gene panels
- Institute settings option to force show all variants on VariantS page for all cases of an institute
- Filter cases by validation pending status
- Link to The Clinical Knowledgebase (CKB) (https://ckb.jax.org/) in cancer variant's page
### Fixed
- Added a not-authorized `auto-login` fixture according to changes in Flask-Login 0.6.2
- Renamed `cache_timeout` param name of flask.send_file function to `max_age` (Flask 2.2 compliant)
- Replaced deprecated `app.config["JSON_SORT_KEYS"]` with app.json.sort_keys in app settings
- Bug in gene variants page (All SNVs and INDELs) when variant gene doesn't have a hgnc id that is found in the database
- Broken export of causatives table
- Query for genes in build 38 on `Search SNVs and INDELs` page
- Prevent typing special characters `^<>?!=\/` in case search form
- Search matching causatives also among research variants in other cases
- Links to variants in Verified variants page
- Broken filter institute cases by pinned gene
- Better visualization of long lists of genes in large SVs on Causative and Verified Variants page
- Reintroduced missing button to export Causative variants
- Better linking and display of matching causatives and managed variants
- Reduced code complexity in `scout/parse/variant/variant.py`
- Reduced complexity of code in `scout/build/variant/variant.py`

### Changed
- State that loqusdb observation is in current case if observations count is one and no cases are shown
- Better pagination and number of variants returned by queries in `Search SNVs and INDELs` page
- Refactored and simplified code used for collecting gene variants for `Search SNVs and INDELs` page
- Fix sidebar panel icons in Case view
- Fix panel spacing in Case view
- Removed unused database `sanger_ordered` and `case_id,category,rank_score` indexes (variant collection)
- Verified variants displayed in a dedicated page reachable from institute sidebar
- Unified stats in dashboard page
- Improved gene info for large SVs and cancer SVs
- Remove the unused `variant.str_variant` endpoint from variant views
- Easier editing of HPO gene panel on case page
- Assign phenotype panel less cramped on Case page
- Causatives and Verified variants pages to use the same template macro
- Allow hyphens in panel names
- Reduce resolution of example images
- Remove some animations in web gui which where rendered slow


## [4.57.4]
### Fixed
- Parsing of variant.FORMAT "DR" key in parse variant file

## [4.57.3]
### Fixed
- Export of STR verified variants
- Do not download as verified variants first verified and then reset to not validated
- Avoid duplicated lines in downloaded verified variants reflecting changes in variant validation status

## [4.57.2]
### Fixed
- Export of verified variants when variant gene has no transcripts
- HTTP 500 when visiting a the details page for a cancer variant that had been ranked with genmod

## [4.57.1]
### Fixed
- Updating/replacing a gene panel from file with a corrupted or malformed file

## [4.57]
### Added
- Display last 50 or 500 events for a user in a timeline
- Show dismiss count from other cases on matching variantS
- Save Beacon-related events in events collection
- Institute settings allow saving multiple loqusdb instances for one institute
- Display stats from multiple instances of loqusdb on variant page
- Display date and frequency of obs derived from count of local archive observations from MIP11 (requires fix in MIP)
### Changed
- Prior ACMG classifications view is no longer limited by pathogenicity
### Fixed
- Visibility of Sanger ordered badge on case page, light mode
- Some of the DataTables tables (Phenotypes and Diagnoses pages) got a bit dark in dark mode
- Remove all redundancies when displaying timeline events (some events are saved both as case-related and variant-related)
- Missing link in saved MatchMaker-related events
- Genes with mixed case gene symbols missing in PanelApp panels
- Alignment of elements on the Beacon submission modal window
- Locus info links from STR variantS page open in new browser tabs

## [4.56]
### Added
- Test for PanelApp panels loading
- `panel-umi` tag option when loading cancer analyses
### Changed
- Black text to make comments more visible in dark mode
- Loading PanelApp panels replaces pre-existing panels with same version
- Removed sidebar from Causatives page - navigation is available on the top bar for now
- Create ClinVar submissions from pinned variants list in case page
- Select which pinned variants will be included in ClinVar submission documents
### Fixed
- Remove a:visited css style from all buttons
- Update of HPO terms via command line
- Background color of `MIXED` and `PANEL-UMI` sequencing types on cases page
- Fixed regex error when searching for cases with query ending with `\ `
- Gene symbols on Causatives page lighter in dark mode
- SpliceAI tooltip of multigene variants

## [4.55]
### Changed
- Represent different tumor samples as vials in cases page
- Option to force-update the OMIM panel
### Fixed
- Low tumor purity badge alignment in cancer samples table on cancer case view
- VariantS comment popovers reactivate on hover
- Updating database genes in build 37
- ACMG classification summary hidden by sticky navbar
- Logo backgrounds fixed to white on welcome page
- Visited links turn purple again
- Style of link buttons and dropdown menus
- Update KUH and GMS logos
- Link color for Managed variants

## [4.54]
### Added
- Dark mode, using browser/OS media preference
- Allow marking case as solved without defining causative variants
- Admin users can create missing beacon datasets from the institute's settings page
- GenCC links on gene and variant pages
- Deprecation warnings when launching the app using a .yaml config file or loading cases using .ped files
### Changed
- Improved HTML syntax in case report template
- Modified message displayed when variant rank stats could not be calculated
- Expanded instructions on how to test on CG development server (cg-vm1)
- Added more somatic variant callers (Balsamic v9 SNV, develop SV)
### Fixed
- Remove load demo case command from docker-compose.yml
- Text elements being split across pages in PDF reports
- Made login password field of type `password` in LDAP login form
- Gene panels HTML select in institute's settings page
- Bootstrap upgraded to version 5
- Fix some Sourcery and SonarCloud suggestions
- Escape special characters in case search on institute and dashboard pages
- Broken case PDF reports when no Madeline pedigree image can be created
- Removed text-white links style that were invisible in new pages style
- Variants pagination after pressing "Filter variants" or "Clinical filter"
- Layout of buttons Matchmaker submission panel (case page)
- Removing cases from Matchmaker (simplified code and fixed functionality)
- Reintroduce check for missing alignment files purged from server

## [4.53]
### Added
### Changed
- Point Alamut API key docs link to new API version
- Parse dbSNP id from ID only if it says "rs", else use VEP CSQ fields
- Removed MarkupSafe from the dependencies
### Fixed
- Reintroduced loading of SVs for demo case 643595
- Successful parse of FOUND_IN should avoid GATK caller default
- All vulnerabilities flagged by SonarCloud

## [4.52]
### Added
- Demo cancer case gets loaded together with demo RD case in demo instance
- Parse REVEL_score alongside REVEL_rankscore from csq field and display it on SNV variant page
- Rank score results now show the ranking range
- cDNA and protein changes displayed on institute causatives pages
- Optional SESSION_TIMEOUT_MINUTES configuration in app config files
- Script to convert old OMIM case format (list of integers) to new format (list of dictionaries)
- Additional check for user logged in status before serving alignment files
- Download .cgh files from cancer samples table on cancer case page
- Number of documents and date of last update on genes page
### Changed
- Verify user before redirecting to IGV alignments and sashimi plots
- Build case IGV tracks starting from case and variant objects instead of passing all params in a form
- Unfreeze Werkzeug lib since Flask_login v.0.6 with bugfix has been released
- Sort gene panels by name (panelS and variant page)
- Removed unused `server.blueprints.alignviewers.unindexed_remote_static` endpoint
- User sessions to check files served by `server.blueprints.alignviewers.remote_static` endpoint
- Moved Beacon-related functions to a dedicated app extension
- Audit Filter now also loads filter displaying the variants for it
### Fixed
- Handle `attachment_filename` parameter renamed to `download_name` when Flask 2.2 will be released
- Removed cursor timeout param in cases find adapter function to avoid many code warnings
- Removed stream argument deprecation warning in tests
- Handle `no intervals found` warning in load_region test
- Beacon remove variants
- Protect remote_cors function in alignviewers view from Server-Side Request Forgery (SSRF)
- Check creation date of last document in gene collection to display when genes collection was updated last

## [4.51]
### Added
- Config file containing codecov settings for pull requests
- Add an IGV.js direct link button from case page
- Security policy file
- Hide/shade compound variants based on rank score on variantS from filter
- Chromograph legend documentation direct link
### Changed
- Updated deprecated Codecov GitHub action to v.2
- Simplified code of scout/adapter/mongo/variant
- Update IGV.js to v2.11.2
- Show summary number of variant gene panels on general report if more than 3
### Fixed
- Marrvel link for variants in genome build 38 (using liftover to build 37)
- Remove flags from codecov config file
- Fixed filter bug with high negative SPIDEX scores
- Renamed IARC TP53 button to to `TP53 Database`, modified also link since IARC has been moved to the US NCI: `https://tp53.isb-cgc.org/`
- Parsing new format of OMIM case info when exporting patients to Matchmaker
- Remove flask-debugtoolbar lib dependency that is using deprecated code and causes app to crash after new release of Jinja2 (3.1)
- Variant page crashing for cases with old OMIM terms structure (a list of integers instead of dictionary)
- Variant page crashing when creating MARRVEL link for cases with no genome build
- SpliceAI documentation link
- Fix deprecated `safe_str_cmp` import from `werkzeug.security` by freezing Werkzeug lib to v2.0 until Flask_login v.0.6 with bugfix is released
- List gene names densely in general report for SVs that contain more than 3 genes
- Show transcript ids on refseq genes on hg19 in IGV.js, using refgene source
- Display correct number of genes in general report for SVs that contain more than 32 genes
- Broken Google login after new major release of `lepture/authlib`
- Fix frequency and callers display on case general report

## [4.50.1]
### Fixed
- Show matching causative STR_repid for legacy str variants (pre Stranger hgnc_id)

## [4.50]
### Added
- Individual-specific OMIM terms
- OMIM disease descriptions in ClinVar submission form
- Add a toggle for melter rerun monitoring of cases
- Add a config option to show the rerun monitoring toggle
- Add a cli option to export cases with rerun monitoring enabled
- Add a link to STRipy for STR variants; shallow for ARX and HOXA13
- Hide by default variants only present in unaffected individuals in variants filters
- OMIM terms in general case report
- Individual-level info on OMIM and HPO terms in general case report
- PanelApp gene link among the external links on variant page
- Dashboard case filters fields help
- Filter cases by OMIM terms in cases and dashboard pages
### Fixed
- A malformed panel id request would crash with exception: now gives user warning flash with redirect
- Link to HPO resource file hosted on `http://purl.obolibrary.org`
- Gene search form when gene exists only in build 38
- Fixed odd redirect error and poor error message on missing column for gene panel csv upload
- Typo in parse variant transcripts function
- Modified keys name used to parse local observations (archived) frequencies to reflect change in MIP keys naming
- Better error handling for partly broken/timed out chanjo reports
- Broken javascript code when case Chromograph data is malformed
- Broader space for case synopsis in general report
- Show partial causatives on causatives and matching causatives panels
- Partial causative assignment in cases with no OMIM or HPO terms
- Partial causative OMIM select options in variant page
### Changed
- Slightly smaller and improved layout of content in case PDF report
- Relabel more cancer variant pages somatic for navigation
- Unify caseS nav links
- Removed unused `add_compounds` param from variant controllers function
- Changed default hg19 genome for IGV.js to legacy hg19_1kg_decoy to fix a few problematic loci
- Reduce code complexity (parse/ensembl.py)
- Silence certain fields in ClinVar export if prioritised ones exist (chrom-start-end if hgvs exist)
- Made phenotype non-mandatory when marking a variant as partial causative
- Only one phenotype condition type (OMIM or HPO) per variant is used in ClinVar submissions
- ClinVar submission variant condition prefers OMIM over HPO if available
- Use lighter version of gene objects in Omim MongoDB adapter, panels controllers, panels views and institute controllers
- Gene-variants table size is now adaptive
- Remove unused file upload on gene-variants page

## [4.49]
### Fixed
- Pydantic model types for genome_build, madeline_info, peddy_ped_check and peddy_sex_check, rank_model_version and sv_rank_model_version
- Replace `MatchMaker` with `Matchmaker` in all places visible by a user
- Save diagnosis labels along with OMIM terms in Matchmaker Exchange submission objects
- `libegl-mesa0_21.0.3-0ubuntu0.3~20.04.5_amd64.deb` lib not found by GitHub actions Docker build
- Remove unused `chromograph_image_files` and `chromograph_prefixes` keys saved when creating or updating an RD case
- Search managed variants by description and with ignore case
### Changed
- Introduced page margins on exported PDF reports
- Smaller gene fonts in downloaded HPO genes PDF reports
- Reintroduced gene coverage data in the PDF-exported general report of rare-disease cases
- Check for existence of case report files before creating sidebar links
- Better description of HPO and OMIM terms for patients submitted to Matchmaker Exchange
- Remove null non-mandatory key/values when updating a case
- Freeze WTForms<3 due to several form input rendering changes

## [4.48.1]
### Fixed
- General case PDF report for recent cases with no pedigree

## [4.48]
### Added
- Option to cancel a request for research variants in case page
### Changed
- Update igv.js to v2.10.5
- Updated example of a case delivery report
- Unfreeze cyvcf2
- Builder images used in Scout Dockerfiles
- Crash report email subject gives host name
- Export general case report to PDF using PDFKit instead of WeasyPrint
- Do not include coverage report in PDF case report since they might have different orientation
- Export cancer cases's "Coverage and QC report" to PDF using PDFKit instead of Weasyprint
- Updated cancer "Coverage and QC report" example
- Keep portrait orientation in PDF delivery report
- Export delivery report to PDF using PDFKit instead of Weasyprint
- PDF export of clinical and research HPO panels using PDFKit instead of Weasyprint
- Export gene panel report to PDF using PDFKit
- Removed WeasyPrint lib dependency

### Fixed
- Reintroduced missing links to Swegen and Beacon and dbSNP in RD variant page, summary section
- Demo delivery report orientation to fit new columns
- Missing delivery report in demo case
- Cast MNVs to SNV for test
- Export verified variants from all institutes when user is admin
- Cancer coverage and QC report not found for demo cancer case
- Pull request template instructions on how to deploy to test server
- PDF Delivery report not showing Swedac logo
- Fix code typos
- Disable codefactor raised by ESLint for javascript functions located on another file
- Loading spinner stuck after downloading a PDF gene panel report
- IGV browser crashing when file system with alignment files is not mounted

## [4.47]
### Added
- Added CADD, GnomAD and genotype calls to variantS export
### Changed
- Pull request template, to illustrate how to deploy pull request branches on cg-vm1 stage server
### Fixed
- Compiled Docker image contains a patched version (v4.9) of chanjo-report

## [4.46.1]
### Fixed
- Downloading of files generated within the app container (MT-report, verified variants, pedigrees, ..)

## [4.46]
### Added
- Created a Dockefile to be used to serve the dockerized app in production
- Modified the code to collect database params specified as env vars
- Created a GitHub action that pushes the Dockerfile-server image to Docker Hub (scout-server-stage) every time a PR is opened
- Created a GitHub action that pushes the Dockerfile-server image to Docker Hub (scout-server) every time a new release is created
- Reassign MatchMaker Exchange submission to another user when a Scout user is deleted
- Expose public API JSON gene panels endpoint, primarily to enable automated rerun checking for updates
- Add utils for dictionary type
- Filter institute cases using multiple HPO terms
- Vulture GitHub action to identify and remove unused variables and imports
### Changed
- Updated the python config file documentation in admin guide
- Case configuration parsing now uses Pydantic for improved typechecking and config handling
- Removed test matrices to speed up automatic testing of PRs
- Switch from Coveralls to Codecov to handle CI test coverage
- Speed-up CI tests by caching installation of libs and splitting tests into randomized groups using pytest-test-groups
- Improved LDAP login documentation
- Use lib flask-ldapconn instead of flask_ldap3_login> to handle ldap authentication
- Updated Managed variant documentation in user guide
- Fix and simplify creating and editing of gene panels
- Simplified gene variants search code
- Increased the height of the genes track in the IGV viewer
### Fixed
- Validate uploaded managed variant file lines, warning the user.
- Exporting validated variants with missing "genes" database key
- No results returned when searching for gene variants using a phenotype term
- Variants filtering by gene symbols file
- Make gene HGNC symbols field mandatory in gene variants page and run search only on form submit
- Make sure collaborator gene variants are still visible, even if HPO filter is used

## [4.45]
### Added
### Changed
- Start Scout also when loqusdbapi is not reachable
- Clearer definition of manual standard and custom inheritance models in gene panels
- Allow searching multiple chromosomes in filters
### Fixed
- Gene panel crashing on edit action

## [4.44]
### Added
### Changed
- Display Gene track beneath each sample track when displaying splice junctions in igv browser
- Check outdated gene symbols and update with aliases for both RD and cancer variantS
### Fixed
- Added query input check and fixed the Genes API endpoint to return a json formatted error when request is malformed
- Typo in ACMG BP6 tooltip

## [4.43.1]
### Added
- Added database index for OMIM disease term genes
### Changed
### Fixed
- Do not drop HPO terms collection when updating HPO terms via the command line
- Do not drop disease (OMIM) terms collection when updating diseases via the command line

## [4.43]
### Added
- Specify which collection(s) update/build indexes for
### Fixed
- Do not drop genes and transcripts collections when updating genes via the command line

## [4.42.1]
### Added
### Changed
### Fixed
- Freeze PyMongo lib to version<4.0 to keep supporting previous MongoDB versions
- Speed up gene panels creation and update by collecting only light gene info from database
- Avoid case page crash on Phenomizer queries timeout

## [4.42]
### Added
- Choose custom pinned variants to submit to MatchMaker Exchange
- Submit structural variant as genes to the MatchMaker Exchange
- Added function for maintainers and admins to remove gene panels
- Admins can restore deleted gene panels
- A development docker-compose file illustrating the scout/chanjo-report integration
- Show AD on variants view for cancer SV (tumor and normal)
- Cancer SV variants filter AD, AF (tumor and normal)
- Hiding the variants score column also from cancer SVs, as for the SNVs
### Changed
- Enforce same case _id and display_name when updating a case
- Enforce same individual ids, display names and affected status when updating a case
- Improved documentation for connecting to loqusdb instances (including loqusdbapi)
- Display and download HPO gene panels' gene symbols in italics
- A faster-built and lighter Docker image
- Reduce complexity of `panels` endpoint moving some code to the panels controllers
- Update requirements to use flask-ldap3-login>=0.9.17 instead of freezing WTForm
### Fixed
- Use of deprecated TextField after the upgrade of WTF to v3.0
- Freeze to WTForms to version < 3
- Remove the extra files (bed files and madeline.svg) introduced by mistake
- Cli command loading demo data in docker-compose when case custom images exist and is None
- Increased MongoDB connection serverSelectionTimeoutMS parameter to 30K (default value according to MongoDB documentation)
- Better differentiate old obs counts 0 vs N/A
- Broken cancer variants page when default gene panel was deleted
- Typo in tx_overview function in variant controllers file
- Fixed loqusdbapi SV search URL
- SV variants filtering using Decipher criterion
- Removing old gene panels that don't contain the `maintainer` key.

## [4.41.1]
### Fixed
- General reports crash for variant annotations with same variant on other cases

## [4.41]
### Added
- Extended the instructions for running the Scout Docker image (web app and cli).
- Enabled inclusion of custom images to STR variant view
### Fixed
- General case report sorting comments for variants with None genetic models
- Do not crash but redirect to variants page with error when a variant is not found for a case
- UCSC links coordinates for SV variants with start chromosome different than end chromosome
- Human readable variants name in case page for variants having start chromosome different from end chromosome
- Avoid always loading all transcripts when checking gene symbol: introduce gene captions
- Slow queries for evaluated variants on e.g. case page - use events instead
### Changed
- Rearrange variant page again, moving severity predictions down.
- More reactive layout width steps on variant page

## [4.40.1]
### Added
### Fixed
- Variants dismissed with inconsistent inheritance pattern can again be shown in general case report
- General report page for variants with genes=None
- General report crashing when variants have no panels
- Added other missing keys to case and variant dictionaries passed to general report
### Changed

## [4.40]
### Added
- A .cff citation file
- Phenotype search API endpoint
- Added pagination to phenotype API
- Extend case search to include internal MongoDB id
- Support for connecting to a MongoDB replica set (.py config files)
- Support for connecting to a MongoDB replica set (.yaml config files)
### Fixed
- Command to load the OMIM gene panel (`scout load panel --omim`)
- Unify style of pinned and causative variants' badges on case page
- Removed automatic spaces after punctuation in comments
- Remove the hardcoded number of total individuals from the variant's old observations panel
- Send delete requests to a connected Beacon using the DELETE method
- Layout of the SNV and SV variant page - move frequency up
### Changed
- Stop updating database indexes after loading exons via command line
- Display validation status badge also for not Sanger-sequenced variants
- Moved Frequencies, Severity and Local observations panels up in RD variants page
- Enabled Flask CORS to communicate CORS status to js apps
- Moved the code preparing the transcripts overview to the backend
- Refactored and filtered json data used in general case report
- Changed the database used in docker-compose file to use the official MongoDB v4.4 image
- Modified the Python (3.6, 3.8) and MongoDB (3.2, 4.4, 5.0) versions used in testing matrices (GitHub actions)
- Capitalize case search terms on institute and dashboard pages


## [4.39]
### Added
- COSMIC IDs collected from CSQ field named `COSMIC`
### Fixed
- Link to other causative variants on variant page
- Allow multiple COSMIC links for a cancer variant
- Fix floating text in severity box #2808
- Fixed MitoMap and HmtVar links for hg38 cases
- Do not open new browser tabs when downloading files
- Selectable IGV tracks on variant page
- Missing splice junctions button on variant page
- Refactor variantS representative gene selection, and use it also for cancer variant summary
### Changed
- Improve Javascript performance for displaying Chromograph images
- Make ClinVar classification more evident in cancer variant page

## [4.38]
### Added
- Option to hide Alamut button in the app config file
### Fixed
- Library deprecation warning fixed (insert is deprecated. Use insert_one or insert_many instead)
- Update genes command will not trigger an update of database indices any more
- Missing resources in temporary downloading directory when updating genes using the command line
- Restore previous variant ACMG classification in a scrollable div
- Loading spinner not stopping after downloading PDF case reports and variant list export
- Add extra Alamut links higher up on variant pages
- Improve UX for phenotypes in case page
- Filter and export of STR variants
- Update look of variants page navigation buttons
### Changed

## [4.37]
### Added
- Highlight and show version number for RefSeq MANE transcripts.
- Added integration to a rerunner service for toggling reanalysis with updated pedigree information
- SpliceAI display and parsing from VEP CSQ
- Display matching tiered variants for cancer variants
- Display a loading icon (spinner) until the page loads completely
- Display filter badges in cancer variants list
- Update genes from pre-downloaded file resources
- On login, OS, browser version and screen size are saved anonymously to understand how users are using Scout
- API returning institutes data for a given user: `/api/v1/institutes`
- API returning case data for a given institute: `/api/v1/institutes/<institute_id>/cases`
- Added GMS and Lund university hospital logos to login page
- Made display of Swedac logo configurable
- Support for displaying custom images in case view
- Individual-specific HPO terms
- Optional alamut_key in institute settings for Alamut Plus software
- Case report API endpoint
- Tooltip in case explaining that genes with genome build different than case genome build will not be added to dynamic HPO panel.
- Add DeepVariant as a caller
### Fixed
- Updated IGV to v2.8.5 to solve missing gene labels on some zoom levels
- Demo cancer case config file to load somatic SNVs and SVs only.
- Expand list of refseq trancripts in ClinVar submission form
- Renamed `All SNVs and INDELs` institute sidebar element to `Search SNVs and INDELs` and fixed its style.
- Add missing parameters to case load-config documentation
- Allow creating/editing gene panels and dynamic gene panels with genes present in genome build 38
- Bugfix broken Pytests
- Bulk dismissing variants error due to key conversion from string to integer
- Fix typo in index documentation
- Fixed crash in institute settings page if "collaborators" key is not set in database
- Don't stop Scout execution if LoqusDB call fails and print stacktrace to log
- Bug when case contains custom images with value `None`
- Bug introduced when fixing another bug in Scout-LoqusDB interaction
- Loading of OMIM diagnoses in Scout demo instance
- Remove the docker-compose with chanjo integration because it doesn't work yet.
- Fixed standard docker-compose with scout demo data and database
- Clinical variant assessments not present for pinned and causative variants on case page.
- MatchMaker matching one node at the time only
- Remove link from previously tiered variants badge in cancer variants page
- Typo in gene cell on cancer variants page
- Managed variants filter form
### Changed
- Better naming for variants buttons on cancer track (somatic, germline). Also show cancer research button if available.
- Load case with missing panels in config files, but show warning.
- Changing the (Female, Male) symbols to (F/M) letters in individuals_table and case-sma.
- Print stacktrace if case load command fails
- Added sort icon and a pointer to the cursor to all tables with sortable fields
- Moved variant, gene and panel info from the basic pane to summary panel for all variants.
- Renamed `Basics` panel to `Classify` on variant page.
- Revamped `Basics` panel to a panel dedicated to classify variants
- Revamped the summary panel to be more compact.
- Added dedicated template for cancer variants
- Removed Gene models, Gene annotations and Conservation panels for cancer variants
- Reorganized the orders of panels for variant and cancer variant views
- Added dedicated variant quality panel and removed relevant panes
- A more compact case page
- Removed OMIM genes panel
- Make genes panel, pinned variants panel, causative variants panel and ClinVar panel scrollable on case page
- Update to Scilifelab's 2020 logo
- Update Gens URL to support Gens v2.0 format
- Refactor tests for parsing case configurations
- Updated links to HPO downloadable resources
- Managed variants filtering defaults to all variant categories
- Changing the (Kind) drop-down according to (Category) drop-down in Managed variant add variant
- Moved Gens button to individuals table
- Check resource files availability before starting updating OMIM diagnoses
- Fix typo in `SHOW_OBSERVED_VARIANT_ARCHIVE` config param

## [4.36]
### Added
- Parse and save splice junction tracks from case config file
- Tooltip in observations panel, explaining that case variants with no link might be old variants, not uploaded after a case rerun
### Fixed
- Warning on overwriting variants with same position was no longer shown
- Increase the height of the dropdowns to 425px
- More indices for the case table as it grows, specifically for causatives queries
- Splice junction tracks not centered over variant genes
- Total number of research variants count
- Update variants stats in case documents every time new variants are loaded
- Bug in flashing warning messages when filtering variants
### Changed
- Clearer warning messages for genes and gene/gene-panels searches in variants filters

## [4.35]
### Added
- A new index for hgnc_symbol in the hgnc_gene collection
- A Pedigree panel in STR page
- Display Tier I and II variants in case view causatives card for cancer cases
### Fixed
- Send partial file data to igv.js when visualizing sashimi plots with splice junction tracks
- Research variants filtering by gene
- Do not attempt to populate annotations for not loaded pinned/causatives
- Add max-height to all dropdowns in filters
### Changed
- Switch off non-clinical gene warnings when filtering research variants
- Don't display OMIM disease card in case view for cancer cases
- Refactored Individuals and Causative card in case view for cancer cases
- Update and style STR case report

## [4.34]
### Added
- Saved filter lock and unlock
- Filters can optionally be marked audited, logging the filter name, user and date on the case events and general report.
- Added `ClinVar hits` and `Cosmic hits` in cancer SNVs filters
- Added `ClinVar hits` to variants filter (rare disease track)
- Load cancer demo case in docker-compose files (default and demo file)
- Inclusive-language check using [woke](https://github.com/get-woke/woke) github action
- Add link to HmtVar for mitochondrial variants (if VCF is annotated with HmtNote)
- Grey background for dismissed compounds in variants list and variant page
- Pin badge for pinned compounds in variants list and variant page
- Support LoqusDB REST API queries
- Add a docker-compose-matchmaker under scout/containers/development to test matchmaker locally
- Script to investigate consequences of symbol search bug
- Added GATK to list of SV and cancer SV callers
### Fixed
- Make MitoMap link work for hg38 again
- Export Variants feature crashing when one of the variants has no primary transcripts
- Redirect to last visited variantS page when dismissing variants from variants list
- Improved matching of SVs Loqus occurrences in other cases
- Remove padding from the list inside (Matching causatives from other cases) panel
- Pass None to get_app function in CLI base since passing script_info to app factory functions was deprecated in Flask 2.0
- Fixed failing tests due to Flask update to version 2.0
- Speed up user events view
- Causative view sort out of memory error
- Use hgnc_id for gene filter query
- Typo in case controllers displaying an error every time a patient is matched against external MatchMaker nodes
- Do not crash while attempting an update for variant documents that are too big (> 16 MB)
- Old STR causatives (and other variants) may not have HGNC symbols - fix sort lambda
- Check if gene_obj has primary_transcript before trying to access it
- Warn if a gene manually searched is in a clinical panel with an outdated name when filtering variants
- ChrPos split js not needed on STR page yet
### Changed
- Remove parsing of case `genome_version`, since it's not used anywhere downstream
- Introduce deprecation warning for Loqus configs that are not dictionaries
- SV clinical filter no longer filters out sub 100 nt variants
- Count cases in LoqusDB by variant type
- Commit pulse repo badge temporarily set to weekly
- Sort ClinVar submissions objects by ascending "Last evaluated" date
- Refactored the MatchMaker integration as an extension
- Replaced some sensitive words as suggested by woke linter
- Documentation for load-configuration rewritten.
- Add styles to MatchMaker matches table
- More detailed info on the data shared in MatchMaker submission form

## [4.33.1]
### Fixed
- Include markdown for release autodeploy docs
- Use standard inheritance model in ClinVar (https://ftp.ncbi.nlm.nih.gov/pub/GTR/standard_terms/Mode_of_inheritance.txt)
- Fix issue crash with variants that have been unflagged causative not being available in other causatives
### Added
### Changed

## [4.33]
### Fixed
- Command line crashing when updating an individual not found in database
- Dashboard page crashing when filters return no data
- Cancer variants filter by chromosome
- /api/v1/genes now searches for genes in all genome builds by default
- Upgraded igv.js to version 2.8.1 (Fixed Unparsable bed record error)
### Added
- Autodeploy docs on release
- Documentation for updating case individuals tracks
- Filter cases and dashboard stats by analysis track
### Changed
- Changed from deprecated db update method
- Pre-selected fields to run queries with in dashboard page
- Do not filter by any institute when first accessing the dashboard
- Removed OMIM panel in case view for cancer cases
- Display Tier I and II variants in case view causatives panel for cancer cases
- Refactored Individuals and Causative panels in case view for cancer cases

## [4.32.1]
### Fixed
- iSort lint check only
### Changed
- Institute cases page crashing when a case has track:Null
### Added

## [4.32]
### Added
- Load and show MITOMAP associated diseases from VCF (INFO field: MitomapAssociatedDiseases, via HmtNote)
- Show variant allele frequencies for mitochondrial variants (GRCh38 cases)
- Extend "public" json API with diseases (OMIM) and phenotypes (HPO)
- HPO gene list download now has option for clinical and non-clinical genes
- Display gene splice junctions data in sashimi plots
- Update case individuals with splice junctions tracks
- Simple Docker compose for development with local build
- Make Phenomodels subpanels collapsible
- User side documentation of cytogenomics features (Gens, Chromograph, vcf2cytosure, rhocall)
- iSort GitHub Action
- Support LoqusDB REST API queries
### Fixed
- Show other causative once, even if several events point to it
- Filtering variants by mitochondrial chromosome for cases with genome build=38
- HPO gene search button triggers any warnings for clinical / non-existing genes also on first search
- Fixed a bug in variants pages caused by MT variants without alt_frequency
- Tests for CADD score parsing function
- Fixed the look of IGV settings on SNV variant page
- Cases analyzed once shown as `rerun`
- Missing case track on case re-upload
- Fixed severity rank for SO term "regulatory region ablation"
### Changed
- Refactor according to CodeFactor - mostly reuse of duplicated code
- Phenomodels language adjustment
- Open variants in a new window (from variants page)
- Open overlapping and compound variants in a new window (from variant page)
- gnomAD link points to gnomAD v.3 (build GRCh38) for mitochondrial variants.
- Display only number of affected genes for dismissed SVs in general report
- Chromosome build check when populating the variants filter chromosome selection
- Display mitochondrial and rare diseases coverage report in cases with missing 'rare' track

## [4.31.1]
### Added
### Changed
- Remove mitochondrial and coverage report from cancer cases sidebar
### Fixed
- ClinVar page when dbSNP id is None

## [4.31]
### Added
- gnomAD annotation field in admin guide
- Export also dynamic panel genes not associated to an HPO term when downloading the HPO panel
- Primary HGNC transcript info in variant export files
- Show variant quality (QUAL field from vcf) in the variant summary
- Load/update PDF gene fusion reports (clinical and research) generated with Arriba
- Support new MANE annotations from VEP (both MANE Select and MANE Plus Clinical)
- Display on case activity the event of a user resetting all dismissed variants
- Support gnomAD population frequencies for mitochondrial variants
- Anchor links in Casedata ClinVar panels to redirect after renaming individuals
### Fixed
- Replace old docs link www.clinicalgenomics.se/scout with new https://clinical-genomics.github.io/scout
- Page formatting issues whenever case and variant comments contain extremely long strings with no spaces
- Chromograph images can be one column and have scrollbar. Removed legacy code.
- Column labels for ClinVar case submission
- Page crashing looking for LoqusDB observation when variant doesn't exist
- Missing inheritance models and custom inheritance models on newly created gene panels
- Accept only numbers in managed variants filter as position and end coordinates
- SNP id format and links in Variant page, ClinVar submission form and general report
- Case groups tooltip triggered only when mouse is on the panel header
### Changed
- A more compact case groups panel
- Added landscape orientation CSS style to cancer coverage and QC demo report
- Improve user documentation to create and save new gene panels
- Removed option to use space as separator when uploading gene panels
- Separating the columns of standard and custom inheritance models in gene panels
- Improved ClinVar instructions for users using non-English Excel

## [4.30.2]
### Added
### Fixed
- Use VEP RefSeq ID if RefSeq list is empty in RefSeq transcripts overview
- Bug creating variant links for variants with no end_chrom
### Changed

## [4.30.1]
### Added
### Fixed
- Cryptography dependency fixed to use version < 3.4
### Changed

## [4.30]
### Added
- Introduced a `reset dismiss variant` verb
- Button to reset all dismissed variants for a case
- Add black border to Chromograph ideograms
- Show ClinVar annotations on variantS page
- Added integration with GENS, copy number visualization tool
- Added a VUS label to the manual classification variant tags
- Add additional information to SNV verification emails
- Tooltips documenting manual annotations from default panels
- Case groups now show bam files from all cases on align view
### Fixed
- Center initial igv view on variant start with SNV/indels
- Don't set initial igv view to negative coordinates
- Display of GQ for SV and STR
- Parsing of AD and related info for STRs
- LoqusDB field in institute settings accepts only existing Loqus instances
- Fix DECIPHER link to work after DECIPHER migrated to GRCh38
- Removed visibility window param from igv.js genes track
- Updated HPO download URL
- Patch HPO download test correctly
- Reference size on STR hover not needed (also wrong)
- Introduced genome build check (allowed values: 37, 38, "37", "38") on case load
- Improve case searching by assignee full name
- Populating the LoqusDB select in institute settings
### Changed
- Cancer variants table header (pop freq etc)
- Only admin users can modify LoqusDB instance in Institute settings
- Style of case synopsis, variants and case comments
- Switched to igv.js 2.7.5
- Do not choke if case is missing research variants when research requested
- Count cases in LoqusDB by variant type
- Introduce deprecation warning for Loqus configs that are not dictionaries
- Improve create new gene panel form validation
- Make XM- transcripts less visible if they don't overlap with transcript refseq_id in variant page
- Color of gene panels and comments panels on cases and variant pages
- Do not choke if case is missing research variants when reserch requested

## [4.29.1]
### Added
### Fixed
- Always load STR variants regardless of RankScore threshold (hotfix)
### Changed

## [4.29]
### Added
- Added a page about migrating potentially breaking changes to the documentation
- markdown_include in development requirements file
- STR variants filter
- Display source, Z-score, inheritance pattern for STR annotations from Stranger (>0.6.1) if available
- Coverage and quality report to cancer view
### Fixed
- ACMG classification page crashing when trying to visualize a classification that was removed
- Pretty print HGVS on gene variants (URL-decode VEP)
- Broken or missing link in the documentation
- Multiple gene names in ClinVar submission form
- Inheritance model select field in ClinVar submission
- IGV.js >2.7.0 has an issue with the gene track zoom levels - temp freeze at 2.7.0
- Revert CORS-anywhere and introduce a local http proxy for cloud tracks
### Changed

## [4.28]
### Added
- Chromograph integration for displaying PNGs in case-page
- Add VAF to cancer case general report, and remove some of its unused fields
- Variants filter compatible with genome browser location strings
- Support for custom public igv tracks stored on the cloud
- Add tests to increase testing coverage
- Update case variants count after deleting variants
- Update IGV.js to latest (v2.7.4)
- Bypass igv.js CORS check using `https://github.com/Rob--W/cors-anywhere`
- Documentation on default and custom IGV.js tracks (admin docs)
- Lock phenomodels so they're editable by admins only
- Small case group assessment sharing
- Tutorial and files for deploying app on containers (Kubernetes pods)
- Canonical transcript and protein change of canonical transcript in exported variants excel sheet
- Support for Font Awesome version 6
- Submit to Beacon from case page sidebar
- Hide dismissed variants in variants pages and variants export function
- Systemd service files and instruction to deploy Scout using podman
### Fixed
- Bugfix: unused `chromgraph_prefix |tojson` removed
- Freeze coloredlogs temporarily
- Marrvel link
- Don't show TP53 link for silent or synonymous changes
- OMIM gene field accepts any custom number as OMIM gene
- Fix Pytest single quote vs double quote string
- Bug in gene variants search by similar cases and no similar case is found
- Delete unused file `userpanel.py`
- Primary transcripts in variant overview and general report
- Google OAuth2 login setup in README file
- Redirect to 'missing file'-icon if configured Chromograph file is missing
- Javascript error in case page
- Fix compound matching during variant loading for hg38
- Cancer variants view containing variants dismissed with cancer-specific reasons
- Zoom to SV variant length was missing IGV contig select
- Tooltips on case page when case has no default gene panels
### Changed
- Save case variants count in case document and not in sessions
- Style of gene panels multiselect on case page
- Collapse/expand main HPO checkboxes in phenomodel preview
- Replaced GQ (Genotype quality) with VAF (Variant allele frequency) in cancer variants GT table
- Allow loading of cancer cases with no tumor_purity field
- Truncate cDNA and protein changes in case report if longer than 20 characters


## [4.27]
### Added
- Exclude one or more variant categories when running variants delete command
### Fixed
### Changed

## [4.26.1]
### Added
### Fixed
- Links with 1-letter aa codes crash on frameshift etc
### Changed

## [4.26]
### Added
- Extend the delete variants command to print analysis date, track, institute, status and research status
- Delete variants by type of analysis (wgs|wes|panel)
- Links to cBioPortal, MutanTP53, IARC TP53, OncoKB, MyCancerGenome, CIViC
### Fixed
- Deleted variants count
### Changed
- Print output of variants delete command as a tab separated table

## [4.25]
### Added
- Command line function to remove variants from one or all cases
### Fixed
- Parse SMN None calls to None rather than False

## [4.24.1]
### Fixed
- Install requirements.txt via setup file

## [4.24]
### Added
- Institute-level phenotype models with sub-panels containing HPO and OMIM terms
- Runnable Docker demo
- Docker image build and push github action
- Makefile with shortcuts to docker commands
- Parse and save synopsis, phenotype and cohort terms from config files upon case upload
### Fixed
- Update dismissed variant status when variant dismissed key is missing
- Breakpoint two IGV button now shows correct chromosome when different from bp1
- Missing font lib in Docker image causing the PDF report download page to crash
- Sentieon Manta calls lack Somaticscore - load anyway
- ClinVar submissions crashing due to pinned variants that are not loaded
- Point ExAC pLI score to new gnomad server address
- Bug uploading cases missing phenotype terms in config file
- STRs loaded but not shown on browser page
- Bug when using adapter.variant.get_causatives with case_id without causatives
- Problem with fetching "solved" from scout export cases cli
- Better serialising of datetime and bson.ObjectId
- Added `volumes` folder to .gitignore
### Changed
- Make matching causative and managed variants foldable on case page
- Remove calls to PyMongo functions marked as deprecated in backend and frontend(as of version 3.7).
- Improved `scout update individual` command
- Export dynamic phenotypes with ordered gene lists as PDF


## [4.23]
### Added
- Save custom IGV track settings
- Show a flash message with clear info about non-valid genes when gene panel creation fails
- CNV report link in cancer case side navigation
- Return to comment section after editing, deleting or submitting a comment
- Managed variants
- MT vs 14 chromosome mean coverage stats if Scout is connected to Chanjo
### Fixed
- missing `vcf_cancer_sv` and `vcf_cancer_sv_research` to manual.
- Split ClinVar multiple clnsig values (slash-separated) and strip them of underscore for annotations without accession number
- Timeout of `All SNVs and INDELs` page when no valid gene is provided in the search
- Round CADD (MIPv9)
- Missing default panel value
- Invisible other causatives lines when other causatives lack gene symbols
### Changed
- Do not freeze mkdocs-material to version 4.6.1
- Remove pre-commit dependency

## [4.22]
### Added
- Editable cases comments
- Editable variants comments
### Fixed
- Empty variant activity panel
- STRs variants popover
- Split new ClinVar multiple significance terms for a variant
- Edit the selected comment, not the latest
### Changed
- Updated RELEASE docs.
- Pinned variants card style on the case page
- Merged `scout export exons` and `scout view exons` commands


## [4.21.2]
### Added
### Fixed
- Do not pre-filter research variants by (case-default) gene panels
- Show OMIM disease tooltip reliably
### Changed

## [4.21.1]
### Added
### Fixed
- Small change to Pop Freq column in variants ang gene panels to avoid strange text shrinking on small screens
- Direct use of HPO list for Clinical HPO SNV (and cancer SNV) filtering
- PDF coverage report redirecting to login page
### Changed
- Remove the option to dismiss single variants from all variants pages
- Bulk dismiss SNVs, SVs and cancer SNVs from variants pages

## [4.21]
### Added
- Support to configure LoqusDB per institute
- Highlight causative variants in the variants list
- Add tests. Mostly regarding building internal datatypes.
- Remove leading and trailing whitespaces from panel_name and display_name when panel is created
- Mark MANE transcript in list of transcripts in "Transcript overview" on variant page
- Show default panel name in case sidebar
- Previous buttons for variants pagination
- Adds a gh action that checks that the changelog is updated
- Adds a gh action that deploys new releases automatically to pypi
- Warn users if case default panels are outdated
- Define institute-specific gene panels for filtering in institute settings
- Use institute-specific gene panels in variants filtering
- Show somatic VAF for pinned and causative variants on case page

### Fixed
- Report pages redirect to login instead of crashing when session expires
- Variants filter loading in cancer variants page
- User, Causative and Cases tables not scaling to full page
- Improved docs for an initial production setup
- Compatibility with latest version of Black
- Fixed tests for Click>7
- Clinical filter required an extra click to Filter to return variants
- Restore pagination and shrink badges in the variants page tables
- Removing a user from the command line now inactivates the case only if user is last assignee and case is active
- Bugfix, LoqusDB per institute feature crashed when institute id was empty string
- Bugfix, LoqusDB calls where missing case count
- filter removal and upload for filters deleted from another page/other user
- Visualize outdated gene panels info in a popover instead of a tooltip in case page side panel

### Changed
- Highlight color on normal STRs in the variants table from green to blue
- Display breakpoints coordinates in verification emails only for structural variants


## [4.20]
### Added
- Display number of filtered variants vs number of total variants in variants page
- Search case by HPO terms
- Dismiss variant column in the variants tables
- Black and pre-commit packages to dev requirements

### Fixed
- Bug occurring when rerun is requested twice
- Peddy info fields in the demo config file
- Added load config safety check for multiple alignment files for one individual
- Formatting of cancer variants table
- Missing Score in SV variants table

### Changed
- Updated the documentation on how to create a new software release
- Genome build-aware cytobands coordinates
- Styling update of the Matchmaker card
- Select search type in case search form


## [4.19]

### Added
- Show internal ID for case
- Add internal ID for downloaded CGH files
- Export dynamic HPO gene list from case page
- Remove users as case assignees when their account is deleted
- Keep variants filters panel expanded when filters have been used

### Fixed
- Handle the ProxyFix ModuleNotFoundError when Werkzeug installed version is >1.0
- General report formatting issues whenever case and variant comments contain extremely long strings with no spaces

### Changed
- Created an institute wrapper page that contains list of cases, causatives, SNVs & Indels, user list, shared data and institute settings
- Display case name instead of case ID on clinVar submissions
- Changed icon of sample update in clinVar submissions


## [4.18]

### Added
- Filter cancer variants on cytoband coordinates
- Show dismiss reasons in a badge with hover for clinical variants
- Show an ellipsis if 10 cases or more to display with loqusdb matches
- A new blog post for version 4.17
- Tooltip to better describe Tumor and Normal columns in cancer variants
- Filter cancer SNVs and SVs by chromosome coordinates
- Default export of `Assertion method citation` to clinVar variants submission file
- Button to export up to 500 cancer variants, filtered or not
- Rename samples of a clinVar submission file

### Fixed
- Apply default gene panel on return to cancer variantS from variant view
- Revert to certificate checking when asking for Chanjo reports
- `scout download everything` command failing while downloading HPO terms

### Changed
- Turn tumor and normal allelic fraction to decimal numbers in tumor variants page
- Moved clinVar submissions code to the institutes blueprints
- Changed name of clinVar export files to FILENAME.Variant.csv and FILENAME.CaseData.csv
- Switched Google login libraries from Flask-OAuthlib to Authlib


## [4.17.1]

### Fixed
- Load cytobands for cases with chromosome build not "37" or "38"


## [4.17]

### Added
- COSMIC badge shown in cancer variants
- Default gene-panel in non-cancer structural view in url
- Filter SNVs and SVs by cytoband coordinates
- Filter cancer SNV variants by alt allele frequency in tumor
- Correct genome build in UCSC link from structural variant page



### Fixed
- Bug in clinVar form when variant has no gene
- Bug when sharing cases with the same institute twice
- Page crashing when removing causative variant tag
- Do not default to GATK caller when no caller info is provided for cancer SNVs


## [4.16.1]

### Fixed
- Fix the fix for handling of delivery reports for rerun cases

## [4.16]

### Added
- Adds possibility to add "lims_id" to cases. Currently only stored in database, not shown anywhere
- Adds verification comment box to SVs (previously only available for small variants)
- Scrollable pedigree panel

### Fixed
- Error caused by changes in WTForm (new release 2.3.x)
- Bug in OMIM case page form, causing the page to crash when a string was provided instead of a numerical OMIM id
- Fix Alamut link to work properly on hg38
- Better handling of delivery reports for rerun cases
- Small CodeFactor style issues: matchmaker results counting, a couple of incomplete tests and safer external xml
- Fix an issue with Phenomizer introduced by CodeFactor style changes

### Changed
- Updated the version of igv.js to 2.5.4

## [4.15.1]

### Added
- Display gene names in ClinVar submissions page
- Links to Varsome in variant transcripts table

### Fixed
- Small fixes to ClinVar submission form
- Gene panel page crash when old panel has no maintainers

## [4.15]

### Added
- Clinvar CNVs IGV track
- Gene panels can have maintainers
- Keep variant actions (dismissed, manual rank, mosaic, acmg, comments) upon variant re-upload
- Keep variant actions also on full case re-upload

### Fixed
- Fix the link to Ensembl for SV variants when genome build 38.
- Arrange information in columns on variant page
- Fix so that new cosmic identifier (COSV) is also acceptable #1304
- Fixed COSMIC tag in INFO (outside of CSQ) to be parses as well with `&` splitter.
- COSMIC stub URL changed to https://cancer.sanger.ac.uk/cosmic/search?q= instead.
- Updated to a version of IGV where bigBed tracks are visualized correctly
- Clinvar submission files are named according to the content (variant_data and case_data)
- Always show causatives from other cases in case overview
- Correct disease associations for gene symbol aliases that exist as separate genes
- Re-add "custom annotations" for SV variants
- The override ClinVar P/LP add-in in the Clinical Filter failed for new CSQ strings

### Changed
- Runs all CI checks in github actions

## [4.14.1]

### Fixed
- Error when variant found in loqusdb is not loaded for other case

## [4.14]

### Added
- Use github actions to run tests
- Adds CLI command to update individual alignments path
- Update HPO terms using downloaded definitions files
- Option to use alternative flask config when running `scout serve`
- Requirement to use loqusdb >= 2.5 if integrated

### Fixed
- Do not display Pedigree panel in cancer view
- Do not rely on internet connection and services available when running CI tests
- Variant loading assumes GATK if no caller set given and GATK filter status is seen in FILTER
- Pass genome build param all the way in order to get the right gene mappings for cases with build 38
- Parse correctly variants with zero frequency values
- Continue even if there are problems to create a region vcf
- STR and cancer variant navigation back to variants pages could fail

### Changed
- Improved code that sends requests to the external APIs
- Updates ranges for user ranks to fit todays usage
- Run coveralls on github actions instead of travis
- Run pip checks on github actions instead of coveralls
- For hg38 cases, change gnomAD link to point to version 3.0 (which is hg38 based)
- Show pinned or causative STR variants a bit more human readable

## [4.13.1]

### Added
### Fixed
- Typo that caused not all clinvar conflicting interpretations to be loaded no matter what
- Parse and retrieve clinvar annotations from VEP-annotated (VEP 97+) CSQ VCF field
- Variant clinvar significance shown as `not provided` whenever is `Uncertain significance`
- Phenomizer query crashing when case has no HPO terms assigned
- Fixed a bug affecting `All SNVs and INDELs` page when variants don't have canonical transcript
- Add gene name or id in cancer variant view

### Changed
- Cancer Variant view changed "Variant:Transcript:Exon:HGVS" to "Gene:Transcript:Exon:HGVS"

## [4.13]

### Added
- ClinVar SNVs track in IGV
- Add SMA view with SMN Copy Number data
- Easier to assign OMIM diagnoses from case page
- OMIM terms and specific OMIM term page

### Fixed
- Bug when adding a new gene to a panel
- Restored missing recent delivery reports
- Fixed style and links to other reports in case side panel
- Deleting cases using display_name and institute not deleting its variants
- Fixed bug that caused coordinates filter to override other filters
- Fixed a problem with finding some INS in loqusdb
- Layout on SV page when local observations without cases are present
- Make scout compatible with the new HPO definition files from `http://compbio.charite.de/jenkins/`
- General report visualization error when SNVs display names are very long


### Changed


## [4.12.4]

### Fixed
- Layout on SV page when local observations without cases are present

## [4.12.3]

### Fixed
- Case report when causative or pinned SVs have non null allele frequencies

## [4.12.2]

### Fixed
- SV variant links now take you to the SV variant page again
- Cancer variant view has cleaner table data entries for "N/A" data
- Pinned variant case level display hotfix for cancer and str - more on this later
- Cancer variants show correct alt/ref reads mirroring alt frequency now
- Always load all clinical STR variants even if a region load is attempted - index may be missing
- Same case repetition in variant local observations

## [4.12.1]

### Fixed
- Bug in variant.gene when gene has no HGVS description


## [4.12]

### Added
- Accepts `alignment_path` in load config to pass bam/cram files
- Display all phenotypes on variant page
- Display hgvs coordinates on pinned and causatives
- Clear panel pending changes
- Adds option to setup the database with static files
- Adds cli command to download the resources from CLI that scout needs
- Adds test files for merged somatic SV and CNV; as well as merged SNV, and INDEL part of #1279
- Allows for upload of OMIM-AUTO gene panel from static files without api-key

### Fixed
- Cancer case HPO panel variants link
- Fix so that some drop downs have correct size
- First IGV button in str variants page
- Cancer case activates on SNV variants
- Cases activate when STR variants are viewed
- Always calculate code coverage
- Pinned/Classification/comments in all types of variants pages
- Null values for panel's custom_inheritance_models
- Discrepancy between the manual disease transcripts and those in database in gene-edit page
- ACMG classification not showing for some causatives
- Fix bug which caused IGV.js to use hg19 reference files for hg38 data
- Bug when multiple bam files sources with non-null values are available


### Changed
- Renamed `requests` file to `scout_requests`
- Cancer variant view shows two, instead of four, decimals for allele and normal


## [4.11.1]

### Fixed
- Institute settings page
- Link institute settings to sharing institutes choices

## [4.11.0]

### Added
- Display locus name on STR variant page
- Alternative key `GNOMADAF_popmax` for Gnomad popmax allele frequency
- Automatic suggestions on how to improve the code on Pull Requests
- Parse GERP, phastCons and phyloP annotations from vep annotated CSQ fields
- Avoid flickering comment popovers in variant list
- Parse REVEL score from vep annotated CSQ fields
- Allow users to modify general institute settings
- Optionally format code automatically on commit
- Adds command to backup vital parts `scout export database`
- Parsing and displaying cancer SV variants from Manta annotated VCF files
- Dismiss cancer snv variants with cancer-specific options
- Add IGV.js UPD, RHO and TIDDIT coverage wig tracks.


### Fixed
- Slightly darker page background
- Fixed an issued with parsed conservation values from CSQ
- Clinvar submissions accessible to all users of an institute
- Header toolbar when on Clinvar page now shows institute name correctly
- Case should not always inactivate upon update
- Show dismissed snv cancer variants as grey on the cancer variants page
- Improved style of mappability link and local observations on variant page
- Convert all the GET requests to the igv view to POST request
- Error when updating gene panels using a file containing BOM chars
- Add/replace gene radio button not working in gene panels


## [4.10.1]

### Fixed
- Fixed issue with opening research variants
- Problem with coveralls not called by Travis CI
- Handle Biomart service down in tests


## [4.10.0]

### Added
- Rank score model in causatives page
- Exportable HPO terms from phenotypes page
- AMP guideline tiers for cancer variants
- Adds scroll for the transcript tab
- Added CLI option to query cases on time since case event was added
- Shadow clinical assessments also on research variants display
- Support for CRAM alignment files
- Improved str variants view : sorting by locus, grouped by allele.
- Delivery report PDF export
- New mosaicism tag option
- Add or modify individuals' age or tissue type from case page
- Display GC and allele depth in causatives table.
- Included primary reference transcript in general report
- Included partial causative variants in general report
- Remove dependency of loqusdb by utilising the CLI

### Fixed
- Fixed update OMIM command bug due to change in the header of the genemap2 file
- Removed Mosaic Tag from Cancer variants
- Fixes issue with unaligned table headers that comes with hidden Datatables
- Layout in general report PDF export
- Fixed issue on the case statistics view. The validation bars didn't show up when all institutes were selected. Now they do.
- Fixed missing path import by importing pathlib.Path
- Handle index inconsistencies in the update index functions
- Fixed layout problems


## [4.9.0]

### Added
- Improved MatchMaker pages, including visible patient contacts email address
- New badges for the github repo
- Links to [GENEMANIA](genemania.org)
- Sort gene panel list on case view.
- More automatic tests
- Allow loading of custom annotations in VCF using the SCOUT_CUSTOM info tag.

### Fixed
- Fix error when a gene is added to an empty dynamic gene panel
- Fix crash when attempting to add genes on incorrect format to dynamic gene panel
- Manual rank variant tags could be saved in a "Select a tag"-state, a problem in the variants view.
- Same case evaluations are no longer shown as gray previous evaluations on the variants page
- Stay on research pages, even if reset, next first buttons are pressed..
- Overlapping variants will now be visible on variant page again
- Fix missing classification comments and links in evaluations page
- All prioritized cases are shown on cases page


## [4.8.3]

### Added

### Fixed
- Bug when ordering sanger
- Improved scrolling over long list of genes/transcripts


## [4.8.2]

### Added

### Fixed
- Avoid opening extra tab for coverage report
- Fixed a problem when rank model version was saved as floats and not strings
- Fixed a problem with displaying dismiss variant reasons on the general report
- Disable load and delete filter buttons if there are no saved filters
- Fix problem with missing verifications
- Remove duplicate users and merge their data and activity


## [4.8.1]

### Added

### Fixed
- Prevent login fail for users with id defined by ObjectId and not email
- Prevent the app from crashing with `AttributeError: 'NoneType' object has no attribute 'message'`


## [4.8.0]

### Added
- Updated Scout to use Bootstrap 4.3
- New looks for Scout
- Improved dashboard using Chart.js
- Ask before inactivating a case where last assigned user leaves it
- Genes can be manually added to the dynamic gene list directly on the case page
- Dynamic gene panels can optionally be used with clinical filter, instead of default gene panel
- Dynamic gene panels get link out to chanjo-report for coverage report
- Load all clinvar variants with clinvar Pathogenic, Likely Pathogenic and Conflicting pathogenic
- Show transcripts with exon numbers for structural variants
- Case sort order can now be toggled between ascending and descending.
- Variants can be marked as partial causative if phenotype is available for case.
- Show a frequency tooltip hover for SV-variants.
- Added support for LDAP login system
- Search snv and structural variants by chromosomal coordinates
- Structural variants can be marked as partial causative if phenotype is available for case.
- Show normal and pathologic limits for STRs in the STR variants view.
- Institute level persistent variant filter settings that can be retrieved and used.
- export causative variants to Excel
- Add support for ROH, WIG and chromosome PNGs in case-view

### Fixed
- Fixed missing import for variants with comments
- Instructions on how to build docs
- Keep sanger order + verification when updating/reloading variants
- Fixed and moved broken filter actions (HPO gene panel and reset filter)
- Fixed string conversion to number
- UCSC links for structural variants are now separated per breakpoint (and whole variant where applicable)
- Reintroduced missing coverage report
- Fixed a bug preventing loading samples using the command line
- Better inheritance models customization for genes in gene panels
- STR variant page back to list button now does its one job.
- Allows to setup scout without a omim api key
- Fixed error causing "favicon not found" flash messages
- Removed flask --version from base cli
- Request rerun no longer changes case status. Active or archived cases inactivate on upload.
- Fixed missing tooltip on the cancer variants page
- Fixed weird Rank cell in variants page
- Next and first buttons order swap
- Added pagination (and POST capability) to cancer variants.
- Improves loading speed for variant page
- Problem with updating variant rank when no variants
- Improved Clinvar submission form
- General report crashing when dismissed variant has no valid dismiss code
- Also show collaborative case variants on the All variants view.
- Improved phenotype search using dataTables.js on phenotypes page
- Search and delete users with `email` instead of `_id`
- Fixed css styles so that multiselect options will all fit one column


## [4.7.3]

### Added
- RankScore can be used with VCFs for vcf_cancer files

### Fixed
- Fix issue with STR view next page button not doing its one job.

### Deleted
- Removed pileup as a bam viewing option. This is replaced by IGV


## [4.7.2]

### Added
- Show earlier ACMG classification in the variant list

### Fixed
- Fixed igv search not working due to igv.js dist 2.2.17
- Fixed searches for cases with a gene with variants pinned or marked causative.
- Load variant pages faster after fixing other causatives query
- Fixed mitochondrial report bug for variants without genes

## [4.7.1]

### Added

### Fixed
- Fixed bug on genes page


## [4.7.0]

### Added
- Export genes and gene panels in build GRCh38
- Search for cases with variants pinned or marked causative in a given gene.
- Search for cases phenotypically similar to a case also from WUI.
- Case variant searches can be limited to similar cases, matching HPO-terms,
  phenogroups and cohorts.
- De-archive reruns and flag them as 'inactive' if archived
- Sort cases by analysis_date, track or status
- Display cases in the following order: prioritized, active, inactive, archived, solved
- Assign case to user when user activates it or asks for rerun
- Case becomes inactive when it has no assignees
- Fetch refseq version from entrez and use it in clinvar form
- Load and export of exons for all genes, independent on refseq
- Documentation for loading/updating exons
- Showing SV variant annotations: SV cgh frequencies, gnomad-SV, local SV frequencies
- Showing transcripts mapping score in segmental duplications
- Handle requests to Ensembl Rest API
- Handle requests to Ensembl Rest Biomart
- STR variants view now displays GT and IGV link.
- Description field for gene panels
- Export exons in build 37 and 38 using the command line

### Fixed
- Fixes of and induced by build tests
- Fixed bug affecting variant observations in other cases
- Fixed a bug that showed wrong gene coverage in general panel PDF export
- MT report only shows variants occurring in the specific individual of the excel sheet
- Disable SSL certifcate verification in requests to chanjo
- Updates how intervaltree and pymongo is used to void deprecated functions
- Increased size of IGV sample tracks
- Optimized tests


## [4.6.1]

### Added

### Fixed
- Missing 'father' and 'mother' keys when parsing single individual cases


## [4.6.0]

### Added
- Description of Scout branching model in CONTRIBUTING doc
- Causatives in alphabetical order, display ACMG classification and filter by gene.
- Added 'external' to the list of analysis type options
- Adds functionality to display "Tissue type". Passed via load config.
- Update to IGV 2.

### Fixed
- Fixed alignment visualization and vcf2cytosure availability for demo case samples
- Fixed 3 bugs affecting SV pages visualization
- Reintroduced the --version cli option
- Fixed variants query by panel (hpo panel + gene panel).
- Downloaded MT report contains excel files with individuals' display name
- Refactored code in parsing of config files.


## [4.5.1]

### Added

### Fixed
- update requirement to use PyYaml version >= 5.1
- Safer code when loading config params in cli base


## [4.5.0]

### Added
- Search for similar cases from scout view CLI
- Scout cli is now invoked from the app object and works under the app context

### Fixed
- PyYaml dependency fixed to use version >= 5.1


## [4.4.1]

### Added
- Display SV rank model version when available

### Fixed
- Fixed upload of delivery report via API


## [4.4.0]

### Added
- Displaying more info on the Causatives page and hiding those not causative at the case level
- Add a comment text field to Sanger order request form, allowing a message to be included in the email
- MatchMaker Exchange integration
- List cases with empty synopsis, missing HPO terms and phenotype groups.
- Search for cases with open research list, or a given case status (active, inactive, archived)

### Fixed
- Variant query builder split into several functions
- Fixed delivery report load bug


## [4.3.3]

### Added
- Different individual table for cancer cases

### Fixed
- Dashboard collects validated variants from verification events instead of using 'sanger' field
- Cases shared with collaborators are visible again in cases page
- Force users to select a real institute to share cases with (actionbar select fix)


## [4.3.2]

### Added
- Dashboard data can be filtered using filters available in cases page
- Causatives for each institute are displayed on a dedicated page
- SNVs and and SVs are searchable across cases by gene and rank score
- A more complete report with validated variants is downloadable from dashboard

### Fixed
- Clinsig filter is fixed so clinsig numerical values are returned
- Split multi clinsig string values in different elements of clinsig array
- Regex to search in multi clinsig string values or multi revstat string values
- It works to upload vcf files with no variants now
- Combined Pileup and IGV alignments for SVs having variant start and stop on the same chromosome


## [4.3.1]

### Added
- Show calls from all callers even if call is not available
- Instructions to install cairo and pango libs from WeasyPrint page
- Display cases with number of variants from CLI
- Only display cases with number of variants above certain treshold. (Also CLI)
- Export of verified variants by CLI or from the dashboard
- Extend case level queries with default panels, cohorts and phenotype groups.
- Slice dashboard statistics display using case level queries
- Add a view where all variants for an institute can be searched across cases, filtering on gene and rank score. Allows searching research variants for cases that have research open.

### Fixed
- Fixed code to extract variant conservation (gerp, phyloP, phastCons)
- Visualization of PDF-exported gene panels
- Reintroduced the exon/intron number in variant verification email
- Sex and affected status is correctly displayed on general report
- Force number validation in SV filter by size
- Display ensembl transcripts when no refseq exists


## [4.3.0]

### Added
- Mosaicism tag on variants
- Show and filter on SweGen frequency for SVs
- Show annotations for STR variants
- Show all transcripts in verification email
- Added mitochondrial export
- Adds alternative to search for SVs shorter that the given length
- Look for 'bcftools' in the `set` field of VCFs
- Display digenic inheritance from OMIM
- Displays what refseq transcript that is primary in hgnc

### Fixed

- Archived panels displays the correct date (not retroactive change)
- Fixed problem with waiting times in gene panel exports
- Clinvar fiter not working with human readable clinsig values

## [4.2.2]

### Fixed
- Fixed gene panel create/modify from CSV file utf-8 decoding error
- Updating genes in gene panels now supports edit comments and entry version
- Gene panel export timeout error

## [4.2.1]

### Fixed
- Re-introduced gene name(s) in verification email subject
- Better PDF rendering for excluded variants in report
- Problem to access old case when `is_default` did not exist on a panel


## [4.2.0]

### Added
- New index on variant_id for events
- Display overlapping compounds on variants view

### Fixed
- Fixed broken clinical filter


## [4.1.4]

### Added
- Download of filtered SVs

### Fixed
- Fixed broken download of filtered variants
- Fixed visualization issue in gene panel PDF export
- Fixed bug when updating gene names in variant controller


## [4.1.3]

### Fixed
- Displays all primary transcripts


## [4.1.2]

### Added
- Option add/replace when updating a panel via CSV file
- More flexible versioning of the gene panels
- Printing coverage report on the bottom of the pdf case report
- Variant verification option for SVs
- Logs uri without pwd when connecting
- Disease-causing transcripts in case report
- Thicker lines in case report
- Supports HPO search for cases, both terms or if described in synopsis
- Adds sanger information to dashboard

### Fixed
- Use db name instead of **auth** as default for authentication
- Fixes so that reports can be generated even with many variants
- Fixed sanger validation popup to show individual variants queried by user and institute.
- Fixed problem with setting up scout
- Fixes problem when exac file is not available through broad ftp
- Fetch transcripts for correct build in `adapter.hgnc_gene`

## [4.1.1]
- Fix problem with institute authentication flash message in utils
- Fix problem with comments
- Fix problem with ensembl link


## [4.1.0]

### Added
- OMIM phenotypes to case report
- Command to download all panel app gene panels `scout load panel --panel-app`
- Links to genenames.org and omim on gene page
- Popup on gene at variants page with gene information
- reset sanger status to "Not validated" for pinned variants
- highlight cases with variants to be evaluated by Sanger on the cases page
- option to point to local reference files to the genome viewer pileup.js. Documented in `docs.admin-guide.server`
- option to export single variants in `scout export variants`
- option to load a multiqc report together with a case(add line in load config)
- added a view for searching HPO terms. It is accessed from the top left corner menu
- Updates the variants view for cancer variants. Adds a small cancer specific filter for known variants
- Adds hgvs information on cancer variants page
- Adds option to update phenotype groups from CLI

### Fixed
- Improved Clinvar to submit variants from different cases. Fixed HPO terms in casedata according to feedback
- Fixed broken link to case page from Sanger modal in cases view
- Now only cases with non empty lists of causative variants are returned in `adapter.case(has_causatives=True)`
- Can handle Tumor only samples
- Long lists of HGNC symbols are now possible. This was previously difficult with manual, uploaded or by HPO search when changing filter settings due to GET request limitations. Relevant pages now use POST requests. Adds the dynamic HPO panel as a selection on the gene panel dropdown.
- Variant filter defaults to default panels also on SV and Cancer variants pages.

## [4.0.0]

### WARNING ###

This is a major version update and will require that the backend of pre releases is updated.
Run commands:

```
$scout update genes
$scout update hpo
```

- Created a Clinvar submission tool, to speed up Clinvar submission of SNVs and SVs
- Added an analysis report page (html and PDF format) containing phenotype, gene panels and variants that are relevant to solve a case.

### Fixed
- Optimized evaluated variants to speed up creation of case report
- Moved igv and pileup viewer under a common folder
- Fixed MT alignment view pileup.js
- Fixed coordinates for SVs with start chromosome different from end chromosome
- Global comments shown across cases and institutes. Case-specific variant comments are shown only for that specific case.
- Links to clinvar submitted variants at the cases level
- Adapts clinvar parsing to new format
- Fixed problem in `scout update user` when the user object had no roles
- Makes pileup.js use online genome resources when viewing alignments. Now any instance of Scout can make use of this functionality.
- Fix ensembl link for structural variants
- Works even when cases does not have `'madeline_info'`
- Parses Polyphen in correct way again
- Fix problem with parsing gnomad from VEP

### Added
- Added a PDF export function for gene panels
- Added a "Filter and export" button to export custom-filtered SNVs to CSV file
- Dismiss SVs
- Added IGV alignments viewer
- Read delivery report path from case config or CLI command
- Filter for spidex scores
- All HPO terms are now added and fetched from the correct source (https://github.com/obophenotype/human-phenotype-ontology/blob/master/hp.obo)
- New command `scout update hpo`
- New command `scout update genes` will fetch all the latest information about genes and update them
- Load **all** variants found on chromosome **MT**
- Adds choice in cases overview do show as many cases as user like

### Removed
- pileup.min.js and pileup css are imported from a remote web location now
- All source files for HPO information, this is instead fetched directly from source
- All source files for gene information, this is instead fetched directly from source

## [3.0.0]
### Fixed
- hide pedigree panel unless it exists

## [1.5.1] - 2016-07-27
### Fixed
- look for both ".bam.bai" and ".bai" extensions

## [1.4.0] - 2016-03-22
### Added
- support for local frequency through loqusdb
- bunch of other stuff

## [1.3.0] - 2016-02-19
### Fixed
- Update query-phenomizer and add username/password

### Changed
- Update the way a case is checked for rerun-status

### Added
- Add new button to mark a case as "checked"
- Link to clinical variants _without_ 1000G annotation

## [1.2.2] - 2016-02-18
### Fixed
- avoid filtering out variants lacking ExAC and 1000G annotations

## [1.1.3] - 2015-10-01
### Fixed
- persist (clinical) filter when clicking load more
- fix #154 by robustly setting clinical filter func. terms

## [1.1.2] - 2015-09-07
### Fixed
- avoid replacing coverage report with none
- update SO terms, refactored

## [1.1.1] - 2015-08-20
### Fixed
- fetch case based on collaborator status (not owner)

## [1.1.0] - 2015-05-29
### Added
- link(s) to SNPedia based on RS-numbers
- new Jinja filter to "humanize" decimal numbers
- show gene panels in variant view
- new Jinja filter for decoding URL encoding
- add indicator to variants in list that have comments
- add variant number threshold and rank score threshold to load function
- add event methods to mongo adapter
- add tests for models
- show badge "old" if comment was written for a previous analysis

### Changed
- show cDNA change in transcript summary unless variant is exonic
- moved compounds table further up the page
- show dates for case uploads in ISO format
- moved variant comments higher up on page
- updated documentation for pages
- read in coverage report as blob in database and serve directly
- change ``OmimPhenotype`` to ``PhenotypeTerm``
- reorganize models sub-package
- move events (and comments) to separate collection
- only display prev/next links for the research list
- include variant type in breadcrumbs e.g. "Clinical variants"

### Removed
- drop dependency on moment.js

### Fixed
- show the same level of detail for all frequencies on all pages
- properly decode URL encoded symbols in amino acid/cDNA change strings
- fixed issue with wipe permissions in MongoDB
- include default gene lists in "variants" link in breadcrumbs

## [1.0.2] - 2015-05-20
### Changed
- update case fetching function

### Fixed
- handle multiple cases with same id

## [1.0.1] - 2015-04-28
### Fixed
- Fix building URL parameters in cases list Vue component

## [1.0.0] - 2015-04-12
Codename: Sara Lund

![Release 1.0](artwork/releases/release-1-0.jpg)

### Added
- Add email logging for unexpected errors
- New command line tool for deleting case

### Changed
- Much improved logging overall
- Updated documentation/usage guide
- Removed non-working IGV link

### Fixed
- Show sample display name in GT call
- Various small bug fixes
- Make it easier to hover over popups

## [0.0.2-rc1] - 2015-03-04
### Added
- add protein table for each variant
- add many more external links
- add coverage reports as PDFs

### Changed
- incorporate user feedback updates
- big refactor of load scripts

## [0.0.2-rc2] - 2015-03-04
### Changes
- add gene table with gene description
- reorganize inheritance models box

### Fixed
- avoid overwriting gene list on "research" load
- fix various bugs in external links

## [0.0.2-rc3] - 2015-03-05
### Added
- Activity log feed to variant view
- Adds protein change strings to ODM and Sanger email

### Changed
- Extract activity log component to macro

### Fixes
- Make Ensembl transcript links use archive website<|MERGE_RESOLUTION|>--- conflicted
+++ resolved
@@ -5,13 +5,9 @@
 About changelog [here](https://keepachangelog.com/en/1.0.0/)
 
 ## [unreleased]
-<<<<<<< HEAD
-### Added
-- IGV buttons for SMN CN page
-=======
 ## Added
 - Link to chanjo2 MANE coverage overview on case page and panel page
->>>>>>> 9aebe010
+- IGV buttons for SMN CN page
 ### Changed
 - Variants query backend allows rank_score filtering
 - Added script to tabulate causatives clinical filter rank
