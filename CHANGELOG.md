# Change Log
All notable changes to this project will be documented in this file.
This project adheres to [Semantic Versioning](http://semver.org/).

About changelog [here](https://keepachangelog.com/en/1.0.0/)

## [unreleased]
### Added
- Software version and link to the relative release on GitHub on the top left dropdown menu
- Option to sort WTS outliers by p_value, Δψ, ψ value, zscore or l2fc
- Display pLI score and LOEUF on rare diseases and cancer SNV pages
- Preselect MANE SELECT transcripts in the multi-step ClinVar variant add to submission process
- Allow updating case with WTS Fraser and Outrider research files
### Changed
- Do not show overlapping gene panels badge on variants from cases runned without gene panels
- Set case as research case if it contains any type of research variants
- Update igv.js to 3.1.4
- IGV DNA alignment track defaults to group by tag:HP and color by methylation (useful for LRS), and show soft-clips
- Update gnomAD constraint to v4.1
<<<<<<< HEAD
- Refactored code for prioritizing the order of variant loading
=======
- HG38 genes track in igv.js browser, to correctly display gene names
>>>>>>> 84cb7010
### Fixed
- Don't save any "-1", "." or "0" frequency values for SNVs - same as for SVs
- Downloading and parsing of genes from Ensembl (including MT-TP)
- Don't parse SV frequencies for SNVs even if the name matches. Also accept "." as missing value for SV frequencies.

## [4.96]
### Added
- Support case status assignment upon loading (by providing case status in the case config file)
- Severity predictions on general case report for SNVs and cancer SNVs
- Variant functional annotation on general case report for SNVs and cancer SNVs
- Version of Scout used when the case was loaded is displayed on case page and general report
### Removed
- Discontinue ClinVar submissions via CSV files and support only submission via API: removed buttons for downloading ClinVar submission objects as CSV files
### Changed
- Display STR variant filter status on corresponding variantS page
- Warning and reference to Biesecker et al when using PP1/BS4 and PP4 together in ACMG classifications
- Warning to not use PP4 criterion together with PS2/PM6 in ACMG classifications with reference to the SVI Recommendation for _de novo_ Criteria (PS2 & PM6)
- Button to directly remove accepted submissions from ClinVar
- Upgraded libs in uv.lock file
### Fixed
- Release docs to include instructions for upgrading dependencies
- Truncated long HGVS descriptions on cancer SNV and SNVs pages
- Avoid recurrent error by removing variant ranking settings in unranked demo case
- Actually re-raise exception after load aborts and has rolled back variant insertion

## [4.95]
### Added
- CCV score / temperature on case reports
- ACMG SNV classification form also accessible from SV variant page
- Simplify updating of the PanelApp Green panel from all source types in the command line interactive session
### Changed
- Clearer link to `Richards 2015` on ACMG classification section on SVs and cancer SVs variants pages
- Parse HGNC Ids directly from PanelApp when updating/downloading PanelApp panels
- Skip variant genotype matching check and just return True when matching causative is found in a case with only one individual/sample
- Reduced number of research MEI variants present in the demo case from 17K to 145 to speed up automatic tests
### Fixed
- ACMG temperature on case general report should respect term modifiers
- Missing inheritance, constraint info for genes with symbols matching other genes previous aliases with some lower case letters
- Loading of all PanelApp panels from command line
- Saving gene inheritance models when loading/updating specific/all PanelApp panels (doesn't apply to the `PanelApp Green Genes panel`)
- Save also complete penetrance status (in addition to incomplete) if available when loading specific/all PanelApp panels (does not apply to the `PanelApp Green Genes panel`)
- Variants and managed variants query by coordinates, which was returning all variants in the chromosome if start position was 0
- Compound loading matches also "chr"-containing compound variant names

## [4.94.1]
### Fixed
- Temporary directory generation for MT reports and pedigree file for case general report

## [4.94]
### Added
- Max-level provenance and Software Bill Of Materials (SBOM) to the Docker images pushed to Docker Hub
- ACMG VUS Bayesian score / temperature on case reports
- Button to filter and download case individuals/samples from institute's caseS page
### Changed
- On variant page, RefSeq transcripts panel, truncate very long protein change descriptions
- Build system changed to uv/hatchling, remove setuptools, version file, add project toml and associated files
- On variantS pages, display chromosome directly on start and end chromosome if different
- On cancer variantS pages, display allele counts and frequency the same way for SNVs and SVs (refactor macro)
- Stricter coordinate check in BND variants queries (affecting search results on SV variants page)
### Fixed
- UCSC hg38 links are updated
- Variants page tooltip errors
- Cancer variantS page had poor visibility of VAF and chromosome coordinate on causatives (green background)

## [4.93.1]
### Fixed
- Updated PyPi build GitHub action to explicitly include setuptools (for Python 3.12 distro)

## [4.93]
### Added
- ClinGen-CGC-VICC oncogenicity classification for cancer SNVs
- A warning to not to post sensitive or personal info when opening an issue
### Changed
- "Show more/less" button to toggle showing 50 (instead of 10) observed cases in LoqusDB observation panel
- Show customer id on share and revoke sharing case collapsible sidebar dialog
- Switch to python v.3.12 in Dockerfiles and automatic tests
### Fixed
- Limit the size of custom images displayed on case and variant pages and add a link to display them in full size in a new tab
- Classified variants not showing on case report when collaborator adds classification
- On variantS page, when a variant has more than one gene, then the gene panel badge reflect the panels each gene is actually in
- Updating genes on a gene panel using a file
- Link out to Horak 2020 from CCV classify page opens in new tab

## [4.92]
### Added
- PanelApp link on gene page and on gene panels description
- Add more filters to the delete variants command (institute ID and text file with list of case IDs)
### Changed
- Use the `clinicalgenomics/python3.11-venv:1.0` image everywhere in the Dockerfiles
### Fixed
- list/List typing issue on PanelApp extension module

## [4.91.2]
### Fixed
- Stranger TRGT parsing of `.` in `FORMAT.MC`
- Parse ClinVar low-penetrance info and display it alongside Pathogenic and likely pathogenic on SNVs pages
- Gene panel indexes to reflect the indexes used in production database
- Panel version check while editing the genes of a panel
- Display unknown filter tags as "danger" marked badges
- Open WTS variantS SNVs and SVs in new tabs
- PanelApp panels update documentation to reflect the latest changes in the command line
- Display panel IDs alongside panel display names on gene panels page
- Just one `Hide removed panels` checkbox for all panels on gene panels page
- Variant filters redecoration from multiple classifications crash on general case report

## [4.91.1]
### Fixed
- Update IGV.js to v3.1.0
- Columns/headings on SV variantS shifted

## [4.91]
### Added
- Variant link to Franklin in database buttons (different depending on rare or cancer track)
- MANE badges on list of variant's Genes/Transcripts/Proteins table, this way also SVs will display MANE annotations
- Export variant type and callers-related info fields when exporting variants from variantS pages
- Cases advanced search on the dashboard page
- Possibility to use only signed off panels when building the PanelApp GREEN panel
### Changed
- On genes panel page and gene panel PDF export, it's more evident which genes were newly introduced into the panel
- WTS outlier position copy button on WTS outliers page
- Update IGV.js to v3.0.9
- Managed variants VCF export more verbose on SVs
- `/api/v1/hpo-terms` returns pymongo OperationFailure errors when provided query string contains problematic characters
- When parsing variants, prioritise caller AF if set in FORMAT over recalculation from AD
- Expand the submissions information section on the ClinVar submissions page to fully display long text entries
- Jarvik et al for PP1 added to ACMG modification guidelines
- Display institute `_id` + display name on dashboard filters
- ClinVar category 8 has changed to "Conflicting classifications of pathogenicity" instead of "interpretations"
- Simplify always loading ClinVar `CLNSIG` P, LP and conflicting annotations slightly
- Increased visibility of variant callers's "Pass" or "Filtered" on the following pages: SNV variants (cancer cases), SV variants (both RD and cancer cases)
- Names on IGV buttons, including an overview level IGV MT button
- Cases query no longer accepts strings for the `name_query` parameter, only ImmutableMultiDict (form data)
- Refactor the loading of PanelApp panels to use the maintained API - Customised PanelApp GREEN panels
- Better layout for Consequence cell on cancer SNVs page
- Merged `Qual` and `Callers` cell on cancer SNVs page
### Fixed
- Empty custom_images dicts in case load config do not crash
- Tracks missing alignment files are skipped on generating IGV views
- ClinVar form to accept MedGen phenotypes
- Cancer SV variantS page spinner on variant export
- STRs variants export (do not allow null estimated variant size and repeat locus ID)
- STRs variants page when one or more variants have SweGen mean frequency but lack Short Tandem Repeat motif count
- ClinVar submission enquiry status for all submissions after the latest
- CLI scout update type hint error when running commands using Python 3.9
- Missing alignment files but present index files could crash the function creating alignment tracks for IGV display
- Fix missing "Repeat locus" info on STRs export

## [4.90.1]
### Fixed
- Parsing Matchmaker Exchange's matches dates

## [4.90]
### Added
- Link to chanjo2 MANE coverage overview on case page and panel page
- More SVI recommendation links on the ACMG page
- IGV buttons for SMN CN page
- Warnings on ACMG classifications for potentially conflicting classification pairs
- ACMG Bayesian foundation point scale after Tavtigian for variant heat profile
### Changed
- Variants query backend allows rank_score filtering
- Added script to tabulate causatives clinical filter rank
- Do not display inheritance models associated to ORPHA terms on variant page
- Moved edit and delete buttons close to gene names on gene panel page and other aesthetical fixes
- SNV VariantS page functional annotation and region annotation columns merged
- VariantS pages (not cancer) gene cells show OMIM inheritance pattern badges also without hover
- STR variantS page to show STR inheritance model without hover (fallback to OMIM for non-Stranger annotation)
- VariantS page local observation badges have counts visible also without hover
- On Matchmaker page, show number of matches together with matching attempt date
- Display all custom inheritance models, both standard and non-standard, as gathered from the gene panel information on the variant page
- Moved PanelApp-related code to distinct modules/extension
### Fixed
- Make BA1 fully stand-alone to Benign prediction
- Modifying Benign terms to "Moderate" has no effect under Richards. Ignored completely before, will retain unmodified significance now
- Extract all fields correctly when exporting a panel to file from gene panel page
- Custom updates to a gene in a panel
- Gene panel PDF export, including gene links
- Cancer SV, Fusion, MEI and Outlier filters are shown on the Institute Filters overview
- CaseS advanced search limit
- Visibility of Matchmaker Exchange matches on dark mode
- When creating a new gene panel from file, all gene fields are saved, including comments and manual inheritance models
- Downloading on gene names from EBI
- Links to gene panels on variant page, summary panel
- Exporting gene variants when one or more variants' genes are missing HGNC symbol

## [4.89.2]
## Fixed
- If OMIM gene panel gene symbols are not mapping to hgnc_id, allow fallback use of a unique gene alias

## [4.89.1]
### Fixed
- General case report crash when encountering STR variants without `source` tags
- Coloring and SV inheritance patterns on general case report

## [4.89]
### Added
- Button on SMN CN page to search variants within SMN1 and SMN2 genes
- Options for selectively updating OMICS variants (fraser, outrider) on a case
- Log users' activity to file by specifying `USERS_ACTIVITY_LOG_PATH` parameter in app config
- `Mean MT coverage`, `Mean chrom 14 coverage` and `Estimated mtDNA copy number` on MT coverage file from chanjo2 if available
- In ClinVar multistep form, preselect ACMG criteria according to the variant's ACMG classification, if available
- Subject id search from caseS page (supporting multiple sample types e.g.) - adding indexes to speed up caseS queries
- Advanced cases search to narrow down results using more than one search parameter
- Coverage report available for any case with samples containing d4 files, even if case has no associated gene panels
- RNA delivery reports
- Two new LRS SV callers (hificnv, severus)
### Changed
- Documentation for OMICS variants and updating a case
- Include both creation and deletion dates in gene panels pages
- Moved code to collect MT copy number stats for the MT report to the chanjo extension
- On the gene panelS page, show expanded gene panel version list in one column only
- IGV.js WTS loci default to zoom to a region around a variant instead of whole gene
- Refactored logging module
- Case general report no longer shows ORPHA inheritance models. OMIM models are shown colored.
- Chromosome alias tab files used in the igv.js browser, which now contain the alias for chromosome "M"
- Renamed "Comment on clinical significance" to "Comment on classification" in ClinVar multistep form
- Enable Gens CN button also for non-wgs cancer track cases
### Fixed
- Broken heading anchors in the documentation (`admin-guide/login-system.md` and `admin-guide/setup-scout.md` files)
- Avoid open login redirect attacks by always redirecting to cases page upon user login
- Stricter check of ID of gene panels to prevent file downloading vulnerability
- Removed link to the retired SPANR service. SPIDEX scores are still parsed and displayed if available from variant annotation.
- Omics variant view test coverage
- String pattern escape warnings
- Code creating Alamut links for variant genes without canonical_transcript set
- Variant delete button in ClinVar submissions page
- Broken search cases by case similarity
- Missing caller tag for TRGT

## [4.88.1]
### Fixed
- Patch update igv.js to 3.0.5

## [4.88]
### Added
- Added CoLoRSdb frequency to Pop Freq column on variantS page
- Hovertip to gene panel names with associated genes in SV variant view, when variant covers more than one gene
- RNA sample ID can be provided in case load config if different from sample_id
### Fixed
- Broken `scout setup database` command
- Update demo VCF header, adding missing keys found on variants
- Broken upload to Codecov step in Tests & Coverage GitHub action
- Tomte DROP column names have been updated (backwards compatibility preserved for main fields)
- WTS outlierS view to display correct individual IDs for cases with multiple individuals
- WTS outlierS not displayed on WTS outlierS view

## [4.87.1]
### Fixed
- Positioning and alignment of genes cell on variantS page

## [4.87]
### Added
- Option to configure RNA build on case load (default '38')
### Changed
- Tooltip on RNA alignments now shows RNA genome build version
- Updated igv.js to v3.0.4
### Fixed
- Style of "SNVs" and "SVs" buttons on WTS Outliers page
- Chromosome alias files for igv.js
- Genes track displayed also when RNA alignments are present without splice junctions track on igv browser
- Genes track displayed again when splice junction tracks are present

## [4.86.1]
### Fixed
- Loading and updating PanelApp panels, including PanelApp green

## [4.86]
### Added
- Display samples' name (tooltip) and affected status directly on caseS page
- Search SVs across all cases, in given genes
- `CLINVAR_API_URL` param can be specified in app settings to override the URL used to send ClinVar submissions to. Intended for testing.
- Support for loading and storing OMICS data
- Parse DROP Fraser and Outrider TSVs
- Display omics variants - wts outliers (Fraser, Outrider)
- Parse GNOMAD `gnomad_af` and `gnomad_popmax_af` keys from variants annotated with `echtvar`
- Make removed panel optionally visible to non-admin or non maintainers
- Parse CoLoRSdb frequencies annotated in the variant INFO field with the `colorsdb_af` key
- Download -omics variants using the `Filter and export button`
- Clickable COSMIC links on IGV tracks
- Possibility to un-audit previously audited filters
- Reverted table style and removed font awesome style from IGV template
- Case status tags displayed on dashboard case overview
### Changed
- Updated igv.js to v3.0.1
- Alphabetically sort IGV track available for custom selection
- Updated wokeignore to avoid unfixable warning
- Update Chart.js to v4.4.3
- Use tornado library version >= 6.4.1
- Fewer variants in the MEI demo file
- Switch to FontAwesome v.6 instead of using icons v.5 + kit with icons v.6
- Show time (hours and minutes) additionally to date on comments and activity panel
### Fixed
- Only add expected caller keys to variant (FOUND_IN or SVDB_ORIGIN)
- Splice junction merged track height offset in IGV.js
- Splice junction initiation crash with empty variant obj
- Splice junction variant routing for cases with WTS but without outlier data
- Variant links to ExAC, now pointing to gnomAD, since the ExAC browser is no longer available
- Style of HPO terms assigned to a case, now one phenotype per line
- RNA sashimi view rendering should work also if the gene track is user disabled
- Respect IGV tracks chosen by user in variant IGV settings

## [4.85]
### Added
- Load also genes which are missing Ensembl gene ID (72 in both builds), including immunoglobulins and fragile sites
### Changed
- Unfreeze werkzeug again
- Show "(Removed)" after removed panels in dropdown
- The REVEL score is collected as the maximum REVEL score from all of the variant's transcripts
- Parse GNOMAD POPMAX values only if they are numerical when loading variants
### Fixed
- Alphabetically sort "select default panels" dropdown menu options on case page
- Show gene panel removed status on case page
- Fixed visibility of the following buttons: remove assignee, remove pinned/causative, remove comment, remove case from group

## [4.84]
### Changed
- Clearer error message when a loqusdb query fails for an instance that initially connected
- Do not load chanjo-report module if not needed and more visible message when it fails loading
- Converted the HgncGene class into a Pydantic class
- Swap menu open and collapse indicator chevrons - down is now displayed-open, right hidden-closed
- Linters and actions now all use python 3.11
### Fixed
- Safer way to update variant genes and compounds that avoids saving temporary decorators into variants' database documents
- Link to HGNC gene report on gene page
- Case file load priority so that e.g. SNV get loaded before SV, or clinical before research, for consistent variant_id collisions

## [4.83]
### Added
- Edit ACMG classifications from variant page (only for classifications with criteria)
- Events for case CLI events (load case, update case, update individual)
- Support for loading and displaying local custom IGV tracks
- MANE IGV track to be used as a local track for igv.js (see scout demo config file)
- Optional separate MT VCFs, for `nf-core/raredisease`
### Changed
- Avoid passing verbs from CaseHandler - functions for case sample and individual in CaseEventHandler
- Hide mtDNA report and coverage report links on case sidebar for cases with WTS data only
- Modified OMIM-AUTO gene panel to include genes in both genome builds
- Moved chanjo code into a dedicated extension
- Optimise the function that collects "match-safe" genes for an institute by avoiding duplicated genes from different panels
- Users must actively select "show matching causatives/managed" on a case page to see matching numbers
- Upgraded python version from 3.8 to 3.11 in Docker images
### Fixed
- Fix several tests that relied on number of events after setup to be 0
- Removed unused load case function
- Artwork logo sync sketch with png and export svg
- Clearer exception handling on chanjo-report setup - fail early and visibly
- mtDNA report crashing when one or more samples from a case is not in the chanjo database
- Case page crashing on missing phenotype terms
- ACMG benign modifiers
- Speed up tests by caching python env correctly in Github action and adding two more test groups
- Agile issue templates were added globally to the CG-org. Adding custom issue templates to avoid exposing customers
- PanelApp panel not saving genes with empty `EnsembleGeneIds` list
- Speed up checking outdated gene panels
- Do not load research variants automatically when loading a case

## [4.82.2]
### Fixed
- Warning icon in case pages for individuals where `confirmed_sex` is false
- Show allele sizes form ExpansionHunter on STR variantS page again

## [4.82.1]
### Fixed
- Revert the installation of flask-ldapconn to use the version available on PyPI to be able to push new scout releases to PyPI

## [4.82]
### Added
- Tooltip for combined score in tables for compounds and overlapping variants
- Checkbox to filter variants by excluding genes listed in selected gene panels, files or provided as list
- STR variant information card with database links, replacing empty frequency panel
- Display paging and number of HPO terms available in the database on Phenotypes page
- On case page, typeahead hints when searching for a disease using substrings containing source ("OMIM:", "ORPHA:")
- Button to monitor the status of submissions on ClinVar Submissions page
- Option to filter cancer variants by number of observations in somatic and germline archived database
- Documentation for integrating chanjo2
- More up-to-date VEP CSQ dbNSFP frequency keys
- Parse PacBio TRGT (Tandem repeat genotyping tool) Short Tandem Repeat VCFs
### Changed
- In the case_report #panel-tables has a fixed width
- Updated IGV.js to 2.15.11
- Fusion variants in case report now contain same info as on fusion variantS page
- Block submission of somatic variants to ClinVar until we harmonise with their changed API
- Additional control on the format of conditions provided in ClinVar form
- Errors while loading managed variants from file are now displayed on the Managed Variants page
- Chanjo2 coverage button visible only when query will contain a list of HGNC gene IDs
- Use Python-Markdown directly instead of the unmaintained Flask-Markdown
- Use Markupsafe instead of long deprecated, now removed Flask Markup
- Prepare to unfreeze Werkzeug, but don't actually activate until chanjo can deal with the change
### Fixed
- Submit requests to Chanjo2 using HTML forms instead of JSON data
- `Research somatic variants` link name on caseS page
- Broken `Install the HTML 2 PDF renderer` step in a GitHub action
- Fix ClinVar form parsing to not include ":" in conditionType.id when condition conditionType.db is Orphanet
- Fix condition dropdown and pre-selection on ClinVar form for cases with associated ORPHA diagnoses
- Improved visibility of ClinVar form in dark mode
- End coordinates for indels in ClinVar form
- Diagnoses API search crashing with empty search string
- Variant's overlapping panels should show overlapping of variant genes against the latest version of the panel
- Case page crashing when case has both variants in a ClinVar submission and pinned not loaded variants
- Installation of git in second build stage of Dockerfile, allowing correct installation of libraries

## [4.81]
### Added
- Tag for somatic SV IGH-DUX4 detection samtools script
### Changed
- Upgraded Bootstrap version in reports from 4.3.1 to 5.1.3
### Fixed
- Buttons layout in HPO genes panel on case page
- Added back old variant rankscore index with different key order to help loading on demo instance
- Cancer case_report panel-table no longer contains inheritance information
- Case report pinned variants card now displays info text if all pinned variants are present in causatives
- Darkmode setting now applies to the comment-box accordion
- Typo in case report causing `cancer_rank_options is undefined` error

## [4.80]
### Added
- Support for .d4 files coverage using chanjo2 (Case page sidebar link) with test
- Link to chanjo2 coverage report and coverage gene overview on gene panel page
- Link to chanjo2 coverage report on Case page, HPO dynamic gene list
- Link to genes coverage overview report on Case page, HPO dynamic gene list
### Changed
- All links in disease table on diagnosis page now open in a new tab
- Dark mode settings applied to multi-selects on institute settings page
- Comments on case and variant pages can be viewed by expanding an accordion
- On case page information on pinned variants and variants submitted to ClinVar are displayed in the same table
- Demo case file paths are now stored as absolute paths
- Optimised indices to address slow queries
- On case page default panels are now found at the top of the table, and it can be sorted by this trait
### Fixed
- On variants page, search for variants in genes present only in build 38 returning no results
- Pin/unpin with API was not able to make event links
- A new field `Explanation for multiple conditions` is available in ClinVar for submitting variants with more than one associated condition
- Fusion genes with partners lacking gene HGNC id will still be fully loaded
- Fusion variantS export now contains fusion variant specific columns
- When Loqusdb observations count is one the table includes information on if observation was for the current or another case

## [4.79.1]
### Fixed
- Exporting variants without rank score causing page to crash
- Display custom annotations also on cancer variant page

## [4.79]
### Added
- Added tags for Sniffles and CNVpytor, two LRS SV callers
- Button on case page for displaying STR variants occurring in the dynamic HPO panel
- Display functional annotation relative to variant gene's MANE transcripts on variant summary, when available
- Links to ACMG structural variant pathogenicity classification guidelines
- Phenomodels checkboxes can now include orpha terms
- Add incidental finding to case tags
- Get an alert on caseS page when somebody validates variants you ordered Sanger sequencing for
### Changed
- In the diagnoses page genes associated with a disease are displayed using hgnc symbol instead of hgnc id
- Refactor view route to allow navigation directly to unique variant document id, improve permissions check
- Do not show MANE and MANE Plus Clinical transcripts annotated from VEP (saved in variants) but collect this info from the transcripts database collection
- Refactor view route to allow navigation directly to unique case id (in particular for gens)
- `Institutes to share cases with` on institute's settings page now displays institutes names and IDs
- View route with document id selects view template based on variant category
### Fixed
- Refactored code in cases blueprints and variant_events adapter (set diseases for partial causative variants) to use "disease" instead of "omim" to encompass also ORPHA terms
- Refactored code in `scout/parse/omim.py` and `scout/parse/disease_terms.py` to use "disease" instead of "phenotype" to differentiate from HPO terms
- Be more careful about checking access to variant on API access
- Show also ACMG VUS on general report (could be missing if not e.g. pinned)

## [4.78]
### Added
- Case status labels can be added, giving more finegrained details on a solved status (provisional, diagnostic, carrier, UPD, SMN, ...)
- New SO terms: `sequence_variant` and `coding_transcript_variant`
- More MEI specific annotation is shown on the variant page
- Parse and save MANE transcripts info when updating genes in build 38
- ClinVar submission can now be downloaded as a json file
- `Mane Select` and `Mane Plus Clinical` badges on Gene page, when available
- ClinVar submission can now be downloaded as a json file
- API endpoint to pin variant
- Display common/uncommon/rare on summary of mei variant page
### Changed
- In the ClinVar form, database and id of assertion criteria citation are now separate inputs
- Customise institute settings to be able to display all cases with a certain status on cases page (admin users)
- Renamed `Clinical Significance` to `Germline Classification` on multistep ClinVar form
- Changed the "x" in cases.utils.remove_form button text to red for better visibility in dark mode
- Update GitHub actions
- Default loglevel up to INFO, making logs with default start easier to read
- Add XTR region to PAR region definition
- Diagnoses can be searched on diagnoses page without waiting for load first
### Fixed
- Removed log info showing hgnc IDs used in variantS search
- Maintain Matchmaker Exchange and Beacon submission status when a case is re-uploaded
- Inheritance mode from ORPHA should not be confounded with the OMIM inheritance model
- Decipher link URL changes
- Refactored code in cases blueprints to use "disease" instead of "omim" to encompass also ORPHA terms

## [4.77]
### Added
- Orpha disease terms now include information on inheritance
- Case loading via .yaml config file accepts subject_id and phenotype_groups (if previously defined as constant default or added per institute)
- Possibility to submit variants associated with Orphanet conditions to ClinVar
- Option update path to .d4 files path for individuals of an existing case using the command line
- More constraint information is displayed per gene in addition to pLi: missense and LoF OE, CI (inluding LOEUF) and Z-score.
### Changed
- Introduce validation in the ClinVar multistep form to make sure users provide at least one variant-associated condition
- CLI scout update individual accepts subject_id
- Update ClinVar inheritance models to reflect changes in ClinVar submission API
- Handle variant-associated condition ID format in background when creating ClinVar submissions
- Replace the code that downloads Ensembl genes, transcripts and exons with the Schug web app
- Add more info to error log when transcript variant frequency parsing fails.
- GnomAD v4 constraint information replaces ExAC constraints (pLi).
### Fixed
- Text input of associated condition in ClinVar form now aligns to the left
- Alignment of contents in the case report has been updated
- Missing number of phenotypes and genes from case diagnoses
- Associate OMIM and/or ORPHA diagnoses with partial causatives
- Visualization of partial causatives' diagnoses on case page: style and links
- Revert style of pinned variants window on the case page
- Rename `Clinical significanc` to `Germline classification` in ClinVar submissions exported files
- Rename `Clinical significance citations` to `Classification citations` in ClinVar submissions exported files
- Rename `Comment on clinical significance` to `Comment on classification` in ClinVar submissions exported files
- Show matching partial causatives on variant page
- Matching causatives shown on case page consisting only of variant matching the default panels of the case - bug introduced since scout v4.72 (Oct 18, 2023)
- Missing somatic variant read depth leading to report division by zero

## [4.76]
### Added
- Orphacodes are visible in phenotype tables
- Pydantic validation of image paths provided in case load config file
- Info on the user which created a ClinVar submission, when available
- Associate .d4 files to case individuals when loading a case via config file
### Changed
- In diagnoses page the load of diseases are initiated by clicking a button
- Revel score, Revel rank score and SpliceAI values are also displayed in Causatives and Validated variants tables
- Remove unused functions and tests
- Analysis type and direct link from cases list for OGM cases
- Removed unused `case_obj` parameter from server/blueprints/variant/controllers/observations function
- Possibility to reset ClinVar submission ID
- Allow ClinVar submissions with custom API key for users registered as ClinVar submitters or when institute doesn't have a preset list of ClinVar submitters
- Ordered event verbs alphabetically and created ClinVar-related user events
- Removed the unused "no-variants" option from the load case command line
### Fixed
- All disease_terms have gene HGNC ids as integers when added to the scout database
- Disease_term identifiers are now prefixed with the name of the coding system
- Command line crashing with error when updating a user that doesn't exist
- Thaw coloredlogs - 15.0.1 restores errorhandler issue
- Thaw crypography - current base image and library version allow Docker builds
- Missing delete icons on phenomodels page
- Missing cryptography lib error while running Scout container on an ARM processor
- Round CADD values with many decimals on causatives and validated variants pages
- Dark-mode visibility of some fields on causatives and validated variants pages
- Clinvar submitters would be cleared when unprivileged users saved institute settings page
- Added a default empty string in cases search form to avoid None default value
- Page crashing when user tries to remove the same variant from a ClinVar submission in different browser tabs
- Update more GnomAD links to GnomAD v4 (v38 SNVs, MT vars, STRs)
- Empty cells for RNA fusion variants in Causatives and Verified variants page
- Submenu icons missing from collapsible actionbar
- The collapsible actionbar had some non-collapsing overly long entries
- Cancer observations for SVs not appearing in the variant details view
- Archived local observations not visible on cancer variantS page
- Empty Population Frequency column in the Cancer SV Variants view
- Capital letters in ClinVar events description shown on case page

## [4.75]
### Added
- Hovertip to gene panel names with associated genes in variant view, when variant covers more than one gene
- Tests for panel to genes
- Download of Orphadata en_product6 and en_product4 from CLI
- Parse and save `database_found` key/values for RNA fusion variants
- Added fusion_score, ffpm, split_reads, junction_reads and fusion_caller to the list of filters on RNA fusion variants page
- Renamed the function `get_mei_info` to `set_mei_info` to be consistent with the other functions
- Fixed removing None key/values from parsed variants
- Orphacodes are included in the database disease_terms
### Changed
- Allow use of projections when retrieving gene panels
- Do not save custom images as binary data into case and variant database documents
- Retrieve and display case and variant custom images using image's saved path
- Cases are activated by viewing FSHD and SMA reports
- Split multi-gene SNV variants into single genes when submitting to Matchmaker Exchange
- Alamut links also on the gene level, using transcript and HGVS: better for indels. Keep variant link for missing HGVS
- Thaw WTForms - explicitly coerce form decimal field entries when filters fetched from db
### Fixed
- Removed some extra characters from top of general report left over from FontAwsome fix
- Do not save fusion variants-specific key/values in other types of variants
- Alamut link for MT variants in build 38
- Convert RNA fusions variants `tool_hits` and `fusion_score` keys from string to numbers
- Fix genotype reference and alternative sequencing depths defaulting to -1 when values are 0
- DecimalFields were limited to two decimal places for several forms - lifting restrictions on AF, CADD etc.

## [4.74.1]
### Changed
- Parse and save into database also OMIM terms not associated to genes
### Fixed
- BioNano API FSHD report requests are GET in Access 1.8, were POST in 1.7
- Update more FontAwesome icons to avoid Pro icons
- Test if files still exist before attempting to load research variants
- Parsing of genotypes error, resulting in -1 values when alt or ref read depths are 0

## [4.74]
### Added
- SNVs and Indels, MEI and str variants genes have links to Decipher
- An `owner + case display name` index for cases database collection
- Test and fixtures for RNA fusion case page
- Load and display fusion variants from VCF files as the other variant types
- Option to update case document with path to mei variants (clinical and research)
### Changed
- Details on variant type and category for audit filters on case general report
- Enable Gens CN profile button also in somatic case view
- Fix case of analysis type check for Gens analysis button - only show for WGS
### Fixed
- loqusdb table no longer has empty row below each loqusid
- MatchMaker submission details page crashing because of change in date format returned by PatientMatcher
- Variant external links buttons style does not change color when visited
- Hide compounds with compounds follow filter for region or function would fail for variants in multiple genes
- Updated FontAwesome version to fix missing icons

## [4.73]
### Added
- Shortcut button for HPO panel MEI variants from case page
- Export managed variants from CLI
### Changed
- STRs visualization on case panel to emphasize abnormal repeat count and associated condition
- Removed cytoband column from STRs variant view on case report
- More long integers formatted with thin spaces, and copy to clipboard buttons added
### Fixed
- OMIM table is scrollable if higher than 700px on SV page
- Pinned variants validation badge is now red for false positives.
- Case display name defaulting to case ID when `family_name` or `display_name` are missing from case upload config file
- Expanded menu visible at screen sizes below 1000px now has background color
- The image in ClinVar howto-modal is now responsive
- Clicking on a case in case groups when case was already removed from group in another browser tab
- Page crashing when saving filters for mei variants
- Link visited color of images

## [4.72.4]
### Changed
- Automatic test mongod version increased to v7
### Fixed
- GnomAD now defaults to hg38 - change build 37 links accordingly

## [4.72.3]
### Fixed
- Somatic general case report small variant table can crash with unclassified variants

## [4.72.2]
### Changed
- A gunicorn maxrequests parameter for Docker server image - default to 1200
- STR export limit increased to 500, as for other variants
- Prevent long number wrapping and use thin spaces for separation, as per standards from SI, NIST, IUPAC, BIPM.
- Speed up case retrieval and lower memory use by projecting case queries
- Make relatedness check fails stand out a little more to new users
- Speed up case retrieval and lower memory use by projecting case queries
- Speed up variant pages by projecting only the necessary keys in disease collection query
### Fixed
- Huge memory use caused by cases and variants pages pulling complete disease documents from DB
- Do not include genes fetched from HPO terms when loading diseases
- Consider the renamed fields `Approved Symbol` -> `Approved Gene Symbol` and `Gene Symbols` -> `Gene/Locus And Other Related Symbols` when parsing OMIM terms from genemap2.txt file

## [4.72.1]
### Fixed
- Jinja filter that renders long integers
- Case cache when looking for causatives in other cases causing the server to hang

## [4.72]
### Added
- A GitHub action that checks for broken internal links in docs pages
- Link validation settings in mkdocs.yml file
- Load and display full RNA alignments on alignment viewer
- Genome build check when loading a case
- Extend event index to previous causative variants and always load them
### Fixed
- Documentation nav links for a few documents
- Slightly extended the BioNano Genomics Access integration docs
- Loading of SVs when VCF is missing the INFO.END field but has INFO.SVLEN field
- Escape protein sequence name (if available) in case general report to render special characters correctly
- CaseS HPO term searches for multiple terms works independent of order
- CaseS search regexp should not allow backslash
- CaseS cohort tags can contain whitespace and still match
- Remove diagnoses from cases even if OMIM term is not found in the database
- Parsing of disease-associated genes
- Removed an annoying warning while updating database's disease terms
- Displaying custom case images loaded with scout version <= 4.71
- Use pydantic version >=2 in requirements.txt file
### Changed
- Column width adjustment on caseS page
- Use Python 3.11 in tests
- Update some github actions
- Upgraded Pydantic to version 2
- Case validation fails on loading when associated files (alignments, VCFs and reports) are not present on disk
- Case validation fails on loading when custom images have format different then ["gif", "svg", "png", "jpg", "jpeg"]
- Custom images keys `case` and `str` in case config yaml file are renamed to `case_images` and `str_variants_images`
- Simplify and speed up case general report code
- Speed up case retrieval in case_matching_causatives
- Upgrade pymongo to version 4
- When updating disease terms, check that all terms are consistent with a DiseaseTerm model before dropping the old collection
- Better separation between modules loading HPO terms and diseases
- Deleted unused scout.build.phenotype module
- Stricter validation of mandatory genome build key when loading a case. Allowed values are ['37','38',37,38]
- Improved readability of variants length and coordinates on variantS pages

## [4.71]
### Added
- Added Balsamic keys for SweGen and loqusdb local archive frequecies, SNV and SV
- New filter option for Cancer variantS: local archive RD loqusdb
- Show annotated observations on SV variantS view, also for cancer somatic SVs
- Revel filter for variantS
- Show case default panel on caseS page
- CADD filter for Cancer Somatic SNV variantS - show score
- SpliceAI-lookup link (BROAD, shows SpliceAI and Pangolin) from variant page
- BioNano Access server API - check projects, samples and fetch FSHD reports
### Fixed
- Name of reference genome build for RNA for compatibility with IGV locus search change
- Howto to run the Docker image on Mac computers in `admin-guide/containers/container-deploy.md`
- Link to Weasyprint installation howto in README file
- Avoid filling up disk by creating a reduced VCF file for every variant that is visualized
- Remove legacy incorrectly formatted CODEOWNERS file
- Restrain variant_type requests to variantS views to "clinical" or "research"
- Visualization of cancer variants where cancer case has no affected individual
- ProteinPaint gene link (small StJude API change)
- Causative MEI variant link on causatives page
- Bionano access api settings commented out by default in Scout demo config file.
- Do not show FSHD button on freshly loaded cases without bionano_access individuals
- Truncate long variants' HGVS on causative/Clinically significant and pinned variants case panels
### Changed
- Remove function call that tracks users' browser version
- Include three more splice variant SO terms in clinical filter severe SO terms
- Drop old HPO term collection only after parsing and validation of new terms completes
- Move score to own column on Cancer Somatic SNV variantS page
- Refactored a few complex case operations, breaking out sub functionalities

## [4.70]
### Added
- Download a list of Gene Variants (max 500) resulting from SNVs and Indels search
- Variant PubMed link to search for gene symbol and any aliases
### Changed
- Clearer gnomAD values in Variants page
### Fixed
- CaseS page uniform column widths
- Include ClinVar variants into a scrollable div element on Case page
- `canonical_transcript` variable not initialized in get_hgvs function (server.blueprints.institutes.controllers.py)
- Catch and display any error while importing Phenopacket info
- Modified Docker files to use python:3.8-slim-bullseye to prevent gunicorn workers booting error

## [4.69]
### Added
- ClinVar submission howto available also on Case page
- Somatic score and filtering for somatic SV callers, if available
- Show caller as a tooltip on variantS list
### Fixed
- Crash when attempting to export phenotype from a case that had never had phenotypes
- Aesthetic fix to Causative and Pinned Variants on Case page
- Structural inconsistency for ClinVar Blueprint templates
- Updated igv.js to 2.15.8 to fix track default color bug
- Fixed release versions for actions.
- Freeze tornado below 6.3.0 for compatibility with livereload 2.6.3
- Force update variants count on case re-upload
- IGV locus search not working - add genome reference id
- Pin links to MEI variants should end up on MEI not SV variant view
- Load also matching MEI variants on forced region load
- Allow excluding MEI from case variant deletion
- Fixed the name of the assigned user when the internal user ID is different from the user email address
- Gene variantS should display gene function, region and full hgvs
### Changed
- FontAwesome integrity check fail (updated resource)
- Removed ClinVar API validation buttons in favour of direct API submission
- Improved layout of Institute settings page
- ClinVar API key and allowed submitters are set in the Institute settings page


## [4.68]
### Added
- Rare Disease Mobile Element Insertion variants view
### Changed
- Updated igv.js to 2.15.6
### Fixed
- Docker stage build pycairo.
- Restore SNV and SV rank models versions on Causatives and Verified pages
- Saving `REVEL_RANKSCORE` value in a field named `revel` in variants database documents

## [4.67]
### Added
- Prepare to filter local SV frequency
### Changed
- Speed up instituteS page loading by refactoring cases/institutes query
- Clinical Filter for SVs includes `splice_polypyrimidine_tract_variant` as a severe consequence
- Clinical Filter for SVs includes local variant frequency freeze ("old") for filtering, starting at 30 counts
- Speed up caseS page loading by adding status to index and refactoring totals count
- HPO file parsing is updated to reflect that HPO have changed a few downloadable file formats with their 230405 release.
### Fixed
- Page crashing when a user tries to edit a comment that was removed
- Warning instead of crashed page when attempting to retrieve a non-existent Phenopacket
- Fixed StJude ProteinPaint gene link (URL change)
- Freeze of werkzeug library to version<2.3 to avoid problems resulting from the consequential upgrade of the Flask lib
- Huge list of genes in case report for megabases-long structural variants.
- Fix displaying institutes without associated cases on institutes page
- Fix default panel selection on SVs in cancer case report

## [4.66]
### Changed
- Moved Phenomodels code under a dedicated blueprint
- Updated the instructions to load custom case report under admin guide
- Keep variants filter window collapsed except when user expands it to filter
### Added
- A summary table of pinned variants on the cancer case general report
- New openable matching causatives and managed variants lists for default gene panels only for convenience
### Fixed
- Gens structural variant page link individual id typo

## [4.65.2]
### Fixed
- Generating general case report with str variants containing comments

## [4.65.1]
### Fixed
- Visibility of `Gene(s)` badges on SV VariantS page
- Hide dismiss bar on SV page not working well
- Delivery report PDF download
- Saving Pipeline version file when loading a case
- Backport compatible import of importlib metadata for old python versions (<3.8)

## [4.65]
### Added
- Option to mark a ClinVar submission as submitted
- Docs on how to create/update the PanelApp green genes as a system admin
- `individual_id`-parameter to both Gens links
- Download a gene panel in TXT format from gene panel page
- Panel gene comments on variant page: genes in panels can have comments that describe the gene in a panel context
### Changed
- Always show each case category on caseS page, even if 0 cases in total or after current query
- Improved sorting of ClinVar submissions
- Pre-populate SV type select in ClinVar submission form, when possible
- Show comment badges in related comments tables on general report
- Updated version of several GitHub actions
- Migrate from deprecated `pkg_resources` lib to `importlib_resources`
- Dismiss bar on variantS pages is thinner.
- Dismiss bar on variantS pages can be toggled open or closed for the duration of a login session.
### Fixed
- Fixed Sanger order / Cancel order modal close buttons
- Visibility of SV type in ClinVar submission form
- Fixed a couple of creations where now was called twice, so updated_at and created_at could differ
- Deprecated Ubuntu version 18.04 in one GitHub action
- Panels that have been removed (hidden) should not be visible in views where overlapping gene panels for genes are shown
- Gene panel test pointing to the right function

## [4.64]
### Added
- Create/Update a gene panel containing all PanelApp green genes (`scout update panelapp-green -i <cust_id>`)
- Links for ACMG pathogenicity impact modification on the ACMG classification page
### Changed
- Open local observation matching cases in new windows
### Fixed
- Matching manual ranked variants are now shown also on the somatic variant page
- VarSome links to hg19/GRCh37
- Managed variants filter settings lost when navigating to additional pages
- Collect the right variant category after submitting filter form from research variantS page
- Beacon links are templated and support variants in genome build 38

## [4.63]
### Added
- Display data sharing info for ClinVar, Matchmaker Exchange and Beacon in a dedicated column on Cases page
- Test for `commands.download.omim.print_omim`
- Display dismissed variants comments on general case report
- Modify ACMG pathogenicity impact (most commonly PVS1, PS3) based on strength of evidence with lab director's professional judgement
- REViewer button on STR variant page
- Alamut institution parameter in institute settings for Alamut Visual Plus software
- Added Manual Ranks Risk Factor, Likely Risk Factor and Uncertain Risk Factor
- Display matching manual ranks from previous cases the user has access to on VariantS and Variant pages
- Link to gnomAD gene SVs v2.1 for SV variants with gnomAD frequency
- Support for nf-core/rnafusion reports
### Changed
- Display chrY for sex unknown
- Deprecate legacy scout_load() method API call.
- Message shown when variant tag is updated for a variant
- When all ACMG classifications are deleted from a variant, the current variant classification status is also reset.
- Refactored the functions that collect causative variants
- Removed `scripts/generate_test_data.py`
### Fixed
- Default IGV tracks (genes, ClinVar, ClinVar CNVs) showing even if user unselects them all
- Freeze Flask-Babel below v3.0 due to issue with a locale decorator
- Thaw Flask-Babel and fix according to v3 standard. Thank you @TkTech!
- Show matching causatives on somatic structural variant page
- Visibility of gene names and functional annotations on Causatives/Verified pages
- Panel version can be manually set to floating point numbers, when modified
- Causatives page showing also non-causative variants matching causatives in other cases
- ClinVar form submission for variants with no selected transcript and HGVS
- Validating and submitting ClinVar objects not containing both Variant and Casedata info

## [4.62.1]
### Fixed
- Case page crashing when adding a case to a group without providing a valid case name

## [4.62]
### Added
- Validate ClinVar submission objects using the ClinVar API
- Wrote tests for case and variant API endpoints
- Create ClinVar submissions from Scout using the ClinVar API
- Export Phenopacket for affected individual
- Import Phenopacket from JSON file or Phenopacket API backend server
- Use the new case name option for GENS requests
- Pre-validate refseq:HGVS items using VariantValidator in ClinVar submission form
### Fixed
- Fallback for empty alignment index for REViewer service
- Source link out for MIP 11.1 reference STR annotation
- Avoid duplicate causatives and pinned variants
- ClinVar clinical significance displays only the ACMG terms when user selects ACMG 2015 as assertion criteria
- Spacing between icon and text on Beacon and MatchMaker links on case page sidebar
- Truncate IDs and HGVS representations in ClinVar pages if longer than 25 characters
- Update ClinVar submission ID form
- Handle connection timeout when sending requests requests to external web services
- Validate any ClinVar submission regardless of its status
- Empty Phenopackets import crashes
- Stop Spinner on Phenopacket JSON download
### Changed
- Updated ClinVar submission instructions

## [4.61.1]
### Fixed
- Added `UMLS` as an option of `Condition ID type` in ClinVar Variant downloaded files
- Missing value for `Condition ID type` in ClinVar Variant downloaded files
- Possibility to open, close or delete a ClinVar submission even if it doesn't have an associated name
- Save SV type, ref and alt n. copies to exported ClinVar files
- Inner and outer start and stop SV coordinates not exported in ClinVar files
- ClinVar submissions page crashing when SV files don't contain breakpoint exact coordinates
- Align OMIM diagnoses with delete diagnosis button on case page
- In ClinVar form, reset condition list and customize help when condition ID changes

## [4.61]
### Added
- Filter case list by cases with variants in ClinVar submission
- Filter case list by cases containing RNA-seq data - gene_fusion_reports and sample-level tracks (splice junctions and RNA coverage)
- Additional case category `Ignored`, to be used for cases that don't fall in the existing 'inactive', 'archived', 'solved', 'prioritized' categories
- Display number of cases shown / total number of cases available for each category on Cases page
- Moved buttons to modify case status from sidebar to main case page
- Link to Mutalyzer Normalizer tool on variant's transcripts overview to retrieve official HVGS descriptions
- Option to manually load RNA MULTIQC report using the command `scout load report -t multiqc_rna`
- Load RNA MULTIQC automatically for a case if config file contains the `multiqc_rna` key/value
- Instructions in admin-guide on how to load case reports via the command line
- Possibility to filter RD variants by a specific genotype call
- Distinct colors for different inheritance models on RD Variant page
- Gene panels PDF export with case variants hits by variant type
- A couple of additional README badges for GitHub stats
- Upload and display of pipeline reference info and executable version yaml files as custom reports
- Testing CLI on hasta in PR template
### Changed
- Instructions on how to call dibs on scout-stage server in pull request template
- Deprecated CLI commands `scout load <delivery_report, gene_fusion_report, coverage_qc_report, cnv_report>` to replace them with command `scout load report -t <report type>`
- Refactored code to display and download custom case reports
- Do not export `Assertion method` and `Assertion method citation` to ClinVar submission files according to changes to ClinVar's submission spreadsheet templates.
- Simplified code to create and download ClinVar CSV files
- Colorize inheritance models badges by category on VariantS page
- `Safe variants matching` badge more visible on case page
### Fixed
- Non-admin users saving institute settings would clear loqusdb instance selection
- Layout of variant position, cytoband and type in SV variant summary
- Broken `Build Status - GitHub badge` on GitHub README page
- Visibility of text on grey badges in gene panels PDF exports
- Labels for dashboard search controls
- Dark mode visibility for ClinVar submission
- Whitespaces on outdated panel in extent report

## [4.60]
### Added
- Mitochondrial deletion signatures (mitosign) can be uploaded and shown with mtDNA report
- A `Type of analysis` column on Causatives and Validated variants pages
- List of "safe" gene panels available for matching causatives and managed variants in institute settings, to avoid secondary findings
- `svdb_origin` as a synonym for `FOUND_IN` to complement `set` for variants found by all callers
### Changed
- Hide removed gene panels by default in panels page
- Removed option for filtering cancer SVs by Tumor and Normal alt AF
- Hide links to coverage report from case dynamic HPO panel if cancer analysis
- Remove rerun emails and redirect users to the analysis order portal instead
- Updated clinical SVs igv.js track (dbVar) and added example of external track from `https://trackhubregistry.org/`
- Rewrote the ClinVar export module to simplify and add one variant at the time
- ClinVar submissions with phenotype conditions from: [OMIM, MedGen, Orphanet, MeSH, HP, MONDO]
### Fixed
- If trying to load a badly formatted .tsv file an error message is displayed.
- Avoid showing case as rerun when first attempt at case upload failed
- Dynamic autocomplete search not working on phenomodels page
- Callers added to variant when loading case
- Now possible to update managed variant from file without deleting it first
- Missing preselected chromosome when editing a managed variant
- Preselected variant type and subtype when editing a managed variant
- Typo in dbVar ClinVar track, hg19


## [4.59]
### Added
- Button to go directly to HPO SV filter variantS page from case
- `Scout-REViewer-Service` integration - show `REViewer` picture if available
- Link to HPO panel coverage overview on Case page
- Specify a confidence threshold (green|amber|red) when loading PanelApp panels
- Functional annotations in variants lists exports (all variants)
- Cancer/Normal VAFs and COSMIC ids in in variants lists exports (cancer variants)
### Changed
- Better visualization of regional annotation for long lists of genes in large SVs in Variants tables
- Order of cells in variants tables
- More evident links to gene coverage from Variant page
- Gene panels sorted by display name in the entire Case page
- Round CADD and GnomAD values in variants export files
### Fixed
- HPO filter button on SV variantS page
- Spacing between region|function cells in SVs lists
- Labels on gene panel Chanjo report
- Fixed ambiguous duplicated response headers when requesting a BAM file from /static
- Visited color link on gene coverage button (Variant page)

## [4.58.1]
### Fixed
- Case search with search strings that contain characters that can be escaped

## [4.58]
### Added
- Documentation on how to create/update PanelApp panels
- Add filter by local observations (archive) to structural variants filters
- Add more splicing consequences to SO term definitions
- Search for a specific gene in all gene panels
- Institute settings option to force show all variants on VariantS page for all cases of an institute
- Filter cases by validation pending status
- Link to The Clinical Knowledgebase (CKB) (https://ckb.jax.org/) in cancer variant's page
### Fixed
- Added a not-authorized `auto-login` fixture according to changes in Flask-Login 0.6.2
- Renamed `cache_timeout` param name of flask.send_file function to `max_age` (Flask 2.2 compliant)
- Replaced deprecated `app.config["JSON_SORT_KEYS"]` with app.json.sort_keys in app settings
- Bug in gene variants page (All SNVs and INDELs) when variant gene doesn't have a hgnc id that is found in the database
- Broken export of causatives table
- Query for genes in build 38 on `Search SNVs and INDELs` page
- Prevent typing special characters `^<>?!=\/` in case search form
- Search matching causatives also among research variants in other cases
- Links to variants in Verified variants page
- Broken filter institute cases by pinned gene
- Better visualization of long lists of genes in large SVs on Causative and Verified Variants page
- Reintroduced missing button to export Causative variants
- Better linking and display of matching causatives and managed variants
- Reduced code complexity in `scout/parse/variant/variant.py`
- Reduced complexity of code in `scout/build/variant/variant.py`

### Changed
- State that loqusdb observation is in current case if observations count is one and no cases are shown
- Better pagination and number of variants returned by queries in `Search SNVs and INDELs` page
- Refactored and simplified code used for collecting gene variants for `Search SNVs and INDELs` page
- Fix sidebar panel icons in Case view
- Fix panel spacing in Case view
- Removed unused database `sanger_ordered` and `case_id,category,rank_score` indexes (variant collection)
- Verified variants displayed in a dedicated page reachable from institute sidebar
- Unified stats in dashboard page
- Improved gene info for large SVs and cancer SVs
- Remove the unused `variant.str_variant` endpoint from variant views
- Easier editing of HPO gene panel on case page
- Assign phenotype panel less cramped on Case page
- Causatives and Verified variants pages to use the same template macro
- Allow hyphens in panel names
- Reduce resolution of example images
- Remove some animations in web gui which where rendered slow


## [4.57.4]
### Fixed
- Parsing of variant.FORMAT "DR" key in parse variant file

## [4.57.3]
### Fixed
- Export of STR verified variants
- Do not download as verified variants first verified and then reset to not validated
- Avoid duplicated lines in downloaded verified variants reflecting changes in variant validation status

## [4.57.2]
### Fixed
- Export of verified variants when variant gene has no transcripts
- HTTP 500 when visiting a the details page for a cancer variant that had been ranked with genmod

## [4.57.1]
### Fixed
- Updating/replacing a gene panel from file with a corrupted or malformed file

## [4.57]
### Added
- Display last 50 or 500 events for a user in a timeline
- Show dismiss count from other cases on matching variantS
- Save Beacon-related events in events collection
- Institute settings allow saving multiple loqusdb instances for one institute
- Display stats from multiple instances of loqusdb on variant page
- Display date and frequency of obs derived from count of local archive observations from MIP11 (requires fix in MIP)
### Changed
- Prior ACMG classifications view is no longer limited by pathogenicity
### Fixed
- Visibility of Sanger ordered badge on case page, light mode
- Some of the DataTables tables (Phenotypes and Diagnoses pages) got a bit dark in dark mode
- Remove all redundancies when displaying timeline events (some events are saved both as case-related and variant-related)
- Missing link in saved MatchMaker-related events
- Genes with mixed case gene symbols missing in PanelApp panels
- Alignment of elements on the Beacon submission modal window
- Locus info links from STR variantS page open in new browser tabs

## [4.56]
### Added
- Test for PanelApp panels loading
- `panel-umi` tag option when loading cancer analyses
### Changed
- Black text to make comments more visible in dark mode
- Loading PanelApp panels replaces pre-existing panels with same version
- Removed sidebar from Causatives page - navigation is available on the top bar for now
- Create ClinVar submissions from pinned variants list in case page
- Select which pinned variants will be included in ClinVar submission documents
### Fixed
- Remove a:visited css style from all buttons
- Update of HPO terms via command line
- Background color of `MIXED` and `PANEL-UMI` sequencing types on cases page
- Fixed regex error when searching for cases with query ending with `\ `
- Gene symbols on Causatives page lighter in dark mode
- SpliceAI tooltip of multigene variants

## [4.55]
### Changed
- Represent different tumor samples as vials in cases page
- Option to force-update the OMIM panel
### Fixed
- Low tumor purity badge alignment in cancer samples table on cancer case view
- VariantS comment popovers reactivate on hover
- Updating database genes in build 37
- ACMG classification summary hidden by sticky navbar
- Logo backgrounds fixed to white on welcome page
- Visited links turn purple again
- Style of link buttons and dropdown menus
- Update KUH and GMS logos
- Link color for Managed variants

## [4.54]
### Added
- Dark mode, using browser/OS media preference
- Allow marking case as solved without defining causative variants
- Admin users can create missing beacon datasets from the institute's settings page
- GenCC links on gene and variant pages
- Deprecation warnings when launching the app using a .yaml config file or loading cases using .ped files
### Changed
- Improved HTML syntax in case report template
- Modified message displayed when variant rank stats could not be calculated
- Expanded instructions on how to test on CG development server (cg-vm1)
- Added more somatic variant callers (Balsamic v9 SNV, develop SV)
### Fixed
- Remove load demo case command from docker-compose.yml
- Text elements being split across pages in PDF reports
- Made login password field of type `password` in LDAP login form
- Gene panels HTML select in institute's settings page
- Bootstrap upgraded to version 5
- Fix some Sourcery and SonarCloud suggestions
- Escape special characters in case search on institute and dashboard pages
- Broken case PDF reports when no Madeline pedigree image can be created
- Removed text-white links style that were invisible in new pages style
- Variants pagination after pressing "Filter variants" or "Clinical filter"
- Layout of buttons Matchmaker submission panel (case page)
- Removing cases from Matchmaker (simplified code and fixed functionality)
- Reintroduce check for missing alignment files purged from server

## [4.53]
### Added
### Changed
- Point Alamut API key docs link to new API version
- Parse dbSNP id from ID only if it says "rs", else use VEP CSQ fields
- Removed MarkupSafe from the dependencies
### Fixed
- Reintroduced loading of SVs for demo case 643595
- Successful parse of FOUND_IN should avoid GATK caller default
- All vulnerabilities flagged by SonarCloud

## [4.52]
### Added
- Demo cancer case gets loaded together with demo RD case in demo instance
- Parse REVEL_score alongside REVEL_rankscore from csq field and display it on SNV variant page
- Rank score results now show the ranking range
- cDNA and protein changes displayed on institute causatives pages
- Optional SESSION_TIMEOUT_MINUTES configuration in app config files
- Script to convert old OMIM case format (list of integers) to new format (list of dictionaries)
- Additional check for user logged in status before serving alignment files
- Download .cgh files from cancer samples table on cancer case page
- Number of documents and date of last update on genes page
### Changed
- Verify user before redirecting to IGV alignments and sashimi plots
- Build case IGV tracks starting from case and variant objects instead of passing all params in a form
- Unfreeze Werkzeug lib since Flask_login v.0.6 with bugfix has been released
- Sort gene panels by name (panelS and variant page)
- Removed unused `server.blueprints.alignviewers.unindexed_remote_static` endpoint
- User sessions to check files served by `server.blueprints.alignviewers.remote_static` endpoint
- Moved Beacon-related functions to a dedicated app extension
- Audit Filter now also loads filter displaying the variants for it
### Fixed
- Handle `attachment_filename` parameter renamed to `download_name` when Flask 2.2 will be released
- Removed cursor timeout param in cases find adapter function to avoid many code warnings
- Removed stream argument deprecation warning in tests
- Handle `no intervals found` warning in load_region test
- Beacon remove variants
- Protect remote_cors function in alignviewers view from Server-Side Request Forgery (SSRF)
- Check creation date of last document in gene collection to display when genes collection was updated last

## [4.51]
### Added
- Config file containing codecov settings for pull requests
- Add an IGV.js direct link button from case page
- Security policy file
- Hide/shade compound variants based on rank score on variantS from filter
- Chromograph legend documentation direct link
### Changed
- Updated deprecated Codecov GitHub action to v.2
- Simplified code of scout/adapter/mongo/variant
- Update IGV.js to v2.11.2
- Show summary number of variant gene panels on general report if more than 3
### Fixed
- Marrvel link for variants in genome build 38 (using liftover to build 37)
- Remove flags from codecov config file
- Fixed filter bug with high negative SPIDEX scores
- Renamed IARC TP53 button to to `TP53 Database`, modified also link since IARC has been moved to the US NCI: `https://tp53.isb-cgc.org/`
- Parsing new format of OMIM case info when exporting patients to Matchmaker
- Remove flask-debugtoolbar lib dependency that is using deprecated code and causes app to crash after new release of Jinja2 (3.1)
- Variant page crashing for cases with old OMIM terms structure (a list of integers instead of dictionary)
- Variant page crashing when creating MARRVEL link for cases with no genome build
- SpliceAI documentation link
- Fix deprecated `safe_str_cmp` import from `werkzeug.security` by freezing Werkzeug lib to v2.0 until Flask_login v.0.6 with bugfix is released
- List gene names densely in general report for SVs that contain more than 3 genes
- Show transcript ids on refseq genes on hg19 in IGV.js, using refgene source
- Display correct number of genes in general report for SVs that contain more than 32 genes
- Broken Google login after new major release of `lepture/authlib`
- Fix frequency and callers display on case general report

## [4.50.1]
### Fixed
- Show matching causative STR_repid for legacy str variants (pre Stranger hgnc_id)

## [4.50]
### Added
- Individual-specific OMIM terms
- OMIM disease descriptions in ClinVar submission form
- Add a toggle for melter rerun monitoring of cases
- Add a config option to show the rerun monitoring toggle
- Add a cli option to export cases with rerun monitoring enabled
- Add a link to STRipy for STR variants; shallow for ARX and HOXA13
- Hide by default variants only present in unaffected individuals in variants filters
- OMIM terms in general case report
- Individual-level info on OMIM and HPO terms in general case report
- PanelApp gene link among the external links on variant page
- Dashboard case filters fields help
- Filter cases by OMIM terms in cases and dashboard pages
### Fixed
- A malformed panel id request would crash with exception: now gives user warning flash with redirect
- Link to HPO resource file hosted on `http://purl.obolibrary.org`
- Gene search form when gene exists only in build 38
- Fixed odd redirect error and poor error message on missing column for gene panel csv upload
- Typo in parse variant transcripts function
- Modified keys name used to parse local observations (archived) frequencies to reflect change in MIP keys naming
- Better error handling for partly broken/timed out chanjo reports
- Broken javascript code when case Chromograph data is malformed
- Broader space for case synopsis in general report
- Show partial causatives on causatives and matching causatives panels
- Partial causative assignment in cases with no OMIM or HPO terms
- Partial causative OMIM select options in variant page
### Changed
- Slightly smaller and improved layout of content in case PDF report
- Relabel more cancer variant pages somatic for navigation
- Unify caseS nav links
- Removed unused `add_compounds` param from variant controllers function
- Changed default hg19 genome for IGV.js to legacy hg19_1kg_decoy to fix a few problematic loci
- Reduce code complexity (parse/ensembl.py)
- Silence certain fields in ClinVar export if prioritised ones exist (chrom-start-end if hgvs exist)
- Made phenotype non-mandatory when marking a variant as partial causative
- Only one phenotype condition type (OMIM or HPO) per variant is used in ClinVar submissions
- ClinVar submission variant condition prefers OMIM over HPO if available
- Use lighter version of gene objects in Omim MongoDB adapter, panels controllers, panels views and institute controllers
- Gene-variants table size is now adaptive
- Remove unused file upload on gene-variants page

## [4.49]
### Fixed
- Pydantic model types for genome_build, madeline_info, peddy_ped_check and peddy_sex_check, rank_model_version and sv_rank_model_version
- Replace `MatchMaker` with `Matchmaker` in all places visible by a user
- Save diagnosis labels along with OMIM terms in Matchmaker Exchange submission objects
- `libegl-mesa0_21.0.3-0ubuntu0.3~20.04.5_amd64.deb` lib not found by GitHub actions Docker build
- Remove unused `chromograph_image_files` and `chromograph_prefixes` keys saved when creating or updating an RD case
- Search managed variants by description and with ignore case
### Changed
- Introduced page margins on exported PDF reports
- Smaller gene fonts in downloaded HPO genes PDF reports
- Reintroduced gene coverage data in the PDF-exported general report of rare-disease cases
- Check for existence of case report files before creating sidebar links
- Better description of HPO and OMIM terms for patients submitted to Matchmaker Exchange
- Remove null non-mandatory key/values when updating a case
- Freeze WTForms<3 due to several form input rendering changes

## [4.48.1]
### Fixed
- General case PDF report for recent cases with no pedigree

## [4.48]
### Added
- Option to cancel a request for research variants in case page
### Changed
- Update igv.js to v2.10.5
- Updated example of a case delivery report
- Unfreeze cyvcf2
- Builder images used in Scout Dockerfiles
- Crash report email subject gives host name
- Export general case report to PDF using PDFKit instead of WeasyPrint
- Do not include coverage report in PDF case report since they might have different orientation
- Export cancer cases's "Coverage and QC report" to PDF using PDFKit instead of Weasyprint
- Updated cancer "Coverage and QC report" example
- Keep portrait orientation in PDF delivery report
- Export delivery report to PDF using PDFKit instead of Weasyprint
- PDF export of clinical and research HPO panels using PDFKit instead of Weasyprint
- Export gene panel report to PDF using PDFKit
- Removed WeasyPrint lib dependency

### Fixed
- Reintroduced missing links to Swegen and Beacon and dbSNP in RD variant page, summary section
- Demo delivery report orientation to fit new columns
- Missing delivery report in demo case
- Cast MNVs to SNV for test
- Export verified variants from all institutes when user is admin
- Cancer coverage and QC report not found for demo cancer case
- Pull request template instructions on how to deploy to test server
- PDF Delivery report not showing Swedac logo
- Fix code typos
- Disable codefactor raised by ESLint for javascript functions located on another file
- Loading spinner stuck after downloading a PDF gene panel report
- IGV browser crashing when file system with alignment files is not mounted

## [4.47]
### Added
- Added CADD, GnomAD and genotype calls to variantS export
### Changed
- Pull request template, to illustrate how to deploy pull request branches on cg-vm1 stage server
### Fixed
- Compiled Docker image contains a patched version (v4.9) of chanjo-report

## [4.46.1]
### Fixed
- Downloading of files generated within the app container (MT-report, verified variants, pedigrees, ..)

## [4.46]
### Added
- Created a Dockefile to be used to serve the dockerized app in production
- Modified the code to collect database params specified as env vars
- Created a GitHub action that pushes the Dockerfile-server image to Docker Hub (scout-server-stage) every time a PR is opened
- Created a GitHub action that pushes the Dockerfile-server image to Docker Hub (scout-server) every time a new release is created
- Reassign MatchMaker Exchange submission to another user when a Scout user is deleted
- Expose public API JSON gene panels endpoint, primarily to enable automated rerun checking for updates
- Add utils for dictionary type
- Filter institute cases using multiple HPO terms
- Vulture GitHub action to identify and remove unused variables and imports
### Changed
- Updated the python config file documentation in admin guide
- Case configuration parsing now uses Pydantic for improved typechecking and config handling
- Removed test matrices to speed up automatic testing of PRs
- Switch from Coveralls to Codecov to handle CI test coverage
- Speed-up CI tests by caching installation of libs and splitting tests into randomized groups using pytest-test-groups
- Improved LDAP login documentation
- Use lib flask-ldapconn instead of flask_ldap3_login> to handle ldap authentication
- Updated Managed variant documentation in user guide
- Fix and simplify creating and editing of gene panels
- Simplified gene variants search code
- Increased the height of the genes track in the IGV viewer
### Fixed
- Validate uploaded managed variant file lines, warning the user.
- Exporting validated variants with missing "genes" database key
- No results returned when searching for gene variants using a phenotype term
- Variants filtering by gene symbols file
- Make gene HGNC symbols field mandatory in gene variants page and run search only on form submit
- Make sure collaborator gene variants are still visible, even if HPO filter is used

## [4.45]
### Added
### Changed
- Start Scout also when loqusdbapi is not reachable
- Clearer definition of manual standard and custom inheritance models in gene panels
- Allow searching multiple chromosomes in filters
### Fixed
- Gene panel crashing on edit action

## [4.44]
### Added
### Changed
- Display Gene track beneath each sample track when displaying splice junctions in igv browser
- Check outdated gene symbols and update with aliases for both RD and cancer variantS
### Fixed
- Added query input check and fixed the Genes API endpoint to return a json formatted error when request is malformed
- Typo in ACMG BP6 tooltip

## [4.43.1]
### Added
- Added database index for OMIM disease term genes
### Changed
### Fixed
- Do not drop HPO terms collection when updating HPO terms via the command line
- Do not drop disease (OMIM) terms collection when updating diseases via the command line

## [4.43]
### Added
- Specify which collection(s) update/build indexes for
### Fixed
- Do not drop genes and transcripts collections when updating genes via the command line

## [4.42.1]
### Added
### Changed
### Fixed
- Freeze PyMongo lib to version<4.0 to keep supporting previous MongoDB versions
- Speed up gene panels creation and update by collecting only light gene info from database
- Avoid case page crash on Phenomizer queries timeout

## [4.42]
### Added
- Choose custom pinned variants to submit to MatchMaker Exchange
- Submit structural variant as genes to the MatchMaker Exchange
- Added function for maintainers and admins to remove gene panels
- Admins can restore deleted gene panels
- A development docker-compose file illustrating the scout/chanjo-report integration
- Show AD on variants view for cancer SV (tumor and normal)
- Cancer SV variants filter AD, AF (tumor and normal)
- Hiding the variants score column also from cancer SVs, as for the SNVs
### Changed
- Enforce same case _id and display_name when updating a case
- Enforce same individual ids, display names and affected status when updating a case
- Improved documentation for connecting to loqusdb instances (including loqusdbapi)
- Display and download HPO gene panels' gene symbols in italics
- A faster-built and lighter Docker image
- Reduce complexity of `panels` endpoint moving some code to the panels controllers
- Update requirements to use flask-ldap3-login>=0.9.17 instead of freezing WTForm
### Fixed
- Use of deprecated TextField after the upgrade of WTF to v3.0
- Freeze to WTForms to version < 3
- Remove the extra files (bed files and madeline.svg) introduced by mistake
- Cli command loading demo data in docker-compose when case custom images exist and is None
- Increased MongoDB connection serverSelectionTimeoutMS parameter to 30K (default value according to MongoDB documentation)
- Better differentiate old obs counts 0 vs N/A
- Broken cancer variants page when default gene panel was deleted
- Typo in tx_overview function in variant controllers file
- Fixed loqusdbapi SV search URL
- SV variants filtering using Decipher criterion
- Removing old gene panels that don't contain the `maintainer` key.

## [4.41.1]
### Fixed
- General reports crash for variant annotations with same variant on other cases

## [4.41]
### Added
- Extended the instructions for running the Scout Docker image (web app and cli).
- Enabled inclusion of custom images to STR variant view
### Fixed
- General case report sorting comments for variants with None genetic models
- Do not crash but redirect to variants page with error when a variant is not found for a case
- UCSC links coordinates for SV variants with start chromosome different than end chromosome
- Human readable variants name in case page for variants having start chromosome different from end chromosome
- Avoid always loading all transcripts when checking gene symbol: introduce gene captions
- Slow queries for evaluated variants on e.g. case page - use events instead
### Changed
- Rearrange variant page again, moving severity predictions down.
- More reactive layout width steps on variant page

## [4.40.1]
### Added
### Fixed
- Variants dismissed with inconsistent inheritance pattern can again be shown in general case report
- General report page for variants with genes=None
- General report crashing when variants have no panels
- Added other missing keys to case and variant dictionaries passed to general report
### Changed

## [4.40]
### Added
- A .cff citation file
- Phenotype search API endpoint
- Added pagination to phenotype API
- Extend case search to include internal MongoDB id
- Support for connecting to a MongoDB replica set (.py config files)
- Support for connecting to a MongoDB replica set (.yaml config files)
### Fixed
- Command to load the OMIM gene panel (`scout load panel --omim`)
- Unify style of pinned and causative variants' badges on case page
- Removed automatic spaces after punctuation in comments
- Remove the hardcoded number of total individuals from the variant's old observations panel
- Send delete requests to a connected Beacon using the DELETE method
- Layout of the SNV and SV variant page - move frequency up
### Changed
- Stop updating database indexes after loading exons via command line
- Display validation status badge also for not Sanger-sequenced variants
- Moved Frequencies, Severity and Local observations panels up in RD variants page
- Enabled Flask CORS to communicate CORS status to js apps
- Moved the code preparing the transcripts overview to the backend
- Refactored and filtered json data used in general case report
- Changed the database used in docker-compose file to use the official MongoDB v4.4 image
- Modified the Python (3.6, 3.8) and MongoDB (3.2, 4.4, 5.0) versions used in testing matrices (GitHub actions)
- Capitalize case search terms on institute and dashboard pages


## [4.39]
### Added
- COSMIC IDs collected from CSQ field named `COSMIC`
### Fixed
- Link to other causative variants on variant page
- Allow multiple COSMIC links for a cancer variant
- Fix floating text in severity box #2808
- Fixed MitoMap and HmtVar links for hg38 cases
- Do not open new browser tabs when downloading files
- Selectable IGV tracks on variant page
- Missing splice junctions button on variant page
- Refactor variantS representative gene selection, and use it also for cancer variant summary
### Changed
- Improve Javascript performance for displaying Chromograph images
- Make ClinVar classification more evident in cancer variant page

## [4.38]
### Added
- Option to hide Alamut button in the app config file
### Fixed
- Library deprecation warning fixed (insert is deprecated. Use insert_one or insert_many instead)
- Update genes command will not trigger an update of database indices any more
- Missing resources in temporary downloading directory when updating genes using the command line
- Restore previous variant ACMG classification in a scrollable div
- Loading spinner not stopping after downloading PDF case reports and variant list export
- Add extra Alamut links higher up on variant pages
- Improve UX for phenotypes in case page
- Filter and export of STR variants
- Update look of variants page navigation buttons
### Changed

## [4.37]
### Added
- Highlight and show version number for RefSeq MANE transcripts.
- Added integration to a rerunner service for toggling reanalysis with updated pedigree information
- SpliceAI display and parsing from VEP CSQ
- Display matching tiered variants for cancer variants
- Display a loading icon (spinner) until the page loads completely
- Display filter badges in cancer variants list
- Update genes from pre-downloaded file resources
- On login, OS, browser version and screen size are saved anonymously to understand how users are using Scout
- API returning institutes data for a given user: `/api/v1/institutes`
- API returning case data for a given institute: `/api/v1/institutes/<institute_id>/cases`
- Added GMS and Lund university hospital logos to login page
- Made display of Swedac logo configurable
- Support for displaying custom images in case view
- Individual-specific HPO terms
- Optional alamut_key in institute settings for Alamut Plus software
- Case report API endpoint
- Tooltip in case explaining that genes with genome build different than case genome build will not be added to dynamic HPO panel.
- Add DeepVariant as a caller
### Fixed
- Updated IGV to v2.8.5 to solve missing gene labels on some zoom levels
- Demo cancer case config file to load somatic SNVs and SVs only.
- Expand list of refseq trancripts in ClinVar submission form
- Renamed `All SNVs and INDELs` institute sidebar element to `Search SNVs and INDELs` and fixed its style.
- Add missing parameters to case load-config documentation
- Allow creating/editing gene panels and dynamic gene panels with genes present in genome build 38
- Bugfix broken Pytests
- Bulk dismissing variants error due to key conversion from string to integer
- Fix typo in index documentation
- Fixed crash in institute settings page if "collaborators" key is not set in database
- Don't stop Scout execution if LoqusDB call fails and print stacktrace to log
- Bug when case contains custom images with value `None`
- Bug introduced when fixing another bug in Scout-LoqusDB interaction
- Loading of OMIM diagnoses in Scout demo instance
- Remove the docker-compose with chanjo integration because it doesn't work yet.
- Fixed standard docker-compose with scout demo data and database
- Clinical variant assessments not present for pinned and causative variants on case page.
- MatchMaker matching one node at the time only
- Remove link from previously tiered variants badge in cancer variants page
- Typo in gene cell on cancer variants page
- Managed variants filter form
### Changed
- Better naming for variants buttons on cancer track (somatic, germline). Also show cancer research button if available.
- Load case with missing panels in config files, but show warning.
- Changing the (Female, Male) symbols to (F/M) letters in individuals_table and case-sma.
- Print stacktrace if case load command fails
- Added sort icon and a pointer to the cursor to all tables with sortable fields
- Moved variant, gene and panel info from the basic pane to summary panel for all variants.
- Renamed `Basics` panel to `Classify` on variant page.
- Revamped `Basics` panel to a panel dedicated to classify variants
- Revamped the summary panel to be more compact.
- Added dedicated template for cancer variants
- Removed Gene models, Gene annotations and Conservation panels for cancer variants
- Reorganized the orders of panels for variant and cancer variant views
- Added dedicated variant quality panel and removed relevant panes
- A more compact case page
- Removed OMIM genes panel
- Make genes panel, pinned variants panel, causative variants panel and ClinVar panel scrollable on case page
- Update to Scilifelab's 2020 logo
- Update Gens URL to support Gens v2.0 format
- Refactor tests for parsing case configurations
- Updated links to HPO downloadable resources
- Managed variants filtering defaults to all variant categories
- Changing the (Kind) drop-down according to (Category) drop-down in Managed variant add variant
- Moved Gens button to individuals table
- Check resource files availability before starting updating OMIM diagnoses
- Fix typo in `SHOW_OBSERVED_VARIANT_ARCHIVE` config param

## [4.36]
### Added
- Parse and save splice junction tracks from case config file
- Tooltip in observations panel, explaining that case variants with no link might be old variants, not uploaded after a case rerun
### Fixed
- Warning on overwriting variants with same position was no longer shown
- Increase the height of the dropdowns to 425px
- More indices for the case table as it grows, specifically for causatives queries
- Splice junction tracks not centered over variant genes
- Total number of research variants count
- Update variants stats in case documents every time new variants are loaded
- Bug in flashing warning messages when filtering variants
### Changed
- Clearer warning messages for genes and gene/gene-panels searches in variants filters

## [4.35]
### Added
- A new index for hgnc_symbol in the hgnc_gene collection
- A Pedigree panel in STR page
- Display Tier I and II variants in case view causatives card for cancer cases
### Fixed
- Send partial file data to igv.js when visualizing sashimi plots with splice junction tracks
- Research variants filtering by gene
- Do not attempt to populate annotations for not loaded pinned/causatives
- Add max-height to all dropdowns in filters
### Changed
- Switch off non-clinical gene warnings when filtering research variants
- Don't display OMIM disease card in case view for cancer cases
- Refactored Individuals and Causative card in case view for cancer cases
- Update and style STR case report

## [4.34]
### Added
- Saved filter lock and unlock
- Filters can optionally be marked audited, logging the filter name, user and date on the case events and general report.
- Added `ClinVar hits` and `Cosmic hits` in cancer SNVs filters
- Added `ClinVar hits` to variants filter (rare disease track)
- Load cancer demo case in docker-compose files (default and demo file)
- Inclusive-language check using [woke](https://github.com/get-woke/woke) github action
- Add link to HmtVar for mitochondrial variants (if VCF is annotated with HmtNote)
- Grey background for dismissed compounds in variants list and variant page
- Pin badge for pinned compounds in variants list and variant page
- Support LoqusDB REST API queries
- Add a docker-compose-matchmaker under scout/containers/development to test matchmaker locally
- Script to investigate consequences of symbol search bug
- Added GATK to list of SV and cancer SV callers
### Fixed
- Make MitoMap link work for hg38 again
- Export Variants feature crashing when one of the variants has no primary transcripts
- Redirect to last visited variantS page when dismissing variants from variants list
- Improved matching of SVs Loqus occurrences in other cases
- Remove padding from the list inside (Matching causatives from other cases) panel
- Pass None to get_app function in CLI base since passing script_info to app factory functions was deprecated in Flask 2.0
- Fixed failing tests due to Flask update to version 2.0
- Speed up user events view
- Causative view sort out of memory error
- Use hgnc_id for gene filter query
- Typo in case controllers displaying an error every time a patient is matched against external MatchMaker nodes
- Do not crash while attempting an update for variant documents that are too big (> 16 MB)
- Old STR causatives (and other variants) may not have HGNC symbols - fix sort lambda
- Check if gene_obj has primary_transcript before trying to access it
- Warn if a gene manually searched is in a clinical panel with an outdated name when filtering variants
- ChrPos split js not needed on STR page yet
### Changed
- Remove parsing of case `genome_version`, since it's not used anywhere downstream
- Introduce deprecation warning for Loqus configs that are not dictionaries
- SV clinical filter no longer filters out sub 100 nt variants
- Count cases in LoqusDB by variant type
- Commit pulse repo badge temporarily set to weekly
- Sort ClinVar submissions objects by ascending "Last evaluated" date
- Refactored the MatchMaker integration as an extension
- Replaced some sensitive words as suggested by woke linter
- Documentation for load-configuration rewritten.
- Add styles to MatchMaker matches table
- More detailed info on the data shared in MatchMaker submission form

## [4.33.1]
### Fixed
- Include markdown for release autodeploy docs
- Use standard inheritance model in ClinVar (https://ftp.ncbi.nlm.nih.gov/pub/GTR/standard_terms/Mode_of_inheritance.txt)
- Fix issue crash with variants that have been unflagged causative not being available in other causatives
### Added
### Changed

## [4.33]
### Fixed
- Command line crashing when updating an individual not found in database
- Dashboard page crashing when filters return no data
- Cancer variants filter by chromosome
- /api/v1/genes now searches for genes in all genome builds by default
- Upgraded igv.js to version 2.8.1 (Fixed Unparsable bed record error)
### Added
- Autodeploy docs on release
- Documentation for updating case individuals tracks
- Filter cases and dashboard stats by analysis track
### Changed
- Changed from deprecated db update method
- Pre-selected fields to run queries with in dashboard page
- Do not filter by any institute when first accessing the dashboard
- Removed OMIM panel in case view for cancer cases
- Display Tier I and II variants in case view causatives panel for cancer cases
- Refactored Individuals and Causative panels in case view for cancer cases

## [4.32.1]
### Fixed
- iSort lint check only
### Changed
- Institute cases page crashing when a case has track:Null
### Added

## [4.32]
### Added
- Load and show MITOMAP associated diseases from VCF (INFO field: MitomapAssociatedDiseases, via HmtNote)
- Show variant allele frequencies for mitochondrial variants (GRCh38 cases)
- Extend "public" json API with diseases (OMIM) and phenotypes (HPO)
- HPO gene list download now has option for clinical and non-clinical genes
- Display gene splice junctions data in sashimi plots
- Update case individuals with splice junctions tracks
- Simple Docker compose for development with local build
- Make Phenomodels subpanels collapsible
- User side documentation of cytogenomics features (Gens, Chromograph, vcf2cytosure, rhocall)
- iSort GitHub Action
- Support LoqusDB REST API queries
### Fixed
- Show other causative once, even if several events point to it
- Filtering variants by mitochondrial chromosome for cases with genome build=38
- HPO gene search button triggers any warnings for clinical / non-existing genes also on first search
- Fixed a bug in variants pages caused by MT variants without alt_frequency
- Tests for CADD score parsing function
- Fixed the look of IGV settings on SNV variant page
- Cases analyzed once shown as `rerun`
- Missing case track on case re-upload
- Fixed severity rank for SO term "regulatory region ablation"
### Changed
- Refactor according to CodeFactor - mostly reuse of duplicated code
- Phenomodels language adjustment
- Open variants in a new window (from variants page)
- Open overlapping and compound variants in a new window (from variant page)
- gnomAD link points to gnomAD v.3 (build GRCh38) for mitochondrial variants.
- Display only number of affected genes for dismissed SVs in general report
- Chromosome build check when populating the variants filter chromosome selection
- Display mitochondrial and rare diseases coverage report in cases with missing 'rare' track

## [4.31.1]
### Added
### Changed
- Remove mitochondrial and coverage report from cancer cases sidebar
### Fixed
- ClinVar page when dbSNP id is None

## [4.31]
### Added
- gnomAD annotation field in admin guide
- Export also dynamic panel genes not associated to an HPO term when downloading the HPO panel
- Primary HGNC transcript info in variant export files
- Show variant quality (QUAL field from vcf) in the variant summary
- Load/update PDF gene fusion reports (clinical and research) generated with Arriba
- Support new MANE annotations from VEP (both MANE Select and MANE Plus Clinical)
- Display on case activity the event of a user resetting all dismissed variants
- Support gnomAD population frequencies for mitochondrial variants
- Anchor links in Casedata ClinVar panels to redirect after renaming individuals
### Fixed
- Replace old docs link www.clinicalgenomics.se/scout with new https://clinical-genomics.github.io/scout
- Page formatting issues whenever case and variant comments contain extremely long strings with no spaces
- Chromograph images can be one column and have scrollbar. Removed legacy code.
- Column labels for ClinVar case submission
- Page crashing looking for LoqusDB observation when variant doesn't exist
- Missing inheritance models and custom inheritance models on newly created gene panels
- Accept only numbers in managed variants filter as position and end coordinates
- SNP id format and links in Variant page, ClinVar submission form and general report
- Case groups tooltip triggered only when mouse is on the panel header
### Changed
- A more compact case groups panel
- Added landscape orientation CSS style to cancer coverage and QC demo report
- Improve user documentation to create and save new gene panels
- Removed option to use space as separator when uploading gene panels
- Separating the columns of standard and custom inheritance models in gene panels
- Improved ClinVar instructions for users using non-English Excel

## [4.30.2]
### Added
### Fixed
- Use VEP RefSeq ID if RefSeq list is empty in RefSeq transcripts overview
- Bug creating variant links for variants with no end_chrom
### Changed

## [4.30.1]
### Added
### Fixed
- Cryptography dependency fixed to use version < 3.4
### Changed

## [4.30]
### Added
- Introduced a `reset dismiss variant` verb
- Button to reset all dismissed variants for a case
- Add black border to Chromograph ideograms
- Show ClinVar annotations on variantS page
- Added integration with GENS, copy number visualization tool
- Added a VUS label to the manual classification variant tags
- Add additional information to SNV verification emails
- Tooltips documenting manual annotations from default panels
- Case groups now show bam files from all cases on align view
### Fixed
- Center initial igv view on variant start with SNV/indels
- Don't set initial igv view to negative coordinates
- Display of GQ for SV and STR
- Parsing of AD and related info for STRs
- LoqusDB field in institute settings accepts only existing Loqus instances
- Fix DECIPHER link to work after DECIPHER migrated to GRCh38
- Removed visibility window param from igv.js genes track
- Updated HPO download URL
- Patch HPO download test correctly
- Reference size on STR hover not needed (also wrong)
- Introduced genome build check (allowed values: 37, 38, "37", "38") on case load
- Improve case searching by assignee full name
- Populating the LoqusDB select in institute settings
### Changed
- Cancer variants table header (pop freq etc)
- Only admin users can modify LoqusDB instance in Institute settings
- Style of case synopsis, variants and case comments
- Switched to igv.js 2.7.5
- Do not choke if case is missing research variants when research requested
- Count cases in LoqusDB by variant type
- Introduce deprecation warning for Loqus configs that are not dictionaries
- Improve create new gene panel form validation
- Make XM- transcripts less visible if they don't overlap with transcript refseq_id in variant page
- Color of gene panels and comments panels on cases and variant pages
- Do not choke if case is missing research variants when reserch requested

## [4.29.1]
### Added
### Fixed
- Always load STR variants regardless of RankScore threshold (hotfix)
### Changed

## [4.29]
### Added
- Added a page about migrating potentially breaking changes to the documentation
- markdown_include in development requirements file
- STR variants filter
- Display source, Z-score, inheritance pattern for STR annotations from Stranger (>0.6.1) if available
- Coverage and quality report to cancer view
### Fixed
- ACMG classification page crashing when trying to visualize a classification that was removed
- Pretty print HGVS on gene variants (URL-decode VEP)
- Broken or missing link in the documentation
- Multiple gene names in ClinVar submission form
- Inheritance model select field in ClinVar submission
- IGV.js >2.7.0 has an issue with the gene track zoom levels - temp freeze at 2.7.0
- Revert CORS-anywhere and introduce a local http proxy for cloud tracks
### Changed

## [4.28]
### Added
- Chromograph integration for displaying PNGs in case-page
- Add VAF to cancer case general report, and remove some of its unused fields
- Variants filter compatible with genome browser location strings
- Support for custom public igv tracks stored on the cloud
- Add tests to increase testing coverage
- Update case variants count after deleting variants
- Update IGV.js to latest (v2.7.4)
- Bypass igv.js CORS check using `https://github.com/Rob--W/cors-anywhere`
- Documentation on default and custom IGV.js tracks (admin docs)
- Lock phenomodels so they're editable by admins only
- Small case group assessment sharing
- Tutorial and files for deploying app on containers (Kubernetes pods)
- Canonical transcript and protein change of canonical transcript in exported variants excel sheet
- Support for Font Awesome version 6
- Submit to Beacon from case page sidebar
- Hide dismissed variants in variants pages and variants export function
- Systemd service files and instruction to deploy Scout using podman
### Fixed
- Bugfix: unused `chromgraph_prefix |tojson` removed
- Freeze coloredlogs temporarily
- Marrvel link
- Don't show TP53 link for silent or synonymous changes
- OMIM gene field accepts any custom number as OMIM gene
- Fix Pytest single quote vs double quote string
- Bug in gene variants search by similar cases and no similar case is found
- Delete unused file `userpanel.py`
- Primary transcripts in variant overview and general report
- Google OAuth2 login setup in README file
- Redirect to 'missing file'-icon if configured Chromograph file is missing
- Javascript error in case page
- Fix compound matching during variant loading for hg38
- Cancer variants view containing variants dismissed with cancer-specific reasons
- Zoom to SV variant length was missing IGV contig select
- Tooltips on case page when case has no default gene panels
### Changed
- Save case variants count in case document and not in sessions
- Style of gene panels multiselect on case page
- Collapse/expand main HPO checkboxes in phenomodel preview
- Replaced GQ (Genotype quality) with VAF (Variant allele frequency) in cancer variants GT table
- Allow loading of cancer cases with no tumor_purity field
- Truncate cDNA and protein changes in case report if longer than 20 characters


## [4.27]
### Added
- Exclude one or more variant categories when running variants delete command
### Fixed
### Changed

## [4.26.1]
### Added
### Fixed
- Links with 1-letter aa codes crash on frameshift etc
### Changed

## [4.26]
### Added
- Extend the delete variants command to print analysis date, track, institute, status and research status
- Delete variants by type of analysis (wgs|wes|panel)
- Links to cBioPortal, MutanTP53, IARC TP53, OncoKB, MyCancerGenome, CIViC
### Fixed
- Deleted variants count
### Changed
- Print output of variants delete command as a tab separated table

## [4.25]
### Added
- Command line function to remove variants from one or all cases
### Fixed
- Parse SMN None calls to None rather than False

## [4.24.1]
### Fixed
- Install requirements.txt via setup file

## [4.24]
### Added
- Institute-level phenotype models with sub-panels containing HPO and OMIM terms
- Runnable Docker demo
- Docker image build and push github action
- Makefile with shortcuts to docker commands
- Parse and save synopsis, phenotype and cohort terms from config files upon case upload
### Fixed
- Update dismissed variant status when variant dismissed key is missing
- Breakpoint two IGV button now shows correct chromosome when different from bp1
- Missing font lib in Docker image causing the PDF report download page to crash
- Sentieon Manta calls lack Somaticscore - load anyway
- ClinVar submissions crashing due to pinned variants that are not loaded
- Point ExAC pLI score to new gnomad server address
- Bug uploading cases missing phenotype terms in config file
- STRs loaded but not shown on browser page
- Bug when using adapter.variant.get_causatives with case_id without causatives
- Problem with fetching "solved" from scout export cases cli
- Better serialising of datetime and bson.ObjectId
- Added `volumes` folder to .gitignore
### Changed
- Make matching causative and managed variants foldable on case page
- Remove calls to PyMongo functions marked as deprecated in backend and frontend(as of version 3.7).
- Improved `scout update individual` command
- Export dynamic phenotypes with ordered gene lists as PDF


## [4.23]
### Added
- Save custom IGV track settings
- Show a flash message with clear info about non-valid genes when gene panel creation fails
- CNV report link in cancer case side navigation
- Return to comment section after editing, deleting or submitting a comment
- Managed variants
- MT vs 14 chromosome mean coverage stats if Scout is connected to Chanjo
### Fixed
- missing `vcf_cancer_sv` and `vcf_cancer_sv_research` to manual.
- Split ClinVar multiple clnsig values (slash-separated) and strip them of underscore for annotations without accession number
- Timeout of `All SNVs and INDELs` page when no valid gene is provided in the search
- Round CADD (MIPv9)
- Missing default panel value
- Invisible other causatives lines when other causatives lack gene symbols
### Changed
- Do not freeze mkdocs-material to version 4.6.1
- Remove pre-commit dependency

## [4.22]
### Added
- Editable cases comments
- Editable variants comments
### Fixed
- Empty variant activity panel
- STRs variants popover
- Split new ClinVar multiple significance terms for a variant
- Edit the selected comment, not the latest
### Changed
- Updated RELEASE docs.
- Pinned variants card style on the case page
- Merged `scout export exons` and `scout view exons` commands


## [4.21.2]
### Added
### Fixed
- Do not pre-filter research variants by (case-default) gene panels
- Show OMIM disease tooltip reliably
### Changed

## [4.21.1]
### Added
### Fixed
- Small change to Pop Freq column in variants ang gene panels to avoid strange text shrinking on small screens
- Direct use of HPO list for Clinical HPO SNV (and cancer SNV) filtering
- PDF coverage report redirecting to login page
### Changed
- Remove the option to dismiss single variants from all variants pages
- Bulk dismiss SNVs, SVs and cancer SNVs from variants pages

## [4.21]
### Added
- Support to configure LoqusDB per institute
- Highlight causative variants in the variants list
- Add tests. Mostly regarding building internal datatypes.
- Remove leading and trailing whitespaces from panel_name and display_name when panel is created
- Mark MANE transcript in list of transcripts in "Transcript overview" on variant page
- Show default panel name in case sidebar
- Previous buttons for variants pagination
- Adds a gh action that checks that the changelog is updated
- Adds a gh action that deploys new releases automatically to pypi
- Warn users if case default panels are outdated
- Define institute-specific gene panels for filtering in institute settings
- Use institute-specific gene panels in variants filtering
- Show somatic VAF for pinned and causative variants on case page

### Fixed
- Report pages redirect to login instead of crashing when session expires
- Variants filter loading in cancer variants page
- User, Causative and Cases tables not scaling to full page
- Improved docs for an initial production setup
- Compatibility with latest version of Black
- Fixed tests for Click>7
- Clinical filter required an extra click to Filter to return variants
- Restore pagination and shrink badges in the variants page tables
- Removing a user from the command line now inactivates the case only if user is last assignee and case is active
- Bugfix, LoqusDB per institute feature crashed when institute id was empty string
- Bugfix, LoqusDB calls where missing case count
- filter removal and upload for filters deleted from another page/other user
- Visualize outdated gene panels info in a popover instead of a tooltip in case page side panel

### Changed
- Highlight color on normal STRs in the variants table from green to blue
- Display breakpoints coordinates in verification emails only for structural variants


## [4.20]
### Added
- Display number of filtered variants vs number of total variants in variants page
- Search case by HPO terms
- Dismiss variant column in the variants tables
- Black and pre-commit packages to dev requirements

### Fixed
- Bug occurring when rerun is requested twice
- Peddy info fields in the demo config file
- Added load config safety check for multiple alignment files for one individual
- Formatting of cancer variants table
- Missing Score in SV variants table

### Changed
- Updated the documentation on how to create a new software release
- Genome build-aware cytobands coordinates
- Styling update of the Matchmaker card
- Select search type in case search form


## [4.19]

### Added
- Show internal ID for case
- Add internal ID for downloaded CGH files
- Export dynamic HPO gene list from case page
- Remove users as case assignees when their account is deleted
- Keep variants filters panel expanded when filters have been used

### Fixed
- Handle the ProxyFix ModuleNotFoundError when Werkzeug installed version is >1.0
- General report formatting issues whenever case and variant comments contain extremely long strings with no spaces

### Changed
- Created an institute wrapper page that contains list of cases, causatives, SNVs & Indels, user list, shared data and institute settings
- Display case name instead of case ID on clinVar submissions
- Changed icon of sample update in clinVar submissions


## [4.18]

### Added
- Filter cancer variants on cytoband coordinates
- Show dismiss reasons in a badge with hover for clinical variants
- Show an ellipsis if 10 cases or more to display with loqusdb matches
- A new blog post for version 4.17
- Tooltip to better describe Tumor and Normal columns in cancer variants
- Filter cancer SNVs and SVs by chromosome coordinates
- Default export of `Assertion method citation` to clinVar variants submission file
- Button to export up to 500 cancer variants, filtered or not
- Rename samples of a clinVar submission file

### Fixed
- Apply default gene panel on return to cancer variantS from variant view
- Revert to certificate checking when asking for Chanjo reports
- `scout download everything` command failing while downloading HPO terms

### Changed
- Turn tumor and normal allelic fraction to decimal numbers in tumor variants page
- Moved clinVar submissions code to the institutes blueprints
- Changed name of clinVar export files to FILENAME.Variant.csv and FILENAME.CaseData.csv
- Switched Google login libraries from Flask-OAuthlib to Authlib


## [4.17.1]

### Fixed
- Load cytobands for cases with chromosome build not "37" or "38"


## [4.17]

### Added
- COSMIC badge shown in cancer variants
- Default gene-panel in non-cancer structural view in url
- Filter SNVs and SVs by cytoband coordinates
- Filter cancer SNV variants by alt allele frequency in tumor
- Correct genome build in UCSC link from structural variant page



### Fixed
- Bug in clinVar form when variant has no gene
- Bug when sharing cases with the same institute twice
- Page crashing when removing causative variant tag
- Do not default to GATK caller when no caller info is provided for cancer SNVs


## [4.16.1]

### Fixed
- Fix the fix for handling of delivery reports for rerun cases

## [4.16]

### Added
- Adds possibility to add "lims_id" to cases. Currently only stored in database, not shown anywhere
- Adds verification comment box to SVs (previously only available for small variants)
- Scrollable pedigree panel

### Fixed
- Error caused by changes in WTForm (new release 2.3.x)
- Bug in OMIM case page form, causing the page to crash when a string was provided instead of a numerical OMIM id
- Fix Alamut link to work properly on hg38
- Better handling of delivery reports for rerun cases
- Small CodeFactor style issues: matchmaker results counting, a couple of incomplete tests and safer external xml
- Fix an issue with Phenomizer introduced by CodeFactor style changes

### Changed
- Updated the version of igv.js to 2.5.4

## [4.15.1]

### Added
- Display gene names in ClinVar submissions page
- Links to Varsome in variant transcripts table

### Fixed
- Small fixes to ClinVar submission form
- Gene panel page crash when old panel has no maintainers

## [4.15]

### Added
- Clinvar CNVs IGV track
- Gene panels can have maintainers
- Keep variant actions (dismissed, manual rank, mosaic, acmg, comments) upon variant re-upload
- Keep variant actions also on full case re-upload

### Fixed
- Fix the link to Ensembl for SV variants when genome build 38.
- Arrange information in columns on variant page
- Fix so that new cosmic identifier (COSV) is also acceptable #1304
- Fixed COSMIC tag in INFO (outside of CSQ) to be parses as well with `&` splitter.
- COSMIC stub URL changed to https://cancer.sanger.ac.uk/cosmic/search?q= instead.
- Updated to a version of IGV where bigBed tracks are visualized correctly
- Clinvar submission files are named according to the content (variant_data and case_data)
- Always show causatives from other cases in case overview
- Correct disease associations for gene symbol aliases that exist as separate genes
- Re-add "custom annotations" for SV variants
- The override ClinVar P/LP add-in in the Clinical Filter failed for new CSQ strings

### Changed
- Runs all CI checks in github actions

## [4.14.1]

### Fixed
- Error when variant found in loqusdb is not loaded for other case

## [4.14]

### Added
- Use github actions to run tests
- Adds CLI command to update individual alignments path
- Update HPO terms using downloaded definitions files
- Option to use alternative flask config when running `scout serve`
- Requirement to use loqusdb >= 2.5 if integrated

### Fixed
- Do not display Pedigree panel in cancer view
- Do not rely on internet connection and services available when running CI tests
- Variant loading assumes GATK if no caller set given and GATK filter status is seen in FILTER
- Pass genome build param all the way in order to get the right gene mappings for cases with build 38
- Parse correctly variants with zero frequency values
- Continue even if there are problems to create a region vcf
- STR and cancer variant navigation back to variants pages could fail

### Changed
- Improved code that sends requests to the external APIs
- Updates ranges for user ranks to fit todays usage
- Run coveralls on github actions instead of travis
- Run pip checks on github actions instead of coveralls
- For hg38 cases, change gnomAD link to point to version 3.0 (which is hg38 based)
- Show pinned or causative STR variants a bit more human readable

## [4.13.1]

### Added
### Fixed
- Typo that caused not all clinvar conflicting interpretations to be loaded no matter what
- Parse and retrieve clinvar annotations from VEP-annotated (VEP 97+) CSQ VCF field
- Variant clinvar significance shown as `not provided` whenever is `Uncertain significance`
- Phenomizer query crashing when case has no HPO terms assigned
- Fixed a bug affecting `All SNVs and INDELs` page when variants don't have canonical transcript
- Add gene name or id in cancer variant view

### Changed
- Cancer Variant view changed "Variant:Transcript:Exon:HGVS" to "Gene:Transcript:Exon:HGVS"

## [4.13]

### Added
- ClinVar SNVs track in IGV
- Add SMA view with SMN Copy Number data
- Easier to assign OMIM diagnoses from case page
- OMIM terms and specific OMIM term page

### Fixed
- Bug when adding a new gene to a panel
- Restored missing recent delivery reports
- Fixed style and links to other reports in case side panel
- Deleting cases using display_name and institute not deleting its variants
- Fixed bug that caused coordinates filter to override other filters
- Fixed a problem with finding some INS in loqusdb
- Layout on SV page when local observations without cases are present
- Make scout compatible with the new HPO definition files from `http://compbio.charite.de/jenkins/`
- General report visualization error when SNVs display names are very long


### Changed


## [4.12.4]

### Fixed
- Layout on SV page when local observations without cases are present

## [4.12.3]

### Fixed
- Case report when causative or pinned SVs have non null allele frequencies

## [4.12.2]

### Fixed
- SV variant links now take you to the SV variant page again
- Cancer variant view has cleaner table data entries for "N/A" data
- Pinned variant case level display hotfix for cancer and str - more on this later
- Cancer variants show correct alt/ref reads mirroring alt frequency now
- Always load all clinical STR variants even if a region load is attempted - index may be missing
- Same case repetition in variant local observations

## [4.12.1]

### Fixed
- Bug in variant.gene when gene has no HGVS description


## [4.12]

### Added
- Accepts `alignment_path` in load config to pass bam/cram files
- Display all phenotypes on variant page
- Display hgvs coordinates on pinned and causatives
- Clear panel pending changes
- Adds option to setup the database with static files
- Adds cli command to download the resources from CLI that scout needs
- Adds test files for merged somatic SV and CNV; as well as merged SNV, and INDEL part of #1279
- Allows for upload of OMIM-AUTO gene panel from static files without api-key

### Fixed
- Cancer case HPO panel variants link
- Fix so that some drop downs have correct size
- First IGV button in str variants page
- Cancer case activates on SNV variants
- Cases activate when STR variants are viewed
- Always calculate code coverage
- Pinned/Classification/comments in all types of variants pages
- Null values for panel's custom_inheritance_models
- Discrepancy between the manual disease transcripts and those in database in gene-edit page
- ACMG classification not showing for some causatives
- Fix bug which caused IGV.js to use hg19 reference files for hg38 data
- Bug when multiple bam files sources with non-null values are available


### Changed
- Renamed `requests` file to `scout_requests`
- Cancer variant view shows two, instead of four, decimals for allele and normal


## [4.11.1]

### Fixed
- Institute settings page
- Link institute settings to sharing institutes choices

## [4.11.0]

### Added
- Display locus name on STR variant page
- Alternative key `GNOMADAF_popmax` for Gnomad popmax allele frequency
- Automatic suggestions on how to improve the code on Pull Requests
- Parse GERP, phastCons and phyloP annotations from vep annotated CSQ fields
- Avoid flickering comment popovers in variant list
- Parse REVEL score from vep annotated CSQ fields
- Allow users to modify general institute settings
- Optionally format code automatically on commit
- Adds command to backup vital parts `scout export database`
- Parsing and displaying cancer SV variants from Manta annotated VCF files
- Dismiss cancer snv variants with cancer-specific options
- Add IGV.js UPD, RHO and TIDDIT coverage wig tracks.


### Fixed
- Slightly darker page background
- Fixed an issued with parsed conservation values from CSQ
- Clinvar submissions accessible to all users of an institute
- Header toolbar when on Clinvar page now shows institute name correctly
- Case should not always inactivate upon update
- Show dismissed snv cancer variants as grey on the cancer variants page
- Improved style of mappability link and local observations on variant page
- Convert all the GET requests to the igv view to POST request
- Error when updating gene panels using a file containing BOM chars
- Add/replace gene radio button not working in gene panels


## [4.10.1]

### Fixed
- Fixed issue with opening research variants
- Problem with coveralls not called by Travis CI
- Handle Biomart service down in tests


## [4.10.0]

### Added
- Rank score model in causatives page
- Exportable HPO terms from phenotypes page
- AMP guideline tiers for cancer variants
- Adds scroll for the transcript tab
- Added CLI option to query cases on time since case event was added
- Shadow clinical assessments also on research variants display
- Support for CRAM alignment files
- Improved str variants view : sorting by locus, grouped by allele.
- Delivery report PDF export
- New mosaicism tag option
- Add or modify individuals' age or tissue type from case page
- Display GC and allele depth in causatives table.
- Included primary reference transcript in general report
- Included partial causative variants in general report
- Remove dependency of loqusdb by utilising the CLI

### Fixed
- Fixed update OMIM command bug due to change in the header of the genemap2 file
- Removed Mosaic Tag from Cancer variants
- Fixes issue with unaligned table headers that comes with hidden Datatables
- Layout in general report PDF export
- Fixed issue on the case statistics view. The validation bars didn't show up when all institutes were selected. Now they do.
- Fixed missing path import by importing pathlib.Path
- Handle index inconsistencies in the update index functions
- Fixed layout problems


## [4.9.0]

### Added
- Improved MatchMaker pages, including visible patient contacts email address
- New badges for the github repo
- Links to [GENEMANIA](genemania.org)
- Sort gene panel list on case view.
- More automatic tests
- Allow loading of custom annotations in VCF using the SCOUT_CUSTOM info tag.

### Fixed
- Fix error when a gene is added to an empty dynamic gene panel
- Fix crash when attempting to add genes on incorrect format to dynamic gene panel
- Manual rank variant tags could be saved in a "Select a tag"-state, a problem in the variants view.
- Same case evaluations are no longer shown as gray previous evaluations on the variants page
- Stay on research pages, even if reset, next first buttons are pressed..
- Overlapping variants will now be visible on variant page again
- Fix missing classification comments and links in evaluations page
- All prioritized cases are shown on cases page


## [4.8.3]

### Added

### Fixed
- Bug when ordering sanger
- Improved scrolling over long list of genes/transcripts


## [4.8.2]

### Added

### Fixed
- Avoid opening extra tab for coverage report
- Fixed a problem when rank model version was saved as floats and not strings
- Fixed a problem with displaying dismiss variant reasons on the general report
- Disable load and delete filter buttons if there are no saved filters
- Fix problem with missing verifications
- Remove duplicate users and merge their data and activity


## [4.8.1]

### Added

### Fixed
- Prevent login fail for users with id defined by ObjectId and not email
- Prevent the app from crashing with `AttributeError: 'NoneType' object has no attribute 'message'`


## [4.8.0]

### Added
- Updated Scout to use Bootstrap 4.3
- New looks for Scout
- Improved dashboard using Chart.js
- Ask before inactivating a case where last assigned user leaves it
- Genes can be manually added to the dynamic gene list directly on the case page
- Dynamic gene panels can optionally be used with clinical filter, instead of default gene panel
- Dynamic gene panels get link out to chanjo-report for coverage report
- Load all clinvar variants with clinvar Pathogenic, Likely Pathogenic and Conflicting pathogenic
- Show transcripts with exon numbers for structural variants
- Case sort order can now be toggled between ascending and descending.
- Variants can be marked as partial causative if phenotype is available for case.
- Show a frequency tooltip hover for SV-variants.
- Added support for LDAP login system
- Search snv and structural variants by chromosomal coordinates
- Structural variants can be marked as partial causative if phenotype is available for case.
- Show normal and pathologic limits for STRs in the STR variants view.
- Institute level persistent variant filter settings that can be retrieved and used.
- export causative variants to Excel
- Add support for ROH, WIG and chromosome PNGs in case-view

### Fixed
- Fixed missing import for variants with comments
- Instructions on how to build docs
- Keep sanger order + verification when updating/reloading variants
- Fixed and moved broken filter actions (HPO gene panel and reset filter)
- Fixed string conversion to number
- UCSC links for structural variants are now separated per breakpoint (and whole variant where applicable)
- Reintroduced missing coverage report
- Fixed a bug preventing loading samples using the command line
- Better inheritance models customization for genes in gene panels
- STR variant page back to list button now does its one job.
- Allows to setup scout without a omim api key
- Fixed error causing "favicon not found" flash messages
- Removed flask --version from base cli
- Request rerun no longer changes case status. Active or archived cases inactivate on upload.
- Fixed missing tooltip on the cancer variants page
- Fixed weird Rank cell in variants page
- Next and first buttons order swap
- Added pagination (and POST capability) to cancer variants.
- Improves loading speed for variant page
- Problem with updating variant rank when no variants
- Improved Clinvar submission form
- General report crashing when dismissed variant has no valid dismiss code
- Also show collaborative case variants on the All variants view.
- Improved phenotype search using dataTables.js on phenotypes page
- Search and delete users with `email` instead of `_id`
- Fixed css styles so that multiselect options will all fit one column


## [4.7.3]

### Added
- RankScore can be used with VCFs for vcf_cancer files

### Fixed
- Fix issue with STR view next page button not doing its one job.

### Deleted
- Removed pileup as a bam viewing option. This is replaced by IGV


## [4.7.2]

### Added
- Show earlier ACMG classification in the variant list

### Fixed
- Fixed igv search not working due to igv.js dist 2.2.17
- Fixed searches for cases with a gene with variants pinned or marked causative.
- Load variant pages faster after fixing other causatives query
- Fixed mitochondrial report bug for variants without genes

## [4.7.1]

### Added

### Fixed
- Fixed bug on genes page


## [4.7.0]

### Added
- Export genes and gene panels in build GRCh38
- Search for cases with variants pinned or marked causative in a given gene.
- Search for cases phenotypically similar to a case also from WUI.
- Case variant searches can be limited to similar cases, matching HPO-terms,
  phenogroups and cohorts.
- De-archive reruns and flag them as 'inactive' if archived
- Sort cases by analysis_date, track or status
- Display cases in the following order: prioritized, active, inactive, archived, solved
- Assign case to user when user activates it or asks for rerun
- Case becomes inactive when it has no assignees
- Fetch refseq version from entrez and use it in clinvar form
- Load and export of exons for all genes, independent on refseq
- Documentation for loading/updating exons
- Showing SV variant annotations: SV cgh frequencies, gnomad-SV, local SV frequencies
- Showing transcripts mapping score in segmental duplications
- Handle requests to Ensembl Rest API
- Handle requests to Ensembl Rest Biomart
- STR variants view now displays GT and IGV link.
- Description field for gene panels
- Export exons in build 37 and 38 using the command line

### Fixed
- Fixes of and induced by build tests
- Fixed bug affecting variant observations in other cases
- Fixed a bug that showed wrong gene coverage in general panel PDF export
- MT report only shows variants occurring in the specific individual of the excel sheet
- Disable SSL certifcate verification in requests to chanjo
- Updates how intervaltree and pymongo is used to void deprecated functions
- Increased size of IGV sample tracks
- Optimized tests


## [4.6.1]

### Added

### Fixed
- Missing 'father' and 'mother' keys when parsing single individual cases


## [4.6.0]

### Added
- Description of Scout branching model in CONTRIBUTING doc
- Causatives in alphabetical order, display ACMG classification and filter by gene.
- Added 'external' to the list of analysis type options
- Adds functionality to display "Tissue type". Passed via load config.
- Update to IGV 2.

### Fixed
- Fixed alignment visualization and vcf2cytosure availability for demo case samples
- Fixed 3 bugs affecting SV pages visualization
- Reintroduced the --version cli option
- Fixed variants query by panel (hpo panel + gene panel).
- Downloaded MT report contains excel files with individuals' display name
- Refactored code in parsing of config files.


## [4.5.1]

### Added

### Fixed
- update requirement to use PyYaml version >= 5.1
- Safer code when loading config params in cli base


## [4.5.0]

### Added
- Search for similar cases from scout view CLI
- Scout cli is now invoked from the app object and works under the app context

### Fixed
- PyYaml dependency fixed to use version >= 5.1


## [4.4.1]

### Added
- Display SV rank model version when available

### Fixed
- Fixed upload of delivery report via API


## [4.4.0]

### Added
- Displaying more info on the Causatives page and hiding those not causative at the case level
- Add a comment text field to Sanger order request form, allowing a message to be included in the email
- MatchMaker Exchange integration
- List cases with empty synopsis, missing HPO terms and phenotype groups.
- Search for cases with open research list, or a given case status (active, inactive, archived)

### Fixed
- Variant query builder split into several functions
- Fixed delivery report load bug


## [4.3.3]

### Added
- Different individual table for cancer cases

### Fixed
- Dashboard collects validated variants from verification events instead of using 'sanger' field
- Cases shared with collaborators are visible again in cases page
- Force users to select a real institute to share cases with (actionbar select fix)


## [4.3.2]

### Added
- Dashboard data can be filtered using filters available in cases page
- Causatives for each institute are displayed on a dedicated page
- SNVs and and SVs are searchable across cases by gene and rank score
- A more complete report with validated variants is downloadable from dashboard

### Fixed
- Clinsig filter is fixed so clinsig numerical values are returned
- Split multi clinsig string values in different elements of clinsig array
- Regex to search in multi clinsig string values or multi revstat string values
- It works to upload vcf files with no variants now
- Combined Pileup and IGV alignments for SVs having variant start and stop on the same chromosome


## [4.3.1]

### Added
- Show calls from all callers even if call is not available
- Instructions to install cairo and pango libs from WeasyPrint page
- Display cases with number of variants from CLI
- Only display cases with number of variants above certain treshold. (Also CLI)
- Export of verified variants by CLI or from the dashboard
- Extend case level queries with default panels, cohorts and phenotype groups.
- Slice dashboard statistics display using case level queries
- Add a view where all variants for an institute can be searched across cases, filtering on gene and rank score. Allows searching research variants for cases that have research open.

### Fixed
- Fixed code to extract variant conservation (gerp, phyloP, phastCons)
- Visualization of PDF-exported gene panels
- Reintroduced the exon/intron number in variant verification email
- Sex and affected status is correctly displayed on general report
- Force number validation in SV filter by size
- Display ensembl transcripts when no refseq exists


## [4.3.0]

### Added
- Mosaicism tag on variants
- Show and filter on SweGen frequency for SVs
- Show annotations for STR variants
- Show all transcripts in verification email
- Added mitochondrial export
- Adds alternative to search for SVs shorter that the given length
- Look for 'bcftools' in the `set` field of VCFs
- Display digenic inheritance from OMIM
- Displays what refseq transcript that is primary in hgnc

### Fixed

- Archived panels displays the correct date (not retroactive change)
- Fixed problem with waiting times in gene panel exports
- Clinvar fiter not working with human readable clinsig values

## [4.2.2]

### Fixed
- Fixed gene panel create/modify from CSV file utf-8 decoding error
- Updating genes in gene panels now supports edit comments and entry version
- Gene panel export timeout error

## [4.2.1]

### Fixed
- Re-introduced gene name(s) in verification email subject
- Better PDF rendering for excluded variants in report
- Problem to access old case when `is_default` did not exist on a panel


## [4.2.0]

### Added
- New index on variant_id for events
- Display overlapping compounds on variants view

### Fixed
- Fixed broken clinical filter


## [4.1.4]

### Added
- Download of filtered SVs

### Fixed
- Fixed broken download of filtered variants
- Fixed visualization issue in gene panel PDF export
- Fixed bug when updating gene names in variant controller


## [4.1.3]

### Fixed
- Displays all primary transcripts


## [4.1.2]

### Added
- Option add/replace when updating a panel via CSV file
- More flexible versioning of the gene panels
- Printing coverage report on the bottom of the pdf case report
- Variant verification option for SVs
- Logs uri without pwd when connecting
- Disease-causing transcripts in case report
- Thicker lines in case report
- Supports HPO search for cases, both terms or if described in synopsis
- Adds sanger information to dashboard

### Fixed
- Use db name instead of **auth** as default for authentication
- Fixes so that reports can be generated even with many variants
- Fixed sanger validation popup to show individual variants queried by user and institute.
- Fixed problem with setting up scout
- Fixes problem when exac file is not available through broad ftp
- Fetch transcripts for correct build in `adapter.hgnc_gene`

## [4.1.1]
- Fix problem with institute authentication flash message in utils
- Fix problem with comments
- Fix problem with ensembl link


## [4.1.0]

### Added
- OMIM phenotypes to case report
- Command to download all panel app gene panels `scout load panel --panel-app`
- Links to genenames.org and omim on gene page
- Popup on gene at variants page with gene information
- reset sanger status to "Not validated" for pinned variants
- highlight cases with variants to be evaluated by Sanger on the cases page
- option to point to local reference files to the genome viewer pileup.js. Documented in `docs.admin-guide.server`
- option to export single variants in `scout export variants`
- option to load a multiqc report together with a case(add line in load config)
- added a view for searching HPO terms. It is accessed from the top left corner menu
- Updates the variants view for cancer variants. Adds a small cancer specific filter for known variants
- Adds hgvs information on cancer variants page
- Adds option to update phenotype groups from CLI

### Fixed
- Improved Clinvar to submit variants from different cases. Fixed HPO terms in casedata according to feedback
- Fixed broken link to case page from Sanger modal in cases view
- Now only cases with non empty lists of causative variants are returned in `adapter.case(has_causatives=True)`
- Can handle Tumor only samples
- Long lists of HGNC symbols are now possible. This was previously difficult with manual, uploaded or by HPO search when changing filter settings due to GET request limitations. Relevant pages now use POST requests. Adds the dynamic HPO panel as a selection on the gene panel dropdown.
- Variant filter defaults to default panels also on SV and Cancer variants pages.

## [4.0.0]

### WARNING ###

This is a major version update and will require that the backend of pre releases is updated.
Run commands:

```
$scout update genes
$scout update hpo
```

- Created a Clinvar submission tool, to speed up Clinvar submission of SNVs and SVs
- Added an analysis report page (html and PDF format) containing phenotype, gene panels and variants that are relevant to solve a case.

### Fixed
- Optimized evaluated variants to speed up creation of case report
- Moved igv and pileup viewer under a common folder
- Fixed MT alignment view pileup.js
- Fixed coordinates for SVs with start chromosome different from end chromosome
- Global comments shown across cases and institutes. Case-specific variant comments are shown only for that specific case.
- Links to clinvar submitted variants at the cases level
- Adapts clinvar parsing to new format
- Fixed problem in `scout update user` when the user object had no roles
- Makes pileup.js use online genome resources when viewing alignments. Now any instance of Scout can make use of this functionality.
- Fix ensembl link for structural variants
- Works even when cases does not have `'madeline_info'`
- Parses Polyphen in correct way again
- Fix problem with parsing gnomad from VEP

### Added
- Added a PDF export function for gene panels
- Added a "Filter and export" button to export custom-filtered SNVs to CSV file
- Dismiss SVs
- Added IGV alignments viewer
- Read delivery report path from case config or CLI command
- Filter for spidex scores
- All HPO terms are now added and fetched from the correct source (https://github.com/obophenotype/human-phenotype-ontology/blob/master/hp.obo)
- New command `scout update hpo`
- New command `scout update genes` will fetch all the latest information about genes and update them
- Load **all** variants found on chromosome **MT**
- Adds choice in cases overview do show as many cases as user like

### Removed
- pileup.min.js and pileup css are imported from a remote web location now
- All source files for HPO information, this is instead fetched directly from source
- All source files for gene information, this is instead fetched directly from source

## [3.0.0]
### Fixed
- hide pedigree panel unless it exists

## [1.5.1] - 2016-07-27
### Fixed
- look for both ".bam.bai" and ".bai" extensions

## [1.4.0] - 2016-03-22
### Added
- support for local frequency through loqusdb
- bunch of other stuff

## [1.3.0] - 2016-02-19
### Fixed
- Update query-phenomizer and add username/password

### Changed
- Update the way a case is checked for rerun-status

### Added
- Add new button to mark a case as "checked"
- Link to clinical variants _without_ 1000G annotation

## [1.2.2] - 2016-02-18
### Fixed
- avoid filtering out variants lacking ExAC and 1000G annotations

## [1.1.3] - 2015-10-01
### Fixed
- persist (clinical) filter when clicking load more
- fix #154 by robustly setting clinical filter func. terms

## [1.1.2] - 2015-09-07
### Fixed
- avoid replacing coverage report with none
- update SO terms, refactored

## [1.1.1] - 2015-08-20
### Fixed
- fetch case based on collaborator status (not owner)

## [1.1.0] - 2015-05-29
### Added
- link(s) to SNPedia based on RS-numbers
- new Jinja filter to "humanize" decimal numbers
- show gene panels in variant view
- new Jinja filter for decoding URL encoding
- add indicator to variants in list that have comments
- add variant number threshold and rank score threshold to load function
- add event methods to mongo adapter
- add tests for models
- show badge "old" if comment was written for a previous analysis

### Changed
- show cDNA change in transcript summary unless variant is exonic
- moved compounds table further up the page
- show dates for case uploads in ISO format
- moved variant comments higher up on page
- updated documentation for pages
- read in coverage report as blob in database and serve directly
- change ``OmimPhenotype`` to ``PhenotypeTerm``
- reorganize models sub-package
- move events (and comments) to separate collection
- only display prev/next links for the research list
- include variant type in breadcrumbs e.g. "Clinical variants"

### Removed
- drop dependency on moment.js

### Fixed
- show the same level of detail for all frequencies on all pages
- properly decode URL encoded symbols in amino acid/cDNA change strings
- fixed issue with wipe permissions in MongoDB
- include default gene lists in "variants" link in breadcrumbs

## [1.0.2] - 2015-05-20
### Changed
- update case fetching function

### Fixed
- handle multiple cases with same id

## [1.0.1] - 2015-04-28
### Fixed
- Fix building URL parameters in cases list Vue component

## [1.0.0] - 2015-04-12
Codename: Sara Lund

![Release 1.0](artwork/releases/release-1-0.jpg)

### Added
- Add email logging for unexpected errors
- New command line tool for deleting case

### Changed
- Much improved logging overall
- Updated documentation/usage guide
- Removed non-working IGV link

### Fixed
- Show sample display name in GT call
- Various small bug fixes
- Make it easier to hover over popups

## [0.0.2-rc1] - 2015-03-04
### Added
- add protein table for each variant
- add many more external links
- add coverage reports as PDFs

### Changed
- incorporate user feedback updates
- big refactor of load scripts

## [0.0.2-rc2] - 2015-03-04
### Changes
- add gene table with gene description
- reorganize inheritance models box

### Fixed
- avoid overwriting gene list on "research" load
- fix various bugs in external links

## [0.0.2-rc3] - 2015-03-05
### Added
- Activity log feed to variant view
- Adds protein change strings to ODM and Sanger email

### Changed
- Extract activity log component to macro

### Fixes
- Make Ensembl transcript links use archive website<|MERGE_RESOLUTION|>--- conflicted
+++ resolved
@@ -17,11 +17,8 @@
 - Update igv.js to 3.1.4
 - IGV DNA alignment track defaults to group by tag:HP and color by methylation (useful for LRS), and show soft-clips
 - Update gnomAD constraint to v4.1
-<<<<<<< HEAD
+- HG38 genes track in igv.js browser, to correctly display gene names
 - Refactored code for prioritizing the order of variant loading
-=======
-- HG38 genes track in igv.js browser, to correctly display gene names
->>>>>>> 84cb7010
 ### Fixed
 - Don't save any "-1", "." or "0" frequency values for SNVs - same as for SVs
 - Downloading and parsing of genes from Ensembl (including MT-TP)
