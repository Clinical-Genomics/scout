# Change Log
All notable changes to this project will be documented in this file.
This project adheres to [Semantic Versioning](http://semver.org/).

About changelog [here](https://keepachangelog.com/en/1.0.0/)

## [unreleased]
### Added
- A GitHub action that checks for broken internal links in docs pages
- Link validation settings in mkdocs.yml file
- Load and display full RNA alignments on alignment viewer
- Genome build check when loading a case
- Extend event index to previous causative variants and always load them
### Fixed
- Documentation nav links for a few documents
- Slightly extended the BioNano Genomics Access integration docs
- Loading of SVs when VCF is missing the INFO.END field but has INFO.SVLEN field
- Escape protein sequence name (if available) in case general report to render special characters correctly
- CaseS HPO term searches for multiple terms works independent of order
- CaseS search regexp should not allow backslash
- CaseS cohort tags can contain whitespace and still match
<<<<<<< HEAD
- Parsing of HPO terms associated to OMIM diagnoses
=======
- Remove diagnoses from cases even if OMIM term is not found in the database
>>>>>>> f2ef5686
### Changed
- Column width adjustment on caseS page
- Use Python 3.11 in tests
- Update some github actions
- Upgraded Pydantic to version 2
- Case validation fails on loading when associated files (alignments, VCFs and reports) are not present on disk
- Case validation fails on loading when custom images have format different then ["gif", "svg", "png", "jpg", "jpeg"]
- Custom images keys `case` and `str` in case config yaml file are renamed to `case_images` and `srt_variants_images`
- Simplify and speed up case general report code
- Speed up case retrieval in case_matching_causatives


## [4.71]
### Added
- Added Balsamic keys for SweGen and loqusdb local archive frequecies, SNV and SV
- New filter option for Cancer variantS: local archive RD loqusdb
- Show annotated observations on SV variantS view, also for cancer somatic SVs
- Revel filter for variantS
- Show case default panel on caseS page
- CADD filter for Cancer Somatic SNV variantS - show score
- SpliceAI-lookup link (BROAD, shows SpliceAI and Pangolin) from variant page
- BioNano Access server API - check projects, samples and fetch FSHD reports
### Fixed
- Name of reference genome build for RNA for compatibility with IGV locus search change
- Howto to run the Docker image on Mac computers in `admin-guide/containers/container-deploy.md`
- Link to Weasyprint installation howto in README file
- Avoid filling up disk by creating a reduced VCF file for every variant that is visualized
- Remove legacy incorrectly formatted CODEOWNERS file
- Restrain variant_type requests to variantS views to "clinical" or "research"
- Visualization of cancer variants where cancer case has no affected individual
- ProteinPaint gene link (small StJude API change)
- Causative MEI variant link on causatives page
- Bionano access api settings commented out by default in Scout demo config file.
- Do not show FSHD button on freshly loaded cases without bionano_access individuals
- Truncate long variants' HGVS on causative/Clinically significant and pinned variants case panels
### Changed
- Remove function call that tracks users' browser version
- Include three more splice variant SO terms in clinical filter severe SO terms
- Drop old HPO term collection only after parsing and validation of new terms completes
- Move score to own column on Cancer Somatic SNV variantS page
- Refactored a few complex case operations, breaking out sub functionalities

## [4.70]
### Added
- Download a list of Gene Variants (max 500) resulting from SNVs and Indels search
- Variant PubMed link to search for gene symbol and any aliases
### Changed
- Clearer gnomAD values in Variants page
### Fixed
- CaseS page uniform column widths
- Include ClinVar variants into a scrollable div element on Case page
- `canonical_transcript` variable not initialized in get_hgvs function (server.blueprints.institutes.controllers.py)
- Catch and display any error while importing Phenopacket info
- Modified Docker files to use python:3.8-slim-bullseye to prevent gunicorn workers booting error

## [4.69]
### Added
- ClinVar submission howto available also on Case page
- Somatic score and filtering for somatic SV callers, if available
- Show caller as a tooltip on variantS list
### Fixed
- Crash when attempting to export phenotype from a case that had never had phenotypes
- Aesthetic fix to Causative and Pinned Variants on Case page
- Structural inconsistency for ClinVar Blueprint templates
- Updated igv.js to 2.15.8 to fix track default color bug
- Fixed release versions for actions.
- Freeze tornado below 6.3.0 for compatibility with livereload 2.6.3
- Force update variants count on case re-upload
- IGV locus search not working - add genome reference id
- Pin links to MEI variants should end up on MEI not SV variant view
- Load also matching MEI variants on forced region load
- Allow excluding MEI from case variant deletion
- Fixed the name of the assigned user when the internal user ID is different from the user email address
- Gene variantS should display gene function, region and full hgvs
### Changed
- FontAwesome integrity check fail (updated resource)
- Removed ClinVar API validation buttons in favour of direct API submission
- Improved layout of Institute settings page
- ClinVar API key and allowed submitters are set in the Institute settings page


## [4.68]
### Added
- Rare Disease Mobile Element Insertion variants view
### Changed
- Updated igv.js to 2.15.6
### Fixed
- Docker stage build pycairo.
- Restore SNV and SV rank models versions on Causatives and Verified pages
- Saving `REVEL_RANKSCORE` value in a field named `revel` in variants database documents

## [4.67]
### Added
- Prepare to filter local SV frequency
### Changed
- Speed up instituteS page loading by refactoring cases/institutes query
- Clinical Filter for SVs includes `splice_polypyrimidine_tract_variant` as a severe consequence
- Clinical Filter for SVs includes local variant frequency freeze ("old") for filtering, starting at 30 counts
- Speed up caseS page loading by adding status to index and refactoring totals count
- HPO file parsing is updated to reflect that HPO have changed a few downloadable file formats with their 230405 release.
### Fixed
- Page crashing when a user tries to edit a comment that was removed
- Warning instead of crashed page when attempting to retrieve a non-existent Phenopacket
- Fixed StJude ProteinPaint gene link (URL change)
- Freeze of werkzeug library to version<2.3 to avoid problems resulting from the consequential upgrade of the Flask lib
- Huge list of genes in case report for megabases-long structural variants.
- Fix displaying institutes without associated cases on institutes page
- Fix default panel selection on SVs in cancer case report

## [4.66]
### Changed
- Moved Phenomodels code under a dedicated blueprint
- Updated the instructions to load custom case report under admin guide
- Keep variants filter window collapsed except when user expands it to filter
### Added
- A summary table of pinned variants on the cancer case general report
- New openable matching causatives and managed variants lists for default gene panels only for convenience
### Fixed
- Gens structural variant page link individual id typo

## [4.65.2]
### Fixed
- Generating general case report with str variants containing comments

## [4.65.1]
### Fixed
- Visibility of `Gene(s)` badges on SV VariantS page
- Hide dismiss bar on SV page not working well
- Delivery report PDF download
- Saving Pipeline version file when loading a case
- Backport compatible import of importlib metadata for old python versions (<3.8)

## [4.65]
### Added
- Option to mark a ClinVar submission as submitted
- Docs on how to create/update the PanelApp green genes as a system admin
- `individual_id`-parameter to both Gens links
- Download a gene panel in TXT format from gene panel page
- Panel gene comments on variant page: genes in panels can have comments that describe the gene in a panel context
### Changed
- Always show each case category on caseS page, even if 0 cases in total or after current query
- Improved sorting of ClinVar submissions
- Pre-populate SV type select in ClinVar submission form, when possible
- Show comment badges in related comments tables on general report
- Updated version of several GitHub actions
- Migrate from deprecated `pkg_resources` lib to `importlib_resources`
- Dismiss bar on variantS pages is thinner.
- Dismiss bar on variantS pages can be toggled open or closed for the duration of a login session.
### Fixed
- Fixed Sanger order / Cancel order modal close buttons
- Visibility of SV type in ClinVar submission form
- Fixed a couple of creations where now was called twice, so updated_at and created_at could differ
- Deprecated Ubuntu version 18.04 in one GitHub action
- Panels that have been removed (hidden) should not be visible in views where overlapping gene panels for genes are shown
- Gene panel test pointing to the right function

## [4.64]
### Added
- Create/Update a gene panel containing all PanelApp green genes (`scout update panelapp-green -i <cust_id>`)
- Links for ACMG pathogenicity impact modification on the ACMG classification page
### Changed
- Open local observation matching cases in new windows
### Fixed
- Matching manual ranked variants are now shown also on the somatic variant page
- VarSome links to hg19/GRCh37
- Managed variants filter settings lost when navigating to additional pages
- Collect the right variant category after submitting filter form from research variantS page
- Beacon links are templated and support variants in genome build 38

## [4.63]
### Added
- Display data sharing info for ClinVar, Matchmaker Exchange and Beacon in a dedicated column on Cases page
- Test for `commands.download.omim.print_omim`
- Display dismissed variants comments on general case report
- Modify ACMG pathogenicity impact (most commonly PVS1, PS3) based on strength of evidence with lab director's professional judgement
- REViewer button on STR variant page
- Alamut institution parameter in institute settings for Alamut Visual Plus software
- Added Manual Ranks Risk Factor, Likely Risk Factor and Uncertain Risk Factor
- Display matching manual ranks from previous cases the user has access to on VariantS and Variant pages
- Link to gnomAD gene SVs v2.1 for SV variants with gnomAD frequency
- Support for nf-core/rnafusion reports
### Changed
- Display chrY for sex unknown
- Deprecate legacy scout_load() method API call.
- Message shown when variant tag is updated for a variant
- When all ACMG classifications are deleted from a variant, the current variant classification status is also reset.
- Refactored the functions that collect causative variants
- Removed `scripts/generate_test_data.py`
### Fixed
- Default IGV tracks (genes, ClinVar, ClinVar CNVs) showing even if user unselects them all
- Freeze Flask-Babel below v3.0 due to issue with a locale decorator
- Thaw Flask-Babel and fix according to v3 standard. Thank you @TkTech!
- Show matching causatives on somatic structural variant page
- Visibility of gene names and functional annotations on Causatives/Verified pages
- Panel version can be manually set to floating point numbers, when modified
- Causatives page showing also non-causative variants matching causatives in other cases
- ClinVar form submission for variants with no selected transcript and HGVS
- Validating and submitting ClinVar objects not containing both Variant and Casedata info

## [4.62.1]
### Fixed
- Case page crashing when adding a case to a group without providing a valid case name

## [4.62]
### Added
- Validate ClinVar submission objects using the ClinVar API
- Wrote tests for case and variant API endpoints
- Create ClinVar submissions from Scout using the ClinVar API
- Export Phenopacket for affected individual
- Import Phenopacket from JSON file or Phenopacket API backend server
- Use the new case name option for GENS requests
- Pre-validate refseq:HGVS items using VariantValidator in ClinVar submission form
### Fixed
- Fallback for empty alignment index for REViewer service
- Source link out for MIP 11.1 reference STR annotation
- Avoid duplicate causatives and pinned variants
- ClinVar clinical significance displays only the ACMG terms when user selects ACMG 2015 as assertion criteria
- Spacing between icon and text on Beacon and MatchMaker links on case page sidebar
- Truncate IDs and HGVS representations in ClinVar pages if longer than 25 characters
- Update ClinVar submission ID form
- Handle connection timeout when sending requests requests to external web services
- Validate any ClinVar submission regardless of its status
- Empty Phenopackets import crashes
- Stop Spinner on Phenopacket JSON download
### Changed
- Updated ClinVar submission instructions

## [4.61.1]
### Fixed
- Added `UMLS` as an option of `Condition ID type` in ClinVar Variant downloaded files
- Missing value for `Condition ID type` in ClinVar Variant downloaded files
- Possibility to open, close or delete a ClinVar submission even if it doesn't have an associated name
- Save SV type, ref and alt n. copies to exported ClinVar files
- Inner and outer start and stop SV coordinates not exported in ClinVar files
- ClinVar submissions page crashing when SV files don't contain breakpoint exact coordinates
- Align OMIM diagnoses with delete diagnosis button on case page
- In ClinVar form, reset condition list and customize help when condition ID changes

## [4.61]
### Added
- Filter case list by cases with variants in ClinVar submission
- Filter case list by cases containing RNA-seq data - gene_fusion_reports and sample-level tracks (splice junctions and RNA coverage)
- Additional case category `Ignored`, to be used for cases that don't fall in the existing 'inactive', 'archived', 'solved', 'prioritized' categories
- Display number of cases shown / total number of cases available for each category on Cases page
- Moved buttons to modify case status from sidebar to main case page
- Link to Mutalyzer Normalizer tool on variant's transcripts overview to retrieve official HVGS descriptions
- Option to manually load RNA MULTIQC report using the command `scout load report -t multiqc_rna`
- Load RNA MULTIQC automatically for a case if config file contains the `multiqc_rna` key/value
- Instructions in admin-guide on how to load case reports via the command line
- Possibility to filter RD variants by a specific genotype call
- Distinct colors for different inheritance models on RD Variant page
- Gene panels PDF export with case variants hits by variant type
- A couple of additional README badges for GitHub stats
- Upload and display of pipeline reference info and executable version yaml files as custom reports
- Testing CLI on hasta in PR template
### Changed
- Instructions on how to call dibs on scout-stage server in pull request template
- Deprecated CLI commands `scout load <delivery_report, gene_fusion_report, coverage_qc_report, cnv_report>` to replace them with command `scout load report -t <report type>`
- Refactored code to display and download custom case reports
- Do not export `Assertion method` and `Assertion method citation` to ClinVar submission files according to changes to ClinVar's submission spreadsheet templates.
- Simplified code to create and download ClinVar CSV files
- Colorize inheritance models badges by category on VariantS page
- `Safe variants matching` badge more visible on case page
### Fixed
- Non-admin users saving institute settings would clear loqusdb instance selection
- Layout of variant position, cytoband and type in SV variant summary
- Broken `Build Status - GitHub badge` on GitHub README page
- Visibility of text on grey badges in gene panels PDF exports
- Labels for dashboard search controls
- Dark mode visibility for ClinVar submission
- Whitespaces on outdated panel in extent report

## [4.60]
### Added
- Mitochondrial deletion signatures (mitosign) can be uploaded and shown with mtDNA report
- A `Type of analysis` column on Causatives and Validated variants pages
- List of "safe" gene panels available for matching causatives and managed variants in institute settings, to avoid secondary findings
- `svdb_origin` as a synonym for `FOUND_IN` to complement `set` for variants found by all callers
### Changed
- Hide removed gene panels by default in panels page
- Removed option for filtering cancer SVs by Tumor and Normal alt AF
- Hide links to coverage report from case dynamic HPO panel if cancer analysis
- Remove rerun emails and redirect users to the analysis order portal instead
- Updated clinical SVs igv.js track (dbVar) and added example of external track from `https://trackhubregistry.org/`
- Rewrote the ClinVar export module to simplify and add one variant at the time
- ClinVar submissions with phenotype conditions from: [OMIM, MedGen, Orphanet, MeSH, HP, MONDO]
### Fixed
- If trying to load a badly formatted .tsv file an error message is displayed.
- Avoid showing case as rerun when first attempt at case upload failed
- Dynamic autocomplete search not working on phenomodels page
- Callers added to variant when loading case
- Now possible to update managed variant from file without deleting it first
- Missing preselected chromosome when editing a managed variant
- Preselected variant type and subtype when editing a managed variant
- Typo in dbVar ClinVar track, hg19


## [4.59]
### Added
- Button to go directly to HPO SV filter variantS page from case
- `Scout-REViewer-Service` integration - show `REViewer` picture if available
- Link to HPO panel coverage overview on Case page
- Specify a confidence threshold (green|amber|red) when loading PanelApp panels
- Functional annotations in variants lists exports (all variants)
- Cancer/Normal VAFs and COSMIC ids in in variants lists exports (cancer variants)
### Changed
- Better visualization of regional annotation for long lists of genes in large SVs in Variants tables
- Order of cells in variants tables
- More evident links to gene coverage from Variant page
- Gene panels sorted by display name in the entire Case page
- Round CADD and GnomAD values in variants export files
### Fixed
- HPO filter button on SV variantS page
- Spacing between region|function cells in SVs lists
- Labels on gene panel Chanjo report
- Fixed ambiguous duplicated response headers when requesting a BAM file from /static
- Visited color link on gene coverage button (Variant page)

## [4.58.1]
### Fixed
- Case search with search strings that contain characters that can be escaped

## [4.58]
### Added
- Documentation on how to create/update PanelApp panels
- Add filter by local observations (archive) to structural variants filters
- Add more splicing consequences to SO term definitions
- Search for a specific gene in all gene panels
- Institute settings option to force show all variants on VariantS page for all cases of an institute
- Filter cases by validation pending status
- Link to The Clinical Knowledgebase (CKB) (https://ckb.jax.org/) in cancer variant's page
### Fixed
- Added a not-authorized `auto-login` fixture according to changes in Flask-Login 0.6.2
- Renamed `cache_timeout` param name of flask.send_file function to `max_age` (Flask 2.2 compliant)
- Replaced deprecated `app.config["JSON_SORT_KEYS"]` with app.json.sort_keys in app settings
- Bug in gene variants page (All SNVs and INDELs) when variant gene doesn't have a hgnc id that is found in the database
- Broken export of causatives table
- Query for genes in build 38 on `Search SNVs and INDELs` page
- Prevent typing special characters `^<>?!=\/` in case search form
- Search matching causatives also among research variants in other cases
- Links to variants in Verified variants page
- Broken filter institute cases by pinned gene
- Better visualization of long lists of genes in large SVs on Causative and Verified Variants page
- Reintroduced missing button to export Causative variants
- Better linking and display of matching causatives and managed variants
- Reduced code complexity in `scout/parse/variant/variant.py`
- Reduced complexity of code in `scout/build/variant/variant.py`

### Changed
- State that loqusdb observation is in current case if observations count is one and no cases are shown
- Better pagination and number of variants returned by queries in `Search SNVs and INDELs` page
- Refactored and simplified code used for collecting gene variants for `Search SNVs and INDELs` page
- Fix sidebar panel icons in Case view
- Fix panel spacing in Case view
- Removed unused database `sanger_ordered` and `case_id,category,rank_score` indexes (variant collection)
- Verified variants displayed in a dedicated page reachable from institute sidebar
- Unified stats in dashboard page
- Improved gene info for large SVs and cancer SVs
- Remove the unused `variant.str_variant` endpoint from variant views
- Easier editing of HPO gene panel on case page
- Assign phenotype panel less cramped on Case page
- Causatives and Verified variants pages to use the same template macro
- Allow hyphens in panel names
- Reduce resolution of example images
- Remove some animations in web gui which where rendered slow


## [4.57.4]
### Fixed
- Parsing of variant.FORMAT "DR" key in parse variant file

## [4.57.3]
### Fixed
- Export of STR verified variants
- Do not download as verified variants first verified and then reset to not validated
- Avoid duplicated lines in downloaded verified variants reflecting changes in variant validation status

## [4.57.2]
### Fixed
- Export of verified variants when variant gene has no transcripts
- HTTP 500 when visiting a the details page for a cancer variant that had been ranked with genmod

## [4.57.1]
### Fixed
- Updating/replacing a gene panel from file with a corrupted or malformed file

## [4.57]
### Added
- Display last 50 or 500 events for a user in a timeline
- Show dismiss count from other cases on matching variantS
- Save Beacon-related events in events collection
- Institute settings allow saving multiple loqusdb instances for one institute
- Display stats from multiple instances of loqusdb on variant page
- Display date and frequency of obs derived from count of local archive observations from MIP11 (requires fix in MIP)
### Changed
- Prior ACMG classifications view is no longer limited by pathogenicity
### Fixed
- Visibility of Sanger ordered badge on case page, light mode
- Some of the DataTables tables (Phenotypes and Diagnoses pages) got a bit dark in dark mode
- Remove all redundancies when displaying timeline events (some events are saved both as case-related and variant-related)
- Missing link in saved MatchMaker-related events
- Genes with mixed case gene symbols missing in PanelApp panels
- Alignment of elements on the Beacon submission modal window
- Locus info links from STR variantS page open in new browser tabs

## [4.56]
### Added
- Test for PanelApp panels loading
- `panel-umi` tag option when loading cancer analyses
### Changed
- Black text to make comments more visible in dark mode
- Loading PanelApp panels replaces pre-existing panels with same version
- Removed sidebar from Causatives page - navigation is available on the top bar for now
- Create ClinVar submissions from pinned variants list in case page
- Select which pinned variants will be included in ClinVar submission documents
### Fixed
- Remove a:visited css style from all buttons
- Update of HPO terms via command line
- Background color of `MIXED` and `PANEL-UMI` sequencing types on cases page
- Fixed regex error when searching for cases with query ending with `\ `
- Gene symbols on Causatives page lighter in dark mode
- SpliceAI tooltip of multigene variants

## [4.55]
### Changed
- Represent different tumor samples as vials in cases page
- Option to force-update the OMIM panel
### Fixed
- Low tumor purity badge alignment in cancer samples table on cancer case view
- VariantS comment popovers reactivate on hover
- Updating database genes in build 37
- ACMG classification summary hidden by sticky navbar
- Logo backgrounds fixed to white on welcome page
- Visited links turn purple again
- Style of link buttons and dropdown menus
- Update KUH and GMS logos
- Link color for Managed variants

## [4.54]
### Added
- Dark mode, using browser/OS media preference
- Allow marking case as solved without defining causative variants
- Admin users can create missing beacon datasets from the institute's settings page
- GenCC links on gene and variant pages
- Deprecation warnings when launching the app using a .yaml config file or loading cases using .ped files
### Changed
- Improved HTML syntax in case report template
- Modified message displayed when variant rank stats could not be calculated
- Expanded instructions on how to test on CG development server (cg-vm1)
- Added more somatic variant callers (Balsamic v9 SNV, develop SV)
### Fixed
- Remove load demo case command from docker-compose.yml
- Text elements being split across pages in PDF reports
- Made login password field of type `password` in LDAP login form
- Gene panels HTML select in institute's settings page
- Bootstrap upgraded to version 5
- Fix some Sourcery and SonarCloud suggestions
- Escape special characters in case search on institute and dashboard pages
- Broken case PDF reports when no Madeline pedigree image can be created
- Removed text-white links style that were invisible in new pages style
- Variants pagination after pressing "Filter variants" or "Clinical filter"
- Layout of buttons Matchmaker submission panel (case page)
- Removing cases from Matchmaker (simplified code and fixed functionality)
- Reintroduce check for missing alignment files purged from server

## [4.53]
### Added
### Changed
- Point Alamut API key docs link to new API version
- Parse dbSNP id from ID only if it says "rs", else use VEP CSQ fields
- Removed MarkupSafe from the dependencies
### Fixed
- Reintroduced loading of SVs for demo case 643595
- Successful parse of FOUND_IN should avoid GATK caller default
- All vulnerabilities flagged by SonarCloud

## [4.52]
### Added
- Demo cancer case gets loaded together with demo RD case in demo instance
- Parse REVEL_score alongside REVEL_rankscore from csq field and display it on SNV variant page
- Rank score results now show the ranking range
- cDNA and protein changes displayed on institute causatives pages
- Optional SESSION_TIMEOUT_MINUTES configuration in app config files
- Script to convert old OMIM case format (list of integers) to new format (list of dictionaries)
- Additional check for user logged in status before serving alignment files
- Download .cgh files from cancer samples table on cancer case page
- Number of documents and date of last update on genes page
### Changed
- Verify user before redirecting to IGV alignments and sashimi plots
- Build case IGV tracks starting from case and variant objects instead of passing all params in a form
- Unfreeze Werkzeug lib since Flask_login v.0.6 with bugfix has been released
- Sort gene panels by name (panelS and variant page)
- Removed unused `server.blueprints.alignviewers.unindexed_remote_static` endpoint
- User sessions to check files served by `server.blueprints.alignviewers.remote_static` endpoint
- Moved Beacon-related functions to a dedicated app extension
- Audit Filter now also loads filter displaying the variants for it
### Fixed
- Handle `attachment_filename` parameter renamed to `download_name` when Flask 2.2 will be released
- Removed cursor timeout param in cases find adapter function to avoid many code warnings
- Removed stream argument deprecation warning in tests
- Handle `no intervals found` warning in load_region test
- Beacon remove variants
- Protect remote_cors function in alignviewers view from Server-Side Request Forgery (SSRF)
- Check creation date of last document in gene collection to display when genes collection was updated last

## [4.51]
### Added
- Config file containing codecov settings for pull requests
- Add an IGV.js direct link button from case page
- Security policy file
- Hide/shade compound variants based on rank score on variantS from filter
- Chromograph legend documentation direct link
### Changed
- Updated deprecated Codecov GitHub action to v.2
- Simplified code of scout/adapter/mongo/variant
- Update IGV.js to v2.11.2
- Show summary number of variant gene panels on general report if more than 3
### Fixed
- Marrvel link for variants in genome build 38 (using liftover to build 37)
- Remove flags from codecov config file
- Fixed filter bug with high negative SPIDEX scores
- Renamed IARC TP53 button to to `TP53 Database`, modified also link since IARC has been moved to the US NCI: `https://tp53.isb-cgc.org/`
- Parsing new format of OMIM case info when exporting patients to Matchmaker
- Remove flask-debugtoolbar lib dependency that is using deprecated code and causes app to crash after new release of Jinja2 (3.1)
- Variant page crashing for cases with old OMIM terms structure (a list of integers instead of dictionary)
- Variant page crashing when creating MARRVEL link for cases with no genome build
- SpliceAI documentation link
- Fix deprecated `safe_str_cmp` import from `werkzeug.security` by freezing Werkzeug lib to v2.0 until Flask_login v.0.6 with bugfix is released
- List gene names densely in general report for SVs that contain more than 3 genes
- Show transcript ids on refseq genes on hg19 in IGV.js, using refgene source
- Display correct number of genes in general report for SVs that contain more than 32 genes
- Broken Google login after new major release of `lepture/authlib`
- Fix frequency and callers display on case general report

## [4.50.1]
### Fixed
- Show matching causative STR_repid for legacy str variants (pre Stranger hgnc_id)

## [4.50]
### Added
- Individual-specific OMIM terms
- OMIM disease descriptions in ClinVar submission form
- Add a toggle for melter rerun monitoring of cases
- Add a config option to show the rerun monitoring toggle
- Add a cli option to export cases with rerun monitoring enabled
- Add a link to STRipy for STR variants; shallow for ARX and HOXA13
- Hide by default variants only present in unaffected individuals in variants filters
- OMIM terms in general case report
- Individual-level info on OMIM and HPO terms in general case report
- PanelApp gene link among the external links on variant page
- Dashboard case filters fields help
- Filter cases by OMIM terms in cases and dashboard pages
### Fixed
- A malformed panel id request would crash with exception: now gives user warning flash with redirect
- Link to HPO resource file hosted on `http://purl.obolibrary.org`
- Gene search form when gene exists only in build 38
- Fixed odd redirect error and poor error message on missing column for gene panel csv upload
- Typo in parse variant transcripts function
- Modified keys name used to parse local observations (archived) frequencies to reflect change in MIP keys naming
- Better error handling for partly broken/timed out chanjo reports
- Broken javascript code when case Chromograph data is malformed
- Broader space for case synopsis in general report
- Show partial causatives on causatives and matching causatives panels
- Partial causative assignment in cases with no OMIM or HPO terms
- Partial causative OMIM select options in variant page
### Changed
- Slightly smaller and improved layout of content in case PDF report
- Relabel more cancer variant pages somatic for navigation
- Unify caseS nav links
- Removed unused `add_compounds` param from variant controllers function
- Changed default hg19 genome for IGV.js to legacy hg19_1kg_decoy to fix a few problematic loci
- Reduce code complexity (parse/ensembl.py)
- Silence certain fields in ClinVar export if prioritised ones exist (chrom-start-end if hgvs exist)
- Made phenotype non-mandatory when marking a variant as partial causative
- Only one phenotype condition type (OMIM or HPO) per variant is used in ClinVar submissions
- ClinVar submission variant condition prefers OMIM over HPO if available
- Use lighter version of gene objects in Omim MongoDB adapter, panels controllers, panels views and institute controllers
- Gene-variants table size is now adaptive
- Remove unused file upload on gene-variants page

## [4.49]
### Fixed
- Pydantic model types for genome_build, madeline_info, peddy_ped_check and peddy_sex_check, rank_model_version and sv_rank_model_version
- Replace `MatchMaker` with `Matchmaker` in all places visible by a user
- Save diagnosis labels along with OMIM terms in Matchmaker Exchange submission objects
- `libegl-mesa0_21.0.3-0ubuntu0.3~20.04.5_amd64.deb` lib not found by GitHub actions Docker build
- Remove unused `chromograph_image_files` and `chromograph_prefixes` keys saved when creating or updating an RD case
- Search managed variants by description and with ignore case
### Changed
- Introduced page margins on exported PDF reports
- Smaller gene fonts in downloaded HPO genes PDF reports
- Reintroduced gene coverage data in the PDF-exported general report of rare-disease cases
- Check for existence of case report files before creating sidebar links
- Better description of HPO and OMIM terms for patients submitted to Matchmaker Exchange
- Remove null non-mandatory key/values when updating a case
- Freeze WTForms<3 due to several form input rendering changes

## [4.48.1]
### Fixed
- General case PDF report for recent cases with no pedigree

## [4.48]
### Added
- Option to cancel a request for research variants in case page
### Changed
- Update igv.js to v2.10.5
- Updated example of a case delivery report
- Unfreeze cyvcf2
- Builder images used in Scout Dockerfiles
- Crash report email subject gives host name
- Export general case report to PDF using PDFKit instead of WeasyPrint
- Do not include coverage report in PDF case report since they might have different orientation
- Export cancer cases's "Coverage and QC report" to PDF using PDFKit instead of Weasyprint
- Updated cancer "Coverage and QC report" example
- Keep portrait orientation in PDF delivery report
- Export delivery report to PDF using PDFKit instead of Weasyprint
- PDF export of clinical and research HPO panels using PDFKit instead of Weasyprint
- Export gene panel report to PDF using PDFKit
- Removed WeasyPrint lib dependency

### Fixed
- Reintroduced missing links to Swegen and Beacon and dbSNP in RD variant page, summary section
- Demo delivery report orientation to fit new columns
- Missing delivery report in demo case
- Cast MNVs to SNV for test
- Export verified variants from all institutes when user is admin
- Cancer coverage and QC report not found for demo cancer case
- Pull request template instructions on how to deploy to test server
- PDF Delivery report not showing Swedac logo
- Fix code typos
- Disable codefactor raised by ESLint for javascript functions located on another file
- Loading spinner stuck after downloading a PDF gene panel report
- IGV browser crashing when file system with alignment files is not mounted

## [4.47]
### Added
- Added CADD, GnomAD and genotype calls to variantS export
### Changed
- Pull request template, to illustrate how to deploy pull request branches on cg-vm1 stage server
### Fixed
- Compiled Docker image contains a patched version (v4.9) of chanjo-report

## [4.46.1]
### Fixed
- Downloading of files generated within the app container (MT-report, verified variants, pedigrees, ..)

## [4.46]
### Added
- Created a Dockefile to be used to serve the dockerized app in production
- Modified the code to collect database params specified as env vars
- Created a GitHub action that pushes the Dockerfile-server image to Docker Hub (scout-server-stage) every time a PR is opened
- Created a GitHub action that pushes the Dockerfile-server image to Docker Hub (scout-server) every time a new release is created
- Reassign MatchMaker Exchange submission to another user when a Scout user is deleted
- Expose public API JSON gene panels endpoint, primarily to enable automated rerun checking for updates
- Add utils for dictionary type
- Filter institute cases using multiple HPO terms
- Vulture GitHub action to identify and remove unused variables and imports
### Changed
- Updated the python config file documentation in admin guide
- Case configuration parsing now uses Pydantic for improved typechecking and config handling
- Removed test matrices to speed up automatic testing of PRs
- Switch from Coveralls to Codecov to handle CI test coverage
- Speed-up CI tests by caching installation of libs and splitting tests into randomized groups using pytest-test-groups
- Improved LDAP login documentation
- Use lib flask-ldapconn instead of flask_ldap3_login> to handle ldap authentication
- Updated Managed variant documentation in user guide
- Fix and simplify creating and editing of gene panels
- Simplified gene variants search code
- Increased the height of the genes track in the IGV viewer
### Fixed
- Validate uploaded managed variant file lines, warning the user.
- Exporting validated variants with missing "genes" database key
- No results returned when searching for gene variants using a phenotype term
- Variants filtering by gene symbols file
- Make gene HGNC symbols field mandatory in gene variants page and run search only on form submit
- Make sure collaborator gene variants are still visible, even if HPO filter is used

## [4.45]
### Added
### Changed
- Start Scout also when loqusdbapi is not reachable
- Clearer definition of manual standard and custom inheritance models in gene panels
- Allow searching multiple chromosomes in filters
### Fixed
- Gene panel crashing on edit action

## [4.44]
### Added
### Changed
- Display Gene track beneath each sample track when displaying splice junctions in igv browser
- Check outdated gene symbols and update with aliases for both RD and cancer variantS
### Fixed
- Added query input check and fixed the Genes API endpoint to return a json formatted error when request is malformed
- Typo in ACMG BP6 tooltip

## [4.43.1]
### Added
- Added database index for OMIM disease term genes
### Changed
### Fixed
- Do not drop HPO terms collection when updating HPO terms via the command line
- Do not drop disease (OMIM) terms collection when updating diseases via the command line

## [4.43]
### Added
- Specify which collection(s) update/build indexes for
### Fixed
- Do not drop genes and transcripts collections when updating genes via the command line

## [4.42.1]
### Added
### Changed
### Fixed
- Freeze PyMongo lib to version<4.0 to keep supporting previous MongoDB versions
- Speed up gene panels creation and update by collecting only light gene info from database
- Avoid case page crash on Phenomizer queries timeout

## [4.42]
### Added
- Choose custom pinned variants to submit to MatchMaker Exchange
- Submit structural variant as genes to the MatchMaker Exchange
- Added function for maintainers and admins to remove gene panels
- Admins can restore deleted gene panels
- A development docker-compose file illustrating the scout/chanjo-report integration
- Show AD on variants view for cancer SV (tumor and normal)
- Cancer SV variants filter AD, AF (tumor and normal)
- Hiding the variants score column also from cancer SVs, as for the SNVs
### Changed
- Enforce same case _id and display_name when updating a case
- Enforce same individual ids, display names and affected status when updating a case
- Improved documentation for connecting to loqusdb instances (including loqusdbapi)
- Display and download HPO gene panels' gene symbols in italics
- A faster-built and lighter Docker image
- Reduce complexity of `panels` endpoint moving some code to the panels controllers
- Update requirements to use flask-ldap3-login>=0.9.17 instead of freezing WTForm
### Fixed
- Use of deprecated TextField after the upgrade of WTF to v3.0
- Freeze to WTForms to version < 3
- Remove the extra files (bed files and madeline.svg) introduced by mistake
- Cli command loading demo data in docker-compose when case custom images exist and is None
- Increased MongoDB connection serverSelectionTimeoutMS parameter to 30K (default value according to MongoDB documentation)
- Better differentiate old obs counts 0 vs N/A
- Broken cancer variants page when default gene panel was deleted
- Typo in tx_overview function in variant controllers file
- Fixed loqusdbapi SV search URL
- SV variants filtering using Decipher criterion
- Removing old gene panels that don't contain the `maintainer` key.

## [4.41.1]
### Fixed
- General reports crash for variant annotations with same variant on other cases

## [4.41]
### Added
- Extended the instructions for running the Scout Docker image (web app and cli).
- Enabled inclusion of custom images to STR variant view
### Fixed
- General case report sorting comments for variants with None genetic models
- Do not crash but redirect to variants page with error when a variant is not found for a case
- UCSC links coordinates for SV variants with start chromosome different than end chromosome
- Human readable variants name in case page for variants having start chromosome different from end chromosome
- Avoid always loading all transcripts when checking gene symbol: introduce gene captions
- Slow queries for evaluated variants on e.g. case page - use events instead
### Changed
- Rearrange variant page again, moving severity predictions down.
- More reactive layout width steps on variant page

## [4.40.1]
### Added
### Fixed
- Variants dismissed with inconsistent inheritance pattern can again be shown in general case report
- General report page for variants with genes=None
- General report crashing when variants have no panels
- Added other missing keys to case and variant dictionaries passed to general report
### Changed

## [4.40]
### Added
- A .cff citation file
- Phenotype search API endpoint
- Added pagination to phenotype API
- Extend case search to include internal MongoDB id
- Support for connecting to a MongoDB replica set (.py config files)
- Support for connecting to a MongoDB replica set (.yaml config files)
### Fixed
- Command to load the OMIM gene panel (`scout load panel --omim`)
- Unify style of pinned and causative variants' badges on case page
- Removed automatic spaces after punctuation in comments
- Remove the hardcoded number of total individuals from the variant's old observations panel
- Send delete requests to a connected Beacon using the DELETE method
- Layout of the SNV and SV variant page - move frequency up
### Changed
- Stop updating database indexes after loading exons via command line
- Display validation status badge also for not Sanger-sequenced variants
- Moved Frequencies, Severity and Local observations panels up in RD variants page
- Enabled Flask CORS to communicate CORS status to js apps
- Moved the code preparing the transcripts overview to the backend
- Refactored and filtered json data used in general case report
- Changed the database used in docker-compose file to use the official MongoDB v4.4 image
- Modified the Python (3.6, 3.8) and MongoDB (3.2, 4.4, 5.0) versions used in testing matrices (GitHub actions)
- Capitalize case search terms on institute and dashboard pages


## [4.39]
### Added
- COSMIC IDs collected from CSQ field named `COSMIC`
### Fixed
- Link to other causative variants on variant page
- Allow multiple COSMIC links for a cancer variant
- Fix floating text in severity box #2808
- Fixed MitoMap and HmtVar links for hg38 cases
- Do not open new browser tabs when downloading files
- Selectable IGV tracks on variant page
- Missing splice junctions button on variant page
- Refactor variantS representative gene selection, and use it also for cancer variant summary
### Changed
- Improve Javascript performance for displaying Chromograph images
- Make ClinVar classification more evident in cancer variant page

## [4.38]
### Added
- Option to hide Alamut button in the app config file
### Fixed
- Library deprecation warning fixed (insert is deprecated. Use insert_one or insert_many instead)
- Update genes command will not trigger an update of database indices any more
- Missing resources in temporary downloading directory when updating genes using the command line
- Restore previous variant ACMG classification in a scrollable div
- Loading spinner not stopping after downloading PDF case reports and variant list export
- Add extra Alamut links higher up on variant pages
- Improve UX for phenotypes in case page
- Filter and export of STR variants
- Update look of variants page navigation buttons
### Changed

## [4.37]
### Added
- Highlight and show version number for RefSeq MANE transcripts.
- Added integration to a rerunner service for toggling reanalysis with updated pedigree information
- SpliceAI display and parsing from VEP CSQ
- Display matching tiered variants for cancer variants
- Display a loading icon (spinner) until the page loads completely
- Display filter badges in cancer variants list
- Update genes from pre-downloaded file resources
- On login, OS, browser version and screen size are saved anonymously to understand how users are using Scout
- API returning institutes data for a given user: `/api/v1/institutes`
- API returning case data for a given institute: `/api/v1/institutes/<institute_id>/cases`
- Added GMS and Lund university hospital logos to login page
- Made display of Swedac logo configurable
- Support for displaying custom images in case view
- Individual-specific HPO terms
- Optional alamut_key in institute settings for Alamut Plus software
- Case report API endpoint
- Tooltip in case explaining that genes with genome build different than case genome build will not be added to dynamic HPO panel.
- Add DeepVariant as a caller
### Fixed
- Updated IGV to v2.8.5 to solve missing gene labels on some zoom levels
- Demo cancer case config file to load somatic SNVs and SVs only.
- Expand list of refseq trancripts in ClinVar submission form
- Renamed `All SNVs and INDELs` institute sidebar element to `Search SNVs and INDELs` and fixed its style.
- Add missing parameters to case load-config documentation
- Allow creating/editing gene panels and dynamic gene panels with genes present in genome build 38
- Bugfix broken Pytests
- Bulk dismissing variants error due to key conversion from string to integer
- Fix typo in index documentation
- Fixed crash in institute settings page if "collaborators" key is not set in database
- Don't stop Scout execution if LoqusDB call fails and print stacktrace to log
- Bug when case contains custom images with value `None`
- Bug introduced when fixing another bug in Scout-LoqusDB interaction
- Loading of OMIM diagnoses in Scout demo instance
- Remove the docker-compose with chanjo integration because it doesn't work yet.
- Fixed standard docker-compose with scout demo data and database
- Clinical variant assessments not present for pinned and causative variants on case page.
- MatchMaker matching one node at the time only
- Remove link from previously tiered variants badge in cancer variants page
- Typo in gene cell on cancer variants page
- Managed variants filter form
### Changed
- Better naming for variants buttons on cancer track (somatic, germline). Also show cancer research button if available.
- Load case with missing panels in config files, but show warning.
- Changing the (Female, Male) symbols to (F/M) letters in individuals_table and case-sma.
- Print stacktrace if case load command fails
- Added sort icon and a pointer to the cursor to all tables with sortable fields
- Moved variant, gene and panel info from the basic pane to summary panel for all variants.
- Renamed `Basics` panel to `Classify` on variant page.
- Revamped `Basics` panel to a panel dedicated to classify variants
- Revamped the summary panel to be more compact.
- Added dedicated template for cancer variants
- Removed Gene models, Gene annotations and Conservation panels for cancer variants
- Reorganized the orders of panels for variant and cancer variant views
- Added dedicated variant quality panel and removed relevant panes
- A more compact case page
- Removed OMIM genes panel
- Make genes panel, pinned variants panel, causative variants panel and ClinVar panel scrollable on case page
- Update to Scilifelab's 2020 logo
- Update Gens URL to support Gens v2.0 format
- Refactor tests for parsing case configurations
- Updated links to HPO downloadable resources
- Managed variants filtering defaults to all variant categories
- Changing the (Kind) drop-down according to (Category) drop-down in Managed variant add variant
- Moved Gens button to individuals table
- Check resource files availability before starting updating OMIM diagnoses
- Fix typo in `SHOW_OBSERVED_VARIANT_ARCHIVE` config param

## [4.36]
### Added
- Parse and save splice junction tracks from case config file
- Tooltip in observations panel, explaining that case variants with no link might be old variants, not uploaded after a case rerun
### Fixed
- Warning on overwriting variants with same position was no longer shown
- Increase the height of the dropdowns to 425px
- More indices for the case table as it grows, specifically for causatives queries
- Splice junction tracks not centered over variant genes
- Total number of research variants count
- Update variants stats in case documents every time new variants are loaded
- Bug in flashing warning messages when filtering variants
### Changed
- Clearer warning messages for genes and gene/gene-panels searches in variants filters

## [4.35]
### Added
- A new index for hgnc_symbol in the hgnc_gene collection
- A Pedigree panel in STR page
- Display Tier I and II variants in case view causatives card for cancer cases
### Fixed
- Send partial file data to igv.js when visualizing sashimi plots with splice junction tracks
- Research variants filtering by gene
- Do not attempt to populate annotations for not loaded pinned/causatives
- Add max-height to all dropdowns in filters
### Changed
- Switch off non-clinical gene warnings when filtering research variants
- Don't display OMIM disease card in case view for cancer cases
- Refactored Individuals and Causative card in case view for cancer cases
- Update and style STR case report

## [4.34]
### Added
- Saved filter lock and unlock
- Filters can optionally be marked audited, logging the filter name, user and date on the case events and general report.
- Added `ClinVar hits` and `Cosmic hits` in cancer SNVs filters
- Added `ClinVar hits` to variants filter (rare disease track)
- Load cancer demo case in docker-compose files (default and demo file)
- Inclusive-language check using [woke](https://github.com/get-woke/woke) github action
- Add link to HmtVar for mitochondrial variants (if VCF is annotated with HmtNote)
- Grey background for dismissed compounds in variants list and variant page
- Pin badge for pinned compounds in variants list and variant page
- Support LoqusDB REST API queries
- Add a docker-compose-matchmaker under scout/containers/development to test matchmaker locally
- Script to investigate consequences of symbol search bug
- Added GATK to list of SV and cancer SV callers
### Fixed
- Make MitoMap link work for hg38 again
- Export Variants feature crashing when one of the variants has no primary transcripts
- Redirect to last visited variantS page when dismissing variants from variants list
- Improved matching of SVs Loqus occurrences in other cases
- Remove padding from the list inside (Matching causatives from other cases) panel
- Pass None to get_app function in CLI base since passing script_info to app factory functions was deprecated in Flask 2.0
- Fixed failing tests due to Flask update to version 2.0
- Speed up user events view
- Causative view sort out of memory error
- Use hgnc_id for gene filter query
- Typo in case controllers displaying an error every time a patient is matched against external MatchMaker nodes
- Do not crash while attempting an update for variant documents that are too big (> 16 MB)
- Old STR causatives (and other variants) may not have HGNC symbols - fix sort lambda
- Check if gene_obj has primary_transcript before trying to access it
- Warn if a gene manually searched is in a clinical panel with an outdated name when filtering variants
- ChrPos split js not needed on STR page yet
### Changed
- Remove parsing of case `genome_version`, since it's not used anywhere downstream
- Introduce deprecation warning for Loqus configs that are not dictionaries
- SV clinical filter no longer filters out sub 100 nt variants
- Count cases in LoqusDB by variant type
- Commit pulse repo badge temporarily set to weekly
- Sort ClinVar submissions objects by ascending "Last evaluated" date
- Refactored the MatchMaker integration as an extension
- Replaced some sensitive words as suggested by woke linter
- Documentation for load-configuration rewritten.
- Add styles to MatchMaker matches table
- More detailed info on the data shared in MatchMaker submission form

## [4.33.1]
### Fixed
- Include markdown for release autodeploy docs
- Use standard inheritance model in ClinVar (https://ftp.ncbi.nlm.nih.gov/pub/GTR/standard_terms/Mode_of_inheritance.txt)
- Fix issue crash with variants that have been unflagged causative not being available in other causatives
### Added
### Changed

## [4.33]
### Fixed
- Command line crashing when updating an individual not found in database
- Dashboard page crashing when filters return no data
- Cancer variants filter by chromosome
- /api/v1/genes now searches for genes in all genome builds by default
- Upgraded igv.js to version 2.8.1 (Fixed Unparsable bed record error)
### Added
- Autodeploy docs on release
- Documentation for updating case individuals tracks
- Filter cases and dashboard stats by analysis track
### Changed
- Changed from deprecated db update method
- Pre-selected fields to run queries with in dashboard page
- Do not filter by any institute when first accessing the dashboard
- Removed OMIM panel in case view for cancer cases
- Display Tier I and II variants in case view causatives panel for cancer cases
- Refactored Individuals and Causative panels in case view for cancer cases

## [4.32.1]
### Fixed
- iSort lint check only
### Changed
- Institute cases page crashing when a case has track:Null
### Added

## [4.32]
### Added
- Load and show MITOMAP associated diseases from VCF (INFO field: MitomapAssociatedDiseases, via HmtNote)
- Show variant allele frequencies for mitochondrial variants (GRCh38 cases)
- Extend "public" json API with diseases (OMIM) and phenotypes (HPO)
- HPO gene list download now has option for clinical and non-clinical genes
- Display gene splice junctions data in sashimi plots
- Update case individuals with splice junctions tracks
- Simple Docker compose for development with local build
- Make Phenomodels subpanels collapsible
- User side documentation of cytogenomics features (Gens, Chromograph, vcf2cytosure, rhocall)
- iSort GitHub Action
- Support LoqusDB REST API queries
### Fixed
- Show other causative once, even if several events point to it
- Filtering variants by mitochondrial chromosome for cases with genome build=38
- HPO gene search button triggers any warnings for clinical / non-existing genes also on first search
- Fixed a bug in variants pages caused by MT variants without alt_frequency
- Tests for CADD score parsing function
- Fixed the look of IGV settings on SNV variant page
- Cases analyzed once shown as `rerun`
- Missing case track on case re-upload
- Fixed severity rank for SO term "regulatory region ablation"
### Changed
- Refactor according to CodeFactor - mostly reuse of duplicated code
- Phenomodels language adjustment
- Open variants in a new window (from variants page)
- Open overlapping and compound variants in a new window (from variant page)
- gnomAD link points to gnomAD v.3 (build GRCh38) for mitochondrial variants.
- Display only number of affected genes for dismissed SVs in general report
- Chromosome build check when populating the variants filter chromosome selection
- Display mitochondrial and rare diseases coverage report in cases with missing 'rare' track

## [4.31.1]
### Added
### Changed
- Remove mitochondrial and coverage report from cancer cases sidebar
### Fixed
- ClinVar page when dbSNP id is None

## [4.31]
### Added
- gnomAD annotation field in admin guide
- Export also dynamic panel genes not associated to an HPO term when downloading the HPO panel
- Primary HGNC transcript info in variant export files
- Show variant quality (QUAL field from vcf) in the variant summary
- Load/update PDF gene fusion reports (clinical and research) generated with Arriba
- Support new MANE annotations from VEP (both MANE Select and MANE Plus Clinical)
- Display on case activity the event of a user resetting all dismissed variants
- Support gnomAD population frequencies for mitochondrial variants
- Anchor links in Casedata ClinVar panels to redirect after renaming individuals
### Fixed
- Replace old docs link www.clinicalgenomics.se/scout with new https://clinical-genomics.github.io/scout
- Page formatting issues whenever case and variant comments contain extremely long strings with no spaces
- Chromograph images can be one column and have scrollbar. Removed legacy code.
- Column labels for ClinVar case submission
- Page crashing looking for LoqusDB observation when variant doesn't exist
- Missing inheritance models and custom inheritance models on newly created gene panels
- Accept only numbers in managed variants filter as position and end coordinates
- SNP id format and links in Variant page, ClinVar submission form and general report
- Case groups tooltip triggered only when mouse is on the panel header
### Changed
- A more compact case groups panel
- Added landscape orientation CSS style to cancer coverage and QC demo report
- Improve user documentation to create and save new gene panels
- Removed option to use space as separator when uploading gene panels
- Separating the columns of standard and custom inheritance models in gene panels
- Improved ClinVar instructions for users using non-English Excel

## [4.30.2]
### Added
### Fixed
- Use VEP RefSeq ID if RefSeq list is empty in RefSeq transcripts overview
- Bug creating variant links for variants with no end_chrom
### Changed

## [4.30.1]
### Added
### Fixed
- Cryptography dependency fixed to use version < 3.4
### Changed

## [4.30]
### Added
- Introduced a `reset dismiss variant` verb
- Button to reset all dismissed variants for a case
- Add black border to Chromograph ideograms
- Show ClinVar annotations on variantS page
- Added integration with GENS, copy number visualization tool
- Added a VUS label to the manual classification variant tags
- Add additional information to SNV verification emails
- Tooltips documenting manual annotations from default panels
- Case groups now show bam files from all cases on align view
### Fixed
- Center initial igv view on variant start with SNV/indels
- Don't set initial igv view to negative coordinates
- Display of GQ for SV and STR
- Parsing of AD and related info for STRs
- LoqusDB field in institute settings accepts only existing Loqus instances
- Fix DECIPHER link to work after DECIPHER migrated to GRCh38
- Removed visibility window param from igv.js genes track
- Updated HPO download URL
- Patch HPO download test correctly
- Reference size on STR hover not needed (also wrong)
- Introduced genome build check (allowed values: 37, 38, "37", "38") on case load
- Improve case searching by assignee full name
- Populating the LoqusDB select in institute settings
### Changed
- Cancer variants table header (pop freq etc)
- Only admin users can modify LoqusDB instance in Institute settings
- Style of case synopsis, variants and case comments
- Switched to igv.js 2.7.5
- Do not choke if case is missing research variants when research requested
- Count cases in LoqusDB by variant type
- Introduce deprecation warning for Loqus configs that are not dictionaries
- Improve create new gene panel form validation
- Make XM- transcripts less visible if they don't overlap with transcript refseq_id in variant page
- Color of gene panels and comments panels on cases and variant pages
- Do not choke if case is missing research variants when reserch requested

## [4.29.1]
### Added
### Fixed
- Always load STR variants regardless of RankScore threshold (hotfix)
### Changed

## [4.29]
### Added
- Added a page about migrating potentially breaking changes to the documentation
- markdown_include in development requirements file
- STR variants filter
- Display source, Z-score, inheritance pattern for STR annotations from Stranger (>0.6.1) if available
- Coverage and quality report to cancer view
### Fixed
- ACMG classification page crashing when trying to visualize a classification that was removed
- Pretty print HGVS on gene variants (URL-decode VEP)
- Broken or missing link in the documentation
- Multiple gene names in ClinVar submission form
- Inheritance model select field in ClinVar submission
- IGV.js >2.7.0 has an issue with the gene track zoom levels - temp freeze at 2.7.0
- Revert CORS-anywhere and introduce a local http proxy for cloud tracks
### Changed

## [4.28]
### Added
- Chromograph integration for displaying PNGs in case-page
- Add VAF to cancer case general report, and remove some of its unused fields
- Variants filter compatible with genome browser location strings
- Support for custom public igv tracks stored on the cloud
- Add tests to increase testing coverage
- Update case variants count after deleting variants
- Update IGV.js to latest (v2.7.4)
- Bypass igv.js CORS check using `https://github.com/Rob--W/cors-anywhere`
- Documentation on default and custom IGV.js tracks (admin docs)
- Lock phenomodels so they're editable by admins only
- Small case group assessment sharing
- Tutorial and files for deploying app on containers (Kubernetes pods)
- Canonical transcript and protein change of canonical transcript in exported variants excel sheet
- Support for Font Awesome version 6
- Submit to Beacon from case page sidebar
- Hide dismissed variants in variants pages and variants export function
- Systemd service files and instruction to deploy Scout using podman
### Fixed
- Bugfix: unused `chromgraph_prefix |tojson` removed
- Freeze coloredlogs temporarily
- Marrvel link
- Don't show TP53 link for silent or synonymous changes
- OMIM gene field accepts any custom number as OMIM gene
- Fix Pytest single quote vs double quote string
- Bug in gene variants search by similar cases and no similar case is found
- Delete unused file `userpanel.py`
- Primary transcripts in variant overview and general report
- Google OAuth2 login setup in README file
- Redirect to 'missing file'-icon if configured Chromograph file is missing
- Javascript error in case page
- Fix compound matching during variant loading for hg38
- Cancer variants view containing variants dismissed with cancer-specific reasons
- Zoom to SV variant length was missing IGV contig select
- Tooltips on case page when case has no default gene panels
### Changed
- Save case variants count in case document and not in sessions
- Style of gene panels multiselect on case page
- Collapse/expand main HPO checkboxes in phenomodel preview
- Replaced GQ (Genotype quality) with VAF (Variant allele frequency) in cancer variants GT table
- Allow loading of cancer cases with no tumor_purity field
- Truncate cDNA and protein changes in case report if longer than 20 characters


## [4.27]
### Added
- Exclude one or more variant categories when running variants delete command
### Fixed
### Changed

## [4.26.1]
### Added
### Fixed
- Links with 1-letter aa codes crash on frameshift etc
### Changed

## [4.26]
### Added
- Extend the delete variants command to print analysis date, track, institute, status and research status
- Delete variants by type of analysis (wgs|wes|panel)
- Links to cBioPortal, MutanTP53, IARC TP53, OncoKB, MyCancerGenome, CIViC
### Fixed
- Deleted variants count
### Changed
- Print output of variants delete command as a tab separated table

## [4.25]
### Added
- Command line function to remove variants from one or all cases
### Fixed
- Parse SMN None calls to None rather than False

## [4.24.1]
### Fixed
- Install requirements.txt via setup file

## [4.24]
### Added
- Institute-level phenotype models with sub-panels containing HPO and OMIM terms
- Runnable Docker demo
- Docker image build and push github action
- Makefile with shortcuts to docker commands
- Parse and save synopsis, phenotype and cohort terms from config files upon case upload
### Fixed
- Update dismissed variant status when variant dismissed key is missing
- Breakpoint two IGV button now shows correct chromosome when different from bp1
- Missing font lib in Docker image causing the PDF report download page to crash
- Sentieon Manta calls lack Somaticscore - load anyway
- ClinVar submissions crashing due to pinned variants that are not loaded
- Point ExAC pLI score to new gnomad server address
- Bug uploading cases missing phenotype terms in config file
- STRs loaded but not shown on browser page
- Bug when using adapter.variant.get_causatives with case_id without causatives
- Problem with fetching "solved" from scout export cases cli
- Better serialising of datetime and bson.ObjectId
- Added `volumes` folder to .gitignore
### Changed
- Make matching causative and managed variants foldable on case page
- Remove calls to PyMongo functions marked as deprecated in backend and frontend(as of version 3.7).
- Improved `scout update individual` command
- Export dynamic phenotypes with ordered gene lists as PDF


## [4.23]
### Added
- Save custom IGV track settings
- Show a flash message with clear info about non-valid genes when gene panel creation fails
- CNV report link in cancer case side navigation
- Return to comment section after editing, deleting or submitting a comment
- Managed variants
- MT vs 14 chromosome mean coverage stats if Scout is connected to Chanjo
### Fixed
- missing `vcf_cancer_sv` and `vcf_cancer_sv_research` to manual.
- Split ClinVar multiple clnsig values (slash-separated) and strip them of underscore for annotations without accession number
- Timeout of `All SNVs and INDELs` page when no valid gene is provided in the search
- Round CADD (MIPv9)
- Missing default panel value
- Invisible other causatives lines when other causatives lack gene symbols
### Changed
- Do not freeze mkdocs-material to version 4.6.1
- Remove pre-commit dependency

## [4.22]
### Added
- Editable cases comments
- Editable variants comments
### Fixed
- Empty variant activity panel
- STRs variants popover
- Split new ClinVar multiple significance terms for a variant
- Edit the selected comment, not the latest
### Changed
- Updated RELEASE docs.
- Pinned variants card style on the case page
- Merged `scout export exons` and `scout view exons` commands


## [4.21.2]
### Added
### Fixed
- Do not pre-filter research variants by (case-default) gene panels
- Show OMIM disease tooltip reliably
### Changed

## [4.21.1]
### Added
### Fixed
- Small change to Pop Freq column in variants ang gene panels to avoid strange text shrinking on small screens
- Direct use of HPO list for Clinical HPO SNV (and cancer SNV) filtering
- PDF coverage report redirecting to login page
### Changed
- Remove the option to dismiss single variants from all variants pages
- Bulk dismiss SNVs, SVs and cancer SNVs from variants pages

## [4.21]
### Added
- Support to configure LoqusDB per institute
- Highlight causative variants in the variants list
- Add tests. Mostly regarding building internal datatypes.
- Remove leading and trailing whitespaces from panel_name and display_name when panel is created
- Mark MANE transcript in list of transcripts in "Transcript overview" on variant page
- Show default panel name in case sidebar
- Previous buttons for variants pagination
- Adds a gh action that checks that the changelog is updated
- Adds a gh action that deploys new releases automatically to pypi
- Warn users if case default panels are outdated
- Define institute-specific gene panels for filtering in institute settings
- Use institute-specific gene panels in variants filtering
- Show somatic VAF for pinned and causative variants on case page

### Fixed
- Report pages redirect to login instead of crashing when session expires
- Variants filter loading in cancer variants page
- User, Causative and Cases tables not scaling to full page
- Improved docs for an initial production setup
- Compatibility with latest version of Black
- Fixed tests for Click>7
- Clinical filter required an extra click to Filter to return variants
- Restore pagination and shrink badges in the variants page tables
- Removing a user from the command line now inactivates the case only if user is last assignee and case is active
- Bugfix, LoqusDB per institute feature crashed when institute id was empty string
- Bugfix, LoqusDB calls where missing case count
- filter removal and upload for filters deleted from another page/other user
- Visualize outdated gene panels info in a popover instead of a tooltip in case page side panel

### Changed
- Highlight color on normal STRs in the variants table from green to blue
- Display breakpoints coordinates in verification emails only for structural variants


## [4.20]
### Added
- Display number of filtered variants vs number of total variants in variants page
- Search case by HPO terms
- Dismiss variant column in the variants tables
- Black and pre-commit packages to dev requirements

### Fixed
- Bug occurring when rerun is requested twice
- Peddy info fields in the demo config file
- Added load config safety check for multiple alignment files for one individual
- Formatting of cancer variants table
- Missing Score in SV variants table

### Changed
- Updated the documentation on how to create a new software release
- Genome build-aware cytobands coordinates
- Styling update of the Matchmaker card
- Select search type in case search form


## [4.19]

### Added
- Show internal ID for case
- Add internal ID for downloaded CGH files
- Export dynamic HPO gene list from case page
- Remove users as case assignees when their account is deleted
- Keep variants filters panel expanded when filters have been used

### Fixed
- Handle the ProxyFix ModuleNotFoundError when Werkzeug installed version is >1.0
- General report formatting issues whenever case and variant comments contain extremely long strings with no spaces

### Changed
- Created an institute wrapper page that contains list of cases, causatives, SNVs & Indels, user list, shared data and institute settings
- Display case name instead of case ID on clinVar submissions
- Changed icon of sample update in clinVar submissions


## [4.18]

### Added
- Filter cancer variants on cytoband coordinates
- Show dismiss reasons in a badge with hover for clinical variants
- Show an ellipsis if 10 cases or more to display with loqusdb matches
- A new blog post for version 4.17
- Tooltip to better describe Tumor and Normal columns in cancer variants
- Filter cancer SNVs and SVs by chromosome coordinates
- Default export of `Assertion method citation` to clinVar variants submission file
- Button to export up to 500 cancer variants, filtered or not
- Rename samples of a clinVar submission file

### Fixed
- Apply default gene panel on return to cancer variantS from variant view
- Revert to certificate checking when asking for Chanjo reports
- `scout download everything` command failing while downloading HPO terms

### Changed
- Turn tumor and normal allelic fraction to decimal numbers in tumor variants page
- Moved clinVar submissions code to the institutes blueprints
- Changed name of clinVar export files to FILENAME.Variant.csv and FILENAME.CaseData.csv
- Switched Google login libraries from Flask-OAuthlib to Authlib


## [4.17.1]

### Fixed
- Load cytobands for cases with chromosome build not "37" or "38"


## [4.17]

### Added
- COSMIC badge shown in cancer variants
- Default gene-panel in non-cancer structural view in url
- Filter SNVs and SVs by cytoband coordinates
- Filter cancer SNV variants by alt allele frequency in tumor
- Correct genome build in UCSC link from structural variant page



### Fixed
- Bug in clinVar form when variant has no gene
- Bug when sharing cases with the same institute twice
- Page crashing when removing causative variant tag
- Do not default to GATK caller when no caller info is provided for cancer SNVs


## [4.16.1]

### Fixed
- Fix the fix for handling of delivery reports for rerun cases

## [4.16]

### Added
- Adds possibility to add "lims_id" to cases. Currently only stored in database, not shown anywhere
- Adds verification comment box to SVs (previously only available for small variants)
- Scrollable pedigree panel

### Fixed
- Error caused by changes in WTForm (new release 2.3.x)
- Bug in OMIM case page form, causing the page to crash when a string was provided instead of a numerical OMIM id
- Fix Alamut link to work properly on hg38
- Better handling of delivery reports for rerun cases
- Small CodeFactor style issues: matchmaker results counting, a couple of incomplete tests and safer external xml
- Fix an issue with Phenomizer introduced by CodeFactor style changes

### Changed
- Updated the version of igv.js to 2.5.4

## [4.15.1]

### Added
- Display gene names in ClinVar submissions page
- Links to Varsome in variant transcripts table

### Fixed
- Small fixes to ClinVar submission form
- Gene panel page crash when old panel has no maintainers

## [4.15]

### Added
- Clinvar CNVs IGV track
- Gene panels can have maintainers
- Keep variant actions (dismissed, manual rank, mosaic, acmg, comments) upon variant re-upload
- Keep variant actions also on full case re-upload

### Fixed
- Fix the link to Ensembl for SV variants when genome build 38.
- Arrange information in columns on variant page
- Fix so that new cosmic identifier (COSV) is also acceptable #1304
- Fixed COSMIC tag in INFO (outside of CSQ) to be parses as well with `&` splitter.
- COSMIC stub URL changed to https://cancer.sanger.ac.uk/cosmic/search?q= instead.
- Updated to a version of IGV where bigBed tracks are visualized correctly
- Clinvar submission files are named according to the content (variant_data and case_data)
- Always show causatives from other cases in case overview
- Correct disease associations for gene symbol aliases that exist as separate genes
- Re-add "custom annotations" for SV variants
- The override ClinVar P/LP add-in in the Clinical Filter failed for new CSQ strings

### Changed
- Runs all CI checks in github actions

## [4.14.1]

### Fixed
- Error when variant found in loqusdb is not loaded for other case

## [4.14]

### Added
- Use github actions to run tests
- Adds CLI command to update individual alignments path
- Update HPO terms using downloaded definitions files
- Option to use alternative flask config when running `scout serve`
- Requirement to use loqusdb >= 2.5 if integrated

### Fixed
- Do not display Pedigree panel in cancer view
- Do not rely on internet connection and services available when running CI tests
- Variant loading assumes GATK if no caller set given and GATK filter status is seen in FILTER
- Pass genome build param all the way in order to get the right gene mappings for cases with build 38
- Parse correctly variants with zero frequency values
- Continue even if there are problems to create a region vcf
- STR and cancer variant navigation back to variants pages could fail

### Changed
- Improved code that sends requests to the external APIs
- Updates ranges for user ranks to fit todays usage
- Run coveralls on github actions instead of travis
- Run pip checks on github actions instead of coveralls
- For hg38 cases, change gnomAD link to point to version 3.0 (which is hg38 based)
- Show pinned or causative STR variants a bit more human readable

## [4.13.1]

### Added
### Fixed
- Typo that caused not all clinvar conflicting interpretations to be loaded no matter what
- Parse and retrieve clinvar annotations from VEP-annotated (VEP 97+) CSQ VCF field
- Variant clinvar significance shown as `not provided` whenever is `Uncertain significance`
- Phenomizer query crashing when case has no HPO terms assigned
- Fixed a bug affecting `All SNVs and INDELs` page when variants don't have canonical transcript
- Add gene name or id in cancer variant view

### Changed
- Cancer Variant view changed "Variant:Transcript:Exon:HGVS" to "Gene:Transcript:Exon:HGVS"

## [4.13]

### Added
- ClinVar SNVs track in IGV
- Add SMA view with SMN Copy Number data
- Easier to assign OMIM diagnoses from case page
- OMIM terms and specific OMIM term page

### Fixed
- Bug when adding a new gene to a panel
- Restored missing recent delivery reports
- Fixed style and links to other reports in case side panel
- Deleting cases using display_name and institute not deleting its variants
- Fixed bug that caused coordinates filter to override other filters
- Fixed a problem with finding some INS in loqusdb
- Layout on SV page when local observations without cases are present
- Make scout compatible with the new HPO definition files from `http://compbio.charite.de/jenkins/`
- General report visualization error when SNVs display names are very long


### Changed


## [4.12.4]

### Fixed
- Layout on SV page when local observations without cases are present

## [4.12.3]

### Fixed
- Case report when causative or pinned SVs have non null allele frequencies

## [4.12.2]

### Fixed
- SV variant links now take you to the SV variant page again
- Cancer variant view has cleaner table data entries for "N/A" data
- Pinned variant case level display hotfix for cancer and str - more on this later
- Cancer variants show correct alt/ref reads mirroring alt frequency now
- Always load all clinical STR variants even if a region load is attempted - index may be missing
- Same case repetition in variant local observations

## [4.12.1]

### Fixed
- Bug in variant.gene when gene has no HGVS description


## [4.12]

### Added
- Accepts `alignment_path` in load config to pass bam/cram files
- Display all phenotypes on variant page
- Display hgvs coordinates on pinned and causatives
- Clear panel pending changes
- Adds option to setup the database with static files
- Adds cli command to download the resources from CLI that scout needs
- Adds test files for merged somatic SV and CNV; as well as merged SNV, and INDEL part of #1279
- Allows for upload of OMIM-AUTO gene panel from static files without api-key

### Fixed
- Cancer case HPO panel variants link
- Fix so that some drop downs have correct size
- First IGV button in str variants page
- Cancer case activates on SNV variants
- Cases activate when STR variants are viewed
- Always calculate code coverage
- Pinned/Classification/comments in all types of variants pages
- Null values for panel's custom_inheritance_models
- Discrepancy between the manual disease transcripts and those in database in gene-edit page
- ACMG classification not showing for some causatives
- Fix bug which caused IGV.js to use hg19 reference files for hg38 data
- Bug when multiple bam files sources with non-null values are available


### Changed
- Renamed `requests` file to `scout_requests`
- Cancer variant view shows two, instead of four, decimals for allele and normal


## [4.11.1]

### Fixed
- Institute settings page
- Link institute settings to sharing institutes choices

## [4.11.0]

### Added
- Display locus name on STR variant page
- Alternative key `GNOMADAF_popmax` for Gnomad popmax allele frequency
- Automatic suggestions on how to improve the code on Pull Requests
- Parse GERP, phastCons and phyloP annotations from vep annotated CSQ fields
- Avoid flickering comment popovers in variant list
- Parse REVEL score from vep annotated CSQ fields
- Allow users to modify general institute settings
- Optionally format code automatically on commit
- Adds command to backup vital parts `scout export database`
- Parsing and displaying cancer SV variants from Manta annotated VCF files
- Dismiss cancer snv variants with cancer-specific options
- Add IGV.js UPD, RHO and TIDDIT coverage wig tracks.


### Fixed
- Slightly darker page background
- Fixed an issued with parsed conservation values from CSQ
- Clinvar submissions accessible to all users of an institute
- Header toolbar when on Clinvar page now shows institute name correctly
- Case should not always inactivate upon update
- Show dismissed snv cancer variants as grey on the cancer variants page
- Improved style of mappability link and local observations on variant page
- Convert all the GET requests to the igv view to POST request
- Error when updating gene panels using a file containing BOM chars
- Add/replace gene radio button not working in gene panels


## [4.10.1]

### Fixed
- Fixed issue with opening research variants
- Problem with coveralls not called by Travis CI
- Handle Biomart service down in tests


## [4.10.0]

### Added
- Rank score model in causatives page
- Exportable HPO terms from phenotypes page
- AMP guideline tiers for cancer variants
- Adds scroll for the transcript tab
- Added CLI option to query cases on time since case event was added
- Shadow clinical assessments also on research variants display
- Support for CRAM alignment files
- Improved str variants view : sorting by locus, grouped by allele.
- Delivery report PDF export
- New mosaicism tag option
- Add or modify individuals' age or tissue type from case page
- Display GC and allele depth in causatives table.
- Included primary reference transcript in general report
- Included partial causative variants in general report
- Remove dependency of loqusdb by utilising the CLI

### Fixed
- Fixed update OMIM command bug due to change in the header of the genemap2 file
- Removed Mosaic Tag from Cancer variants
- Fixes issue with unaligned table headers that comes with hidden Datatables
- Layout in general report PDF export
- Fixed issue on the case statistics view. The validation bars didn't show up when all institutes were selected. Now they do.
- Fixed missing path import by importing pathlib.Path
- Handle index inconsistencies in the update index functions
- Fixed layout problems


## [4.9.0]

### Added
- Improved MatchMaker pages, including visible patient contacts email address
- New badges for the github repo
- Links to [GENEMANIA](genemania.org)
- Sort gene panel list on case view.
- More automatic tests
- Allow loading of custom annotations in VCF using the SCOUT_CUSTOM info tag.

### Fixed
- Fix error when a gene is added to an empty dynamic gene panel
- Fix crash when attempting to add genes on incorrect format to dynamic gene panel
- Manual rank variant tags could be saved in a "Select a tag"-state, a problem in the variants view.
- Same case evaluations are no longer shown as gray previous evaluations on the variants page
- Stay on research pages, even if reset, next first buttons are pressed..
- Overlapping variants will now be visible on variant page again
- Fix missing classification comments and links in evaluations page
- All prioritized cases are shown on cases page


## [4.8.3]

### Added

### Fixed
- Bug when ordering sanger
- Improved scrolling over long list of genes/transcripts


## [4.8.2]

### Added

### Fixed
- Avoid opening extra tab for coverage report
- Fixed a problem when rank model version was saved as floats and not strings
- Fixed a problem with displaying dismiss variant reasons on the general report
- Disable load and delete filter buttons if there are no saved filters
- Fix problem with missing verifications
- Remove duplicate users and merge their data and activity


## [4.8.1]

### Added

### Fixed
- Prevent login fail for users with id defined by ObjectId and not email
- Prevent the app from crashing with `AttributeError: 'NoneType' object has no attribute 'message'`


## [4.8.0]

### Added
- Updated Scout to use Bootstrap 4.3
- New looks for Scout
- Improved dashboard using Chart.js
- Ask before inactivating a case where last assigned user leaves it
- Genes can be manually added to the dynamic gene list directly on the case page
- Dynamic gene panels can optionally be used with clinical filter, instead of default gene panel
- Dynamic gene panels get link out to chanjo-report for coverage report
- Load all clinvar variants with clinvar Pathogenic, Likely Pathogenic and Conflicting pathogenic
- Show transcripts with exon numbers for structural variants
- Case sort order can now be toggled between ascending and descending.
- Variants can be marked as partial causative if phenotype is available for case.
- Show a frequency tooltip hover for SV-variants.
- Added support for LDAP login system
- Search snv and structural variants by chromosomal coordinates
- Structural variants can be marked as partial causative if phenotype is available for case.
- Show normal and pathologic limits for STRs in the STR variants view.
- Institute level persistent variant filter settings that can be retrieved and used.
- export causative variants to Excel
- Add support for ROH, WIG and chromosome PNGs in case-view

### Fixed
- Fixed missing import for variants with comments
- Instructions on how to build docs
- Keep sanger order + verification when updating/reloading variants
- Fixed and moved broken filter actions (HPO gene panel and reset filter)
- Fixed string conversion to number
- UCSC links for structural variants are now separated per breakpoint (and whole variant where applicable)
- Reintroduced missing coverage report
- Fixed a bug preventing loading samples using the command line
- Better inheritance models customization for genes in gene panels
- STR variant page back to list button now does its one job.
- Allows to setup scout without a omim api key
- Fixed error causing "favicon not found" flash messages
- Removed flask --version from base cli
- Request rerun no longer changes case status. Active or archived cases inactivate on upload.
- Fixed missing tooltip on the cancer variants page
- Fixed weird Rank cell in variants page
- Next and first buttons order swap
- Added pagination (and POST capability) to cancer variants.
- Improves loading speed for variant page
- Problem with updating variant rank when no variants
- Improved Clinvar submission form
- General report crashing when dismissed variant has no valid dismiss code
- Also show collaborative case variants on the All variants view.
- Improved phenotype search using dataTables.js on phenotypes page
- Search and delete users with `email` instead of `_id`
- Fixed css styles so that multiselect options will all fit one column


## [4.7.3]

### Added
- RankScore can be used with VCFs for vcf_cancer files

### Fixed
- Fix issue with STR view next page button not doing its one job.

### Deleted
- Removed pileup as a bam viewing option. This is replaced by IGV


## [4.7.2]

### Added
- Show earlier ACMG classification in the variant list

### Fixed
- Fixed igv search not working due to igv.js dist 2.2.17
- Fixed searches for cases with a gene with variants pinned or marked causative.
- Load variant pages faster after fixing other causatives query
- Fixed mitochondrial report bug for variants without genes

## [4.7.1]

### Added

### Fixed
- Fixed bug on genes page


## [4.7.0]

### Added
- Export genes and gene panels in build GRCh38
- Search for cases with variants pinned or marked causative in a given gene.
- Search for cases phenotypically similar to a case also from WUI.
- Case variant searches can be limited to similar cases, matching HPO-terms,
  phenogroups and cohorts.
- De-archive reruns and flag them as 'inactive' if archived
- Sort cases by analysis_date, track or status
- Display cases in the following order: prioritized, active, inactive, archived, solved
- Assign case to user when user activates it or asks for rerun
- Case becomes inactive when it has no assignees
- Fetch refseq version from entrez and use it in clinvar form
- Load and export of exons for all genes, independent on refseq
- Documentation for loading/updating exons
- Showing SV variant annotations: SV cgh frequencies, gnomad-SV, local SV frequencies
- Showing transcripts mapping score in segmental duplications
- Handle requests to Ensembl Rest API
- Handle requests to Ensembl Rest Biomart
- STR variants view now displays GT and IGV link.
- Description field for gene panels
- Export exons in build 37 and 38 using the command line

### Fixed
- Fixes of and induced by build tests
- Fixed bug affecting variant observations in other cases
- Fixed a bug that showed wrong gene coverage in general panel PDF export
- MT report only shows variants occurring in the specific individual of the excel sheet
- Disable SSL certifcate verification in requests to chanjo
- Updates how intervaltree and pymongo is used to void deprecated functions
- Increased size of IGV sample tracks
- Optimized tests


## [4.6.1]

### Added

### Fixed
- Missing 'father' and 'mother' keys when parsing single individual cases


## [4.6.0]

### Added
- Description of Scout branching model in CONTRIBUTING doc
- Causatives in alphabetical order, display ACMG classification and filter by gene.
- Added 'external' to the list of analysis type options
- Adds functionality to display "Tissue type". Passed via load config.
- Update to IGV 2.

### Fixed
- Fixed alignment visualization and vcf2cytosure availability for demo case samples
- Fixed 3 bugs affecting SV pages visualization
- Reintroduced the --version cli option
- Fixed variants query by panel (hpo panel + gene panel).
- Downloaded MT report contains excel files with individuals' display name
- Refactored code in parsing of config files.


## [4.5.1]

### Added

### Fixed
- update requirement to use PyYaml version >= 5.1
- Safer code when loading config params in cli base


## [4.5.0]

### Added
- Search for similar cases from scout view CLI
- Scout cli is now invoked from the app object and works under the app context

### Fixed
- PyYaml dependency fixed to use version >= 5.1


## [4.4.1]

### Added
- Display SV rank model version when available

### Fixed
- Fixed upload of delivery report via API


## [4.4.0]

### Added
- Displaying more info on the Causatives page and hiding those not causative at the case level
- Add a comment text field to Sanger order request form, allowing a message to be included in the email
- MatchMaker Exchange integration
- List cases with empty synopsis, missing HPO terms and phenotype groups.
- Search for cases with open research list, or a given case status (active, inactive, archived)

### Fixed
- Variant query builder split into several functions
- Fixed delivery report load bug


## [4.3.3]

### Added
- Different individual table for cancer cases

### Fixed
- Dashboard collects validated variants from verification events instead of using 'sanger' field
- Cases shared with collaborators are visible again in cases page
- Force users to select a real institute to share cases with (actionbar select fix)


## [4.3.2]

### Added
- Dashboard data can be filtered using filters available in cases page
- Causatives for each institute are displayed on a dedicated page
- SNVs and and SVs are searchable across cases by gene and rank score
- A more complete report with validated variants is downloadable from dashboard

### Fixed
- Clinsig filter is fixed so clinsig numerical values are returned
- Split multi clinsig string values in different elements of clinsig array
- Regex to search in multi clinsig string values or multi revstat string values
- It works to upload vcf files with no variants now
- Combined Pileup and IGV alignments for SVs having variant start and stop on the same chromosome


## [4.3.1]

### Added
- Show calls from all callers even if call is not available
- Instructions to install cairo and pango libs from WeasyPrint page
- Display cases with number of variants from CLI
- Only display cases with number of variants above certain treshold. (Also CLI)
- Export of verified variants by CLI or from the dashboard
- Extend case level queries with default panels, cohorts and phenotype groups.
- Slice dashboard statistics display using case level queries
- Add a view where all variants for an institute can be searched across cases, filtering on gene and rank score. Allows searching research variants for cases that have research open.

### Fixed
- Fixed code to extract variant conservation (gerp, phyloP, phastCons)
- Visualization of PDF-exported gene panels
- Reintroduced the exon/intron number in variant verification email
- Sex and affected status is correctly displayed on general report
- Force number validation in SV filter by size
- Display ensembl transcripts when no refseq exists


## [4.3.0]

### Added
- Mosaicism tag on variants
- Show and filter on SweGen frequency for SVs
- Show annotations for STR variants
- Show all transcripts in verification email
- Added mitochondrial export
- Adds alternative to search for SVs shorter that the given length
- Look for 'bcftools' in the `set` field of VCFs
- Display digenic inheritance from OMIM
- Displays what refseq transcript that is primary in hgnc

### Fixed

- Archived panels displays the correct date (not retroactive change)
- Fixed problem with waiting times in gene panel exports
- Clinvar fiter not working with human readable clinsig values

## [4.2.2]

### Fixed
- Fixed gene panel create/modify from CSV file utf-8 decoding error
- Updating genes in gene panels now supports edit comments and entry version
- Gene panel export timeout error

## [4.2.1]

### Fixed
- Re-introduced gene name(s) in verification email subject
- Better PDF rendering for excluded variants in report
- Problem to access old case when `is_default` did not exist on a panel


## [4.2.0]

### Added
- New index on variant_id for events
- Display overlapping compounds on variants view

### Fixed
- Fixed broken clinical filter


## [4.1.4]

### Added
- Download of filtered SVs

### Fixed
- Fixed broken download of filtered variants
- Fixed visualization issue in gene panel PDF export
- Fixed bug when updating gene names in variant controller


## [4.1.3]

### Fixed
- Displays all primary transcripts


## [4.1.2]

### Added
- Option add/replace when updating a panel via CSV file
- More flexible versioning of the gene panels
- Printing coverage report on the bottom of the pdf case report
- Variant verification option for SVs
- Logs uri without pwd when connecting
- Disease-causing transcripts in case report
- Thicker lines in case report
- Supports HPO search for cases, both terms or if described in synopsis
- Adds sanger information to dashboard

### Fixed
- Use db name instead of **auth** as default for authentication
- Fixes so that reports can be generated even with many variants
- Fixed sanger validation popup to show individual variants queried by user and institute.
- Fixed problem with setting up scout
- Fixes problem when exac file is not available through broad ftp
- Fetch transcripts for correct build in `adapter.hgnc_gene`

## [4.1.1]
- Fix problem with institute authentication flash message in utils
- Fix problem with comments
- Fix problem with ensembl link


## [4.1.0]

### Added
- OMIM phenotypes to case report
- Command to download all panel app gene panels `scout load panel --panel-app`
- Links to genenames.org and omim on gene page
- Popup on gene at variants page with gene information
- reset sanger status to "Not validated" for pinned variants
- highlight cases with variants to be evaluated by Sanger on the cases page
- option to point to local reference files to the genome viewer pileup.js. Documented in `docs.admin-guide.server`
- option to export single variants in `scout export variants`
- option to load a multiqc report together with a case(add line in load config)
- added a view for searching HPO terms. It is accessed from the top left corner menu
- Updates the variants view for cancer variants. Adds a small cancer specific filter for known variants
- Adds hgvs information on cancer variants page
- Adds option to update phenotype groups from CLI

### Fixed
- Improved Clinvar to submit variants from different cases. Fixed HPO terms in casedata according to feedback
- Fixed broken link to case page from Sanger modal in cases view
- Now only cases with non empty lists of causative variants are returned in `adapter.case(has_causatives=True)`
- Can handle Tumor only samples
- Long lists of HGNC symbols are now possible. This was previously difficult with manual, uploaded or by HPO search when changing filter settings due to GET request limitations. Relevant pages now use POST requests. Adds the dynamic HPO panel as a selection on the gene panel dropdown.
- Variant filter defaults to default panels also on SV and Cancer variants pages.

## [4.0.0]

### WARNING ###

This is a major version update and will require that the backend of pre releases is updated.
Run commands:

```
$scout update genes
$scout update hpo
```

- Created a Clinvar submission tool, to speed up Clinvar submission of SNVs and SVs
- Added an analysis report page (html and PDF format) containing phenotype, gene panels and variants that are relevant to solve a case.

### Fixed
- Optimized evaluated variants to speed up creation of case report
- Moved igv and pileup viewer under a common folder
- Fixed MT alignment view pileup.js
- Fixed coordinates for SVs with start chromosome different from end chromosome
- Global comments shown across cases and institutes. Case-specific variant comments are shown only for that specific case.
- Links to clinvar submitted variants at the cases level
- Adapts clinvar parsing to new format
- Fixed problem in `scout update user` when the user object had no roles
- Makes pileup.js use online genome resources when viewing alignments. Now any instance of Scout can make use of this functionality.
- Fix ensembl link for structural variants
- Works even when cases does not have `'madeline_info'`
- Parses Polyphen in correct way again
- Fix problem with parsing gnomad from VEP

### Added
- Added a PDF export function for gene panels
- Added a "Filter and export" button to export custom-filtered SNVs to CSV file
- Dismiss SVs
- Added IGV alignments viewer
- Read delivery report path from case config or CLI command
- Filter for spidex scores
- All HPO terms are now added and fetched from the correct source (https://github.com/obophenotype/human-phenotype-ontology/blob/master/hp.obo)
- New command `scout update hpo`
- New command `scout update genes` will fetch all the latest information about genes and update them
- Load **all** variants found on chromosome **MT**
- Adds choice in cases overview do show as many cases as user like

### Removed
- pileup.min.js and pileup css are imported from a remote web location now
- All source files for HPO information, this is instead fetched directly from source
- All source files for gene information, this is instead fetched directly from source

## [3.0.0]
### Fixed
- hide pedigree panel unless it exists

## [1.5.1] - 2016-07-27
### Fixed
- look for both ".bam.bai" and ".bai" extensions

## [1.4.0] - 2016-03-22
### Added
- support for local frequency through loqusdb
- bunch of other stuff

## [1.3.0] - 2016-02-19
### Fixed
- Update query-phenomizer and add username/password

### Changed
- Update the way a case is checked for rerun-status

### Added
- Add new button to mark a case as "checked"
- Link to clinical variants _without_ 1000G annotation

## [1.2.2] - 2016-02-18
### Fixed
- avoid filtering out variants lacking ExAC and 1000G annotations

## [1.1.3] - 2015-10-01
### Fixed
- persist (clinical) filter when clicking load more
- fix #154 by robustly setting clinical filter func. terms

## [1.1.2] - 2015-09-07
### Fixed
- avoid replacing coverage report with none
- update SO terms, refactored

## [1.1.1] - 2015-08-20
### Fixed
- fetch case based on collaborator status (not owner)

## [1.1.0] - 2015-05-29
### Added
- link(s) to SNPedia based on RS-numbers
- new Jinja filter to "humanize" decimal numbers
- show gene panels in variant view
- new Jinja filter for decoding URL encoding
- add indicator to variants in list that have comments
- add variant number threshold and rank score threshold to load function
- add event methods to mongo adapter
- add tests for models
- show badge "old" if comment was written for a previous analysis

### Changed
- show cDNA change in transcript summary unless variant is exonic
- moved compounds table further up the page
- show dates for case uploads in ISO format
- moved variant comments higher up on page
- updated documentation for pages
- read in coverage report as blob in database and serve directly
- change ``OmimPhenotype`` to ``PhenotypeTerm``
- reorganize models sub-package
- move events (and comments) to separate collection
- only display prev/next links for the research list
- include variant type in breadcrumbs e.g. "Clinical variants"

### Removed
- drop dependency on moment.js

### Fixed
- show the same level of detail for all frequencies on all pages
- properly decode URL encoded symbols in amino acid/cDNA change strings
- fixed issue with wipe permissions in MongoDB
- include default gene lists in "variants" link in breadcrumbs

## [1.0.2] - 2015-05-20
### Changed
- update case fetching function

### Fixed
- handle multiple cases with same id

## [1.0.1] - 2015-04-28
### Fixed
- Fix building URL parameters in cases list Vue component

## [1.0.0] - 2015-04-12
Codename: Sara Lund

![Release 1.0](artwork/releases/release-1-0.jpg)

### Added
- Add email logging for unexpected errors
- New command line tool for deleting case

### Changed
- Much improved logging overall
- Updated documentation/usage guide
- Removed non-working IGV link

### Fixed
- Show sample display name in GT call
- Various small bug fixes
- Make it easier to hover over popups

## [0.0.2-rc1] - 2015-03-04
### Added
- add protein table for each variant
- add many more external links
- add coverage reports as PDFs

### Changed
- incorporate user feedback updates
- big refactor of load scripts

## [0.0.2-rc2] - 2015-03-04
### Changes
- add gene table with gene description
- reorganize inheritance models box

### Fixed
- avoid overwriting gene list on "research" load
- fix various bugs in external links

## [0.0.2-rc3] - 2015-03-05
### Added
- Activity log feed to variant view
- Adds protein change strings to ODM and Sanger email

### Changed
- Extract activity log component to macro

### Fixes
- Make Ensembl transcript links use archive website<|MERGE_RESOLUTION|>--- conflicted
+++ resolved
@@ -19,11 +19,8 @@
 - CaseS HPO term searches for multiple terms works independent of order
 - CaseS search regexp should not allow backslash
 - CaseS cohort tags can contain whitespace and still match
-<<<<<<< HEAD
+- Remove diagnoses from cases even if OMIM term is not found in the database
 - Parsing of HPO terms associated to OMIM diagnoses
-=======
-- Remove diagnoses from cases even if OMIM term is not found in the database
->>>>>>> f2ef5686
 ### Changed
 - Column width adjustment on caseS page
 - Use Python 3.11 in tests
