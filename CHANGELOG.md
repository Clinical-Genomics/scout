--- conflicted
+++ resolved
@@ -33,10 +33,7 @@
 - STRs variants export (do not allow null estimated variant size and repeat locus ID)
 - ClinVar submission enquiry status for all submissions after the latest
 - Typing error when running commands using python 3.9
-<<<<<<< HEAD
 - Filtering variants by ClinVar significance, CLINSIG Confident and ClinVar hits at the same time
-=======
->>>>>>> e6ebc6c4
 
 ## [4.90.1]
 ### Fixed
