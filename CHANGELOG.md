# Change Log
All notable changes to this project will be documented in this file.
This project adheres to [Semantic Versioning](http://semver.org/).

About changelog [here](https://keepachangelog.com/en/1.0.0/)

## [x.x.x]
### Added
<<<<<<< HEAD
- Links to cBioPortal, MutanTP53, IARC TP53, OncoKB
=======
- Extend the delete variants command to include analysis date, track and institute
>>>>>>> 1f7862e8
### Fixed
### Changed
- Print output of variants delete command as a tab separated table

## [4.25]
### Added
- Command line function to remove variants from one or all cases
### Fixed
- Parse SMN None calls to None rather than False

## [4.24.1]
### Fixed
- Install requirements.txt via setup file

## [4.24]
### Added
- Institute-level phenotype models with sub-panels containing HPO and OMIM terms
- Runnable Docker demo
- Docker image build and push github action
- Makefile with shortcuts to docker commands
- Parse and save synopsis, phenotype and cohort terms from config files upon case upload
### Fixed
- Update dismissed variant status when variant dismissed key is missing
- Breakpoint two IGV button now shows correct chromosome when different from bp1
- Missing font lib in Docker image causing the PDF report download page to crash
- Sentieon Manta calls lack Somaticscore - load anyway
- ClinVar submissions crashing due to pinned variants that are not loaded
- Point ExAC pLI score to new gnomad server address
- Bug uploading cases missing phenotype terms in config file
- STRs loaded but not shown on browser page
- Bug when using adapter.variant.get_causatives with case_id without causatives
- Problem with fetching "solved" from scout export cases cli
- Better serialising of datetime and bson.ObjectId
- Added `volumes` folder to .gitignore
### Changed
- Make matching causative and managed variants foldable on case page
- Remove calls to PyMongo functions marked as deprecated in backend and frontend(as of version 3.7).
- Improved `scout update individual` command
- Export dynamic phenotypes with ordered gene lists as PDF

## [4.23]
### Added
- Save custom IGV track settings
- Show a flash message with clear info about non-valid genes when gene panel creation fails
- CNV report link in cancer case side navigation
- Return to comment section after editing, deleting or submitting a comment
- Managed variants
- MT vs 14 chromosome mean coverage stats if Scout is connected to Chanjo
### Fixed
- missing `vcf_cancer_sv` and `vcf_cancer_sv_research` to manual.
- Split ClinVar multiple clnsig values (slash-separated) and strip them of underscore for annotations without accession number
- Timeout of `All SNVs and INDELs` page when no valid gene is provided in the search
- Round CADD (MIPv9)
- Missing default panel value
- Invisible other causatives lines when other causatives lack gene symbols
### Changed
- Do not freeze mkdocs-material to version 4.6.1
- Remove pre-commit dependency

## [4.22]
### Added
- Editable cases comments
- Editable variants comments
### Fixed
- Empty variant activity panel
- STRs variants popover
- Split new ClinVar multiple significance terms for a variant
- Edit the selected comment, not the latest
### Changed
- Updated RELEASE docs.
- Pinned variants card style on the case page
- Merged `scout export exons` and `scout view exons` commands


## [4.21.2]
### Added
### Fixed
- Do not pre-filter research variants by (case-default) gene panels
- Show OMIM disease tooltip reliably
### Changed

## [4.21.1]
### Added
### Fixed
- Small change to Pop Freq column in variants ang gene panels to avoid strange text shrinking on small screens
- Direct use of HPO list for Clinical HPO SNV (and cancer SNV) filtering
- PDF coverage report redirecting to login page
### Changed
- Remove the option to dismiss single variants from all variants pages
- Bulk dismiss SNVs, SVs and cancer SNVs from variants pages

## [4.21]
### Added
- Support to configure LoqusDB per institute
- Highlight causative variants in the variants list
- Add tests. Mostly regarding building internal datatypes.
- Remove leading and trailing whitespaces from panel_name and display_name when panel is created
- Mark MANE transcript in list of transcripts in "Transcript overview" on variant page
- Show default panel name in case sidebar
- Previous buttons for variants pagination
- Adds a gh action that checks that the changelog is updated
- Adds a gh action that deploys new releases automatically to pypi
- Warn users if case default panels are outdated
- Define institute-specific gene panels for filtering in institute settings
- Use institute-specific gene panels in variants filtering
- Show somatic VAF for pinned and causative variants on case page

### Fixed
- Report pages redirect to login instead of crashing when session expires
- Variants filter loading in cancer variants page
- User, Causative and Cases tables not scaling to full page
- Improved docs for an initial production setup
- Compatibility with latest version of Black
- Fixed tests for Click>7
- Clinical filter required an extra click to Filter to return variants
- Restore pagination and shrink badges in the variants page tables
- Removing a user from the command line now inactivates the case only if user is last assignee and case is active
- Bugfix, LoqusDB per institute feature crashed when institute id was empty string
- Bugfix, LoqusDB calls where missing case count
- filter removal and upload for filters deleted from another page/other user
- Visualize outdated gene panels info in a popover instead of a tooltip in case page side panel

### Changed
- Highlight color on normal STRs in the variants table from green to blue
- Display breakpoints coordinates in verification emails only for structural variants


## [4.20]
### Added
- Display number of filtered variants vs number of total variants in variants page
- Search case by HPO terms
- Dismiss variant column in the variants tables
- Black and pre-commit packages to dev requirements

### Fixed
- Bug occurring when rerun is requested twice
- Peddy info fields in the demo config file
- Added load config safety check for multiple alignment files for one individual
- Formatting of cancer variants table
- Missing Score in SV variants table

### Changed
- Updated the documentation on how to create a new software release
- Genome build-aware cytobands coordinates
- Styling update of the Matchmaker card
- Select search type in case search form


## [4.19]

### Added
- Show internal ID for case
- Add internal ID for downloaded CGH files
- Export dynamic HPO gene list from case page
- Remove users as case assignees when their account is deleted
- Keep variants filters panel expanded when filters have been used

### Fixed
- Handle the ProxyFix ModuleNotFoundError when Werkzeug installed version is >1.0
- General report formatting issues whenever case and variant comments contain extremely long strings with no spaces

### Changed
- Created an institute wrapper page that contains list of cases, causatives, SNVs & Indels, user list, shared data and institute settings
- Display case name instead of case ID on clinVar submissions
- Changed icon of sample update in clinVar submissions


## [4.18]

### Added
- Filter cancer variants on cytoband coordinates
- Show dismiss reasons in a badge with hover for clinical variants
- Show an ellipsis if 10 cases or more to display with loqusdb matches
- A new blog post for version 4.17
- Tooltip to better describe Tumor and Normal columns in cancer variants
- Filter cancer SNVs and SVs by chromosome coordinates
- Default export of `Assertion method citation` to clinVar variants submission file
- Button to export up to 500 cancer variants, filtered or not
- Rename samples of a clinVar submission file

### Fixed
- Apply default gene panel on return to cancer variantS from variant view
- Revert to certificate checking when asking for Chanjo reports
- `scout download everything` command failing while downloading HPO terms

### Changed
- Turn tumor and normal allelic fraction to decimal numbers in tumor variants page
- Moved clinVar submissions code to the institutes blueprints
- Changed name of clinVar export files to FILENAME.Variant.csv and FILENAME.CaseData.csv
- Switched Google login libraries from Flask-OAuthlib to Authlib


## [4.17.1]

### Fixed
- Load cytobands for cases with chromosome build not "37" or "38"


## [4.17]

### Added
- COSMIC badge shown in cancer variants
- Default gene-panel in non-cancer structural view in url
- Filter SNVs and SVs by cytoband coordinates
- Filter cancer SNV variants by alt allele frequency in tumor
- Correct genome build in UCSC link from structural variant page



### Fixed
- Bug in clinVar form when variant has no gene
- Bug when sharing cases with the same institute twice
- Page crashing when removing causative variant tag
- Do not default to GATK caller when no caller info is provided for cancer SNVs


## [4.16.1]

### Fixed
- Fix the fix for handling of delivery reports for rerun cases

## [4.16]

### Added
- Adds possibility to add "lims_id" to cases. Currently only stored in database, not shown anywhere
- Adds verification comment box to SVs (previously only available for small variants)
- Scrollable pedigree panel

### Fixed
- Error caused by changes in WTForm (new release 2.3.x)
- Bug in OMIM case page form, causing the page to crash when a string was provided instead of a numerical OMIM id
- Fix Alamut link to work properly on hg38
- Better handling of delivery reports for rerun cases
- Small CodeFactor style issues: matchmaker results counting, a couple of incomplete tests and safer external xml
- Fix an issue with Phenomizer introduced by CodeFactor style changes

### Changed
- Updated the version of igv.js to 2.5.4

## [4.15.1]

### Added
- Display gene names in ClinVar submissions page
- Links to Varsome in variant transcripts table

### Fixed
- Small fixes to ClinVar submission form
- Gene panel page crash when old panel has no maintainers

## [4.15]

### Added
- Clinvar CNVs IGV track
- Gene panels can have maintainers
- Keep variant actions (dismissed, manual rank, mosaic, acmg, comments) upon variant re-upload
- Keep variant actions also on full case re-upload

### Fixed
- Fix the link to Ensembl for SV variants when genome build 38.
- Arrange information in columns on variant page
- Fix so that new cosmic identifier (COSV) is also acceptable #1304
- Fixed COSMIC tag in INFO (outside of CSQ) to be parses as well with `&` splitter.
- COSMIC stub URL changed to https://cancer.sanger.ac.uk/cosmic/search?q= instead.
- Updated to a version of IGV where bigBed tracks are visualized correctly
- Clinvar submission files are named according to the content (variant_data and case_data)
- Always show causatives from other cases in case overview
- Correct disease associations for gene symbol aliases that exist as separate genes
- Re-add "custom annotations" for SV variants
- The override ClinVar P/LP add-in in the Clinical Filter failed for new CSQ strings

### Changed
- Runs all CI checks in github actions

## [4.14.1]

### Fixed
- Error when variant found in loqusdb is not loaded for other case

## [4.14]

### Added
- Use github actions to run tests
- Adds CLI command to update individual alignments path
- Update HPO terms using downloaded definitions files
- Option to use alternative flask config when running `scout serve`
- Requirement to use loqusdb >= 2.5 if integrated

### Fixed
- Do not display Pedigree panel in cancer view
- Do not rely on internet connection and services available when running CI tests
- Variant loading assumes GATK if no caller set given and GATK filter status is seen in FILTER
- Pass genome build param all the way in order to get the right gene mappings for cases with build 38
- Parse correctly variants with zero frequency values
- Continue even if there are problems to create a region vcf
- STR and cancer variant navigation back to variants pages could fail

### Changed
- Improved code that sends requests to the external APIs
- Updates ranges for user ranks to fit todays usage
- Run coveralls on github actions instead of travis
- Run pip checks on github actions instead of coveralls
- For hg38 cases, change gnomAD link to point to version 3.0 (which is hg38 based)
- Show pinned or causative STR variants a bit more human readable

## [4.13.1]

### Added
### Fixed
- Typo that caused not all clinvar conflicting interpretations to be loaded no matter what
- Parse and retrieve clinvar annotations from VEP-annotated (VEP 97+) CSQ VCF field
- Variant clinvar significance shown as `not provided` whenever is `Uncertain significance`
- Phenomizer query crashing when case has no HPO terms assigned
- Fixed a bug affecting `All SNVs and INDELs` page when variants don't have canonical transcript
- Add gene name or id in cancer variant view

### Changed
- Cancer Variant view changed "Variant:Transcript:Exon:HGVS" to "Gene:Transcript:Exon:HGVS"

## [4.13]

### Added
- ClinVar SNVs track in IGV
- Add SMA view with SMN Copy Number data
- Easier to assign OMIM diagnoses from case page
- OMIM terms and specific OMIM term page

### Fixed
- Bug when adding a new gene to a panel
- Restored missing recent delivery reports
- Fixed style and links to other reports in case side panel
- Deleting cases using display_name and institute not deleting its variants
- Fixed bug that caused coordinates filter to override other filters
- Fixed a problem with finding some INS in loqusdb
- Layout on SV page when local observations without cases are present
- Make scout compatible with the new HPO definition files from `http://compbio.charite.de/jenkins/`
- General report visualization error when SNVs display names are very long


### Changed


## [4.12.4]

### Fixed
- Layout on SV page when local observations without cases are present

## [4.12.3]

### Fixed
- Case report when causative or pinned SVs have non null allele frequencies

## [4.12.2]

### Fixed
- SV variant links now take you to the SV variant page again
- Cancer variant view has cleaner table data entries for "N/A" data
- Pinned variant case level display hotfix for cancer and str - more on this later
- Cancer variants show correct alt/ref reads mirroring alt frequency now
- Always load all clinical STR variants even if a region load is attempted - index may be missing
- Same case repetition in variant local observations

## [4.12.1]

### Fixed
- Bug in variant.gene when gene has no HGVS description


## [4.12]

### Added
- Accepts `alignment_path` in load config to pass bam/cram files
- Display all phenotypes on variant page
- Display hgvs coordinates on pinned and causatives
- Clear panel pending changes
- Adds option to setup the database with static files
- Adds cli command to download the resources from CLI that scout needs
- Adds dummy files for merged somatic SV and CNV; as well as merged SNV, and INDEL part of #1279
- Allows for upload of OMIM-AUTO gene panel from static files without api-key

### Fixed
- Cancer case HPO panel variants link
- Fix so that some drop downs have correct size
- First IGV button in str variants page
- Cancer case activates on SNV variants
- Cases activate when STR variants are viewed
- Always calculate code coverage
- Pinned/Classification/comments in all types of variants pages
- Null values for panel's custom_inheritance_models
- Discrepancy between the manual disease transcripts and those in database in gene-edit page
- ACMG classification not showing for some causatives
- Fix bug which caused IGV.js to use hg19 reference files for hg38 data
- Bug when multiple bam files sources with non-null values are available


### Changed
- Renamed `requests` file to `scout_requests`
- Cancer variant view shows two, instead of four, decimals for allele and normal


## [4.11.1]

### Fixed
- Institute settings page
- Link institute settings to sharing institutes choices

## [4.11.0]

### Added
- Display locus name on STR variant page
- Alternative key `GNOMADAF_popmax` for Gnomad popmax allele frequency
- Automatic suggestions on how to improve the code on Pull Requests
- Parse GERP, phastCons and phyloP annotations from vep annotated CSQ fields
- Avoid flickering comment popovers in variant list
- Parse REVEL score from vep annotated CSQ fields
- Allow users to modify general institute settings
- Optionally format code automatically on commit
- Adds command to backup vital parts `scout export database`
- Parsing and displaying cancer SV variants from Manta annotated VCF files
- Dismiss cancer snv variants with cancer-specific options
- Add IGV.js UPD, RHO and TIDDIT coverage wig tracks.


### Fixed
- Slightly darker page background
- Fixed an issued with parsed conservation values from CSQ
- Clinvar submissions accessible to all users of an institute
- Header toolbar when on Clinvar page now shows institute name correctly
- Case should not always inactivate upon update
- Show dismissed snv cancer variants as grey on the cancer variants page
- Improved style of mappability link and local observations on variant page
- Convert all the GET requests to the igv view to POST request
- Error when updating gene panels using a file containing BOM chars
- Add/replace gene radio button not working in gene panels


## [4.10.1]

### Fixed
- Fixed issue with opening research variants
- Problem with coveralls not called by Travis CI
- Handle Biomart service down in tests


## [4.10.0]

### Added
- Rank score model in causatives page
- Exportable HPO terms from phenotypes page
- AMP guideline tiers for cancer variants
- Adds scroll for the transcript tab
- Added CLI option to query cases on time since case event was added
- Shadow clinical assessments also on research variants display
- Support for CRAM alignment files
- Improved str variants view : sorting by locus, grouped by allele.
- Delivery report PDF export
- New mosaicism tag option
- Add or modify individuals' age or tissue type from case page
- Display GC and allele depth in causatives table.
- Included primary reference transcript in general report
- Included partial causative variants in general report
- Remove dependency of loqusdb by utilising the CLI

### Fixed
- Fixed update OMIM command bug due to change in the header of the genemap2 file
- Removed Mosaic Tag from Cancer variants
- Fixes issue with unaligned table headers that comes with hidden Datatables
- Layout in general report PDF export
- Fixed issue on the case statistics view. The validation bars didn't show up when all institutes were selected. Now they do.
- Fixed missing path import by importing pathlib.Path
- Handle index inconsistencies in the update index functions
- Fixed layout problems


## [4.9.0]

### Added
- Improved MatchMaker pages, including visible patient contacts email address
- New badges for the github repo
- Links to [GENEMANIA](genemania.org)
- Sort gene panel list on case view.
- More automatic tests
- Allow loading of custom annotations in VCF using the SCOUT_CUSTOM info tag.

### Fixed
- Fix error when a gene is added to an empty dynamic gene panel
- Fix crash when attempting to add genes on incorrect format to dynamic gene panel
- Manual rank variant tags could be saved in a "Select a tag"-state, a problem in the variants view.
- Same case evaluations are no longer shown as gray previous evaluations on the variants page
- Stay on research pages, even if reset, next first buttons are pressed..
- Overlapping variants will now be visible on variant page again
- Fix missing classification comments and links in evaluations page
- All prioritized cases are shown on cases page


## [4.8.3]

### Added

### Fixed
- Bug when ordering sanger
- Improved scrolling over long list of genes/transcripts


## [4.8.2]

### Added

### Fixed
- Avoid opening extra tab for coverage report
- Fixed a problem when rank model version was saved as floats and not strings
- Fixed a problem with displaying dismiss variant reasons on the general report
- Disable load and delete filter buttons if there are no saved filters
- Fix problem with missing verifications
- Remove duplicate users and merge their data and activity


## [4.8.1]

### Added

### Fixed
- Prevent login fail for users with id defined by ObjectId and not email
- Prevent the app from crashing with `AttributeError: 'NoneType' object has no attribute 'message'`


## [4.8.0]

### Added
- Updated Scout to use Bootstrap 4.3
- New looks for Scout
- Improved dashboard using Chart.js
- Ask before inactivating a case where last assigned user leaves it
- Genes can be manually added to the dynamic gene list directly on the case page
- Dynamic gene panels can optionally be used with clinical filter, instead of default gene panel
- Dynamic gene panels get link out to chanjo-report for coverage report
- Load all clinvar variants with clinvar Pathogenic, Likely Pathogenic and Conflicting pathogenic
- Show transcripts with exon numbers for structural variants
- Case sort order can now be toggled between ascending and descending.
- Variants can be marked as partial causative if phenotype is available for case.
- Show a frequency tooltip hover for SV-variants.
- Added support for LDAP login system
- Search snv and structural variants by chromosomal coordinates
- Structural variants can be marked as partial causative if phenotype is available for case.
- Show normal and pathologic limits for STRs in the STR variants view.
- Institute level persistent variant filter settings that can be retrieved and used.
- export causative variants to Excel
- Add support for ROH, WIG and chromosome PNGs in case-view

### Fixed
- Fixed missing import for variants with comments
- Instructions on how to build docs
- Keep sanger order + verification when updating/reloading variants
- Fixed and moved broken filter actions (HPO gene panel and reset filter)
- Fixed string conversion to number
- UCSC links for structural variants are now separated per breakpoint (and whole variant where applicable)
- Reintroduced missing coverage report
- Fixed a bug preventing loading samples using the command line
- Better inheritance models customization for genes in gene panels
- STR variant page back to list button now does its one job.
- Allows to setup scout without a omim api key
- Fixed error causing "favicon not found" flash messages
- Removed flask --version from base cli
- Request rerun no longer changes case status. Active or archived cases inactivate on upload.
- Fixed missing tooltip on the cancer variants page
- Fixed weird Rank cell in variants page
- Next and first buttons order swap
- Added pagination (and POST capability) to cancer variants.
- Improves loading speed for variant page
- Problem with updating variant rank when no variants
- Improved Clinvar submission form
- General report crashing when dismissed variant has no valid dismiss code
- Also show collaborative case variants on the All variants view.
- Improved phenotype search using dataTables.js on phenotypes page
- Search and delete users with `email` instead of `_id`
- Fixed css styles so that multiselect options will all fit one column


## [4.7.3]

### Added
- RankScore can be used with VCFs for vcf_cancer files

### Fixed
- Fix issue with STR view next page button not doing its one job.

### Deleted
- Removed pileup as a bam viewing option. This is replaced by IGV


## [4.7.2]

### Added
- Show earlier ACMG classification in the variant list

### Fixed
- Fixed igv search not working due to igv.js dist 2.2.17
- Fixed searches for cases with a gene with variants pinned or marked causative.
- Load variant pages faster after fixing other causatives query
- Fixed mitochondrial report bug for variants without genes

## [4.7.1]

### Added

### Fixed
- Fixed bug on genes page


## [4.7.0]

### Added
- Export genes and gene panels in build GRCh38
- Search for cases with variants pinned or marked causative in a given gene.
- Search for cases phenotypically similar to a case also from WUI.
- Case variant searches can be limited to similar cases, matching HPO-terms,
  phenogroups and cohorts.
- De-archive reruns and flag them as 'inactive' if archived
- Sort cases by analysis_date, track or status
- Display cases in the following order: prioritized, active, inactive, archived, solved
- Assign case to user when user activates it or asks for rerun
- Case becomes inactive when it has no assignees
- Fetch refseq version from entrez and use it in clinvar form
- Load and export of exons for all genes, independent on refseq
- Documentation for loading/updating exons
- Showing SV variant annotations: SV cgh frequencies, gnomad-SV, local SV frequencies
- Showing transcripts mapping score in segmental duplications
- Handle requests to Ensembl Rest API
- Handle requests to Ensembl Rest Biomart
- STR variants view now displays GT and IGV link.
- Description field for gene panels
- Export exons in build 37 and 38 using the command line

### Fixed
- Fixes of and induced by build tests
- Fixed bug affecting variant observations in other cases
- Fixed a bug that showed wrong gene coverage in general panel PDF export
- MT report only shows variants occurring in the specific individual of the excel sheet
- Disable SSL certifcate verification in requests to chanjo
- Updates how intervaltree and pymongo is used to void deprecated functions
- Increased size of IGV sample tracks
- Optimized tests


## [4.6.1]

### Added

### Fixed
- Missing 'father' and 'mother' keys when parsing single individual cases


## [4.6.0]

### Added
- Description of Scout branching model in CONTRIBUTING doc
- Causatives in alphabetical order, display ACMG classification and filter by gene.
- Added 'external' to the list of analysis type options
- Adds functionality to display "Tissue type". Passed via load config.
- Update to IGV 2.

### Fixed
- Fixed alignment visualization and vcf2cytosure availability for demo case samples
- Fixed 3 bugs affecting SV pages visualization
- Reintroduced the --version cli option
- Fixed variants query by panel (hpo panel + gene panel).
- Downloaded MT report contains excel files with individuals' display name
- Refactored code in parsing of config files.


## [4.5.1]

### Added

### Fixed
- update requirement to use PyYaml version >= 5.1
- Safer code when loading config params in cli base


## [4.5.0]

### Added
- Search for similar cases from scout view CLI
- Scout cli is now invoked from the app object and works under the app context

### Fixed
- PyYaml dependency fixed to use version >= 5.1


## [4.4.1]

### Added
- Display SV rank model version when available

### Fixed
- Fixed upload of delivery report via API


## [4.4.0]

### Added
- Displaying more info on the Causatives page and hiding those not causative at the case level
- Add a comment text field to Sanger order request form, allowing a message to be included in the email
- MatchMaker Exchange integration
- List cases with empty synopsis, missing HPO terms and phenotype groups.
- Search for cases with open research list, or a given case status (active, inactive, archived)

### Fixed
- Variant query builder split into several functions
- Fixed delivery report load bug


## [4.3.3]

### Added
- Different individual table for cancer cases

### Fixed
- Dashboard collects validated variants from verification events instead of using 'sanger' field
- Cases shared with collaborators are visible again in cases page
- Force users to select a real institute to share cases with (actionbar select fix)


## [4.3.2]

### Added
- Dashboard data can be filtered using filters available in cases page
- Causatives for each institute are displayed on a dedicated page
- SNVs and and SVs are searchable across cases by gene and rank score
- A more complete report with validated variants is downloadable from dashboard

### Fixed
- Clinsig filter is fixed so clinsig numerical values are returned
- Split multi clinsig string values in different elements of clinsig array
- Regex to search in multi clinsig string values or multi revstat string values
- It works to upload vcf files with no variants now
- Combined Pileup and IGV alignments for SVs having variant start and stop on the same chromosome


## [4.3.1]

### Added
- Show calls from all callers even if call is not available
- Instructions to install cairo and pango libs from WeasyPrint page
- Display cases with number of variants from CLI
- Only display cases with number of variants above certain treshold. (Also CLI)
- Export of verified variants by CLI or from the dashboard
- Extend case level queries with default panels, cohorts and phenotype groups.
- Slice dashboard statistics display using case level queries
- Add a view where all variants for an institute can be searched across cases, filtering on gene and rank score. Allows searching research variants for cases that have research open.

### Fixed
- Fixed code to extract variant conservation (gerp, phyloP, phastCons)
- Visualization of PDF-exported gene panels
- Reintroduced the exon/intron number in variant verification email
- Sex and affected status is correctly displayed on general report
- Force number validation in SV filter by size
- Display ensembl transcripts when no refseq exists


## [4.3.0]

### Added
- Mosaicism tag on variants
- Show and filter on SweGen frequency for SVs
- Show annotations for STR variants
- Show all transcripts in verification email
- Added mitochondrial export
- Adds alternative to search for SVs shorter that the given length
- Look for 'bcftools' in the `set` field of VCFs
- Display digenic inheritance from OMIM
- Displays what refseq transcript that is primary in hgnc

### Fixed

- Archived panels displays the correct date (not retroactive change)
- Fixed problem with waiting times in gene panel exports
- Clinvar fiter not working with human readable clinsig values

## [4.2.2]

### Fixed
- Fixed gene panel create/modify from CSV file utf-8 decoding error
- Updating genes in gene panels now supports edit comments and entry version
- Gene panel export timeout error

## [4.2.1]

### Fixed
- Re-introduced gene name(s) in verification email subject
- Better PDF rendering for excluded variants in report
- Problem to access old case when `is_default` did not exist on a panel


## [4.2.0]

### Added
- New index on variant_id for events
- Display overlapping compounds on variants view

### Fixed
- Fixed broken clinical filter


## [4.1.4]

### Added
- Download of filtered SVs

### Fixed
- Fixed broken download of filtered variants
- Fixed visualization issue in gene panel PDF export
- Fixed bug when updating gene names in variant controller


## [4.1.3]

### Fixed
- Displays all primary transcripts


## [4.1.2]

### Added
- Option add/replace when updating a panel via CSV file
- More flexible versioning of the gene panels
- Printing coverage report on the bottom of the pdf case report
- Variant verification option for SVs
- Logs uri without pwd when connecting
- Disease-causing transcripts in case report
- Thicker lines in case report
- Supports HPO search for cases, both terms or if described in synopsis
- Adds sanger information to dashboard

### Fixed
- Use db name instead of **auth** as default for authentication
- Fixes so that reports can be generated even with many variants
- Fixed sanger validation popup to show individual variants queried by user and institute.
- Fixed problem with setting up scout
- Fixes problem when exac file is not available through broad ftp
- Fetch transcripts for correct build in `adapter.hgnc_gene`

## [4.1.1]
- Fix problem with institute authentication flash message in utils
- Fix problem with comments
- Fix problem with ensembl link


## [4.1.0]

### Added
- OMIM phenotypes to case report
- Command to download all panel app gene panels `scout load panel --panel-app`
- Links to genenames.org and omim on gene page
- Popup on gene at variants page with gene information
- reset sanger status to "Not validated" for pinned variants
- highlight cases with variants to be evaluated by Sanger on the cases page
- option to point to local reference files to the genome viewer pileup.js. Documented in `docs.admin-guide.server`
- option to export single variants in `scout export variants`
- option to load a multiqc report together with a case(add line in load config)
- added a view for searching HPO terms. It is accessed from the top left corner menu
- Updates the variants view for cancer variants. Adds a small cancer specific filter for known variants
- Adds hgvs information on cancer variants page
- Adds option to update phenotype groups from CLI

### Fixed
- Improved Clinvar to submit variants from different cases. Fixed HPO terms in casedata according to feedback
- Fixed broken link to case page from Sanger modal in cases view
- Now only cases with non empty lists of causative variants are returned in `adapter.case(has_causatives=True)`
- Can handle Tumor only samples
- Long lists of HGNC symbols are now possible. This was previously difficult with manual, uploaded or by HPO search when changing filter settings due to GET request limitations. Relevant pages now use POST requests. Adds the dynamic HPO panel as a selection on the gene panel dropdown.
- Variant filter defaults to default panels also on SV and Cancer variants pages.

## [4.0.0]

### WARNING ###

This is a major version update and will require that the backend of pre releases is updated.
Run commands:

```
$scout update genes
$scout update hpo
```

- Created a Clinvar submission tool, to speed up Clinvar submission of SNVs and SVs
- Added an analysis report page (html and PDF format) containing phenotype, gene panels and variants that are relevant to solve a case.

### Fixed
- Optimized evaluated variants to speed up creation of case report
- Moved igv and pileup viewer under a common folder
- Fixed MT alignment view pileup.js
- Fixed coordinates for SVs with start chromosome different from end chromosome
- Global comments shown across cases and institutes. Case-specific variant comments are shown only for that specific case.
- Links to clinvar submitted variants at the cases level
- Adapts clinvar parsing to new format
- Fixed problem in `scout update user` when the user object had no roles
- Makes pileup.js use online genome resources when viewing alignments. Now any instance of Scout can make use of this functionality.
- Fix ensembl link for structural variants
- Works even when cases does not have `'madeline_info'`
- Parses Polyphen in correct way again
- Fix problem with parsing gnomad from VEP

### Added
- Added a PDF export function for gene panels
- Added a "Filter and export" button to export custom-filtered SNVs to CSV file
- Dismiss SVs
- Added IGV alignments viewer
- Read delivery report path from case config or CLI command
- Filter for spidex scores
- All HPO terms are now added and fetched from the correct source (https://github.com/obophenotype/human-phenotype-ontology/blob/master/hp.obo)
- New command `scout update hpo`
- New command `scout update genes` will fetch all the latest information about genes and update them
- Load **all** variants found on chromosome **MT**
- Adds choice in cases overview do show as many cases as user like

### Removed
- pileup.min.js and pileup css are imported from a remote web location now
- All source files for HPO information, this is instead fetched directly from source
- All source files for gene information, this is instead fetched directly from source

## [3.0.0]
### Fixed
- hide pedigree panel unless it exists

## [1.5.1] - 2016-07-27
### Fixed
- look for both ".bam.bai" and ".bai" extensions

## [1.4.0] - 2016-03-22
### Added
- support for local frequency through loqusdb
- bunch of other stuff

## [1.3.0] - 2016-02-19
### Fixed
- Update query-phenomizer and add username/password

### Changed
- Update the way a case is checked for rerun-status

### Added
- Add new button to mark a case as "checked"
- Link to clinical variants _without_ 1000G annotation

## [1.2.2] - 2016-02-18
### Fixed
- avoid filtering out variants lacking ExAC and 1000G annotations

## [1.1.3] - 2015-10-01
### Fixed
- persist (clinical) filter when clicking load more
- fix #154 by robustly setting clinical filter func. terms

## [1.1.2] - 2015-09-07
### Fixed
- avoid replacing coverage report with none
- update SO terms, refactored

## [1.1.1] - 2015-08-20
### Fixed
- fetch case based on collaborator status (not owner)

## [1.1.0] - 2015-05-29
### Added
- link(s) to SNPedia based on RS-numbers
- new Jinja filter to "humanize" decimal numbers
- show gene panels in variant view
- new Jinja filter for decoding URL encoding
- add indicator to variants in list that have comments
- add variant number threshold and rank score threshold to load function
- add event methods to mongo adapter
- add tests for models
- show badge "old" if comment was written for a previous analysis

### Changed
- show cDNA change in transcript summary unless variant is exonic
- moved compounds table further up the page
- show dates for case uploads in ISO format
- moved variant comments higher up on page
- updated documentation for pages
- read in coverage report as blob in database and serve directly
- change ``OmimPhenotype`` to ``PhenotypeTerm``
- reorganize models sub-package
- move events (and comments) to separate collection
- only display prev/next links for the research list
- include variant type in breadcrumbs e.g. "Clinical variants"

### Removed
- drop dependency on moment.js

### Fixed
- show the same level of detail for all frequencies on all pages
- properly decode URL encoded symbols in amino acid/cDNA change strings
- fixed issue with wipe permissions in MongoDB
- include default gene lists in "variants" link in breadcrumbs

## [1.0.2] - 2015-05-20
### Changed
- update case fetching function

### Fixed
- handle multiple cases with same id

## [1.0.1] - 2015-04-28
### Fixed
- Fix building URL parameters in cases list Vue component

## [1.0.0] - 2015-04-12
Codename: Sara Lund

![Release 1.0](artwork/releases/release-1-0.jpg)

### Added
- Add email logging for unexpected errors
- New command line tool for deleting case

### Changed
- Much improved logging overall
- Updated documentation/usage guide
- Removed non-working IGV link

### Fixed
- Show sample display name in GT call
- Various small bug fixes
- Make it easier to hover over popups

## [0.0.2-rc1] - 2015-03-04
### Added
- add protein table for each variant
- add many more external links
- add coverage reports as PDFs

### Changed
- incorporate user feedback updates
- big refactor of load scripts

## [0.0.2-rc2] - 2015-03-04
### Changes
- add gene table with gene description
- reorganize inheritance models box

### Fixed
- avoid overwriting gene list on "research" load
- fix various bugs in external links

## [0.0.2-rc3] - 2015-03-05
### Added
- Activity log feed to variant view
- Adds protein change strings to ODM and Sanger email

### Changed
- Extract activity log component to macro

### Fixes
- Make Ensembl transcript links use archive website<|MERGE_RESOLUTION|>--- conflicted
+++ resolved
@@ -6,11 +6,8 @@
 
 ## [x.x.x]
 ### Added
-<<<<<<< HEAD
+- Extend the delete variants command to include analysis date, track and institute
 - Links to cBioPortal, MutanTP53, IARC TP53, OncoKB
-=======
-- Extend the delete variants command to include analysis date, track and institute
->>>>>>> 1f7862e8
 ### Fixed
 ### Changed
 - Print output of variants delete command as a tab separated table
