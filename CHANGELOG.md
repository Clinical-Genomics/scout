--- conflicted
+++ resolved
@@ -6,6 +6,7 @@
 
 ## [x.x.x]
 ### Added
+- CNV report link in cancer case side navigation
 ### Fixed
 - missing `vcf_cancer_sv` and `vcf_cancer_sv_research` to manual.
 
@@ -18,11 +19,7 @@
 ### Added
 - Editable cases comments
 - Editable variants comments
-<<<<<<< HEAD
 - Save custom IGV track settings
-=======
-- CNV report link in cancer case side navigation
->>>>>>> 610321b1
 ### Fixed
 - Empty variant activity panel
 - STRs variants popover
