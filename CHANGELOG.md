--- conflicted
+++ resolved
@@ -12,11 +12,8 @@
 - Documentation for OMICS variants and updating a case
 ### Fixed
 - Broken heading anchors in the documentation (`admin-guide/login-system.md` and `admin-guide/setup-scout.md` files)
-<<<<<<< HEAD
+- Avoid open login redirect attacks by always redirecting to cases page upon user login
 - Stricter check of ID of newly created gene panels to prevent file downloading vulnerability
-=======
-- Avoid open login redirect attacks by always redirecting to cases page upon user login
->>>>>>> 50055edf
 
 ## [4.88.1]
 ### Fixed
