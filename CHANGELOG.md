--- conflicted
+++ resolved
@@ -12,12 +12,9 @@
 - Remove leading and trailing whitespaces from panel_name and display_name when panel is created
 - Mark MANE transcript in list of transcripts in "Transcript overview" on variant page
 - Show default panel name in case sidebar
-<<<<<<< HEAD
 - Previous buttons for variants pagination
-=======
 - Adds a gh action that checks that the changelog is updated
 - Adds a gh action that deploys new releases automatically to pypi
->>>>>>> 4bee19f9
 
 ### Fixed
 - Report pages redirect to login instead of crashing when session expires
