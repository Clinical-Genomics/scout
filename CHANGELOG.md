# Change Log
All notable changes to this project will be documented in this file.
This project adheres to [Semantic Versioning](http://semver.org/).

About changelog [here](https://keepachangelog.com/en/1.0.0/)

## [x.x.x]
### Added
- Highlight and show version number for RefSeq MANE transcripts.
- Added integration to a rerunner service for toggling reanalysis with updated pedigree information
- SpliceAI display and parsing from VEP CSQ
- Display matching tiered variants for cancer variants
### Fixed
- Updated IGV to v2.8.5 to solve missing gene labels on some zoom levels
- Demo cancer case config file to load somatic SNVs and SVs only.
### Changed
- Better naming for variants buttons on cancer track (somatic, germline). Also show cancer research button if available.
- Load case with missing panels in config files, but show warning.
<<<<<<< HEAD
- Managed variants filtering defaults to all variant categories
- Changing the (Kind) drop-down according to (Category) drop-down in Managed variant add variant

=======
- Changing the (Female, Male) symbols to (F/M) letters in individuals_table and case-sma.
- Print stacktrace if load command fails
>>>>>>> d54754e1

## [4.36]
### Added
- Parse and save splice junction tracks from case config file
- Tooltip in observations panel, explaining that case variants with no link might be old variants, not uploaded after a case rerun
### Fixed
- Warning on overwriting variants with same position was no longer shown
- Increase the height of the dropdowns to 425px
- More indices for the case table as it grows, specifically for causatives queries
- Splice junction tracks not centered over variant genes
- Total number of research variants count
- Update variants stats in case documents every time new variants are loaded
- Bug in flashing warning messages when filtering variants
### Changed
- Clearer warning messages for genes and gene/gene-panels searches in variants filters

## [4.35]
### Added
- A new index for hgnc_symbol in the hgnc_gene collection
- A Pedigree panel in STR page
- Display Tier I and II variants in case view causatives card for cancer cases
### Fixed
- Send partial file data to igv.js when visualizing sashimi plots with splice junction tracks
- Research variants filtering by gene
- Do not attempt to populate annotations for not loaded pinned/causatives
- Add max-height to all dropdowns in filters
### Changed
- Switch off non-clinical gene warnings when filtering research variants
- Don't display OMIM disease card in case view for cancer cases
- Refactored Individuals and Causative card in case view for cancer cases
- Update and style STR case report

## [4.34]
### Added
- Saved filter lock and unlock
- Filters can optionally be marked audited, logging the filter name, user and date on the case events and general report.
- Added `ClinVar hits` and `Cosmic hits` in cancer SNVs filters
- Added `ClinVar hits` to variants filter (rare disease track)
- Load cancer demo case in docker-compose files (default and demo file)
- Inclusive-language check using [woke](https://github.com/get-woke/woke) github action
- Add link to HmtVar for mitochondrial variants (if VCF is annotated with HmtNote)
- Grey background for dismissed compounds in variants list and variant page
- Pin badge for pinned compounds in variants list and variant page
- Support LoqusDB REST API queries
- Add a docker-compose-matchmaker under scout/containers/development to test matchmaker locally
- Script to investigate consequences of symbol search bug
- Added GATK to list of SV and cancer SV callers
### Fixed
- Make MitoMap link work for hg38 again
- Export Variants feature crashing when one of the variants has no primary transcripts
- Redirect to last visited variantS page when dismissing variants from variants list
- Improved matching of SVs Loqus occurrences in other cases
- Remove padding from the list inside (Matching causatives from other cases) panel
- Pass None to get_app function in CLI base since passing script_info to app factory functions was deprecated in Flask 2.0
- Fixed failing tests due to Flask update to version 2.0
- Speed up user events view
- Causative view sort out of memory error
- Use hgnc_id for gene filter query
- Typo in case controllers displaying an error every time a patient is matched against external MatchMaker nodes
- Do not crash while attempting an update for variant documents that are too big (> 16 MB)
- Old STR causatives (and other variants) may not have HGNC symbols - fix sort lambda
- Check if gene_obj has primary_transcript before trying to access it
- Warn if a gene manually searched is in a clinical panel with an outdated name when filtering variants
- ChrPos split js not needed on STR page yet
### Changed
- Remove parsing of case `genome_version`, since it's not used anywhere downstream
- Introduce deprecation warning for Loqus configs that are not dictionaries
- SV clinical filter no longer filters out sub 100 nt variants
- Count cases in LoqusDB by variant type
- Commit pulse repo badge temporarily set to weekly
- Sort ClinVar submissions objects by ascending "Last evaluated" date
- Refactored the MatchMaker integration as an extension
- Replaced some sensitive words as suggested by woke linter
- Documentation for load-configuration rewritten.
- Add styles to MatchMaker matches table
- More detailed info on the data shared in MatchMaker submission form

## [4.33.1]
### Fixed
- Include markdown for release autodeploy docs
- Use standard inheritance model in ClinVar (https://ftp.ncbi.nlm.nih.gov/pub/GTR/standard_terms/Mode_of_inheritance.txt)
- Fix issue crash with variants that have been unflagged causative not being available in other causatives
### Added
### Changed

## [4.33]
### Fixed
- Command line crashing when updating an individual not found in database
- Dashboard page crashing when filters return no data
- Cancer variants filter by chromosome
- /api/v1/genes now searches for genes in all genome builds by default
- Upgraded igv.js to version 2.8.1 (Fixed Unparsable bed record error)
### Added
- Autodeploy docs on release
- Documentation for updating case individuals tracks
- Filter cases and dashboard stats by analysis track
### Changed
- Changed from deprecated db update method
- Pre-selected fields to run queries with in dashboard page
- Do not filter by any institute when first accessing the dashboard
- Removed OMIM panel in case view for cancer cases
- Display Tier I and II variants in case view causatives panel for cancer cases
- Refactored Individuals and Causative panels in case view for cancer cases

## [4.32.1]
### Fixed
- iSort lint check only
### Changed
- Institute cases page crashing when a case has track:Null
### Added

## [4.32]
### Added
- Load and show MITOMAP associated diseases from VCF (INFO field: MitomapAssociatedDiseases, via HmtNote)
- Show variant allele frequencies for mitochondrial variants (GRCh38 cases)
- Extend "public" json API with diseases (OMIM) and phenotypes (HPO)
- HPO gene list download now has option for clinical and non-clinical genes
- Display gene splice junctions data in sashimi plots
- Update case individuals with splice junctions tracks
- Simple Docker compose for development with local build
- Make Phenomodels subpanels collapsible
- User side documentation of cytogenomics features (Gens, Chromograph, vcf2cytosure, rhocall)
- iSort GitHub Action
- Support LoqusDB REST API queries
### Fixed
- Show other causative once, even if several events point to it
- Filtering variants by mitochondrial chromosome for cases with genome build=38
- HPO gene search button triggers any warnings for clinical / non-existing genes also on first search
- Fixed a bug in variants pages caused by MT variants without alt_frequency
- Tests for CADD score parsing function
- Fixed the look of IGV settings on SNV variant page
- Cases analyzed once shown as `rerun`
- Missing case track on case re-upload
- Fixed severity rank for SO term "regulatory region ablation"
### Changed
- Refactor according to CodeFactor - mostly reuse of duplicated code
- Phenomodels language adjustment
- Open variants in a new window (from variants page)
- Open overlapping and compound variants in a new window (from variant page)
- gnomAD link points to gnomAD v.3 (build GRCh38) for mitochondrial variants.
- Display only number of affected genes for dismissed SVs in general report
- Chromosome build check when populating the variants filter chromosome selection
- Display mitochondrial and rare diseases coverage report in cases with missing 'rare' track


## [4.31.1]
### Added
### Changed
- Remove mitochondrial and coverage report from cancer cases sidebar
### Fixed
- ClinVar page when dbSNP id is None

## [4.31]
### Added
- gnomAD annotation field in admin guide
- Export also dynamic panel genes not associated to an HPO term when downloading the HPO panel
- Primary HGNC transcript info in variant export files
- Show variant quality (QUAL field from vcf) in the variant summary
- Load/update PDF gene fusion reports (clinical and research) generated with Arriba
- Support new MANE annotations from VEP (both MANE Select and MANE Plus Clinical)
- Display on case activity the event of a user resetting all dismissed variants
- Support gnomAD population frequencies for mitochondrial variants
- Anchor links in Casedata ClinVar panels to redirect after renaming individuals
### Fixed
- Replace old docs link www.clinicalgenomics.se/scout with new https://clinical-genomics.github.io/scout
- Page formatting issues whenever case and variant comments contain extremely long strings with no spaces
- Chromograph images can be one column and have scrollbar. Removed legacy code.
- Column labels for ClinVar case submission
- Page crashing looking for LoqusDB observation when variant doesn't exist
- Missing inheritance models and custom inheritance models on newly created gene panels
- Accept only numbers in managed variants filter as position and end coordinates
- SNP id format and links in Variant page, ClinVar submission form and general report
- Case groups tooltip triggered only when mouse is on the panel header
### Changed
- A more compact case groups panel
- Added landscape orientation CSS style to cancer coverage and QC demo report
- Improve user documentation to create and save new gene panels
- Removed option to use space as separator when uploading gene panels
- Separating the columns of standard and custom inheritance models in gene panels
- Improved ClinVar instructions for users using non-English Excel

## [4.30.2]
### Added
### Fixed
- Use VEP RefSeq ID if RefSeq list is empty in RefSeq transcripts overview
- Bug creating variant links for variants with no end_chrom
### Changed

## [4.30.1]
### Added
### Fixed
- Cryptography dependency fixed to use version < 3.4
### Changed

## [4.30]
### Added
- Introduced a `reset dismiss variant` verb
- Button to reset all dismissed variants for a case
- Add black border to Chromograph ideograms
- Show ClinVar annotations on variantS page
- Added integration with GENS, copy number visualization tool
- Added a VUS label to the manual classification variant tags
- Add additional information to SNV verification emails
- Tooltips documenting manual annotations from default panels
- Case groups now show bam files from all cases on align view
### Fixed
- Center initial igv view on variant start with SNV/indels
- Don't set initial igv view to negative coordinates
- Display of GQ for SV and STR
- Parsing of AD and related info for STRs
- LoqusDB field in institute settings accepts only existing Loqus instances
- Fix DECIPHER link to work after DECIPHER migrated to GRCh38
- Removed visibility window param from igv.js genes track
- Updated HPO download URL
- Patch HPO download test correctly
- Reference size on STR hover not needed (also wrong)
- Introduced genome build check (allowed values: 37, 38, "37", "38") on case load
- Improve case searching by assignee full name
- Populating the LoqusDB select in institute settings
### Changed
- Cancer variants table header (pop freq etc)
- Only admin users can modify LoqusDB instance in Institute settings
- Style of case synopsis, variants and case comments
- Switched to igv.js 2.7.5
- Do not choke if case is missing research variants when research requested
- Count cases in LoqusDB by variant type
- Introduce deprecation warning for Loqus configs that are not dictionaries
- Improve create new gene panel form validation
- Make XM- transcripts less visible if they don't overlap with transcript refseq_id in variant page
- Color of gene panels and comments panels on cases and variant pages
- Do not choke if case is missing research variants when reserch requested

## [4.29.1]
### Added
### Fixed
- Always load STR variants regardless of RankScore threshold (hotfix)
### Changed

## [4.29]
### Added
- Added a page about migrating potentially breaking changes to the documentation
- markdown_include in development requirements file
- STR variants filter
- Display source, Z-score, inheritance pattern for STR annotations from Stranger (>0.6.1) if available
- Coverage and quality report to cancer view
### Fixed
- ACMG classification page crashing when trying to visualize a classification that was removed
- Pretty print HGVS on gene variants (URL-decode VEP)
- Broken or missing link in the documentation
- Multiple gene names in ClinVar submission form
- Inheritance model select field in ClinVar submission
- IGV.js >2.7.0 has an issue with the gene track zoom levels - temp freeze at 2.7.0
- Revert CORS-anywhere and introduce a local http proxy for cloud tracks
### Changed

## [4.28]
### Added
- Chromograph integration for displaying PNGs in case-page
- Add VAF to cancer case general report, and remove some of its unused fields
- Variants filter compatible with genome browser location strings
- Support for custom public igv tracks stored on the cloud
- Add tests to increase testing coverage
- Update case variants count after deleting variants
- Update IGV.js to latest (v2.7.4)
- Bypass igv.js CORS check using `https://github.com/Rob--W/cors-anywhere`
- Documentation on default and custom IGV.js tracks (admin docs)
- Lock phenomodels so they're editable by admins only
- Small case group assessment sharing
- Tutorial and files for deploying app on containers (Kubernetes pods)
- Canonical transcript and protein change of canonical transcript in exported variants excel sheet
- Support for Font Awesome version 6
- Submit to Beacon from case page sidebar
- Hide dismissed variants in variants pages and variants export function
- Systemd service files and instruction to deploy Scout using podman
### Fixed
- Bugfix: unused `chromgraph_prefix |tojson` removed
- Freeze coloredlogs temporarily
- Marrvel link
- Don't show TP53 link for silent or synonymous changes
- OMIM gene field accepts any custom number as OMIM gene
- Fix Pytest single quote vs double quote string
- Bug in gene variants search by similar cases and no similar case is found
- Delete unused file `userpanel.py`
- Primary transcripts in variant overview and general report
- Google OAuth2 login setup in README file
- Redirect to 'missing file'-icon if configured Chromograph file is missing
- Javascript error in case page
- Fix compound matching during variant loading for hg38
- Cancer variants view containing variants dismissed with cancer-specific reasons
- Zoom to SV variant length was missing IGV contig select
- Tooltips on case page when case has no default gene panels
### Changed
- Save case variants count in case document and not in sessions
- Style of gene panels multiselect on case page
- Collapse/expand main HPO checkboxes in phenomodel preview
- Replaced GQ (Genotype quality) with VAF (Variant allele frequency) in cancer variants GT table
- Allow loading of cancer cases with no tumor_purity field
- Truncate cDNA and protein changes in case report if longer than 20 characters


## [4.27]
### Added
- Exclude one or more variant categories when running variants delete command
### Fixed
### Changed

## [4.26.1]
### Added
### Fixed
- Links with 1-letter aa codes crash on frameshift etc
### Changed

## [4.26]
### Added
- Extend the delete variants command to print analysis date, track, institute, status and research status
- Delete variants by type of analysis (wgs|wes|panel)
- Links to cBioPortal, MutanTP53, IARC TP53, OncoKB, MyCancerGenome, CIViC
### Fixed
- Deleted variants count
### Changed
- Print output of variants delete command as a tab separated table

## [4.25]
### Added
- Command line function to remove variants from one or all cases
### Fixed
- Parse SMN None calls to None rather than False

## [4.24.1]
### Fixed
- Install requirements.txt via setup file

## [4.24]
### Added
- Institute-level phenotype models with sub-panels containing HPO and OMIM terms
- Runnable Docker demo
- Docker image build and push github action
- Makefile with shortcuts to docker commands
- Parse and save synopsis, phenotype and cohort terms from config files upon case upload
### Fixed
- Update dismissed variant status when variant dismissed key is missing
- Breakpoint two IGV button now shows correct chromosome when different from bp1
- Missing font lib in Docker image causing the PDF report download page to crash
- Sentieon Manta calls lack Somaticscore - load anyway
- ClinVar submissions crashing due to pinned variants that are not loaded
- Point ExAC pLI score to new gnomad server address
- Bug uploading cases missing phenotype terms in config file
- STRs loaded but not shown on browser page
- Bug when using adapter.variant.get_causatives with case_id without causatives
- Problem with fetching "solved" from scout export cases cli
- Better serialising of datetime and bson.ObjectId
- Added `volumes` folder to .gitignore
### Changed
- Make matching causative and managed variants foldable on case page
- Remove calls to PyMongo functions marked as deprecated in backend and frontend(as of version 3.7).
- Improved `scout update individual` command
- Export dynamic phenotypes with ordered gene lists as PDF


## [4.23]
### Added
- Save custom IGV track settings
- Show a flash message with clear info about non-valid genes when gene panel creation fails
- CNV report link in cancer case side navigation
- Return to comment section after editing, deleting or submitting a comment
- Managed variants
- MT vs 14 chromosome mean coverage stats if Scout is connected to Chanjo
### Fixed
- missing `vcf_cancer_sv` and `vcf_cancer_sv_research` to manual.
- Split ClinVar multiple clnsig values (slash-separated) and strip them of underscore for annotations without accession number
- Timeout of `All SNVs and INDELs` page when no valid gene is provided in the search
- Round CADD (MIPv9)
- Missing default panel value
- Invisible other causatives lines when other causatives lack gene symbols
### Changed
- Do not freeze mkdocs-material to version 4.6.1
- Remove pre-commit dependency

## [4.22]
### Added
- Editable cases comments
- Editable variants comments
### Fixed
- Empty variant activity panel
- STRs variants popover
- Split new ClinVar multiple significance terms for a variant
- Edit the selected comment, not the latest
### Changed
- Updated RELEASE docs.
- Pinned variants card style on the case page
- Merged `scout export exons` and `scout view exons` commands


## [4.21.2]
### Added
### Fixed
- Do not pre-filter research variants by (case-default) gene panels
- Show OMIM disease tooltip reliably
### Changed

## [4.21.1]
### Added
### Fixed
- Small change to Pop Freq column in variants ang gene panels to avoid strange text shrinking on small screens
- Direct use of HPO list for Clinical HPO SNV (and cancer SNV) filtering
- PDF coverage report redirecting to login page
### Changed
- Remove the option to dismiss single variants from all variants pages
- Bulk dismiss SNVs, SVs and cancer SNVs from variants pages

## [4.21]
### Added
- Support to configure LoqusDB per institute
- Highlight causative variants in the variants list
- Add tests. Mostly regarding building internal datatypes.
- Remove leading and trailing whitespaces from panel_name and display_name when panel is created
- Mark MANE transcript in list of transcripts in "Transcript overview" on variant page
- Show default panel name in case sidebar
- Previous buttons for variants pagination
- Adds a gh action that checks that the changelog is updated
- Adds a gh action that deploys new releases automatically to pypi
- Warn users if case default panels are outdated
- Define institute-specific gene panels for filtering in institute settings
- Use institute-specific gene panels in variants filtering
- Show somatic VAF for pinned and causative variants on case page

### Fixed
- Report pages redirect to login instead of crashing when session expires
- Variants filter loading in cancer variants page
- User, Causative and Cases tables not scaling to full page
- Improved docs for an initial production setup
- Compatibility with latest version of Black
- Fixed tests for Click>7
- Clinical filter required an extra click to Filter to return variants
- Restore pagination and shrink badges in the variants page tables
- Removing a user from the command line now inactivates the case only if user is last assignee and case is active
- Bugfix, LoqusDB per institute feature crashed when institute id was empty string
- Bugfix, LoqusDB calls where missing case count
- filter removal and upload for filters deleted from another page/other user
- Visualize outdated gene panels info in a popover instead of a tooltip in case page side panel

### Changed
- Highlight color on normal STRs in the variants table from green to blue
- Display breakpoints coordinates in verification emails only for structural variants


## [4.20]
### Added
- Display number of filtered variants vs number of total variants in variants page
- Search case by HPO terms
- Dismiss variant column in the variants tables
- Black and pre-commit packages to dev requirements

### Fixed
- Bug occurring when rerun is requested twice
- Peddy info fields in the demo config file
- Added load config safety check for multiple alignment files for one individual
- Formatting of cancer variants table
- Missing Score in SV variants table

### Changed
- Updated the documentation on how to create a new software release
- Genome build-aware cytobands coordinates
- Styling update of the Matchmaker card
- Select search type in case search form


## [4.19]

### Added
- Show internal ID for case
- Add internal ID for downloaded CGH files
- Export dynamic HPO gene list from case page
- Remove users as case assignees when their account is deleted
- Keep variants filters panel expanded when filters have been used

### Fixed
- Handle the ProxyFix ModuleNotFoundError when Werkzeug installed version is >1.0
- General report formatting issues whenever case and variant comments contain extremely long strings with no spaces

### Changed
- Created an institute wrapper page that contains list of cases, causatives, SNVs & Indels, user list, shared data and institute settings
- Display case name instead of case ID on clinVar submissions
- Changed icon of sample update in clinVar submissions


## [4.18]

### Added
- Filter cancer variants on cytoband coordinates
- Show dismiss reasons in a badge with hover for clinical variants
- Show an ellipsis if 10 cases or more to display with loqusdb matches
- A new blog post for version 4.17
- Tooltip to better describe Tumor and Normal columns in cancer variants
- Filter cancer SNVs and SVs by chromosome coordinates
- Default export of `Assertion method citation` to clinVar variants submission file
- Button to export up to 500 cancer variants, filtered or not
- Rename samples of a clinVar submission file

### Fixed
- Apply default gene panel on return to cancer variantS from variant view
- Revert to certificate checking when asking for Chanjo reports
- `scout download everything` command failing while downloading HPO terms

### Changed
- Turn tumor and normal allelic fraction to decimal numbers in tumor variants page
- Moved clinVar submissions code to the institutes blueprints
- Changed name of clinVar export files to FILENAME.Variant.csv and FILENAME.CaseData.csv
- Switched Google login libraries from Flask-OAuthlib to Authlib


## [4.17.1]

### Fixed
- Load cytobands for cases with chromosome build not "37" or "38"


## [4.17]

### Added
- COSMIC badge shown in cancer variants
- Default gene-panel in non-cancer structural view in url
- Filter SNVs and SVs by cytoband coordinates
- Filter cancer SNV variants by alt allele frequency in tumor
- Correct genome build in UCSC link from structural variant page



### Fixed
- Bug in clinVar form when variant has no gene
- Bug when sharing cases with the same institute twice
- Page crashing when removing causative variant tag
- Do not default to GATK caller when no caller info is provided for cancer SNVs


## [4.16.1]

### Fixed
- Fix the fix for handling of delivery reports for rerun cases

## [4.16]

### Added
- Adds possibility to add "lims_id" to cases. Currently only stored in database, not shown anywhere
- Adds verification comment box to SVs (previously only available for small variants)
- Scrollable pedigree panel

### Fixed
- Error caused by changes in WTForm (new release 2.3.x)
- Bug in OMIM case page form, causing the page to crash when a string was provided instead of a numerical OMIM id
- Fix Alamut link to work properly on hg38
- Better handling of delivery reports for rerun cases
- Small CodeFactor style issues: matchmaker results counting, a couple of incomplete tests and safer external xml
- Fix an issue with Phenomizer introduced by CodeFactor style changes

### Changed
- Updated the version of igv.js to 2.5.4

## [4.15.1]

### Added
- Display gene names in ClinVar submissions page
- Links to Varsome in variant transcripts table

### Fixed
- Small fixes to ClinVar submission form
- Gene panel page crash when old panel has no maintainers

## [4.15]

### Added
- Clinvar CNVs IGV track
- Gene panels can have maintainers
- Keep variant actions (dismissed, manual rank, mosaic, acmg, comments) upon variant re-upload
- Keep variant actions also on full case re-upload

### Fixed
- Fix the link to Ensembl for SV variants when genome build 38.
- Arrange information in columns on variant page
- Fix so that new cosmic identifier (COSV) is also acceptable #1304
- Fixed COSMIC tag in INFO (outside of CSQ) to be parses as well with `&` splitter.
- COSMIC stub URL changed to https://cancer.sanger.ac.uk/cosmic/search?q= instead.
- Updated to a version of IGV where bigBed tracks are visualized correctly
- Clinvar submission files are named according to the content (variant_data and case_data)
- Always show causatives from other cases in case overview
- Correct disease associations for gene symbol aliases that exist as separate genes
- Re-add "custom annotations" for SV variants
- The override ClinVar P/LP add-in in the Clinical Filter failed for new CSQ strings

### Changed
- Runs all CI checks in github actions

## [4.14.1]

### Fixed
- Error when variant found in loqusdb is not loaded for other case

## [4.14]

### Added
- Use github actions to run tests
- Adds CLI command to update individual alignments path
- Update HPO terms using downloaded definitions files
- Option to use alternative flask config when running `scout serve`
- Requirement to use loqusdb >= 2.5 if integrated

### Fixed
- Do not display Pedigree panel in cancer view
- Do not rely on internet connection and services available when running CI tests
- Variant loading assumes GATK if no caller set given and GATK filter status is seen in FILTER
- Pass genome build param all the way in order to get the right gene mappings for cases with build 38
- Parse correctly variants with zero frequency values
- Continue even if there are problems to create a region vcf
- STR and cancer variant navigation back to variants pages could fail

### Changed
- Improved code that sends requests to the external APIs
- Updates ranges for user ranks to fit todays usage
- Run coveralls on github actions instead of travis
- Run pip checks on github actions instead of coveralls
- For hg38 cases, change gnomAD link to point to version 3.0 (which is hg38 based)
- Show pinned or causative STR variants a bit more human readable

## [4.13.1]

### Added
### Fixed
- Typo that caused not all clinvar conflicting interpretations to be loaded no matter what
- Parse and retrieve clinvar annotations from VEP-annotated (VEP 97+) CSQ VCF field
- Variant clinvar significance shown as `not provided` whenever is `Uncertain significance`
- Phenomizer query crashing when case has no HPO terms assigned
- Fixed a bug affecting `All SNVs and INDELs` page when variants don't have canonical transcript
- Add gene name or id in cancer variant view

### Changed
- Cancer Variant view changed "Variant:Transcript:Exon:HGVS" to "Gene:Transcript:Exon:HGVS"

## [4.13]

### Added
- ClinVar SNVs track in IGV
- Add SMA view with SMN Copy Number data
- Easier to assign OMIM diagnoses from case page
- OMIM terms and specific OMIM term page

### Fixed
- Bug when adding a new gene to a panel
- Restored missing recent delivery reports
- Fixed style and links to other reports in case side panel
- Deleting cases using display_name and institute not deleting its variants
- Fixed bug that caused coordinates filter to override other filters
- Fixed a problem with finding some INS in loqusdb
- Layout on SV page when local observations without cases are present
- Make scout compatible with the new HPO definition files from `http://compbio.charite.de/jenkins/`
- General report visualization error when SNVs display names are very long


### Changed


## [4.12.4]

### Fixed
- Layout on SV page when local observations without cases are present

## [4.12.3]

### Fixed
- Case report when causative or pinned SVs have non null allele frequencies

## [4.12.2]

### Fixed
- SV variant links now take you to the SV variant page again
- Cancer variant view has cleaner table data entries for "N/A" data
- Pinned variant case level display hotfix for cancer and str - more on this later
- Cancer variants show correct alt/ref reads mirroring alt frequency now
- Always load all clinical STR variants even if a region load is attempted - index may be missing
- Same case repetition in variant local observations

## [4.12.1]

### Fixed
- Bug in variant.gene when gene has no HGVS description


## [4.12]

### Added
- Accepts `alignment_path` in load config to pass bam/cram files
- Display all phenotypes on variant page
- Display hgvs coordinates on pinned and causatives
- Clear panel pending changes
- Adds option to setup the database with static files
- Adds cli command to download the resources from CLI that scout needs
- Adds test files for merged somatic SV and CNV; as well as merged SNV, and INDEL part of #1279
- Allows for upload of OMIM-AUTO gene panel from static files without api-key

### Fixed
- Cancer case HPO panel variants link
- Fix so that some drop downs have correct size
- First IGV button in str variants page
- Cancer case activates on SNV variants
- Cases activate when STR variants are viewed
- Always calculate code coverage
- Pinned/Classification/comments in all types of variants pages
- Null values for panel's custom_inheritance_models
- Discrepancy between the manual disease transcripts and those in database in gene-edit page
- ACMG classification not showing for some causatives
- Fix bug which caused IGV.js to use hg19 reference files for hg38 data
- Bug when multiple bam files sources with non-null values are available


### Changed
- Renamed `requests` file to `scout_requests`
- Cancer variant view shows two, instead of four, decimals for allele and normal


## [4.11.1]

### Fixed
- Institute settings page
- Link institute settings to sharing institutes choices

## [4.11.0]

### Added
- Display locus name on STR variant page
- Alternative key `GNOMADAF_popmax` for Gnomad popmax allele frequency
- Automatic suggestions on how to improve the code on Pull Requests
- Parse GERP, phastCons and phyloP annotations from vep annotated CSQ fields
- Avoid flickering comment popovers in variant list
- Parse REVEL score from vep annotated CSQ fields
- Allow users to modify general institute settings
- Optionally format code automatically on commit
- Adds command to backup vital parts `scout export database`
- Parsing and displaying cancer SV variants from Manta annotated VCF files
- Dismiss cancer snv variants with cancer-specific options
- Add IGV.js UPD, RHO and TIDDIT coverage wig tracks.


### Fixed
- Slightly darker page background
- Fixed an issued with parsed conservation values from CSQ
- Clinvar submissions accessible to all users of an institute
- Header toolbar when on Clinvar page now shows institute name correctly
- Case should not always inactivate upon update
- Show dismissed snv cancer variants as grey on the cancer variants page
- Improved style of mappability link and local observations on variant page
- Convert all the GET requests to the igv view to POST request
- Error when updating gene panels using a file containing BOM chars
- Add/replace gene radio button not working in gene panels


## [4.10.1]

### Fixed
- Fixed issue with opening research variants
- Problem with coveralls not called by Travis CI
- Handle Biomart service down in tests


## [4.10.0]

### Added
- Rank score model in causatives page
- Exportable HPO terms from phenotypes page
- AMP guideline tiers for cancer variants
- Adds scroll for the transcript tab
- Added CLI option to query cases on time since case event was added
- Shadow clinical assessments also on research variants display
- Support for CRAM alignment files
- Improved str variants view : sorting by locus, grouped by allele.
- Delivery report PDF export
- New mosaicism tag option
- Add or modify individuals' age or tissue type from case page
- Display GC and allele depth in causatives table.
- Included primary reference transcript in general report
- Included partial causative variants in general report
- Remove dependency of loqusdb by utilising the CLI

### Fixed
- Fixed update OMIM command bug due to change in the header of the genemap2 file
- Removed Mosaic Tag from Cancer variants
- Fixes issue with unaligned table headers that comes with hidden Datatables
- Layout in general report PDF export
- Fixed issue on the case statistics view. The validation bars didn't show up when all institutes were selected. Now they do.
- Fixed missing path import by importing pathlib.Path
- Handle index inconsistencies in the update index functions
- Fixed layout problems


## [4.9.0]

### Added
- Improved MatchMaker pages, including visible patient contacts email address
- New badges for the github repo
- Links to [GENEMANIA](genemania.org)
- Sort gene panel list on case view.
- More automatic tests
- Allow loading of custom annotations in VCF using the SCOUT_CUSTOM info tag.

### Fixed
- Fix error when a gene is added to an empty dynamic gene panel
- Fix crash when attempting to add genes on incorrect format to dynamic gene panel
- Manual rank variant tags could be saved in a "Select a tag"-state, a problem in the variants view.
- Same case evaluations are no longer shown as gray previous evaluations on the variants page
- Stay on research pages, even if reset, next first buttons are pressed..
- Overlapping variants will now be visible on variant page again
- Fix missing classification comments and links in evaluations page
- All prioritized cases are shown on cases page


## [4.8.3]

### Added

### Fixed
- Bug when ordering sanger
- Improved scrolling over long list of genes/transcripts


## [4.8.2]

### Added

### Fixed
- Avoid opening extra tab for coverage report
- Fixed a problem when rank model version was saved as floats and not strings
- Fixed a problem with displaying dismiss variant reasons on the general report
- Disable load and delete filter buttons if there are no saved filters
- Fix problem with missing verifications
- Remove duplicate users and merge their data and activity


## [4.8.1]

### Added

### Fixed
- Prevent login fail for users with id defined by ObjectId and not email
- Prevent the app from crashing with `AttributeError: 'NoneType' object has no attribute 'message'`


## [4.8.0]

### Added
- Updated Scout to use Bootstrap 4.3
- New looks for Scout
- Improved dashboard using Chart.js
- Ask before inactivating a case where last assigned user leaves it
- Genes can be manually added to the dynamic gene list directly on the case page
- Dynamic gene panels can optionally be used with clinical filter, instead of default gene panel
- Dynamic gene panels get link out to chanjo-report for coverage report
- Load all clinvar variants with clinvar Pathogenic, Likely Pathogenic and Conflicting pathogenic
- Show transcripts with exon numbers for structural variants
- Case sort order can now be toggled between ascending and descending.
- Variants can be marked as partial causative if phenotype is available for case.
- Show a frequency tooltip hover for SV-variants.
- Added support for LDAP login system
- Search snv and structural variants by chromosomal coordinates
- Structural variants can be marked as partial causative if phenotype is available for case.
- Show normal and pathologic limits for STRs in the STR variants view.
- Institute level persistent variant filter settings that can be retrieved and used.
- export causative variants to Excel
- Add support for ROH, WIG and chromosome PNGs in case-view

### Fixed
- Fixed missing import for variants with comments
- Instructions on how to build docs
- Keep sanger order + verification when updating/reloading variants
- Fixed and moved broken filter actions (HPO gene panel and reset filter)
- Fixed string conversion to number
- UCSC links for structural variants are now separated per breakpoint (and whole variant where applicable)
- Reintroduced missing coverage report
- Fixed a bug preventing loading samples using the command line
- Better inheritance models customization for genes in gene panels
- STR variant page back to list button now does its one job.
- Allows to setup scout without a omim api key
- Fixed error causing "favicon not found" flash messages
- Removed flask --version from base cli
- Request rerun no longer changes case status. Active or archived cases inactivate on upload.
- Fixed missing tooltip on the cancer variants page
- Fixed weird Rank cell in variants page
- Next and first buttons order swap
- Added pagination (and POST capability) to cancer variants.
- Improves loading speed for variant page
- Problem with updating variant rank when no variants
- Improved Clinvar submission form
- General report crashing when dismissed variant has no valid dismiss code
- Also show collaborative case variants on the All variants view.
- Improved phenotype search using dataTables.js on phenotypes page
- Search and delete users with `email` instead of `_id`
- Fixed css styles so that multiselect options will all fit one column


## [4.7.3]

### Added
- RankScore can be used with VCFs for vcf_cancer files

### Fixed
- Fix issue with STR view next page button not doing its one job.

### Deleted
- Removed pileup as a bam viewing option. This is replaced by IGV


## [4.7.2]

### Added
- Show earlier ACMG classification in the variant list

### Fixed
- Fixed igv search not working due to igv.js dist 2.2.17
- Fixed searches for cases with a gene with variants pinned or marked causative.
- Load variant pages faster after fixing other causatives query
- Fixed mitochondrial report bug for variants without genes

## [4.7.1]

### Added

### Fixed
- Fixed bug on genes page


## [4.7.0]

### Added
- Export genes and gene panels in build GRCh38
- Search for cases with variants pinned or marked causative in a given gene.
- Search for cases phenotypically similar to a case also from WUI.
- Case variant searches can be limited to similar cases, matching HPO-terms,
  phenogroups and cohorts.
- De-archive reruns and flag them as 'inactive' if archived
- Sort cases by analysis_date, track or status
- Display cases in the following order: prioritized, active, inactive, archived, solved
- Assign case to user when user activates it or asks for rerun
- Case becomes inactive when it has no assignees
- Fetch refseq version from entrez and use it in clinvar form
- Load and export of exons for all genes, independent on refseq
- Documentation for loading/updating exons
- Showing SV variant annotations: SV cgh frequencies, gnomad-SV, local SV frequencies
- Showing transcripts mapping score in segmental duplications
- Handle requests to Ensembl Rest API
- Handle requests to Ensembl Rest Biomart
- STR variants view now displays GT and IGV link.
- Description field for gene panels
- Export exons in build 37 and 38 using the command line

### Fixed
- Fixes of and induced by build tests
- Fixed bug affecting variant observations in other cases
- Fixed a bug that showed wrong gene coverage in general panel PDF export
- MT report only shows variants occurring in the specific individual of the excel sheet
- Disable SSL certifcate verification in requests to chanjo
- Updates how intervaltree and pymongo is used to void deprecated functions
- Increased size of IGV sample tracks
- Optimized tests


## [4.6.1]

### Added

### Fixed
- Missing 'father' and 'mother' keys when parsing single individual cases


## [4.6.0]

### Added
- Description of Scout branching model in CONTRIBUTING doc
- Causatives in alphabetical order, display ACMG classification and filter by gene.
- Added 'external' to the list of analysis type options
- Adds functionality to display "Tissue type". Passed via load config.
- Update to IGV 2.

### Fixed
- Fixed alignment visualization and vcf2cytosure availability for demo case samples
- Fixed 3 bugs affecting SV pages visualization
- Reintroduced the --version cli option
- Fixed variants query by panel (hpo panel + gene panel).
- Downloaded MT report contains excel files with individuals' display name
- Refactored code in parsing of config files.


## [4.5.1]

### Added

### Fixed
- update requirement to use PyYaml version >= 5.1
- Safer code when loading config params in cli base


## [4.5.0]

### Added
- Search for similar cases from scout view CLI
- Scout cli is now invoked from the app object and works under the app context

### Fixed
- PyYaml dependency fixed to use version >= 5.1


## [4.4.1]

### Added
- Display SV rank model version when available

### Fixed
- Fixed upload of delivery report via API


## [4.4.0]

### Added
- Displaying more info on the Causatives page and hiding those not causative at the case level
- Add a comment text field to Sanger order request form, allowing a message to be included in the email
- MatchMaker Exchange integration
- List cases with empty synopsis, missing HPO terms and phenotype groups.
- Search for cases with open research list, or a given case status (active, inactive, archived)

### Fixed
- Variant query builder split into several functions
- Fixed delivery report load bug


## [4.3.3]

### Added
- Different individual table for cancer cases

### Fixed
- Dashboard collects validated variants from verification events instead of using 'sanger' field
- Cases shared with collaborators are visible again in cases page
- Force users to select a real institute to share cases with (actionbar select fix)


## [4.3.2]

### Added
- Dashboard data can be filtered using filters available in cases page
- Causatives for each institute are displayed on a dedicated page
- SNVs and and SVs are searchable across cases by gene and rank score
- A more complete report with validated variants is downloadable from dashboard

### Fixed
- Clinsig filter is fixed so clinsig numerical values are returned
- Split multi clinsig string values in different elements of clinsig array
- Regex to search in multi clinsig string values or multi revstat string values
- It works to upload vcf files with no variants now
- Combined Pileup and IGV alignments for SVs having variant start and stop on the same chromosome


## [4.3.1]

### Added
- Show calls from all callers even if call is not available
- Instructions to install cairo and pango libs from WeasyPrint page
- Display cases with number of variants from CLI
- Only display cases with number of variants above certain treshold. (Also CLI)
- Export of verified variants by CLI or from the dashboard
- Extend case level queries with default panels, cohorts and phenotype groups.
- Slice dashboard statistics display using case level queries
- Add a view where all variants for an institute can be searched across cases, filtering on gene and rank score. Allows searching research variants for cases that have research open.

### Fixed
- Fixed code to extract variant conservation (gerp, phyloP, phastCons)
- Visualization of PDF-exported gene panels
- Reintroduced the exon/intron number in variant verification email
- Sex and affected status is correctly displayed on general report
- Force number validation in SV filter by size
- Display ensembl transcripts when no refseq exists


## [4.3.0]

### Added
- Mosaicism tag on variants
- Show and filter on SweGen frequency for SVs
- Show annotations for STR variants
- Show all transcripts in verification email
- Added mitochondrial export
- Adds alternative to search for SVs shorter that the given length
- Look for 'bcftools' in the `set` field of VCFs
- Display digenic inheritance from OMIM
- Displays what refseq transcript that is primary in hgnc

### Fixed

- Archived panels displays the correct date (not retroactive change)
- Fixed problem with waiting times in gene panel exports
- Clinvar fiter not working with human readable clinsig values

## [4.2.2]

### Fixed
- Fixed gene panel create/modify from CSV file utf-8 decoding error
- Updating genes in gene panels now supports edit comments and entry version
- Gene panel export timeout error

## [4.2.1]

### Fixed
- Re-introduced gene name(s) in verification email subject
- Better PDF rendering for excluded variants in report
- Problem to access old case when `is_default` did not exist on a panel


## [4.2.0]

### Added
- New index on variant_id for events
- Display overlapping compounds on variants view

### Fixed
- Fixed broken clinical filter


## [4.1.4]

### Added
- Download of filtered SVs

### Fixed
- Fixed broken download of filtered variants
- Fixed visualization issue in gene panel PDF export
- Fixed bug when updating gene names in variant controller


## [4.1.3]

### Fixed
- Displays all primary transcripts


## [4.1.2]

### Added
- Option add/replace when updating a panel via CSV file
- More flexible versioning of the gene panels
- Printing coverage report on the bottom of the pdf case report
- Variant verification option for SVs
- Logs uri without pwd when connecting
- Disease-causing transcripts in case report
- Thicker lines in case report
- Supports HPO search for cases, both terms or if described in synopsis
- Adds sanger information to dashboard

### Fixed
- Use db name instead of **auth** as default for authentication
- Fixes so that reports can be generated even with many variants
- Fixed sanger validation popup to show individual variants queried by user and institute.
- Fixed problem with setting up scout
- Fixes problem when exac file is not available through broad ftp
- Fetch transcripts for correct build in `adapter.hgnc_gene`

## [4.1.1]
- Fix problem with institute authentication flash message in utils
- Fix problem with comments
- Fix problem with ensembl link


## [4.1.0]

### Added
- OMIM phenotypes to case report
- Command to download all panel app gene panels `scout load panel --panel-app`
- Links to genenames.org and omim on gene page
- Popup on gene at variants page with gene information
- reset sanger status to "Not validated" for pinned variants
- highlight cases with variants to be evaluated by Sanger on the cases page
- option to point to local reference files to the genome viewer pileup.js. Documented in `docs.admin-guide.server`
- option to export single variants in `scout export variants`
- option to load a multiqc report together with a case(add line in load config)
- added a view for searching HPO terms. It is accessed from the top left corner menu
- Updates the variants view for cancer variants. Adds a small cancer specific filter for known variants
- Adds hgvs information on cancer variants page
- Adds option to update phenotype groups from CLI

### Fixed
- Improved Clinvar to submit variants from different cases. Fixed HPO terms in casedata according to feedback
- Fixed broken link to case page from Sanger modal in cases view
- Now only cases with non empty lists of causative variants are returned in `adapter.case(has_causatives=True)`
- Can handle Tumor only samples
- Long lists of HGNC symbols are now possible. This was previously difficult with manual, uploaded or by HPO search when changing filter settings due to GET request limitations. Relevant pages now use POST requests. Adds the dynamic HPO panel as a selection on the gene panel dropdown.
- Variant filter defaults to default panels also on SV and Cancer variants pages.

## [4.0.0]

### WARNING ###

This is a major version update and will require that the backend of pre releases is updated.
Run commands:

```
$scout update genes
$scout update hpo
```

- Created a Clinvar submission tool, to speed up Clinvar submission of SNVs and SVs
- Added an analysis report page (html and PDF format) containing phenotype, gene panels and variants that are relevant to solve a case.

### Fixed
- Optimized evaluated variants to speed up creation of case report
- Moved igv and pileup viewer under a common folder
- Fixed MT alignment view pileup.js
- Fixed coordinates for SVs with start chromosome different from end chromosome
- Global comments shown across cases and institutes. Case-specific variant comments are shown only for that specific case.
- Links to clinvar submitted variants at the cases level
- Adapts clinvar parsing to new format
- Fixed problem in `scout update user` when the user object had no roles
- Makes pileup.js use online genome resources when viewing alignments. Now any instance of Scout can make use of this functionality.
- Fix ensembl link for structural variants
- Works even when cases does not have `'madeline_info'`
- Parses Polyphen in correct way again
- Fix problem with parsing gnomad from VEP

### Added
- Added a PDF export function for gene panels
- Added a "Filter and export" button to export custom-filtered SNVs to CSV file
- Dismiss SVs
- Added IGV alignments viewer
- Read delivery report path from case config or CLI command
- Filter for spidex scores
- All HPO terms are now added and fetched from the correct source (https://github.com/obophenotype/human-phenotype-ontology/blob/master/hp.obo)
- New command `scout update hpo`
- New command `scout update genes` will fetch all the latest information about genes and update them
- Load **all** variants found on chromosome **MT**
- Adds choice in cases overview do show as many cases as user like

### Removed
- pileup.min.js and pileup css are imported from a remote web location now
- All source files for HPO information, this is instead fetched directly from source
- All source files for gene information, this is instead fetched directly from source

## [3.0.0]
### Fixed
- hide pedigree panel unless it exists

## [1.5.1] - 2016-07-27
### Fixed
- look for both ".bam.bai" and ".bai" extensions

## [1.4.0] - 2016-03-22
### Added
- support for local frequency through loqusdb
- bunch of other stuff

## [1.3.0] - 2016-02-19
### Fixed
- Update query-phenomizer and add username/password

### Changed
- Update the way a case is checked for rerun-status

### Added
- Add new button to mark a case as "checked"
- Link to clinical variants _without_ 1000G annotation

## [1.2.2] - 2016-02-18
### Fixed
- avoid filtering out variants lacking ExAC and 1000G annotations

## [1.1.3] - 2015-10-01
### Fixed
- persist (clinical) filter when clicking load more
- fix #154 by robustly setting clinical filter func. terms

## [1.1.2] - 2015-09-07
### Fixed
- avoid replacing coverage report with none
- update SO terms, refactored

## [1.1.1] - 2015-08-20
### Fixed
- fetch case based on collaborator status (not owner)

## [1.1.0] - 2015-05-29
### Added
- link(s) to SNPedia based on RS-numbers
- new Jinja filter to "humanize" decimal numbers
- show gene panels in variant view
- new Jinja filter for decoding URL encoding
- add indicator to variants in list that have comments
- add variant number threshold and rank score threshold to load function
- add event methods to mongo adapter
- add tests for models
- show badge "old" if comment was written for a previous analysis

### Changed
- show cDNA change in transcript summary unless variant is exonic
- moved compounds table further up the page
- show dates for case uploads in ISO format
- moved variant comments higher up on page
- updated documentation for pages
- read in coverage report as blob in database and serve directly
- change ``OmimPhenotype`` to ``PhenotypeTerm``
- reorganize models sub-package
- move events (and comments) to separate collection
- only display prev/next links for the research list
- include variant type in breadcrumbs e.g. "Clinical variants"

### Removed
- drop dependency on moment.js

### Fixed
- show the same level of detail for all frequencies on all pages
- properly decode URL encoded symbols in amino acid/cDNA change strings
- fixed issue with wipe permissions in MongoDB
- include default gene lists in "variants" link in breadcrumbs

## [1.0.2] - 2015-05-20
### Changed
- update case fetching function

### Fixed
- handle multiple cases with same id

## [1.0.1] - 2015-04-28
### Fixed
- Fix building URL parameters in cases list Vue component

## [1.0.0] - 2015-04-12
Codename: Sara Lund

![Release 1.0](artwork/releases/release-1-0.jpg)

### Added
- Add email logging for unexpected errors
- New command line tool for deleting case

### Changed
- Much improved logging overall
- Updated documentation/usage guide
- Removed non-working IGV link

### Fixed
- Show sample display name in GT call
- Various small bug fixes
- Make it easier to hover over popups

## [0.0.2-rc1] - 2015-03-04
### Added
- add protein table for each variant
- add many more external links
- add coverage reports as PDFs

### Changed
- incorporate user feedback updates
- big refactor of load scripts

## [0.0.2-rc2] - 2015-03-04
### Changes
- add gene table with gene description
- reorganize inheritance models box

### Fixed
- avoid overwriting gene list on "research" load
- fix various bugs in external links

## [0.0.2-rc3] - 2015-03-05
### Added
- Activity log feed to variant view
- Adds protein change strings to ODM and Sanger email

### Changed
- Extract activity log component to macro

### Fixes
- Make Ensembl transcript links use archive website<|MERGE_RESOLUTION|>--- conflicted
+++ resolved
@@ -16,14 +16,10 @@
 ### Changed
 - Better naming for variants buttons on cancer track (somatic, germline). Also show cancer research button if available.
 - Load case with missing panels in config files, but show warning.
-<<<<<<< HEAD
+- Changing the (Female, Male) symbols to (F/M) letters in individuals_table and case-sma.
+- Print stacktrace if load command fails
 - Managed variants filtering defaults to all variant categories
 - Changing the (Kind) drop-down according to (Category) drop-down in Managed variant add variant
-
-=======
-- Changing the (Female, Male) symbols to (F/M) letters in individuals_table and case-sma.
-- Print stacktrace if load command fails
->>>>>>> d54754e1
 
 ## [4.36]
 ### Added
