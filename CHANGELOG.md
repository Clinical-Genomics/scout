# Change Log
All notable changes to this project will be documented in this file.
This project adheres to [Semantic Versioning](http://semver.org/).

About changelog [here](https://keepachangelog.com/en/1.0.0/)

## [unreleased]
### Added
- Software version and link to the relative release on GitHub on the top left dropdown menu
<<<<<<< HEAD
- Display pLI score on rare diseases and cancer SNV pages
=======
### Changed
- Do not show overlapping gene panels badge on variants from cases runned without gene panels
>>>>>>> a616878a
### Fixed
- Don't save any "-1", "." or "0" frequency values for SNVs - same as for SVs


## [4.96]
### Added
- Support case status assignment upon loading (by providing case status in the case config file)
- Severity predictions on general case report for SNVs and cancer SNVs
- Variant functional annotation on general case report for SNVs and cancer SNVs
- Version of Scout used when the case was loaded is displayed on case page and general report
### Removed
- Discontinue ClinVar submissions via CSV files and support only submission via API: removed buttons for downloading ClinVar submission objects as CSV files
### Changed
- Display STR variant filter status on corresponding variantS page
- Warning and reference to Biesecker et al when using PP1/BS4 and PP4 together in ACMG classifications
- Warning to not use PP4 criterion together with PS2/PM6 in ACMG classifications with reference to the SVI Recommendation for _de novo_ Criteria (PS2 & PM6)
- Button to directly remove accepted submissions from ClinVar
- Upgraded libs in uv.lock file
### Fixed
- Release docs to include instructions for upgrading dependencies
- Truncated long HGVS descriptions on cancer SNV and SNVs pages
- Avoid recurrent error by removing variant ranking settings in unranked demo case
- Actually re-raise exception after load aborts and has rolled back variant insertion

## [4.95]
### Added
- CCV score / temperature on case reports
- ACMG SNV classification form also accessible from SV variant page
- Simplify updating of the PanelApp Green panel from all source types in the command line interactive session
### Changed
- Clearer link to `Richards 2015` on ACMG classification section on SVs and cancer SVs variants pages
- Parse HGNC Ids directly from PanelApp when updating/downloading PanelApp panels
- Skip variant genotype matching check and just return True when matching causative is found in a case with only one individual/sample
- Reduced number of research MEI variants present in the demo case from 17K to 145 to speed up automatic tests
### Fixed
- ACMG temperature on case general report should respect term modifiers
- Missing inheritance, constraint info for genes with symbols matching other genes previous aliases with some lower case letters
- Loading of all PanelApp panels from command line
- Saving gene inheritance models when loading/updating specific/all PanelApp panels (doesn't apply to the `PanelApp Green Genes panel`)
- Save also complete penetrance status (in addition to incomplete) if available when loading specific/all PanelApp panels (does not apply to the `PanelApp Green Genes panel`)
- Variants and managed variants query by coordinates, which was returning all variants in the chromosome if start position was 0
- Compound loading matches also "chr"-containing compound variant names

## [4.94.1]
### Fixed
- Temporary directory generation for MT reports and pedigree file for case general report

## [4.94]
### Added
- Max-level provenance and Software Bill Of Materials (SBOM) to the Docker images pushed to Docker Hub
- ACMG VUS Bayesian score / temperature on case reports
- Button to filter and download case individuals/samples from institute's caseS page
### Changed
- On variant page, RefSeq transcripts panel, truncate very long protein change descriptions
- Build system changed to uv/hatchling, remove setuptools, version file, add project toml and associated files
- On variantS pages, display chromosome directly on start and end chromosome if different
- On cancer variantS pages, display allele counts and frequency the same way for SNVs and SVs (refactor macro)
- Stricter coordinate check in BND variants queries (affecting search results on SV variants page)
### Fixed
- UCSC hg38 links are updated
- Variants page tooltip errors
- Cancer variantS page had poor visibility of VAF and chromosome coordinate on causatives (green background)

## [4.93.1]
### Fixed
- Updated PyPi build GitHub action to explicitly include setuptools (for Python 3.12 distro)

## [4.93]
### Added
- ClinGen-CGC-VICC oncogenicity classification for cancer SNVs
- A warning to not to post sensitive or personal info when opening an issue
### Changed
- "Show more/less" button to toggle showing 50 (instead of 10) observed cases in LoqusDB observation panel
- Show customer id on share and revoke sharing case collapsible sidebar dialog
- Switch to python v.3.12 in Dockerfiles and automatic tests
### Fixed
- Limit the size of custom images displayed on case and variant pages and add a link to display them in full size in a new tab
- Classified variants not showing on case report when collaborator adds classification
- On variantS page, when a variant has more than one gene, then the gene panel badge reflect the panels each gene is actually in
- Updating genes on a gene panel using a file
- Link out to Horak 2020 from CCV classify page opens in new tab

## [4.92]
### Added
- PanelApp link on gene page and on gene panels description
- Add more filters to the delete variants command (institute ID and text file with list of case IDs)
### Changed
- Use the `clinicalgenomics/python3.11-venv:1.0` image everywhere in the Dockerfiles
### Fixed
- list/List typing issue on PanelApp extension module

## [4.91.2]
### Fixed
- Stranger TRGT parsing of `.` in `FORMAT.MC`
- Parse ClinVar low-penetrance info and display it alongside Pathogenic and likely pathogenic on SNVs pages
- Gene panel indexes to reflect the indexes used in production database
- Panel version check while editing the genes of a panel
- Display unknown filter tags as "danger" marked badges
- Open WTS variantS SNVs and SVs in new tabs
- PanelApp panels update documentation to reflect the latest changes in the command line
- Display panel IDs alongside panel display names on gene panels page
- Just one `Hide removed panels` checkbox for all panels on gene panels page
- Variant filters redecoration from multiple classifications crash on general case report

## [4.91.1]
### Fixed
- Update IGV.js to v3.1.0
- Columns/headings on SV variantS shifted

## [4.91]
### Added
- Variant link to Franklin in database buttons (different depending on rare or cancer track)
- MANE badges on list of variant's Genes/Transcripts/Proteins table, this way also SVs will display MANE annotations
- Export variant type and callers-related info fields when exporting variants from variantS pages
- Cases advanced search on the dashboard page
- Possibility to use only signed off panels when building the PanelApp GREEN panel
### Changed
- On genes panel page and gene panel PDF export, it's more evident which genes were newly introduced into the panel
- WTS outlier position copy button on WTS outliers page
- Update IGV.js to v3.0.9
- Managed variants VCF export more verbose on SVs
- `/api/v1/hpo-terms` returns pymongo OperationFailure errors when provided query string contains problematic characters
- When parsing variants, prioritise caller AF if set in FORMAT over recalculation from AD
- Expand the submissions information section on the ClinVar submissions page to fully display long text entries
- Jarvik et al for PP1 added to ACMG modification guidelines
- Display institute `_id` + display name on dashboard filters
- ClinVar category 8 has changed to "Conflicting classifications of pathogenicity" instead of "interpretations"
- Simplify always loading ClinVar `CLNSIG` P, LP and conflicting annotations slightly
- Increased visibility of variant callers's "Pass" or "Filtered" on the following pages: SNV variants (cancer cases), SV variants (both RD and cancer cases)
- Names on IGV buttons, including an overview level IGV MT button
- Cases query no longer accepts strings for the `name_query` parameter, only ImmutableMultiDict (form data)
- Refactor the loading of PanelApp panels to use the maintained API - Customised PanelApp GREEN panels
- Better layout for Consequence cell on cancer SNVs page
- Merged `Qual` and `Callers` cell on cancer SNVs page
### Fixed
- Empty custom_images dicts in case load config do not crash
- Tracks missing alignment files are skipped on generating IGV views
- ClinVar form to accept MedGen phenotypes
- Cancer SV variantS page spinner on variant export
- STRs variants export (do not allow null estimated variant size and repeat locus ID)
- STRs variants page when one or more variants have SweGen mean frequency but lack Short Tandem Repeat motif count
- ClinVar submission enquiry status for all submissions after the latest
- CLI scout update type hint error when running commands using Python 3.9
- Missing alignment files but present index files could crash the function creating alignment tracks for IGV display
- Fix missing "Repeat locus" info on STRs export

## [4.90.1]
### Fixed
- Parsing Matchmaker Exchange's matches dates

## [4.90]
### Added
- Link to chanjo2 MANE coverage overview on case page and panel page
- More SVI recommendation links on the ACMG page
- IGV buttons for SMN CN page
- Warnings on ACMG classifications for potentially conflicting classification pairs
- ACMG Bayesian foundation point scale after Tavtigian for variant heat profile
### Changed
- Variants query backend allows rank_score filtering
- Added script to tabulate causatives clinical filter rank
- Do not display inheritance models associated to ORPHA terms on variant page
- Moved edit and delete buttons close to gene names on gene panel page and other aesthetical fixes
- SNV VariantS page functional annotation and region annotation columns merged
- VariantS pages (not cancer) gene cells show OMIM inheritance pattern badges also without hover
- STR variantS page to show STR inheritance model without hover (fallback to OMIM for non-Stranger annotation)
- VariantS page local observation badges have counts visible also without hover
- On Matchmaker page, show number of matches together with matching attempt date
- Display all custom inheritance models, both standard and non-standard, as gathered from the gene panel information on the variant page
- Moved PanelApp-related code to distinct modules/extension
### Fixed
- Make BA1 fully stand-alone to Benign prediction
- Modifying Benign terms to "Moderate" has no effect under Richards. Ignored completely before, will retain unmodified significance now
- Extract all fields correctly when exporting a panel to file from gene panel page
- Custom updates to a gene in a panel
- Gene panel PDF export, including gene links
- Cancer SV, Fusion, MEI and Outlier filters are shown on the Institute Filters overview
- CaseS advanced search limit
- Visibility of Matchmaker Exchange matches on dark mode
- When creating a new gene panel from file, all gene fields are saved, including comments and manual inheritance models
- Downloading on gene names from EBI
- Links to gene panels on variant page, summary panel
- Exporting gene variants when one or more variants' genes are missing HGNC symbol

## [4.89.2]
## Fixed
- If OMIM gene panel gene symbols are not mapping to hgnc_id, allow fallback use of a unique gene alias

## [4.89.1]
### Fixed
- General case report crash when encountering STR variants without `source` tags
- Coloring and SV inheritance patterns on general case report

## [4.89]
### Added
- Button on SMN CN page to search variants within SMN1 and SMN2 genes
- Options for selectively updating OMICS variants (fraser, outrider) on a case
- Log users' activity to file by specifying `USERS_ACTIVITY_LOG_PATH` parameter in app config
- `Mean MT coverage`, `Mean chrom 14 coverage` and `Estimated mtDNA copy number` on MT coverage file from chanjo2 if available
- In ClinVar multistep form, preselect ACMG criteria according to the variant's ACMG classification, if available
- Subject id search from caseS page (supporting multiple sample types e.g.) - adding indexes to speed up caseS queries
- Advanced cases search to narrow down results using more than one search parameter
- Coverage report available for any case with samples containing d4 files, even if case has no associated gene panels
- RNA delivery reports
- Two new LRS SV callers (hificnv, severus)
### Changed
- Documentation for OMICS variants and updating a case
- Include both creation and deletion dates in gene panels pages
- Moved code to collect MT copy number stats for the MT report to the chanjo extension
- On the gene panelS page, show expanded gene panel version list in one column only
- IGV.js WTS loci default to zoom to a region around a variant instead of whole gene
- Refactored logging module
- Case general report no longer shows ORPHA inheritance models. OMIM models are shown colored.
- Chromosome alias tab files used in the igv.js browser, which now contain the alias for chromosome "M"
- Renamed "Comment on clinical significance" to "Comment on classification" in ClinVar multistep form
- Enable Gens CN button also for non-wgs cancer track cases
### Fixed
- Broken heading anchors in the documentation (`admin-guide/login-system.md` and `admin-guide/setup-scout.md` files)
- Avoid open login redirect attacks by always redirecting to cases page upon user login
- Stricter check of ID of gene panels to prevent file downloading vulnerability
- Removed link to the retired SPANR service. SPIDEX scores are still parsed and displayed if available from variant annotation.
- Omics variant view test coverage
- String pattern escape warnings
- Code creating Alamut links for variant genes without canonical_transcript set
- Variant delete button in ClinVar submissions page
- Broken search cases by case similarity
- Missing caller tag for TRGT

## [4.88.1]
### Fixed
- Patch update igv.js to 3.0.5

## [4.88]
### Added
- Added CoLoRSdb frequency to Pop Freq column on variantS page
- Hovertip to gene panel names with associated genes in SV variant view, when variant covers more than one gene
- RNA sample ID can be provided in case load config if different from sample_id
### Fixed
- Broken `scout setup database` command
- Update demo VCF header, adding missing keys found on variants
- Broken upload to Codecov step in Tests & Coverage GitHub action
- Tomte DROP column names have been updated (backwards compatibility preserved for main fields)
- WTS outlierS view to display correct individual IDs for cases with multiple individuals
- WTS outlierS not displayed on WTS outlierS view

## [4.87.1]
### Fixed
- Positioning and alignment of genes cell on variantS page

## [4.87]
### Added
- Option to configure RNA build on case load (default '38')
### Changed
- Tooltip on RNA alignments now shows RNA genome build version
- Updated igv.js to v3.0.4
### Fixed
- Style of "SNVs" and "SVs" buttons on WTS Outliers page
- Chromosome alias files for igv.js
- Genes track displayed also when RNA alignments are present without splice junctions track on igv browser
- Genes track displayed again when splice junction tracks are present

## [4.86.1]
### Fixed
- Loading and updating PanelApp panels, including PanelApp green

## [4.86]
### Added
- Display samples' name (tooltip) and affected status directly on caseS page
- Search SVs across all cases, in given genes
- `CLINVAR_API_URL` param can be specified in app settings to override the URL used to send ClinVar submissions to. Intended for testing.
- Support for loading and storing OMICS data
- Parse DROP Fraser and Outrider TSVs
- Display omics variants - wts outliers (Fraser, Outrider)
- Parse GNOMAD `gnomad_af` and `gnomad_popmax_af` keys from variants annotated with `echtvar`
- Make removed panel optionally visible to non-admin or non maintainers
- Parse CoLoRSdb frequencies annotated in the variant INFO field with the `colorsdb_af` key
- Download -omics variants using the `Filter and export button`
- Clickable COSMIC links on IGV tracks
- Possibility to un-audit previously audited filters
- Reverted table style and removed font awesome style from IGV template
- Case status tags displayed on dashboard case overview
### Changed
- Updated igv.js to v3.0.1
- Alphabetically sort IGV track available for custom selection
- Updated wokeignore to avoid unfixable warning
- Update Chart.js to v4.4.3
- Use tornado library version >= 6.4.1
- Fewer variants in the MEI demo file
- Switch to FontAwesome v.6 instead of using icons v.5 + kit with icons v.6
- Show time (hours and minutes) additionally to date on comments and activity panel
### Fixed
- Only add expected caller keys to variant (FOUND_IN or SVDB_ORIGIN)
- Splice junction merged track height offset in IGV.js
- Splice junction initiation crash with empty variant obj
- Splice junction variant routing for cases with WTS but without outlier data
- Variant links to ExAC, now pointing to gnomAD, since the ExAC browser is no longer available
- Style of HPO terms assigned to a case, now one phenotype per line
- RNA sashimi view rendering should work also if the gene track is user disabled
- Respect IGV tracks chosen by user in variant IGV settings

## [4.85]
### Added
- Load also genes which are missing Ensembl gene ID (72 in both builds), including immunoglobulins and fragile sites
### Changed
- Unfreeze werkzeug again
- Show "(Removed)" after removed panels in dropdown
- The REVEL score is collected as the maximum REVEL score from all of the variant's transcripts
- Parse GNOMAD POPMAX values only if they are numerical when loading variants
### Fixed
- Alphabetically sort "select default panels" dropdown menu options on case page
- Show gene panel removed status on case page
- Fixed visibility of the following buttons: remove assignee, remove pinned/causative, remove comment, remove case from group

## [4.84]
### Changed
- Clearer error message when a loqusdb query fails for an instance that initially connected
- Do not load chanjo-report module if not needed and more visible message when it fails loading
- Converted the HgncGene class into a Pydantic class
- Swap menu open and collapse indicator chevrons - down is now displayed-open, right hidden-closed
- Linters and actions now all use python 3.11
### Fixed
- Safer way to update variant genes and compounds that avoids saving temporary decorators into variants' database documents
- Link to HGNC gene report on gene page
- Case file load priority so that e.g. SNV get loaded before SV, or clinical before research, for consistent variant_id collisions

## [4.83]
### Added
- Edit ACMG classifications from variant page (only for classifications with criteria)
- Events for case CLI events (load case, update case, update individual)
- Support for loading and displaying local custom IGV tracks
- MANE IGV track to be used as a local track for igv.js (see scout demo config file)
- Optional separate MT VCFs, for `nf-core/raredisease`
### Changed
- Avoid passing verbs from CaseHandler - functions for case sample and individual in CaseEventHandler
- Hide mtDNA report and coverage report links on case sidebar for cases with WTS data only
- Modified OMIM-AUTO gene panel to include genes in both genome builds
- Moved chanjo code into a dedicated extension
- Optimise the function that collects "match-safe" genes for an institute by avoiding duplicated genes from different panels
- Users must actively select "show matching causatives/managed" on a case page to see matching numbers
- Upgraded python version from 3.8 to 3.11 in Docker images
### Fixed
- Fix several tests that relied on number of events after setup to be 0
- Removed unused load case function
- Artwork logo sync sketch with png and export svg
- Clearer exception handling on chanjo-report setup - fail early and visibly
- mtDNA report crashing when one or more samples from a case is not in the chanjo database
- Case page crashing on missing phenotype terms
- ACMG benign modifiers
- Speed up tests by caching python env correctly in Github action and adding two more test groups
- Agile issue templates were added globally to the CG-org. Adding custom issue templates to avoid exposing customers
- PanelApp panel not saving genes with empty `EnsembleGeneIds` list
- Speed up checking outdated gene panels
- Do not load research variants automatically when loading a case

## [4.82.2]
### Fixed
- Warning icon in case pages for individuals where `confirmed_sex` is false
- Show allele sizes form ExpansionHunter on STR variantS page again

## [4.82.1]
### Fixed
- Revert the installation of flask-ldapconn to use the version available on PyPI to be able to push new scout releases to PyPI

## [4.82]
### Added
- Tooltip for combined score in tables for compounds and overlapping variants
- Checkbox to filter variants by excluding genes listed in selected gene panels, files or provided as list
- STR variant information card with database links, replacing empty frequency panel
- Display paging and number of HPO terms available in the database on Phenotypes page
- On case page, typeahead hints when searching for a disease using substrings containing source ("OMIM:", "ORPHA:")
- Button to monitor the status of submissions on ClinVar Submissions page
- Option to filter cancer variants by number of observations in somatic and germline archived database
- Documentation for integrating chanjo2
- More up-to-date VEP CSQ dbNSFP frequency keys
- Parse PacBio TRGT (Tandem repeat genotyping tool) Short Tandem Repeat VCFs
### Changed
- In the case_report #panel-tables has a fixed width
- Updated IGV.js to 2.15.11
- Fusion variants in case report now contain same info as on fusion variantS page
- Block submission of somatic variants to ClinVar until we harmonise with their changed API
- Additional control on the format of conditions provided in ClinVar form
- Errors while loading managed variants from file are now displayed on the Managed Variants page
- Chanjo2 coverage button visible only when query will contain a list of HGNC gene IDs
- Use Python-Markdown directly instead of the unmaintained Flask-Markdown
- Use Markupsafe instead of long deprecated, now removed Flask Markup
- Prepare to unfreeze Werkzeug, but don't actually activate until chanjo can deal with the change
### Fixed
- Submit requests to Chanjo2 using HTML forms instead of JSON data
- `Research somatic variants` link name on caseS page
- Broken `Install the HTML 2 PDF renderer` step in a GitHub action
- Fix ClinVar form parsing to not include ":" in conditionType.id when condition conditionType.db is Orphanet
- Fix condition dropdown and pre-selection on ClinVar form for cases with associated ORPHA diagnoses
- Improved visibility of ClinVar form in dark mode
- End coordinates for indels in ClinVar form
- Diagnoses API search crashing with empty search string
- Variant's overlapping panels should show overlapping of variant genes against the latest version of the panel
- Case page crashing when case has both variants in a ClinVar submission and pinned not loaded variants
- Installation of git in second build stage of Dockerfile, allowing correct installation of libraries

## [4.81]
### Added
- Tag for somatic SV IGH-DUX4 detection samtools script
### Changed
- Upgraded Bootstrap version in reports from 4.3.1 to 5.1.3
### Fixed
- Buttons layout in HPO genes panel on case page
- Added back old variant rankscore index with different key order to help loading on demo instance
- Cancer case_report panel-table no longer contains inheritance information
- Case report pinned variants card now displays info text if all pinned variants are present in causatives
- Darkmode setting now applies to the comment-box accordion
- Typo in case report causing `cancer_rank_options is undefined` error

## [4.80]
### Added
- Support for .d4 files coverage using chanjo2 (Case page sidebar link) with test
- Link to chanjo2 coverage report and coverage gene overview on gene panel page
- Link to chanjo2 coverage report on Case page, HPO dynamic gene list
- Link to genes coverage overview report on Case page, HPO dynamic gene list
### Changed
- All links in disease table on diagnosis page now open in a new tab
- Dark mode settings applied to multi-selects on institute settings page
- Comments on case and variant pages can be viewed by expanding an accordion
- On case page information on pinned variants and variants submitted to ClinVar are displayed in the same table
- Demo case file paths are now stored as absolute paths
- Optimised indices to address slow queries
- On case page default panels are now found at the top of the table, and it can be sorted by this trait
### Fixed
- On variants page, search for variants in genes present only in build 38 returning no results
- Pin/unpin with API was not able to make event links
- A new field `Explanation for multiple conditions` is available in ClinVar for submitting variants with more than one associated condition
- Fusion genes with partners lacking gene HGNC id will still be fully loaded
- Fusion variantS export now contains fusion variant specific columns
- When Loqusdb observations count is one the table includes information on if observation was for the current or another case

## [4.79.1]
### Fixed
- Exporting variants without rank score causing page to crash
- Display custom annotations also on cancer variant page

## [4.79]
### Added
- Added tags for Sniffles and CNVpytor, two LRS SV callers
- Button on case page for displaying STR variants occurring in the dynamic HPO panel
- Display functional annotation relative to variant gene's MANE transcripts on variant summary, when available
- Links to ACMG structural variant pathogenicity classification guidelines
- Phenomodels checkboxes can now include orpha terms
- Add incidental finding to case tags
- Get an alert on caseS page when somebody validates variants you ordered Sanger sequencing for
### Changed
- In the diagnoses page genes associated with a disease are displayed using hgnc symbol instead of hgnc id
- Refactor view route to allow navigation directly to unique variant document id, improve permissions check
- Do not show MANE and MANE Plus Clinical transcripts annotated from VEP (saved in variants) but collect this info from the transcripts database collection
- Refactor view route to allow navigation directly to unique case id (in particular for gens)
- `Institutes to share cases with` on institute's settings page now displays institutes names and IDs
- View route with document id selects view template based on variant category
### Fixed
- Refactored code in cases blueprints and variant_events adapter (set diseases for partial causative variants) to use "disease" instead of "omim" to encompass also ORPHA terms
- Refactored code in `scout/parse/omim.py` and `scout/parse/disease_terms.py` to use "disease" instead of "phenotype" to differentiate from HPO terms
- Be more careful about checking access to variant on API access
- Show also ACMG VUS on general report (could be missing if not e.g. pinned)

## [4.78]
### Added
- Case status labels can be added, giving more finegrained details on a solved status (provisional, diagnostic, carrier, UPD, SMN, ...)
- New SO terms: `sequence_variant` and `coding_transcript_variant`
- More MEI specific annotation is shown on the variant page
- Parse and save MANE transcripts info when updating genes in build 38
- ClinVar submission can now be downloaded as a json file
- `Mane Select` and `Mane Plus Clinical` badges on Gene page, when available
- ClinVar submission can now be downloaded as a json file
- API endpoint to pin variant
- Display common/uncommon/rare on summary of mei variant page
### Changed
- In the ClinVar form, database and id of assertion criteria citation are now separate inputs
- Customise institute settings to be able to display all cases with a certain status on cases page (admin users)
- Renamed `Clinical Significance` to `Germline Classification` on multistep ClinVar form
- Changed the "x" in cases.utils.remove_form button text to red for better visibility in dark mode
- Update GitHub actions
- Default loglevel up to INFO, making logs with default start easier to read
- Add XTR region to PAR region definition
- Diagnoses can be searched on diagnoses page without waiting for load first
### Fixed
- Removed log info showing hgnc IDs used in variantS search
- Maintain Matchmaker Exchange and Beacon submission status when a case is re-uploaded
- Inheritance mode from ORPHA should not be confounded with the OMIM inheritance model
- Decipher link URL changes
- Refactored code in cases blueprints to use "disease" instead of "omim" to encompass also ORPHA terms

## [4.77]
### Added
- Orpha disease terms now include information on inheritance
- Case loading via .yaml config file accepts subject_id and phenotype_groups (if previously defined as constant default or added per institute)
- Possibility to submit variants associated with Orphanet conditions to ClinVar
- Option update path to .d4 files path for individuals of an existing case using the command line
- More constraint information is displayed per gene in addition to pLi: missense and LoF OE, CI (inluding LOEUF) and Z-score.
### Changed
- Introduce validation in the ClinVar multistep form to make sure users provide at least one variant-associated condition
- CLI scout update individual accepts subject_id
- Update ClinVar inheritance models to reflect changes in ClinVar submission API
- Handle variant-associated condition ID format in background when creating ClinVar submissions
- Replace the code that downloads Ensembl genes, transcripts and exons with the Schug web app
- Add more info to error log when transcript variant frequency parsing fails.
- GnomAD v4 constraint information replaces ExAC constraints (pLi).
### Fixed
- Text input of associated condition in ClinVar form now aligns to the left
- Alignment of contents in the case report has been updated
- Missing number of phenotypes and genes from case diagnoses
- Associate OMIM and/or ORPHA diagnoses with partial causatives
- Visualization of partial causatives' diagnoses on case page: style and links
- Revert style of pinned variants window on the case page
- Rename `Clinical significanc` to `Germline classification` in ClinVar submissions exported files
- Rename `Clinical significance citations` to `Classification citations` in ClinVar submissions exported files
- Rename `Comment on clinical significance` to `Comment on classification` in ClinVar submissions exported files
- Show matching partial causatives on variant page
- Matching causatives shown on case page consisting only of variant matching the default panels of the case - bug introduced since scout v4.72 (Oct 18, 2023)
- Missing somatic variant read depth leading to report division by zero

## [4.76]
### Added
- Orphacodes are visible in phenotype tables
- Pydantic validation of image paths provided in case load config file
- Info on the user which created a ClinVar submission, when available
- Associate .d4 files to case individuals when loading a case via config file
### Changed
- In diagnoses page the load of diseases are initiated by clicking a button
- Revel score, Revel rank score and SpliceAI values are also displayed in Causatives and Validated variants tables
- Remove unused functions and tests
- Analysis type and direct link from cases list for OGM cases
- Removed unused `case_obj` parameter from server/blueprints/variant/controllers/observations function
- Possibility to reset ClinVar submission ID
- Allow ClinVar submissions with custom API key for users registered as ClinVar submitters or when institute doesn't have a preset list of ClinVar submitters
- Ordered event verbs alphabetically and created ClinVar-related user events
- Removed the unused "no-variants" option from the load case command line
### Fixed
- All disease_terms have gene HGNC ids as integers when added to the scout database
- Disease_term identifiers are now prefixed with the name of the coding system
- Command line crashing with error when updating a user that doesn't exist
- Thaw coloredlogs - 15.0.1 restores errorhandler issue
- Thaw crypography - current base image and library version allow Docker builds
- Missing delete icons on phenomodels page
- Missing cryptography lib error while running Scout container on an ARM processor
- Round CADD values with many decimals on causatives and validated variants pages
- Dark-mode visibility of some fields on causatives and validated variants pages
- Clinvar submitters would be cleared when unprivileged users saved institute settings page
- Added a default empty string in cases search form to avoid None default value
- Page crashing when user tries to remove the same variant from a ClinVar submission in different browser tabs
- Update more GnomAD links to GnomAD v4 (v38 SNVs, MT vars, STRs)
- Empty cells for RNA fusion variants in Causatives and Verified variants page
- Submenu icons missing from collapsible actionbar
- The collapsible actionbar had some non-collapsing overly long entries
- Cancer observations for SVs not appearing in the variant details view
- Archived local observations not visible on cancer variantS page
- Empty Population Frequency column in the Cancer SV Variants view
- Capital letters in ClinVar events description shown on case page

## [4.75]
### Added
- Hovertip to gene panel names with associated genes in variant view, when variant covers more than one gene
- Tests for panel to genes
- Download of Orphadata en_product6 and en_product4 from CLI
- Parse and save `database_found` key/values for RNA fusion variants
- Added fusion_score, ffpm, split_reads, junction_reads and fusion_caller to the list of filters on RNA fusion variants page
- Renamed the function `get_mei_info` to `set_mei_info` to be consistent with the other functions
- Fixed removing None key/values from parsed variants
- Orphacodes are included in the database disease_terms
### Changed
- Allow use of projections when retrieving gene panels
- Do not save custom images as binary data into case and variant database documents
- Retrieve and display case and variant custom images using image's saved path
- Cases are activated by viewing FSHD and SMA reports
- Split multi-gene SNV variants into single genes when submitting to Matchmaker Exchange
- Alamut links also on the gene level, using transcript and HGVS: better for indels. Keep variant link for missing HGVS
- Thaw WTForms - explicitly coerce form decimal field entries when filters fetched from db
### Fixed
- Removed some extra characters from top of general report left over from FontAwsome fix
- Do not save fusion variants-specific key/values in other types of variants
- Alamut link for MT variants in build 38
- Convert RNA fusions variants `tool_hits` and `fusion_score` keys from string to numbers
- Fix genotype reference and alternative sequencing depths defaulting to -1 when values are 0
- DecimalFields were limited to two decimal places for several forms - lifting restrictions on AF, CADD etc.

## [4.74.1]
### Changed
- Parse and save into database also OMIM terms not associated to genes
### Fixed
- BioNano API FSHD report requests are GET in Access 1.8, were POST in 1.7
- Update more FontAwesome icons to avoid Pro icons
- Test if files still exist before attempting to load research variants
- Parsing of genotypes error, resulting in -1 values when alt or ref read depths are 0

## [4.74]
### Added
- SNVs and Indels, MEI and str variants genes have links to Decipher
- An `owner + case display name` index for cases database collection
- Test and fixtures for RNA fusion case page
- Load and display fusion variants from VCF files as the other variant types
- Option to update case document with path to mei variants (clinical and research)
### Changed
- Details on variant type and category for audit filters on case general report
- Enable Gens CN profile button also in somatic case view
- Fix case of analysis type check for Gens analysis button - only show for WGS
### Fixed
- loqusdb table no longer has empty row below each loqusid
- MatchMaker submission details page crashing because of change in date format returned by PatientMatcher
- Variant external links buttons style does not change color when visited
- Hide compounds with compounds follow filter for region or function would fail for variants in multiple genes
- Updated FontAwesome version to fix missing icons

## [4.73]
### Added
- Shortcut button for HPO panel MEI variants from case page
- Export managed variants from CLI
### Changed
- STRs visualization on case panel to emphasize abnormal repeat count and associated condition
- Removed cytoband column from STRs variant view on case report
- More long integers formatted with thin spaces, and copy to clipboard buttons added
### Fixed
- OMIM table is scrollable if higher than 700px on SV page
- Pinned variants validation badge is now red for false positives.
- Case display name defaulting to case ID when `family_name` or `display_name` are missing from case upload config file
- Expanded menu visible at screen sizes below 1000px now has background color
- The image in ClinVar howto-modal is now responsive
- Clicking on a case in case groups when case was already removed from group in another browser tab
- Page crashing when saving filters for mei variants
- Link visited color of images

## [4.72.4]
### Changed
- Automatic test mongod version increased to v7
### Fixed
- GnomAD now defaults to hg38 - change build 37 links accordingly

## [4.72.3]
### Fixed
- Somatic general case report small variant table can crash with unclassified variants

## [4.72.2]
### Changed
- A gunicorn maxrequests parameter for Docker server image - default to 1200
- STR export limit increased to 500, as for other variants
- Prevent long number wrapping and use thin spaces for separation, as per standards from SI, NIST, IUPAC, BIPM.
- Speed up case retrieval and lower memory use by projecting case queries
- Make relatedness check fails stand out a little more to new users
- Speed up case retrieval and lower memory use by projecting case queries
- Speed up variant pages by projecting only the necessary keys in disease collection query
### Fixed
- Huge memory use caused by cases and variants pages pulling complete disease documents from DB
- Do not include genes fetched from HPO terms when loading diseases
- Consider the renamed fields `Approved Symbol` -> `Approved Gene Symbol` and `Gene Symbols` -> `Gene/Locus And Other Related Symbols` when parsing OMIM terms from genemap2.txt file

## [4.72.1]
### Fixed
- Jinja filter that renders long integers
- Case cache when looking for causatives in other cases causing the server to hang

## [4.72]
### Added
- A GitHub action that checks for broken internal links in docs pages
- Link validation settings in mkdocs.yml file
- Load and display full RNA alignments on alignment viewer
- Genome build check when loading a case
- Extend event index to previous causative variants and always load them
### Fixed
- Documentation nav links for a few documents
- Slightly extended the BioNano Genomics Access integration docs
- Loading of SVs when VCF is missing the INFO.END field but has INFO.SVLEN field
- Escape protein sequence name (if available) in case general report to render special characters correctly
- CaseS HPO term searches for multiple terms works independent of order
- CaseS search regexp should not allow backslash
- CaseS cohort tags can contain whitespace and still match
- Remove diagnoses from cases even if OMIM term is not found in the database
- Parsing of disease-associated genes
- Removed an annoying warning while updating database's disease terms
- Displaying custom case images loaded with scout version <= 4.71
- Use pydantic version >=2 in requirements.txt file
### Changed
- Column width adjustment on caseS page
- Use Python 3.11 in tests
- Update some github actions
- Upgraded Pydantic to version 2
- Case validation fails on loading when associated files (alignments, VCFs and reports) are not present on disk
- Case validation fails on loading when custom images have format different then ["gif", "svg", "png", "jpg", "jpeg"]
- Custom images keys `case` and `str` in case config yaml file are renamed to `case_images` and `str_variants_images`
- Simplify and speed up case general report code
- Speed up case retrieval in case_matching_causatives
- Upgrade pymongo to version 4
- When updating disease terms, check that all terms are consistent with a DiseaseTerm model before dropping the old collection
- Better separation between modules loading HPO terms and diseases
- Deleted unused scout.build.phenotype module
- Stricter validation of mandatory genome build key when loading a case. Allowed values are ['37','38',37,38]
- Improved readability of variants length and coordinates on variantS pages

## [4.71]
### Added
- Added Balsamic keys for SweGen and loqusdb local archive frequecies, SNV and SV
- New filter option for Cancer variantS: local archive RD loqusdb
- Show annotated observations on SV variantS view, also for cancer somatic SVs
- Revel filter for variantS
- Show case default panel on caseS page
- CADD filter for Cancer Somatic SNV variantS - show score
- SpliceAI-lookup link (BROAD, shows SpliceAI and Pangolin) from variant page
- BioNano Access server API - check projects, samples and fetch FSHD reports
### Fixed
- Name of reference genome build for RNA for compatibility with IGV locus search change
- Howto to run the Docker image on Mac computers in `admin-guide/containers/container-deploy.md`
- Link to Weasyprint installation howto in README file
- Avoid filling up disk by creating a reduced VCF file for every variant that is visualized
- Remove legacy incorrectly formatted CODEOWNERS file
- Restrain variant_type requests to variantS views to "clinical" or "research"
- Visualization of cancer variants where cancer case has no affected individual
- ProteinPaint gene link (small StJude API change)
- Causative MEI variant link on causatives page
- Bionano access api settings commented out by default in Scout demo config file.
- Do not show FSHD button on freshly loaded cases without bionano_access individuals
- Truncate long variants' HGVS on causative/Clinically significant and pinned variants case panels
### Changed
- Remove function call that tracks users' browser version
- Include three more splice variant SO terms in clinical filter severe SO terms
- Drop old HPO term collection only after parsing and validation of new terms completes
- Move score to own column on Cancer Somatic SNV variantS page
- Refactored a few complex case operations, breaking out sub functionalities

## [4.70]
### Added
- Download a list of Gene Variants (max 500) resulting from SNVs and Indels search
- Variant PubMed link to search for gene symbol and any aliases
### Changed
- Clearer gnomAD values in Variants page
### Fixed
- CaseS page uniform column widths
- Include ClinVar variants into a scrollable div element on Case page
- `canonical_transcript` variable not initialized in get_hgvs function (server.blueprints.institutes.controllers.py)
- Catch and display any error while importing Phenopacket info
- Modified Docker files to use python:3.8-slim-bullseye to prevent gunicorn workers booting error

## [4.69]
### Added
- ClinVar submission howto available also on Case page
- Somatic score and filtering for somatic SV callers, if available
- Show caller as a tooltip on variantS list
### Fixed
- Crash when attempting to export phenotype from a case that had never had phenotypes
- Aesthetic fix to Causative and Pinned Variants on Case page
- Structural inconsistency for ClinVar Blueprint templates
- Updated igv.js to 2.15.8 to fix track default color bug
- Fixed release versions for actions.
- Freeze tornado below 6.3.0 for compatibility with livereload 2.6.3
- Force update variants count on case re-upload
- IGV locus search not working - add genome reference id
- Pin links to MEI variants should end up on MEI not SV variant view
- Load also matching MEI variants on forced region load
- Allow excluding MEI from case variant deletion
- Fixed the name of the assigned user when the internal user ID is different from the user email address
- Gene variantS should display gene function, region and full hgvs
### Changed
- FontAwesome integrity check fail (updated resource)
- Removed ClinVar API validation buttons in favour of direct API submission
- Improved layout of Institute settings page
- ClinVar API key and allowed submitters are set in the Institute settings page


## [4.68]
### Added
- Rare Disease Mobile Element Insertion variants view
### Changed
- Updated igv.js to 2.15.6
### Fixed
- Docker stage build pycairo.
- Restore SNV and SV rank models versions on Causatives and Verified pages
- Saving `REVEL_RANKSCORE` value in a field named `revel` in variants database documents

## [4.67]
### Added
- Prepare to filter local SV frequency
### Changed
- Speed up instituteS page loading by refactoring cases/institutes query
- Clinical Filter for SVs includes `splice_polypyrimidine_tract_variant` as a severe consequence
- Clinical Filter for SVs includes local variant frequency freeze ("old") for filtering, starting at 30 counts
- Speed up caseS page loading by adding status to index and refactoring totals count
- HPO file parsing is updated to reflect that HPO have changed a few downloadable file formats with their 230405 release.
### Fixed
- Page crashing when a user tries to edit a comment that was removed
- Warning instead of crashed page when attempting to retrieve a non-existent Phenopacket
- Fixed StJude ProteinPaint gene link (URL change)
- Freeze of werkzeug library to version<2.3 to avoid problems resulting from the consequential upgrade of the Flask lib
- Huge list of genes in case report for megabases-long structural variants.
- Fix displaying institutes without associated cases on institutes page
- Fix default panel selection on SVs in cancer case report

## [4.66]
### Changed
- Moved Phenomodels code under a dedicated blueprint
- Updated the instructions to load custom case report under admin guide
- Keep variants filter window collapsed except when user expands it to filter
### Added
- A summary table of pinned variants on the cancer case general report
- New openable matching causatives and managed variants lists for default gene panels only for convenience
### Fixed
- Gens structural variant page link individual id typo

## [4.65.2]
### Fixed
- Generating general case report with str variants containing comments

## [4.65.1]
### Fixed
- Visibility of `Gene(s)` badges on SV VariantS page
- Hide dismiss bar on SV page not working well
- Delivery report PDF download
- Saving Pipeline version file when loading a case
- Backport compatible import of importlib metadata for old python versions (<3.8)

## [4.65]
### Added
- Option to mark a ClinVar submission as submitted
- Docs on how to create/update the PanelApp green genes as a system admin
- `individual_id`-parameter to both Gens links
- Download a gene panel in TXT format from gene panel page
- Panel gene comments on variant page: genes in panels can have comments that describe the gene in a panel context
### Changed
- Always show each case category on caseS page, even if 0 cases in total or after current query
- Improved sorting of ClinVar submissions
- Pre-populate SV type select in ClinVar submission form, when possible
- Show comment badges in related comments tables on general report
- Updated version of several GitHub actions
- Migrate from deprecated `pkg_resources` lib to `importlib_resources`
- Dismiss bar on variantS pages is thinner.
- Dismiss bar on variantS pages can be toggled open or closed for the duration of a login session.
### Fixed
- Fixed Sanger order / Cancel order modal close buttons
- Visibility of SV type in ClinVar submission form
- Fixed a couple of creations where now was called twice, so updated_at and created_at could differ
- Deprecated Ubuntu version 18.04 in one GitHub action
- Panels that have been removed (hidden) should not be visible in views where overlapping gene panels for genes are shown
- Gene panel test pointing to the right function

## [4.64]
### Added
- Create/Update a gene panel containing all PanelApp green genes (`scout update panelapp-green -i <cust_id>`)
- Links for ACMG pathogenicity impact modification on the ACMG classification page
### Changed
- Open local observation matching cases in new windows
### Fixed
- Matching manual ranked variants are now shown also on the somatic variant page
- VarSome links to hg19/GRCh37
- Managed variants filter settings lost when navigating to additional pages
- Collect the right variant category after submitting filter form from research variantS page
- Beacon links are templated and support variants in genome build 38

## [4.63]
### Added
- Display data sharing info for ClinVar, Matchmaker Exchange and Beacon in a dedicated column on Cases page
- Test for `commands.download.omim.print_omim`
- Display dismissed variants comments on general case report
- Modify ACMG pathogenicity impact (most commonly PVS1, PS3) based on strength of evidence with lab director's professional judgement
- REViewer button on STR variant page
- Alamut institution parameter in institute settings for Alamut Visual Plus software
- Added Manual Ranks Risk Factor, Likely Risk Factor and Uncertain Risk Factor
- Display matching manual ranks from previous cases the user has access to on VariantS and Variant pages
- Link to gnomAD gene SVs v2.1 for SV variants with gnomAD frequency
- Support for nf-core/rnafusion reports
### Changed
- Display chrY for sex unknown
- Deprecate legacy scout_load() method API call.
- Message shown when variant tag is updated for a variant
- When all ACMG classifications are deleted from a variant, the current variant classification status is also reset.
- Refactored the functions that collect causative variants
- Removed `scripts/generate_test_data.py`
### Fixed
- Default IGV tracks (genes, ClinVar, ClinVar CNVs) showing even if user unselects them all
- Freeze Flask-Babel below v3.0 due to issue with a locale decorator
- Thaw Flask-Babel and fix according to v3 standard. Thank you @TkTech!
- Show matching causatives on somatic structural variant page
- Visibility of gene names and functional annotations on Causatives/Verified pages
- Panel version can be manually set to floating point numbers, when modified
- Causatives page showing also non-causative variants matching causatives in other cases
- ClinVar form submission for variants with no selected transcript and HGVS
- Validating and submitting ClinVar objects not containing both Variant and Casedata info

## [4.62.1]
### Fixed
- Case page crashing when adding a case to a group without providing a valid case name

## [4.62]
### Added
- Validate ClinVar submission objects using the ClinVar API
- Wrote tests for case and variant API endpoints
- Create ClinVar submissions from Scout using the ClinVar API
- Export Phenopacket for affected individual
- Import Phenopacket from JSON file or Phenopacket API backend server
- Use the new case name option for GENS requests
- Pre-validate refseq:HGVS items using VariantValidator in ClinVar submission form
### Fixed
- Fallback for empty alignment index for REViewer service
- Source link out for MIP 11.1 reference STR annotation
- Avoid duplicate causatives and pinned variants
- ClinVar clinical significance displays only the ACMG terms when user selects ACMG 2015 as assertion criteria
- Spacing between icon and text on Beacon and MatchMaker links on case page sidebar
- Truncate IDs and HGVS representations in ClinVar pages if longer than 25 characters
- Update ClinVar submission ID form
- Handle connection timeout when sending requests requests to external web services
- Validate any ClinVar submission regardless of its status
- Empty Phenopackets import crashes
- Stop Spinner on Phenopacket JSON download
### Changed
- Updated ClinVar submission instructions

## [4.61.1]
### Fixed
- Added `UMLS` as an option of `Condition ID type` in ClinVar Variant downloaded files
- Missing value for `Condition ID type` in ClinVar Variant downloaded files
- Possibility to open, close or delete a ClinVar submission even if it doesn't have an associated name
- Save SV type, ref and alt n. copies to exported ClinVar files
- Inner and outer start and stop SV coordinates not exported in ClinVar files
- ClinVar submissions page crashing when SV files don't contain breakpoint exact coordinates
- Align OMIM diagnoses with delete diagnosis button on case page
- In ClinVar form, reset condition list and customize help when condition ID changes

## [4.61]
### Added
- Filter case list by cases with variants in ClinVar submission
- Filter case list by cases containing RNA-seq data - gene_fusion_reports and sample-level tracks (splice junctions and RNA coverage)
- Additional case category `Ignored`, to be used for cases that don't fall in the existing 'inactive', 'archived', 'solved', 'prioritized' categories
- Display number of cases shown / total number of cases available for each category on Cases page
- Moved buttons to modify case status from sidebar to main case page
- Link to Mutalyzer Normalizer tool on variant's transcripts overview to retrieve official HVGS descriptions
- Option to manually load RNA MULTIQC report using the command `scout load report -t multiqc_rna`
- Load RNA MULTIQC automatically for a case if config file contains the `multiqc_rna` key/value
- Instructions in admin-guide on how to load case reports via the command line
- Possibility to filter RD variants by a specific genotype call
- Distinct colors for different inheritance models on RD Variant page
- Gene panels PDF export with case variants hits by variant type
- A couple of additional README badges for GitHub stats
- Upload and display of pipeline reference info and executable version yaml files as custom reports
- Testing CLI on hasta in PR template
### Changed
- Instructions on how to call dibs on scout-stage server in pull request template
- Deprecated CLI commands `scout load <delivery_report, gene_fusion_report, coverage_qc_report, cnv_report>` to replace them with command `scout load report -t <report type>`
- Refactored code to display and download custom case reports
- Do not export `Assertion method` and `Assertion method citation` to ClinVar submission files according to changes to ClinVar's submission spreadsheet templates.
- Simplified code to create and download ClinVar CSV files
- Colorize inheritance models badges by category on VariantS page
- `Safe variants matching` badge more visible on case page
### Fixed
- Non-admin users saving institute settings would clear loqusdb instance selection
- Layout of variant position, cytoband and type in SV variant summary
- Broken `Build Status - GitHub badge` on GitHub README page
- Visibility of text on grey badges in gene panels PDF exports
- Labels for dashboard search controls
- Dark mode visibility for ClinVar submission
- Whitespaces on outdated panel in extent report

## [4.60]
### Added
- Mitochondrial deletion signatures (mitosign) can be uploaded and shown with mtDNA report
- A `Type of analysis` column on Causatives and Validated variants pages
- List of "safe" gene panels available for matching causatives and managed variants in institute settings, to avoid secondary findings
- `svdb_origin` as a synonym for `FOUND_IN` to complement `set` for variants found by all callers
### Changed
- Hide removed gene panels by default in panels page
- Removed option for filtering cancer SVs by Tumor and Normal alt AF
- Hide links to coverage report from case dynamic HPO panel if cancer analysis
- Remove rerun emails and redirect users to the analysis order portal instead
- Updated clinical SVs igv.js track (dbVar) and added example of external track from `https://trackhubregistry.org/`
- Rewrote the ClinVar export module to simplify and add one variant at the time
- ClinVar submissions with phenotype conditions from: [OMIM, MedGen, Orphanet, MeSH, HP, MONDO]
### Fixed
- If trying to load a badly formatted .tsv file an error message is displayed.
- Avoid showing case as rerun when first attempt at case upload failed
- Dynamic autocomplete search not working on phenomodels page
- Callers added to variant when loading case
- Now possible to update managed variant from file without deleting it first
- Missing preselected chromosome when editing a managed variant
- Preselected variant type and subtype when editing a managed variant
- Typo in dbVar ClinVar track, hg19


## [4.59]
### Added
- Button to go directly to HPO SV filter variantS page from case
- `Scout-REViewer-Service` integration - show `REViewer` picture if available
- Link to HPO panel coverage overview on Case page
- Specify a confidence threshold (green|amber|red) when loading PanelApp panels
- Functional annotations in variants lists exports (all variants)
- Cancer/Normal VAFs and COSMIC ids in in variants lists exports (cancer variants)
### Changed
- Better visualization of regional annotation for long lists of genes in large SVs in Variants tables
- Order of cells in variants tables
- More evident links to gene coverage from Variant page
- Gene panels sorted by display name in the entire Case page
- Round CADD and GnomAD values in variants export files
### Fixed
- HPO filter button on SV variantS page
- Spacing between region|function cells in SVs lists
- Labels on gene panel Chanjo report
- Fixed ambiguous duplicated response headers when requesting a BAM file from /static
- Visited color link on gene coverage button (Variant page)

## [4.58.1]
### Fixed
- Case search with search strings that contain characters that can be escaped

## [4.58]
### Added
- Documentation on how to create/update PanelApp panels
- Add filter by local observations (archive) to structural variants filters
- Add more splicing consequences to SO term definitions
- Search for a specific gene in all gene panels
- Institute settings option to force show all variants on VariantS page for all cases of an institute
- Filter cases by validation pending status
- Link to The Clinical Knowledgebase (CKB) (https://ckb.jax.org/) in cancer variant's page
### Fixed
- Added a not-authorized `auto-login` fixture according to changes in Flask-Login 0.6.2
- Renamed `cache_timeout` param name of flask.send_file function to `max_age` (Flask 2.2 compliant)
- Replaced deprecated `app.config["JSON_SORT_KEYS"]` with app.json.sort_keys in app settings
- Bug in gene variants page (All SNVs and INDELs) when variant gene doesn't have a hgnc id that is found in the database
- Broken export of causatives table
- Query for genes in build 38 on `Search SNVs and INDELs` page
- Prevent typing special characters `^<>?!=\/` in case search form
- Search matching causatives also among research variants in other cases
- Links to variants in Verified variants page
- Broken filter institute cases by pinned gene
- Better visualization of long lists of genes in large SVs on Causative and Verified Variants page
- Reintroduced missing button to export Causative variants
- Better linking and display of matching causatives and managed variants
- Reduced code complexity in `scout/parse/variant/variant.py`
- Reduced complexity of code in `scout/build/variant/variant.py`

### Changed
- State that loqusdb observation is in current case if observations count is one and no cases are shown
- Better pagination and number of variants returned by queries in `Search SNVs and INDELs` page
- Refactored and simplified code used for collecting gene variants for `Search SNVs and INDELs` page
- Fix sidebar panel icons in Case view
- Fix panel spacing in Case view
- Removed unused database `sanger_ordered` and `case_id,category,rank_score` indexes (variant collection)
- Verified variants displayed in a dedicated page reachable from institute sidebar
- Unified stats in dashboard page
- Improved gene info for large SVs and cancer SVs
- Remove the unused `variant.str_variant` endpoint from variant views
- Easier editing of HPO gene panel on case page
- Assign phenotype panel less cramped on Case page
- Causatives and Verified variants pages to use the same template macro
- Allow hyphens in panel names
- Reduce resolution of example images
- Remove some animations in web gui which where rendered slow


## [4.57.4]
### Fixed
- Parsing of variant.FORMAT "DR" key in parse variant file

## [4.57.3]
### Fixed
- Export of STR verified variants
- Do not download as verified variants first verified and then reset to not validated
- Avoid duplicated lines in downloaded verified variants reflecting changes in variant validation status

## [4.57.2]
### Fixed
- Export of verified variants when variant gene has no transcripts
- HTTP 500 when visiting a the details page for a cancer variant that had been ranked with genmod

## [4.57.1]
### Fixed
- Updating/replacing a gene panel from file with a corrupted or malformed file

## [4.57]
### Added
- Display last 50 or 500 events for a user in a timeline
- Show dismiss count from other cases on matching variantS
- Save Beacon-related events in events collection
- Institute settings allow saving multiple loqusdb instances for one institute
- Display stats from multiple instances of loqusdb on variant page
- Display date and frequency of obs derived from count of local archive observations from MIP11 (requires fix in MIP)
### Changed
- Prior ACMG classifications view is no longer limited by pathogenicity
### Fixed
- Visibility of Sanger ordered badge on case page, light mode
- Some of the DataTables tables (Phenotypes and Diagnoses pages) got a bit dark in dark mode
- Remove all redundancies when displaying timeline events (some events are saved both as case-related and variant-related)
- Missing link in saved MatchMaker-related events
- Genes with mixed case gene symbols missing in PanelApp panels
- Alignment of elements on the Beacon submission modal window
- Locus info links from STR variantS page open in new browser tabs

## [4.56]
### Added
- Test for PanelApp panels loading
- `panel-umi` tag option when loading cancer analyses
### Changed
- Black text to make comments more visible in dark mode
- Loading PanelApp panels replaces pre-existing panels with same version
- Removed sidebar from Causatives page - navigation is available on the top bar for now
- Create ClinVar submissions from pinned variants list in case page
- Select which pinned variants will be included in ClinVar submission documents
### Fixed
- Remove a:visited css style from all buttons
- Update of HPO terms via command line
- Background color of `MIXED` and `PANEL-UMI` sequencing types on cases page
- Fixed regex error when searching for cases with query ending with `\ `
- Gene symbols on Causatives page lighter in dark mode
- SpliceAI tooltip of multigene variants

## [4.55]
### Changed
- Represent different tumor samples as vials in cases page
- Option to force-update the OMIM panel
### Fixed
- Low tumor purity badge alignment in cancer samples table on cancer case view
- VariantS comment popovers reactivate on hover
- Updating database genes in build 37
- ACMG classification summary hidden by sticky navbar
- Logo backgrounds fixed to white on welcome page
- Visited links turn purple again
- Style of link buttons and dropdown menus
- Update KUH and GMS logos
- Link color for Managed variants

## [4.54]
### Added
- Dark mode, using browser/OS media preference
- Allow marking case as solved without defining causative variants
- Admin users can create missing beacon datasets from the institute's settings page
- GenCC links on gene and variant pages
- Deprecation warnings when launching the app using a .yaml config file or loading cases using .ped files
### Changed
- Improved HTML syntax in case report template
- Modified message displayed when variant rank stats could not be calculated
- Expanded instructions on how to test on CG development server (cg-vm1)
- Added more somatic variant callers (Balsamic v9 SNV, develop SV)
### Fixed
- Remove load demo case command from docker-compose.yml
- Text elements being split across pages in PDF reports
- Made login password field of type `password` in LDAP login form
- Gene panels HTML select in institute's settings page
- Bootstrap upgraded to version 5
- Fix some Sourcery and SonarCloud suggestions
- Escape special characters in case search on institute and dashboard pages
- Broken case PDF reports when no Madeline pedigree image can be created
- Removed text-white links style that were invisible in new pages style
- Variants pagination after pressing "Filter variants" or "Clinical filter"
- Layout of buttons Matchmaker submission panel (case page)
- Removing cases from Matchmaker (simplified code and fixed functionality)
- Reintroduce check for missing alignment files purged from server

## [4.53]
### Added
### Changed
- Point Alamut API key docs link to new API version
- Parse dbSNP id from ID only if it says "rs", else use VEP CSQ fields
- Removed MarkupSafe from the dependencies
### Fixed
- Reintroduced loading of SVs for demo case 643595
- Successful parse of FOUND_IN should avoid GATK caller default
- All vulnerabilities flagged by SonarCloud

## [4.52]
### Added
- Demo cancer case gets loaded together with demo RD case in demo instance
- Parse REVEL_score alongside REVEL_rankscore from csq field and display it on SNV variant page
- Rank score results now show the ranking range
- cDNA and protein changes displayed on institute causatives pages
- Optional SESSION_TIMEOUT_MINUTES configuration in app config files
- Script to convert old OMIM case format (list of integers) to new format (list of dictionaries)
- Additional check for user logged in status before serving alignment files
- Download .cgh files from cancer samples table on cancer case page
- Number of documents and date of last update on genes page
### Changed
- Verify user before redirecting to IGV alignments and sashimi plots
- Build case IGV tracks starting from case and variant objects instead of passing all params in a form
- Unfreeze Werkzeug lib since Flask_login v.0.6 with bugfix has been released
- Sort gene panels by name (panelS and variant page)
- Removed unused `server.blueprints.alignviewers.unindexed_remote_static` endpoint
- User sessions to check files served by `server.blueprints.alignviewers.remote_static` endpoint
- Moved Beacon-related functions to a dedicated app extension
- Audit Filter now also loads filter displaying the variants for it
### Fixed
- Handle `attachment_filename` parameter renamed to `download_name` when Flask 2.2 will be released
- Removed cursor timeout param in cases find adapter function to avoid many code warnings
- Removed stream argument deprecation warning in tests
- Handle `no intervals found` warning in load_region test
- Beacon remove variants
- Protect remote_cors function in alignviewers view from Server-Side Request Forgery (SSRF)
- Check creation date of last document in gene collection to display when genes collection was updated last

## [4.51]
### Added
- Config file containing codecov settings for pull requests
- Add an IGV.js direct link button from case page
- Security policy file
- Hide/shade compound variants based on rank score on variantS from filter
- Chromograph legend documentation direct link
### Changed
- Updated deprecated Codecov GitHub action to v.2
- Simplified code of scout/adapter/mongo/variant
- Update IGV.js to v2.11.2
- Show summary number of variant gene panels on general report if more than 3
### Fixed
- Marrvel link for variants in genome build 38 (using liftover to build 37)
- Remove flags from codecov config file
- Fixed filter bug with high negative SPIDEX scores
- Renamed IARC TP53 button to to `TP53 Database`, modified also link since IARC has been moved to the US NCI: `https://tp53.isb-cgc.org/`
- Parsing new format of OMIM case info when exporting patients to Matchmaker
- Remove flask-debugtoolbar lib dependency that is using deprecated code and causes app to crash after new release of Jinja2 (3.1)
- Variant page crashing for cases with old OMIM terms structure (a list of integers instead of dictionary)
- Variant page crashing when creating MARRVEL link for cases with no genome build
- SpliceAI documentation link
- Fix deprecated `safe_str_cmp` import from `werkzeug.security` by freezing Werkzeug lib to v2.0 until Flask_login v.0.6 with bugfix is released
- List gene names densely in general report for SVs that contain more than 3 genes
- Show transcript ids on refseq genes on hg19 in IGV.js, using refgene source
- Display correct number of genes in general report for SVs that contain more than 32 genes
- Broken Google login after new major release of `lepture/authlib`
- Fix frequency and callers display on case general report

## [4.50.1]
### Fixed
- Show matching causative STR_repid for legacy str variants (pre Stranger hgnc_id)

## [4.50]
### Added
- Individual-specific OMIM terms
- OMIM disease descriptions in ClinVar submission form
- Add a toggle for melter rerun monitoring of cases
- Add a config option to show the rerun monitoring toggle
- Add a cli option to export cases with rerun monitoring enabled
- Add a link to STRipy for STR variants; shallow for ARX and HOXA13
- Hide by default variants only present in unaffected individuals in variants filters
- OMIM terms in general case report
- Individual-level info on OMIM and HPO terms in general case report
- PanelApp gene link among the external links on variant page
- Dashboard case filters fields help
- Filter cases by OMIM terms in cases and dashboard pages
### Fixed
- A malformed panel id request would crash with exception: now gives user warning flash with redirect
- Link to HPO resource file hosted on `http://purl.obolibrary.org`
- Gene search form when gene exists only in build 38
- Fixed odd redirect error and poor error message on missing column for gene panel csv upload
- Typo in parse variant transcripts function
- Modified keys name used to parse local observations (archived) frequencies to reflect change in MIP keys naming
- Better error handling for partly broken/timed out chanjo reports
- Broken javascript code when case Chromograph data is malformed
- Broader space for case synopsis in general report
- Show partial causatives on causatives and matching causatives panels
- Partial causative assignment in cases with no OMIM or HPO terms
- Partial causative OMIM select options in variant page
### Changed
- Slightly smaller and improved layout of content in case PDF report
- Relabel more cancer variant pages somatic for navigation
- Unify caseS nav links
- Removed unused `add_compounds` param from variant controllers function
- Changed default hg19 genome for IGV.js to legacy hg19_1kg_decoy to fix a few problematic loci
- Reduce code complexity (parse/ensembl.py)
- Silence certain fields in ClinVar export if prioritised ones exist (chrom-start-end if hgvs exist)
- Made phenotype non-mandatory when marking a variant as partial causative
- Only one phenotype condition type (OMIM or HPO) per variant is used in ClinVar submissions
- ClinVar submission variant condition prefers OMIM over HPO if available
- Use lighter version of gene objects in Omim MongoDB adapter, panels controllers, panels views and institute controllers
- Gene-variants table size is now adaptive
- Remove unused file upload on gene-variants page

## [4.49]
### Fixed
- Pydantic model types for genome_build, madeline_info, peddy_ped_check and peddy_sex_check, rank_model_version and sv_rank_model_version
- Replace `MatchMaker` with `Matchmaker` in all places visible by a user
- Save diagnosis labels along with OMIM terms in Matchmaker Exchange submission objects
- `libegl-mesa0_21.0.3-0ubuntu0.3~20.04.5_amd64.deb` lib not found by GitHub actions Docker build
- Remove unused `chromograph_image_files` and `chromograph_prefixes` keys saved when creating or updating an RD case
- Search managed variants by description and with ignore case
### Changed
- Introduced page margins on exported PDF reports
- Smaller gene fonts in downloaded HPO genes PDF reports
- Reintroduced gene coverage data in the PDF-exported general report of rare-disease cases
- Check for existence of case report files before creating sidebar links
- Better description of HPO and OMIM terms for patients submitted to Matchmaker Exchange
- Remove null non-mandatory key/values when updating a case
- Freeze WTForms<3 due to several form input rendering changes

## [4.48.1]
### Fixed
- General case PDF report for recent cases with no pedigree

## [4.48]
### Added
- Option to cancel a request for research variants in case page
### Changed
- Update igv.js to v2.10.5
- Updated example of a case delivery report
- Unfreeze cyvcf2
- Builder images used in Scout Dockerfiles
- Crash report email subject gives host name
- Export general case report to PDF using PDFKit instead of WeasyPrint
- Do not include coverage report in PDF case report since they might have different orientation
- Export cancer cases's "Coverage and QC report" to PDF using PDFKit instead of Weasyprint
- Updated cancer "Coverage and QC report" example
- Keep portrait orientation in PDF delivery report
- Export delivery report to PDF using PDFKit instead of Weasyprint
- PDF export of clinical and research HPO panels using PDFKit instead of Weasyprint
- Export gene panel report to PDF using PDFKit
- Removed WeasyPrint lib dependency

### Fixed
- Reintroduced missing links to Swegen and Beacon and dbSNP in RD variant page, summary section
- Demo delivery report orientation to fit new columns
- Missing delivery report in demo case
- Cast MNVs to SNV for test
- Export verified variants from all institutes when user is admin
- Cancer coverage and QC report not found for demo cancer case
- Pull request template instructions on how to deploy to test server
- PDF Delivery report not showing Swedac logo
- Fix code typos
- Disable codefactor raised by ESLint for javascript functions located on another file
- Loading spinner stuck after downloading a PDF gene panel report
- IGV browser crashing when file system with alignment files is not mounted

## [4.47]
### Added
- Added CADD, GnomAD and genotype calls to variantS export
### Changed
- Pull request template, to illustrate how to deploy pull request branches on cg-vm1 stage server
### Fixed
- Compiled Docker image contains a patched version (v4.9) of chanjo-report

## [4.46.1]
### Fixed
- Downloading of files generated within the app container (MT-report, verified variants, pedigrees, ..)

## [4.46]
### Added
- Created a Dockefile to be used to serve the dockerized app in production
- Modified the code to collect database params specified as env vars
- Created a GitHub action that pushes the Dockerfile-server image to Docker Hub (scout-server-stage) every time a PR is opened
- Created a GitHub action that pushes the Dockerfile-server image to Docker Hub (scout-server) every time a new release is created
- Reassign MatchMaker Exchange submission to another user when a Scout user is deleted
- Expose public API JSON gene panels endpoint, primarily to enable automated rerun checking for updates
- Add utils for dictionary type
- Filter institute cases using multiple HPO terms
- Vulture GitHub action to identify and remove unused variables and imports
### Changed
- Updated the python config file documentation in admin guide
- Case configuration parsing now uses Pydantic for improved typechecking and config handling
- Removed test matrices to speed up automatic testing of PRs
- Switch from Coveralls to Codecov to handle CI test coverage
- Speed-up CI tests by caching installation of libs and splitting tests into randomized groups using pytest-test-groups
- Improved LDAP login documentation
- Use lib flask-ldapconn instead of flask_ldap3_login> to handle ldap authentication
- Updated Managed variant documentation in user guide
- Fix and simplify creating and editing of gene panels
- Simplified gene variants search code
- Increased the height of the genes track in the IGV viewer
### Fixed
- Validate uploaded managed variant file lines, warning the user.
- Exporting validated variants with missing "genes" database key
- No results returned when searching for gene variants using a phenotype term
- Variants filtering by gene symbols file
- Make gene HGNC symbols field mandatory in gene variants page and run search only on form submit
- Make sure collaborator gene variants are still visible, even if HPO filter is used

## [4.45]
### Added
### Changed
- Start Scout also when loqusdbapi is not reachable
- Clearer definition of manual standard and custom inheritance models in gene panels
- Allow searching multiple chromosomes in filters
### Fixed
- Gene panel crashing on edit action

## [4.44]
### Added
### Changed
- Display Gene track beneath each sample track when displaying splice junctions in igv browser
- Check outdated gene symbols and update with aliases for both RD and cancer variantS
### Fixed
- Added query input check and fixed the Genes API endpoint to return a json formatted error when request is malformed
- Typo in ACMG BP6 tooltip

## [4.43.1]
### Added
- Added database index for OMIM disease term genes
### Changed
### Fixed
- Do not drop HPO terms collection when updating HPO terms via the command line
- Do not drop disease (OMIM) terms collection when updating diseases via the command line

## [4.43]
### Added
- Specify which collection(s) update/build indexes for
### Fixed
- Do not drop genes and transcripts collections when updating genes via the command line

## [4.42.1]
### Added
### Changed
### Fixed
- Freeze PyMongo lib to version<4.0 to keep supporting previous MongoDB versions
- Speed up gene panels creation and update by collecting only light gene info from database
- Avoid case page crash on Phenomizer queries timeout

## [4.42]
### Added
- Choose custom pinned variants to submit to MatchMaker Exchange
- Submit structural variant as genes to the MatchMaker Exchange
- Added function for maintainers and admins to remove gene panels
- Admins can restore deleted gene panels
- A development docker-compose file illustrating the scout/chanjo-report integration
- Show AD on variants view for cancer SV (tumor and normal)
- Cancer SV variants filter AD, AF (tumor and normal)
- Hiding the variants score column also from cancer SVs, as for the SNVs
### Changed
- Enforce same case _id and display_name when updating a case
- Enforce same individual ids, display names and affected status when updating a case
- Improved documentation for connecting to loqusdb instances (including loqusdbapi)
- Display and download HPO gene panels' gene symbols in italics
- A faster-built and lighter Docker image
- Reduce complexity of `panels` endpoint moving some code to the panels controllers
- Update requirements to use flask-ldap3-login>=0.9.17 instead of freezing WTForm
### Fixed
- Use of deprecated TextField after the upgrade of WTF to v3.0
- Freeze to WTForms to version < 3
- Remove the extra files (bed files and madeline.svg) introduced by mistake
- Cli command loading demo data in docker-compose when case custom images exist and is None
- Increased MongoDB connection serverSelectionTimeoutMS parameter to 30K (default value according to MongoDB documentation)
- Better differentiate old obs counts 0 vs N/A
- Broken cancer variants page when default gene panel was deleted
- Typo in tx_overview function in variant controllers file
- Fixed loqusdbapi SV search URL
- SV variants filtering using Decipher criterion
- Removing old gene panels that don't contain the `maintainer` key.

## [4.41.1]
### Fixed
- General reports crash for variant annotations with same variant on other cases

## [4.41]
### Added
- Extended the instructions for running the Scout Docker image (web app and cli).
- Enabled inclusion of custom images to STR variant view
### Fixed
- General case report sorting comments for variants with None genetic models
- Do not crash but redirect to variants page with error when a variant is not found for a case
- UCSC links coordinates for SV variants with start chromosome different than end chromosome
- Human readable variants name in case page for variants having start chromosome different from end chromosome
- Avoid always loading all transcripts when checking gene symbol: introduce gene captions
- Slow queries for evaluated variants on e.g. case page - use events instead
### Changed
- Rearrange variant page again, moving severity predictions down.
- More reactive layout width steps on variant page

## [4.40.1]
### Added
### Fixed
- Variants dismissed with inconsistent inheritance pattern can again be shown in general case report
- General report page for variants with genes=None
- General report crashing when variants have no panels
- Added other missing keys to case and variant dictionaries passed to general report
### Changed

## [4.40]
### Added
- A .cff citation file
- Phenotype search API endpoint
- Added pagination to phenotype API
- Extend case search to include internal MongoDB id
- Support for connecting to a MongoDB replica set (.py config files)
- Support for connecting to a MongoDB replica set (.yaml config files)
### Fixed
- Command to load the OMIM gene panel (`scout load panel --omim`)
- Unify style of pinned and causative variants' badges on case page
- Removed automatic spaces after punctuation in comments
- Remove the hardcoded number of total individuals from the variant's old observations panel
- Send delete requests to a connected Beacon using the DELETE method
- Layout of the SNV and SV variant page - move frequency up
### Changed
- Stop updating database indexes after loading exons via command line
- Display validation status badge also for not Sanger-sequenced variants
- Moved Frequencies, Severity and Local observations panels up in RD variants page
- Enabled Flask CORS to communicate CORS status to js apps
- Moved the code preparing the transcripts overview to the backend
- Refactored and filtered json data used in general case report
- Changed the database used in docker-compose file to use the official MongoDB v4.4 image
- Modified the Python (3.6, 3.8) and MongoDB (3.2, 4.4, 5.0) versions used in testing matrices (GitHub actions)
- Capitalize case search terms on institute and dashboard pages


## [4.39]
### Added
- COSMIC IDs collected from CSQ field named `COSMIC`
### Fixed
- Link to other causative variants on variant page
- Allow multiple COSMIC links for a cancer variant
- Fix floating text in severity box #2808
- Fixed MitoMap and HmtVar links for hg38 cases
- Do not open new browser tabs when downloading files
- Selectable IGV tracks on variant page
- Missing splice junctions button on variant page
- Refactor variantS representative gene selection, and use it also for cancer variant summary
### Changed
- Improve Javascript performance for displaying Chromograph images
- Make ClinVar classification more evident in cancer variant page

## [4.38]
### Added
- Option to hide Alamut button in the app config file
### Fixed
- Library deprecation warning fixed (insert is deprecated. Use insert_one or insert_many instead)
- Update genes command will not trigger an update of database indices any more
- Missing resources in temporary downloading directory when updating genes using the command line
- Restore previous variant ACMG classification in a scrollable div
- Loading spinner not stopping after downloading PDF case reports and variant list export
- Add extra Alamut links higher up on variant pages
- Improve UX for phenotypes in case page
- Filter and export of STR variants
- Update look of variants page navigation buttons
### Changed

## [4.37]
### Added
- Highlight and show version number for RefSeq MANE transcripts.
- Added integration to a rerunner service for toggling reanalysis with updated pedigree information
- SpliceAI display and parsing from VEP CSQ
- Display matching tiered variants for cancer variants
- Display a loading icon (spinner) until the page loads completely
- Display filter badges in cancer variants list
- Update genes from pre-downloaded file resources
- On login, OS, browser version and screen size are saved anonymously to understand how users are using Scout
- API returning institutes data for a given user: `/api/v1/institutes`
- API returning case data for a given institute: `/api/v1/institutes/<institute_id>/cases`
- Added GMS and Lund university hospital logos to login page
- Made display of Swedac logo configurable
- Support for displaying custom images in case view
- Individual-specific HPO terms
- Optional alamut_key in institute settings for Alamut Plus software
- Case report API endpoint
- Tooltip in case explaining that genes with genome build different than case genome build will not be added to dynamic HPO panel.
- Add DeepVariant as a caller
### Fixed
- Updated IGV to v2.8.5 to solve missing gene labels on some zoom levels
- Demo cancer case config file to load somatic SNVs and SVs only.
- Expand list of refseq trancripts in ClinVar submission form
- Renamed `All SNVs and INDELs` institute sidebar element to `Search SNVs and INDELs` and fixed its style.
- Add missing parameters to case load-config documentation
- Allow creating/editing gene panels and dynamic gene panels with genes present in genome build 38
- Bugfix broken Pytests
- Bulk dismissing variants error due to key conversion from string to integer
- Fix typo in index documentation
- Fixed crash in institute settings page if "collaborators" key is not set in database
- Don't stop Scout execution if LoqusDB call fails and print stacktrace to log
- Bug when case contains custom images with value `None`
- Bug introduced when fixing another bug in Scout-LoqusDB interaction
- Loading of OMIM diagnoses in Scout demo instance
- Remove the docker-compose with chanjo integration because it doesn't work yet.
- Fixed standard docker-compose with scout demo data and database
- Clinical variant assessments not present for pinned and causative variants on case page.
- MatchMaker matching one node at the time only
- Remove link from previously tiered variants badge in cancer variants page
- Typo in gene cell on cancer variants page
- Managed variants filter form
### Changed
- Better naming for variants buttons on cancer track (somatic, germline). Also show cancer research button if available.
- Load case with missing panels in config files, but show warning.
- Changing the (Female, Male) symbols to (F/M) letters in individuals_table and case-sma.
- Print stacktrace if case load command fails
- Added sort icon and a pointer to the cursor to all tables with sortable fields
- Moved variant, gene and panel info from the basic pane to summary panel for all variants.
- Renamed `Basics` panel to `Classify` on variant page.
- Revamped `Basics` panel to a panel dedicated to classify variants
- Revamped the summary panel to be more compact.
- Added dedicated template for cancer variants
- Removed Gene models, Gene annotations and Conservation panels for cancer variants
- Reorganized the orders of panels for variant and cancer variant views
- Added dedicated variant quality panel and removed relevant panes
- A more compact case page
- Removed OMIM genes panel
- Make genes panel, pinned variants panel, causative variants panel and ClinVar panel scrollable on case page
- Update to Scilifelab's 2020 logo
- Update Gens URL to support Gens v2.0 format
- Refactor tests for parsing case configurations
- Updated links to HPO downloadable resources
- Managed variants filtering defaults to all variant categories
- Changing the (Kind) drop-down according to (Category) drop-down in Managed variant add variant
- Moved Gens button to individuals table
- Check resource files availability before starting updating OMIM diagnoses
- Fix typo in `SHOW_OBSERVED_VARIANT_ARCHIVE` config param

## [4.36]
### Added
- Parse and save splice junction tracks from case config file
- Tooltip in observations panel, explaining that case variants with no link might be old variants, not uploaded after a case rerun
### Fixed
- Warning on overwriting variants with same position was no longer shown
- Increase the height of the dropdowns to 425px
- More indices for the case table as it grows, specifically for causatives queries
- Splice junction tracks not centered over variant genes
- Total number of research variants count
- Update variants stats in case documents every time new variants are loaded
- Bug in flashing warning messages when filtering variants
### Changed
- Clearer warning messages for genes and gene/gene-panels searches in variants filters

## [4.35]
### Added
- A new index for hgnc_symbol in the hgnc_gene collection
- A Pedigree panel in STR page
- Display Tier I and II variants in case view causatives card for cancer cases
### Fixed
- Send partial file data to igv.js when visualizing sashimi plots with splice junction tracks
- Research variants filtering by gene
- Do not attempt to populate annotations for not loaded pinned/causatives
- Add max-height to all dropdowns in filters
### Changed
- Switch off non-clinical gene warnings when filtering research variants
- Don't display OMIM disease card in case view for cancer cases
- Refactored Individuals and Causative card in case view for cancer cases
- Update and style STR case report

## [4.34]
### Added
- Saved filter lock and unlock
- Filters can optionally be marked audited, logging the filter name, user and date on the case events and general report.
- Added `ClinVar hits` and `Cosmic hits` in cancer SNVs filters
- Added `ClinVar hits` to variants filter (rare disease track)
- Load cancer demo case in docker-compose files (default and demo file)
- Inclusive-language check using [woke](https://github.com/get-woke/woke) github action
- Add link to HmtVar for mitochondrial variants (if VCF is annotated with HmtNote)
- Grey background for dismissed compounds in variants list and variant page
- Pin badge for pinned compounds in variants list and variant page
- Support LoqusDB REST API queries
- Add a docker-compose-matchmaker under scout/containers/development to test matchmaker locally
- Script to investigate consequences of symbol search bug
- Added GATK to list of SV and cancer SV callers
### Fixed
- Make MitoMap link work for hg38 again
- Export Variants feature crashing when one of the variants has no primary transcripts
- Redirect to last visited variantS page when dismissing variants from variants list
- Improved matching of SVs Loqus occurrences in other cases
- Remove padding from the list inside (Matching causatives from other cases) panel
- Pass None to get_app function in CLI base since passing script_info to app factory functions was deprecated in Flask 2.0
- Fixed failing tests due to Flask update to version 2.0
- Speed up user events view
- Causative view sort out of memory error
- Use hgnc_id for gene filter query
- Typo in case controllers displaying an error every time a patient is matched against external MatchMaker nodes
- Do not crash while attempting an update for variant documents that are too big (> 16 MB)
- Old STR causatives (and other variants) may not have HGNC symbols - fix sort lambda
- Check if gene_obj has primary_transcript before trying to access it
- Warn if a gene manually searched is in a clinical panel with an outdated name when filtering variants
- ChrPos split js not needed on STR page yet
### Changed
- Remove parsing of case `genome_version`, since it's not used anywhere downstream
- Introduce deprecation warning for Loqus configs that are not dictionaries
- SV clinical filter no longer filters out sub 100 nt variants
- Count cases in LoqusDB by variant type
- Commit pulse repo badge temporarily set to weekly
- Sort ClinVar submissions objects by ascending "Last evaluated" date
- Refactored the MatchMaker integration as an extension
- Replaced some sensitive words as suggested by woke linter
- Documentation for load-configuration rewritten.
- Add styles to MatchMaker matches table
- More detailed info on the data shared in MatchMaker submission form

## [4.33.1]
### Fixed
- Include markdown for release autodeploy docs
- Use standard inheritance model in ClinVar (https://ftp.ncbi.nlm.nih.gov/pub/GTR/standard_terms/Mode_of_inheritance.txt)
- Fix issue crash with variants that have been unflagged causative not being available in other causatives
### Added
### Changed

## [4.33]
### Fixed
- Command line crashing when updating an individual not found in database
- Dashboard page crashing when filters return no data
- Cancer variants filter by chromosome
- /api/v1/genes now searches for genes in all genome builds by default
- Upgraded igv.js to version 2.8.1 (Fixed Unparsable bed record error)
### Added
- Autodeploy docs on release
- Documentation for updating case individuals tracks
- Filter cases and dashboard stats by analysis track
### Changed
- Changed from deprecated db update method
- Pre-selected fields to run queries with in dashboard page
- Do not filter by any institute when first accessing the dashboard
- Removed OMIM panel in case view for cancer cases
- Display Tier I and II variants in case view causatives panel for cancer cases
- Refactored Individuals and Causative panels in case view for cancer cases

## [4.32.1]
### Fixed
- iSort lint check only
### Changed
- Institute cases page crashing when a case has track:Null
### Added

## [4.32]
### Added
- Load and show MITOMAP associated diseases from VCF (INFO field: MitomapAssociatedDiseases, via HmtNote)
- Show variant allele frequencies for mitochondrial variants (GRCh38 cases)
- Extend "public" json API with diseases (OMIM) and phenotypes (HPO)
- HPO gene list download now has option for clinical and non-clinical genes
- Display gene splice junctions data in sashimi plots
- Update case individuals with splice junctions tracks
- Simple Docker compose for development with local build
- Make Phenomodels subpanels collapsible
- User side documentation of cytogenomics features (Gens, Chromograph, vcf2cytosure, rhocall)
- iSort GitHub Action
- Support LoqusDB REST API queries
### Fixed
- Show other causative once, even if several events point to it
- Filtering variants by mitochondrial chromosome for cases with genome build=38
- HPO gene search button triggers any warnings for clinical / non-existing genes also on first search
- Fixed a bug in variants pages caused by MT variants without alt_frequency
- Tests for CADD score parsing function
- Fixed the look of IGV settings on SNV variant page
- Cases analyzed once shown as `rerun`
- Missing case track on case re-upload
- Fixed severity rank for SO term "regulatory region ablation"
### Changed
- Refactor according to CodeFactor - mostly reuse of duplicated code
- Phenomodels language adjustment
- Open variants in a new window (from variants page)
- Open overlapping and compound variants in a new window (from variant page)
- gnomAD link points to gnomAD v.3 (build GRCh38) for mitochondrial variants.
- Display only number of affected genes for dismissed SVs in general report
- Chromosome build check when populating the variants filter chromosome selection
- Display mitochondrial and rare diseases coverage report in cases with missing 'rare' track

## [4.31.1]
### Added
### Changed
- Remove mitochondrial and coverage report from cancer cases sidebar
### Fixed
- ClinVar page when dbSNP id is None

## [4.31]
### Added
- gnomAD annotation field in admin guide
- Export also dynamic panel genes not associated to an HPO term when downloading the HPO panel
- Primary HGNC transcript info in variant export files
- Show variant quality (QUAL field from vcf) in the variant summary
- Load/update PDF gene fusion reports (clinical and research) generated with Arriba
- Support new MANE annotations from VEP (both MANE Select and MANE Plus Clinical)
- Display on case activity the event of a user resetting all dismissed variants
- Support gnomAD population frequencies for mitochondrial variants
- Anchor links in Casedata ClinVar panels to redirect after renaming individuals
### Fixed
- Replace old docs link www.clinicalgenomics.se/scout with new https://clinical-genomics.github.io/scout
- Page formatting issues whenever case and variant comments contain extremely long strings with no spaces
- Chromograph images can be one column and have scrollbar. Removed legacy code.
- Column labels for ClinVar case submission
- Page crashing looking for LoqusDB observation when variant doesn't exist
- Missing inheritance models and custom inheritance models on newly created gene panels
- Accept only numbers in managed variants filter as position and end coordinates
- SNP id format and links in Variant page, ClinVar submission form and general report
- Case groups tooltip triggered only when mouse is on the panel header
### Changed
- A more compact case groups panel
- Added landscape orientation CSS style to cancer coverage and QC demo report
- Improve user documentation to create and save new gene panels
- Removed option to use space as separator when uploading gene panels
- Separating the columns of standard and custom inheritance models in gene panels
- Improved ClinVar instructions for users using non-English Excel

## [4.30.2]
### Added
### Fixed
- Use VEP RefSeq ID if RefSeq list is empty in RefSeq transcripts overview
- Bug creating variant links for variants with no end_chrom
### Changed

## [4.30.1]
### Added
### Fixed
- Cryptography dependency fixed to use version < 3.4
### Changed

## [4.30]
### Added
- Introduced a `reset dismiss variant` verb
- Button to reset all dismissed variants for a case
- Add black border to Chromograph ideograms
- Show ClinVar annotations on variantS page
- Added integration with GENS, copy number visualization tool
- Added a VUS label to the manual classification variant tags
- Add additional information to SNV verification emails
- Tooltips documenting manual annotations from default panels
- Case groups now show bam files from all cases on align view
### Fixed
- Center initial igv view on variant start with SNV/indels
- Don't set initial igv view to negative coordinates
- Display of GQ for SV and STR
- Parsing of AD and related info for STRs
- LoqusDB field in institute settings accepts only existing Loqus instances
- Fix DECIPHER link to work after DECIPHER migrated to GRCh38
- Removed visibility window param from igv.js genes track
- Updated HPO download URL
- Patch HPO download test correctly
- Reference size on STR hover not needed (also wrong)
- Introduced genome build check (allowed values: 37, 38, "37", "38") on case load
- Improve case searching by assignee full name
- Populating the LoqusDB select in institute settings
### Changed
- Cancer variants table header (pop freq etc)
- Only admin users can modify LoqusDB instance in Institute settings
- Style of case synopsis, variants and case comments
- Switched to igv.js 2.7.5
- Do not choke if case is missing research variants when research requested
- Count cases in LoqusDB by variant type
- Introduce deprecation warning for Loqus configs that are not dictionaries
- Improve create new gene panel form validation
- Make XM- transcripts less visible if they don't overlap with transcript refseq_id in variant page
- Color of gene panels and comments panels on cases and variant pages
- Do not choke if case is missing research variants when reserch requested

## [4.29.1]
### Added
### Fixed
- Always load STR variants regardless of RankScore threshold (hotfix)
### Changed

## [4.29]
### Added
- Added a page about migrating potentially breaking changes to the documentation
- markdown_include in development requirements file
- STR variants filter
- Display source, Z-score, inheritance pattern for STR annotations from Stranger (>0.6.1) if available
- Coverage and quality report to cancer view
### Fixed
- ACMG classification page crashing when trying to visualize a classification that was removed
- Pretty print HGVS on gene variants (URL-decode VEP)
- Broken or missing link in the documentation
- Multiple gene names in ClinVar submission form
- Inheritance model select field in ClinVar submission
- IGV.js >2.7.0 has an issue with the gene track zoom levels - temp freeze at 2.7.0
- Revert CORS-anywhere and introduce a local http proxy for cloud tracks
### Changed

## [4.28]
### Added
- Chromograph integration for displaying PNGs in case-page
- Add VAF to cancer case general report, and remove some of its unused fields
- Variants filter compatible with genome browser location strings
- Support for custom public igv tracks stored on the cloud
- Add tests to increase testing coverage
- Update case variants count after deleting variants
- Update IGV.js to latest (v2.7.4)
- Bypass igv.js CORS check using `https://github.com/Rob--W/cors-anywhere`
- Documentation on default and custom IGV.js tracks (admin docs)
- Lock phenomodels so they're editable by admins only
- Small case group assessment sharing
- Tutorial and files for deploying app on containers (Kubernetes pods)
- Canonical transcript and protein change of canonical transcript in exported variants excel sheet
- Support for Font Awesome version 6
- Submit to Beacon from case page sidebar
- Hide dismissed variants in variants pages and variants export function
- Systemd service files and instruction to deploy Scout using podman
### Fixed
- Bugfix: unused `chromgraph_prefix |tojson` removed
- Freeze coloredlogs temporarily
- Marrvel link
- Don't show TP53 link for silent or synonymous changes
- OMIM gene field accepts any custom number as OMIM gene
- Fix Pytest single quote vs double quote string
- Bug in gene variants search by similar cases and no similar case is found
- Delete unused file `userpanel.py`
- Primary transcripts in variant overview and general report
- Google OAuth2 login setup in README file
- Redirect to 'missing file'-icon if configured Chromograph file is missing
- Javascript error in case page
- Fix compound matching during variant loading for hg38
- Cancer variants view containing variants dismissed with cancer-specific reasons
- Zoom to SV variant length was missing IGV contig select
- Tooltips on case page when case has no default gene panels
### Changed
- Save case variants count in case document and not in sessions
- Style of gene panels multiselect on case page
- Collapse/expand main HPO checkboxes in phenomodel preview
- Replaced GQ (Genotype quality) with VAF (Variant allele frequency) in cancer variants GT table
- Allow loading of cancer cases with no tumor_purity field
- Truncate cDNA and protein changes in case report if longer than 20 characters


## [4.27]
### Added
- Exclude one or more variant categories when running variants delete command
### Fixed
### Changed

## [4.26.1]
### Added
### Fixed
- Links with 1-letter aa codes crash on frameshift etc
### Changed

## [4.26]
### Added
- Extend the delete variants command to print analysis date, track, institute, status and research status
- Delete variants by type of analysis (wgs|wes|panel)
- Links to cBioPortal, MutanTP53, IARC TP53, OncoKB, MyCancerGenome, CIViC
### Fixed
- Deleted variants count
### Changed
- Print output of variants delete command as a tab separated table

## [4.25]
### Added
- Command line function to remove variants from one or all cases
### Fixed
- Parse SMN None calls to None rather than False

## [4.24.1]
### Fixed
- Install requirements.txt via setup file

## [4.24]
### Added
- Institute-level phenotype models with sub-panels containing HPO and OMIM terms
- Runnable Docker demo
- Docker image build and push github action
- Makefile with shortcuts to docker commands
- Parse and save synopsis, phenotype and cohort terms from config files upon case upload
### Fixed
- Update dismissed variant status when variant dismissed key is missing
- Breakpoint two IGV button now shows correct chromosome when different from bp1
- Missing font lib in Docker image causing the PDF report download page to crash
- Sentieon Manta calls lack Somaticscore - load anyway
- ClinVar submissions crashing due to pinned variants that are not loaded
- Point ExAC pLI score to new gnomad server address
- Bug uploading cases missing phenotype terms in config file
- STRs loaded but not shown on browser page
- Bug when using adapter.variant.get_causatives with case_id without causatives
- Problem with fetching "solved" from scout export cases cli
- Better serialising of datetime and bson.ObjectId
- Added `volumes` folder to .gitignore
### Changed
- Make matching causative and managed variants foldable on case page
- Remove calls to PyMongo functions marked as deprecated in backend and frontend(as of version 3.7).
- Improved `scout update individual` command
- Export dynamic phenotypes with ordered gene lists as PDF


## [4.23]
### Added
- Save custom IGV track settings
- Show a flash message with clear info about non-valid genes when gene panel creation fails
- CNV report link in cancer case side navigation
- Return to comment section after editing, deleting or submitting a comment
- Managed variants
- MT vs 14 chromosome mean coverage stats if Scout is connected to Chanjo
### Fixed
- missing `vcf_cancer_sv` and `vcf_cancer_sv_research` to manual.
- Split ClinVar multiple clnsig values (slash-separated) and strip them of underscore for annotations without accession number
- Timeout of `All SNVs and INDELs` page when no valid gene is provided in the search
- Round CADD (MIPv9)
- Missing default panel value
- Invisible other causatives lines when other causatives lack gene symbols
### Changed
- Do not freeze mkdocs-material to version 4.6.1
- Remove pre-commit dependency

## [4.22]
### Added
- Editable cases comments
- Editable variants comments
### Fixed
- Empty variant activity panel
- STRs variants popover
- Split new ClinVar multiple significance terms for a variant
- Edit the selected comment, not the latest
### Changed
- Updated RELEASE docs.
- Pinned variants card style on the case page
- Merged `scout export exons` and `scout view exons` commands


## [4.21.2]
### Added
### Fixed
- Do not pre-filter research variants by (case-default) gene panels
- Show OMIM disease tooltip reliably
### Changed

## [4.21.1]
### Added
### Fixed
- Small change to Pop Freq column in variants ang gene panels to avoid strange text shrinking on small screens
- Direct use of HPO list for Clinical HPO SNV (and cancer SNV) filtering
- PDF coverage report redirecting to login page
### Changed
- Remove the option to dismiss single variants from all variants pages
- Bulk dismiss SNVs, SVs and cancer SNVs from variants pages

## [4.21]
### Added
- Support to configure LoqusDB per institute
- Highlight causative variants in the variants list
- Add tests. Mostly regarding building internal datatypes.
- Remove leading and trailing whitespaces from panel_name and display_name when panel is created
- Mark MANE transcript in list of transcripts in "Transcript overview" on variant page
- Show default panel name in case sidebar
- Previous buttons for variants pagination
- Adds a gh action that checks that the changelog is updated
- Adds a gh action that deploys new releases automatically to pypi
- Warn users if case default panels are outdated
- Define institute-specific gene panels for filtering in institute settings
- Use institute-specific gene panels in variants filtering
- Show somatic VAF for pinned and causative variants on case page

### Fixed
- Report pages redirect to login instead of crashing when session expires
- Variants filter loading in cancer variants page
- User, Causative and Cases tables not scaling to full page
- Improved docs for an initial production setup
- Compatibility with latest version of Black
- Fixed tests for Click>7
- Clinical filter required an extra click to Filter to return variants
- Restore pagination and shrink badges in the variants page tables
- Removing a user from the command line now inactivates the case only if user is last assignee and case is active
- Bugfix, LoqusDB per institute feature crashed when institute id was empty string
- Bugfix, LoqusDB calls where missing case count
- filter removal and upload for filters deleted from another page/other user
- Visualize outdated gene panels info in a popover instead of a tooltip in case page side panel

### Changed
- Highlight color on normal STRs in the variants table from green to blue
- Display breakpoints coordinates in verification emails only for structural variants


## [4.20]
### Added
- Display number of filtered variants vs number of total variants in variants page
- Search case by HPO terms
- Dismiss variant column in the variants tables
- Black and pre-commit packages to dev requirements

### Fixed
- Bug occurring when rerun is requested twice
- Peddy info fields in the demo config file
- Added load config safety check for multiple alignment files for one individual
- Formatting of cancer variants table
- Missing Score in SV variants table

### Changed
- Updated the documentation on how to create a new software release
- Genome build-aware cytobands coordinates
- Styling update of the Matchmaker card
- Select search type in case search form


## [4.19]

### Added
- Show internal ID for case
- Add internal ID for downloaded CGH files
- Export dynamic HPO gene list from case page
- Remove users as case assignees when their account is deleted
- Keep variants filters panel expanded when filters have been used

### Fixed
- Handle the ProxyFix ModuleNotFoundError when Werkzeug installed version is >1.0
- General report formatting issues whenever case and variant comments contain extremely long strings with no spaces

### Changed
- Created an institute wrapper page that contains list of cases, causatives, SNVs & Indels, user list, shared data and institute settings
- Display case name instead of case ID on clinVar submissions
- Changed icon of sample update in clinVar submissions


## [4.18]

### Added
- Filter cancer variants on cytoband coordinates
- Show dismiss reasons in a badge with hover for clinical variants
- Show an ellipsis if 10 cases or more to display with loqusdb matches
- A new blog post for version 4.17
- Tooltip to better describe Tumor and Normal columns in cancer variants
- Filter cancer SNVs and SVs by chromosome coordinates
- Default export of `Assertion method citation` to clinVar variants submission file
- Button to export up to 500 cancer variants, filtered or not
- Rename samples of a clinVar submission file

### Fixed
- Apply default gene panel on return to cancer variantS from variant view
- Revert to certificate checking when asking for Chanjo reports
- `scout download everything` command failing while downloading HPO terms

### Changed
- Turn tumor and normal allelic fraction to decimal numbers in tumor variants page
- Moved clinVar submissions code to the institutes blueprints
- Changed name of clinVar export files to FILENAME.Variant.csv and FILENAME.CaseData.csv
- Switched Google login libraries from Flask-OAuthlib to Authlib


## [4.17.1]

### Fixed
- Load cytobands for cases with chromosome build not "37" or "38"


## [4.17]

### Added
- COSMIC badge shown in cancer variants
- Default gene-panel in non-cancer structural view in url
- Filter SNVs and SVs by cytoband coordinates
- Filter cancer SNV variants by alt allele frequency in tumor
- Correct genome build in UCSC link from structural variant page



### Fixed
- Bug in clinVar form when variant has no gene
- Bug when sharing cases with the same institute twice
- Page crashing when removing causative variant tag
- Do not default to GATK caller when no caller info is provided for cancer SNVs


## [4.16.1]

### Fixed
- Fix the fix for handling of delivery reports for rerun cases

## [4.16]

### Added
- Adds possibility to add "lims_id" to cases. Currently only stored in database, not shown anywhere
- Adds verification comment box to SVs (previously only available for small variants)
- Scrollable pedigree panel

### Fixed
- Error caused by changes in WTForm (new release 2.3.x)
- Bug in OMIM case page form, causing the page to crash when a string was provided instead of a numerical OMIM id
- Fix Alamut link to work properly on hg38
- Better handling of delivery reports for rerun cases
- Small CodeFactor style issues: matchmaker results counting, a couple of incomplete tests and safer external xml
- Fix an issue with Phenomizer introduced by CodeFactor style changes

### Changed
- Updated the version of igv.js to 2.5.4

## [4.15.1]

### Added
- Display gene names in ClinVar submissions page
- Links to Varsome in variant transcripts table

### Fixed
- Small fixes to ClinVar submission form
- Gene panel page crash when old panel has no maintainers

## [4.15]

### Added
- Clinvar CNVs IGV track
- Gene panels can have maintainers
- Keep variant actions (dismissed, manual rank, mosaic, acmg, comments) upon variant re-upload
- Keep variant actions also on full case re-upload

### Fixed
- Fix the link to Ensembl for SV variants when genome build 38.
- Arrange information in columns on variant page
- Fix so that new cosmic identifier (COSV) is also acceptable #1304
- Fixed COSMIC tag in INFO (outside of CSQ) to be parses as well with `&` splitter.
- COSMIC stub URL changed to https://cancer.sanger.ac.uk/cosmic/search?q= instead.
- Updated to a version of IGV where bigBed tracks are visualized correctly
- Clinvar submission files are named according to the content (variant_data and case_data)
- Always show causatives from other cases in case overview
- Correct disease associations for gene symbol aliases that exist as separate genes
- Re-add "custom annotations" for SV variants
- The override ClinVar P/LP add-in in the Clinical Filter failed for new CSQ strings

### Changed
- Runs all CI checks in github actions

## [4.14.1]

### Fixed
- Error when variant found in loqusdb is not loaded for other case

## [4.14]

### Added
- Use github actions to run tests
- Adds CLI command to update individual alignments path
- Update HPO terms using downloaded definitions files
- Option to use alternative flask config when running `scout serve`
- Requirement to use loqusdb >= 2.5 if integrated

### Fixed
- Do not display Pedigree panel in cancer view
- Do not rely on internet connection and services available when running CI tests
- Variant loading assumes GATK if no caller set given and GATK filter status is seen in FILTER
- Pass genome build param all the way in order to get the right gene mappings for cases with build 38
- Parse correctly variants with zero frequency values
- Continue even if there are problems to create a region vcf
- STR and cancer variant navigation back to variants pages could fail

### Changed
- Improved code that sends requests to the external APIs
- Updates ranges for user ranks to fit todays usage
- Run coveralls on github actions instead of travis
- Run pip checks on github actions instead of coveralls
- For hg38 cases, change gnomAD link to point to version 3.0 (which is hg38 based)
- Show pinned or causative STR variants a bit more human readable

## [4.13.1]

### Added
### Fixed
- Typo that caused not all clinvar conflicting interpretations to be loaded no matter what
- Parse and retrieve clinvar annotations from VEP-annotated (VEP 97+) CSQ VCF field
- Variant clinvar significance shown as `not provided` whenever is `Uncertain significance`
- Phenomizer query crashing when case has no HPO terms assigned
- Fixed a bug affecting `All SNVs and INDELs` page when variants don't have canonical transcript
- Add gene name or id in cancer variant view

### Changed
- Cancer Variant view changed "Variant:Transcript:Exon:HGVS" to "Gene:Transcript:Exon:HGVS"

## [4.13]

### Added
- ClinVar SNVs track in IGV
- Add SMA view with SMN Copy Number data
- Easier to assign OMIM diagnoses from case page
- OMIM terms and specific OMIM term page

### Fixed
- Bug when adding a new gene to a panel
- Restored missing recent delivery reports
- Fixed style and links to other reports in case side panel
- Deleting cases using display_name and institute not deleting its variants
- Fixed bug that caused coordinates filter to override other filters
- Fixed a problem with finding some INS in loqusdb
- Layout on SV page when local observations without cases are present
- Make scout compatible with the new HPO definition files from `http://compbio.charite.de/jenkins/`
- General report visualization error when SNVs display names are very long


### Changed


## [4.12.4]

### Fixed
- Layout on SV page when local observations without cases are present

## [4.12.3]

### Fixed
- Case report when causative or pinned SVs have non null allele frequencies

## [4.12.2]

### Fixed
- SV variant links now take you to the SV variant page again
- Cancer variant view has cleaner table data entries for "N/A" data
- Pinned variant case level display hotfix for cancer and str - more on this later
- Cancer variants show correct alt/ref reads mirroring alt frequency now
- Always load all clinical STR variants even if a region load is attempted - index may be missing
- Same case repetition in variant local observations

## [4.12.1]

### Fixed
- Bug in variant.gene when gene has no HGVS description


## [4.12]

### Added
- Accepts `alignment_path` in load config to pass bam/cram files
- Display all phenotypes on variant page
- Display hgvs coordinates on pinned and causatives
- Clear panel pending changes
- Adds option to setup the database with static files
- Adds cli command to download the resources from CLI that scout needs
- Adds test files for merged somatic SV and CNV; as well as merged SNV, and INDEL part of #1279
- Allows for upload of OMIM-AUTO gene panel from static files without api-key

### Fixed
- Cancer case HPO panel variants link
- Fix so that some drop downs have correct size
- First IGV button in str variants page
- Cancer case activates on SNV variants
- Cases activate when STR variants are viewed
- Always calculate code coverage
- Pinned/Classification/comments in all types of variants pages
- Null values for panel's custom_inheritance_models
- Discrepancy between the manual disease transcripts and those in database in gene-edit page
- ACMG classification not showing for some causatives
- Fix bug which caused IGV.js to use hg19 reference files for hg38 data
- Bug when multiple bam files sources with non-null values are available


### Changed
- Renamed `requests` file to `scout_requests`
- Cancer variant view shows two, instead of four, decimals for allele and normal


## [4.11.1]

### Fixed
- Institute settings page
- Link institute settings to sharing institutes choices

## [4.11.0]

### Added
- Display locus name on STR variant page
- Alternative key `GNOMADAF_popmax` for Gnomad popmax allele frequency
- Automatic suggestions on how to improve the code on Pull Requests
- Parse GERP, phastCons and phyloP annotations from vep annotated CSQ fields
- Avoid flickering comment popovers in variant list
- Parse REVEL score from vep annotated CSQ fields
- Allow users to modify general institute settings
- Optionally format code automatically on commit
- Adds command to backup vital parts `scout export database`
- Parsing and displaying cancer SV variants from Manta annotated VCF files
- Dismiss cancer snv variants with cancer-specific options
- Add IGV.js UPD, RHO and TIDDIT coverage wig tracks.


### Fixed
- Slightly darker page background
- Fixed an issued with parsed conservation values from CSQ
- Clinvar submissions accessible to all users of an institute
- Header toolbar when on Clinvar page now shows institute name correctly
- Case should not always inactivate upon update
- Show dismissed snv cancer variants as grey on the cancer variants page
- Improved style of mappability link and local observations on variant page
- Convert all the GET requests to the igv view to POST request
- Error when updating gene panels using a file containing BOM chars
- Add/replace gene radio button not working in gene panels


## [4.10.1]

### Fixed
- Fixed issue with opening research variants
- Problem with coveralls not called by Travis CI
- Handle Biomart service down in tests


## [4.10.0]

### Added
- Rank score model in causatives page
- Exportable HPO terms from phenotypes page
- AMP guideline tiers for cancer variants
- Adds scroll for the transcript tab
- Added CLI option to query cases on time since case event was added
- Shadow clinical assessments also on research variants display
- Support for CRAM alignment files
- Improved str variants view : sorting by locus, grouped by allele.
- Delivery report PDF export
- New mosaicism tag option
- Add or modify individuals' age or tissue type from case page
- Display GC and allele depth in causatives table.
- Included primary reference transcript in general report
- Included partial causative variants in general report
- Remove dependency of loqusdb by utilising the CLI

### Fixed
- Fixed update OMIM command bug due to change in the header of the genemap2 file
- Removed Mosaic Tag from Cancer variants
- Fixes issue with unaligned table headers that comes with hidden Datatables
- Layout in general report PDF export
- Fixed issue on the case statistics view. The validation bars didn't show up when all institutes were selected. Now they do.
- Fixed missing path import by importing pathlib.Path
- Handle index inconsistencies in the update index functions
- Fixed layout problems


## [4.9.0]

### Added
- Improved MatchMaker pages, including visible patient contacts email address
- New badges for the github repo
- Links to [GENEMANIA](genemania.org)
- Sort gene panel list on case view.
- More automatic tests
- Allow loading of custom annotations in VCF using the SCOUT_CUSTOM info tag.

### Fixed
- Fix error when a gene is added to an empty dynamic gene panel
- Fix crash when attempting to add genes on incorrect format to dynamic gene panel
- Manual rank variant tags could be saved in a "Select a tag"-state, a problem in the variants view.
- Same case evaluations are no longer shown as gray previous evaluations on the variants page
- Stay on research pages, even if reset, next first buttons are pressed..
- Overlapping variants will now be visible on variant page again
- Fix missing classification comments and links in evaluations page
- All prioritized cases are shown on cases page


## [4.8.3]

### Added

### Fixed
- Bug when ordering sanger
- Improved scrolling over long list of genes/transcripts


## [4.8.2]

### Added

### Fixed
- Avoid opening extra tab for coverage report
- Fixed a problem when rank model version was saved as floats and not strings
- Fixed a problem with displaying dismiss variant reasons on the general report
- Disable load and delete filter buttons if there are no saved filters
- Fix problem with missing verifications
- Remove duplicate users and merge their data and activity


## [4.8.1]

### Added

### Fixed
- Prevent login fail for users with id defined by ObjectId and not email
- Prevent the app from crashing with `AttributeError: 'NoneType' object has no attribute 'message'`


## [4.8.0]

### Added
- Updated Scout to use Bootstrap 4.3
- New looks for Scout
- Improved dashboard using Chart.js
- Ask before inactivating a case where last assigned user leaves it
- Genes can be manually added to the dynamic gene list directly on the case page
- Dynamic gene panels can optionally be used with clinical filter, instead of default gene panel
- Dynamic gene panels get link out to chanjo-report for coverage report
- Load all clinvar variants with clinvar Pathogenic, Likely Pathogenic and Conflicting pathogenic
- Show transcripts with exon numbers for structural variants
- Case sort order can now be toggled between ascending and descending.
- Variants can be marked as partial causative if phenotype is available for case.
- Show a frequency tooltip hover for SV-variants.
- Added support for LDAP login system
- Search snv and structural variants by chromosomal coordinates
- Structural variants can be marked as partial causative if phenotype is available for case.
- Show normal and pathologic limits for STRs in the STR variants view.
- Institute level persistent variant filter settings that can be retrieved and used.
- export causative variants to Excel
- Add support for ROH, WIG and chromosome PNGs in case-view

### Fixed
- Fixed missing import for variants with comments
- Instructions on how to build docs
- Keep sanger order + verification when updating/reloading variants
- Fixed and moved broken filter actions (HPO gene panel and reset filter)
- Fixed string conversion to number
- UCSC links for structural variants are now separated per breakpoint (and whole variant where applicable)
- Reintroduced missing coverage report
- Fixed a bug preventing loading samples using the command line
- Better inheritance models customization for genes in gene panels
- STR variant page back to list button now does its one job.
- Allows to setup scout without a omim api key
- Fixed error causing "favicon not found" flash messages
- Removed flask --version from base cli
- Request rerun no longer changes case status. Active or archived cases inactivate on upload.
- Fixed missing tooltip on the cancer variants page
- Fixed weird Rank cell in variants page
- Next and first buttons order swap
- Added pagination (and POST capability) to cancer variants.
- Improves loading speed for variant page
- Problem with updating variant rank when no variants
- Improved Clinvar submission form
- General report crashing when dismissed variant has no valid dismiss code
- Also show collaborative case variants on the All variants view.
- Improved phenotype search using dataTables.js on phenotypes page
- Search and delete users with `email` instead of `_id`
- Fixed css styles so that multiselect options will all fit one column


## [4.7.3]

### Added
- RankScore can be used with VCFs for vcf_cancer files

### Fixed
- Fix issue with STR view next page button not doing its one job.

### Deleted
- Removed pileup as a bam viewing option. This is replaced by IGV


## [4.7.2]

### Added
- Show earlier ACMG classification in the variant list

### Fixed
- Fixed igv search not working due to igv.js dist 2.2.17
- Fixed searches for cases with a gene with variants pinned or marked causative.
- Load variant pages faster after fixing other causatives query
- Fixed mitochondrial report bug for variants without genes

## [4.7.1]

### Added

### Fixed
- Fixed bug on genes page


## [4.7.0]

### Added
- Export genes and gene panels in build GRCh38
- Search for cases with variants pinned or marked causative in a given gene.
- Search for cases phenotypically similar to a case also from WUI.
- Case variant searches can be limited to similar cases, matching HPO-terms,
  phenogroups and cohorts.
- De-archive reruns and flag them as 'inactive' if archived
- Sort cases by analysis_date, track or status
- Display cases in the following order: prioritized, active, inactive, archived, solved
- Assign case to user when user activates it or asks for rerun
- Case becomes inactive when it has no assignees
- Fetch refseq version from entrez and use it in clinvar form
- Load and export of exons for all genes, independent on refseq
- Documentation for loading/updating exons
- Showing SV variant annotations: SV cgh frequencies, gnomad-SV, local SV frequencies
- Showing transcripts mapping score in segmental duplications
- Handle requests to Ensembl Rest API
- Handle requests to Ensembl Rest Biomart
- STR variants view now displays GT and IGV link.
- Description field for gene panels
- Export exons in build 37 and 38 using the command line

### Fixed
- Fixes of and induced by build tests
- Fixed bug affecting variant observations in other cases
- Fixed a bug that showed wrong gene coverage in general panel PDF export
- MT report only shows variants occurring in the specific individual of the excel sheet
- Disable SSL certifcate verification in requests to chanjo
- Updates how intervaltree and pymongo is used to void deprecated functions
- Increased size of IGV sample tracks
- Optimized tests


## [4.6.1]

### Added

### Fixed
- Missing 'father' and 'mother' keys when parsing single individual cases


## [4.6.0]

### Added
- Description of Scout branching model in CONTRIBUTING doc
- Causatives in alphabetical order, display ACMG classification and filter by gene.
- Added 'external' to the list of analysis type options
- Adds functionality to display "Tissue type". Passed via load config.
- Update to IGV 2.

### Fixed
- Fixed alignment visualization and vcf2cytosure availability for demo case samples
- Fixed 3 bugs affecting SV pages visualization
- Reintroduced the --version cli option
- Fixed variants query by panel (hpo panel + gene panel).
- Downloaded MT report contains excel files with individuals' display name
- Refactored code in parsing of config files.


## [4.5.1]

### Added

### Fixed
- update requirement to use PyYaml version >= 5.1
- Safer code when loading config params in cli base


## [4.5.0]

### Added
- Search for similar cases from scout view CLI
- Scout cli is now invoked from the app object and works under the app context

### Fixed
- PyYaml dependency fixed to use version >= 5.1


## [4.4.1]

### Added
- Display SV rank model version when available

### Fixed
- Fixed upload of delivery report via API


## [4.4.0]

### Added
- Displaying more info on the Causatives page and hiding those not causative at the case level
- Add a comment text field to Sanger order request form, allowing a message to be included in the email
- MatchMaker Exchange integration
- List cases with empty synopsis, missing HPO terms and phenotype groups.
- Search for cases with open research list, or a given case status (active, inactive, archived)

### Fixed
- Variant query builder split into several functions
- Fixed delivery report load bug


## [4.3.3]

### Added
- Different individual table for cancer cases

### Fixed
- Dashboard collects validated variants from verification events instead of using 'sanger' field
- Cases shared with collaborators are visible again in cases page
- Force users to select a real institute to share cases with (actionbar select fix)


## [4.3.2]

### Added
- Dashboard data can be filtered using filters available in cases page
- Causatives for each institute are displayed on a dedicated page
- SNVs and and SVs are searchable across cases by gene and rank score
- A more complete report with validated variants is downloadable from dashboard

### Fixed
- Clinsig filter is fixed so clinsig numerical values are returned
- Split multi clinsig string values in different elements of clinsig array
- Regex to search in multi clinsig string values or multi revstat string values
- It works to upload vcf files with no variants now
- Combined Pileup and IGV alignments for SVs having variant start and stop on the same chromosome


## [4.3.1]

### Added
- Show calls from all callers even if call is not available
- Instructions to install cairo and pango libs from WeasyPrint page
- Display cases with number of variants from CLI
- Only display cases with number of variants above certain treshold. (Also CLI)
- Export of verified variants by CLI or from the dashboard
- Extend case level queries with default panels, cohorts and phenotype groups.
- Slice dashboard statistics display using case level queries
- Add a view where all variants for an institute can be searched across cases, filtering on gene and rank score. Allows searching research variants for cases that have research open.

### Fixed
- Fixed code to extract variant conservation (gerp, phyloP, phastCons)
- Visualization of PDF-exported gene panels
- Reintroduced the exon/intron number in variant verification email
- Sex and affected status is correctly displayed on general report
- Force number validation in SV filter by size
- Display ensembl transcripts when no refseq exists


## [4.3.0]

### Added
- Mosaicism tag on variants
- Show and filter on SweGen frequency for SVs
- Show annotations for STR variants
- Show all transcripts in verification email
- Added mitochondrial export
- Adds alternative to search for SVs shorter that the given length
- Look for 'bcftools' in the `set` field of VCFs
- Display digenic inheritance from OMIM
- Displays what refseq transcript that is primary in hgnc

### Fixed

- Archived panels displays the correct date (not retroactive change)
- Fixed problem with waiting times in gene panel exports
- Clinvar fiter not working with human readable clinsig values

## [4.2.2]

### Fixed
- Fixed gene panel create/modify from CSV file utf-8 decoding error
- Updating genes in gene panels now supports edit comments and entry version
- Gene panel export timeout error

## [4.2.1]

### Fixed
- Re-introduced gene name(s) in verification email subject
- Better PDF rendering for excluded variants in report
- Problem to access old case when `is_default` did not exist on a panel


## [4.2.0]

### Added
- New index on variant_id for events
- Display overlapping compounds on variants view

### Fixed
- Fixed broken clinical filter


## [4.1.4]

### Added
- Download of filtered SVs

### Fixed
- Fixed broken download of filtered variants
- Fixed visualization issue in gene panel PDF export
- Fixed bug when updating gene names in variant controller


## [4.1.3]

### Fixed
- Displays all primary transcripts


## [4.1.2]

### Added
- Option add/replace when updating a panel via CSV file
- More flexible versioning of the gene panels
- Printing coverage report on the bottom of the pdf case report
- Variant verification option for SVs
- Logs uri without pwd when connecting
- Disease-causing transcripts in case report
- Thicker lines in case report
- Supports HPO search for cases, both terms or if described in synopsis
- Adds sanger information to dashboard

### Fixed
- Use db name instead of **auth** as default for authentication
- Fixes so that reports can be generated even with many variants
- Fixed sanger validation popup to show individual variants queried by user and institute.
- Fixed problem with setting up scout
- Fixes problem when exac file is not available through broad ftp
- Fetch transcripts for correct build in `adapter.hgnc_gene`

## [4.1.1]
- Fix problem with institute authentication flash message in utils
- Fix problem with comments
- Fix problem with ensembl link


## [4.1.0]

### Added
- OMIM phenotypes to case report
- Command to download all panel app gene panels `scout load panel --panel-app`
- Links to genenames.org and omim on gene page
- Popup on gene at variants page with gene information
- reset sanger status to "Not validated" for pinned variants
- highlight cases with variants to be evaluated by Sanger on the cases page
- option to point to local reference files to the genome viewer pileup.js. Documented in `docs.admin-guide.server`
- option to export single variants in `scout export variants`
- option to load a multiqc report together with a case(add line in load config)
- added a view for searching HPO terms. It is accessed from the top left corner menu
- Updates the variants view for cancer variants. Adds a small cancer specific filter for known variants
- Adds hgvs information on cancer variants page
- Adds option to update phenotype groups from CLI

### Fixed
- Improved Clinvar to submit variants from different cases. Fixed HPO terms in casedata according to feedback
- Fixed broken link to case page from Sanger modal in cases view
- Now only cases with non empty lists of causative variants are returned in `adapter.case(has_causatives=True)`
- Can handle Tumor only samples
- Long lists of HGNC symbols are now possible. This was previously difficult with manual, uploaded or by HPO search when changing filter settings due to GET request limitations. Relevant pages now use POST requests. Adds the dynamic HPO panel as a selection on the gene panel dropdown.
- Variant filter defaults to default panels also on SV and Cancer variants pages.

## [4.0.0]

### WARNING ###

This is a major version update and will require that the backend of pre releases is updated.
Run commands:

```
$scout update genes
$scout update hpo
```

- Created a Clinvar submission tool, to speed up Clinvar submission of SNVs and SVs
- Added an analysis report page (html and PDF format) containing phenotype, gene panels and variants that are relevant to solve a case.

### Fixed
- Optimized evaluated variants to speed up creation of case report
- Moved igv and pileup viewer under a common folder
- Fixed MT alignment view pileup.js
- Fixed coordinates for SVs with start chromosome different from end chromosome
- Global comments shown across cases and institutes. Case-specific variant comments are shown only for that specific case.
- Links to clinvar submitted variants at the cases level
- Adapts clinvar parsing to new format
- Fixed problem in `scout update user` when the user object had no roles
- Makes pileup.js use online genome resources when viewing alignments. Now any instance of Scout can make use of this functionality.
- Fix ensembl link for structural variants
- Works even when cases does not have `'madeline_info'`
- Parses Polyphen in correct way again
- Fix problem with parsing gnomad from VEP

### Added
- Added a PDF export function for gene panels
- Added a "Filter and export" button to export custom-filtered SNVs to CSV file
- Dismiss SVs
- Added IGV alignments viewer
- Read delivery report path from case config or CLI command
- Filter for spidex scores
- All HPO terms are now added and fetched from the correct source (https://github.com/obophenotype/human-phenotype-ontology/blob/master/hp.obo)
- New command `scout update hpo`
- New command `scout update genes` will fetch all the latest information about genes and update them
- Load **all** variants found on chromosome **MT**
- Adds choice in cases overview do show as many cases as user like

### Removed
- pileup.min.js and pileup css are imported from a remote web location now
- All source files for HPO information, this is instead fetched directly from source
- All source files for gene information, this is instead fetched directly from source

## [3.0.0]
### Fixed
- hide pedigree panel unless it exists

## [1.5.1] - 2016-07-27
### Fixed
- look for both ".bam.bai" and ".bai" extensions

## [1.4.0] - 2016-03-22
### Added
- support for local frequency through loqusdb
- bunch of other stuff

## [1.3.0] - 2016-02-19
### Fixed
- Update query-phenomizer and add username/password

### Changed
- Update the way a case is checked for rerun-status

### Added
- Add new button to mark a case as "checked"
- Link to clinical variants _without_ 1000G annotation

## [1.2.2] - 2016-02-18
### Fixed
- avoid filtering out variants lacking ExAC and 1000G annotations

## [1.1.3] - 2015-10-01
### Fixed
- persist (clinical) filter when clicking load more
- fix #154 by robustly setting clinical filter func. terms

## [1.1.2] - 2015-09-07
### Fixed
- avoid replacing coverage report with none
- update SO terms, refactored

## [1.1.1] - 2015-08-20
### Fixed
- fetch case based on collaborator status (not owner)

## [1.1.0] - 2015-05-29
### Added
- link(s) to SNPedia based on RS-numbers
- new Jinja filter to "humanize" decimal numbers
- show gene panels in variant view
- new Jinja filter for decoding URL encoding
- add indicator to variants in list that have comments
- add variant number threshold and rank score threshold to load function
- add event methods to mongo adapter
- add tests for models
- show badge "old" if comment was written for a previous analysis

### Changed
- show cDNA change in transcript summary unless variant is exonic
- moved compounds table further up the page
- show dates for case uploads in ISO format
- moved variant comments higher up on page
- updated documentation for pages
- read in coverage report as blob in database and serve directly
- change ``OmimPhenotype`` to ``PhenotypeTerm``
- reorganize models sub-package
- move events (and comments) to separate collection
- only display prev/next links for the research list
- include variant type in breadcrumbs e.g. "Clinical variants"

### Removed
- drop dependency on moment.js

### Fixed
- show the same level of detail for all frequencies on all pages
- properly decode URL encoded symbols in amino acid/cDNA change strings
- fixed issue with wipe permissions in MongoDB
- include default gene lists in "variants" link in breadcrumbs

## [1.0.2] - 2015-05-20
### Changed
- update case fetching function

### Fixed
- handle multiple cases with same id

## [1.0.1] - 2015-04-28
### Fixed
- Fix building URL parameters in cases list Vue component

## [1.0.0] - 2015-04-12
Codename: Sara Lund

![Release 1.0](artwork/releases/release-1-0.jpg)

### Added
- Add email logging for unexpected errors
- New command line tool for deleting case

### Changed
- Much improved logging overall
- Updated documentation/usage guide
- Removed non-working IGV link

### Fixed
- Show sample display name in GT call
- Various small bug fixes
- Make it easier to hover over popups

## [0.0.2-rc1] - 2015-03-04
### Added
- add protein table for each variant
- add many more external links
- add coverage reports as PDFs

### Changed
- incorporate user feedback updates
- big refactor of load scripts

## [0.0.2-rc2] - 2015-03-04
### Changes
- add gene table with gene description
- reorganize inheritance models box

### Fixed
- avoid overwriting gene list on "research" load
- fix various bugs in external links

## [0.0.2-rc3] - 2015-03-05
### Added
- Activity log feed to variant view
- Adds protein change strings to ODM and Sanger email

### Changed
- Extract activity log component to macro

### Fixes
- Make Ensembl transcript links use archive website<|MERGE_RESOLUTION|>--- conflicted
+++ resolved
@@ -7,15 +7,11 @@
 ## [unreleased]
 ### Added
 - Software version and link to the relative release on GitHub on the top left dropdown menu
-<<<<<<< HEAD
 - Display pLI score on rare diseases and cancer SNV pages
-=======
 ### Changed
 - Do not show overlapping gene panels badge on variants from cases runned without gene panels
->>>>>>> a616878a
 ### Fixed
 - Don't save any "-1", "." or "0" frequency values for SNVs - same as for SVs
-
 
 ## [4.96]
 ### Added
