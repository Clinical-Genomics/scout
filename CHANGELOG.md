# Change Log
All notable changes to this project will be documented in this file.
This project adheres to [Semantic Versioning](http://semver.org/).

About changelog [here](https://keepachangelog.com/en/1.0.0/)

## [unreleased]
### Added
- Software version and link to the relative release on GitHub on the top left dropdown menu
- Option to sort WTS outliers by p_value, Δψ, ψ value, zscore or l2fc
- Display pLI score and LOEUF on rare diseases and cancer SNV pages
- Preselect MANE SELECT transcripts in the multi-step ClinVar variant add to submission process
- Allow updating case with WTS Fraser and Outrider research files
- Load research WTS outliers using the `scout load variants --outliers-research` command
- Chanjo2 gene coverage completeness indicator and report from variant page, summary card
- Enhanced SNV and SV filtering for cancer and rare disease cases, now supporting size thresholds (≥ or < a specified base pair length)
<<<<<<< HEAD
- Preset institute-level soft filters for variants (filtering based on "filters" values on variant documents). Settings editable by admins on the institute's settings page
=======
- Option to exclude ClinVar significance status in SNVs filters form
>>>>>>> 44a364ed
### Changed
- Do not show overlapping gene panels badge on variants from cases runned without gene panels
- Set case as research case if it contains any type of research variants
- Update igv.js to 3.2.0
- IGV DNA alignment track defaults to group by tag:HP and color by methylation (useful for LRS), and show soft-clips
- Update gnomAD constraint to v4.1
- HG38 genes track in igv.js browser, to correctly display gene names
- Refactored code for prioritizing the order of variant loading
- Modified the web pages body style to adapt content to smaller screens
- Refactored filters to filter variants by ClinVar significance, CLINSIG Confident and ClinVar hits at the same time
- Improved tooltips for ClinVar filter in SNVs filter form
### Fixed
- Don't save any "-1", "." or "0" frequency values for SNVs - same as for SVs
- Downloading and parsing of genes from Ensembl (including MT-TP)
- Don't parse SV frequencies for SNVs even if the name matches. Also accept "." as missing value for SV frequencies.
- HPO search on WTS Outliers page

## [4.96]
### Added
- Support case status assignment upon loading (by providing case status in the case config file)
- Severity predictions on general case report for SNVs and cancer SNVs
- Variant functional annotation on general case report for SNVs and cancer SNVs
- Version of Scout used when the case was loaded is displayed on case page and general report
### Removed
- Discontinue ClinVar submissions via CSV files and support only submission via API: removed buttons for downloading ClinVar submission objects as CSV files
### Changed
- Display STR variant filter status on corresponding variantS page
- Warning and reference to Biesecker et al when using PP1/BS4 and PP4 together in ACMG classifications
- Warning to not use PP4 criterion together with PS2/PM6 in ACMG classifications with reference to the SVI Recommendation for _de novo_ Criteria (PS2 & PM6)
- Button to directly remove accepted submissions from ClinVar
- Upgraded libs in uv.lock file
### Fixed
- Release docs to include instructions for upgrading dependencies
- Truncated long HGVS descriptions on cancer SNV and SNVs pages
- Avoid recurrent error by removing variant ranking settings in unranked demo case
- Actually re-raise exception after load aborts and has rolled back variant insertion

## [4.95]
### Added
- CCV score / temperature on case reports
- ACMG SNV classification form also accessible from SV variant page
- Simplify updating of the PanelApp Green panel from all source types in the command line interactive session
### Changed
- Clearer link to `Richards 2015` on ACMG classification section on SVs and cancer SVs variants pages
- Parse HGNC Ids directly from PanelApp when updating/downloading PanelApp panels
- Skip variant genotype matching check and just return True when matching causative is found in a case with only one individual/sample
- Reduced number of research MEI variants present in the demo case from 17K to 145 to speed up automatic tests
### Fixed
- ACMG temperature on case general report should respect term modifiers
- Missing inheritance, constraint info for genes with symbols matching other genes previous aliases with some lower case letters
- Loading of all PanelApp panels from command line
- Saving gene inheritance models when loading/updating specific/all PanelApp panels (doesn't apply to the `PanelApp Green Genes panel`)
- Save also complete penetrance status (in addition to incomplete) if available when loading specific/all PanelApp panels (does not apply to the `PanelApp Green Genes panel`)
- Variants and managed variants query by coordinates, which was returning all variants in the chromosome if start position was 0
- Compound loading matches also "chr"-containing compound variant names

## [4.94.1]
### Fixed
- Temporary directory generation for MT reports and pedigree file for case general report

## [4.94]
### Added
- Max-level provenance and Software Bill Of Materials (SBOM) to the Docker images pushed to Docker Hub
- ACMG VUS Bayesian score / temperature on case reports
- Button to filter and download case individuals/samples from institute's caseS page
### Changed
- On variant page, RefSeq transcripts panel, truncate very long protein change descriptions
- Build system changed to uv/hatchling, remove setuptools, version file, add project toml and associated files
- On variantS pages, display chromosome directly on start and end chromosome if different
- On cancer variantS pages, display allele counts and frequency the same way for SNVs and SVs (refactor macro)
- Stricter coordinate check in BND variants queries (affecting search results on SV variants page)
### Fixed
- UCSC hg38 links are updated
- Variants page tooltip errors
- Cancer variantS page had poor visibility of VAF and chromosome coordinate on causatives (green background)

## [4.93.1]
### Fixed
- Updated PyPi build GitHub action to explicitly include setuptools (for Python 3.12 distro)

## [4.93]
### Added
- ClinGen-CGC-VICC oncogenicity classification for cancer SNVs
- A warning to not to post sensitive or personal info when opening an issue
### Changed
- "Show more/less" button to toggle showing 50 (instead of 10) observed cases in LoqusDB observation panel
- Show customer id on share and revoke sharing case collapsible sidebar dialog
- Switch to python v.3.12 in Dockerfiles and automatic tests
### Fixed
- Limit the size of custom images displayed on case and variant pages and add a link to display them in full size in a new tab
- Classified variants not showing on case report when collaborator adds classification
- On variantS page, when a variant has more than one gene, then the gene panel badge reflect the panels each gene is actually in
- Updating genes on a gene panel using a file
- Link out to Horak 2020 from CCV classify page opens in new tab

## [4.92]
### Added
- PanelApp link on gene page and on gene panels description
- Add more filters to the delete variants command (institute ID and text file with list of case IDs)
### Changed
- Use the `clinicalgenomics/python3.11-venv:1.0` image everywhere in the Dockerfiles
### Fixed
- list/List typing issue on PanelApp extension module

## [4.91.2]
### Fixed
- Stranger TRGT parsing of `.` in `FORMAT.MC`
- Parse ClinVar low-penetrance info and display it alongside Pathogenic and likely pathogenic on SNVs pages
- Gene panel indexes to reflect the indexes used in production database
- Panel version check while editing the genes of a panel
- Display unknown filter tags as "danger" marked badges
- Open WTS variantS SNVs and SVs in new tabs
- PanelApp panels update documentation to reflect the latest changes in the command line
- Display panel IDs alongside panel display names on gene panels page
- Just one `Hide removed panels` checkbox for all panels on gene panels page
- Variant filters redecoration from multiple classifications crash on general case report

## [4.91.1]
### Fixed
- Update IGV.js to v3.1.0
- Columns/headings on SV variantS shifted

## [4.91]
### Added
- Variant link to Franklin in database buttons (different depending on rare or cancer track)
- MANE badges on list of variant's Genes/Transcripts/Proteins table, this way also SVs will display MANE annotations
- Export variant type and callers-related info fields when exporting variants from variantS pages
- Cases advanced search on the dashboard page
- Possibility to use only signed off panels when building the PanelApp GREEN panel
### Changed
- On genes panel page and gene panel PDF export, it's more evident which genes were newly introduced into the panel
- WTS outlier position copy button on WTS outliers page
- Update IGV.js to v3.0.9
- Managed variants VCF export more verbose on SVs
- `/api/v1/hpo-terms` returns pymongo OperationFailure errors when provided query string contains problematic characters
- When parsing variants, prioritise caller AF if set in FORMAT over recalculation from AD
- Expand the submissions information section on the ClinVar submissions page to fully display long text entries
- Jarvik et al for PP1 added to ACMG modification guidelines
- Display institute `_id` + display name on dashboard filters
- ClinVar category 8 has changed to "Conflicting classifications of pathogenicity" instead of "interpretations"
- Simplify always loading ClinVar `CLNSIG` P, LP and conflicting annotations slightly
- Increased visibility of variant callers's "Pass" or "Filtered" on the following pages: SNV variants (cancer cases), SV variants (both RD and cancer cases)
- Names on IGV buttons, including an overview level IGV MT button
- Cases query no longer accepts strings for the `name_query` parameter, only ImmutableMultiDict (form data)
- Refactor the loading of PanelApp panels to use the maintained API - Customised PanelApp GREEN panels
- Better layout for Consequence cell on cancer SNVs page
- Merged `Qual` and `Callers` cell on cancer SNVs page
### Fixed
- Empty custom_images dicts in case load config do not crash
- Tracks missing alignment files are skipped on generating IGV views
- ClinVar form to accept MedGen phenotypes
- Cancer SV variantS page spinner on variant export
- STRs variants export (do not allow null estimated variant size and repeat locus ID)
- STRs variants page when one or more variants have SweGen mean frequency but lack Short Tandem Repeat motif count
- ClinVar submission enquiry status for all submissions after the latest
- CLI scout update type hint error when running commands using Python 3.9
- Missing alignment files but present index files could crash the function creating alignment tracks for IGV display
- Fix missing "Repeat locus" info on STRs export

## [4.90.1]
### Fixed
- Parsing Matchmaker Exchange's matches dates

## [4.90]
### Added
- Link to chanjo2 MANE coverage overview on case page and panel page
- More SVI recommendation links on the ACMG page
- IGV buttons for SMN CN page
- Warnings on ACMG classifications for potentially conflicting classification pairs
- ACMG Bayesian foundation point scale after Tavtigian for variant heat profile
### Changed
- Variants query backend allows rank_score filtering
- Added script to tabulate causatives clinical filter rank
- Do not display inheritance models associated to ORPHA terms on variant page
- Moved edit and delete buttons close to gene names on gene panel page and other aesthetical fixes
- SNV VariantS page functional annotation and region annotation columns merged
- VariantS pages (not cancer) gene cells show OMIM inheritance pattern badges also without hover
- STR variantS page to show STR inheritance model without hover (fallback to OMIM for non-Stranger annotation)
- VariantS page local observation badges have counts visible also without hover
- On Matchmaker page, show number of matches together with matching attempt date
- Display all custom inheritance models, both standard and non-standard, as gathered from the gene panel information on the variant page
- Moved PanelApp-related code to distinct modules/extension
### Fixed
- Make BA1 fully stand-alone to Benign prediction
- Modifying Benign terms to "Moderate" has no effect under Richards. Ignored completely before, will retain unmodified significance now
- Extract all fields correctly when exporting a panel to file from gene panel page
- Custom updates to a gene in a panel
- Gene panel PDF export, including gene links
- Cancer SV, Fusion, MEI and Outlier filters are shown on the Institute Filters overview
- CaseS advanced search limit
- Visibility of Matchmaker Exchange matches on dark mode
- When creating a new gene panel from file, all gene fields are saved, including comments and manual inheritance models
- Downloading on gene names from EBI
- Links to gene panels on variant page, summary panel
- Exporting gene variants when one or more variants' genes are missing HGNC symbol

## [4.89.2]
## Fixed
- If OMIM gene panel gene symbols are not mapping to hgnc_id, allow fallback use of a unique gene alias

## [4.89.1]
### Fixed
- General case report crash when encountering STR variants without `source` tags
- Coloring and SV inheritance patterns on general case report

## [4.89]
### Added
- Button on SMN CN page to search variants within SMN1 and SMN2 genes
- Options for selectively updating OMICS variants (fraser, outrider) on a case
- Log users' activity to file by specifying `USERS_ACTIVITY_LOG_PATH` parameter in app config
- `Mean MT coverage`, `Mean chrom 14 coverage` and `Estimated mtDNA copy number` on MT coverage file from chanjo2 if available
- In ClinVar multistep form, preselect ACMG criteria according to the variant's ACMG classification, if available
- Subject id search from caseS page (supporting multiple sample types e.g.) - adding indexes to speed up caseS queries
- Advanced cases search to narrow down results using more than one search parameter
- Coverage report available for any case with samples containing d4 files, even if case has no associated gene panels
- RNA delivery reports
- Two new LRS SV callers (hificnv, severus)
### Changed
- Documentation for OMICS variants and updating a case
- Include both creation and deletion dates in gene panels pages
- Moved code to collect MT copy number stats for the MT report to the chanjo extension
- On the gene panelS page, show expanded gene panel version list in one column only
- IGV.js WTS loci default to zoom to a region around a variant instead of whole gene
- Refactored logging module
- Case general report no longer shows ORPHA inheritance models. OMIM models are shown colored.
- Chromosome alias tab files used in the igv.js browser, which now contain the alias for chromosome "M"
- Renamed "Comment on clinical significance" to "Comment on classification" in ClinVar multistep form
- Enable Gens CN button also for non-wgs cancer track cases
### Fixed
- Broken heading anchors in the documentation (`admin-guide/login-system.md` and `admin-guide/setup-scout.md` files)
- Avoid open login redirect attacks by always redirecting to cases page upon user login
- Stricter check of ID of gene panels to prevent file downloading vulnerability
- Removed link to the retired SPANR service. SPIDEX scores are still parsed and displayed if available from variant annotation.
- Omics variant view test coverage
- String pattern escape warnings
- Code creating Alamut links for variant genes without canonical_transcript set
- Variant delete button in ClinVar submissions page
- Broken search cases by case similarity
- Missing caller tag for TRGT

## [4.88.1]
### Fixed
- Patch update igv.js to 3.0.5

## [4.88]
### Added
- Added CoLoRSdb frequency to Pop Freq column on variantS page
- Hovertip to gene panel names with associated genes in SV variant view, when variant covers more than one gene
- RNA sample ID can be provided in case load config if different from sample_id
### Fixed
- Broken `scout setup database` command
- Update demo VCF header, adding missing keys found on variants
- Broken upload to Codecov step in Tests & Coverage GitHub action
- Tomte DROP column names have been updated (backwards compatibility preserved for main fields)
- WTS outlierS view to display correct individual IDs for cases with multiple individuals
- WTS outlierS not displayed on WTS outlierS view

## [4.87.1]
### Fixed
- Positioning and alignment of genes cell on variantS page

## [4.87]
### Added
- Option to configure RNA build on case load (default '38')
### Changed
- Tooltip on RNA alignments now shows RNA genome build version
- Updated igv.js to v3.0.4
### Fixed
- Style of "SNVs" and "SVs" buttons on WTS Outliers page
- Chromosome alias files for igv.js
- Genes track displayed also when RNA alignments are present without splice junctions track on igv browser
- Genes track displayed again when splice junction tracks are present

## [4.86.1]
### Fixed
- Loading and updating PanelApp panels, including PanelApp green

## [4.86]
### Added
- Display samples' name (tooltip) and affected status directly on caseS page
- Search SVs across all cases, in given genes
- `CLINVAR_API_URL` param can be specified in app settings to override the URL used to send ClinVar submissions to. Intended for testing.
- Support for loading and storing OMICS data
- Parse DROP Fraser and Outrider TSVs
- Display omics variants - wts outliers (Fraser, Outrider)
- Parse GNOMAD `gnomad_af` and `gnomad_popmax_af` keys from variants annotated with `echtvar`
- Make removed panel optionally visible to non-admin or non maintainers
- Parse CoLoRSdb frequencies annotated in the variant INFO field with the `colorsdb_af` key
- Download -omics variants using the `Filter and export button`
- Clickable COSMIC links on IGV tracks
- Possibility to un-audit previously audited filters
- Reverted table style and removed font awesome style from IGV template
- Case status tags displayed on dashboard case overview
### Changed
- Updated igv.js to v3.0.1
- Alphabetically sort IGV track available for custom selection
- Updated wokeignore to avoid unfixable warning
- Update Chart.js to v4.4.3
- Use tornado library version >= 6.4.1
- Fewer variants in the MEI demo file
- Switch to FontAwesome v.6 instead of using icons v.5 + kit with icons v.6
- Show time (hours and minutes) additionally to date on comments and activity panel
### Fixed
- Only add expected caller keys to variant (FOUND_IN or SVDB_ORIGIN)
- Splice junction merged track height offset in IGV.js
- Splice junction initiation crash with empty variant obj
- Splice junction variant routing for cases with WTS but without outlier data
- Variant links to ExAC, now pointing to gnomAD, since the ExAC browser is no longer available
- Style of HPO terms assigned to a case, now one phenotype per line
- RNA sashimi view rendering should work also if the gene track is user disabled
- Respect IGV tracks chosen by user in variant IGV settings

## [4.85]
### Added
- Load also genes which are missing Ensembl gene ID (72 in both builds), including immunoglobulins and fragile sites
### Changed
- Unfreeze werkzeug again
- Show "(Removed)" after removed panels in dropdown
- The REVEL score is collected as the maximum REVEL score from all of the variant's transcripts
- Parse GNOMAD POPMAX values only if they are numerical when loading variants
### Fixed
- Alphabetically sort "select default panels" dropdown menu options on case page
- Show gene panel removed status on case page
- Fixed visibility of the following buttons: remove assignee, remove pinned/causative, remove comment, remove case from group

## [4.84]
### Changed
- Clearer error message when a loqusdb query fails for an instance that initially connected
- Do not load chanjo-report module if not needed and more visible message when it fails loading
- Converted the HgncGene class into a Pydantic class
- Swap menu open and collapse indicator chevrons - down is now displayed-open, right hidden-closed
- Linters and actions now all use python 3.11
### Fixed
- Safer way to update variant genes and compounds that avoids saving temporary decorators into variants' database documents
- Link to HGNC gene report on gene page
- Case file load priority so that e.g. SNV get loaded before SV, or clinical before research, for consistent variant_id collisions

## [4.83]
### Added
- Edit ACMG classifications from variant page (only for classifications with criteria)
- Events for case CLI events (load case, update case, update individual)
- Support for loading and displaying local custom IGV tracks
- MANE IGV track to be used as a local track for igv.js (see scout demo config file)
- Optional separate MT VCFs, for `nf-core/raredisease`
### Changed
- Avoid passing verbs from CaseHandler - functions for case sample and individual in CaseEventHandler
- Hide mtDNA report and coverage report links on case sidebar for cases with WTS data only
- Modified OMIM-AUTO gene panel to include genes in both genome builds
- Moved chanjo code into a dedicated extension
- Optimise the function that collects "match-safe" genes for an institute by avoiding duplicated genes from different panels
- Users must actively select "show matching causatives/managed" on a case page to see matching numbers
- Upgraded python version from 3.8 to 3.11 in Docker images
### Fixed
- Fix several tests that relied on number of events after setup to be 0
- Removed unused load case function
- Artwork logo sync sketch with png and export svg
- Clearer exception handling on chanjo-report setup - fail early and visibly
- mtDNA report crashing when one or more samples from a case is not in the chanjo database
- Case page crashing on missing phenotype terms
- ACMG benign modifiers
- Speed up tests by caching python env correctly in Github action and adding two more test groups
- Agile issue templates were added globally to the CG-org. Adding custom issue templates to avoid exposing customers
- PanelApp panel not saving genes with empty `EnsembleGeneIds` list
- Speed up checking outdated gene panels
- Do not load research variants automatically when loading a case

## [4.82.2]
### Fixed
- Warning icon in case pages for individuals where `confirmed_sex` is false
- Show allele sizes form ExpansionHunter on STR variantS page again

## [4.82.1]
### Fixed
- Revert the installation of flask-ldapconn to use the version available on PyPI to be able to push new scout releases to PyPI

## [4.82]
### Added
- Tooltip for combined score in tables for compounds and overlapping variants
- Checkbox to filter variants by excluding genes listed in selected gene panels, files or provided as list
- STR variant information card with database links, replacing empty frequency panel
- Display paging and number of HPO terms available in the database on Phenotypes page
- On case page, typeahead hints when searching for a disease using substrings containing source ("OMIM:", "ORPHA:")
- Button to monitor the status of submissions on ClinVar Submissions page
- Option to filter cancer variants by number of observations in somatic and germline archived database
- Documentation for integrating chanjo2
- More up-to-date VEP CSQ dbNSFP frequency keys
- Parse PacBio TRGT (Tandem repeat genotyping tool) Short Tandem Repeat VCFs
### Changed
- In the case_report #panel-tables has a fixed width
- Updated IGV.js to 2.15.11
- Fusion variants in case report now contain same info as on fusion variantS page
- Block submission of somatic variants to ClinVar until we harmonise with their changed API
- Additional control on the format of conditions provided in ClinVar form
- Errors while loading managed variants from file are now displayed on the Managed Variants page
- Chanjo2 coverage button visible only when query will contain a list of HGNC gene IDs
- Use Python-Markdown directly instead of the unmaintained Flask-Markdown
- Use Markupsafe instead of long deprecated, now removed Flask Markup
- Prepare to unfreeze Werkzeug, but don't actually activate until chanjo can deal with the change
### Fixed
- Submit requests to Chanjo2 using HTML forms instead of JSON data
- `Research somatic variants` link name on caseS page
- Broken `Install the HTML 2 PDF renderer` step in a GitHub action
- Fix ClinVar form parsing to not include ":" in conditionType.id when condition conditionType.db is Orphanet
- Fix condition dropdown and pre-selection on ClinVar form for cases with associated ORPHA diagnoses
- Improved visibility of ClinVar form in dark mode
- End coordinates for indels in ClinVar form
- Diagnoses API search crashing with empty search string
- Variant's overlapping panels should show overlapping of variant genes against the latest version of the panel
- Case page crashing when case has both variants in a ClinVar submission and pinned not loaded variants
- Installation of git in second build stage of Dockerfile, allowing correct installation of libraries

## [4.81]
### Added
- Tag for somatic SV IGH-DUX4 detection samtools script
### Changed
- Upgraded Bootstrap version in reports from 4.3.1 to 5.1.3
### Fixed
- Buttons layout in HPO genes panel on case page
- Added back old variant rankscore index with different key order to help loading on demo instance
- Cancer case_report panel-table no longer contains inheritance information
- Case report pinned variants card now displays info text if all pinned variants are present in causatives
- Darkmode setting now applies to the comment-box accordion
- Typo in case report causing `cancer_rank_options is undefined` error

## [4.80]
### Added
- Support for .d4 files coverage using chanjo2 (Case page sidebar link) with test
- Link to chanjo2 coverage report and coverage gene overview on gene panel page
- Link to chanjo2 coverage report on Case page, HPO dynamic gene list
- Link to genes coverage overview report on Case page, HPO dynamic gene list
### Changed
- All links in disease table on diagnosis page now open in a new tab
- Dark mode settings applied to multi-selects on institute settings page
- Comments on case and variant pages can be viewed by expanding an accordion
- On case page information on pinned variants and variants submitted to ClinVar are displayed in the same table
- Demo case file paths are now stored as absolute paths
- Optimised indices to address slow queries
- On case page default panels are now found at the top of the table, and it can be sorted by this trait
### Fixed
- On variants page, search for variants in genes present only in build 38 returning no results
- Pin/unpin with API was not able to make event links
- A new field `Explanation for multiple conditions` is available in ClinVar for submitting variants with more than one associated condition
- Fusion genes with partners lacking gene HGNC id will still be fully loaded
- Fusion variantS export now contains fusion variant specific columns
- When Loqusdb observations count is one the table includes information on if observation was for the current or another case

## [4.79.1]
### Fixed
- Exporting variants without rank score causing page to crash
- Display custom annotations also on cancer variant page

## [4.79]
### Added
- Added tags for Sniffles and CNVpytor, two LRS SV callers
- Button on case page for displaying STR variants occurring in the dynamic HPO panel
- Display functional annotation relative to variant gene's MANE transcripts on variant summary, when available
- Links to ACMG structural variant pathogenicity classification guidelines
- Phenomodels checkboxes can now include orpha terms
- Add incidental finding to case tags
- Get an alert on caseS page when somebody validates variants you ordered Sanger sequencing for
### Changed
- In the diagnoses page genes associated with a disease are displayed using hgnc symbol instead of hgnc id
- Refactor view route to allow navigation directly to unique variant document id, improve permissions check
- Do not show MANE and MANE Plus Clinical transcripts annotated from VEP (saved in variants) but collect this info from the transcripts database collection
- Refactor view route to allow navigation directly to unique case id (in particular for gens)
- `Institutes to share cases with` on institute's settings page now displays institutes names and IDs
- View route with document id selects view template based on variant category
### Fixed
- Refactored code in cases blueprints and variant_events adapter (set diseases for partial causative variants) to use "disease" instead of "omim" to encompass also ORPHA terms
- Refactored code in `scout/parse/omim.py` and `scout/parse/disease_terms.py` to use "disease" instead of "phenotype" to differentiate from HPO terms
- Be more careful about checking access to variant on API access
- Show also ACMG VUS on general report (could be missing if not e.g. pinned)

## [4.78]
### Added
- Case status labels can be added, giving more finegrained details on a solved status (provisional, diagnostic, carrier, UPD, SMN, ...)
- New SO terms: `sequence_variant` and `coding_transcript_variant`
- More MEI specific annotation is shown on the variant page
- Parse and save MANE transcripts info when updating genes in build 38
- ClinVar submission can now be downloaded as a json file
- `Mane Select` and `Mane Plus Clinical` badges on Gene page, when available
- ClinVar submission can now be downloaded as a json file
- API endpoint to pin variant
- Display common/uncommon/rare on summary of mei variant page
### Changed
- In the ClinVar form, database and id of assertion criteria citation are now separate inputs
- Customise institute settings to be able to display all cases with a certain status on cases page (admin users)
- Renamed `Clinical Significance` to `Germline Classification` on multistep ClinVar form
- Changed the "x" in cases.utils.remove_form button text to red for better visibility in dark mode
- Update GitHub actions
- Default loglevel up to INFO, making logs with default start easier to read
- Add XTR region to PAR region definition
- Diagnoses can be searched on diagnoses page without waiting for load first
### Fixed
- Removed log info showing hgnc IDs used in variantS search
- Maintain Matchmaker Exchange and Beacon submission status when a case is re-uploaded
- Inheritance mode from ORPHA should not be confounded with the OMIM inheritance model
- Decipher link URL changes
- Refactored code in cases blueprints to use "disease" instead of "omim" to encompass also ORPHA terms

## [4.77]
### Added
- Orpha disease terms now include information on inheritance
- Case loading via .yaml config file accepts subject_id and phenotype_groups (if previously defined as constant default or added per institute)
- Possibility to submit variants associated with Orphanet conditions to ClinVar
- Option update path to .d4 files path for individuals of an existing case using the command line
- More constraint information is displayed per gene in addition to pLi: missense and LoF OE, CI (inluding LOEUF) and Z-score.
### Changed
- Introduce validation in the ClinVar multistep form to make sure users provide at least one variant-associated condition
- CLI scout update individual accepts subject_id
- Update ClinVar inheritance models to reflect changes in ClinVar submission API
- Handle variant-associated condition ID format in background when creating ClinVar submissions
- Replace the code that downloads Ensembl genes, transcripts and exons with the Schug web app
- Add more info to error log when transcript variant frequency parsing fails.
- GnomAD v4 constraint information replaces ExAC constraints (pLi).
### Fixed
- Text input of associated condition in ClinVar form now aligns to the left
- Alignment of contents in the case report has been updated
- Missing number of phenotypes and genes from case diagnoses
- Associate OMIM and/or ORPHA diagnoses with partial causatives
- Visualization of partial causatives' diagnoses on case page: style and links
- Revert style of pinned variants window on the case page
- Rename `Clinical significanc` to `Germline classification` in ClinVar submissions exported files
- Rename `Clinical significance citations` to `Classification citations` in ClinVar submissions exported files
- Rename `Comment on clinical significance` to `Comment on classification` in ClinVar submissions exported files
- Show matching partial causatives on variant page
- Matching causatives shown on case page consisting only of variant matching the default panels of the case - bug introduced since scout v4.72 (Oct 18, 2023)
- Missing somatic variant read depth leading to report division by zero

## [4.76]
### Added
- Orphacodes are visible in phenotype tables
- Pydantic validation of image paths provided in case load config file
- Info on the user which created a ClinVar submission, when available
- Associate .d4 files to case individuals when loading a case via config file
### Changed
- In diagnoses page the load of diseases are initiated by clicking a button
- Revel score, Revel rank score and SpliceAI values are also displayed in Causatives and Validated variants tables
- Remove unused functions and tests
- Analysis type and direct link from cases list for OGM cases
- Removed unused `case_obj` parameter from server/blueprints/variant/controllers/observations function
- Possibility to reset ClinVar submission ID
- Allow ClinVar submissions with custom API key for users registered as ClinVar submitters or when institute doesn't have a preset list of ClinVar submitters
- Ordered event verbs alphabetically and created ClinVar-related user events
- Removed the unused "no-variants" option from the load case command line
### Fixed
- All disease_terms have gene HGNC ids as integers when added to the scout database
- Disease_term identifiers are now prefixed with the name of the coding system
- Command line crashing with error when updating a user that doesn't exist
- Thaw coloredlogs - 15.0.1 restores errorhandler issue
- Thaw crypography - current base image and library version allow Docker builds
- Missing delete icons on phenomodels page
- Missing cryptography lib error while running Scout container on an ARM processor
- Round CADD values with many decimals on causatives and validated variants pages
- Dark-mode visibility of some fields on causatives and validated variants pages
- Clinvar submitters would be cleared when unprivileged users saved institute settings page
- Added a default empty string in cases search form to avoid None default value
- Page crashing when user tries to remove the same variant from a ClinVar submission in different browser tabs
- Update more GnomAD links to GnomAD v4 (v38 SNVs, MT vars, STRs)
- Empty cells for RNA fusion variants in Causatives and Verified variants page
- Submenu icons missing from collapsible actionbar
- The collapsible actionbar had some non-collapsing overly long entries
- Cancer observations for SVs not appearing in the variant details view
- Archived local observations not visible on cancer variantS page
- Empty Population Frequency column in the Cancer SV Variants view
- Capital letters in ClinVar events description shown on case page

## [4.75]
### Added
- Hovertip to gene panel names with associated genes in variant view, when variant covers more than one gene
- Tests for panel to genes
- Download of Orphadata en_product6 and en_product4 from CLI
- Parse and save `database_found` key/values for RNA fusion variants
- Added fusion_score, ffpm, split_reads, junction_reads and fusion_caller to the list of filters on RNA fusion variants page
- Renamed the function `get_mei_info` to `set_mei_info` to be consistent with the other functions
- Fixed removing None key/values from parsed variants
- Orphacodes are included in the database disease_terms
### Changed
- Allow use of projections when retrieving gene panels
- Do not save custom images as binary data into case and variant database documents
- Retrieve and display case and variant custom images using image's saved path
- Cases are activated by viewing FSHD and SMA reports
- Split multi-gene SNV variants into single genes when submitting to Matchmaker Exchange
- Alamut links also on the gene level, using transcript and HGVS: better for indels. Keep variant link for missing HGVS
- Thaw WTForms - explicitly coerce form decimal field entries when filters fetched from db
### Fixed
- Removed some extra characters from top of general report left over from FontAwsome fix
- Do not save fusion variants-specific key/values in other types of variants
- Alamut link for MT variants in build 38
- Convert RNA fusions variants `tool_hits` and `fusion_score` keys from string to numbers
- Fix genotype reference and alternative sequencing depths defaulting to -1 when values are 0
- DecimalFields were limited to two decimal places for several forms - lifting restrictions on AF, CADD etc.

## [4.74.1]
### Changed
- Parse and save into database also OMIM terms not associated to genes
### Fixed
- BioNano API FSHD report requests are GET in Access 1.8, were POST in 1.7
- Update more FontAwesome icons to avoid Pro icons
- Test if files still exist before attempting to load research variants
- Parsing of genotypes error, resulting in -1 values when alt or ref read depths are 0

## [4.74]
### Added
- SNVs and Indels, MEI and str variants genes have links to Decipher
- An `owner + case display name` index for cases database collection
- Test and fixtures for RNA fusion case page
- Load and display fusion variants from VCF files as the other variant types
- Option to update case document with path to mei variants (clinical and research)
### Changed
- Details on variant type and category for audit filters on case general report
- Enable Gens CN profile button also in somatic case view
- Fix case of analysis type check for Gens analysis button - only show for WGS
### Fixed
- loqusdb table no longer has empty row below each loqusid
- MatchMaker submission details page crashing because of change in date format returned by PatientMatcher
- Variant external links buttons style does not change color when visited
- Hide compounds with compounds follow filter for region or function would fail for variants in multiple genes
- Updated FontAwesome version to fix missing icons

## [4.73]
### Added
- Shortcut button for HPO panel MEI variants from case page
- Export managed variants from CLI
### Changed
- STRs visualization on case panel to emphasize abnormal repeat count and associated condition
- Removed cytoband column from STRs variant view on case report
- More long integers formatted with thin spaces, and copy to clipboard buttons added
### Fixed
- OMIM table is scrollable if higher than 700px on SV page
- Pinned variants validation badge is now red for false positives.
- Case display name defaulting to case ID when `family_name` or `display_name` are missing from case upload config file
- Expanded menu visible at screen sizes below 1000px now has background color
- The image in ClinVar howto-modal is now responsive
- Clicking on a case in case groups when case was already removed from group in another browser tab
- Page crashing when saving filters for mei variants
- Link visited color of images

## [4.72.4]
### Changed
- Automatic test mongod version increased to v7
### Fixed
- GnomAD now defaults to hg38 - change build 37 links accordingly

## [4.72.3]
### Fixed
- Somatic general case report small variant table can crash with unclassified variants

## [4.72.2]
### Changed
- A gunicorn maxrequests parameter for Docker server image - default to 1200
- STR export limit increased to 500, as for other variants
- Prevent long number wrapping and use thin spaces for separation, as per standards from SI, NIST, IUPAC, BIPM.
- Speed up case retrieval and lower memory use by projecting case queries
- Make relatedness check fails stand out a little more to new users
- Speed up case retrieval and lower memory use by projecting case queries
- Speed up variant pages by projecting only the necessary keys in disease collection query
### Fixed
- Huge memory use caused by cases and variants pages pulling complete disease documents from DB
- Do not include genes fetched from HPO terms when loading diseases
- Consider the renamed fields `Approved Symbol` -> `Approved Gene Symbol` and `Gene Symbols` -> `Gene/Locus And Other Related Symbols` when parsing OMIM terms from genemap2.txt file

## [4.72.1]
### Fixed
- Jinja filter that renders long integers
- Case cache when looking for causatives in other cases causing the server to hang

## [4.72]
### Added
- A GitHub action that checks for broken internal links in docs pages
- Link validation settings in mkdocs.yml file
- Load and display full RNA alignments on alignment viewer
- Genome build check when loading a case
- Extend event index to previous causative variants and always load them
### Fixed
- Documentation nav links for a few documents
- Slightly extended the BioNano Genomics Access integration docs
- Loading of SVs when VCF is missing the INFO.END field but has INFO.SVLEN field
- Escape protein sequence name (if available) in case general report to render special characters correctly
- CaseS HPO term searches for multiple terms works independent of order
- CaseS search regexp should not allow backslash
- CaseS cohort tags can contain whitespace and still match
- Remove diagnoses from cases even if OMIM term is not found in the database
- Parsing of disease-associated genes
- Removed an annoying warning while updating database's disease terms
- Displaying custom case images loaded with scout version <= 4.71
- Use pydantic version >=2 in requirements.txt file
### Changed
- Column width adjustment on caseS page
- Use Python 3.11 in tests
- Update some github actions
- Upgraded Pydantic to version 2
- Case validation fails on loading when associated files (alignments, VCFs and reports) are not present on disk
- Case validation fails on loading when custom images have format different then ["gif", "svg", "png", "jpg", "jpeg"]
- Custom images keys `case` and `str` in case config yaml file are renamed to `case_images` and `str_variants_images`
- Simplify and speed up case general report code
- Speed up case retrieval in case_matching_causatives
- Upgrade pymongo to version 4
- When updating disease terms, check that all terms are consistent with a DiseaseTerm model before dropping the old collection
- Better separation between modules loading HPO terms and diseases
- Deleted unused scout.build.phenotype module
- Stricter validation of mandatory genome build key when loading a case. Allowed values are ['37','38',37,38]
- Improved readability of variants length and coordinates on variantS pages

## [4.71]
### Added
- Added Balsamic keys for SweGen and loqusdb local archive frequecies, SNV and SV
- New filter option for Cancer variantS: local archive RD loqusdb
- Show annotated observations on SV variantS view, also for cancer somatic SVs
- Revel filter for variantS
- Show case default panel on caseS page
- CADD filter for Cancer Somatic SNV variantS - show score
- SpliceAI-lookup link (BROAD, shows SpliceAI and Pangolin) from variant page
- BioNano Access server API - check projects, samples and fetch FSHD reports
### Fixed
- Name of reference genome build for RNA for compatibility with IGV locus search change
- Howto to run the Docker image on Mac computers in `admin-guide/containers/container-deploy.md`
- Link to Weasyprint installation howto in README file
- Avoid filling up disk by creating a reduced VCF file for every variant that is visualized
- Remove legacy incorrectly formatted CODEOWNERS file
- Restrain variant_type requests to variantS views to "clinical" or "research"
- Visualization of cancer variants where cancer case has no affected individual
- ProteinPaint gene link (small StJude API change)
- Causative MEI variant link on causatives page
- Bionano access api settings commented out by default in Scout demo config file.
- Do not show FSHD button on freshly loaded cases without bionano_access individuals
- Truncate long variants' HGVS on causative/Clinically significant and pinned variants case panels
### Changed
- Remove function call that tracks users' browser version
- Include three more splice variant SO terms in clinical filter severe SO terms
- Drop old HPO term collection only after parsing and validation of new terms completes
- Move score to own column on Cancer Somatic SNV variantS page
- Refactored a few complex case operations, breaking out sub functionalities

## [4.70]
### Added
- Download a list of Gene Variants (max 500) resulting from SNVs and Indels search
- Variant PubMed link to search for gene symbol and any aliases
### Changed
- Clearer gnomAD values in Variants page
### Fixed
- CaseS page uniform column widths
- Include ClinVar variants into a scrollable div element on Case page
- `canonical_transcript` variable not initialized in get_hgvs function (server.blueprints.institutes.controllers.py)
- Catch and display any error while importing Phenopacket info
- Modified Docker files to use python:3.8-slim-bullseye to prevent gunicorn workers booting error

## [4.69]
### Added
- ClinVar submission howto available also on Case page
- Somatic score and filtering for somatic SV callers, if available
- Show caller as a tooltip on variantS list
### Fixed
- Crash when attempting to export phenotype from a case that had never had phenotypes
- Aesthetic fix to Causative and Pinned Variants on Case page
- Structural inconsistency for ClinVar Blueprint templates
- Updated igv.js to 2.15.8 to fix track default color bug
- Fixed release versions for actions.
- Freeze tornado below 6.3.0 for compatibility with livereload 2.6.3
- Force update variants count on case re-upload
- IGV locus search not working - add genome reference id
- Pin links to MEI variants should end up on MEI not SV variant view
- Load also matching MEI variants on forced region load
- Allow excluding MEI from case variant deletion
- Fixed the name of the assigned user when the internal user ID is different from the user email address
- Gene variantS should display gene function, region and full hgvs
### Changed
- FontAwesome integrity check fail (updated resource)
- Removed ClinVar API validation buttons in favour of direct API submission
- Improved layout of Institute settings page
- ClinVar API key and allowed submitters are set in the Institute settings page


## [4.68]
### Added
- Rare Disease Mobile Element Insertion variants view
### Changed
- Updated igv.js to 2.15.6
### Fixed
- Docker stage build pycairo.
- Restore SNV and SV rank models versions on Causatives and Verified pages
- Saving `REVEL_RANKSCORE` value in a field named `revel` in variants database documents

## [4.67]
### Added
- Prepare to filter local SV frequency
### Changed
- Speed up instituteS page loading by refactoring cases/institutes query
- Clinical Filter for SVs includes `splice_polypyrimidine_tract_variant` as a severe consequence
- Clinical Filter for SVs includes local variant frequency freeze ("old") for filtering, starting at 30 counts
- Speed up caseS page loading by adding status to index and refactoring totals count
- HPO file parsing is updated to reflect that HPO have changed a few downloadable file formats with their 230405 release.
### Fixed
- Page crashing when a user tries to edit a comment that was removed
- Warning instead of crashed page when attempting to retrieve a non-existent Phenopacket
- Fixed StJude ProteinPaint gene link (URL change)
- Freeze of werkzeug library to version<2.3 to avoid problems resulting from the consequential upgrade of the Flask lib
- Huge list of genes in case report for megabases-long structural variants.
- Fix displaying institutes without associated cases on institutes page
- Fix default panel selection on SVs in cancer case report

## [4.66]
### Changed
- Moved Phenomodels code under a dedicated blueprint
- Updated the instructions to load custom case report under admin guide
- Keep variants filter window collapsed except when user expands it to filter
### Added
- A summary table of pinned variants on the cancer case general report
- New openable matching causatives and managed variants lists for default gene panels only for convenience
### Fixed
- Gens structural variant page link individual id typo

## [4.65.2]
### Fixed
- Generating general case report with str variants containing comments

## [4.65.1]
### Fixed
- Visibility of `Gene(s)` badges on SV VariantS page
- Hide dismiss bar on SV page not working well
- Delivery report PDF download
- Saving Pipeline version file when loading a case
- Backport compatible import of importlib metadata for old python versions (<3.8)

## [4.65]
### Added
- Option to mark a ClinVar submission as submitted
- Docs on how to create/update the PanelApp green genes as a system admin
- `individual_id`-parameter to both Gens links
- Download a gene panel in TXT format from gene panel page
- Panel gene comments on variant page: genes in panels can have comments that describe the gene in a panel context
### Changed
- Always show each case category on caseS page, even if 0 cases in total or after current query
- Improved sorting of ClinVar submissions
- Pre-populate SV type select in ClinVar submission form, when possible
- Show comment badges in related comments tables on general report
- Updated version of several GitHub actions
- Migrate from deprecated `pkg_resources` lib to `importlib_resources`
- Dismiss bar on variantS pages is thinner.
- Dismiss bar on variantS pages can be toggled open or closed for the duration of a login session.
### Fixed
- Fixed Sanger order / Cancel order modal close buttons
- Visibility of SV type in ClinVar submission form
- Fixed a couple of creations where now was called twice, so updated_at and created_at could differ
- Deprecated Ubuntu version 18.04 in one GitHub action
- Panels that have been removed (hidden) should not be visible in views where overlapping gene panels for genes are shown
- Gene panel test pointing to the right function

## [4.64]
### Added
- Create/Update a gene panel containing all PanelApp green genes (`scout update panelapp-green -i <cust_id>`)
- Links for ACMG pathogenicity impact modification on the ACMG classification page
### Changed
- Open local observation matching cases in new windows
### Fixed
- Matching manual ranked variants are now shown also on the somatic variant page
- VarSome links to hg19/GRCh37
- Managed variants filter settings lost when navigating to additional pages
- Collect the right variant category after submitting filter form from research variantS page
- Beacon links are templated and support variants in genome build 38

## [4.63]
### Added
- Display data sharing info for ClinVar, Matchmaker Exchange and Beacon in a dedicated column on Cases page
- Test for `commands.download.omim.print_omim`
- Display dismissed variants comments on general case report
- Modify ACMG pathogenicity impact (most commonly PVS1, PS3) based on strength of evidence with lab director's professional judgement
- REViewer button on STR variant page
- Alamut institution parameter in institute settings for Alamut Visual Plus software
- Added Manual Ranks Risk Factor, Likely Risk Factor and Uncertain Risk Factor
- Display matching manual ranks from previous cases the user has access to on VariantS and Variant pages
- Link to gnomAD gene SVs v2.1 for SV variants with gnomAD frequency
- Support for nf-core/rnafusion reports
### Changed
- Display chrY for sex unknown
- Deprecate legacy scout_load() method API call.
- Message shown when variant tag is updated for a variant
- When all ACMG classifications are deleted from a variant, the current variant classification status is also reset.
- Refactored the functions that collect causative variants
- Removed `scripts/generate_test_data.py`
### Fixed
- Default IGV tracks (genes, ClinVar, ClinVar CNVs) showing even if user unselects them all
- Freeze Flask-Babel below v3.0 due to issue with a locale decorator
- Thaw Flask-Babel and fix according to v3 standard. Thank you @TkTech!
- Show matching causatives on somatic structural variant page
- Visibility of gene names and functional annotations on Causatives/Verified pages
- Panel version can be manually set to floating point numbers, when modified
- Causatives page showing also non-causative variants matching causatives in other cases
- ClinVar form submission for variants with no selected transcript and HGVS
- Validating and submitting ClinVar objects not containing both Variant and Casedata info

## [4.62.1]
### Fixed
- Case page crashing when adding a case to a group without providing a valid case name

## [4.62]
### Added
- Validate ClinVar submission objects using the ClinVar API
- Wrote tests for case and variant API endpoints
- Create ClinVar submissions from Scout using the ClinVar API
- Export Phenopacket for affected individual
- Import Phenopacket from JSON file or Phenopacket API backend server
- Use the new case name option for GENS requests
- Pre-validate refseq:HGVS items using VariantValidator in ClinVar submission form
### Fixed
- Fallback for empty alignment index for REViewer service
- Source link out for MIP 11.1 reference STR annotation
- Avoid duplicate causatives and pinned variants
- ClinVar clinical significance displays only the ACMG terms when user selects ACMG 2015 as assertion criteria
- Spacing between icon and text on Beacon and MatchMaker links on case page sidebar
- Truncate IDs and HGVS representations in ClinVar pages if longer than 25 characters
- Update ClinVar submission ID form
- Handle connection timeout when sending requests requests to external web services
- Validate any ClinVar submission regardless of its status
- Empty Phenopackets import crashes
- Stop Spinner on Phenopacket JSON download
### Changed
- Updated ClinVar submission instructions

## [4.61.1]
### Fixed
- Added `UMLS` as an option of `Condition ID type` in ClinVar Variant downloaded files
- Missing value for `Condition ID type` in ClinVar Variant downloaded files
- Possibility to open, close or delete a ClinVar submission even if it doesn't have an associated name
- Save SV type, ref and alt n. copies to exported ClinVar files
- Inner and outer start and stop SV coordinates not exported in ClinVar files
- ClinVar submissions page crashing when SV files don't contain breakpoint exact coordinates
- Align OMIM diagnoses with delete diagnosis button on case page
- In ClinVar form, reset condition list and customize help when condition ID changes

## [4.61]
### Added
- Filter case list by cases with variants in ClinVar submission
- Filter case list by cases containing RNA-seq data - gene_fusion_reports and sample-level tracks (splice junctions and RNA coverage)
- Additional case category `Ignored`, to be used for cases that don't fall in the existing 'inactive', 'archived', 'solved', 'prioritized' categories
- Display number of cases shown / total number of cases available for each category on Cases page
- Moved buttons to modify case status from sidebar to main case page
- Link to Mutalyzer Normalizer tool on variant's transcripts overview to retrieve official HVGS descriptions
- Option to manually load RNA MULTIQC report using the command `scout load report -t multiqc_rna`
- Load RNA MULTIQC automatically for a case if config file contains the `multiqc_rna` key/value
- Instructions in admin-guide on how to load case reports via the command line
- Possibility to filter RD variants by a specific genotype call
- Distinct colors for different inheritance models on RD Variant page
- Gene panels PDF export with case variants hits by variant type
- A couple of additional README badges for GitHub stats
- Upload and display of pipeline reference info and executable version yaml files as custom reports
- Testing CLI on hasta in PR template
### Changed
- Instructions on how to call dibs on scout-stage server in pull request template
- Deprecated CLI commands `scout load <delivery_report, gene_fusion_report, coverage_qc_report, cnv_report>` to replace them with command `scout load report -t <report type>`
- Refactored code to display and download custom case reports
- Do not export `Assertion method` and `Assertion method citation` to ClinVar submission files according to changes to ClinVar's submission spreadsheet templates.
- Simplified code to create and download ClinVar CSV files
- Colorize inheritance models badges by category on VariantS page
- `Safe variants matching` badge more visible on case page
### Fixed
- Non-admin users saving institute settings would clear loqusdb instance selection
- Layout of variant position, cytoband and type in SV variant summary
- Broken `Build Status - GitHub badge` on GitHub README page
- Visibility of text on grey badges in gene panels PDF exports
- Labels for dashboard search controls
- Dark mode visibility for ClinVar submission
- Whitespaces on outdated panel in extent report

## [4.60]
### Added
- Mitochondrial deletion signatures (mitosign) can be uploaded and shown with mtDNA report
- A `Type of analysis` column on Causatives and Validated variants pages
- List of "safe" gene panels available for matching causatives and managed variants in institute settings, to avoid secondary findings
- `svdb_origin` as a synonym for `FOUND_IN` to complement `set` for variants found by all callers
### Changed
- Hide removed gene panels by default in panels page
- Removed option for filtering cancer SVs by Tumor and Normal alt AF
- Hide links to coverage report from case dynamic HPO panel if cancer analysis
- Remove rerun emails and redirect users to the analysis order portal instead
- Updated clinical SVs igv.js track (dbVar) and added example of external track from `https://trackhubregistry.org/`
- Rewrote the ClinVar export module to simplify and add one variant at the time
- ClinVar submissions with phenotype conditions from: [OMIM, MedGen, Orphanet, MeSH, HP, MONDO]
### Fixed
- If trying to load a badly formatted .tsv file an error message is displayed.
- Avoid showing case as rerun when first attempt at case upload failed
- Dynamic autocomplete search not working on phenomodels page
- Callers added to variant when loading case
- Now possible to update managed variant from file without deleting it first
- Missing preselected chromosome when editing a managed variant
- Preselected variant type and subtype when editing a managed variant
- Typo in dbVar ClinVar track, hg19


## [4.59]
### Added
- Button to go directly to HPO SV filter variantS page from case
- `Scout-REViewer-Service` integration - show `REViewer` picture if available
- Link to HPO panel coverage overview on Case page
- Specify a confidence threshold (green|amber|red) when loading PanelApp panels
- Functional annotations in variants lists exports (all variants)
- Cancer/Normal VAFs and COSMIC ids in in variants lists exports (cancer variants)
### Changed
- Better visualization of regional annotation for long lists of genes in large SVs in Variants tables
- Order of cells in variants tables
- More evident links to gene coverage from Variant page
- Gene panels sorted by display name in the entire Case page
- Round CADD and GnomAD values in variants export files
### Fixed
- HPO filter button on SV variantS page
- Spacing between region|function cells in SVs lists
- Labels on gene panel Chanjo report
- Fixed ambiguous duplicated response headers when requesting a BAM file from /static
- Visited color link on gene coverage button (Variant page)

## [4.58.1]
### Fixed
- Case search with search strings that contain characters that can be escaped

## [4.58]
### Added
- Documentation on how to create/update PanelApp panels
- Add filter by local observations (archive) to structural variants filters
- Add more splicing consequences to SO term definitions
- Search for a specific gene in all gene panels
- Institute settings option to force show all variants on VariantS page for all cases of an institute
- Filter cases by validation pending status
- Link to The Clinical Knowledgebase (CKB) (https://ckb.jax.org/) in cancer variant's page
### Fixed
- Added a not-authorized `auto-login` fixture according to changes in Flask-Login 0.6.2
- Renamed `cache_timeout` param name of flask.send_file function to `max_age` (Flask 2.2 compliant)
- Replaced deprecated `app.config["JSON_SORT_KEYS"]` with app.json.sort_keys in app settings
- Bug in gene variants page (All SNVs and INDELs) when variant gene doesn't have a hgnc id that is found in the database
- Broken export of causatives table
- Query for genes in build 38 on `Search SNVs and INDELs` page
- Prevent typing special characters `^<>?!=\/` in case search form
- Search matching causatives also among research variants in other cases
- Links to variants in Verified variants page
- Broken filter institute cases by pinned gene
- Better visualization of long lists of genes in large SVs on Causative and Verified Variants page
- Reintroduced missing button to export Causative variants
- Better linking and display of matching causatives and managed variants
- Reduced code complexity in `scout/parse/variant/variant.py`
- Reduced complexity of code in `scout/build/variant/variant.py`

### Changed
- State that loqusdb observation is in current case if observations count is one and no cases are shown
- Better pagination and number of variants returned by queries in `Search SNVs and INDELs` page
- Refactored and simplified code used for collecting gene variants for `Search SNVs and INDELs` page
- Fix sidebar panel icons in Case view
- Fix panel spacing in Case view
- Removed unused database `sanger_ordered` and `case_id,category,rank_score` indexes (variant collection)
- Verified variants displayed in a dedicated page reachable from institute sidebar
- Unified stats in dashboard page
- Improved gene info for large SVs and cancer SVs
- Remove the unused `variant.str_variant` endpoint from variant views
- Easier editing of HPO gene panel on case page
- Assign phenotype panel less cramped on Case page
- Causatives and Verified variants pages to use the same template macro
- Allow hyphens in panel names
- Reduce resolution of example images
- Remove some animations in web gui which where rendered slow


## [4.57.4]
### Fixed
- Parsing of variant.FORMAT "DR" key in parse variant file

## [4.57.3]
### Fixed
- Export of STR verified variants
- Do not download as verified variants first verified and then reset to not validated
- Avoid duplicated lines in downloaded verified variants reflecting changes in variant validation status

## [4.57.2]
### Fixed
- Export of verified variants when variant gene has no transcripts
- HTTP 500 when visiting a the details page for a cancer variant that had been ranked with genmod

## [4.57.1]
### Fixed
- Updating/replacing a gene panel from file with a corrupted or malformed file

## [4.57]
### Added
- Display last 50 or 500 events for a user in a timeline
- Show dismiss count from other cases on matching variantS
- Save Beacon-related events in events collection
- Institute settings allow saving multiple loqusdb instances for one institute
- Display stats from multiple instances of loqusdb on variant page
- Display date and frequency of obs derived from count of local archive observations from MIP11 (requires fix in MIP)
### Changed
- Prior ACMG classifications view is no longer limited by pathogenicity
### Fixed
- Visibility of Sanger ordered badge on case page, light mode
- Some of the DataTables tables (Phenotypes and Diagnoses pages) got a bit dark in dark mode
- Remove all redundancies when displaying timeline events (some events are saved both as case-related and variant-related)
- Missing link in saved MatchMaker-related events
- Genes with mixed case gene symbols missing in PanelApp panels
- Alignment of elements on the Beacon submission modal window
- Locus info links from STR variantS page open in new browser tabs

## [4.56]
### Added
- Test for PanelApp panels loading
- `panel-umi` tag option when loading cancer analyses
### Changed
- Black text to make comments more visible in dark mode
- Loading PanelApp panels replaces pre-existing panels with same version
- Removed sidebar from Causatives page - navigation is available on the top bar for now
- Create ClinVar submissions from pinned variants list in case page
- Select which pinned variants will be included in ClinVar submission documents
### Fixed
- Remove a:visited css style from all buttons
- Update of HPO terms via command line
- Background color of `MIXED` and `PANEL-UMI` sequencing types on cases page
- Fixed regex error when searching for cases with query ending with `\ `
- Gene symbols on Causatives page lighter in dark mode
- SpliceAI tooltip of multigene variants

## [4.55]
### Changed
- Represent different tumor samples as vials in cases page
- Option to force-update the OMIM panel
### Fixed
- Low tumor purity badge alignment in cancer samples table on cancer case view
- VariantS comment popovers reactivate on hover
- Updating database genes in build 37
- ACMG classification summary hidden by sticky navbar
- Logo backgrounds fixed to white on welcome page
- Visited links turn purple again
- Style of link buttons and dropdown menus
- Update KUH and GMS logos
- Link color for Managed variants

## [4.54]
### Added
- Dark mode, using browser/OS media preference
- Allow marking case as solved without defining causative variants
- Admin users can create missing beacon datasets from the institute's settings page
- GenCC links on gene and variant pages
- Deprecation warnings when launching the app using a .yaml config file or loading cases using .ped files
### Changed
- Improved HTML syntax in case report template
- Modified message displayed when variant rank stats could not be calculated
- Expanded instructions on how to test on CG development server (cg-vm1)
- Added more somatic variant callers (Balsamic v9 SNV, develop SV)
### Fixed
- Remove load demo case command from docker-compose.yml
- Text elements being split across pages in PDF reports
- Made login password field of type `password` in LDAP login form
- Gene panels HTML select in institute's settings page
- Bootstrap upgraded to version 5
- Fix some Sourcery and SonarCloud suggestions
- Escape special characters in case search on institute and dashboard pages
- Broken case PDF reports when no Madeline pedigree image can be created
- Removed text-white links style that were invisible in new pages style
- Variants pagination after pressing "Filter variants" or "Clinical filter"
- Layout of buttons Matchmaker submission panel (case page)
- Removing cases from Matchmaker (simplified code and fixed functionality)
- Reintroduce check for missing alignment files purged from server

## [4.53]
### Added
### Changed
- Point Alamut API key docs link to new API version
- Parse dbSNP id from ID only if it says "rs", else use VEP CSQ fields
- Removed MarkupSafe from the dependencies
### Fixed
- Reintroduced loading of SVs for demo case 643595
- Successful parse of FOUND_IN should avoid GATK caller default
- All vulnerabilities flagged by SonarCloud

## [4.52]
### Added
- Demo cancer case gets loaded together with demo RD case in demo instance
- Parse REVEL_score alongside REVEL_rankscore from csq field and display it on SNV variant page
- Rank score results now show the ranking range
- cDNA and protein changes displayed on institute causatives pages
- Optional SESSION_TIMEOUT_MINUTES configuration in app config files
- Script to convert old OMIM case format (list of integers) to new format (list of dictionaries)
- Additional check for user logged in status before serving alignment files
- Download .cgh files from cancer samples table on cancer case page
- Number of documents and date of last update on genes page
### Changed
- Verify user before redirecting to IGV alignments and sashimi plots
- Build case IGV tracks starting from case and variant objects instead of passing all params in a form
- Unfreeze Werkzeug lib since Flask_login v.0.6 with bugfix has been released
- Sort gene panels by name (panelS and variant page)
- Removed unused `server.blueprints.alignviewers.unindexed_remote_static` endpoint
- User sessions to check files served by `server.blueprints.alignviewers.remote_static` endpoint
- Moved Beacon-related functions to a dedicated app extension
- Audit Filter now also loads filter displaying the variants for it
### Fixed
- Handle `attachment_filename` parameter renamed to `download_name` when Flask 2.2 will be released
- Removed cursor timeout param in cases find adapter function to avoid many code warnings
- Removed stream argument deprecation warning in tests
- Handle `no intervals found` warning in load_region test
- Beacon remove variants
- Protect remote_cors function in alignviewers view from Server-Side Request Forgery (SSRF)
- Check creation date of last document in gene collection to display when genes collection was updated last

## [4.51]
### Added
- Config file containing codecov settings for pull requests
- Add an IGV.js direct link button from case page
- Security policy file
- Hide/shade compound variants based on rank score on variantS from filter
- Chromograph legend documentation direct link
### Changed
- Updated deprecated Codecov GitHub action to v.2
- Simplified code of scout/adapter/mongo/variant
- Update IGV.js to v2.11.2
- Show summary number of variant gene panels on general report if more than 3
### Fixed
- Marrvel link for variants in genome build 38 (using liftover to build 37)
- Remove flags from codecov config file
- Fixed filter bug with high negative SPIDEX scores
- Renamed IARC TP53 button to to `TP53 Database`, modified also link since IARC has been moved to the US NCI: `https://tp53.isb-cgc.org/`
- Parsing new format of OMIM case info when exporting patients to Matchmaker
- Remove flask-debugtoolbar lib dependency that is using deprecated code and causes app to crash after new release of Jinja2 (3.1)
- Variant page crashing for cases with old OMIM terms structure (a list of integers instead of dictionary)
- Variant page crashing when creating MARRVEL link for cases with no genome build
- SpliceAI documentation link
- Fix deprecated `safe_str_cmp` import from `werkzeug.security` by freezing Werkzeug lib to v2.0 until Flask_login v.0.6 with bugfix is released
- List gene names densely in general report for SVs that contain more than 3 genes
- Show transcript ids on refseq genes on hg19 in IGV.js, using refgene source
- Display correct number of genes in general report for SVs that contain more than 32 genes
- Broken Google login after new major release of `lepture/authlib`
- Fix frequency and callers display on case general report

## [4.50.1]
### Fixed
- Show matching causative STR_repid for legacy str variants (pre Stranger hgnc_id)

## [4.50]
### Added
- Individual-specific OMIM terms
- OMIM disease descriptions in ClinVar submission form
- Add a toggle for melter rerun monitoring of cases
- Add a config option to show the rerun monitoring toggle
- Add a cli option to export cases with rerun monitoring enabled
- Add a link to STRipy for STR variants; shallow for ARX and HOXA13
- Hide by default variants only present in unaffected individuals in variants filters
- OMIM terms in general case report
- Individual-level info on OMIM and HPO terms in general case report
- PanelApp gene link among the external links on variant page
- Dashboard case filters fields help
- Filter cases by OMIM terms in cases and dashboard pages
### Fixed
- A malformed panel id request would crash with exception: now gives user warning flash with redirect
- Link to HPO resource file hosted on `http://purl.obolibrary.org`
- Gene search form when gene exists only in build 38
- Fixed odd redirect error and poor error message on missing column for gene panel csv upload
- Typo in parse variant transcripts function
- Modified keys name used to parse local observations (archived) frequencies to reflect change in MIP keys naming
- Better error handling for partly broken/timed out chanjo reports
- Broken javascript code when case Chromograph data is malformed
- Broader space for case synopsis in general report
- Show partial causatives on causatives and matching causatives panels
- Partial causative assignment in cases with no OMIM or HPO terms
- Partial causative OMIM select options in variant page
### Changed
- Slightly smaller and improved layout of content in case PDF report
- Relabel more cancer variant pages somatic for navigation
- Unify caseS nav links
- Removed unused `add_compounds` param from variant controllers function
- Changed default hg19 genome for IGV.js to legacy hg19_1kg_decoy to fix a few problematic loci
- Reduce code complexity (parse/ensembl.py)
- Silence certain fields in ClinVar export if prioritised ones exist (chrom-start-end if hgvs exist)
- Made phenotype non-mandatory when marking a variant as partial causative
- Only one phenotype condition type (OMIM or HPO) per variant is used in ClinVar submissions
- ClinVar submission variant condition prefers OMIM over HPO if available
- Use lighter version of gene objects in Omim MongoDB adapter, panels controllers, panels views and institute controllers
- Gene-variants table size is now adaptive
- Remove unused file upload on gene-variants page

## [4.49]
### Fixed
- Pydantic model types for genome_build, madeline_info, peddy_ped_check and peddy_sex_check, rank_model_version and sv_rank_model_version
- Replace `MatchMaker` with `Matchmaker` in all places visible by a user
- Save diagnosis labels along with OMIM terms in Matchmaker Exchange submission objects
- `libegl-mesa0_21.0.3-0ubuntu0.3~20.04.5_amd64.deb` lib not found by GitHub actions Docker build
- Remove unused `chromograph_image_files` and `chromograph_prefixes` keys saved when creating or updating an RD case
- Search managed variants by description and with ignore case
### Changed
- Introduced page margins on exported PDF reports
- Smaller gene fonts in downloaded HPO genes PDF reports
- Reintroduced gene coverage data in the PDF-exported general report of rare-disease cases
- Check for existence of case report files before creating sidebar links
- Better description of HPO and OMIM terms for patients submitted to Matchmaker Exchange
- Remove null non-mandatory key/values when updating a case
- Freeze WTForms<3 due to several form input rendering changes

## [4.48.1]
### Fixed
- General case PDF report for recent cases with no pedigree

## [4.48]
### Added
- Option to cancel a request for research variants in case page
### Changed
- Update igv.js to v2.10.5
- Updated example of a case delivery report
- Unfreeze cyvcf2
- Builder images used in Scout Dockerfiles
- Crash report email subject gives host name
- Export general case report to PDF using PDFKit instead of WeasyPrint
- Do not include coverage report in PDF case report since they might have different orientation
- Export cancer cases's "Coverage and QC report" to PDF using PDFKit instead of Weasyprint
- Updated cancer "Coverage and QC report" example
- Keep portrait orientation in PDF delivery report
- Export delivery report to PDF using PDFKit instead of Weasyprint
- PDF export of clinical and research HPO panels using PDFKit instead of Weasyprint
- Export gene panel report to PDF using PDFKit
- Removed WeasyPrint lib dependency

### Fixed
- Reintroduced missing links to Swegen and Beacon and dbSNP in RD variant page, summary section
- Demo delivery report orientation to fit new columns
- Missing delivery report in demo case
- Cast MNVs to SNV for test
- Export verified variants from all institutes when user is admin
- Cancer coverage and QC report not found for demo cancer case
- Pull request template instructions on how to deploy to test server
- PDF Delivery report not showing Swedac logo
- Fix code typos
- Disable codefactor raised by ESLint for javascript functions located on another file
- Loading spinner stuck after downloading a PDF gene panel report
- IGV browser crashing when file system with alignment files is not mounted

## [4.47]
### Added
- Added CADD, GnomAD and genotype calls to variantS export
### Changed
- Pull request template, to illustrate how to deploy pull request branches on cg-vm1 stage server
### Fixed
- Compiled Docker image contains a patched version (v4.9) of chanjo-report

## [4.46.1]
### Fixed
- Downloading of files generated within the app container (MT-report, verified variants, pedigrees, ..)

## [4.46]
### Added
- Created a Dockefile to be used to serve the dockerized app in production
- Modified the code to collect database params specified as env vars
- Created a GitHub action that pushes the Dockerfile-server image to Docker Hub (scout-server-stage) every time a PR is opened
- Created a GitHub action that pushes the Dockerfile-server image to Docker Hub (scout-server) every time a new release is created
- Reassign MatchMaker Exchange submission to another user when a Scout user is deleted
- Expose public API JSON gene panels endpoint, primarily to enable automated rerun checking for updates
- Add utils for dictionary type
- Filter institute cases using multiple HPO terms
- Vulture GitHub action to identify and remove unused variables and imports
### Changed
- Updated the python config file documentation in admin guide
- Case configuration parsing now uses Pydantic for improved typechecking and config handling
- Removed test matrices to speed up automatic testing of PRs
- Switch from Coveralls to Codecov to handle CI test coverage
- Speed-up CI tests by caching installation of libs and splitting tests into randomized groups using pytest-test-groups
- Improved LDAP login documentation
- Use lib flask-ldapconn instead of flask_ldap3_login> to handle ldap authentication
- Updated Managed variant documentation in user guide
- Fix and simplify creating and editing of gene panels
- Simplified gene variants search code
- Increased the height of the genes track in the IGV viewer
### Fixed
- Validate uploaded managed variant file lines, warning the user.
- Exporting validated variants with missing "genes" database key
- No results returned when searching for gene variants using a phenotype term
- Variants filtering by gene symbols file
- Make gene HGNC symbols field mandatory in gene variants page and run search only on form submit
- Make sure collaborator gene variants are still visible, even if HPO filter is used

## [4.45]
### Added
### Changed
- Start Scout also when loqusdbapi is not reachable
- Clearer definition of manual standard and custom inheritance models in gene panels
- Allow searching multiple chromosomes in filters
### Fixed
- Gene panel crashing on edit action

## [4.44]
### Added
### Changed
- Display Gene track beneath each sample track when displaying splice junctions in igv browser
- Check outdated gene symbols and update with aliases for both RD and cancer variantS
### Fixed
- Added query input check and fixed the Genes API endpoint to return a json formatted error when request is malformed
- Typo in ACMG BP6 tooltip

## [4.43.1]
### Added
- Added database index for OMIM disease term genes
### Changed
### Fixed
- Do not drop HPO terms collection when updating HPO terms via the command line
- Do not drop disease (OMIM) terms collection when updating diseases via the command line

## [4.43]
### Added
- Specify which collection(s) update/build indexes for
### Fixed
- Do not drop genes and transcripts collections when updating genes via the command line

## [4.42.1]
### Added
### Changed
### Fixed
- Freeze PyMongo lib to version<4.0 to keep supporting previous MongoDB versions
- Speed up gene panels creation and update by collecting only light gene info from database
- Avoid case page crash on Phenomizer queries timeout

## [4.42]
### Added
- Choose custom pinned variants to submit to MatchMaker Exchange
- Submit structural variant as genes to the MatchMaker Exchange
- Added function for maintainers and admins to remove gene panels
- Admins can restore deleted gene panels
- A development docker-compose file illustrating the scout/chanjo-report integration
- Show AD on variants view for cancer SV (tumor and normal)
- Cancer SV variants filter AD, AF (tumor and normal)
- Hiding the variants score column also from cancer SVs, as for the SNVs
### Changed
- Enforce same case _id and display_name when updating a case
- Enforce same individual ids, display names and affected status when updating a case
- Improved documentation for connecting to loqusdb instances (including loqusdbapi)
- Display and download HPO gene panels' gene symbols in italics
- A faster-built and lighter Docker image
- Reduce complexity of `panels` endpoint moving some code to the panels controllers
- Update requirements to use flask-ldap3-login>=0.9.17 instead of freezing WTForm
### Fixed
- Use of deprecated TextField after the upgrade of WTF to v3.0
- Freeze to WTForms to version < 3
- Remove the extra files (bed files and madeline.svg) introduced by mistake
- Cli command loading demo data in docker-compose when case custom images exist and is None
- Increased MongoDB connection serverSelectionTimeoutMS parameter to 30K (default value according to MongoDB documentation)
- Better differentiate old obs counts 0 vs N/A
- Broken cancer variants page when default gene panel was deleted
- Typo in tx_overview function in variant controllers file
- Fixed loqusdbapi SV search URL
- SV variants filtering using Decipher criterion
- Removing old gene panels that don't contain the `maintainer` key.

## [4.41.1]
### Fixed
- General reports crash for variant annotations with same variant on other cases

## [4.41]
### Added
- Extended the instructions for running the Scout Docker image (web app and cli).
- Enabled inclusion of custom images to STR variant view
### Fixed
- General case report sorting comments for variants with None genetic models
- Do not crash but redirect to variants page with error when a variant is not found for a case
- UCSC links coordinates for SV variants with start chromosome different than end chromosome
- Human readable variants name in case page for variants having start chromosome different from end chromosome
- Avoid always loading all transcripts when checking gene symbol: introduce gene captions
- Slow queries for evaluated variants on e.g. case page - use events instead
### Changed
- Rearrange variant page again, moving severity predictions down.
- More reactive layout width steps on variant page

## [4.40.1]
### Added
### Fixed
- Variants dismissed with inconsistent inheritance pattern can again be shown in general case report
- General report page for variants with genes=None
- General report crashing when variants have no panels
- Added other missing keys to case and variant dictionaries passed to general report
### Changed

## [4.40]
### Added
- A .cff citation file
- Phenotype search API endpoint
- Added pagination to phenotype API
- Extend case search to include internal MongoDB id
- Support for connecting to a MongoDB replica set (.py config files)
- Support for connecting to a MongoDB replica set (.yaml config files)
### Fixed
- Command to load the OMIM gene panel (`scout load panel --omim`)
- Unify style of pinned and causative variants' badges on case page
- Removed automatic spaces after punctuation in comments
- Remove the hardcoded number of total individuals from the variant's old observations panel
- Send delete requests to a connected Beacon using the DELETE method
- Layout of the SNV and SV variant page - move frequency up
### Changed
- Stop updating database indexes after loading exons via command line
- Display validation status badge also for not Sanger-sequenced variants
- Moved Frequencies, Severity and Local observations panels up in RD variants page
- Enabled Flask CORS to communicate CORS status to js apps
- Moved the code preparing the transcripts overview to the backend
- Refactored and filtered json data used in general case report
- Changed the database used in docker-compose file to use the official MongoDB v4.4 image
- Modified the Python (3.6, 3.8) and MongoDB (3.2, 4.4, 5.0) versions used in testing matrices (GitHub actions)
- Capitalize case search terms on institute and dashboard pages


## [4.39]
### Added
- COSMIC IDs collected from CSQ field named `COSMIC`
### Fixed
- Link to other causative variants on variant page
- Allow multiple COSMIC links for a cancer variant
- Fix floating text in severity box #2808
- Fixed MitoMap and HmtVar links for hg38 cases
- Do not open new browser tabs when downloading files
- Selectable IGV tracks on variant page
- Missing splice junctions button on variant page
- Refactor variantS representative gene selection, and use it also for cancer variant summary
### Changed
- Improve Javascript performance for displaying Chromograph images
- Make ClinVar classification more evident in cancer variant page

## [4.38]
### Added
- Option to hide Alamut button in the app config file
### Fixed
- Library deprecation warning fixed (insert is deprecated. Use insert_one or insert_many instead)
- Update genes command will not trigger an update of database indices any more
- Missing resources in temporary downloading directory when updating genes using the command line
- Restore previous variant ACMG classification in a scrollable div
- Loading spinner not stopping after downloading PDF case reports and variant list export
- Add extra Alamut links higher up on variant pages
- Improve UX for phenotypes in case page
- Filter and export of STR variants
- Update look of variants page navigation buttons
### Changed

## [4.37]
### Added
- Highlight and show version number for RefSeq MANE transcripts.
- Added integration to a rerunner service for toggling reanalysis with updated pedigree information
- SpliceAI display and parsing from VEP CSQ
- Display matching tiered variants for cancer variants
- Display a loading icon (spinner) until the page loads completely
- Display filter badges in cancer variants list
- Update genes from pre-downloaded file resources
- On login, OS, browser version and screen size are saved anonymously to understand how users are using Scout
- API returning institutes data for a given user: `/api/v1/institutes`
- API returning case data for a given institute: `/api/v1/institutes/<institute_id>/cases`
- Added GMS and Lund university hospital logos to login page
- Made display of Swedac logo configurable
- Support for displaying custom images in case view
- Individual-specific HPO terms
- Optional alamut_key in institute settings for Alamut Plus software
- Case report API endpoint
- Tooltip in case explaining that genes with genome build different than case genome build will not be added to dynamic HPO panel.
- Add DeepVariant as a caller
### Fixed
- Updated IGV to v2.8.5 to solve missing gene labels on some zoom levels
- Demo cancer case config file to load somatic SNVs and SVs only.
- Expand list of refseq trancripts in ClinVar submission form
- Renamed `All SNVs and INDELs` institute sidebar element to `Search SNVs and INDELs` and fixed its style.
- Add missing parameters to case load-config documentation
- Allow creating/editing gene panels and dynamic gene panels with genes present in genome build 38
- Bugfix broken Pytests
- Bulk dismissing variants error due to key conversion from string to integer
- Fix typo in index documentation
- Fixed crash in institute settings page if "collaborators" key is not set in database
- Don't stop Scout execution if LoqusDB call fails and print stacktrace to log
- Bug when case contains custom images with value `None`
- Bug introduced when fixing another bug in Scout-LoqusDB interaction
- Loading of OMIM diagnoses in Scout demo instance
- Remove the docker-compose with chanjo integration because it doesn't work yet.
- Fixed standard docker-compose with scout demo data and database
- Clinical variant assessments not present for pinned and causative variants on case page.
- MatchMaker matching one node at the time only
- Remove link from previously tiered variants badge in cancer variants page
- Typo in gene cell on cancer variants page
- Managed variants filter form
### Changed
- Better naming for variants buttons on cancer track (somatic, germline). Also show cancer research button if available.
- Load case with missing panels in config files, but show warning.
- Changing the (Female, Male) symbols to (F/M) letters in individuals_table and case-sma.
- Print stacktrace if case load command fails
- Added sort icon and a pointer to the cursor to all tables with sortable fields
- Moved variant, gene and panel info from the basic pane to summary panel for all variants.
- Renamed `Basics` panel to `Classify` on variant page.
- Revamped `Basics` panel to a panel dedicated to classify variants
- Revamped the summary panel to be more compact.
- Added dedicated template for cancer variants
- Removed Gene models, Gene annotations and Conservation panels for cancer variants
- Reorganized the orders of panels for variant and cancer variant views
- Added dedicated variant quality panel and removed relevant panes
- A more compact case page
- Removed OMIM genes panel
- Make genes panel, pinned variants panel, causative variants panel and ClinVar panel scrollable on case page
- Update to Scilifelab's 2020 logo
- Update Gens URL to support Gens v2.0 format
- Refactor tests for parsing case configurations
- Updated links to HPO downloadable resources
- Managed variants filtering defaults to all variant categories
- Changing the (Kind) drop-down according to (Category) drop-down in Managed variant add variant
- Moved Gens button to individuals table
- Check resource files availability before starting updating OMIM diagnoses
- Fix typo in `SHOW_OBSERVED_VARIANT_ARCHIVE` config param

## [4.36]
### Added
- Parse and save splice junction tracks from case config file
- Tooltip in observations panel, explaining that case variants with no link might be old variants, not uploaded after a case rerun
### Fixed
- Warning on overwriting variants with same position was no longer shown
- Increase the height of the dropdowns to 425px
- More indices for the case table as it grows, specifically for causatives queries
- Splice junction tracks not centered over variant genes
- Total number of research variants count
- Update variants stats in case documents every time new variants are loaded
- Bug in flashing warning messages when filtering variants
### Changed
- Clearer warning messages for genes and gene/gene-panels searches in variants filters

## [4.35]
### Added
- A new index for hgnc_symbol in the hgnc_gene collection
- A Pedigree panel in STR page
- Display Tier I and II variants in case view causatives card for cancer cases
### Fixed
- Send partial file data to igv.js when visualizing sashimi plots with splice junction tracks
- Research variants filtering by gene
- Do not attempt to populate annotations for not loaded pinned/causatives
- Add max-height to all dropdowns in filters
### Changed
- Switch off non-clinical gene warnings when filtering research variants
- Don't display OMIM disease card in case view for cancer cases
- Refactored Individuals and Causative card in case view for cancer cases
- Update and style STR case report

## [4.34]
### Added
- Saved filter lock and unlock
- Filters can optionally be marked audited, logging the filter name, user and date on the case events and general report.
- Added `ClinVar hits` and `Cosmic hits` in cancer SNVs filters
- Added `ClinVar hits` to variants filter (rare disease track)
- Load cancer demo case in docker-compose files (default and demo file)
- Inclusive-language check using [woke](https://github.com/get-woke/woke) github action
- Add link to HmtVar for mitochondrial variants (if VCF is annotated with HmtNote)
- Grey background for dismissed compounds in variants list and variant page
- Pin badge for pinned compounds in variants list and variant page
- Support LoqusDB REST API queries
- Add a docker-compose-matchmaker under scout/containers/development to test matchmaker locally
- Script to investigate consequences of symbol search bug
- Added GATK to list of SV and cancer SV callers
### Fixed
- Make MitoMap link work for hg38 again
- Export Variants feature crashing when one of the variants has no primary transcripts
- Redirect to last visited variantS page when dismissing variants from variants list
- Improved matching of SVs Loqus occurrences in other cases
- Remove padding from the list inside (Matching causatives from other cases) panel
- Pass None to get_app function in CLI base since passing script_info to app factory functions was deprecated in Flask 2.0
- Fixed failing tests due to Flask update to version 2.0
- Speed up user events view
- Causative view sort out of memory error
- Use hgnc_id for gene filter query
- Typo in case controllers displaying an error every time a patient is matched against external MatchMaker nodes
- Do not crash while attempting an update for variant documents that are too big (> 16 MB)
- Old STR causatives (and other variants) may not have HGNC symbols - fix sort lambda
- Check if gene_obj has primary_transcript before trying to access it
- Warn if a gene manually searched is in a clinical panel with an outdated name when filtering variants
- ChrPos split js not needed on STR page yet
### Changed
- Remove parsing of case `genome_version`, since it's not used anywhere downstream
- Introduce deprecation warning for Loqus configs that are not dictionaries
- SV clinical filter no longer filters out sub 100 nt variants
- Count cases in LoqusDB by variant type
- Commit pulse repo badge temporarily set to weekly
- Sort ClinVar submissions objects by ascending "Last evaluated" date
- Refactored the MatchMaker integration as an extension
- Replaced some sensitive words as suggested by woke linter
- Documentation for load-configuration rewritten.
- Add styles to MatchMaker matches table
- More detailed info on the data shared in MatchMaker submission form

## [4.33.1]
### Fixed
- Include markdown for release autodeploy docs
- Use standard inheritance model in ClinVar (https://ftp.ncbi.nlm.nih.gov/pub/GTR/standard_terms/Mode_of_inheritance.txt)
- Fix issue crash with variants that have been unflagged causative not being available in other causatives
### Added
### Changed

## [4.33]
### Fixed
- Command line crashing when updating an individual not found in database
- Dashboard page crashing when filters return no data
- Cancer variants filter by chromosome
- /api/v1/genes now searches for genes in all genome builds by default
- Upgraded igv.js to version 2.8.1 (Fixed Unparsable bed record error)
### Added
- Autodeploy docs on release
- Documentation for updating case individuals tracks
- Filter cases and dashboard stats by analysis track
### Changed
- Changed from deprecated db update method
- Pre-selected fields to run queries with in dashboard page
- Do not filter by any institute when first accessing the dashboard
- Removed OMIM panel in case view for cancer cases
- Display Tier I and II variants in case view causatives panel for cancer cases
- Refactored Individuals and Causative panels in case view for cancer cases

## [4.32.1]
### Fixed
- iSort lint check only
### Changed
- Institute cases page crashing when a case has track:Null
### Added

## [4.32]
### Added
- Load and show MITOMAP associated diseases from VCF (INFO field: MitomapAssociatedDiseases, via HmtNote)
- Show variant allele frequencies for mitochondrial variants (GRCh38 cases)
- Extend "public" json API with diseases (OMIM) and phenotypes (HPO)
- HPO gene list download now has option for clinical and non-clinical genes
- Display gene splice junctions data in sashimi plots
- Update case individuals with splice junctions tracks
- Simple Docker compose for development with local build
- Make Phenomodels subpanels collapsible
- User side documentation of cytogenomics features (Gens, Chromograph, vcf2cytosure, rhocall)
- iSort GitHub Action
- Support LoqusDB REST API queries
### Fixed
- Show other causative once, even if several events point to it
- Filtering variants by mitochondrial chromosome for cases with genome build=38
- HPO gene search button triggers any warnings for clinical / non-existing genes also on first search
- Fixed a bug in variants pages caused by MT variants without alt_frequency
- Tests for CADD score parsing function
- Fixed the look of IGV settings on SNV variant page
- Cases analyzed once shown as `rerun`
- Missing case track on case re-upload
- Fixed severity rank for SO term "regulatory region ablation"
### Changed
- Refactor according to CodeFactor - mostly reuse of duplicated code
- Phenomodels language adjustment
- Open variants in a new window (from variants page)
- Open overlapping and compound variants in a new window (from variant page)
- gnomAD link points to gnomAD v.3 (build GRCh38) for mitochondrial variants.
- Display only number of affected genes for dismissed SVs in general report
- Chromosome build check when populating the variants filter chromosome selection
- Display mitochondrial and rare diseases coverage report in cases with missing 'rare' track

## [4.31.1]
### Added
### Changed
- Remove mitochondrial and coverage report from cancer cases sidebar
### Fixed
- ClinVar page when dbSNP id is None

## [4.31]
### Added
- gnomAD annotation field in admin guide
- Export also dynamic panel genes not associated to an HPO term when downloading the HPO panel
- Primary HGNC transcript info in variant export files
- Show variant quality (QUAL field from vcf) in the variant summary
- Load/update PDF gene fusion reports (clinical and research) generated with Arriba
- Support new MANE annotations from VEP (both MANE Select and MANE Plus Clinical)
- Display on case activity the event of a user resetting all dismissed variants
- Support gnomAD population frequencies for mitochondrial variants
- Anchor links in Casedata ClinVar panels to redirect after renaming individuals
### Fixed
- Replace old docs link www.clinicalgenomics.se/scout with new https://clinical-genomics.github.io/scout
- Page formatting issues whenever case and variant comments contain extremely long strings with no spaces
- Chromograph images can be one column and have scrollbar. Removed legacy code.
- Column labels for ClinVar case submission
- Page crashing looking for LoqusDB observation when variant doesn't exist
- Missing inheritance models and custom inheritance models on newly created gene panels
- Accept only numbers in managed variants filter as position and end coordinates
- SNP id format and links in Variant page, ClinVar submission form and general report
- Case groups tooltip triggered only when mouse is on the panel header
- Loadable filters displayed in alphabetical order on variants page
### Changed
- A more compact case groups panel
- Added landscape orientation CSS style to cancer coverage and QC demo report
- Improve user documentation to create and save new gene panels
- Removed option to use space as separator when uploading gene panels
- Separating the columns of standard and custom inheritance models in gene panels
- Improved ClinVar instructions for users using non-English Excel

## [4.30.2]
### Added
### Fixed
- Use VEP RefSeq ID if RefSeq list is empty in RefSeq transcripts overview
- Bug creating variant links for variants with no end_chrom
### Changed

## [4.30.1]
### Added
### Fixed
- Cryptography dependency fixed to use version < 3.4
### Changed

## [4.30]
### Added
- Introduced a `reset dismiss variant` verb
- Button to reset all dismissed variants for a case
- Add black border to Chromograph ideograms
- Show ClinVar annotations on variantS page
- Added integration with GENS, copy number visualization tool
- Added a VUS label to the manual classification variant tags
- Add additional information to SNV verification emails
- Tooltips documenting manual annotations from default panels
- Case groups now show bam files from all cases on align view
### Fixed
- Center initial igv view on variant start with SNV/indels
- Don't set initial igv view to negative coordinates
- Display of GQ for SV and STR
- Parsing of AD and related info for STRs
- LoqusDB field in institute settings accepts only existing Loqus instances
- Fix DECIPHER link to work after DECIPHER migrated to GRCh38
- Removed visibility window param from igv.js genes track
- Updated HPO download URL
- Patch HPO download test correctly
- Reference size on STR hover not needed (also wrong)
- Introduced genome build check (allowed values: 37, 38, "37", "38") on case load
- Improve case searching by assignee full name
- Populating the LoqusDB select in institute settings
### Changed
- Cancer variants table header (pop freq etc)
- Only admin users can modify LoqusDB instance in Institute settings
- Style of case synopsis, variants and case comments
- Switched to igv.js 2.7.5
- Do not choke if case is missing research variants when research requested
- Count cases in LoqusDB by variant type
- Introduce deprecation warning for Loqus configs that are not dictionaries
- Improve create new gene panel form validation
- Make XM- transcripts less visible if they don't overlap with transcript refseq_id in variant page
- Color of gene panels and comments panels on cases and variant pages
- Do not choke if case is missing research variants when reserch requested

## [4.29.1]
### Added
### Fixed
- Always load STR variants regardless of RankScore threshold (hotfix)
### Changed

## [4.29]
### Added
- Added a page about migrating potentially breaking changes to the documentation
- markdown_include in development requirements file
- STR variants filter
- Display source, Z-score, inheritance pattern for STR annotations from Stranger (>0.6.1) if available
- Coverage and quality report to cancer view
### Fixed
- ACMG classification page crashing when trying to visualize a classification that was removed
- Pretty print HGVS on gene variants (URL-decode VEP)
- Broken or missing link in the documentation
- Multiple gene names in ClinVar submission form
- Inheritance model select field in ClinVar submission
- IGV.js >2.7.0 has an issue with the gene track zoom levels - temp freeze at 2.7.0
- Revert CORS-anywhere and introduce a local http proxy for cloud tracks
### Changed

## [4.28]
### Added
- Chromograph integration for displaying PNGs in case-page
- Add VAF to cancer case general report, and remove some of its unused fields
- Variants filter compatible with genome browser location strings
- Support for custom public igv tracks stored on the cloud
- Add tests to increase testing coverage
- Update case variants count after deleting variants
- Update IGV.js to latest (v2.7.4)
- Bypass igv.js CORS check using `https://github.com/Rob--W/cors-anywhere`
- Documentation on default and custom IGV.js tracks (admin docs)
- Lock phenomodels so they're editable by admins only
- Small case group assessment sharing
- Tutorial and files for deploying app on containers (Kubernetes pods)
- Canonical transcript and protein change of canonical transcript in exported variants excel sheet
- Support for Font Awesome version 6
- Submit to Beacon from case page sidebar
- Hide dismissed variants in variants pages and variants export function
- Systemd service files and instruction to deploy Scout using podman
### Fixed
- Bugfix: unused `chromgraph_prefix |tojson` removed
- Freeze coloredlogs temporarily
- Marrvel link
- Don't show TP53 link for silent or synonymous changes
- OMIM gene field accepts any custom number as OMIM gene
- Fix Pytest single quote vs double quote string
- Bug in gene variants search by similar cases and no similar case is found
- Delete unused file `userpanel.py`
- Primary transcripts in variant overview and general report
- Google OAuth2 login setup in README file
- Redirect to 'missing file'-icon if configured Chromograph file is missing
- Javascript error in case page
- Fix compound matching during variant loading for hg38
- Cancer variants view containing variants dismissed with cancer-specific reasons
- Zoom to SV variant length was missing IGV contig select
- Tooltips on case page when case has no default gene panels
### Changed
- Save case variants count in case document and not in sessions
- Style of gene panels multiselect on case page
- Collapse/expand main HPO checkboxes in phenomodel preview
- Replaced GQ (Genotype quality) with VAF (Variant allele frequency) in cancer variants GT table
- Allow loading of cancer cases with no tumor_purity field
- Truncate cDNA and protein changes in case report if longer than 20 characters


## [4.27]
### Added
- Exclude one or more variant categories when running variants delete command
### Fixed
### Changed

## [4.26.1]
### Added
### Fixed
- Links with 1-letter aa codes crash on frameshift etc
### Changed

## [4.26]
### Added
- Extend the delete variants command to print analysis date, track, institute, status and research status
- Delete variants by type of analysis (wgs|wes|panel)
- Links to cBioPortal, MutanTP53, IARC TP53, OncoKB, MyCancerGenome, CIViC
### Fixed
- Deleted variants count
### Changed
- Print output of variants delete command as a tab separated table

## [4.25]
### Added
- Command line function to remove variants from one or all cases
### Fixed
- Parse SMN None calls to None rather than False

## [4.24.1]
### Fixed
- Install requirements.txt via setup file

## [4.24]
### Added
- Institute-level phenotype models with sub-panels containing HPO and OMIM terms
- Runnable Docker demo
- Docker image build and push github action
- Makefile with shortcuts to docker commands
- Parse and save synopsis, phenotype and cohort terms from config files upon case upload
### Fixed
- Update dismissed variant status when variant dismissed key is missing
- Breakpoint two IGV button now shows correct chromosome when different from bp1
- Missing font lib in Docker image causing the PDF report download page to crash
- Sentieon Manta calls lack Somaticscore - load anyway
- ClinVar submissions crashing due to pinned variants that are not loaded
- Point ExAC pLI score to new gnomad server address
- Bug uploading cases missing phenotype terms in config file
- STRs loaded but not shown on browser page
- Bug when using adapter.variant.get_causatives with case_id without causatives
- Problem with fetching "solved" from scout export cases cli
- Better serialising of datetime and bson.ObjectId
- Added `volumes` folder to .gitignore
### Changed
- Make matching causative and managed variants foldable on case page
- Remove calls to PyMongo functions marked as deprecated in backend and frontend(as of version 3.7).
- Improved `scout update individual` command
- Export dynamic phenotypes with ordered gene lists as PDF


## [4.23]
### Added
- Save custom IGV track settings
- Show a flash message with clear info about non-valid genes when gene panel creation fails
- CNV report link in cancer case side navigation
- Return to comment section after editing, deleting or submitting a comment
- Managed variants
- MT vs 14 chromosome mean coverage stats if Scout is connected to Chanjo
### Fixed
- missing `vcf_cancer_sv` and `vcf_cancer_sv_research` to manual.
- Split ClinVar multiple clnsig values (slash-separated) and strip them of underscore for annotations without accession number
- Timeout of `All SNVs and INDELs` page when no valid gene is provided in the search
- Round CADD (MIPv9)
- Missing default panel value
- Invisible other causatives lines when other causatives lack gene symbols
### Changed
- Do not freeze mkdocs-material to version 4.6.1
- Remove pre-commit dependency

## [4.22]
### Added
- Editable cases comments
- Editable variants comments
### Fixed
- Empty variant activity panel
- STRs variants popover
- Split new ClinVar multiple significance terms for a variant
- Edit the selected comment, not the latest
### Changed
- Updated RELEASE docs.
- Pinned variants card style on the case page
- Merged `scout export exons` and `scout view exons` commands


## [4.21.2]
### Added
### Fixed
- Do not pre-filter research variants by (case-default) gene panels
- Show OMIM disease tooltip reliably
### Changed

## [4.21.1]
### Added
### Fixed
- Small change to Pop Freq column in variants ang gene panels to avoid strange text shrinking on small screens
- Direct use of HPO list for Clinical HPO SNV (and cancer SNV) filtering
- PDF coverage report redirecting to login page
### Changed
- Remove the option to dismiss single variants from all variants pages
- Bulk dismiss SNVs, SVs and cancer SNVs from variants pages

## [4.21]
### Added
- Support to configure LoqusDB per institute
- Highlight causative variants in the variants list
- Add tests. Mostly regarding building internal datatypes.
- Remove leading and trailing whitespaces from panel_name and display_name when panel is created
- Mark MANE transcript in list of transcripts in "Transcript overview" on variant page
- Show default panel name in case sidebar
- Previous buttons for variants pagination
- Adds a gh action that checks that the changelog is updated
- Adds a gh action that deploys new releases automatically to pypi
- Warn users if case default panels are outdated
- Define institute-specific gene panels for filtering in institute settings
- Use institute-specific gene panels in variants filtering
- Show somatic VAF for pinned and causative variants on case page

### Fixed
- Report pages redirect to login instead of crashing when session expires
- Variants filter loading in cancer variants page
- User, Causative and Cases tables not scaling to full page
- Improved docs for an initial production setup
- Compatibility with latest version of Black
- Fixed tests for Click>7
- Clinical filter required an extra click to Filter to return variants
- Restore pagination and shrink badges in the variants page tables
- Removing a user from the command line now inactivates the case only if user is last assignee and case is active
- Bugfix, LoqusDB per institute feature crashed when institute id was empty string
- Bugfix, LoqusDB calls where missing case count
- filter removal and upload for filters deleted from another page/other user
- Visualize outdated gene panels info in a popover instead of a tooltip in case page side panel

### Changed
- Highlight color on normal STRs in the variants table from green to blue
- Display breakpoints coordinates in verification emails only for structural variants


## [4.20]
### Added
- Display number of filtered variants vs number of total variants in variants page
- Search case by HPO terms
- Dismiss variant column in the variants tables
- Black and pre-commit packages to dev requirements

### Fixed
- Bug occurring when rerun is requested twice
- Peddy info fields in the demo config file
- Added load config safety check for multiple alignment files for one individual
- Formatting of cancer variants table
- Missing Score in SV variants table

### Changed
- Updated the documentation on how to create a new software release
- Genome build-aware cytobands coordinates
- Styling update of the Matchmaker card
- Select search type in case search form


## [4.19]

### Added
- Show internal ID for case
- Add internal ID for downloaded CGH files
- Export dynamic HPO gene list from case page
- Remove users as case assignees when their account is deleted
- Keep variants filters panel expanded when filters have been used

### Fixed
- Handle the ProxyFix ModuleNotFoundError when Werkzeug installed version is >1.0
- General report formatting issues whenever case and variant comments contain extremely long strings with no spaces

### Changed
- Created an institute wrapper page that contains list of cases, causatives, SNVs & Indels, user list, shared data and institute settings
- Display case name instead of case ID on clinVar submissions
- Changed icon of sample update in clinVar submissions


## [4.18]

### Added
- Filter cancer variants on cytoband coordinates
- Show dismiss reasons in a badge with hover for clinical variants
- Show an ellipsis if 10 cases or more to display with loqusdb matches
- A new blog post for version 4.17
- Tooltip to better describe Tumor and Normal columns in cancer variants
- Filter cancer SNVs and SVs by chromosome coordinates
- Default export of `Assertion method citation` to clinVar variants submission file
- Button to export up to 500 cancer variants, filtered or not
- Rename samples of a clinVar submission file

### Fixed
- Apply default gene panel on return to cancer variantS from variant view
- Revert to certificate checking when asking for Chanjo reports
- `scout download everything` command failing while downloading HPO terms

### Changed
- Turn tumor and normal allelic fraction to decimal numbers in tumor variants page
- Moved clinVar submissions code to the institutes blueprints
- Changed name of clinVar export files to FILENAME.Variant.csv and FILENAME.CaseData.csv
- Switched Google login libraries from Flask-OAuthlib to Authlib


## [4.17.1]

### Fixed
- Load cytobands for cases with chromosome build not "37" or "38"


## [4.17]

### Added
- COSMIC badge shown in cancer variants
- Default gene-panel in non-cancer structural view in url
- Filter SNVs and SVs by cytoband coordinates
- Filter cancer SNV variants by alt allele frequency in tumor
- Correct genome build in UCSC link from structural variant page



### Fixed
- Bug in clinVar form when variant has no gene
- Bug when sharing cases with the same institute twice
- Page crashing when removing causative variant tag
- Do not default to GATK caller when no caller info is provided for cancer SNVs


## [4.16.1]

### Fixed
- Fix the fix for handling of delivery reports for rerun cases

## [4.16]

### Added
- Adds possibility to add "lims_id" to cases. Currently only stored in database, not shown anywhere
- Adds verification comment box to SVs (previously only available for small variants)
- Scrollable pedigree panel

### Fixed
- Error caused by changes in WTForm (new release 2.3.x)
- Bug in OMIM case page form, causing the page to crash when a string was provided instead of a numerical OMIM id
- Fix Alamut link to work properly on hg38
- Better handling of delivery reports for rerun cases
- Small CodeFactor style issues: matchmaker results counting, a couple of incomplete tests and safer external xml
- Fix an issue with Phenomizer introduced by CodeFactor style changes

### Changed
- Updated the version of igv.js to 2.5.4

## [4.15.1]

### Added
- Display gene names in ClinVar submissions page
- Links to Varsome in variant transcripts table

### Fixed
- Small fixes to ClinVar submission form
- Gene panel page crash when old panel has no maintainers

## [4.15]

### Added
- Clinvar CNVs IGV track
- Gene panels can have maintainers
- Keep variant actions (dismissed, manual rank, mosaic, acmg, comments) upon variant re-upload
- Keep variant actions also on full case re-upload

### Fixed
- Fix the link to Ensembl for SV variants when genome build 38.
- Arrange information in columns on variant page
- Fix so that new cosmic identifier (COSV) is also acceptable #1304
- Fixed COSMIC tag in INFO (outside of CSQ) to be parses as well with `&` splitter.
- COSMIC stub URL changed to https://cancer.sanger.ac.uk/cosmic/search?q= instead.
- Updated to a version of IGV where bigBed tracks are visualized correctly
- Clinvar submission files are named according to the content (variant_data and case_data)
- Always show causatives from other cases in case overview
- Correct disease associations for gene symbol aliases that exist as separate genes
- Re-add "custom annotations" for SV variants
- The override ClinVar P/LP add-in in the Clinical Filter failed for new CSQ strings

### Changed
- Runs all CI checks in github actions

## [4.14.1]

### Fixed
- Error when variant found in loqusdb is not loaded for other case

## [4.14]

### Added
- Use github actions to run tests
- Adds CLI command to update individual alignments path
- Update HPO terms using downloaded definitions files
- Option to use alternative flask config when running `scout serve`
- Requirement to use loqusdb >= 2.5 if integrated

### Fixed
- Do not display Pedigree panel in cancer view
- Do not rely on internet connection and services available when running CI tests
- Variant loading assumes GATK if no caller set given and GATK filter status is seen in FILTER
- Pass genome build param all the way in order to get the right gene mappings for cases with build 38
- Parse correctly variants with zero frequency values
- Continue even if there are problems to create a region vcf
- STR and cancer variant navigation back to variants pages could fail

### Changed
- Improved code that sends requests to the external APIs
- Updates ranges for user ranks to fit todays usage
- Run coveralls on github actions instead of travis
- Run pip checks on github actions instead of coveralls
- For hg38 cases, change gnomAD link to point to version 3.0 (which is hg38 based)
- Show pinned or causative STR variants a bit more human readable

## [4.13.1]

### Added
### Fixed
- Typo that caused not all clinvar conflicting interpretations to be loaded no matter what
- Parse and retrieve clinvar annotations from VEP-annotated (VEP 97+) CSQ VCF field
- Variant clinvar significance shown as `not provided` whenever is `Uncertain significance`
- Phenomizer query crashing when case has no HPO terms assigned
- Fixed a bug affecting `All SNVs and INDELs` page when variants don't have canonical transcript
- Add gene name or id in cancer variant view

### Changed
- Cancer Variant view changed "Variant:Transcript:Exon:HGVS" to "Gene:Transcript:Exon:HGVS"

## [4.13]

### Added
- ClinVar SNVs track in IGV
- Add SMA view with SMN Copy Number data
- Easier to assign OMIM diagnoses from case page
- OMIM terms and specific OMIM term page

### Fixed
- Bug when adding a new gene to a panel
- Restored missing recent delivery reports
- Fixed style and links to other reports in case side panel
- Deleting cases using display_name and institute not deleting its variants
- Fixed bug that caused coordinates filter to override other filters
- Fixed a problem with finding some INS in loqusdb
- Layout on SV page when local observations without cases are present
- Make scout compatible with the new HPO definition files from `http://compbio.charite.de/jenkins/`
- General report visualization error when SNVs display names are very long


### Changed


## [4.12.4]

### Fixed
- Layout on SV page when local observations without cases are present

## [4.12.3]

### Fixed
- Case report when causative or pinned SVs have non null allele frequencies

## [4.12.2]

### Fixed
- SV variant links now take you to the SV variant page again
- Cancer variant view has cleaner table data entries for "N/A" data
- Pinned variant case level display hotfix for cancer and str - more on this later
- Cancer variants show correct alt/ref reads mirroring alt frequency now
- Always load all clinical STR variants even if a region load is attempted - index may be missing
- Same case repetition in variant local observations

## [4.12.1]

### Fixed
- Bug in variant.gene when gene has no HGVS description


## [4.12]

### Added
- Accepts `alignment_path` in load config to pass bam/cram files
- Display all phenotypes on variant page
- Display hgvs coordinates on pinned and causatives
- Clear panel pending changes
- Adds option to setup the database with static files
- Adds cli command to download the resources from CLI that scout needs
- Adds test files for merged somatic SV and CNV; as well as merged SNV, and INDEL part of #1279
- Allows for upload of OMIM-AUTO gene panel from static files without api-key

### Fixed
- Cancer case HPO panel variants link
- Fix so that some drop downs have correct size
- First IGV button in str variants page
- Cancer case activates on SNV variants
- Cases activate when STR variants are viewed
- Always calculate code coverage
- Pinned/Classification/comments in all types of variants pages
- Null values for panel's custom_inheritance_models
- Discrepancy between the manual disease transcripts and those in database in gene-edit page
- ACMG classification not showing for some causatives
- Fix bug which caused IGV.js to use hg19 reference files for hg38 data
- Bug when multiple bam files sources with non-null values are available


### Changed
- Renamed `requests` file to `scout_requests`
- Cancer variant view shows two, instead of four, decimals for allele and normal


## [4.11.1]

### Fixed
- Institute settings page
- Link institute settings to sharing institutes choices

## [4.11.0]

### Added
- Display locus name on STR variant page
- Alternative key `GNOMADAF_popmax` for Gnomad popmax allele frequency
- Automatic suggestions on how to improve the code on Pull Requests
- Parse GERP, phastCons and phyloP annotations from vep annotated CSQ fields
- Avoid flickering comment popovers in variant list
- Parse REVEL score from vep annotated CSQ fields
- Allow users to modify general institute settings
- Optionally format code automatically on commit
- Adds command to backup vital parts `scout export database`
- Parsing and displaying cancer SV variants from Manta annotated VCF files
- Dismiss cancer snv variants with cancer-specific options
- Add IGV.js UPD, RHO and TIDDIT coverage wig tracks.


### Fixed
- Slightly darker page background
- Fixed an issued with parsed conservation values from CSQ
- Clinvar submissions accessible to all users of an institute
- Header toolbar when on Clinvar page now shows institute name correctly
- Case should not always inactivate upon update
- Show dismissed snv cancer variants as grey on the cancer variants page
- Improved style of mappability link and local observations on variant page
- Convert all the GET requests to the igv view to POST request
- Error when updating gene panels using a file containing BOM chars
- Add/replace gene radio button not working in gene panels


## [4.10.1]

### Fixed
- Fixed issue with opening research variants
- Problem with coveralls not called by Travis CI
- Handle Biomart service down in tests


## [4.10.0]

### Added
- Rank score model in causatives page
- Exportable HPO terms from phenotypes page
- AMP guideline tiers for cancer variants
- Adds scroll for the transcript tab
- Added CLI option to query cases on time since case event was added
- Shadow clinical assessments also on research variants display
- Support for CRAM alignment files
- Improved str variants view : sorting by locus, grouped by allele.
- Delivery report PDF export
- New mosaicism tag option
- Add or modify individuals' age or tissue type from case page
- Display GC and allele depth in causatives table.
- Included primary reference transcript in general report
- Included partial causative variants in general report
- Remove dependency of loqusdb by utilising the CLI

### Fixed
- Fixed update OMIM command bug due to change in the header of the genemap2 file
- Removed Mosaic Tag from Cancer variants
- Fixes issue with unaligned table headers that comes with hidden Datatables
- Layout in general report PDF export
- Fixed issue on the case statistics view. The validation bars didn't show up when all institutes were selected. Now they do.
- Fixed missing path import by importing pathlib.Path
- Handle index inconsistencies in the update index functions
- Fixed layout problems


## [4.9.0]

### Added
- Improved MatchMaker pages, including visible patient contacts email address
- New badges for the github repo
- Links to [GENEMANIA](genemania.org)
- Sort gene panel list on case view.
- More automatic tests
- Allow loading of custom annotations in VCF using the SCOUT_CUSTOM info tag.

### Fixed
- Fix error when a gene is added to an empty dynamic gene panel
- Fix crash when attempting to add genes on incorrect format to dynamic gene panel
- Manual rank variant tags could be saved in a "Select a tag"-state, a problem in the variants view.
- Same case evaluations are no longer shown as gray previous evaluations on the variants page
- Stay on research pages, even if reset, next first buttons are pressed..
- Overlapping variants will now be visible on variant page again
- Fix missing classification comments and links in evaluations page
- All prioritized cases are shown on cases page


## [4.8.3]

### Added

### Fixed
- Bug when ordering sanger
- Improved scrolling over long list of genes/transcripts


## [4.8.2]

### Added

### Fixed
- Avoid opening extra tab for coverage report
- Fixed a problem when rank model version was saved as floats and not strings
- Fixed a problem with displaying dismiss variant reasons on the general report
- Disable load and delete filter buttons if there are no saved filters
- Fix problem with missing verifications
- Remove duplicate users and merge their data and activity


## [4.8.1]

### Added

### Fixed
- Prevent login fail for users with id defined by ObjectId and not email
- Prevent the app from crashing with `AttributeError: 'NoneType' object has no attribute 'message'`


## [4.8.0]

### Added
- Updated Scout to use Bootstrap 4.3
- New looks for Scout
- Improved dashboard using Chart.js
- Ask before inactivating a case where last assigned user leaves it
- Genes can be manually added to the dynamic gene list directly on the case page
- Dynamic gene panels can optionally be used with clinical filter, instead of default gene panel
- Dynamic gene panels get link out to chanjo-report for coverage report
- Load all clinvar variants with clinvar Pathogenic, Likely Pathogenic and Conflicting pathogenic
- Show transcripts with exon numbers for structural variants
- Case sort order can now be toggled between ascending and descending.
- Variants can be marked as partial causative if phenotype is available for case.
- Show a frequency tooltip hover for SV-variants.
- Added support for LDAP login system
- Search snv and structural variants by chromosomal coordinates
- Structural variants can be marked as partial causative if phenotype is available for case.
- Show normal and pathologic limits for STRs in the STR variants view.
- Institute level persistent variant filter settings that can be retrieved and used.
- export causative variants to Excel
- Add support for ROH, WIG and chromosome PNGs in case-view

### Fixed
- Fixed missing import for variants with comments
- Instructions on how to build docs
- Keep sanger order + verification when updating/reloading variants
- Fixed and moved broken filter actions (HPO gene panel and reset filter)
- Fixed string conversion to number
- UCSC links for structural variants are now separated per breakpoint (and whole variant where applicable)
- Reintroduced missing coverage report
- Fixed a bug preventing loading samples using the command line
- Better inheritance models customization for genes in gene panels
- STR variant page back to list button now does its one job.
- Allows to setup scout without a omim api key
- Fixed error causing "favicon not found" flash messages
- Removed flask --version from base cli
- Request rerun no longer changes case status. Active or archived cases inactivate on upload.
- Fixed missing tooltip on the cancer variants page
- Fixed weird Rank cell in variants page
- Next and first buttons order swap
- Added pagination (and POST capability) to cancer variants.
- Improves loading speed for variant page
- Problem with updating variant rank when no variants
- Improved Clinvar submission form
- General report crashing when dismissed variant has no valid dismiss code
- Also show collaborative case variants on the All variants view.
- Improved phenotype search using dataTables.js on phenotypes page
- Search and delete users with `email` instead of `_id`
- Fixed css styles so that multiselect options will all fit one column


## [4.7.3]

### Added
- RankScore can be used with VCFs for vcf_cancer files

### Fixed
- Fix issue with STR view next page button not doing its one job.

### Deleted
- Removed pileup as a bam viewing option. This is replaced by IGV


## [4.7.2]

### Added
- Show earlier ACMG classification in the variant list

### Fixed
- Fixed igv search not working due to igv.js dist 2.2.17
- Fixed searches for cases with a gene with variants pinned or marked causative.
- Load variant pages faster after fixing other causatives query
- Fixed mitochondrial report bug for variants without genes

## [4.7.1]

### Added

### Fixed
- Fixed bug on genes page


## [4.7.0]

### Added
- Export genes and gene panels in build GRCh38
- Search for cases with variants pinned or marked causative in a given gene.
- Search for cases phenotypically similar to a case also from WUI.
- Case variant searches can be limited to similar cases, matching HPO-terms,
  phenogroups and cohorts.
- De-archive reruns and flag them as 'inactive' if archived
- Sort cases by analysis_date, track or status
- Display cases in the following order: prioritized, active, inactive, archived, solved
- Assign case to user when user activates it or asks for rerun
- Case becomes inactive when it has no assignees
- Fetch refseq version from entrez and use it in clinvar form
- Load and export of exons for all genes, independent on refseq
- Documentation for loading/updating exons
- Showing SV variant annotations: SV cgh frequencies, gnomad-SV, local SV frequencies
- Showing transcripts mapping score in segmental duplications
- Handle requests to Ensembl Rest API
- Handle requests to Ensembl Rest Biomart
- STR variants view now displays GT and IGV link.
- Description field for gene panels
- Export exons in build 37 and 38 using the command line

### Fixed
- Fixes of and induced by build tests
- Fixed bug affecting variant observations in other cases
- Fixed a bug that showed wrong gene coverage in general panel PDF export
- MT report only shows variants occurring in the specific individual of the excel sheet
- Disable SSL certifcate verification in requests to chanjo
- Updates how intervaltree and pymongo is used to void deprecated functions
- Increased size of IGV sample tracks
- Optimized tests


## [4.6.1]

### Added

### Fixed
- Missing 'father' and 'mother' keys when parsing single individual cases


## [4.6.0]

### Added
- Description of Scout branching model in CONTRIBUTING doc
- Causatives in alphabetical order, display ACMG classification and filter by gene.
- Added 'external' to the list of analysis type options
- Adds functionality to display "Tissue type". Passed via load config.
- Update to IGV 2.

### Fixed
- Fixed alignment visualization and vcf2cytosure availability for demo case samples
- Fixed 3 bugs affecting SV pages visualization
- Reintroduced the --version cli option
- Fixed variants query by panel (hpo panel + gene panel).
- Downloaded MT report contains excel files with individuals' display name
- Refactored code in parsing of config files.


## [4.5.1]

### Added

### Fixed
- update requirement to use PyYaml version >= 5.1
- Safer code when loading config params in cli base


## [4.5.0]

### Added
- Search for similar cases from scout view CLI
- Scout cli is now invoked from the app object and works under the app context

### Fixed
- PyYaml dependency fixed to use version >= 5.1


## [4.4.1]

### Added
- Display SV rank model version when available

### Fixed
- Fixed upload of delivery report via API


## [4.4.0]

### Added
- Displaying more info on the Causatives page and hiding those not causative at the case level
- Add a comment text field to Sanger order request form, allowing a message to be included in the email
- MatchMaker Exchange integration
- List cases with empty synopsis, missing HPO terms and phenotype groups.
- Search for cases with open research list, or a given case status (active, inactive, archived)

### Fixed
- Variant query builder split into several functions
- Fixed delivery report load bug


## [4.3.3]

### Added
- Different individual table for cancer cases

### Fixed
- Dashboard collects validated variants from verification events instead of using 'sanger' field
- Cases shared with collaborators are visible again in cases page
- Force users to select a real institute to share cases with (actionbar select fix)


## [4.3.2]

### Added
- Dashboard data can be filtered using filters available in cases page
- Causatives for each institute are displayed on a dedicated page
- SNVs and and SVs are searchable across cases by gene and rank score
- A more complete report with validated variants is downloadable from dashboard

### Fixed
- Clinsig filter is fixed so clinsig numerical values are returned
- Split multi clinsig string values in different elements of clinsig array
- Regex to search in multi clinsig string values or multi revstat string values
- It works to upload vcf files with no variants now
- Combined Pileup and IGV alignments for SVs having variant start and stop on the same chromosome


## [4.3.1]

### Added
- Show calls from all callers even if call is not available
- Instructions to install cairo and pango libs from WeasyPrint page
- Display cases with number of variants from CLI
- Only display cases with number of variants above certain treshold. (Also CLI)
- Export of verified variants by CLI or from the dashboard
- Extend case level queries with default panels, cohorts and phenotype groups.
- Slice dashboard statistics display using case level queries
- Add a view where all variants for an institute can be searched across cases, filtering on gene and rank score. Allows searching research variants for cases that have research open.

### Fixed
- Fixed code to extract variant conservation (gerp, phyloP, phastCons)
- Visualization of PDF-exported gene panels
- Reintroduced the exon/intron number in variant verification email
- Sex and affected status is correctly displayed on general report
- Force number validation in SV filter by size
- Display ensembl transcripts when no refseq exists


## [4.3.0]

### Added
- Mosaicism tag on variants
- Show and filter on SweGen frequency for SVs
- Show annotations for STR variants
- Show all transcripts in verification email
- Added mitochondrial export
- Adds alternative to search for SVs shorter that the given length
- Look for 'bcftools' in the `set` field of VCFs
- Display digenic inheritance from OMIM
- Displays what refseq transcript that is primary in hgnc

### Fixed

- Archived panels displays the correct date (not retroactive change)
- Fixed problem with waiting times in gene panel exports
- Clinvar fiter not working with human readable clinsig values

## [4.2.2]

### Fixed
- Fixed gene panel create/modify from CSV file utf-8 decoding error
- Updating genes in gene panels now supports edit comments and entry version
- Gene panel export timeout error

## [4.2.1]

### Fixed
- Re-introduced gene name(s) in verification email subject
- Better PDF rendering for excluded variants in report
- Problem to access old case when `is_default` did not exist on a panel


## [4.2.0]

### Added
- New index on variant_id for events
- Display overlapping compounds on variants view

### Fixed
- Fixed broken clinical filter


## [4.1.4]

### Added
- Download of filtered SVs

### Fixed
- Fixed broken download of filtered variants
- Fixed visualization issue in gene panel PDF export
- Fixed bug when updating gene names in variant controller


## [4.1.3]

### Fixed
- Displays all primary transcripts


## [4.1.2]

### Added
- Option add/replace when updating a panel via CSV file
- More flexible versioning of the gene panels
- Printing coverage report on the bottom of the pdf case report
- Variant verification option for SVs
- Logs uri without pwd when connecting
- Disease-causing transcripts in case report
- Thicker lines in case report
- Supports HPO search for cases, both terms or if described in synopsis
- Adds sanger information to dashboard

### Fixed
- Use db name instead of **auth** as default for authentication
- Fixes so that reports can be generated even with many variants
- Fixed sanger validation popup to show individual variants queried by user and institute.
- Fixed problem with setting up scout
- Fixes problem when exac file is not available through broad ftp
- Fetch transcripts for correct build in `adapter.hgnc_gene`

## [4.1.1]
- Fix problem with institute authentication flash message in utils
- Fix problem with comments
- Fix problem with ensembl link


## [4.1.0]

### Added
- OMIM phenotypes to case report
- Command to download all panel app gene panels `scout load panel --panel-app`
- Links to genenames.org and omim on gene page
- Popup on gene at variants page with gene information
- reset sanger status to "Not validated" for pinned variants
- highlight cases with variants to be evaluated by Sanger on the cases page
- option to point to local reference files to the genome viewer pileup.js. Documented in `docs.admin-guide.server`
- option to export single variants in `scout export variants`
- option to load a multiqc report together with a case(add line in load config)
- added a view for searching HPO terms. It is accessed from the top left corner menu
- Updates the variants view for cancer variants. Adds a small cancer specific filter for known variants
- Adds hgvs information on cancer variants page
- Adds option to update phenotype groups from CLI

### Fixed
- Improved Clinvar to submit variants from different cases. Fixed HPO terms in casedata according to feedback
- Fixed broken link to case page from Sanger modal in cases view
- Now only cases with non empty lists of causative variants are returned in `adapter.case(has_causatives=True)`
- Can handle Tumor only samples
- Long lists of HGNC symbols are now possible. This was previously difficult with manual, uploaded or by HPO search when changing filter settings due to GET request limitations. Relevant pages now use POST requests. Adds the dynamic HPO panel as a selection on the gene panel dropdown.
- Variant filter defaults to default panels also on SV and Cancer variants pages.

## [4.0.0]

### WARNING ###

This is a major version update and will require that the backend of pre releases is updated.
Run commands:

```
$scout update genes
$scout update hpo
```

- Created a Clinvar submission tool, to speed up Clinvar submission of SNVs and SVs
- Added an analysis report page (html and PDF format) containing phenotype, gene panels and variants that are relevant to solve a case.

### Fixed
- Optimized evaluated variants to speed up creation of case report
- Moved igv and pileup viewer under a common folder
- Fixed MT alignment view pileup.js
- Fixed coordinates for SVs with start chromosome different from end chromosome
- Global comments shown across cases and institutes. Case-specific variant comments are shown only for that specific case.
- Links to clinvar submitted variants at the cases level
- Adapts clinvar parsing to new format
- Fixed problem in `scout update user` when the user object had no roles
- Makes pileup.js use online genome resources when viewing alignments. Now any instance of Scout can make use of this functionality.
- Fix ensembl link for structural variants
- Works even when cases does not have `'madeline_info'`
- Parses Polyphen in correct way again
- Fix problem with parsing gnomad from VEP

### Added
- Added a PDF export function for gene panels
- Added a "Filter and export" button to export custom-filtered SNVs to CSV file
- Dismiss SVs
- Added IGV alignments viewer
- Read delivery report path from case config or CLI command
- Filter for spidex scores
- All HPO terms are now added and fetched from the correct source (https://github.com/obophenotype/human-phenotype-ontology/blob/master/hp.obo)
- New command `scout update hpo`
- New command `scout update genes` will fetch all the latest information about genes and update them
- Load **all** variants found on chromosome **MT**
- Adds choice in cases overview do show as many cases as user like

### Removed
- pileup.min.js and pileup css are imported from a remote web location now
- All source files for HPO information, this is instead fetched directly from source
- All source files for gene information, this is instead fetched directly from source

## [3.0.0]
### Fixed
- hide pedigree panel unless it exists

## [1.5.1] - 2016-07-27
### Fixed
- look for both ".bam.bai" and ".bai" extensions

## [1.4.0] - 2016-03-22
### Added
- support for local frequency through loqusdb
- bunch of other stuff

## [1.3.0] - 2016-02-19
### Fixed
- Update query-phenomizer and add username/password

### Changed
- Update the way a case is checked for rerun-status

### Added
- Add new button to mark a case as "checked"
- Link to clinical variants _without_ 1000G annotation

## [1.2.2] - 2016-02-18
### Fixed
- avoid filtering out variants lacking ExAC and 1000G annotations

## [1.1.3] - 2015-10-01
### Fixed
- persist (clinical) filter when clicking load more
- fix #154 by robustly setting clinical filter func. terms

## [1.1.2] - 2015-09-07
### Fixed
- avoid replacing coverage report with none
- update SO terms, refactored

## [1.1.1] - 2015-08-20
### Fixed
- fetch case based on collaborator status (not owner)

## [1.1.0] - 2015-05-29
### Added
- link(s) to SNPedia based on RS-numbers
- new Jinja filter to "humanize" decimal numbers
- show gene panels in variant view
- new Jinja filter for decoding URL encoding
- add indicator to variants in list that have comments
- add variant number threshold and rank score threshold to load function
- add event methods to mongo adapter
- add tests for models
- show badge "old" if comment was written for a previous analysis

### Changed
- show cDNA change in transcript summary unless variant is exonic
- moved compounds table further up the page
- show dates for case uploads in ISO format
- moved variant comments higher up on page
- updated documentation for pages
- read in coverage report as blob in database and serve directly
- change ``OmimPhenotype`` to ``PhenotypeTerm``
- reorganize models sub-package
- move events (and comments) to separate collection
- only display prev/next links for the research list
- include variant type in breadcrumbs e.g. "Clinical variants"

### Removed
- drop dependency on moment.js

### Fixed
- show the same level of detail for all frequencies on all pages
- properly decode URL encoded symbols in amino acid/cDNA change strings
- fixed issue with wipe permissions in MongoDB
- include default gene lists in "variants" link in breadcrumbs

## [1.0.2] - 2015-05-20
### Changed
- update case fetching function

### Fixed
- handle multiple cases with same id

## [1.0.1] - 2015-04-28
### Fixed
- Fix building URL parameters in cases list Vue component

## [1.0.0] - 2015-04-12
Codename: Sara Lund

![Release 1.0](artwork/releases/release-1-0.jpg)

### Added
- Add email logging for unexpected errors
- New command line tool for deleting case

### Changed
- Much improved logging overall
- Updated documentation/usage guide
- Removed non-working IGV link

### Fixed
- Show sample display name in GT call
- Various small bug fixes
- Make it easier to hover over popups

## [0.0.2-rc1] - 2015-03-04
### Added
- add protein table for each variant
- add many more external links
- add coverage reports as PDFs

### Changed
- incorporate user feedback updates
- big refactor of load scripts

## [0.0.2-rc2] - 2015-03-04
### Changes
- add gene table with gene description
- reorganize inheritance models box

### Fixed
- avoid overwriting gene list on "research" load
- fix various bugs in external links

## [0.0.2-rc3] - 2015-03-05
### Added
- Activity log feed to variant view
- Adds protein change strings to ODM and Sanger email

### Changed
- Extract activity log component to macro

### Fixes
- Make Ensembl transcript links use archive website<|MERGE_RESOLUTION|>--- conflicted
+++ resolved
@@ -14,11 +14,8 @@
 - Load research WTS outliers using the `scout load variants --outliers-research` command
 - Chanjo2 gene coverage completeness indicator and report from variant page, summary card
 - Enhanced SNV and SV filtering for cancer and rare disease cases, now supporting size thresholds (≥ or < a specified base pair length)
-<<<<<<< HEAD
+- Option to exclude ClinVar significance status in SNVs filters form
 - Preset institute-level soft filters for variants (filtering based on "filters" values on variant documents). Settings editable by admins on the institute's settings page
-=======
-- Option to exclude ClinVar significance status in SNVs filters form
->>>>>>> 44a364ed
 ### Changed
 - Do not show overlapping gene panels badge on variants from cases runned without gene panels
 - Set case as research case if it contains any type of research variants
