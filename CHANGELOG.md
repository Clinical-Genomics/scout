--- conflicted
+++ resolved
@@ -15,10 +15,7 @@
 - Update IGV.js to latest (v2.7.4)
 - Bypass igv.js CORS check using `https://github.com/Rob--W/cors-anywhere`
 - Documentation on default and custom IGV.js tracks (admin docs)
-<<<<<<< HEAD
 - Canonical transcript and protein change of canonical transcript in exported variants excel sheet
-=======
->>>>>>> d78a0fff
 ### Fixed
 - Bugfix: unused `chromgraph_prefix |tojson` removed
 - Freeze coloredlogs temporarily
