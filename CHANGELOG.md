# Change Log
All notable changes to this project will be documented in this file.
This project adheres to [Semantic Versioning](http://semver.org/).

About changelog [here](https://keepachangelog.com/en/1.0.0/)

## [x.x.x]
### Added
- Introduced a `reset dismiss variant` verb
- Button to reset all dismissed variants for a case
<<<<<<< HEAD
- Load/update gene fusion reports generated with Arriba
=======
- Add black border to ideograms
- Show ClinVar annotations on variantS page
>>>>>>> 9a854eba
### Fixed
- Center initial igv view on variant start with SNV/indels
- Don't set initial igv view to negative coordinates
- Display of GQ for SV and STR
- Parsing of AD and related info for STRs
- LoqusDB field in institute settings accepts only existing Loqus instances
- Fix DECIPHER link to work after DECIPHER migrated to GRCh38
- Removed visibility window param from igv.js genes track
### Changed
- Cancer variants table header (pop freq etc)
- Only admin users can modify LoqusDB instance in Institute settings
- Style of case synopsis and variants and case comments
- Switched to igv.js 2.7.5

## [4.29]
### Added
- Added a page about migrating potentially breaking changes to the documentation
- markdown_include in development requirements file
- STR variants filter
- Display source, Z-score, inheritance pattern for STR annotations from Stranger (>0.6.1) if available
- Coverage and quality report to cancer view
### Fixed
- ACMG classification page crashing when trying to visualize a classification that was removed
- Pretty print HGVS on gene variants (URL-decode VEP)
- Broken or missing link in the documentation
- Multiple gene names in ClinVar submission form
- Inheritance model select field in ClinVar submission
- IGV.js >2.7.0 has an issue with the gene track zoom levels - temp freeze at 2.7.0
- Revert CORS-anywhere and introduce a local http proxy for cloud tracks
### Changed

## [4.28]
### Added
- Chromograph integration for displaying PNGs in case-page
- Add VAF to cancer case general report, and remove some of its unused fields
- Variants filter compatible with genome browser location strings
- Support for custom public igv tracks stored on the cloud
- Add tests to increase testing coverage
- Update case variants count after deleting variants
- Update IGV.js to latest (v2.7.4)
- Bypass igv.js CORS check using `https://github.com/Rob--W/cors-anywhere`
- Documentation on default and custom IGV.js tracks (admin docs)
- Lock phenomodels so they're editable by admins only
- Small case group assessment sharing
- Tutorial and files for deploying app on containers (Kubernetes pods)
- Canonical transcript and protein change of canonical transcript in exported variants excel sheet
- Support for Font Awesome version 6
- Submit to Beacon from case page sidebar
- Hide dismissed variants in variants pages and variants export function
- Systemd service files and instruction to deploy Scout using podman
### Fixed
- Bugfix: unused `chromgraph_prefix |tojson` removed
- Freeze coloredlogs temporarily
- Marrvel link
- Don't show TP53 link for silent or synonymous changes
- OMIM gene field accepts any custom number as OMIM gene
- Fix Pytest single quote vs double quote string
- Bug in gene variants search by similar cases and no similar case is found
- Delete unused file `userpanel.py`
- Primary transcripts in variant overview and general report
- Google OAuth2 login setup in README file
- Redirect to 'missing file'-icon if configured Chromograph file is missing
- Javascript error in case page
- Fix compound matching during variant loading for hg38
- Cancer variants view containing variants dismissed with cancer-specific reasons
- Zoom to SV variant length was missing IGV contig select
- Tooltips on case page when case has no default gene panels
### Changed
- Save case variants count in case document and not in sessions
- Style of gene panels multiselect on case page
- Collapse/expand main HPO checkboxes in phenomodel preview
- Replaced GQ (Genotype quality) with VAF (Variant allele frequency) in cancer variants GT table
- Allow loading of cancer cases with no tumor_purity field
- Truncate cDNA and protein changes in case report if longer than 20 characters


## [4.27]
### Added
- Exclude one or more variant categories when running variants delete command
### Fixed
### Changed

## [4.26.1]
### Added
### Fixed
- Links with 1-letter aa codes crash on frameshift etc
### Changed

## [4.26]
### Added
- Extend the delete variants command to print analysis date, track, institute, status and research status
- Delete variants by type of analysis (wgs|wes|panel)
- Links to cBioPortal, MutanTP53, IARC TP53, OncoKB, MyCancerGenome, CIViC
### Fixed
- Deleted variants count
### Changed
- Print output of variants delete command as a tab separated table

## [4.25]
### Added
- Command line function to remove variants from one or all cases
### Fixed
- Parse SMN None calls to None rather than False

## [4.24.1]
### Fixed
- Install requirements.txt via setup file

## [4.24]
### Added
- Institute-level phenotype models with sub-panels containing HPO and OMIM terms
- Runnable Docker demo
- Docker image build and push github action
- Makefile with shortcuts to docker commands
- Parse and save synopsis, phenotype and cohort terms from config files upon case upload
### Fixed
- Update dismissed variant status when variant dismissed key is missing
- Breakpoint two IGV button now shows correct chromosome when different from bp1
- Missing font lib in Docker image causing the PDF report download page to crash
- Sentieon Manta calls lack Somaticscore - load anyway
- ClinVar submissions crashing due to pinned variants that are not loaded
- Point ExAC pLI score to new gnomad server address
- Bug uploading cases missing phenotype terms in config file
- STRs loaded but not shown on browser page
- Bug when using adapter.variant.get_causatives with case_id without causatives
- Problem with fetching "solved" from scout export cases cli
- Better serialising of datetime and bson.ObjectId
- Added `volumes` folder to .gitignore
### Changed
- Make matching causative and managed variants foldable on case page
- Remove calls to PyMongo functions marked as deprecated in backend and frontend(as of version 3.7).
- Improved `scout update individual` command
- Export dynamic phenotypes with ordered gene lists as PDF


## [4.23]
### Added
- Save custom IGV track settings
- Show a flash message with clear info about non-valid genes when gene panel creation fails
- CNV report link in cancer case side navigation
- Return to comment section after editing, deleting or submitting a comment
- Managed variants
- MT vs 14 chromosome mean coverage stats if Scout is connected to Chanjo
### Fixed
- missing `vcf_cancer_sv` and `vcf_cancer_sv_research` to manual.
- Split ClinVar multiple clnsig values (slash-separated) and strip them of underscore for annotations without accession number
- Timeout of `All SNVs and INDELs` page when no valid gene is provided in the search
- Round CADD (MIPv9)
- Missing default panel value
- Invisible other causatives lines when other causatives lack gene symbols
### Changed
- Do not freeze mkdocs-material to version 4.6.1
- Remove pre-commit dependency

## [4.22]
### Added
- Editable cases comments
- Editable variants comments
### Fixed
- Empty variant activity panel
- STRs variants popover
- Split new ClinVar multiple significance terms for a variant
- Edit the selected comment, not the latest
### Changed
- Updated RELEASE docs.
- Pinned variants card style on the case page
- Merged `scout export exons` and `scout view exons` commands


## [4.21.2]
### Added
### Fixed
- Do not pre-filter research variants by (case-default) gene panels
- Show OMIM disease tooltip reliably
### Changed

## [4.21.1]
### Added
### Fixed
- Small change to Pop Freq column in variants ang gene panels to avoid strange text shrinking on small screens
- Direct use of HPO list for Clinical HPO SNV (and cancer SNV) filtering
- PDF coverage report redirecting to login page
### Changed
- Remove the option to dismiss single variants from all variants pages
- Bulk dismiss SNVs, SVs and cancer SNVs from variants pages

## [4.21]
### Added
- Support to configure LoqusDB per institute
- Highlight causative variants in the variants list
- Add tests. Mostly regarding building internal datatypes.
- Remove leading and trailing whitespaces from panel_name and display_name when panel is created
- Mark MANE transcript in list of transcripts in "Transcript overview" on variant page
- Show default panel name in case sidebar
- Previous buttons for variants pagination
- Adds a gh action that checks that the changelog is updated
- Adds a gh action that deploys new releases automatically to pypi
- Warn users if case default panels are outdated
- Define institute-specific gene panels for filtering in institute settings
- Use institute-specific gene panels in variants filtering
- Show somatic VAF for pinned and causative variants on case page

### Fixed
- Report pages redirect to login instead of crashing when session expires
- Variants filter loading in cancer variants page
- User, Causative and Cases tables not scaling to full page
- Improved docs for an initial production setup
- Compatibility with latest version of Black
- Fixed tests for Click>7
- Clinical filter required an extra click to Filter to return variants
- Restore pagination and shrink badges in the variants page tables
- Removing a user from the command line now inactivates the case only if user is last assignee and case is active
- Bugfix, LoqusDB per institute feature crashed when institute id was empty string
- Bugfix, LoqusDB calls where missing case count
- filter removal and upload for filters deleted from another page/other user
- Visualize outdated gene panels info in a popover instead of a tooltip in case page side panel

### Changed
- Highlight color on normal STRs in the variants table from green to blue
- Display breakpoints coordinates in verification emails only for structural variants


## [4.20]
### Added
- Display number of filtered variants vs number of total variants in variants page
- Search case by HPO terms
- Dismiss variant column in the variants tables
- Black and pre-commit packages to dev requirements

### Fixed
- Bug occurring when rerun is requested twice
- Peddy info fields in the demo config file
- Added load config safety check for multiple alignment files for one individual
- Formatting of cancer variants table
- Missing Score in SV variants table

### Changed
- Updated the documentation on how to create a new software release
- Genome build-aware cytobands coordinates
- Styling update of the Matchmaker card
- Select search type in case search form


## [4.19]

### Added
- Show internal ID for case
- Add internal ID for downloaded CGH files
- Export dynamic HPO gene list from case page
- Remove users as case assignees when their account is deleted
- Keep variants filters panel expanded when filters have been used

### Fixed
- Handle the ProxyFix ModuleNotFoundError when Werkzeug installed version is >1.0
- General report formatting issues whenever case and variant comments contain extremely long strings with no spaces

### Changed
- Created an institute wrapper page that contains list of cases, causatives, SNVs & Indels, user list, shared data and institute settings
- Display case name instead of case ID on clinVar submissions
- Changed icon of sample update in clinVar submissions


## [4.18]

### Added
- Filter cancer variants on cytoband coordinates
- Show dismiss reasons in a badge with hover for clinical variants
- Show an ellipsis if 10 cases or more to display with loqusdb matches
- A new blog post for version 4.17
- Tooltip to better describe Tumor and Normal columns in cancer variants
- Filter cancer SNVs and SVs by chromosome coordinates
- Default export of `Assertion method citation` to clinVar variants submission file
- Button to export up to 500 cancer variants, filtered or not
- Rename samples of a clinVar submission file

### Fixed
- Apply default gene panel on return to cancer variantS from variant view
- Revert to certificate checking when asking for Chanjo reports
- `scout download everything` command failing while downloading HPO terms

### Changed
- Turn tumor and normal allelic fraction to decimal numbers in tumor variants page
- Moved clinVar submissions code to the institutes blueprints
- Changed name of clinVar export files to FILENAME.Variant.csv and FILENAME.CaseData.csv
- Switched Google login libraries from Flask-OAuthlib to Authlib


## [4.17.1]

### Fixed
- Load cytobands for cases with chromosome build not "37" or "38"


## [4.17]

### Added
- COSMIC badge shown in cancer variants
- Default gene-panel in non-cancer structural view in url
- Filter SNVs and SVs by cytoband coordinates
- Filter cancer SNV variants by alt allele frequency in tumor
- Correct genome build in UCSC link from structural variant page



### Fixed
- Bug in clinVar form when variant has no gene
- Bug when sharing cases with the same institute twice
- Page crashing when removing causative variant tag
- Do not default to GATK caller when no caller info is provided for cancer SNVs


## [4.16.1]

### Fixed
- Fix the fix for handling of delivery reports for rerun cases

## [4.16]

### Added
- Adds possibility to add "lims_id" to cases. Currently only stored in database, not shown anywhere
- Adds verification comment box to SVs (previously only available for small variants)
- Scrollable pedigree panel

### Fixed
- Error caused by changes in WTForm (new release 2.3.x)
- Bug in OMIM case page form, causing the page to crash when a string was provided instead of a numerical OMIM id
- Fix Alamut link to work properly on hg38
- Better handling of delivery reports for rerun cases
- Small CodeFactor style issues: matchmaker results counting, a couple of incomplete tests and safer external xml
- Fix an issue with Phenomizer introduced by CodeFactor style changes

### Changed
- Updated the version of igv.js to 2.5.4

## [4.15.1]

### Added
- Display gene names in ClinVar submissions page
- Links to Varsome in variant transcripts table

### Fixed
- Small fixes to ClinVar submission form
- Gene panel page crash when old panel has no maintainers

## [4.15]

### Added
- Clinvar CNVs IGV track
- Gene panels can have maintainers
- Keep variant actions (dismissed, manual rank, mosaic, acmg, comments) upon variant re-upload
- Keep variant actions also on full case re-upload

### Fixed
- Fix the link to Ensembl for SV variants when genome build 38.
- Arrange information in columns on variant page
- Fix so that new cosmic identifier (COSV) is also acceptable #1304
- Fixed COSMIC tag in INFO (outside of CSQ) to be parses as well with `&` splitter.
- COSMIC stub URL changed to https://cancer.sanger.ac.uk/cosmic/search?q= instead.
- Updated to a version of IGV where bigBed tracks are visualized correctly
- Clinvar submission files are named according to the content (variant_data and case_data)
- Always show causatives from other cases in case overview
- Correct disease associations for gene symbol aliases that exist as separate genes
- Re-add "custom annotations" for SV variants
- The override ClinVar P/LP add-in in the Clinical Filter failed for new CSQ strings

### Changed
- Runs all CI checks in github actions

## [4.14.1]

### Fixed
- Error when variant found in loqusdb is not loaded for other case

## [4.14]

### Added
- Use github actions to run tests
- Adds CLI command to update individual alignments path
- Update HPO terms using downloaded definitions files
- Option to use alternative flask config when running `scout serve`
- Requirement to use loqusdb >= 2.5 if integrated

### Fixed
- Do not display Pedigree panel in cancer view
- Do not rely on internet connection and services available when running CI tests
- Variant loading assumes GATK if no caller set given and GATK filter status is seen in FILTER
- Pass genome build param all the way in order to get the right gene mappings for cases with build 38
- Parse correctly variants with zero frequency values
- Continue even if there are problems to create a region vcf
- STR and cancer variant navigation back to variants pages could fail

### Changed
- Improved code that sends requests to the external APIs
- Updates ranges for user ranks to fit todays usage
- Run coveralls on github actions instead of travis
- Run pip checks on github actions instead of coveralls
- For hg38 cases, change gnomAD link to point to version 3.0 (which is hg38 based)
- Show pinned or causative STR variants a bit more human readable

## [4.13.1]

### Added
### Fixed
- Typo that caused not all clinvar conflicting interpretations to be loaded no matter what
- Parse and retrieve clinvar annotations from VEP-annotated (VEP 97+) CSQ VCF field
- Variant clinvar significance shown as `not provided` whenever is `Uncertain significance`
- Phenomizer query crashing when case has no HPO terms assigned
- Fixed a bug affecting `All SNVs and INDELs` page when variants don't have canonical transcript
- Add gene name or id in cancer variant view

### Changed
- Cancer Variant view changed "Variant:Transcript:Exon:HGVS" to "Gene:Transcript:Exon:HGVS"

## [4.13]

### Added
- ClinVar SNVs track in IGV
- Add SMA view with SMN Copy Number data
- Easier to assign OMIM diagnoses from case page
- OMIM terms and specific OMIM term page

### Fixed
- Bug when adding a new gene to a panel
- Restored missing recent delivery reports
- Fixed style and links to other reports in case side panel
- Deleting cases using display_name and institute not deleting its variants
- Fixed bug that caused coordinates filter to override other filters
- Fixed a problem with finding some INS in loqusdb
- Layout on SV page when local observations without cases are present
- Make scout compatible with the new HPO definition files from `http://compbio.charite.de/jenkins/`
- General report visualization error when SNVs display names are very long


### Changed


## [4.12.4]

### Fixed
- Layout on SV page when local observations without cases are present

## [4.12.3]

### Fixed
- Case report when causative or pinned SVs have non null allele frequencies

## [4.12.2]

### Fixed
- SV variant links now take you to the SV variant page again
- Cancer variant view has cleaner table data entries for "N/A" data
- Pinned variant case level display hotfix for cancer and str - more on this later
- Cancer variants show correct alt/ref reads mirroring alt frequency now
- Always load all clinical STR variants even if a region load is attempted - index may be missing
- Same case repetition in variant local observations

## [4.12.1]

### Fixed
- Bug in variant.gene when gene has no HGVS description


## [4.12]

### Added
- Accepts `alignment_path` in load config to pass bam/cram files
- Display all phenotypes on variant page
- Display hgvs coordinates on pinned and causatives
- Clear panel pending changes
- Adds option to setup the database with static files
- Adds cli command to download the resources from CLI that scout needs
- Adds dummy files for merged somatic SV and CNV; as well as merged SNV, and INDEL part of #1279
- Allows for upload of OMIM-AUTO gene panel from static files without api-key

### Fixed
- Cancer case HPO panel variants link
- Fix so that some drop downs have correct size
- First IGV button in str variants page
- Cancer case activates on SNV variants
- Cases activate when STR variants are viewed
- Always calculate code coverage
- Pinned/Classification/comments in all types of variants pages
- Null values for panel's custom_inheritance_models
- Discrepancy between the manual disease transcripts and those in database in gene-edit page
- ACMG classification not showing for some causatives
- Fix bug which caused IGV.js to use hg19 reference files for hg38 data
- Bug when multiple bam files sources with non-null values are available


### Changed
- Renamed `requests` file to `scout_requests`
- Cancer variant view shows two, instead of four, decimals for allele and normal


## [4.11.1]

### Fixed
- Institute settings page
- Link institute settings to sharing institutes choices

## [4.11.0]

### Added
- Display locus name on STR variant page
- Alternative key `GNOMADAF_popmax` for Gnomad popmax allele frequency
- Automatic suggestions on how to improve the code on Pull Requests
- Parse GERP, phastCons and phyloP annotations from vep annotated CSQ fields
- Avoid flickering comment popovers in variant list
- Parse REVEL score from vep annotated CSQ fields
- Allow users to modify general institute settings
- Optionally format code automatically on commit
- Adds command to backup vital parts `scout export database`
- Parsing and displaying cancer SV variants from Manta annotated VCF files
- Dismiss cancer snv variants with cancer-specific options
- Add IGV.js UPD, RHO and TIDDIT coverage wig tracks.


### Fixed
- Slightly darker page background
- Fixed an issued with parsed conservation values from CSQ
- Clinvar submissions accessible to all users of an institute
- Header toolbar when on Clinvar page now shows institute name correctly
- Case should not always inactivate upon update
- Show dismissed snv cancer variants as grey on the cancer variants page
- Improved style of mappability link and local observations on variant page
- Convert all the GET requests to the igv view to POST request
- Error when updating gene panels using a file containing BOM chars
- Add/replace gene radio button not working in gene panels


## [4.10.1]

### Fixed
- Fixed issue with opening research variants
- Problem with coveralls not called by Travis CI
- Handle Biomart service down in tests


## [4.10.0]

### Added
- Rank score model in causatives page
- Exportable HPO terms from phenotypes page
- AMP guideline tiers for cancer variants
- Adds scroll for the transcript tab
- Added CLI option to query cases on time since case event was added
- Shadow clinical assessments also on research variants display
- Support for CRAM alignment files
- Improved str variants view : sorting by locus, grouped by allele.
- Delivery report PDF export
- New mosaicism tag option
- Add or modify individuals' age or tissue type from case page
- Display GC and allele depth in causatives table.
- Included primary reference transcript in general report
- Included partial causative variants in general report
- Remove dependency of loqusdb by utilising the CLI

### Fixed
- Fixed update OMIM command bug due to change in the header of the genemap2 file
- Removed Mosaic Tag from Cancer variants
- Fixes issue with unaligned table headers that comes with hidden Datatables
- Layout in general report PDF export
- Fixed issue on the case statistics view. The validation bars didn't show up when all institutes were selected. Now they do.
- Fixed missing path import by importing pathlib.Path
- Handle index inconsistencies in the update index functions
- Fixed layout problems


## [4.9.0]

### Added
- Improved MatchMaker pages, including visible patient contacts email address
- New badges for the github repo
- Links to [GENEMANIA](genemania.org)
- Sort gene panel list on case view.
- More automatic tests
- Allow loading of custom annotations in VCF using the SCOUT_CUSTOM info tag.

### Fixed
- Fix error when a gene is added to an empty dynamic gene panel
- Fix crash when attempting to add genes on incorrect format to dynamic gene panel
- Manual rank variant tags could be saved in a "Select a tag"-state, a problem in the variants view.
- Same case evaluations are no longer shown as gray previous evaluations on the variants page
- Stay on research pages, even if reset, next first buttons are pressed..
- Overlapping variants will now be visible on variant page again
- Fix missing classification comments and links in evaluations page
- All prioritized cases are shown on cases page


## [4.8.3]

### Added

### Fixed
- Bug when ordering sanger
- Improved scrolling over long list of genes/transcripts


## [4.8.2]

### Added

### Fixed
- Avoid opening extra tab for coverage report
- Fixed a problem when rank model version was saved as floats and not strings
- Fixed a problem with displaying dismiss variant reasons on the general report
- Disable load and delete filter buttons if there are no saved filters
- Fix problem with missing verifications
- Remove duplicate users and merge their data and activity


## [4.8.1]

### Added

### Fixed
- Prevent login fail for users with id defined by ObjectId and not email
- Prevent the app from crashing with `AttributeError: 'NoneType' object has no attribute 'message'`


## [4.8.0]

### Added
- Updated Scout to use Bootstrap 4.3
- New looks for Scout
- Improved dashboard using Chart.js
- Ask before inactivating a case where last assigned user leaves it
- Genes can be manually added to the dynamic gene list directly on the case page
- Dynamic gene panels can optionally be used with clinical filter, instead of default gene panel
- Dynamic gene panels get link out to chanjo-report for coverage report
- Load all clinvar variants with clinvar Pathogenic, Likely Pathogenic and Conflicting pathogenic
- Show transcripts with exon numbers for structural variants
- Case sort order can now be toggled between ascending and descending.
- Variants can be marked as partial causative if phenotype is available for case.
- Show a frequency tooltip hover for SV-variants.
- Added support for LDAP login system
- Search snv and structural variants by chromosomal coordinates
- Structural variants can be marked as partial causative if phenotype is available for case.
- Show normal and pathologic limits for STRs in the STR variants view.
- Institute level persistent variant filter settings that can be retrieved and used.
- export causative variants to Excel
- Add support for ROH, WIG and chromosome PNGs in case-view

### Fixed
- Fixed missing import for variants with comments
- Instructions on how to build docs
- Keep sanger order + verification when updating/reloading variants
- Fixed and moved broken filter actions (HPO gene panel and reset filter)
- Fixed string conversion to number
- UCSC links for structural variants are now separated per breakpoint (and whole variant where applicable)
- Reintroduced missing coverage report
- Fixed a bug preventing loading samples using the command line
- Better inheritance models customization for genes in gene panels
- STR variant page back to list button now does its one job.
- Allows to setup scout without a omim api key
- Fixed error causing "favicon not found" flash messages
- Removed flask --version from base cli
- Request rerun no longer changes case status. Active or archived cases inactivate on upload.
- Fixed missing tooltip on the cancer variants page
- Fixed weird Rank cell in variants page
- Next and first buttons order swap
- Added pagination (and POST capability) to cancer variants.
- Improves loading speed for variant page
- Problem with updating variant rank when no variants
- Improved Clinvar submission form
- General report crashing when dismissed variant has no valid dismiss code
- Also show collaborative case variants on the All variants view.
- Improved phenotype search using dataTables.js on phenotypes page
- Search and delete users with `email` instead of `_id`
- Fixed css styles so that multiselect options will all fit one column


## [4.7.3]

### Added
- RankScore can be used with VCFs for vcf_cancer files

### Fixed
- Fix issue with STR view next page button not doing its one job.

### Deleted
- Removed pileup as a bam viewing option. This is replaced by IGV


## [4.7.2]

### Added
- Show earlier ACMG classification in the variant list

### Fixed
- Fixed igv search not working due to igv.js dist 2.2.17
- Fixed searches for cases with a gene with variants pinned or marked causative.
- Load variant pages faster after fixing other causatives query
- Fixed mitochondrial report bug for variants without genes

## [4.7.1]

### Added

### Fixed
- Fixed bug on genes page


## [4.7.0]

### Added
- Export genes and gene panels in build GRCh38
- Search for cases with variants pinned or marked causative in a given gene.
- Search for cases phenotypically similar to a case also from WUI.
- Case variant searches can be limited to similar cases, matching HPO-terms,
  phenogroups and cohorts.
- De-archive reruns and flag them as 'inactive' if archived
- Sort cases by analysis_date, track or status
- Display cases in the following order: prioritized, active, inactive, archived, solved
- Assign case to user when user activates it or asks for rerun
- Case becomes inactive when it has no assignees
- Fetch refseq version from entrez and use it in clinvar form
- Load and export of exons for all genes, independent on refseq
- Documentation for loading/updating exons
- Showing SV variant annotations: SV cgh frequencies, gnomad-SV, local SV frequencies
- Showing transcripts mapping score in segmental duplications
- Handle requests to Ensembl Rest API
- Handle requests to Ensembl Rest Biomart
- STR variants view now displays GT and IGV link.
- Description field for gene panels
- Export exons in build 37 and 38 using the command line

### Fixed
- Fixes of and induced by build tests
- Fixed bug affecting variant observations in other cases
- Fixed a bug that showed wrong gene coverage in general panel PDF export
- MT report only shows variants occurring in the specific individual of the excel sheet
- Disable SSL certifcate verification in requests to chanjo
- Updates how intervaltree and pymongo is used to void deprecated functions
- Increased size of IGV sample tracks
- Optimized tests


## [4.6.1]

### Added

### Fixed
- Missing 'father' and 'mother' keys when parsing single individual cases


## [4.6.0]

### Added
- Description of Scout branching model in CONTRIBUTING doc
- Causatives in alphabetical order, display ACMG classification and filter by gene.
- Added 'external' to the list of analysis type options
- Adds functionality to display "Tissue type". Passed via load config.
- Update to IGV 2.

### Fixed
- Fixed alignment visualization and vcf2cytosure availability for demo case samples
- Fixed 3 bugs affecting SV pages visualization
- Reintroduced the --version cli option
- Fixed variants query by panel (hpo panel + gene panel).
- Downloaded MT report contains excel files with individuals' display name
- Refactored code in parsing of config files.


## [4.5.1]

### Added

### Fixed
- update requirement to use PyYaml version >= 5.1
- Safer code when loading config params in cli base


## [4.5.0]

### Added
- Search for similar cases from scout view CLI
- Scout cli is now invoked from the app object and works under the app context

### Fixed
- PyYaml dependency fixed to use version >= 5.1


## [4.4.1]

### Added
- Display SV rank model version when available

### Fixed
- Fixed upload of delivery report via API


## [4.4.0]

### Added
- Displaying more info on the Causatives page and hiding those not causative at the case level
- Add a comment text field to Sanger order request form, allowing a message to be included in the email
- MatchMaker Exchange integration
- List cases with empty synopsis, missing HPO terms and phenotype groups.
- Search for cases with open research list, or a given case status (active, inactive, archived)

### Fixed
- Variant query builder split into several functions
- Fixed delivery report load bug


## [4.3.3]

### Added
- Different individual table for cancer cases

### Fixed
- Dashboard collects validated variants from verification events instead of using 'sanger' field
- Cases shared with collaborators are visible again in cases page
- Force users to select a real institute to share cases with (actionbar select fix)


## [4.3.2]

### Added
- Dashboard data can be filtered using filters available in cases page
- Causatives for each institute are displayed on a dedicated page
- SNVs and and SVs are searchable across cases by gene and rank score
- A more complete report with validated variants is downloadable from dashboard

### Fixed
- Clinsig filter is fixed so clinsig numerical values are returned
- Split multi clinsig string values in different elements of clinsig array
- Regex to search in multi clinsig string values or multi revstat string values
- It works to upload vcf files with no variants now
- Combined Pileup and IGV alignments for SVs having variant start and stop on the same chromosome


## [4.3.1]

### Added
- Show calls from all callers even if call is not available
- Instructions to install cairo and pango libs from WeasyPrint page
- Display cases with number of variants from CLI
- Only display cases with number of variants above certain treshold. (Also CLI)
- Export of verified variants by CLI or from the dashboard
- Extend case level queries with default panels, cohorts and phenotype groups.
- Slice dashboard statistics display using case level queries
- Add a view where all variants for an institute can be searched across cases, filtering on gene and rank score. Allows searching research variants for cases that have research open.

### Fixed
- Fixed code to extract variant conservation (gerp, phyloP, phastCons)
- Visualization of PDF-exported gene panels
- Reintroduced the exon/intron number in variant verification email
- Sex and affected status is correctly displayed on general report
- Force number validation in SV filter by size
- Display ensembl transcripts when no refseq exists


## [4.3.0]

### Added
- Mosaicism tag on variants
- Show and filter on SweGen frequency for SVs
- Show annotations for STR variants
- Show all transcripts in verification email
- Added mitochondrial export
- Adds alternative to search for SVs shorter that the given length
- Look for 'bcftools' in the `set` field of VCFs
- Display digenic inheritance from OMIM
- Displays what refseq transcript that is primary in hgnc

### Fixed

- Archived panels displays the correct date (not retroactive change)
- Fixed problem with waiting times in gene panel exports
- Clinvar fiter not working with human readable clinsig values

## [4.2.2]

### Fixed
- Fixed gene panel create/modify from CSV file utf-8 decoding error
- Updating genes in gene panels now supports edit comments and entry version
- Gene panel export timeout error

## [4.2.1]

### Fixed
- Re-introduced gene name(s) in verification email subject
- Better PDF rendering for excluded variants in report
- Problem to access old case when `is_default` did not exist on a panel


## [4.2.0]

### Added
- New index on variant_id for events
- Display overlapping compounds on variants view

### Fixed
- Fixed broken clinical filter


## [4.1.4]

### Added
- Download of filtered SVs

### Fixed
- Fixed broken download of filtered variants
- Fixed visualization issue in gene panel PDF export
- Fixed bug when updating gene names in variant controller


## [4.1.3]

### Fixed
- Displays all primary transcripts


## [4.1.2]

### Added
- Option add/replace when updating a panel via CSV file
- More flexible versioning of the gene panels
- Printing coverage report on the bottom of the pdf case report
- Variant verification option for SVs
- Logs uri without pwd when connecting
- Disease-causing transcripts in case report
- Thicker lines in case report
- Supports HPO search for cases, both terms or if described in synopsis
- Adds sanger information to dashboard

### Fixed
- Use db name instead of **auth** as default for authentication
- Fixes so that reports can be generated even with many variants
- Fixed sanger validation popup to show individual variants queried by user and institute.
- Fixed problem with setting up scout
- Fixes problem when exac file is not available through broad ftp
- Fetch transcripts for correct build in `adapter.hgnc_gene`

## [4.1.1]
- Fix problem with institute authentication flash message in utils
- Fix problem with comments
- Fix problem with ensembl link


## [4.1.0]

### Added
- OMIM phenotypes to case report
- Command to download all panel app gene panels `scout load panel --panel-app`
- Links to genenames.org and omim on gene page
- Popup on gene at variants page with gene information
- reset sanger status to "Not validated" for pinned variants
- highlight cases with variants to be evaluated by Sanger on the cases page
- option to point to local reference files to the genome viewer pileup.js. Documented in `docs.admin-guide.server`
- option to export single variants in `scout export variants`
- option to load a multiqc report together with a case(add line in load config)
- added a view for searching HPO terms. It is accessed from the top left corner menu
- Updates the variants view for cancer variants. Adds a small cancer specific filter for known variants
- Adds hgvs information on cancer variants page
- Adds option to update phenotype groups from CLI

### Fixed
- Improved Clinvar to submit variants from different cases. Fixed HPO terms in casedata according to feedback
- Fixed broken link to case page from Sanger modal in cases view
- Now only cases with non empty lists of causative variants are returned in `adapter.case(has_causatives=True)`
- Can handle Tumor only samples
- Long lists of HGNC symbols are now possible. This was previously difficult with manual, uploaded or by HPO search when changing filter settings due to GET request limitations. Relevant pages now use POST requests. Adds the dynamic HPO panel as a selection on the gene panel dropdown.
- Variant filter defaults to default panels also on SV and Cancer variants pages.

## [4.0.0]

### WARNING ###

This is a major version update and will require that the backend of pre releases is updated.
Run commands:

```
$scout update genes
$scout update hpo
```

- Created a Clinvar submission tool, to speed up Clinvar submission of SNVs and SVs
- Added an analysis report page (html and PDF format) containing phenotype, gene panels and variants that are relevant to solve a case.

### Fixed
- Optimized evaluated variants to speed up creation of case report
- Moved igv and pileup viewer under a common folder
- Fixed MT alignment view pileup.js
- Fixed coordinates for SVs with start chromosome different from end chromosome
- Global comments shown across cases and institutes. Case-specific variant comments are shown only for that specific case.
- Links to clinvar submitted variants at the cases level
- Adapts clinvar parsing to new format
- Fixed problem in `scout update user` when the user object had no roles
- Makes pileup.js use online genome resources when viewing alignments. Now any instance of Scout can make use of this functionality.
- Fix ensembl link for structural variants
- Works even when cases does not have `'madeline_info'`
- Parses Polyphen in correct way again
- Fix problem with parsing gnomad from VEP

### Added
- Added a PDF export function for gene panels
- Added a "Filter and export" button to export custom-filtered SNVs to CSV file
- Dismiss SVs
- Added IGV alignments viewer
- Read delivery report path from case config or CLI command
- Filter for spidex scores
- All HPO terms are now added and fetched from the correct source (https://github.com/obophenotype/human-phenotype-ontology/blob/master/hp.obo)
- New command `scout update hpo`
- New command `scout update genes` will fetch all the latest information about genes and update them
- Load **all** variants found on chromosome **MT**
- Adds choice in cases overview do show as many cases as user like

### Removed
- pileup.min.js and pileup css are imported from a remote web location now
- All source files for HPO information, this is instead fetched directly from source
- All source files for gene information, this is instead fetched directly from source

## [3.0.0]
### Fixed
- hide pedigree panel unless it exists

## [1.5.1] - 2016-07-27
### Fixed
- look for both ".bam.bai" and ".bai" extensions

## [1.4.0] - 2016-03-22
### Added
- support for local frequency through loqusdb
- bunch of other stuff

## [1.3.0] - 2016-02-19
### Fixed
- Update query-phenomizer and add username/password

### Changed
- Update the way a case is checked for rerun-status

### Added
- Add new button to mark a case as "checked"
- Link to clinical variants _without_ 1000G annotation

## [1.2.2] - 2016-02-18
### Fixed
- avoid filtering out variants lacking ExAC and 1000G annotations

## [1.1.3] - 2015-10-01
### Fixed
- persist (clinical) filter when clicking load more
- fix #154 by robustly setting clinical filter func. terms

## [1.1.2] - 2015-09-07
### Fixed
- avoid replacing coverage report with none
- update SO terms, refactored

## [1.1.1] - 2015-08-20
### Fixed
- fetch case based on collaborator status (not owner)

## [1.1.0] - 2015-05-29
### Added
- link(s) to SNPedia based on RS-numbers
- new Jinja filter to "humanize" decimal numbers
- show gene panels in variant view
- new Jinja filter for decoding URL encoding
- add indicator to variants in list that have comments
- add variant number threshold and rank score threshold to load function
- add event methods to mongo adapter
- add tests for models
- show badge "old" if comment was written for a previous analysis

### Changed
- show cDNA change in transcript summary unless variant is exonic
- moved compounds table further up the page
- show dates for case uploads in ISO format
- moved variant comments higher up on page
- updated documentation for pages
- read in coverage report as blob in database and serve directly
- change ``OmimPhenotype`` to ``PhenotypeTerm``
- reorganize models sub-package
- move events (and comments) to separate collection
- only display prev/next links for the research list
- include variant type in breadcrumbs e.g. "Clinical variants"

### Removed
- drop dependency on moment.js

### Fixed
- show the same level of detail for all frequencies on all pages
- properly decode URL encoded symbols in amino acid/cDNA change strings
- fixed issue with wipe permissions in MongoDB
- include default gene lists in "variants" link in breadcrumbs

## [1.0.2] - 2015-05-20
### Changed
- update case fetching function

### Fixed
- handle multiple cases with same id

## [1.0.1] - 2015-04-28
### Fixed
- Fix building URL parameters in cases list Vue component

## [1.0.0] - 2015-04-12
Codename: Sara Lund

![Release 1.0](artwork/releases/release-1-0.jpg)

### Added
- Add email logging for unexpected errors
- New command line tool for deleting case

### Changed
- Much improved logging overall
- Updated documentation/usage guide
- Removed non-working IGV link

### Fixed
- Show sample display name in GT call
- Various small bug fixes
- Make it easier to hover over popups

## [0.0.2-rc1] - 2015-03-04
### Added
- add protein table for each variant
- add many more external links
- add coverage reports as PDFs

### Changed
- incorporate user feedback updates
- big refactor of load scripts

## [0.0.2-rc2] - 2015-03-04
### Changes
- add gene table with gene description
- reorganize inheritance models box

### Fixed
- avoid overwriting gene list on "research" load
- fix various bugs in external links

## [0.0.2-rc3] - 2015-03-05
### Added
- Activity log feed to variant view
- Adds protein change strings to ODM and Sanger email

### Changed
- Extract activity log component to macro

### Fixes
- Make Ensembl transcript links use archive website<|MERGE_RESOLUTION|>--- conflicted
+++ resolved
@@ -8,12 +8,9 @@
 ### Added
 - Introduced a `reset dismiss variant` verb
 - Button to reset all dismissed variants for a case
-<<<<<<< HEAD
-- Load/update gene fusion reports generated with Arriba
-=======
 - Add black border to ideograms
 - Show ClinVar annotations on variantS page
->>>>>>> 9a854eba
+- Load/update gene fusion reports generated with Arriba
 ### Fixed
 - Center initial igv view on variant start with SNV/indels
 - Don't set initial igv view to negative coordinates
