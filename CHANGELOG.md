--- conflicted
+++ resolved
@@ -16,11 +16,8 @@
 - `/api/v1/hpo-terms` returns pymongo OperationFailure errors when provided query string contains problematic characters
 - Prioritise caller AF if present
 - Expand the submissions information section on the ClinVar submissions page to fully display long text entries
-<<<<<<< HEAD
+- Jarvik for PP1 added to ACMG modification guidelines
 - Names on IGV buttons, including an overview level IGV MT button
-=======
-- Jarvik for PP1 added to ACMG modification guidelines
->>>>>>> 5107b994
 ### Fixed
 - Empty custom_images dicts in case load config do not crash
 - Tracks missing alignment files are now properly skipped on generating IGV views
