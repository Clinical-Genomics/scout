# Change Log
All notable changes to this project will be documented in this file.
This project adheres to [Semantic Versioning](http://semver.org/).

About changelog [here](https://keepachangelog.com/en/1.0.0/)

## [unreleased]
### Added
- ClinVar data with link to ClinVar for variants present on the general case report (#5478)
### Changed
- Refactored and simplified code that fetches case's genome build (#5443)
- On caseS page, dim cases only included from the always display cases with status option (#5464)
<<<<<<< HEAD
- Loading of outliers files (Fraser and Outrider) do not raise error when path to these files is missing or wrong, just a warning (#5485)
=======
- Reuse the variant frequencies table from variant page on case reports (#5478)
>>>>>>> 44401bb5
### Fixed
- Fix long STR variant pinned display on case page (#5455)
- Variant page crashing when Loqusdb instance is chosen on institute settings but is not found at the given URL (#5447)
- Show assignees in case list when user ID is different from email (#5460)
- When removing a germline variant from a ClinVar submission, make sure to remove also its associated observations from the database (#5463)
- Chanjo2 genes full coverage check when variant has no genes (#5468)
- Full Flask user logout blocked by session clear (#5470)

## [4.101]
### Changed
- Institutes are now sorted by ID on gene panels page (#5436)
- Simplified visualization of previous ACMG and CCV classifications for a variant on variantS page (#5439 & #5440)
- On ClinVar multistep submission form, skip fetching transcript versions for build 38 transcripts which are not MANE Select or MANE Plus Clinical (#5426)
### Fixed
- Malformatted table cell for analysis date on caseS page (#5438)
- Remove "Add to ClinVar submission" button for pinned MEI variants as submission is not supported at the moment (#5442)
- Clinical variant files could once again be read in arbitrary order on load (#5452)
- Fix test_sanger_validation test to be run with a mock app instantiated (#5453)

## [4.100.2]
### Fixed
- Keyerror 'ensembl_transcript_id' when loading transcripts from a pre-downloaded Ensembl transcripts file (#5435)

## [4.100.1]
### Fixed
- Removed an extra `x` from compounds functional annotation cells (#5432)

## [4.100]
### Added
- Button with link to cancerhotspots.org on variant page for cancer cases (#5359)
- Link to ClinGen ACMG CSPEC Criteria Specification Registry from ACMG classification page (#5364)
- Documentation on how to export data from the scout database using the command line (#5373)
- Filter cancer SNVs by ClinVar oncogenicity. OBS: since annotations are still sparse in ClinVar, relying solely on them could be too restrictive (#5367)
- Include eventual gene-matching WTS outliers on variantS page (Overlap column) and variant page (Gene overlapping non-SNVs table) (#5371)
- Minor Allele Frequency (HiFiCNV) IGV.js track for Nallo cases (#5401)
- A page showing all cases submitted to the Matchmaker Exchange, accessible from the institute's sidebar (#5378)
- Variants' loader progress bar (#5411)
### Changed
- Allow matching compounded subcategories from SV callers e.g. DUP:INV (#5360)
- Adjust the link to the chanjo2 gene coverage report to reflect the type of analyses used for the samples (#5368)
- Gene panels open in new tabs from case panels and display case name on the top of the page (#5369)
- When uploading research variants, use rank threshold defined in case settings, if available, otherwise use the default threshold of 8 (#5370)
- Display genome build version on case general report (#5381)
- On pull request template, fixed instructions on how to deploy a branch to the development server (#5382)
- On case general report, when a variant is classified (ACMG or CCV), tagged, commented and also dismissed, will only be displayed among the dismissed variants (#5377)
- If case is re-runned/re-uploaded with the `--keep-actions` tag, remember also previously assigned diseases, HPO terms, phenotype groups and HPO panels (#5365)
- Case load config alias and updated track label for TIDDIT coverage tracks to accommodate HiFiCNV dito (#5401)
- On variants page, compounds popup table, truncate the display name of compound variants with display name that exceeds 20 characters (#5404)
- Update dataTables js (#5407)
- Load variants command prints more clearly which categories of variants are being loaded (#5409)
- Tooltips instead of popovers (no click needed) for matching indicators on variantS page (#5419)
- Call chanjo2 coverage completeness indicator via API after window loading completes (#5366)
- On ClinVar multistep submission form, silence warnings coming from missing HGVS version using Entrez Eutils (#5424)
### Fixed
- Style of Alamut button on variant page (#5358)
- Scope of overlapping functions (#5385)
- Tests involving the variants controllers, which failed when not run in a specific order (#5391)
- Option to return to the previous step in each of the steps of the ClinVar submission form (#5393)
- chanjo2 MT report for cases in build 38 (#5397)
- Fixed some variantS view tests accessing database out of app context (#5415)
- Display of matching manual rank on the SV variant page (#5419)
- Broken `scout setup database` command (#5422)
- Collecting submission data for cases which have been removed (#5421)
- Speed up query for gene overlapping variants (#5413)
- Removing submission data for cases which have been removed (#5430)

## [4.99]
### Added
- De novo assembly alignment file load and display (#5284)
- Paraphase bam-let alignment file load and display (#5284)
- Parsing and showing ClinVar somatic oncogenicity anontations, when available (#5304)
- Gene overlapping variants (superset of compounds) for SVs (#5332)
- Gene overlapping variants for MEIs (#5332)
- Gene overlapping variants for cancer (and cancer_sv) (#5332)
- Tests for the Google login functionality (#5335)
- Support for login using Keycloak (#5337)
- Documentation on Keycloak login system integration (#5342)
- Integrity check for genes/transcripts/exons files downloaded from Ensembl (#5353)
- Options for custom ID/display name for PanelApp Green updates (#5355)
### Changed
- Allow ACMG criteria strength modification to Very strong/Stand-alone (#5297)
- Mocked the Ensembl liftover service in igv tracks tests (#5319)
- Refactored the login function into smaller functions, handling respectively: user consent, LDAP login, Google login, database login and user validation (#5331)
- Allow loading of mixed analysis type cases where some individuals are fully WTS and do not appear in DNA VCFs (#5327)
- Documentation available in dark mode, and expanded installation instructions (#5343)
### Fixed
- Re-enable display of case and individual specific tracks (pre-computed coverage, UPD, zygosity) (#5300)
- Disable 2-color mode in IGV.js by default, since it obscures variant proportion of reads. Can be manually enabled (#5311)
- Institute settings reset (#5309)
- Updated color scheme for variant assessment badges that were hard to see in light mode, notably Risk Factor (#5318)
- Avoid page timeout by skipping HGVS validations in ClinVar multistep submission for non-MANE transcripts from variants in build 38 (#5302)
- Sashimi view page displaying an error message when Ensembl REST API (LiftOver) is not available (#5322)
- Refactored the liftover functionality to avoid using the old Ensembl REST API (#5326)
- Downloading of Ensembl resources by fixing the URL to the schug server, pointing to the production instance instead of the staging one (#5348)
- Missing MT genes from the IGV track (#5339)
- Paraphase and de novo assembly tracks could mismatch alignment sample labels - refactor to case specific tracks (#5357)

## [4.98]
### Added
- Documentation on how to delete variants for one or more cases
- Document the option to collect green genes from any panel when updating the PanelApp green genes panel
- On the institute's filters page, display also any soft filters applied to institute's variants
### Fixed
- Case page patch for research cases without WTS outliers

## [4.97]
### Added
- Software version and link to the relative release on GitHub on the top left dropdown menu
- Option to sort WTS outliers by p_value, Δψ, ψ value, zscore or l2fc
- Display pLI score and LOEUF on rare diseases and cancer SNV pages
- Preselect MANE SELECT transcripts in the multi-step ClinVar variant add to submission process
- Allow updating case with WTS Fraser and Outrider research files
- Load research WTS outliers using the `scout load variants --outliers-research` command
- Chanjo2 gene coverage completeness indicator and report from variant page, summary card
- Enhanced SNV and SV filtering for cancer and rare disease cases, now supporting size thresholds (≥ or < a specified base pair length)
- Option to exclude ClinVar significance status in SNVs filters form
- Made HRD a config parameter and display it for cancer cases.
- Preset institute-level soft filters for variants (filtering based on "filters" values on variant documents). Settings editable by admins on the institute's settings page. Allows e.g. hiding tumor `in_normal` and `germline_risk` filter status variants.
- Load pedigree and sex check from Somalier, provided by e.g. the Nallo pipeline
- Expand the command line to remove more types of variants. Now supports: `cancer`, `cancer_sv`, `fusion`, `mei`, `outlier`, `snv`, `str`, and `sv`.
- New `prioritise_clinvar` checkbox on rare diseases cases, SNVs page, used by clinical filter or for expanding the search to always return variants that match the selected ClinVar conditions
- ClinVar CLNSIG Exclude option on cancer variantS filters
### Changed
- Do not show overlapping gene panels badge on variants from cases runned without gene panels
- Set case as research case if it contains any type of research variants
- Update igv.js to 3.2.0
- IGV DNA alignment track defaults to group by tag:HP and color by methylation (useful for LRS), and show soft-clips
- Update gnomAD constraint to v4.1
- HG38 genes track in igv.js browser, to correctly display gene names
- Refactored code for prioritizing the order of variant loading
- Modified the web pages body style to adapt content to smaller screens
- Refactored filters to filter variants by ClinVar significance, CLINSIG Confident and ClinVar hits at the same time
- Improved tooltips for ClinVar filter in SNVs filter form
- `showSoftClips` parameter in igv.js is set to false by default for WES and PANEL samples
- Updated dependencies in uv.lock file
### Fixed
- Don't save any "-1", "." or "0" frequency values for SNVs - same as for SVs
- Downloading and parsing of genes from Ensembl (including MT-TP)
- Don't parse SV frequencies for SNVs even if the name matches. Also accept "." as missing value for SV frequencies.
- HPO search on WTS Outliers page
- Stop using dynamic gene panel (HPO generated list) for clinical filter when the last gene is removed from the dynamic gene panel
- Return only variants with ClinVar annotation when `ClinVar hits` checkbox is checked on variants search form
- Legacy variant filter option `clinsig_confident_always_returned` on saved filters is remapped as `prioritised_clivar` and `clinvar_trusted_revstat`
- Variants queries excluding ClinVar tags without `prioritise_clinvar` checkbox checked
- Pedigree QC Somalier loading demo ancestry file and operator priority

## [4.96]
### Added
- Support case status assignment upon loading (by providing case status in the case config file)
- Severity predictions on general case report for SNVs and cancer SNVs
- Variant functional annotation on general case report for SNVs and cancer SNVs
- Version of Scout used when the case was loaded is displayed on case page and general report
### Removed
- Discontinue ClinVar submissions via CSV files and support only submission via API: removed buttons for downloading ClinVar submission objects as CSV files
### Changed
- Display STR variant filter status on corresponding variantS page
- Warning and reference to Biesecker et al when using PP1/BS4 and PP4 together in ACMG classifications
- Warning to not use PP4 criterion together with PS2/PM6 in ACMG classifications with reference to the SVI Recommendation for _de novo_ Criteria (PS2 & PM6)
- Button to directly remove accepted submissions from ClinVar
- Upgraded libs in uv.lock file
### Fixed
- Release docs to include instructions for upgrading dependencies
- Truncated long HGVS descriptions on cancer SNV and SNVs pages
- Avoid recurrent error by removing variant ranking settings in unranked demo case
- Actually re-raise exception after load aborts and has rolled back variant insertion

## [4.95]
### Added
- CCV score / temperature on case reports
- ACMG SNV classification form also accessible from SV variant page
- Simplify updating of the PanelApp Green panel from all source types in the command line interactive session
### Changed
- Clearer link to `Richards 2015` on ACMG classification section on SVs and cancer SVs variants pages
- Parse HGNC Ids directly from PanelApp when updating/downloading PanelApp panels
- Skip variant genotype matching check and just return True when matching causative is found in a case with only one individual/sample
- Reduced number of research MEI variants present in the demo case from 17K to 145 to speed up automatic tests
### Fixed
- ACMG temperature on case general report should respect term modifiers
- Missing inheritance, constraint info for genes with symbols matching other genes previous aliases with some lower case letters
- Loading of all PanelApp panels from command line
- Saving gene inheritance models when loading/updating specific/all PanelApp panels (doesn't apply to the `PanelApp Green Genes panel`)
- Save also complete penetrance status (in addition to incomplete) if available when loading specific/all PanelApp panels (does not apply to the `PanelApp Green Genes panel`)
- Variants and managed variants query by coordinates, which was returning all variants in the chromosome if start position was 0
- Compound loading matches also "chr"-containing compound variant names

## [4.94.1]
### Fixed
- Temporary directory generation for MT reports and pedigree file for case general report

## [4.94]
### Added
- Max-level provenance and Software Bill Of Materials (SBOM) to the Docker images pushed to Docker Hub
- ACMG VUS Bayesian score / temperature on case reports
- Button to filter and download case individuals/samples from institute's caseS page
### Changed
- On variant page, RefSeq transcripts panel, truncate very long protein change descriptions
- Build system changed to uv/hatchling, remove setuptools, version file, add project toml and associated files
- On variantS pages, display chromosome directly on start and end chromosome if different
- On cancer variantS pages, display allele counts and frequency the same way for SNVs and SVs (refactor macro)
- Stricter coordinate check in BND variants queries (affecting search results on SV variants page)
### Fixed
- UCSC hg38 links are updated
- Variants page tooltip errors
- Cancer variantS page had poor visibility of VAF and chromosome coordinate on causatives (green background)

## [4.93.1]
### Fixed
- Updated PyPi build GitHub action to explicitly include setuptools (for Python 3.12 distro)

## [4.93]
### Added
- ClinGen-CGC-VICC oncogenicity classification for cancer SNVs
- A warning to not to post sensitive or personal info when opening an issue
### Changed
- "Show more/less" button to toggle showing 50 (instead of 10) observed cases in LoqusDB observation panel
- Show customer id on share and revoke sharing case collapsible sidebar dialog
- Switch to python v.3.12 in Dockerfiles and automatic tests
### Fixed
- Limit the size of custom images displayed on case and variant pages and add a link to display them in full size in a new tab
- Classified variants not showing on case report when collaborator adds classification
- On variantS page, when a variant has more than one gene, then the gene panel badge reflect the panels each gene is actually in
- Updating genes on a gene panel using a file
- Link out to Horak 2020 from CCV classify page opens in new tab

## [4.92]
### Added
- PanelApp link on gene page and on gene panels description
- Add more filters to the delete variants command (institute ID and text file with list of case IDs)
### Changed
- Use the `clinicalgenomics/python3.11-venv:1.0` image everywhere in the Dockerfiles
### Fixed
- list/List typing issue on PanelApp extension module

## [4.91.2]
### Fixed
- Stranger TRGT parsing of `.` in `FORMAT.MC`
- Parse ClinVar low-penetrance info and display it alongside Pathogenic and likely pathogenic on SNVs pages
- Gene panel indexes to reflect the indexes used in production database
- Panel version check while editing the genes of a panel
- Display unknown filter tags as "danger" marked badges
- Open WTS variantS SNVs and SVs in new tabs
- PanelApp panels update documentation to reflect the latest changes in the command line
- Display panel IDs alongside panel display names on gene panels page
- Just one `Hide removed panels` checkbox for all panels on gene panels page
- Variant filters redecoration from multiple classifications crash on general case report

## [4.91.1]
### Fixed
- Update IGV.js to v3.1.0
- Columns/headings on SV variantS shifted

## [4.91]
### Added
- Variant link to Franklin in database buttons (different depending on rare or cancer track)
- MANE badges on list of variant's Genes/Transcripts/Proteins table, this way also SVs will display MANE annotations
- Export variant type and callers-related info fields when exporting variants from variantS pages
- Cases advanced search on the dashboard page
- Possibility to use only signed off panels when building the PanelApp GREEN panel
### Changed
- On genes panel page and gene panel PDF export, it's more evident which genes were newly introduced into the panel
- WTS outlier position copy button on WTS outliers page
- Update IGV.js to v3.0.9
- Managed variants VCF export more verbose on SVs
- `/api/v1/hpo-terms` returns pymongo OperationFailure errors when provided query string contains problematic characters
- When parsing variants, prioritise caller AF if set in FORMAT over recalculation from AD
- Expand the submissions information section on the ClinVar submissions page to fully display long text entries
- Jarvik et al for PP1 added to ACMG modification guidelines
- Display institute `_id` + display name on dashboard filters
- ClinVar category 8 has changed to "Conflicting classifications of pathogenicity" instead of "interpretations"
- Simplify always loading ClinVar `CLNSIG` P, LP and conflicting annotations slightly
- Increased visibility of variant callers's "Pass" or "Filtered" on the following pages: SNV variants (cancer cases), SV variants (both RD and cancer cases)
- Names on IGV buttons, including an overview level IGV MT button
- Cases query no longer accepts strings for the `name_query` parameter, only ImmutableMultiDict (form data)
- Refactor the loading of PanelApp panels to use the maintained API - Customised PanelApp GREEN panels
- Better layout for Consequence cell on cancer SNVs page
- Merged `Qual` and `Callers` cell on cancer SNVs page
### Fixed
- Empty custom_images dicts in case load config do not crash
- Tracks missing alignment files are skipped on generating IGV views
- ClinVar form to accept MedGen phenotypes
- Cancer SV variantS page spinner on variant export
- STRs variants export (do not allow null estimated variant size and repeat locus ID)
- STRs variants page when one or more variants have SweGen mean frequency but lack Short Tandem Repeat motif count
- ClinVar submission enquiry status for all submissions after the latest
- CLI scout update type hint error when running commands using Python 3.9
- Missing alignment files but present index files could crash the function creating alignment tracks for IGV display
- Fix missing "Repeat locus" info on STRs export

## [4.90.1]
### Fixed
- Parsing Matchmaker Exchange's matches dates

## [4.90]
### Added
- Link to chanjo2 MANE coverage overview on case page and panel page
- More SVI recommendation links on the ACMG page
- IGV buttons for SMN CN page
- Warnings on ACMG classifications for potentially conflicting classification pairs
- ACMG Bayesian foundation point scale after Tavtigian for variant heat profile
### Changed
- Variants query backend allows rank_score filtering
- Added script to tabulate causatives clinical filter rank
- Do not display inheritance models associated to ORPHA terms on variant page
- Moved edit and delete buttons close to gene names on gene panel page and other aesthetical fixes
- SNV VariantS page functional annotation and region annotation columns merged
- VariantS pages (not cancer) gene cells show OMIM inheritance pattern badges also without hover
- STR variantS page to show STR inheritance model without hover (fallback to OMIM for non-Stranger annotation)
- VariantS page local observation badges have counts visible also without hover
- On Matchmaker page, show number of matches together with matching attempt date
- Display all custom inheritance models, both standard and non-standard, as gathered from the gene panel information on the variant page
- Moved PanelApp-related code to distinct modules/extension
### Fixed
- Make BA1 fully stand-alone to Benign prediction
- Modifying Benign terms to "Moderate" has no effect under Richards. Ignored completely before, will retain unmodified significance now
- Extract all fields correctly when exporting a panel to file from gene panel page
- Custom updates to a gene in a panel
- Gene panel PDF export, including gene links
- Cancer SV, Fusion, MEI and Outlier filters are shown on the Institute Filters overview
- CaseS advanced search limit
- Visibility of Matchmaker Exchange matches on dark mode
- When creating a new gene panel from file, all gene fields are saved, including comments and manual inheritance models
- Downloading on gene names from EBI
- Links to gene panels on variant page, summary panel
- Exporting gene variants when one or more variants' genes are missing HGNC symbol

## [4.89.2]
## Fixed
- If OMIM gene panel gene symbols are not mapping to hgnc_id, allow fallback use of a unique gene alias

## [4.89.1]
### Fixed
- General case report crash when encountering STR variants without `source` tags
- Coloring and SV inheritance patterns on general case report

## [4.89]
### Added
- Button on SMN CN page to search variants within SMN1 and SMN2 genes
- Options for selectively updating OMICS variants (fraser, outrider) on a case
- Log users' activity to file by specifying `USERS_ACTIVITY_LOG_PATH` parameter in app config
- `Mean MT coverage`, `Mean chrom 14 coverage` and `Estimated mtDNA copy number` on MT coverage file from chanjo2 if available
- In ClinVar multistep form, preselect ACMG criteria according to the variant's ACMG classification, if available
- Subject id search from caseS page (supporting multiple sample types e.g.) - adding indexes to speed up caseS queries
- Advanced cases search to narrow down results using more than one search parameter
- Coverage report available for any case with samples containing d4 files, even if case has no associated gene panels
- RNA delivery reports
- Two new LRS SV callers (hificnv, severus)
### Changed
- Documentation for OMICS variants and updating a case
- Include both creation and deletion dates in gene panels pages
- Moved code to collect MT copy number stats for the MT report to the chanjo extension
- On the gene panelS page, show expanded gene panel version list in one column only
- IGV.js WTS loci default to zoom to a region around a variant instead of whole gene
- Refactored logging module
- Case general report no longer shows ORPHA inheritance models. OMIM models are shown colored.
- Chromosome alias tab files used in the igv.js browser, which now contain the alias for chromosome "M"
- Renamed "Comment on clinical significance" to "Comment on classification" in ClinVar multistep form
- Enable Gens CN button also for non-wgs cancer track cases
### Fixed
- Broken heading anchors in the documentation (`admin-guide/login-system.md` and `admin-guide/setup-scout.md` files)
- Avoid open login redirect attacks by always redirecting to cases page upon user login
- Stricter check of ID of gene panels to prevent file downloading vulnerability
- Removed link to the retired SPANR service. SPIDEX scores are still parsed and displayed if available from variant annotation.
- Omics variant view test coverage
- String pattern escape warnings
- Code creating Alamut links for variant genes without canonical_transcript set
- Variant delete button in ClinVar submissions page
- Broken search cases by case similarity
- Missing caller tag for TRGT

## [4.88.1]
### Fixed
- Patch update igv.js to 3.0.5

## [4.88]
### Added
- Added CoLoRSdb frequency to Pop Freq column on variantS page
- Hovertip to gene panel names with associated genes in SV variant view, when variant covers more than one gene
- RNA sample ID can be provided in case load config if different from sample_id
### Fixed
- Broken `scout setup database` command
- Update demo VCF header, adding missing keys found on variants
- Broken upload to Codecov step in Tests & Coverage GitHub action
- Tomte DROP column names have been updated (backwards compatibility preserved for main fields)
- WTS outlierS view to display correct individual IDs for cases with multiple individuals
- WTS outlierS not displayed on WTS outlierS view

## [4.87.1]
### Fixed
- Positioning and alignment of genes cell on variantS page

## [4.87]
### Added
- Option to configure RNA build on case load (default '38')
### Changed
- Tooltip on RNA alignments now shows RNA genome build version
- Updated igv.js to v3.0.4
### Fixed
- Style of "SNVs" and "SVs" buttons on WTS Outliers page
- Chromosome alias files for igv.js
- Genes track displayed also when RNA alignments are present without splice junctions track on igv browser
- Genes track displayed again when splice junction tracks are present

## [4.86.1]
### Fixed
- Loading and updating PanelApp panels, including PanelApp green

## [4.86]
### Added
- Display samples' name (tooltip) and affected status directly on caseS page
- Search SVs across all cases, in given genes
- `CLINVAR_API_URL` param can be specified in app settings to override the URL used to send ClinVar submissions to. Intended for testing.
- Support for loading and storing OMICS data
- Parse DROP Fraser and Outrider TSVs
- Display omics variants - wts outliers (Fraser, Outrider)
- Parse GNOMAD `gnomad_af` and `gnomad_popmax_af` keys from variants annotated with `echtvar`
- Make removed panel optionally visible to non-admin or non maintainers
- Parse CoLoRSdb frequencies annotated in the variant INFO field with the `colorsdb_af` key
- Download -omics variants using the `Filter and export button`
- Clickable COSMIC links on IGV tracks
- Possibility to un-audit previously audited filters
- Reverted table style and removed font awesome style from IGV template
- Case status tags displayed on dashboard case overview
### Changed
- Updated igv.js to v3.0.1
- Alphabetically sort IGV track available for custom selection
- Updated wokeignore to avoid unfixable warning
- Update Chart.js to v4.4.3
- Use tornado library version >= 6.4.1
- Fewer variants in the MEI demo file
- Switch to FontAwesome v.6 instead of using icons v.5 + kit with icons v.6
- Show time (hours and minutes) additionally to date on comments and activity panel
### Fixed
- Only add expected caller keys to variant (FOUND_IN or SVDB_ORIGIN)
- Splice junction merged track height offset in IGV.js
- Splice junction initiation crash with empty variant obj
- Splice junction variant routing for cases with WTS but without outlier data
- Variant links to ExAC, now pointing to gnomAD, since the ExAC browser is no longer available
- Style of HPO terms assigned to a case, now one phenotype per line
- RNA sashimi view rendering should work also if the gene track is user disabled
- Respect IGV tracks chosen by user in variant IGV settings

## [4.85]
### Added
- Load also genes which are missing Ensembl gene ID (72 in both builds), including immunoglobulins and fragile sites
### Changed
- Unfreeze werkzeug again
- Show "(Removed)" after removed panels in dropdown
- The REVEL score is collected as the maximum REVEL score from all of the variant's transcripts
- Parse GNOMAD POPMAX values only if they are numerical when loading variants
### Fixed
- Alphabetically sort "select default panels" dropdown menu options on case page
- Show gene panel removed status on case page
- Fixed visibility of the following buttons: remove assignee, remove pinned/causative, remove comment, remove case from group

## [4.84]
### Changed
- Clearer error message when a loqusdb query fails for an instance that initially connected
- Do not load chanjo-report module if not needed and more visible message when it fails loading
- Converted the HgncGene class into a Pydantic class
- Swap menu open and collapse indicator chevrons - down is now displayed-open, right hidden-closed
- Linters and actions now all use python 3.11
### Fixed
- Safer way to update variant genes and compounds that avoids saving temporary decorators into variants' database documents
- Link to HGNC gene report on gene page
- Case file load priority so that e.g. SNV get loaded before SV, or clinical before research, for consistent variant_id collisions

## [4.83]
### Added
- Edit ACMG classifications from variant page (only for classifications with criteria)
- Events for case CLI events (load case, update case, update individual)
- Support for loading and displaying local custom IGV tracks
- MANE IGV track to be used as a local track for igv.js (see scout demo config file)
- Optional separate MT VCFs, for `nf-core/raredisease`
### Changed
- Avoid passing verbs from CaseHandler - functions for case sample and individual in CaseEventHandler
- Hide mtDNA report and coverage report links on case sidebar for cases with WTS data only
- Modified OMIM-AUTO gene panel to include genes in both genome builds
- Moved chanjo code into a dedicated extension
- Optimise the function that collects "match-safe" genes for an institute by avoiding duplicated genes from different panels
- Users must actively select "show matching causatives/managed" on a case page to see matching numbers
- Upgraded python version from 3.8 to 3.11 in Docker images
### Fixed
- Fix several tests that relied on number of events after setup to be 0
- Removed unused load case function
- Artwork logo sync sketch with png and export svg
- Clearer exception handling on chanjo-report setup - fail early and visibly
- mtDNA report crashing when one or more samples from a case is not in the chanjo database
- Case page crashing on missing phenotype terms
- ACMG benign modifiers
- Speed up tests by caching python env correctly in Github action and adding two more test groups
- Agile issue templates were added globally to the CG-org. Adding custom issue templates to avoid exposing customers
- PanelApp panel not saving genes with empty `EnsembleGeneIds` list
- Speed up checking outdated gene panels
- Do not load research variants automatically when loading a case

## [4.82.2]
### Fixed
- Warning icon in case pages for individuals where `confirmed_sex` is false
- Show allele sizes form ExpansionHunter on STR variantS page again

## [4.82.1]
### Fixed
- Revert the installation of flask-ldapconn to use the version available on PyPI to be able to push new scout releases to PyPI

## [4.82]
### Added
- Tooltip for combined score in tables for compounds and overlapping variants
- Checkbox to filter variants by excluding genes listed in selected gene panels, files or provided as list
- STR variant information card with database links, replacing empty frequency panel
- Display paging and number of HPO terms available in the database on Phenotypes page
- On case page, typeahead hints when searching for a disease using substrings containing source ("OMIM:", "ORPHA:")
- Button to monitor the status of submissions on ClinVar Submissions page
- Option to filter cancer variants by number of observations in somatic and germline archived database
- Documentation for integrating chanjo2
- More up-to-date VEP CSQ dbNSFP frequency keys
- Parse PacBio TRGT (Tandem repeat genotyping tool) Short Tandem Repeat VCFs
### Changed
- In the case_report #panel-tables has a fixed width
- Updated IGV.js to 2.15.11
- Fusion variants in case report now contain same info as on fusion variantS page
- Block submission of somatic variants to ClinVar until we harmonise with their changed API
- Additional control on the format of conditions provided in ClinVar form
- Errors while loading managed variants from file are now displayed on the Managed Variants page
- Chanjo2 coverage button visible only when query will contain a list of HGNC gene IDs
- Use Python-Markdown directly instead of the unmaintained Flask-Markdown
- Use Markupsafe instead of long deprecated, now removed Flask Markup
- Prepare to unfreeze Werkzeug, but don't actually activate until chanjo can deal with the change
### Fixed
- Submit requests to Chanjo2 using HTML forms instead of JSON data
- `Research somatic variants` link name on caseS page
- Broken `Install the HTML 2 PDF renderer` step in a GitHub action
- Fix ClinVar form parsing to not include ":" in conditionType.id when condition conditionType.db is Orphanet
- Fix condition dropdown and pre-selection on ClinVar form for cases with associated ORPHA diagnoses
- Improved visibility of ClinVar form in dark mode
- End coordinates for indels in ClinVar form
- Diagnoses API search crashing with empty search string
- Variant's overlapping panels should show overlapping of variant genes against the latest version of the panel
- Case page crashing when case has both variants in a ClinVar submission and pinned not loaded variants
- Installation of git in second build stage of Dockerfile, allowing correct installation of libraries

## [4.81]
### Added
- Tag for somatic SV IGH-DUX4 detection samtools script
### Changed
- Upgraded Bootstrap version in reports from 4.3.1 to 5.1.3
### Fixed
- Buttons layout in HPO genes panel on case page
- Added back old variant rankscore index with different key order to help loading on demo instance
- Cancer case_report panel-table no longer contains inheritance information
- Case report pinned variants card now displays info text if all pinned variants are present in causatives
- Darkmode setting now applies to the comment-box accordion
- Typo in case report causing `cancer_rank_options is undefined` error

## [4.80]
### Added
- Support for .d4 files coverage using chanjo2 (Case page sidebar link) with test
- Link to chanjo2 coverage report and coverage gene overview on gene panel page
- Link to chanjo2 coverage report on Case page, HPO dynamic gene list
- Link to genes coverage overview report on Case page, HPO dynamic gene list
### Changed
- All links in disease table on diagnosis page now open in a new tab
- Dark mode settings applied to multi-selects on institute settings page
- Comments on case and variant pages can be viewed by expanding an accordion
- On case page information on pinned variants and variants submitted to ClinVar are displayed in the same table
- Demo case file paths are now stored as absolute paths
- Optimised indices to address slow queries
- On case page default panels are now found at the top of the table, and it can be sorted by this trait
### Fixed
- On variants page, search for variants in genes present only in build 38 returning no results
- Pin/unpin with API was not able to make event links
- A new field `Explanation for multiple conditions` is available in ClinVar for submitting variants with more than one associated condition
- Fusion genes with partners lacking gene HGNC id will still be fully loaded
- Fusion variantS export now contains fusion variant specific columns
- When Loqusdb observations count is one the table includes information on if observation was for the current or another case

## [4.79.1]
### Fixed
- Exporting variants without rank score causing page to crash
- Display custom annotations also on cancer variant page

## [4.79]
### Added
- Added tags for Sniffles and CNVpytor, two LRS SV callers
- Button on case page for displaying STR variants occurring in the dynamic HPO panel
- Display functional annotation relative to variant gene's MANE transcripts on variant summary, when available
- Links to ACMG structural variant pathogenicity classification guidelines
- Phenomodels checkboxes can now include orpha terms
- Add incidental finding to case tags
- Get an alert on caseS page when somebody validates variants you ordered Sanger sequencing for
### Changed
- In the diagnoses page genes associated with a disease are displayed using hgnc symbol instead of hgnc id
- Refactor view route to allow navigation directly to unique variant document id, improve permissions check
- Do not show MANE and MANE Plus Clinical transcripts annotated from VEP (saved in variants) but collect this info from the transcripts database collection
- Refactor view route to allow navigation directly to unique case id (in particular for gens)
- `Institutes to share cases with` on institute's settings page now displays institutes names and IDs
- View route with document id selects view template based on variant category
### Fixed
- Refactored code in cases blueprints and variant_events adapter (set diseases for partial causative variants) to use "disease" instead of "omim" to encompass also ORPHA terms
- Refactored code in `scout/parse/omim.py` and `scout/parse/disease_terms.py` to use "disease" instead of "phenotype" to differentiate from HPO terms
- Be more careful about checking access to variant on API access
- Show also ACMG VUS on general report (could be missing if not e.g. pinned)

## [4.78]
### Added
- Case status labels can be added, giving more finegrained details on a solved status (provisional, diagnostic, carrier, UPD, SMN, ...)
- New SO terms: `sequence_variant` and `coding_transcript_variant`
- More MEI specific annotation is shown on the variant page
- Parse and save MANE transcripts info when updating genes in build 38
- ClinVar submission can now be downloaded as a json file
- `Mane Select` and `Mane Plus Clinical` badges on Gene page, when available
- ClinVar submission can now be downloaded as a json file
- API endpoint to pin variant
- Display common/uncommon/rare on summary of mei variant page
### Changed
- In the ClinVar form, database and id of assertion criteria citation are now separate inputs
- Customise institute settings to be able to display all cases with a certain status on cases page (admin users)
- Renamed `Clinical Significance` to `Germline Classification` on multistep ClinVar form
- Changed the "x" in cases.utils.remove_form button text to red for better visibility in dark mode
- Update GitHub actions
- Default loglevel up to INFO, making logs with default start easier to read
- Add XTR region to PAR region definition
- Diagnoses can be searched on diagnoses page without waiting for load first
### Fixed
- Removed log info showing hgnc IDs used in variantS search
- Maintain Matchmaker Exchange and Beacon submission status when a case is re-uploaded
- Inheritance mode from ORPHA should not be confounded with the OMIM inheritance model
- Decipher link URL changes
- Refactored code in cases blueprints to use "disease" instead of "omim" to encompass also ORPHA terms

## [4.77]
### Added
- Orpha disease terms now include information on inheritance
- Case loading via .yaml config file accepts subject_id and phenotype_groups (if previously defined as constant default or added per institute)
- Possibility to submit variants associated with Orphanet conditions to ClinVar
- Option update path to .d4 files path for individuals of an existing case using the command line
- More constraint information is displayed per gene in addition to pLi: missense and LoF OE, CI (inluding LOEUF) and Z-score.
### Changed
- Introduce validation in the ClinVar multistep form to make sure users provide at least one variant-associated condition
- CLI scout update individual accepts subject_id
- Update ClinVar inheritance models to reflect changes in ClinVar submission API
- Handle variant-associated condition ID format in background when creating ClinVar submissions
- Replace the code that downloads Ensembl genes, transcripts and exons with the Schug web app
- Add more info to error log when transcript variant frequency parsing fails.
- GnomAD v4 constraint information replaces ExAC constraints (pLi).
### Fixed
- Text input of associated condition in ClinVar form now aligns to the left
- Alignment of contents in the case report has been updated
- Missing number of phenotypes and genes from case diagnoses
- Associate OMIM and/or ORPHA diagnoses with partial causatives
- Visualization of partial causatives' diagnoses on case page: style and links
- Revert style of pinned variants window on the case page
- Rename `Clinical significanc` to `Germline classification` in ClinVar submissions exported files
- Rename `Clinical significance citations` to `Classification citations` in ClinVar submissions exported files
- Rename `Comment on clinical significance` to `Comment on classification` in ClinVar submissions exported files
- Show matching partial causatives on variant page
- Matching causatives shown on case page consisting only of variant matching the default panels of the case - bug introduced since scout v4.72 (Oct 18, 2023)
- Missing somatic variant read depth leading to report division by zero

## [4.76]
### Added
- Orphacodes are visible in phenotype tables
- Pydantic validation of image paths provided in case load config file
- Info on the user which created a ClinVar submission, when available
- Associate .d4 files to case individuals when loading a case via config file
### Changed
- In diagnoses page the load of diseases are initiated by clicking a button
- Revel score, Revel rank score and SpliceAI values are also displayed in Causatives and Validated variants tables
- Remove unused functions and tests
- Analysis type and direct link from cases list for OGM cases
- Removed unused `case_obj` parameter from server/blueprints/variant/controllers/observations function
- Possibility to reset ClinVar submission ID
- Allow ClinVar submissions with custom API key for users registered as ClinVar submitters or when institute doesn't have a preset list of ClinVar submitters
- Ordered event verbs alphabetically and created ClinVar-related user events
- Removed the unused "no-variants" option from the load case command line
### Fixed
- All disease_terms have gene HGNC ids as integers when added to the scout database
- Disease_term identifiers are now prefixed with the name of the coding system
- Command line crashing with error when updating a user that doesn't exist
- Thaw coloredlogs - 15.0.1 restores errorhandler issue
- Thaw crypography - current base image and library version allow Docker builds
- Missing delete icons on phenomodels page
- Missing cryptography lib error while running Scout container on an ARM processor
- Round CADD values with many decimals on causatives and validated variants pages
- Dark-mode visibility of some fields on causatives and validated variants pages
- Clinvar submitters would be cleared when unprivileged users saved institute settings page
- Added a default empty string in cases search form to avoid None default value
- Page crashing when user tries to remove the same variant from a ClinVar submission in different browser tabs
- Update more GnomAD links to GnomAD v4 (v38 SNVs, MT vars, STRs)
- Empty cells for RNA fusion variants in Causatives and Verified variants page
- Submenu icons missing from collapsible actionbar
- The collapsible actionbar had some non-collapsing overly long entries
- Cancer observations for SVs not appearing in the variant details view
- Archived local observations not visible on cancer variantS page
- Empty Population Frequency column in the Cancer SV Variants view
- Capital letters in ClinVar events description shown on case page

## [4.75]
### Added
- Hovertip to gene panel names with associated genes in variant view, when variant covers more than one gene
- Tests for panel to genes
- Download of Orphadata en_product6 and en_product4 from CLI
- Parse and save `database_found` key/values for RNA fusion variants
- Added fusion_score, ffpm, split_reads, junction_reads and fusion_caller to the list of filters on RNA fusion variants page
- Renamed the function `get_mei_info` to `set_mei_info` to be consistent with the other functions
- Fixed removing None key/values from parsed variants
- Orphacodes are included in the database disease_terms
### Changed
- Allow use of projections when retrieving gene panels
- Do not save custom images as binary data into case and variant database documents
- Retrieve and display case and variant custom images using image's saved path
- Cases are activated by viewing FSHD and SMA reports
- Split multi-gene SNV variants into single genes when submitting to Matchmaker Exchange
- Alamut links also on the gene level, using transcript and HGVS: better for indels. Keep variant link for missing HGVS
- Thaw WTForms - explicitly coerce form decimal field entries when filters fetched from db
### Fixed
- Removed some extra characters from top of general report left over from FontAwsome fix
- Do not save fusion variants-specific key/values in other types of variants
- Alamut link for MT variants in build 38
- Convert RNA fusions variants `tool_hits` and `fusion_score` keys from string to numbers
- Fix genotype reference and alternative sequencing depths defaulting to -1 when values are 0
- DecimalFields were limited to two decimal places for several forms - lifting restrictions on AF, CADD etc.

## [4.74.1]
### Changed
- Parse and save into database also OMIM terms not associated to genes
### Fixed
- BioNano API FSHD report requests are GET in Access 1.8, were POST in 1.7
- Update more FontAwesome icons to avoid Pro icons
- Test if files still exist before attempting to load research variants
- Parsing of genotypes error, resulting in -1 values when alt or ref read depths are 0

## [4.74]
### Added
- SNVs and Indels, MEI and str variants genes have links to Decipher
- An `owner + case display name` index for cases database collection
- Test and fixtures for RNA fusion case page
- Load and display fusion variants from VCF files as the other variant types
- Option to update case document with path to mei variants (clinical and research)
### Changed
- Details on variant type and category for audit filters on case general report
- Enable Gens CN profile button also in somatic case view
- Fix case of analysis type check for Gens analysis button - only show for WGS
### Fixed
- loqusdb table no longer has empty row below each loqusid
- MatchMaker submission details page crashing because of change in date format returned by PatientMatcher
- Variant external links buttons style does not change color when visited
- Hide compounds with compounds follow filter for region or function would fail for variants in multiple genes
- Updated FontAwesome version to fix missing icons

## [4.73]
### Added
- Shortcut button for HPO panel MEI variants from case page
- Export managed variants from CLI
### Changed
- STRs visualization on case panel to emphasize abnormal repeat count and associated condition
- Removed cytoband column from STRs variant view on case report
- More long integers formatted with thin spaces, and copy to clipboard buttons added
### Fixed
- OMIM table is scrollable if higher than 700px on SV page
- Pinned variants validation badge is now red for false positives.
- Case display name defaulting to case ID when `family_name` or `display_name` are missing from case upload config file
- Expanded menu visible at screen sizes below 1000px now has background color
- The image in ClinVar howto-modal is now responsive
- Clicking on a case in case groups when case was already removed from group in another browser tab
- Page crashing when saving filters for mei variants
- Link visited color of images

## [4.72.4]
### Changed
- Automatic test mongod version increased to v7
### Fixed
- GnomAD now defaults to hg38 - change build 37 links accordingly

## [4.72.3]
### Fixed
- Somatic general case report small variant table can crash with unclassified variants

## [4.72.2]
### Changed
- A gunicorn maxrequests parameter for Docker server image - default to 1200
- STR export limit increased to 500, as for other variants
- Prevent long number wrapping and use thin spaces for separation, as per standards from SI, NIST, IUPAC, BIPM.
- Speed up case retrieval and lower memory use by projecting case queries
- Make relatedness check fails stand out a little more to new users
- Speed up case retrieval and lower memory use by projecting case queries
- Speed up variant pages by projecting only the necessary keys in disease collection query
### Fixed
- Huge memory use caused by cases and variants pages pulling complete disease documents from DB
- Do not include genes fetched from HPO terms when loading diseases
- Consider the renamed fields `Approved Symbol` -> `Approved Gene Symbol` and `Gene Symbols` -> `Gene/Locus And Other Related Symbols` when parsing OMIM terms from genemap2.txt file

## [4.72.1]
### Fixed
- Jinja filter that renders long integers
- Case cache when looking for causatives in other cases causing the server to hang

## [4.72]
### Added
- A GitHub action that checks for broken internal links in docs pages
- Link validation settings in mkdocs.yml file
- Load and display full RNA alignments on alignment viewer
- Genome build check when loading a case
- Extend event index to previous causative variants and always load them
### Fixed
- Documentation nav links for a few documents
- Slightly extended the BioNano Genomics Access integration docs
- Loading of SVs when VCF is missing the INFO.END field but has INFO.SVLEN field
- Escape protein sequence name (if available) in case general report to render special characters correctly
- CaseS HPO term searches for multiple terms works independent of order
- CaseS search regexp should not allow backslash
- CaseS cohort tags can contain whitespace and still match
- Remove diagnoses from cases even if OMIM term is not found in the database
- Parsing of disease-associated genes
- Removed an annoying warning while updating database's disease terms
- Displaying custom case images loaded with scout version <= 4.71
- Use pydantic version >=2 in requirements.txt file
### Changed
- Column width adjustment on caseS page
- Use Python 3.11 in tests
- Update some github actions
- Upgraded Pydantic to version 2
- Case validation fails on loading when associated files (alignments, VCFs and reports) are not present on disk
- Case validation fails on loading when custom images have format different then ["gif", "svg", "png", "jpg", "jpeg"]
- Custom images keys `case` and `str` in case config yaml file are renamed to `case_images` and `str_variants_images`
- Simplify and speed up case general report code
- Speed up case retrieval in case_matching_causatives
- Upgrade pymongo to version 4
- When updating disease terms, check that all terms are consistent with a DiseaseTerm model before dropping the old collection
- Better separation between modules loading HPO terms and diseases
- Deleted unused scout.build.phenotype module
- Stricter validation of mandatory genome build key when loading a case. Allowed values are ['37','38',37,38]
- Improved readability of variants length and coordinates on variantS pages

## [4.71]
### Added
- Added Balsamic keys for SweGen and loqusdb local archive frequecies, SNV and SV
- New filter option for Cancer variantS: local archive RD loqusdb
- Show annotated observations on SV variantS view, also for cancer somatic SVs
- Revel filter for variantS
- Show case default panel on caseS page
- CADD filter for Cancer Somatic SNV variantS - show score
- SpliceAI-lookup link (BROAD, shows SpliceAI and Pangolin) from variant page
- BioNano Access server API - check projects, samples and fetch FSHD reports
### Fixed
- Name of reference genome build for RNA for compatibility with IGV locus search change
- Howto to run the Docker image on Mac computers in `admin-guide/containers/container-deploy.md`
- Link to Weasyprint installation howto in README file
- Avoid filling up disk by creating a reduced VCF file for every variant that is visualized
- Remove legacy incorrectly formatted CODEOWNERS file
- Restrain variant_type requests to variantS views to "clinical" or "research"
- Visualization of cancer variants where cancer case has no affected individual
- ProteinPaint gene link (small StJude API change)
- Causative MEI variant link on causatives page
- Bionano access api settings commented out by default in Scout demo config file.
- Do not show FSHD button on freshly loaded cases without bionano_access individuals
- Truncate long variants' HGVS on causative/Clinically significant and pinned variants case panels
### Changed
- Remove function call that tracks users' browser version
- Include three more splice variant SO terms in clinical filter severe SO terms
- Drop old HPO term collection only after parsing and validation of new terms completes
- Move score to own column on Cancer Somatic SNV variantS page
- Refactored a few complex case operations, breaking out sub functionalities

## [4.70]
### Added
- Download a list of Gene Variants (max 500) resulting from SNVs and Indels search
- Variant PubMed link to search for gene symbol and any aliases
### Changed
- Clearer gnomAD values in Variants page
### Fixed
- CaseS page uniform column widths
- Include ClinVar variants into a scrollable div element on Case page
- `canonical_transcript` variable not initialized in get_hgvs function (server.blueprints.institutes.controllers.py)
- Catch and display any error while importing Phenopacket info
- Modified Docker files to use python:3.8-slim-bullseye to prevent gunicorn workers booting error

## [4.69]
### Added
- ClinVar submission howto available also on Case page
- Somatic score and filtering for somatic SV callers, if available
- Show caller as a tooltip on variantS list
### Fixed
- Crash when attempting to export phenotype from a case that had never had phenotypes
- Aesthetic fix to Causative and Pinned Variants on Case page
- Structural inconsistency for ClinVar Blueprint templates
- Updated igv.js to 2.15.8 to fix track default color bug
- Fixed release versions for actions.
- Freeze tornado below 6.3.0 for compatibility with livereload 2.6.3
- Force update variants count on case re-upload
- IGV locus search not working - add genome reference id
- Pin links to MEI variants should end up on MEI not SV variant view
- Load also matching MEI variants on forced region load
- Allow excluding MEI from case variant deletion
- Fixed the name of the assigned user when the internal user ID is different from the user email address
- Gene variantS should display gene function, region and full hgvs
### Changed
- FontAwesome integrity check fail (updated resource)
- Removed ClinVar API validation buttons in favour of direct API submission
- Improved layout of Institute settings page
- ClinVar API key and allowed submitters are set in the Institute settings page


## [4.68]
### Added
- Rare Disease Mobile Element Insertion variants view
### Changed
- Updated igv.js to 2.15.6
### Fixed
- Docker stage build pycairo.
- Restore SNV and SV rank models versions on Causatives and Verified pages
- Saving `REVEL_RANKSCORE` value in a field named `revel` in variants database documents

## [4.67]
### Added
- Prepare to filter local SV frequency
### Changed
- Speed up instituteS page loading by refactoring cases/institutes query
- Clinical Filter for SVs includes `splice_polypyrimidine_tract_variant` as a severe consequence
- Clinical Filter for SVs includes local variant frequency freeze ("old") for filtering, starting at 30 counts
- Speed up caseS page loading by adding status to index and refactoring totals count
- HPO file parsing is updated to reflect that HPO have changed a few downloadable file formats with their 230405 release.
### Fixed
- Page crashing when a user tries to edit a comment that was removed
- Warning instead of crashed page when attempting to retrieve a non-existent Phenopacket
- Fixed StJude ProteinPaint gene link (URL change)
- Freeze of werkzeug library to version<2.3 to avoid problems resulting from the consequential upgrade of the Flask lib
- Huge list of genes in case report for megabases-long structural variants.
- Fix displaying institutes without associated cases on institutes page
- Fix default panel selection on SVs in cancer case report

## [4.66]
### Changed
- Moved Phenomodels code under a dedicated blueprint
- Updated the instructions to load custom case report under admin guide
- Keep variants filter window collapsed except when user expands it to filter
### Added
- A summary table of pinned variants on the cancer case general report
- New openable matching causatives and managed variants lists for default gene panels only for convenience
### Fixed
- Gens structural variant page link individual id typo

## [4.65.2]
### Fixed
- Generating general case report with str variants containing comments

## [4.65.1]
### Fixed
- Visibility of `Gene(s)` badges on SV VariantS page
- Hide dismiss bar on SV page not working well
- Delivery report PDF download
- Saving Pipeline version file when loading a case
- Backport compatible import of importlib metadata for old python versions (<3.8)

## [4.65]
### Added
- Option to mark a ClinVar submission as submitted
- Docs on how to create/update the PanelApp green genes as a system admin
- `individual_id`-parameter to both Gens links
- Download a gene panel in TXT format from gene panel page
- Panel gene comments on variant page: genes in panels can have comments that describe the gene in a panel context
### Changed
- Always show each case category on caseS page, even if 0 cases in total or after current query
- Improved sorting of ClinVar submissions
- Pre-populate SV type select in ClinVar submission form, when possible
- Show comment badges in related comments tables on general report
- Updated version of several GitHub actions
- Migrate from deprecated `pkg_resources` lib to `importlib_resources`
- Dismiss bar on variantS pages is thinner.
- Dismiss bar on variantS pages can be toggled open or closed for the duration of a login session.
### Fixed
- Fixed Sanger order / Cancel order modal close buttons
- Visibility of SV type in ClinVar submission form
- Fixed a couple of creations where now was called twice, so updated_at and created_at could differ
- Deprecated Ubuntu version 18.04 in one GitHub action
- Panels that have been removed (hidden) should not be visible in views where overlapping gene panels for genes are shown
- Gene panel test pointing to the right function

## [4.64]
### Added
- Create/Update a gene panel containing all PanelApp green genes (`scout update panelapp-green -i <cust_id>`)
- Links for ACMG pathogenicity impact modification on the ACMG classification page
### Changed
- Open local observation matching cases in new windows
### Fixed
- Matching manual ranked variants are now shown also on the somatic variant page
- VarSome links to hg19/GRCh37
- Managed variants filter settings lost when navigating to additional pages
- Collect the right variant category after submitting filter form from research variantS page
- Beacon links are templated and support variants in genome build 38

## [4.63]
### Added
- Display data sharing info for ClinVar, Matchmaker Exchange and Beacon in a dedicated column on Cases page
- Test for `commands.download.omim.print_omim`
- Display dismissed variants comments on general case report
- Modify ACMG pathogenicity impact (most commonly PVS1, PS3) based on strength of evidence with lab director's professional judgement
- REViewer button on STR variant page
- Alamut institution parameter in institute settings for Alamut Visual Plus software
- Added Manual Ranks Risk Factor, Likely Risk Factor and Uncertain Risk Factor
- Display matching manual ranks from previous cases the user has access to on VariantS and Variant pages
- Link to gnomAD gene SVs v2.1 for SV variants with gnomAD frequency
- Support for nf-core/rnafusion reports
### Changed
- Display chrY for sex unknown
- Deprecate legacy scout_load() method API call.
- Message shown when variant tag is updated for a variant
- When all ACMG classifications are deleted from a variant, the current variant classification status is also reset.
- Refactored the functions that collect causative variants
- Removed `scripts/generate_test_data.py`
### Fixed
- Default IGV tracks (genes, ClinVar, ClinVar CNVs) showing even if user unselects them all
- Freeze Flask-Babel below v3.0 due to issue with a locale decorator
- Thaw Flask-Babel and fix according to v3 standard. Thank you @TkTech!
- Show matching causatives on somatic structural variant page
- Visibility of gene names and functional annotations on Causatives/Verified pages
- Panel version can be manually set to floating point numbers, when modified
- Causatives page showing also non-causative variants matching causatives in other cases
- ClinVar form submission for variants with no selected transcript and HGVS
- Validating and submitting ClinVar objects not containing both Variant and Casedata info

## [4.62.1]
### Fixed
- Case page crashing when adding a case to a group without providing a valid case name

## [4.62]
### Added
- Validate ClinVar submission objects using the ClinVar API
- Wrote tests for case and variant API endpoints
- Create ClinVar submissions from Scout using the ClinVar API
- Export Phenopacket for affected individual
- Import Phenopacket from JSON file or Phenopacket API backend server
- Use the new case name option for GENS requests
- Pre-validate refseq:HGVS items using VariantValidator in ClinVar submission form
### Fixed
- Fallback for empty alignment index for REViewer service
- Source link out for MIP 11.1 reference STR annotation
- Avoid duplicate causatives and pinned variants
- ClinVar clinical significance displays only the ACMG terms when user selects ACMG 2015 as assertion criteria
- Spacing between icon and text on Beacon and MatchMaker links on case page sidebar
- Truncate IDs and HGVS representations in ClinVar pages if longer than 25 characters
- Update ClinVar submission ID form
- Handle connection timeout when sending requests requests to external web services
- Validate any ClinVar submission regardless of its status
- Empty Phenopackets import crashes
- Stop Spinner on Phenopacket JSON download
### Changed
- Updated ClinVar submission instructions

## [4.61.1]
### Fixed
- Added `UMLS` as an option of `Condition ID type` in ClinVar Variant downloaded files
- Missing value for `Condition ID type` in ClinVar Variant downloaded files
- Possibility to open, close or delete a ClinVar submission even if it doesn't have an associated name
- Save SV type, ref and alt n. copies to exported ClinVar files
- Inner and outer start and stop SV coordinates not exported in ClinVar files
- ClinVar submissions page crashing when SV files don't contain breakpoint exact coordinates
- Align OMIM diagnoses with delete diagnosis button on case page
- In ClinVar form, reset condition list and customize help when condition ID changes

## [4.61]
### Added
- Filter case list by cases with variants in ClinVar submission
- Filter case list by cases containing RNA-seq data - gene_fusion_reports and sample-level tracks (splice junctions and RNA coverage)
- Additional case category `Ignored`, to be used for cases that don't fall in the existing 'inactive', 'archived', 'solved', 'prioritized' categories
- Display number of cases shown / total number of cases available for each category on Cases page
- Moved buttons to modify case status from sidebar to main case page
- Link to Mutalyzer Normalizer tool on variant's transcripts overview to retrieve official HVGS descriptions
- Option to manually load RNA MULTIQC report using the command `scout load report -t multiqc_rna`
- Load RNA MULTIQC automatically for a case if config file contains the `multiqc_rna` key/value
- Instructions in admin-guide on how to load case reports via the command line
- Possibility to filter RD variants by a specific genotype call
- Distinct colors for different inheritance models on RD Variant page
- Gene panels PDF export with case variants hits by variant type
- A couple of additional README badges for GitHub stats
- Upload and display of pipeline reference info and executable version yaml files as custom reports
- Testing CLI on hasta in PR template
### Changed
- Instructions on how to call dibs on scout-stage server in pull request template
- Deprecated CLI commands `scout load <delivery_report, gene_fusion_report, coverage_qc_report, cnv_report>` to replace them with command `scout load report -t <report type>`
- Refactored code to display and download custom case reports
- Do not export `Assertion method` and `Assertion method citation` to ClinVar submission files according to changes to ClinVar's submission spreadsheet templates.
- Simplified code to create and download ClinVar CSV files
- Colorize inheritance models badges by category on VariantS page
- `Safe variants matching` badge more visible on case page
### Fixed
- Non-admin users saving institute settings would clear loqusdb instance selection
- Layout of variant position, cytoband and type in SV variant summary
- Broken `Build Status - GitHub badge` on GitHub README page
- Visibility of text on grey badges in gene panels PDF exports
- Labels for dashboard search controls
- Dark mode visibility for ClinVar submission
- Whitespaces on outdated panel in extent report

## [4.60]
### Added
- Mitochondrial deletion signatures (mitosign) can be uploaded and shown with mtDNA report
- A `Type of analysis` column on Causatives and Validated variants pages
- List of "safe" gene panels available for matching causatives and managed variants in institute settings, to avoid secondary findings
- `svdb_origin` as a synonym for `FOUND_IN` to complement `set` for variants found by all callers
### Changed
- Hide removed gene panels by default in panels page
- Removed option for filtering cancer SVs by Tumor and Normal alt AF
- Hide links to coverage report from case dynamic HPO panel if cancer analysis
- Remove rerun emails and redirect users to the analysis order portal instead
- Updated clinical SVs igv.js track (dbVar) and added example of external track from `https://trackhubregistry.org/`
- Rewrote the ClinVar export module to simplify and add one variant at the time
- ClinVar submissions with phenotype conditions from: [OMIM, MedGen, Orphanet, MeSH, HP, MONDO]
### Fixed
- If trying to load a badly formatted .tsv file an error message is displayed.
- Avoid showing case as rerun when first attempt at case upload failed
- Dynamic autocomplete search not working on phenomodels page
- Callers added to variant when loading case
- Now possible to update managed variant from file without deleting it first
- Missing preselected chromosome when editing a managed variant
- Preselected variant type and subtype when editing a managed variant
- Typo in dbVar ClinVar track, hg19


## [4.59]
### Added
- Button to go directly to HPO SV filter variantS page from case
- `Scout-REViewer-Service` integration - show `REViewer` picture if available
- Link to HPO panel coverage overview on Case page
- Specify a confidence threshold (green|amber|red) when loading PanelApp panels
- Functional annotations in variants lists exports (all variants)
- Cancer/Normal VAFs and COSMIC ids in in variants lists exports (cancer variants)
### Changed
- Better visualization of regional annotation for long lists of genes in large SVs in Variants tables
- Order of cells in variants tables
- More evident links to gene coverage from Variant page
- Gene panels sorted by display name in the entire Case page
- Round CADD and GnomAD values in variants export files
### Fixed
- HPO filter button on SV variantS page
- Spacing between region|function cells in SVs lists
- Labels on gene panel Chanjo report
- Fixed ambiguous duplicated response headers when requesting a BAM file from /static
- Visited color link on gene coverage button (Variant page)

## [4.58.1]
### Fixed
- Case search with search strings that contain characters that can be escaped

## [4.58]
### Added
- Documentation on how to create/update PanelApp panels
- Add filter by local observations (archive) to structural variants filters
- Add more splicing consequences to SO term definitions
- Search for a specific gene in all gene panels
- Institute settings option to force show all variants on VariantS page for all cases of an institute
- Filter cases by validation pending status
- Link to The Clinical Knowledgebase (CKB) (https://ckb.jax.org/) in cancer variant's page
### Fixed
- Added a not-authorized `auto-login` fixture according to changes in Flask-Login 0.6.2
- Renamed `cache_timeout` param name of flask.send_file function to `max_age` (Flask 2.2 compliant)
- Replaced deprecated `app.config["JSON_SORT_KEYS"]` with app.json.sort_keys in app settings
- Bug in gene variants page (All SNVs and INDELs) when variant gene doesn't have a hgnc id that is found in the database
- Broken export of causatives table
- Query for genes in build 38 on `Search SNVs and INDELs` page
- Prevent typing special characters `^<>?!=\/` in case search form
- Search matching causatives also among research variants in other cases
- Links to variants in Verified variants page
- Broken filter institute cases by pinned gene
- Better visualization of long lists of genes in large SVs on Causative and Verified Variants page
- Reintroduced missing button to export Causative variants
- Better linking and display of matching causatives and managed variants
- Reduced code complexity in `scout/parse/variant/variant.py`
- Reduced complexity of code in `scout/build/variant/variant.py`

### Changed
- State that loqusdb observation is in current case if observations count is one and no cases are shown
- Better pagination and number of variants returned by queries in `Search SNVs and INDELs` page
- Refactored and simplified code used for collecting gene variants for `Search SNVs and INDELs` page
- Fix sidebar panel icons in Case view
- Fix panel spacing in Case view
- Removed unused database `sanger_ordered` and `case_id,category,rank_score` indexes (variant collection)
- Verified variants displayed in a dedicated page reachable from institute sidebar
- Unified stats in dashboard page
- Improved gene info for large SVs and cancer SVs
- Remove the unused `variant.str_variant` endpoint from variant views
- Easier editing of HPO gene panel on case page
- Assign phenotype panel less cramped on Case page
- Causatives and Verified variants pages to use the same template macro
- Allow hyphens in panel names
- Reduce resolution of example images
- Remove some animations in web gui which where rendered slow


## [4.57.4]
### Fixed
- Parsing of variant.FORMAT "DR" key in parse variant file

## [4.57.3]
### Fixed
- Export of STR verified variants
- Do not download as verified variants first verified and then reset to not validated
- Avoid duplicated lines in downloaded verified variants reflecting changes in variant validation status

## [4.57.2]
### Fixed
- Export of verified variants when variant gene has no transcripts
- HTTP 500 when visiting a the details page for a cancer variant that had been ranked with genmod

## [4.57.1]
### Fixed
- Updating/replacing a gene panel from file with a corrupted or malformed file

## [4.57]
### Added
- Display last 50 or 500 events for a user in a timeline
- Show dismiss count from other cases on matching variantS
- Save Beacon-related events in events collection
- Institute settings allow saving multiple loqusdb instances for one institute
- Display stats from multiple instances of loqusdb on variant page
- Display date and frequency of obs derived from count of local archive observations from MIP11 (requires fix in MIP)
### Changed
- Prior ACMG classifications view is no longer limited by pathogenicity
### Fixed
- Visibility of Sanger ordered badge on case page, light mode
- Some of the DataTables tables (Phenotypes and Diagnoses pages) got a bit dark in dark mode
- Remove all redundancies when displaying timeline events (some events are saved both as case-related and variant-related)
- Missing link in saved MatchMaker-related events
- Genes with mixed case gene symbols missing in PanelApp panels
- Alignment of elements on the Beacon submission modal window
- Locus info links from STR variantS page open in new browser tabs

## [4.56]
### Added
- Test for PanelApp panels loading
- `panel-umi` tag option when loading cancer analyses
### Changed
- Black text to make comments more visible in dark mode
- Loading PanelApp panels replaces pre-existing panels with same version
- Removed sidebar from Causatives page - navigation is available on the top bar for now
- Create ClinVar submissions from pinned variants list in case page
- Select which pinned variants will be included in ClinVar submission documents
### Fixed
- Remove a:visited css style from all buttons
- Update of HPO terms via command line
- Background color of `MIXED` and `PANEL-UMI` sequencing types on cases page
- Fixed regex error when searching for cases with query ending with `\ `
- Gene symbols on Causatives page lighter in dark mode
- SpliceAI tooltip of multigene variants

## [4.55]
### Changed
- Represent different tumor samples as vials in cases page
- Option to force-update the OMIM panel
### Fixed
- Low tumor purity badge alignment in cancer samples table on cancer case view
- VariantS comment popovers reactivate on hover
- Updating database genes in build 37
- ACMG classification summary hidden by sticky navbar
- Logo backgrounds fixed to white on welcome page
- Visited links turn purple again
- Style of link buttons and dropdown menus
- Update KUH and GMS logos
- Link color for Managed variants

## [4.54]
### Added
- Dark mode, using browser/OS media preference
- Allow marking case as solved without defining causative variants
- Admin users can create missing beacon datasets from the institute's settings page
- GenCC links on gene and variant pages
- Deprecation warnings when launching the app using a .yaml config file or loading cases using .ped files
### Changed
- Improved HTML syntax in case report template
- Modified message displayed when variant rank stats could not be calculated
- Expanded instructions on how to test on CG development server (cg-vm1)
- Added more somatic variant callers (Balsamic v9 SNV, develop SV)
### Fixed
- Remove load demo case command from docker-compose.yml
- Text elements being split across pages in PDF reports
- Made login password field of type `password` in LDAP login form
- Gene panels HTML select in institute's settings page
- Bootstrap upgraded to version 5
- Fix some Sourcery and SonarCloud suggestions
- Escape special characters in case search on institute and dashboard pages
- Broken case PDF reports when no Madeline pedigree image can be created
- Removed text-white links style that were invisible in new pages style
- Variants pagination after pressing "Filter variants" or "Clinical filter"
- Layout of buttons Matchmaker submission panel (case page)
- Removing cases from Matchmaker (simplified code and fixed functionality)
- Reintroduce check for missing alignment files purged from server

## [4.53]
### Added
### Changed
- Point Alamut API key docs link to new API version
- Parse dbSNP id from ID only if it says "rs", else use VEP CSQ fields
- Removed MarkupSafe from the dependencies
### Fixed
- Reintroduced loading of SVs for demo case 643595
- Successful parse of FOUND_IN should avoid GATK caller default
- All vulnerabilities flagged by SonarCloud

## [4.52]
### Added
- Demo cancer case gets loaded together with demo RD case in demo instance
- Parse REVEL_score alongside REVEL_rankscore from csq field and display it on SNV variant page
- Rank score results now show the ranking range
- cDNA and protein changes displayed on institute causatives pages
- Optional SESSION_TIMEOUT_MINUTES configuration in app config files
- Script to convert old OMIM case format (list of integers) to new format (list of dictionaries)
- Additional check for user logged in status before serving alignment files
- Download .cgh files from cancer samples table on cancer case page
- Number of documents and date of last update on genes page
### Changed
- Verify user before redirecting to IGV alignments and sashimi plots
- Build case IGV tracks starting from case and variant objects instead of passing all params in a form
- Unfreeze Werkzeug lib since Flask_login v.0.6 with bugfix has been released
- Sort gene panels by name (panelS and variant page)
- Removed unused `server.blueprints.alignviewers.unindexed_remote_static` endpoint
- User sessions to check files served by `server.blueprints.alignviewers.remote_static` endpoint
- Moved Beacon-related functions to a dedicated app extension
- Audit Filter now also loads filter displaying the variants for it
### Fixed
- Handle `attachment_filename` parameter renamed to `download_name` when Flask 2.2 will be released
- Removed cursor timeout param in cases find adapter function to avoid many code warnings
- Removed stream argument deprecation warning in tests
- Handle `no intervals found` warning in load_region test
- Beacon remove variants
- Protect remote_cors function in alignviewers view from Server-Side Request Forgery (SSRF)
- Check creation date of last document in gene collection to display when genes collection was updated last

## [4.51]
### Added
- Config file containing codecov settings for pull requests
- Add an IGV.js direct link button from case page
- Security policy file
- Hide/shade compound variants based on rank score on variantS from filter
- Chromograph legend documentation direct link
### Changed
- Updated deprecated Codecov GitHub action to v.2
- Simplified code of scout/adapter/mongo/variant
- Update IGV.js to v2.11.2
- Show summary number of variant gene panels on general report if more than 3
### Fixed
- Marrvel link for variants in genome build 38 (using liftover to build 37)
- Remove flags from codecov config file
- Fixed filter bug with high negative SPIDEX scores
- Renamed IARC TP53 button to to `TP53 Database`, modified also link since IARC has been moved to the US NCI: `https://tp53.isb-cgc.org/`
- Parsing new format of OMIM case info when exporting patients to Matchmaker
- Remove flask-debugtoolbar lib dependency that is using deprecated code and causes app to crash after new release of Jinja2 (3.1)
- Variant page crashing for cases with old OMIM terms structure (a list of integers instead of dictionary)
- Variant page crashing when creating MARRVEL link for cases with no genome build
- SpliceAI documentation link
- Fix deprecated `safe_str_cmp` import from `werkzeug.security` by freezing Werkzeug lib to v2.0 until Flask_login v.0.6 with bugfix is released
- List gene names densely in general report for SVs that contain more than 3 genes
- Show transcript ids on refseq genes on hg19 in IGV.js, using refgene source
- Display correct number of genes in general report for SVs that contain more than 32 genes
- Broken Google login after new major release of `lepture/authlib`
- Fix frequency and callers display on case general report

## [4.50.1]
### Fixed
- Show matching causative STR_repid for legacy str variants (pre Stranger hgnc_id)

## [4.50]
### Added
- Individual-specific OMIM terms
- OMIM disease descriptions in ClinVar submission form
- Add a toggle for melter rerun monitoring of cases
- Add a config option to show the rerun monitoring toggle
- Add a cli option to export cases with rerun monitoring enabled
- Add a link to STRipy for STR variants; shallow for ARX and HOXA13
- Hide by default variants only present in unaffected individuals in variants filters
- OMIM terms in general case report
- Individual-level info on OMIM and HPO terms in general case report
- PanelApp gene link among the external links on variant page
- Dashboard case filters fields help
- Filter cases by OMIM terms in cases and dashboard pages
### Fixed
- A malformed panel id request would crash with exception: now gives user warning flash with redirect
- Link to HPO resource file hosted on `http://purl.obolibrary.org`
- Gene search form when gene exists only in build 38
- Fixed odd redirect error and poor error message on missing column for gene panel csv upload
- Typo in parse variant transcripts function
- Modified keys name used to parse local observations (archived) frequencies to reflect change in MIP keys naming
- Better error handling for partly broken/timed out chanjo reports
- Broken javascript code when case Chromograph data is malformed
- Broader space for case synopsis in general report
- Show partial causatives on causatives and matching causatives panels
- Partial causative assignment in cases with no OMIM or HPO terms
- Partial causative OMIM select options in variant page
### Changed
- Slightly smaller and improved layout of content in case PDF report
- Relabel more cancer variant pages somatic for navigation
- Unify caseS nav links
- Removed unused `add_compounds` param from variant controllers function
- Changed default hg19 genome for IGV.js to legacy hg19_1kg_decoy to fix a few problematic loci
- Reduce code complexity (parse/ensembl.py)
- Silence certain fields in ClinVar export if prioritised ones exist (chrom-start-end if hgvs exist)
- Made phenotype non-mandatory when marking a variant as partial causative
- Only one phenotype condition type (OMIM or HPO) per variant is used in ClinVar submissions
- ClinVar submission variant condition prefers OMIM over HPO if available
- Use lighter version of gene objects in Omim MongoDB adapter, panels controllers, panels views and institute controllers
- Gene-variants table size is now adaptive
- Remove unused file upload on gene-variants page

## [4.49]
### Fixed
- Pydantic model types for genome_build, madeline_info, peddy_ped_check and peddy_sex_check, rank_model_version and sv_rank_model_version
- Replace `MatchMaker` with `Matchmaker` in all places visible by a user
- Save diagnosis labels along with OMIM terms in Matchmaker Exchange submission objects
- `libegl-mesa0_21.0.3-0ubuntu0.3~20.04.5_amd64.deb` lib not found by GitHub actions Docker build
- Remove unused `chromograph_image_files` and `chromograph_prefixes` keys saved when creating or updating an RD case
- Search managed variants by description and with ignore case
### Changed
- Introduced page margins on exported PDF reports
- Smaller gene fonts in downloaded HPO genes PDF reports
- Reintroduced gene coverage data in the PDF-exported general report of rare-disease cases
- Check for existence of case report files before creating sidebar links
- Better description of HPO and OMIM terms for patients submitted to Matchmaker Exchange
- Remove null non-mandatory key/values when updating a case
- Freeze WTForms<3 due to several form input rendering changes

## [4.48.1]
### Fixed
- General case PDF report for recent cases with no pedigree

## [4.48]
### Added
- Option to cancel a request for research variants in case page
### Changed
- Update igv.js to v2.10.5
- Updated example of a case delivery report
- Unfreeze cyvcf2
- Builder images used in Scout Dockerfiles
- Crash report email subject gives host name
- Export general case report to PDF using PDFKit instead of WeasyPrint
- Do not include coverage report in PDF case report since they might have different orientation
- Export cancer cases's "Coverage and QC report" to PDF using PDFKit instead of Weasyprint
- Updated cancer "Coverage and QC report" example
- Keep portrait orientation in PDF delivery report
- Export delivery report to PDF using PDFKit instead of Weasyprint
- PDF export of clinical and research HPO panels using PDFKit instead of Weasyprint
- Export gene panel report to PDF using PDFKit
- Removed WeasyPrint lib dependency

### Fixed
- Reintroduced missing links to Swegen and Beacon and dbSNP in RD variant page, summary section
- Demo delivery report orientation to fit new columns
- Missing delivery report in demo case
- Cast MNVs to SNV for test
- Export verified variants from all institutes when user is admin
- Cancer coverage and QC report not found for demo cancer case
- Pull request template instructions on how to deploy to test server
- PDF Delivery report not showing Swedac logo
- Fix code typos
- Disable codefactor raised by ESLint for javascript functions located on another file
- Loading spinner stuck after downloading a PDF gene panel report
- IGV browser crashing when file system with alignment files is not mounted

## [4.47]
### Added
- Added CADD, GnomAD and genotype calls to variantS export
### Changed
- Pull request template, to illustrate how to deploy pull request branches on cg-vm1 stage server
### Fixed
- Compiled Docker image contains a patched version (v4.9) of chanjo-report

## [4.46.1]
### Fixed
- Downloading of files generated within the app container (MT-report, verified variants, pedigrees, ..)

## [4.46]
### Added
- Created a Dockefile to be used to serve the dockerized app in production
- Modified the code to collect database params specified as env vars
- Created a GitHub action that pushes the Dockerfile-server image to Docker Hub (scout-server-stage) every time a PR is opened
- Created a GitHub action that pushes the Dockerfile-server image to Docker Hub (scout-server) every time a new release is created
- Reassign MatchMaker Exchange submission to another user when a Scout user is deleted
- Expose public API JSON gene panels endpoint, primarily to enable automated rerun checking for updates
- Add utils for dictionary type
- Filter institute cases using multiple HPO terms
- Vulture GitHub action to identify and remove unused variables and imports
### Changed
- Updated the python config file documentation in admin guide
- Case configuration parsing now uses Pydantic for improved typechecking and config handling
- Removed test matrices to speed up automatic testing of PRs
- Switch from Coveralls to Codecov to handle CI test coverage
- Speed-up CI tests by caching installation of libs and splitting tests into randomized groups using pytest-test-groups
- Improved LDAP login documentation
- Use lib flask-ldapconn instead of flask_ldap3_login> to handle ldap authentication
- Updated Managed variant documentation in user guide
- Fix and simplify creating and editing of gene panels
- Simplified gene variants search code
- Increased the height of the genes track in the IGV viewer
### Fixed
- Validate uploaded managed variant file lines, warning the user.
- Exporting validated variants with missing "genes" database key
- No results returned when searching for gene variants using a phenotype term
- Variants filtering by gene symbols file
- Make gene HGNC symbols field mandatory in gene variants page and run search only on form submit
- Make sure collaborator gene variants are still visible, even if HPO filter is used

## [4.45]
### Added
### Changed
- Start Scout also when loqusdbapi is not reachable
- Clearer definition of manual standard and custom inheritance models in gene panels
- Allow searching multiple chromosomes in filters
### Fixed
- Gene panel crashing on edit action

## [4.44]
### Added
### Changed
- Display Gene track beneath each sample track when displaying splice junctions in igv browser
- Check outdated gene symbols and update with aliases for both RD and cancer variantS
### Fixed
- Added query input check and fixed the Genes API endpoint to return a json formatted error when request is malformed
- Typo in ACMG BP6 tooltip

## [4.43.1]
### Added
- Added database index for OMIM disease term genes
### Changed
### Fixed
- Do not drop HPO terms collection when updating HPO terms via the command line
- Do not drop disease (OMIM) terms collection when updating diseases via the command line

## [4.43]
### Added
- Specify which collection(s) update/build indexes for
### Fixed
- Do not drop genes and transcripts collections when updating genes via the command line

## [4.42.1]
### Added
### Changed
### Fixed
- Freeze PyMongo lib to version<4.0 to keep supporting previous MongoDB versions
- Speed up gene panels creation and update by collecting only light gene info from database
- Avoid case page crash on Phenomizer queries timeout

## [4.42]
### Added
- Choose custom pinned variants to submit to MatchMaker Exchange
- Submit structural variant as genes to the MatchMaker Exchange
- Added function for maintainers and admins to remove gene panels
- Admins can restore deleted gene panels
- A development docker-compose file illustrating the scout/chanjo-report integration
- Show AD on variants view for cancer SV (tumor and normal)
- Cancer SV variants filter AD, AF (tumor and normal)
- Hiding the variants score column also from cancer SVs, as for the SNVs
### Changed
- Enforce same case _id and display_name when updating a case
- Enforce same individual ids, display names and affected status when updating a case
- Improved documentation for connecting to loqusdb instances (including loqusdbapi)
- Display and download HPO gene panels' gene symbols in italics
- A faster-built and lighter Docker image
- Reduce complexity of `panels` endpoint moving some code to the panels controllers
- Update requirements to use flask-ldap3-login>=0.9.17 instead of freezing WTForm
### Fixed
- Use of deprecated TextField after the upgrade of WTF to v3.0
- Freeze to WTForms to version < 3
- Remove the extra files (bed files and madeline.svg) introduced by mistake
- Cli command loading demo data in docker-compose when case custom images exist and is None
- Increased MongoDB connection serverSelectionTimeoutMS parameter to 30K (default value according to MongoDB documentation)
- Better differentiate old obs counts 0 vs N/A
- Broken cancer variants page when default gene panel was deleted
- Typo in tx_overview function in variant controllers file
- Fixed loqusdbapi SV search URL
- SV variants filtering using Decipher criterion
- Removing old gene panels that don't contain the `maintainer` key.

## [4.41.1]
### Fixed
- General reports crash for variant annotations with same variant on other cases

## [4.41]
### Added
- Extended the instructions for running the Scout Docker image (web app and cli).
- Enabled inclusion of custom images to STR variant view
### Fixed
- General case report sorting comments for variants with None genetic models
- Do not crash but redirect to variants page with error when a variant is not found for a case
- UCSC links coordinates for SV variants with start chromosome different than end chromosome
- Human readable variants name in case page for variants having start chromosome different from end chromosome
- Avoid always loading all transcripts when checking gene symbol: introduce gene captions
- Slow queries for evaluated variants on e.g. case page - use events instead
### Changed
- Rearrange variant page again, moving severity predictions down.
- More reactive layout width steps on variant page

## [4.40.1]
### Added
### Fixed
- Variants dismissed with inconsistent inheritance pattern can again be shown in general case report
- General report page for variants with genes=None
- General report crashing when variants have no panels
- Added other missing keys to case and variant dictionaries passed to general report
### Changed

## [4.40]
### Added
- A .cff citation file
- Phenotype search API endpoint
- Added pagination to phenotype API
- Extend case search to include internal MongoDB id
- Support for connecting to a MongoDB replica set (.py config files)
- Support for connecting to a MongoDB replica set (.yaml config files)
### Fixed
- Command to load the OMIM gene panel (`scout load panel --omim`)
- Unify style of pinned and causative variants' badges on case page
- Removed automatic spaces after punctuation in comments
- Remove the hardcoded number of total individuals from the variant's old observations panel
- Send delete requests to a connected Beacon using the DELETE method
- Layout of the SNV and SV variant page - move frequency up
### Changed
- Stop updating database indexes after loading exons via command line
- Display validation status badge also for not Sanger-sequenced variants
- Moved Frequencies, Severity and Local observations panels up in RD variants page
- Enabled Flask CORS to communicate CORS status to js apps
- Moved the code preparing the transcripts overview to the backend
- Refactored and filtered json data used in general case report
- Changed the database used in docker-compose file to use the official MongoDB v4.4 image
- Modified the Python (3.6, 3.8) and MongoDB (3.2, 4.4, 5.0) versions used in testing matrices (GitHub actions)
- Capitalize case search terms on institute and dashboard pages


## [4.39]
### Added
- COSMIC IDs collected from CSQ field named `COSMIC`
### Fixed
- Link to other causative variants on variant page
- Allow multiple COSMIC links for a cancer variant
- Fix floating text in severity box #2808
- Fixed MitoMap and HmtVar links for hg38 cases
- Do not open new browser tabs when downloading files
- Selectable IGV tracks on variant page
- Missing splice junctions button on variant page
- Refactor variantS representative gene selection, and use it also for cancer variant summary
### Changed
- Improve Javascript performance for displaying Chromograph images
- Make ClinVar classification more evident in cancer variant page

## [4.38]
### Added
- Option to hide Alamut button in the app config file
### Fixed
- Library deprecation warning fixed (insert is deprecated. Use insert_one or insert_many instead)
- Update genes command will not trigger an update of database indices any more
- Missing resources in temporary downloading directory when updating genes using the command line
- Restore previous variant ACMG classification in a scrollable div
- Loading spinner not stopping after downloading PDF case reports and variant list export
- Add extra Alamut links higher up on variant pages
- Improve UX for phenotypes in case page
- Filter and export of STR variants
- Update look of variants page navigation buttons
### Changed

## [4.37]
### Added
- Highlight and show version number for RefSeq MANE transcripts.
- Added integration to a rerunner service for toggling reanalysis with updated pedigree information
- SpliceAI display and parsing from VEP CSQ
- Display matching tiered variants for cancer variants
- Display a loading icon (spinner) until the page loads completely
- Display filter badges in cancer variants list
- Update genes from pre-downloaded file resources
- On login, OS, browser version and screen size are saved anonymously to understand how users are using Scout
- API returning institutes data for a given user: `/api/v1/institutes`
- API returning case data for a given institute: `/api/v1/institutes/<institute_id>/cases`
- Added GMS and Lund university hospital logos to login page
- Made display of Swedac logo configurable
- Support for displaying custom images in case view
- Individual-specific HPO terms
- Optional alamut_key in institute settings for Alamut Plus software
- Case report API endpoint
- Tooltip in case explaining that genes with genome build different than case genome build will not be added to dynamic HPO panel.
- Add DeepVariant as a caller
### Fixed
- Updated IGV to v2.8.5 to solve missing gene labels on some zoom levels
- Demo cancer case config file to load somatic SNVs and SVs only.
- Expand list of refseq trancripts in ClinVar submission form
- Renamed `All SNVs and INDELs` institute sidebar element to `Search SNVs and INDELs` and fixed its style.
- Add missing parameters to case load-config documentation
- Allow creating/editing gene panels and dynamic gene panels with genes present in genome build 38
- Bugfix broken Pytests
- Bulk dismissing variants error due to key conversion from string to integer
- Fix typo in index documentation
- Fixed crash in institute settings page if "collaborators" key is not set in database
- Don't stop Scout execution if LoqusDB call fails and print stacktrace to log
- Bug when case contains custom images with value `None`
- Bug introduced when fixing another bug in Scout-LoqusDB interaction
- Loading of OMIM diagnoses in Scout demo instance
- Remove the docker-compose with chanjo integration because it doesn't work yet.
- Fixed standard docker-compose with scout demo data and database
- Clinical variant assessments not present for pinned and causative variants on case page.
- MatchMaker matching one node at the time only
- Remove link from previously tiered variants badge in cancer variants page
- Typo in gene cell on cancer variants page
- Managed variants filter form
### Changed
- Better naming for variants buttons on cancer track (somatic, germline). Also show cancer research button if available.
- Load case with missing panels in config files, but show warning.
- Changing the (Female, Male) symbols to (F/M) letters in individuals_table and case-sma.
- Print stacktrace if case load command fails
- Added sort icon and a pointer to the cursor to all tables with sortable fields
- Moved variant, gene and panel info from the basic pane to summary panel for all variants.
- Renamed `Basics` panel to `Classify` on variant page.
- Revamped `Basics` panel to a panel dedicated to classify variants
- Revamped the summary panel to be more compact.
- Added dedicated template for cancer variants
- Removed Gene models, Gene annotations and Conservation panels for cancer variants
- Reorganized the orders of panels for variant and cancer variant views
- Added dedicated variant quality panel and removed relevant panes
- A more compact case page
- Removed OMIM genes panel
- Make genes panel, pinned variants panel, causative variants panel and ClinVar panel scrollable on case page
- Update to Scilifelab's 2020 logo
- Update Gens URL to support Gens v2.0 format
- Refactor tests for parsing case configurations
- Updated links to HPO downloadable resources
- Managed variants filtering defaults to all variant categories
- Changing the (Kind) drop-down according to (Category) drop-down in Managed variant add variant
- Moved Gens button to individuals table
- Check resource files availability before starting updating OMIM diagnoses
- Fix typo in `SHOW_OBSERVED_VARIANT_ARCHIVE` config param

## [4.36]
### Added
- Parse and save splice junction tracks from case config file
- Tooltip in observations panel, explaining that case variants with no link might be old variants, not uploaded after a case rerun
### Fixed
- Warning on overwriting variants with same position was no longer shown
- Increase the height of the dropdowns to 425px
- More indices for the case table as it grows, specifically for causatives queries
- Splice junction tracks not centered over variant genes
- Total number of research variants count
- Update variants stats in case documents every time new variants are loaded
- Bug in flashing warning messages when filtering variants
### Changed
- Clearer warning messages for genes and gene/gene-panels searches in variants filters

## [4.35]
### Added
- A new index for hgnc_symbol in the hgnc_gene collection
- A Pedigree panel in STR page
- Display Tier I and II variants in case view causatives card for cancer cases
### Fixed
- Send partial file data to igv.js when visualizing sashimi plots with splice junction tracks
- Research variants filtering by gene
- Do not attempt to populate annotations for not loaded pinned/causatives
- Add max-height to all dropdowns in filters
### Changed
- Switch off non-clinical gene warnings when filtering research variants
- Don't display OMIM disease card in case view for cancer cases
- Refactored Individuals and Causative card in case view for cancer cases
- Update and style STR case report

## [4.34]
### Added
- Saved filter lock and unlock
- Filters can optionally be marked audited, logging the filter name, user and date on the case events and general report.
- Added `ClinVar hits` and `Cosmic hits` in cancer SNVs filters
- Added `ClinVar hits` to variants filter (rare disease track)
- Load cancer demo case in docker-compose files (default and demo file)
- Inclusive-language check using [woke](https://github.com/get-woke/woke) github action
- Add link to HmtVar for mitochondrial variants (if VCF is annotated with HmtNote)
- Grey background for dismissed compounds in variants list and variant page
- Pin badge for pinned compounds in variants list and variant page
- Support LoqusDB REST API queries
- Add a docker-compose-matchmaker under scout/containers/development to test matchmaker locally
- Script to investigate consequences of symbol search bug
- Added GATK to list of SV and cancer SV callers
### Fixed
- Make MitoMap link work for hg38 again
- Export Variants feature crashing when one of the variants has no primary transcripts
- Redirect to last visited variantS page when dismissing variants from variants list
- Improved matching of SVs Loqus occurrences in other cases
- Remove padding from the list inside (Matching causatives from other cases) panel
- Pass None to get_app function in CLI base since passing script_info to app factory functions was deprecated in Flask 2.0
- Fixed failing tests due to Flask update to version 2.0
- Speed up user events view
- Causative view sort out of memory error
- Use hgnc_id for gene filter query
- Typo in case controllers displaying an error every time a patient is matched against external MatchMaker nodes
- Do not crash while attempting an update for variant documents that are too big (> 16 MB)
- Old STR causatives (and other variants) may not have HGNC symbols - fix sort lambda
- Check if gene_obj has primary_transcript before trying to access it
- Warn if a gene manually searched is in a clinical panel with an outdated name when filtering variants
- ChrPos split js not needed on STR page yet
### Changed
- Remove parsing of case `genome_version`, since it's not used anywhere downstream
- Introduce deprecation warning for Loqus configs that are not dictionaries
- SV clinical filter no longer filters out sub 100 nt variants
- Count cases in LoqusDB by variant type
- Commit pulse repo badge temporarily set to weekly
- Sort ClinVar submissions objects by ascending "Last evaluated" date
- Refactored the MatchMaker integration as an extension
- Replaced some sensitive words as suggested by woke linter
- Documentation for load-configuration rewritten.
- Add styles to MatchMaker matches table
- More detailed info on the data shared in MatchMaker submission form

## [4.33.1]
### Fixed
- Include markdown for release autodeploy docs
- Use standard inheritance model in ClinVar (https://ftp.ncbi.nlm.nih.gov/pub/GTR/standard_terms/Mode_of_inheritance.txt)
- Fix issue crash with variants that have been unflagged causative not being available in other causatives
### Added
### Changed

## [4.33]
### Fixed
- Command line crashing when updating an individual not found in database
- Dashboard page crashing when filters return no data
- Cancer variants filter by chromosome
- /api/v1/genes now searches for genes in all genome builds by default
- Upgraded igv.js to version 2.8.1 (Fixed Unparsable bed record error)
### Added
- Autodeploy docs on release
- Documentation for updating case individuals tracks
- Filter cases and dashboard stats by analysis track
### Changed
- Changed from deprecated db update method
- Pre-selected fields to run queries with in dashboard page
- Do not filter by any institute when first accessing the dashboard
- Removed OMIM panel in case view for cancer cases
- Display Tier I and II variants in case view causatives panel for cancer cases
- Refactored Individuals and Causative panels in case view for cancer cases

## [4.32.1]
### Fixed
- iSort lint check only
### Changed
- Institute cases page crashing when a case has track:Null
### Added

## [4.32]
### Added
- Load and show MITOMAP associated diseases from VCF (INFO field: MitomapAssociatedDiseases, via HmtNote)
- Show variant allele frequencies for mitochondrial variants (GRCh38 cases)
- Extend "public" json API with diseases (OMIM) and phenotypes (HPO)
- HPO gene list download now has option for clinical and non-clinical genes
- Display gene splice junctions data in sashimi plots
- Update case individuals with splice junctions tracks
- Simple Docker compose for development with local build
- Make Phenomodels subpanels collapsible
- User side documentation of cytogenomics features (Gens, Chromograph, vcf2cytosure, rhocall)
- iSort GitHub Action
- Support LoqusDB REST API queries
### Fixed
- Show other causative once, even if several events point to it
- Filtering variants by mitochondrial chromosome for cases with genome build=38
- HPO gene search button triggers any warnings for clinical / non-existing genes also on first search
- Fixed a bug in variants pages caused by MT variants without alt_frequency
- Tests for CADD score parsing function
- Fixed the look of IGV settings on SNV variant page
- Cases analyzed once shown as `rerun`
- Missing case track on case re-upload
- Fixed severity rank for SO term "regulatory region ablation"
### Changed
- Refactor according to CodeFactor - mostly reuse of duplicated code
- Phenomodels language adjustment
- Open variants in a new window (from variants page)
- Open overlapping and compound variants in a new window (from variant page)
- gnomAD link points to gnomAD v.3 (build GRCh38) for mitochondrial variants.
- Display only number of affected genes for dismissed SVs in general report
- Chromosome build check when populating the variants filter chromosome selection
- Display mitochondrial and rare diseases coverage report in cases with missing 'rare' track

## [4.31.1]
### Added
### Changed
- Remove mitochondrial and coverage report from cancer cases sidebar
### Fixed
- ClinVar page when dbSNP id is None

## [4.31]
### Added
- gnomAD annotation field in admin guide
- Export also dynamic panel genes not associated to an HPO term when downloading the HPO panel
- Primary HGNC transcript info in variant export files
- Show variant quality (QUAL field from vcf) in the variant summary
- Load/update PDF gene fusion reports (clinical and research) generated with Arriba
- Support new MANE annotations from VEP (both MANE Select and MANE Plus Clinical)
- Display on case activity the event of a user resetting all dismissed variants
- Support gnomAD population frequencies for mitochondrial variants
- Anchor links in Casedata ClinVar panels to redirect after renaming individuals
### Fixed
- Replace old docs link www.clinicalgenomics.se/scout with new https://clinical-genomics.github.io/scout
- Page formatting issues whenever case and variant comments contain extremely long strings with no spaces
- Chromograph images can be one column and have scrollbar. Removed legacy code.
- Column labels for ClinVar case submission
- Page crashing looking for LoqusDB observation when variant doesn't exist
- Missing inheritance models and custom inheritance models on newly created gene panels
- Accept only numbers in managed variants filter as position and end coordinates
- SNP id format and links in Variant page, ClinVar submission form and general report
- Case groups tooltip triggered only when mouse is on the panel header
- Loadable filters displayed in alphabetical order on variants page
### Changed
- A more compact case groups panel
- Added landscape orientation CSS style to cancer coverage and QC demo report
- Improve user documentation to create and save new gene panels
- Removed option to use space as separator when uploading gene panels
- Separating the columns of standard and custom inheritance models in gene panels
- Improved ClinVar instructions for users using non-English Excel

## [4.30.2]
### Added
### Fixed
- Use VEP RefSeq ID if RefSeq list is empty in RefSeq transcripts overview
- Bug creating variant links for variants with no end_chrom
### Changed

## [4.30.1]
### Added
### Fixed
- Cryptography dependency fixed to use version < 3.4
### Changed

## [4.30]
### Added
- Introduced a `reset dismiss variant` verb
- Button to reset all dismissed variants for a case
- Add black border to Chromograph ideograms
- Show ClinVar annotations on variantS page
- Added integration with GENS, copy number visualization tool
- Added a VUS label to the manual classification variant tags
- Add additional information to SNV verification emails
- Tooltips documenting manual annotations from default panels
- Case groups now show bam files from all cases on align view
### Fixed
- Center initial igv view on variant start with SNV/indels
- Don't set initial igv view to negative coordinates
- Display of GQ for SV and STR
- Parsing of AD and related info for STRs
- LoqusDB field in institute settings accepts only existing Loqus instances
- Fix DECIPHER link to work after DECIPHER migrated to GRCh38
- Removed visibility window param from igv.js genes track
- Updated HPO download URL
- Patch HPO download test correctly
- Reference size on STR hover not needed (also wrong)
- Introduced genome build check (allowed values: 37, 38, "37", "38") on case load
- Improve case searching by assignee full name
- Populating the LoqusDB select in institute settings
### Changed
- Cancer variants table header (pop freq etc)
- Only admin users can modify LoqusDB instance in Institute settings
- Style of case synopsis, variants and case comments
- Switched to igv.js 2.7.5
- Do not choke if case is missing research variants when research requested
- Count cases in LoqusDB by variant type
- Introduce deprecation warning for Loqus configs that are not dictionaries
- Improve create new gene panel form validation
- Make XM- transcripts less visible if they don't overlap with transcript refseq_id in variant page
- Color of gene panels and comments panels on cases and variant pages
- Do not choke if case is missing research variants when reserch requested

## [4.29.1]
### Added
### Fixed
- Always load STR variants regardless of RankScore threshold (hotfix)
### Changed

## [4.29]
### Added
- Added a page about migrating potentially breaking changes to the documentation
- markdown_include in development requirements file
- STR variants filter
- Display source, Z-score, inheritance pattern for STR annotations from Stranger (>0.6.1) if available
- Coverage and quality report to cancer view
### Fixed
- ACMG classification page crashing when trying to visualize a classification that was removed
- Pretty print HGVS on gene variants (URL-decode VEP)
- Broken or missing link in the documentation
- Multiple gene names in ClinVar submission form
- Inheritance model select field in ClinVar submission
- IGV.js >2.7.0 has an issue with the gene track zoom levels - temp freeze at 2.7.0
- Revert CORS-anywhere and introduce a local http proxy for cloud tracks
### Changed

## [4.28]
### Added
- Chromograph integration for displaying PNGs in case-page
- Add VAF to cancer case general report, and remove some of its unused fields
- Variants filter compatible with genome browser location strings
- Support for custom public igv tracks stored on the cloud
- Add tests to increase testing coverage
- Update case variants count after deleting variants
- Update IGV.js to latest (v2.7.4)
- Bypass igv.js CORS check using `https://github.com/Rob--W/cors-anywhere`
- Documentation on default and custom IGV.js tracks (admin docs)
- Lock phenomodels so they're editable by admins only
- Small case group assessment sharing
- Tutorial and files for deploying app on containers (Kubernetes pods)
- Canonical transcript and protein change of canonical transcript in exported variants excel sheet
- Support for Font Awesome version 6
- Submit to Beacon from case page sidebar
- Hide dismissed variants in variants pages and variants export function
- Systemd service files and instruction to deploy Scout using podman
### Fixed
- Bugfix: unused `chromgraph_prefix |tojson` removed
- Freeze coloredlogs temporarily
- Marrvel link
- Don't show TP53 link for silent or synonymous changes
- OMIM gene field accepts any custom number as OMIM gene
- Fix Pytest single quote vs double quote string
- Bug in gene variants search by similar cases and no similar case is found
- Delete unused file `userpanel.py`
- Primary transcripts in variant overview and general report
- Google OAuth2 login setup in README file
- Redirect to 'missing file'-icon if configured Chromograph file is missing
- Javascript error in case page
- Fix compound matching during variant loading for hg38
- Cancer variants view containing variants dismissed with cancer-specific reasons
- Zoom to SV variant length was missing IGV contig select
- Tooltips on case page when case has no default gene panels
### Changed
- Save case variants count in case document and not in sessions
- Style of gene panels multiselect on case page
- Collapse/expand main HPO checkboxes in phenomodel preview
- Replaced GQ (Genotype quality) with VAF (Variant allele frequency) in cancer variants GT table
- Allow loading of cancer cases with no tumor_purity field
- Truncate cDNA and protein changes in case report if longer than 20 characters


## [4.27]
### Added
- Exclude one or more variant categories when running variants delete command
### Fixed
### Changed

## [4.26.1]
### Added
### Fixed
- Links with 1-letter aa codes crash on frameshift etc
### Changed

## [4.26]
### Added
- Extend the delete variants command to print analysis date, track, institute, status and research status
- Delete variants by type of analysis (wgs|wes|panel)
- Links to cBioPortal, MutanTP53, IARC TP53, OncoKB, MyCancerGenome, CIViC
### Fixed
- Deleted variants count
### Changed
- Print output of variants delete command as a tab separated table

## [4.25]
### Added
- Command line function to remove variants from one or all cases
### Fixed
- Parse SMN None calls to None rather than False

## [4.24.1]
### Fixed
- Install requirements.txt via setup file

## [4.24]
### Added
- Institute-level phenotype models with sub-panels containing HPO and OMIM terms
- Runnable Docker demo
- Docker image build and push github action
- Makefile with shortcuts to docker commands
- Parse and save synopsis, phenotype and cohort terms from config files upon case upload
### Fixed
- Update dismissed variant status when variant dismissed key is missing
- Breakpoint two IGV button now shows correct chromosome when different from bp1
- Missing font lib in Docker image causing the PDF report download page to crash
- Sentieon Manta calls lack Somaticscore - load anyway
- ClinVar submissions crashing due to pinned variants that are not loaded
- Point ExAC pLI score to new gnomad server address
- Bug uploading cases missing phenotype terms in config file
- STRs loaded but not shown on browser page
- Bug when using adapter.variant.get_causatives with case_id without causatives
- Problem with fetching "solved" from scout export cases cli
- Better serialising of datetime and bson.ObjectId
- Added `volumes` folder to .gitignore
### Changed
- Make matching causative and managed variants foldable on case page
- Remove calls to PyMongo functions marked as deprecated in backend and frontend(as of version 3.7).
- Improved `scout update individual` command
- Export dynamic phenotypes with ordered gene lists as PDF


## [4.23]
### Added
- Save custom IGV track settings
- Show a flash message with clear info about non-valid genes when gene panel creation fails
- CNV report link in cancer case side navigation
- Return to comment section after editing, deleting or submitting a comment
- Managed variants
- MT vs 14 chromosome mean coverage stats if Scout is connected to Chanjo
### Fixed
- missing `vcf_cancer_sv` and `vcf_cancer_sv_research` to manual.
- Split ClinVar multiple clnsig values (slash-separated) and strip them of underscore for annotations without accession number
- Timeout of `All SNVs and INDELs` page when no valid gene is provided in the search
- Round CADD (MIPv9)
- Missing default panel value
- Invisible other causatives lines when other causatives lack gene symbols
### Changed
- Do not freeze mkdocs-material to version 4.6.1
- Remove pre-commit dependency

## [4.22]
### Added
- Editable cases comments
- Editable variants comments
### Fixed
- Empty variant activity panel
- STRs variants popover
- Split new ClinVar multiple significance terms for a variant
- Edit the selected comment, not the latest
### Changed
- Updated RELEASE docs.
- Pinned variants card style on the case page
- Merged `scout export exons` and `scout view exons` commands


## [4.21.2]
### Added
### Fixed
- Do not pre-filter research variants by (case-default) gene panels
- Show OMIM disease tooltip reliably
### Changed

## [4.21.1]
### Added
### Fixed
- Small change to Pop Freq column in variants ang gene panels to avoid strange text shrinking on small screens
- Direct use of HPO list for Clinical HPO SNV (and cancer SNV) filtering
- PDF coverage report redirecting to login page
### Changed
- Remove the option to dismiss single variants from all variants pages
- Bulk dismiss SNVs, SVs and cancer SNVs from variants pages

## [4.21]
### Added
- Support to configure LoqusDB per institute
- Highlight causative variants in the variants list
- Add tests. Mostly regarding building internal datatypes.
- Remove leading and trailing whitespaces from panel_name and display_name when panel is created
- Mark MANE transcript in list of transcripts in "Transcript overview" on variant page
- Show default panel name in case sidebar
- Previous buttons for variants pagination
- Adds a gh action that checks that the changelog is updated
- Adds a gh action that deploys new releases automatically to pypi
- Warn users if case default panels are outdated
- Define institute-specific gene panels for filtering in institute settings
- Use institute-specific gene panels in variants filtering
- Show somatic VAF for pinned and causative variants on case page

### Fixed
- Report pages redirect to login instead of crashing when session expires
- Variants filter loading in cancer variants page
- User, Causative and Cases tables not scaling to full page
- Improved docs for an initial production setup
- Compatibility with latest version of Black
- Fixed tests for Click>7
- Clinical filter required an extra click to Filter to return variants
- Restore pagination and shrink badges in the variants page tables
- Removing a user from the command line now inactivates the case only if user is last assignee and case is active
- Bugfix, LoqusDB per institute feature crashed when institute id was empty string
- Bugfix, LoqusDB calls where missing case count
- filter removal and upload for filters deleted from another page/other user
- Visualize outdated gene panels info in a popover instead of a tooltip in case page side panel

### Changed
- Highlight color on normal STRs in the variants table from green to blue
- Display breakpoints coordinates in verification emails only for structural variants


## [4.20]
### Added
- Display number of filtered variants vs number of total variants in variants page
- Search case by HPO terms
- Dismiss variant column in the variants tables
- Black and pre-commit packages to dev requirements

### Fixed
- Bug occurring when rerun is requested twice
- Peddy info fields in the demo config file
- Added load config safety check for multiple alignment files for one individual
- Formatting of cancer variants table
- Missing Score in SV variants table

### Changed
- Updated the documentation on how to create a new software release
- Genome build-aware cytobands coordinates
- Styling update of the Matchmaker card
- Select search type in case search form


## [4.19]

### Added
- Show internal ID for case
- Add internal ID for downloaded CGH files
- Export dynamic HPO gene list from case page
- Remove users as case assignees when their account is deleted
- Keep variants filters panel expanded when filters have been used

### Fixed
- Handle the ProxyFix ModuleNotFoundError when Werkzeug installed version is >1.0
- General report formatting issues whenever case and variant comments contain extremely long strings with no spaces

### Changed
- Created an institute wrapper page that contains list of cases, causatives, SNVs & Indels, user list, shared data and institute settings
- Display case name instead of case ID on clinVar submissions
- Changed icon of sample update in clinVar submissions


## [4.18]

### Added
- Filter cancer variants on cytoband coordinates
- Show dismiss reasons in a badge with hover for clinical variants
- Show an ellipsis if 10 cases or more to display with loqusdb matches
- A new blog post for version 4.17
- Tooltip to better describe Tumor and Normal columns in cancer variants
- Filter cancer SNVs and SVs by chromosome coordinates
- Default export of `Assertion method citation` to clinVar variants submission file
- Button to export up to 500 cancer variants, filtered or not
- Rename samples of a clinVar submission file

### Fixed
- Apply default gene panel on return to cancer variantS from variant view
- Revert to certificate checking when asking for Chanjo reports
- `scout download everything` command failing while downloading HPO terms

### Changed
- Turn tumor and normal allelic fraction to decimal numbers in tumor variants page
- Moved clinVar submissions code to the institutes blueprints
- Changed name of clinVar export files to FILENAME.Variant.csv and FILENAME.CaseData.csv
- Switched Google login libraries from Flask-OAuthlib to Authlib


## [4.17.1]

### Fixed
- Load cytobands for cases with chromosome build not "37" or "38"


## [4.17]

### Added
- COSMIC badge shown in cancer variants
- Default gene-panel in non-cancer structural view in url
- Filter SNVs and SVs by cytoband coordinates
- Filter cancer SNV variants by alt allele frequency in tumor
- Correct genome build in UCSC link from structural variant page



### Fixed
- Bug in clinVar form when variant has no gene
- Bug when sharing cases with the same institute twice
- Page crashing when removing causative variant tag
- Do not default to GATK caller when no caller info is provided for cancer SNVs


## [4.16.1]

### Fixed
- Fix the fix for handling of delivery reports for rerun cases

## [4.16]

### Added
- Adds possibility to add "lims_id" to cases. Currently only stored in database, not shown anywhere
- Adds verification comment box to SVs (previously only available for small variants)
- Scrollable pedigree panel

### Fixed
- Error caused by changes in WTForm (new release 2.3.x)
- Bug in OMIM case page form, causing the page to crash when a string was provided instead of a numerical OMIM id
- Fix Alamut link to work properly on hg38
- Better handling of delivery reports for rerun cases
- Small CodeFactor style issues: matchmaker results counting, a couple of incomplete tests and safer external xml
- Fix an issue with Phenomizer introduced by CodeFactor style changes

### Changed
- Updated the version of igv.js to 2.5.4

## [4.15.1]

### Added
- Display gene names in ClinVar submissions page
- Links to Varsome in variant transcripts table

### Fixed
- Small fixes to ClinVar submission form
- Gene panel page crash when old panel has no maintainers

## [4.15]

### Added
- Clinvar CNVs IGV track
- Gene panels can have maintainers
- Keep variant actions (dismissed, manual rank, mosaic, acmg, comments) upon variant re-upload
- Keep variant actions also on full case re-upload

### Fixed
- Fix the link to Ensembl for SV variants when genome build 38.
- Arrange information in columns on variant page
- Fix so that new cosmic identifier (COSV) is also acceptable #1304
- Fixed COSMIC tag in INFO (outside of CSQ) to be parses as well with `&` splitter.
- COSMIC stub URL changed to https://cancer.sanger.ac.uk/cosmic/search?q= instead.
- Updated to a version of IGV where bigBed tracks are visualized correctly
- Clinvar submission files are named according to the content (variant_data and case_data)
- Always show causatives from other cases in case overview
- Correct disease associations for gene symbol aliases that exist as separate genes
- Re-add "custom annotations" for SV variants
- The override ClinVar P/LP add-in in the Clinical Filter failed for new CSQ strings

### Changed
- Runs all CI checks in github actions

## [4.14.1]

### Fixed
- Error when variant found in loqusdb is not loaded for other case

## [4.14]

### Added
- Use github actions to run tests
- Adds CLI command to update individual alignments path
- Update HPO terms using downloaded definitions files
- Option to use alternative flask config when running `scout serve`
- Requirement to use loqusdb >= 2.5 if integrated

### Fixed
- Do not display Pedigree panel in cancer view
- Do not rely on internet connection and services available when running CI tests
- Variant loading assumes GATK if no caller set given and GATK filter status is seen in FILTER
- Pass genome build param all the way in order to get the right gene mappings for cases with build 38
- Parse correctly variants with zero frequency values
- Continue even if there are problems to create a region vcf
- STR and cancer variant navigation back to variants pages could fail

### Changed
- Improved code that sends requests to the external APIs
- Updates ranges for user ranks to fit todays usage
- Run coveralls on github actions instead of travis
- Run pip checks on github actions instead of coveralls
- For hg38 cases, change gnomAD link to point to version 3.0 (which is hg38 based)
- Show pinned or causative STR variants a bit more human readable

## [4.13.1]

### Added
### Fixed
- Typo that caused not all clinvar conflicting interpretations to be loaded no matter what
- Parse and retrieve clinvar annotations from VEP-annotated (VEP 97+) CSQ VCF field
- Variant clinvar significance shown as `not provided` whenever is `Uncertain significance`
- Phenomizer query crashing when case has no HPO terms assigned
- Fixed a bug affecting `All SNVs and INDELs` page when variants don't have canonical transcript
- Add gene name or id in cancer variant view

### Changed
- Cancer Variant view changed "Variant:Transcript:Exon:HGVS" to "Gene:Transcript:Exon:HGVS"

## [4.13]

### Added
- ClinVar SNVs track in IGV
- Add SMA view with SMN Copy Number data
- Easier to assign OMIM diagnoses from case page
- OMIM terms and specific OMIM term page

### Fixed
- Bug when adding a new gene to a panel
- Restored missing recent delivery reports
- Fixed style and links to other reports in case side panel
- Deleting cases using display_name and institute not deleting its variants
- Fixed bug that caused coordinates filter to override other filters
- Fixed a problem with finding some INS in loqusdb
- Layout on SV page when local observations without cases are present
- Make scout compatible with the new HPO definition files from `http://compbio.charite.de/jenkins/`
- General report visualization error when SNVs display names are very long


### Changed


## [4.12.4]

### Fixed
- Layout on SV page when local observations without cases are present

## [4.12.3]

### Fixed
- Case report when causative or pinned SVs have non null allele frequencies

## [4.12.2]

### Fixed
- SV variant links now take you to the SV variant page again
- Cancer variant view has cleaner table data entries for "N/A" data
- Pinned variant case level display hotfix for cancer and str - more on this later
- Cancer variants show correct alt/ref reads mirroring alt frequency now
- Always load all clinical STR variants even if a region load is attempted - index may be missing
- Same case repetition in variant local observations

## [4.12.1]

### Fixed
- Bug in variant.gene when gene has no HGVS description


## [4.12]

### Added
- Accepts `alignment_path` in load config to pass bam/cram files
- Display all phenotypes on variant page
- Display hgvs coordinates on pinned and causatives
- Clear panel pending changes
- Adds option to setup the database with static files
- Adds cli command to download the resources from CLI that scout needs
- Adds test files for merged somatic SV and CNV; as well as merged SNV, and INDEL part of #1279
- Allows for upload of OMIM-AUTO gene panel from static files without api-key

### Fixed
- Cancer case HPO panel variants link
- Fix so that some drop downs have correct size
- First IGV button in str variants page
- Cancer case activates on SNV variants
- Cases activate when STR variants are viewed
- Always calculate code coverage
- Pinned/Classification/comments in all types of variants pages
- Null values for panel's custom_inheritance_models
- Discrepancy between the manual disease transcripts and those in database in gene-edit page
- ACMG classification not showing for some causatives
- Fix bug which caused IGV.js to use hg19 reference files for hg38 data
- Bug when multiple bam files sources with non-null values are available


### Changed
- Renamed `requests` file to `scout_requests`
- Cancer variant view shows two, instead of four, decimals for allele and normal


## [4.11.1]

### Fixed
- Institute settings page
- Link institute settings to sharing institutes choices

## [4.11.0]

### Added
- Display locus name on STR variant page
- Alternative key `GNOMADAF_popmax` for Gnomad popmax allele frequency
- Automatic suggestions on how to improve the code on Pull Requests
- Parse GERP, phastCons and phyloP annotations from vep annotated CSQ fields
- Avoid flickering comment popovers in variant list
- Parse REVEL score from vep annotated CSQ fields
- Allow users to modify general institute settings
- Optionally format code automatically on commit
- Adds command to backup vital parts `scout export database`
- Parsing and displaying cancer SV variants from Manta annotated VCF files
- Dismiss cancer snv variants with cancer-specific options
- Add IGV.js UPD, RHO and TIDDIT coverage wig tracks.


### Fixed
- Slightly darker page background
- Fixed an issued with parsed conservation values from CSQ
- Clinvar submissions accessible to all users of an institute
- Header toolbar when on Clinvar page now shows institute name correctly
- Case should not always inactivate upon update
- Show dismissed snv cancer variants as grey on the cancer variants page
- Improved style of mappability link and local observations on variant page
- Convert all the GET requests to the igv view to POST request
- Error when updating gene panels using a file containing BOM chars
- Add/replace gene radio button not working in gene panels


## [4.10.1]

### Fixed
- Fixed issue with opening research variants
- Problem with coveralls not called by Travis CI
- Handle Biomart service down in tests


## [4.10.0]

### Added
- Rank score model in causatives page
- Exportable HPO terms from phenotypes page
- AMP guideline tiers for cancer variants
- Adds scroll for the transcript tab
- Added CLI option to query cases on time since case event was added
- Shadow clinical assessments also on research variants display
- Support for CRAM alignment files
- Improved str variants view : sorting by locus, grouped by allele.
- Delivery report PDF export
- New mosaicism tag option
- Add or modify individuals' age or tissue type from case page
- Display GC and allele depth in causatives table.
- Included primary reference transcript in general report
- Included partial causative variants in general report
- Remove dependency of loqusdb by utilising the CLI

### Fixed
- Fixed update OMIM command bug due to change in the header of the genemap2 file
- Removed Mosaic Tag from Cancer variants
- Fixes issue with unaligned table headers that comes with hidden Datatables
- Layout in general report PDF export
- Fixed issue on the case statistics view. The validation bars didn't show up when all institutes were selected. Now they do.
- Fixed missing path import by importing pathlib.Path
- Handle index inconsistencies in the update index functions
- Fixed layout problems


## [4.9.0]

### Added
- Improved MatchMaker pages, including visible patient contacts email address
- New badges for the github repo
- Links to [GENEMANIA](genemania.org)
- Sort gene panel list on case view.
- More automatic tests
- Allow loading of custom annotations in VCF using the SCOUT_CUSTOM info tag.

### Fixed
- Fix error when a gene is added to an empty dynamic gene panel
- Fix crash when attempting to add genes on incorrect format to dynamic gene panel
- Manual rank variant tags could be saved in a "Select a tag"-state, a problem in the variants view.
- Same case evaluations are no longer shown as gray previous evaluations on the variants page
- Stay on research pages, even if reset, next first buttons are pressed..
- Overlapping variants will now be visible on variant page again
- Fix missing classification comments and links in evaluations page
- All prioritized cases are shown on cases page


## [4.8.3]

### Added

### Fixed
- Bug when ordering sanger
- Improved scrolling over long list of genes/transcripts


## [4.8.2]

### Added

### Fixed
- Avoid opening extra tab for coverage report
- Fixed a problem when rank model version was saved as floats and not strings
- Fixed a problem with displaying dismiss variant reasons on the general report
- Disable load and delete filter buttons if there are no saved filters
- Fix problem with missing verifications
- Remove duplicate users and merge their data and activity


## [4.8.1]

### Added

### Fixed
- Prevent login fail for users with id defined by ObjectId and not email
- Prevent the app from crashing with `AttributeError: 'NoneType' object has no attribute 'message'`


## [4.8.0]

### Added
- Updated Scout to use Bootstrap 4.3
- New looks for Scout
- Improved dashboard using Chart.js
- Ask before inactivating a case where last assigned user leaves it
- Genes can be manually added to the dynamic gene list directly on the case page
- Dynamic gene panels can optionally be used with clinical filter, instead of default gene panel
- Dynamic gene panels get link out to chanjo-report for coverage report
- Load all clinvar variants with clinvar Pathogenic, Likely Pathogenic and Conflicting pathogenic
- Show transcripts with exon numbers for structural variants
- Case sort order can now be toggled between ascending and descending.
- Variants can be marked as partial causative if phenotype is available for case.
- Show a frequency tooltip hover for SV-variants.
- Added support for LDAP login system
- Search snv and structural variants by chromosomal coordinates
- Structural variants can be marked as partial causative if phenotype is available for case.
- Show normal and pathologic limits for STRs in the STR variants view.
- Institute level persistent variant filter settings that can be retrieved and used.
- export causative variants to Excel
- Add support for ROH, WIG and chromosome PNGs in case-view

### Fixed
- Fixed missing import for variants with comments
- Instructions on how to build docs
- Keep sanger order + verification when updating/reloading variants
- Fixed and moved broken filter actions (HPO gene panel and reset filter)
- Fixed string conversion to number
- UCSC links for structural variants are now separated per breakpoint (and whole variant where applicable)
- Reintroduced missing coverage report
- Fixed a bug preventing loading samples using the command line
- Better inheritance models customization for genes in gene panels
- STR variant page back to list button now does its one job.
- Allows to setup scout without a omim api key
- Fixed error causing "favicon not found" flash messages
- Removed flask --version from base cli
- Request rerun no longer changes case status. Active or archived cases inactivate on upload.
- Fixed missing tooltip on the cancer variants page
- Fixed weird Rank cell in variants page
- Next and first buttons order swap
- Added pagination (and POST capability) to cancer variants.
- Improves loading speed for variant page
- Problem with updating variant rank when no variants
- Improved Clinvar submission form
- General report crashing when dismissed variant has no valid dismiss code
- Also show collaborative case variants on the All variants view.
- Improved phenotype search using dataTables.js on phenotypes page
- Search and delete users with `email` instead of `_id`
- Fixed css styles so that multiselect options will all fit one column


## [4.7.3]

### Added
- RankScore can be used with VCFs for vcf_cancer files

### Fixed
- Fix issue with STR view next page button not doing its one job.

### Deleted
- Removed pileup as a bam viewing option. This is replaced by IGV


## [4.7.2]

### Added
- Show earlier ACMG classification in the variant list

### Fixed
- Fixed igv search not working due to igv.js dist 2.2.17
- Fixed searches for cases with a gene with variants pinned or marked causative.
- Load variant pages faster after fixing other causatives query
- Fixed mitochondrial report bug for variants without genes

## [4.7.1]

### Added

### Fixed
- Fixed bug on genes page


## [4.7.0]

### Added
- Export genes and gene panels in build GRCh38
- Search for cases with variants pinned or marked causative in a given gene.
- Search for cases phenotypically similar to a case also from WUI.
- Case variant searches can be limited to similar cases, matching HPO-terms,
  phenogroups and cohorts.
- De-archive reruns and flag them as 'inactive' if archived
- Sort cases by analysis_date, track or status
- Display cases in the following order: prioritized, active, inactive, archived, solved
- Assign case to user when user activates it or asks for rerun
- Case becomes inactive when it has no assignees
- Fetch refseq version from entrez and use it in clinvar form
- Load and export of exons for all genes, independent on refseq
- Documentation for loading/updating exons
- Showing SV variant annotations: SV cgh frequencies, gnomad-SV, local SV frequencies
- Showing transcripts mapping score in segmental duplications
- Handle requests to Ensembl Rest API
- Handle requests to Ensembl Rest Biomart
- STR variants view now displays GT and IGV link.
- Description field for gene panels
- Export exons in build 37 and 38 using the command line

### Fixed
- Fixes of and induced by build tests
- Fixed bug affecting variant observations in other cases
- Fixed a bug that showed wrong gene coverage in general panel PDF export
- MT report only shows variants occurring in the specific individual of the excel sheet
- Disable SSL certifcate verification in requests to chanjo
- Updates how intervaltree and pymongo is used to void deprecated functions
- Increased size of IGV sample tracks
- Optimized tests


## [4.6.1]

### Added

### Fixed
- Missing 'father' and 'mother' keys when parsing single individual cases


## [4.6.0]

### Added
- Description of Scout branching model in CONTRIBUTING doc
- Causatives in alphabetical order, display ACMG classification and filter by gene.
- Added 'external' to the list of analysis type options
- Adds functionality to display "Tissue type". Passed via load config.
- Update to IGV 2.

### Fixed
- Fixed alignment visualization and vcf2cytosure availability for demo case samples
- Fixed 3 bugs affecting SV pages visualization
- Reintroduced the --version cli option
- Fixed variants query by panel (hpo panel + gene panel).
- Downloaded MT report contains excel files with individuals' display name
- Refactored code in parsing of config files.


## [4.5.1]

### Added

### Fixed
- update requirement to use PyYaml version >= 5.1
- Safer code when loading config params in cli base


## [4.5.0]

### Added
- Search for similar cases from scout view CLI
- Scout cli is now invoked from the app object and works under the app context

### Fixed
- PyYaml dependency fixed to use version >= 5.1


## [4.4.1]

### Added
- Display SV rank model version when available

### Fixed
- Fixed upload of delivery report via API


## [4.4.0]

### Added
- Displaying more info on the Causatives page and hiding those not causative at the case level
- Add a comment text field to Sanger order request form, allowing a message to be included in the email
- MatchMaker Exchange integration
- List cases with empty synopsis, missing HPO terms and phenotype groups.
- Search for cases with open research list, or a given case status (active, inactive, archived)

### Fixed
- Variant query builder split into several functions
- Fixed delivery report load bug


## [4.3.3]

### Added
- Different individual table for cancer cases

### Fixed
- Dashboard collects validated variants from verification events instead of using 'sanger' field
- Cases shared with collaborators are visible again in cases page
- Force users to select a real institute to share cases with (actionbar select fix)


## [4.3.2]

### Added
- Dashboard data can be filtered using filters available in cases page
- Causatives for each institute are displayed on a dedicated page
- SNVs and and SVs are searchable across cases by gene and rank score
- A more complete report with validated variants is downloadable from dashboard

### Fixed
- Clinsig filter is fixed so clinsig numerical values are returned
- Split multi clinsig string values in different elements of clinsig array
- Regex to search in multi clinsig string values or multi revstat string values
- It works to upload vcf files with no variants now
- Combined Pileup and IGV alignments for SVs having variant start and stop on the same chromosome


## [4.3.1]

### Added
- Show calls from all callers even if call is not available
- Instructions to install cairo and pango libs from WeasyPrint page
- Display cases with number of variants from CLI
- Only display cases with number of variants above certain treshold. (Also CLI)
- Export of verified variants by CLI or from the dashboard
- Extend case level queries with default panels, cohorts and phenotype groups.
- Slice dashboard statistics display using case level queries
- Add a view where all variants for an institute can be searched across cases, filtering on gene and rank score. Allows searching research variants for cases that have research open.

### Fixed
- Fixed code to extract variant conservation (gerp, phyloP, phastCons)
- Visualization of PDF-exported gene panels
- Reintroduced the exon/intron number in variant verification email
- Sex and affected status is correctly displayed on general report
- Force number validation in SV filter by size
- Display ensembl transcripts when no refseq exists


## [4.3.0]

### Added
- Mosaicism tag on variants
- Show and filter on SweGen frequency for SVs
- Show annotations for STR variants
- Show all transcripts in verification email
- Added mitochondrial export
- Adds alternative to search for SVs shorter that the given length
- Look for 'bcftools' in the `set` field of VCFs
- Display digenic inheritance from OMIM
- Displays what refseq transcript that is primary in hgnc

### Fixed

- Archived panels displays the correct date (not retroactive change)
- Fixed problem with waiting times in gene panel exports
- Clinvar fiter not working with human readable clinsig values

## [4.2.2]

### Fixed
- Fixed gene panel create/modify from CSV file utf-8 decoding error
- Updating genes in gene panels now supports edit comments and entry version
- Gene panel export timeout error

## [4.2.1]

### Fixed
- Re-introduced gene name(s) in verification email subject
- Better PDF rendering for excluded variants in report
- Problem to access old case when `is_default` did not exist on a panel


## [4.2.0]

### Added
- New index on variant_id for events
- Display overlapping compounds on variants view

### Fixed
- Fixed broken clinical filter


## [4.1.4]

### Added
- Download of filtered SVs

### Fixed
- Fixed broken download of filtered variants
- Fixed visualization issue in gene panel PDF export
- Fixed bug when updating gene names in variant controller


## [4.1.3]

### Fixed
- Displays all primary transcripts


## [4.1.2]

### Added
- Option add/replace when updating a panel via CSV file
- More flexible versioning of the gene panels
- Printing coverage report on the bottom of the pdf case report
- Variant verification option for SVs
- Logs uri without pwd when connecting
- Disease-causing transcripts in case report
- Thicker lines in case report
- Supports HPO search for cases, both terms or if described in synopsis
- Adds sanger information to dashboard

### Fixed
- Use db name instead of **auth** as default for authentication
- Fixes so that reports can be generated even with many variants
- Fixed sanger validation popup to show individual variants queried by user and institute.
- Fixed problem with setting up scout
- Fixes problem when exac file is not available through broad ftp
- Fetch transcripts for correct build in `adapter.hgnc_gene`

## [4.1.1]
- Fix problem with institute authentication flash message in utils
- Fix problem with comments
- Fix problem with ensembl link


## [4.1.0]

### Added
- OMIM phenotypes to case report
- Command to download all panel app gene panels `scout load panel --panel-app`
- Links to genenames.org and omim on gene page
- Popup on gene at variants page with gene information
- reset sanger status to "Not validated" for pinned variants
- highlight cases with variants to be evaluated by Sanger on the cases page
- option to point to local reference files to the genome viewer pileup.js. Documented in `docs.admin-guide.server`
- option to export single variants in `scout export variants`
- option to load a multiqc report together with a case(add line in load config)
- added a view for searching HPO terms. It is accessed from the top left corner menu
- Updates the variants view for cancer variants. Adds a small cancer specific filter for known variants
- Adds hgvs information on cancer variants page
- Adds option to update phenotype groups from CLI

### Fixed
- Improved Clinvar to submit variants from different cases. Fixed HPO terms in casedata according to feedback
- Fixed broken link to case page from Sanger modal in cases view
- Now only cases with non empty lists of causative variants are returned in `adapter.case(has_causatives=True)`
- Can handle Tumor only samples
- Long lists of HGNC symbols are now possible. This was previously difficult with manual, uploaded or by HPO search when changing filter settings due to GET request limitations. Relevant pages now use POST requests. Adds the dynamic HPO panel as a selection on the gene panel dropdown.
- Variant filter defaults to default panels also on SV and Cancer variants pages.

## [4.0.0]

### WARNING ###

This is a major version update and will require that the backend of pre releases is updated.
Run commands:

```
$scout update genes
$scout update hpo
```

- Created a Clinvar submission tool, to speed up Clinvar submission of SNVs and SVs
- Added an analysis report page (html and PDF format) containing phenotype, gene panels and variants that are relevant to solve a case.

### Fixed
- Optimized evaluated variants to speed up creation of case report
- Moved igv and pileup viewer under a common folder
- Fixed MT alignment view pileup.js
- Fixed coordinates for SVs with start chromosome different from end chromosome
- Global comments shown across cases and institutes. Case-specific variant comments are shown only for that specific case.
- Links to clinvar submitted variants at the cases level
- Adapts clinvar parsing to new format
- Fixed problem in `scout update user` when the user object had no roles
- Makes pileup.js use online genome resources when viewing alignments. Now any instance of Scout can make use of this functionality.
- Fix ensembl link for structural variants
- Works even when cases does not have `'madeline_info'`
- Parses Polyphen in correct way again
- Fix problem with parsing gnomad from VEP

### Added
- Added a PDF export function for gene panels
- Added a "Filter and export" button to export custom-filtered SNVs to CSV file
- Dismiss SVs
- Added IGV alignments viewer
- Read delivery report path from case config or CLI command
- Filter for spidex scores
- All HPO terms are now added and fetched from the correct source (https://github.com/obophenotype/human-phenotype-ontology/blob/master/hp.obo)
- New command `scout update hpo`
- New command `scout update genes` will fetch all the latest information about genes and update them
- Load **all** variants found on chromosome **MT**
- Adds choice in cases overview do show as many cases as user like

### Removed
- pileup.min.js and pileup css are imported from a remote web location now
- All source files for HPO information, this is instead fetched directly from source
- All source files for gene information, this is instead fetched directly from source

## [3.0.0]
### Fixed
- hide pedigree panel unless it exists

## [1.5.1] - 2016-07-27
### Fixed
- look for both ".bam.bai" and ".bai" extensions

## [1.4.0] - 2016-03-22
### Added
- support for local frequency through loqusdb
- bunch of other stuff

## [1.3.0] - 2016-02-19
### Fixed
- Update query-phenomizer and add username/password

### Changed
- Update the way a case is checked for rerun-status

### Added
- Add new button to mark a case as "checked"
- Link to clinical variants _without_ 1000G annotation

## [1.2.2] - 2016-02-18
### Fixed
- avoid filtering out variants lacking ExAC and 1000G annotations

## [1.1.3] - 2015-10-01
### Fixed
- persist (clinical) filter when clicking load more
- fix #154 by robustly setting clinical filter func. terms

## [1.1.2] - 2015-09-07
### Fixed
- avoid replacing coverage report with none
- update SO terms, refactored

## [1.1.1] - 2015-08-20
### Fixed
- fetch case based on collaborator status (not owner)

## [1.1.0] - 2015-05-29
### Added
- link(s) to SNPedia based on RS-numbers
- new Jinja filter to "humanize" decimal numbers
- show gene panels in variant view
- new Jinja filter for decoding URL encoding
- add indicator to variants in list that have comments
- add variant number threshold and rank score threshold to load function
- add event methods to mongo adapter
- add tests for models
- show badge "old" if comment was written for a previous analysis

### Changed
- show cDNA change in transcript summary unless variant is exonic
- moved compounds table further up the page
- show dates for case uploads in ISO format
- moved variant comments higher up on page
- updated documentation for pages
- read in coverage report as blob in database and serve directly
- change ``OmimPhenotype`` to ``PhenotypeTerm``
- reorganize models sub-package
- move events (and comments) to separate collection
- only display prev/next links for the research list
- include variant type in breadcrumbs e.g. "Clinical variants"

### Removed
- drop dependency on moment.js

### Fixed
- show the same level of detail for all frequencies on all pages
- properly decode URL encoded symbols in amino acid/cDNA change strings
- fixed issue with wipe permissions in MongoDB
- include default gene lists in "variants" link in breadcrumbs

## [1.0.2] - 2015-05-20
### Changed
- update case fetching function

### Fixed
- handle multiple cases with same id

## [1.0.1] - 2015-04-28
### Fixed
- Fix building URL parameters in cases list Vue component

## [1.0.0] - 2015-04-12
Codename: Sara Lund

![Release 1.0](artwork/releases/release-1-0.jpg)

### Added
- Add email logging for unexpected errors
- New command line tool for deleting case

### Changed
- Much improved logging overall
- Updated documentation/usage guide
- Removed non-working IGV link

### Fixed
- Show sample display name in GT call
- Various small bug fixes
- Make it easier to hover over popups

## [0.0.2-rc1] - 2015-03-04
### Added
- add protein table for each variant
- add many more external links
- add coverage reports as PDFs

### Changed
- incorporate user feedback updates
- big refactor of load scripts

## [0.0.2-rc2] - 2015-03-04
### Changes
- add gene table with gene description
- reorganize inheritance models box

### Fixed
- avoid overwriting gene list on "research" load
- fix various bugs in external links

## [0.0.2-rc3] - 2015-03-05
### Added
- Activity log feed to variant view
- Adds protein change strings to ODM and Sanger email

### Changed
- Extract activity log component to macro

### Fixes
- Make Ensembl transcript links use archive website<|MERGE_RESOLUTION|>--- conflicted
+++ resolved
@@ -10,11 +10,8 @@
 ### Changed
 - Refactored and simplified code that fetches case's genome build (#5443)
 - On caseS page, dim cases only included from the always display cases with status option (#5464)
-<<<<<<< HEAD
+- Reuse the variant frequencies table from variant page on case reports (#5478)
 - Loading of outliers files (Fraser and Outrider) do not raise error when path to these files is missing or wrong, just a warning (#5485)
-=======
-- Reuse the variant frequencies table from variant page on case reports (#5478)
->>>>>>> 44401bb5
 ### Fixed
 - Fix long STR variant pinned display on case page (#5455)
 - Variant page crashing when Loqusdb instance is chosen on institute settings but is not found at the given URL (#5447)
