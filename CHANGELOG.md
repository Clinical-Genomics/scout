--- conflicted
+++ resolved
@@ -7,11 +7,8 @@
 ## [unreleased]
 ### Fixed
 - Name of reference genome build for RNA for compatibility with IGV locus search change
-<<<<<<< HEAD
+- Howto to run the Docker image on Mac computers in `admin-guide/containers/container-deploy.md`
 - Avoid filling up disk by creating a reduced VCF file for every variant that is visualized
-=======
-- Howto to run the Docker image on Mac computers in `admin-guide/containers/container-deploy.md`
->>>>>>> e9fa15fd
 ### Changed
 - Remove function call that tracks users' browser version
 
