--- conflicted
+++ resolved
@@ -12,11 +12,8 @@
 - Display paging and number of HPO terms available in the database on Phenotypes page
 - On case page, typeahead hints when searching for a disease using substrings containing source ("OMIM:", "ORPHA:")
 - Button to monitor the status of submissions on ClinVar Submissions page
-<<<<<<< HEAD
+- Option to filter cancer variants by number of observations in somatic and germline archived database
 - Documentation for integrating chanjo2
-=======
-- Option to filter cancer variants by number of observations in somatic and germline archived database
->>>>>>> 2ca713e3
 ### Changed
 - In the case_report #panel-tables has a fixed width
 - Updated IGV.js to 2.15.11
