# Change Log
All notable changes to this project will be documented in this file.
This project adheres to [Semantic Versioning](http://semver.org/).

About changelog [here](https://keepachangelog.com/en/1.0.0/)

<<<<<<< HEAD
## [ ]
### Added
- Hide/shade compound variants based on rank score on variantS from filter

## [4.50.1]
=======
## []
>>>>>>> 282b0d9e
### Changed
- Updated deprecated Codecov GitHub action to v.2
- Simplified code of scout/adapter/mongo/variant

## [4.50.1]
### Fixed
- Show matching causative STR_repid for legacy str variants (pre Stranger hgnc_id)

## [4.50]
### Added
- Individual-specific OMIM terms
- OMIM disease descriptions in ClinVar submission form
- Add a toggle for melter rerun monitoring of cases
- Add a config option to show the rerun monitoring toggle
- Add a cli option to export cases with rerun monitoring enabled
- Add a link to STRipy for STR variants; shallow for ARX and HOXA13
- Hide by default variants only present in unaffected individuals in variants filters
- OMIM terms in general case report
- Individual-level info on OMIM and HPO terms in general case report
- PanelApp gene link among the external links on variant page
- Dashboard case filters fields help
- Filter cases by OMIM terms in cases and dashboard pages
### Fixed
- A malformed panel id request would crash with exception: now gives user warning flash with redirect
- Link to HPO resource file hosted on `http://purl.obolibrary.org`
- Gene search form when gene exists only in build 38
- Fixed odd redirect error and poor error message on missing column for gene panel csv upload
- Typo in parse variant transcripts function
- Modified keys name used to parse local observations (archived) frequencies to reflect change in MIP keys naming
- Better error handling for partly broken/timed out chanjo reports
- Broken javascript code when case Chromograph data is malformed
- Broader space for case synopsis in general report
- Show partial causatives on causatives and matching causatives panels
- Partial causative assignment in cases with no OMIM or HPO terms
- Partial causative OMIM select options in variant page
### Changed
- Slightly smaller and improved layout of content in case PDF report
- Relabel more cancer variant pages somatic for navigation
- Unify caseS nav links
- Removed unused `add_compounds` param from variant controllers function
- Changed default hg19 genome for IGV.js to legacy hg19_1kg_decoy to fix a few problematic loci
- Reduce code complexity (parse/ensembl.py)
- Silence certain fields in ClinVar export if prioritised ones exist (chrom-start-end if hgvs exist)
- Made phenotype non-mandatory when marking a variant as partial causative
- Only one phenotype condition type (OMIM or HPO) per variant is used in ClinVar submissions
- ClinVar submission variant condition prefers OMIM over HPO if available
- Use lighter version of gene objects in Omim MongoDB adapter, panels controllers, panels views and institute controllers
- Gene-variants table size is now adaptive
- Remove unused file upload on gene-variants page

## [4.49]
### Fixed
- Pydantic model types for genome_build, madeline_info, peddy_ped_check and peddy_sex_check, rank_model_version and sv_rank_model_version
- Replace `MatchMaker` with `Matchmaker` in all places visible by a user
- Save diagnosis labels along with OMIM terms in Matchmaker Exchange submission objects
- `libegl-mesa0_21.0.3-0ubuntu0.3~20.04.5_amd64.deb` lib not found by GitHub actions Docker build
- Remove unused `chromograph_image_files` and `chromograph_prefixes` keys saved when creating or updating an RD case
- Search managed variants by description and with ignore case
### Changed
- Introduced page margins on exported PDF reports
- Smaller gene fonts in downloaded HPO genes PDF reports
- Reintroduced gene coverage data in the PDF-exported general report of rare-disease cases
- Check for existence of case report files before creating sidebar links
- Better description of HPO and OMIM terms for patients submitted to Matchmaker Exchange
- Remove null non-mandatory key/values when updating a case
- Freeze WTForms<3 due to several form input rendering changes

## [4.48.1]
### Fixed
- General case PDF report for recent cases with no pedigree

## [4.48]
### Added
- Option to cancel a request for research variants in case page
### Changed
- Update igv.js to v2.10.5
- Updated example of a case delivery report
- Unfreeze cyvcf2
- Builder images used in Scout Dockerfiles
- Crash report email subject gives host name
- Export general case report to PDF using PDFKit instead of WeasyPrint
- Do not include coverage report in PDF case report since they might have different orientation
- Export cancer cases's "Coverage and QC report" to PDF using PDFKit instead of Weasyprint
- Updated cancer "Coverage and QC report" example
- Keep portrait orientation in PDF delivery report
- Export delivery report to PDF using PDFKit instead of Weasyprint
- PDF export of clinical and research HPO panels using PDFKit instead of Weasyprint
- Export gene panel report to PDF using PDFKit
- Removed WeasyPrint lib dependency

### Fixed
- Reintroduced missing links to Swegen and Beacon and dbSNP in RD variant page, summary section
- Demo delivery report orientation to fit new columns
- Missing delivery report in demo case
- Cast MNVs to SNV for test
- Export verified variants from all institutes when user is admin
- Cancer coverage and QC report not found for demo cancer case
- Pull request template instructions on how to deploy to test server
- PDF Delivery report not showing Swedac logo
- Fix code typos
- Disable codefactor raised by ESLint for javascript functions located on another file
- Loading spinner stuck after downloading a PDF gene panel report
- IGV browser crashing when file system with alignment files is not mounted

## [4.47]
### Added
- Added CADD, GnomAD and genotype calls to variantS export
### Changed
- Pull request template, to illustrate how to deploy pull request branches on cg-vm1 stage server
### Fixed
- Compiled Docker image contains a patched version (v4.9) of chanjo-report

## [4.46.1]
### Fixed
- Downloading of files generated within the app container (MT-report, verified variants, pedigrees, ..)

## [4.46]
### Added
- Created a Dockefile to be used to serve the dockerized app in production
- Modified the code to collect database params specified as env vars
- Created a GitHub action that pushes the Dockerfile-server image to Docker Hub (scout-server-stage) every time a PR is opened
- Created a GitHub action that pushes the Dockerfile-server image to Docker Hub (scout-server) every time a new release is created
- Reassign MatchMaker Exchange submission to another user when a Scout user is deleted
- Expose public API JSON gene panels endpoint, primarily to enable automated rerun checking for updates
- Add utils for dictionary type
- Filter institute cases using multiple HPO terms
- Vulture GitHub action to identify and remove unused variables and imports
### Changed
- Updated the python config file documentation in admin guide
- Case configuration parsing now uses Pydantic for improved typechecking and config handling
- Removed test matrices to speed up automatic testing of PRs
- Switch from Coveralls to Codecov to handle CI test coverage
- Speed-up CI tests by caching installation of libs and splitting tests into randomized groups using pytest-test-groups
- Improved LDAP login documentation
- Use lib flask-ldapconn instead of flask_ldap3_login> to handle ldap authentication
- Updated Managed variant documentation in user guide
- Fix and simplify creating and editing of gene panels
- Simplified gene variants search code
- Increased the height of the genes track in the IGV viewer
### Fixed
- Validate uploaded managed variant file lines, warning the user.
- Exporting validated variants with missing "genes" database key
- No results returned when searching for gene variants using a phenotype term
- Variants filtering by gene symbols file
- Make gene HGNC symbols field mandatory in gene variants page and run search only on form submit
- Make sure collaborator gene variants are still visible, even if HPO filter is used

## [4.45]
### Added
### Changed
- Start Scout also when loqusdbapi is not reachable
- Clearer definition of manual standard and custom inheritance models in gene panels
- Allow searching multiple chromosomes in filters
### Fixed
- Gene panel crashing on edit action

## [4.44]
### Added
### Changed
- Display Gene track beneath each sample track when displaying splice junctions in igv browser
- Check outdated gene symbols and update with aliases for both RD and cancer variantS
### Fixed
- Added query input check and fixed the Genes API endpoint to return a json formatted error when request is malformed
- Typo in ACMG BP6 tooltip

## [4.43.1]
### Added
- Added database index for OMIM disease term genes
### Changed
### Fixed
- Do not drop HPO terms collection when updating HPO terms via the command line
- Do not drop disease (OMIM) terms collection when updating diseases via the command line

## [4.43]
### Added
- Specify which collection(s) update/build indexes for
### Fixed
- Do not drop genes and transcripts collections when updating genes via the command line

## [4.42.1]
### Added
### Changed
### Fixed
- Freeze PyMongo lib to version<4.0 to keep supporting previous MongoDB versions
- Speed up gene panels creation and update by collecting only light gene info from database
- Avoid case page crash on Phenomizer queries timeout

## [4.42]
### Added
- Choose custom pinned variants to submit to MatchMaker Exchange
- Submit structural variant as genes to the MatchMaker Exchange
- Added function for maintainers and admins to remove gene panels
- Admins can restore deleted gene panels
- A development docker-compose file illustrating the scout/chanjo-report integration
- Show AD on variants view for cancer SV (tumor and normal)
- Cancer SV variants filter AD, AF (tumor and normal)
- Hiding the variants score column also from cancer SVs, as for the SNVs
### Changed
- Enforce same case _id and display_name when updating a case
- Enforce same individual ids, display names and affected status when updating a case
- Improved documentation for connecting to loqusdb instances (including loqusdbapi)
- Display and download HPO gene panels' gene symbols in italics
- A faster-built and lighter Docker image
- Reduce complexity of `panels` endpoint moving some code to the panels controllers
- Update requirements to use flask-ldap3-login>=0.9.17 instead of freezing WTForm
### Fixed
- Use of deprecated TextField after the upgrade of WTF to v3.0
- Freeze to WTForms to version < 3
- Remove the extra files (bed files and madeline.svg) introduced by mistake
- Cli command loading demo data in docker-compose when case custom images exist and is None
- Increased MongoDB connection serverSelectionTimeoutMS parameter to 30K (default value according to MongoDB documentation)
- Better differentiate old obs counts 0 vs N/A
- Broken cancer variants page when default gene panel was deleted
- Typo in tx_overview function in variant controllers file
- Fixed loqusdbapi SV search URL
- SV variants filtering using Decipher criterion
- Removing old gene panels that don't contain the `maintainer` key.

## [4.41.1]
### Fixed
- General reports crash for variant annotations with same variant on other cases

## [4.41]
### Added
- Extended the instructions for running the Scout Docker image (web app and cli).
- Enabled inclusion of custom images to STR variant view
### Fixed
- General case report sorting comments for variants with None genetic models
- Do not crash but redirect to variants page with error when a variant is not found for a case
- UCSC links coordinates for SV variants with start chromosome different than end chromosome
- Human readable variants name in case page for variants having start chromosome different from end chromosome
- Avoid always loading all transcripts when checking gene symbol: introduce gene captions
- Slow queries for evaluated variants on e.g. case page - use events instead
### Changed
- Rearrange variant page again, moving severity predictions down.
- More reactive layout width steps on variant page

## [4.40.1]
### Added
### Fixed
- Variants dismissed with inconsistent inheritance pattern can again be shown in general case report
- General report page for variants with genes=None
- General report crashing when variants have no panels
- Added other missing keys to case and variant dictionaries passed to general report
### Changed

## [4.40]
### Added
- A .cff citation file
- Phenotype search API endpoint
- Added pagination to phenotype API
- Extend case search to include internal MongoDB id
- Support for connecting to a MongoDB replica set (.py config files)
- Support for connecting to a MongoDB replica set (.yaml config files)
### Fixed
- Command to load the OMIM gene panel (`scout load panel --omim`)
- Unify style of pinned and causative variants' badges on case page
- Removed automatic spaces after punctuation in comments
- Remove the hardcoded number of total individuals from the variant's old observations panel
- Send delete requests to a connected Beacon using the DELETE method
- Layout of the SNV and SV variant page - move frequency up
### Changed
- Stop updating database indexes after loading exons via command line
- Display validation status badge also for not Sanger-sequenced variants
- Moved Frequencies, Severity and Local observations panels up in RD variants page
- Enabled Flask CORS to communicate CORS status to js apps
- Moved the code preparing the transcripts overview to the backend
- Refactored and filtered json data used in general case report
- Changed the database used in docker-compose file to use the official MongoDB v4.4 image
- Modified the Python (3.6, 3.8) and MongoDB (3.2, 4.4, 5.0) versions used in testing matrices (GitHub actions)
- Capitalize case search terms on institute and dashboard pages


## [4.39]
### Added
- COSMIC IDs collected from CSQ field named `COSMIC`
### Fixed
- Link to other causative variants on variant page
- Allow multiple COSMIC links for a cancer variant
- Fix floating text in severity box #2808
- Fixed MitoMap and HmtVar links for hg38 cases
- Do not open new browser tabs when downloading files
- Selectable IGV tracks on variant page
- Missing splice junctions button on variant page
- Refactor variantS representative gene selection, and use it also for cancer variant summary
### Changed
- Improve Javascript performance for displaying Chromograph images
- Make ClinVar classification more evident in cancer variant page

## [4.38]
### Added
- Option to hide Alamut button in the app config file
### Fixed
- Library deprecation warning fixed (insert is deprecated. Use insert_one or insert_many instead)
- Update genes command will not trigger an update of database indices any more
- Missing resources in temporary downloading directory when updating genes using the command line
- Restore previous variant ACMG classification in a scrollable div
- Loading spinner not stopping after downloading PDF case reports and variant list export
- Add extra Alamut links higher up on variant pages
- Improve UX for phenotypes in case page
- Filter and export of STR variants
- Update look of variants page navigation buttons
### Changed

## [4.37]
### Added
- Highlight and show version number for RefSeq MANE transcripts.
- Added integration to a rerunner service for toggling reanalysis with updated pedigree information
- SpliceAI display and parsing from VEP CSQ
- Display matching tiered variants for cancer variants
- Display a loading icon (spinner) until the page loads completely
- Display filter badges in cancer variants list
- Update genes from pre-downloaded file resources
- On login, OS, browser version and screen size are saved anonymously to understand how users are using Scout
- API returning institutes data for a given user: `/api/v1/institutes`
- API returning case data for a given institute: `/api/v1/institutes/<institute_id>/cases`
- Added GMS and Lund university hospital logos to login page
- Made display of Swedac logo configurable
- Support for displaying custom images in case view
- Individual-specific HPO terms
- Optional alamut_key in institute settings for Alamut Plus software
- Case report API endpoint
- Tooltip in case explaining that genes with genome build different than case genome build will not be added to dynamic HPO panel.
- Add DeepVariant as a caller
### Fixed
- Updated IGV to v2.8.5 to solve missing gene labels on some zoom levels
- Demo cancer case config file to load somatic SNVs and SVs only.
- Expand list of refseq trancripts in ClinVar submission form
- Renamed `All SNVs and INDELs` institute sidebar element to `Search SNVs and INDELs` and fixed its style.
- Add missing parameters to case load-config documentation
- Allow creating/editing gene panels and dynamic gene panels with genes present in genome build 38
- Bugfix broken Pytests
- Bulk dismissing variants error due to key conversion from string to integer
- Fix typo in index documentation
- Fixed crash in institute settings page if "collaborators" key is not set in database
- Don't stop Scout execution if LoqusDB call fails and print stacktrace to log
- Bug when case contains custom images with value `None`
- Bug introduced when fixing another bug in Scout-LoqusDB interaction
- Loading of OMIM diagnoses in Scout demo instance
- Remove the docker-compose with chanjo integration because it doesn't work yet.
- Fixed standard docker-compose with scout demo data and database
- Clinical variant assessments not present for pinned and causative variants on case page.
- MatchMaker matching one node at the time only
- Remove link from previously tiered variants badge in cancer variants page
- Typo in gene cell on cancer variants page
- Managed variants filter form
### Changed
- Better naming for variants buttons on cancer track (somatic, germline). Also show cancer research button if available.
- Load case with missing panels in config files, but show warning.
- Changing the (Female, Male) symbols to (F/M) letters in individuals_table and case-sma.
- Print stacktrace if case load command fails
- Added sort icon and a pointer to the cursor to all tables with sortable fields
- Moved variant, gene and panel info from the basic pane to summary panel for all variants.
- Renamed `Basics` panel to `Classify` on variant page.
- Revamped `Basics` panel to a panel dedicated to classify variants
- Revamped the summary panel to be more compact.
- Added dedicated template for cancer variants
- Removed Gene models, Gene annotations and Conservation panels for cancer variants
- Reorganized the orders of panels for variant and cancer variant views
- Added dedicated variant quality panel and removed relevant panes
- A more compact case page
- Removed OMIM genes panel
- Make genes panel, pinned variants panel, causative variants panel and ClinVar panel scrollable on case page
- Update to Scilifelab's 2020 logo
- Update Gens URL to support Gens v2.0 format
- Refactor tests for parsing case configurations
- Updated links to HPO downloadable resources
- Managed variants filtering defaults to all variant categories
- Changing the (Kind) drop-down according to (Category) drop-down in Managed variant add variant
- Moved Gens button to individuals table
- Check resource files availability before starting updating OMIM diagnoses
- Fix typo in `SHOW_OBSERVED_VARIANT_ARCHIVE` config param

## [4.36]
### Added
- Parse and save splice junction tracks from case config file
- Tooltip in observations panel, explaining that case variants with no link might be old variants, not uploaded after a case rerun
### Fixed
- Warning on overwriting variants with same position was no longer shown
- Increase the height of the dropdowns to 425px
- More indices for the case table as it grows, specifically for causatives queries
- Splice junction tracks not centered over variant genes
- Total number of research variants count
- Update variants stats in case documents every time new variants are loaded
- Bug in flashing warning messages when filtering variants
### Changed
- Clearer warning messages for genes and gene/gene-panels searches in variants filters

## [4.35]
### Added
- A new index for hgnc_symbol in the hgnc_gene collection
- A Pedigree panel in STR page
- Display Tier I and II variants in case view causatives card for cancer cases
### Fixed
- Send partial file data to igv.js when visualizing sashimi plots with splice junction tracks
- Research variants filtering by gene
- Do not attempt to populate annotations for not loaded pinned/causatives
- Add max-height to all dropdowns in filters
### Changed
- Switch off non-clinical gene warnings when filtering research variants
- Don't display OMIM disease card in case view for cancer cases
- Refactored Individuals and Causative card in case view for cancer cases
- Update and style STR case report

## [4.34]
### Added
- Saved filter lock and unlock
- Filters can optionally be marked audited, logging the filter name, user and date on the case events and general report.
- Added `ClinVar hits` and `Cosmic hits` in cancer SNVs filters
- Added `ClinVar hits` to variants filter (rare disease track)
- Load cancer demo case in docker-compose files (default and demo file)
- Inclusive-language check using [woke](https://github.com/get-woke/woke) github action
- Add link to HmtVar for mitochondrial variants (if VCF is annotated with HmtNote)
- Grey background for dismissed compounds in variants list and variant page
- Pin badge for pinned compounds in variants list and variant page
- Support LoqusDB REST API queries
- Add a docker-compose-matchmaker under scout/containers/development to test matchmaker locally
- Script to investigate consequences of symbol search bug
- Added GATK to list of SV and cancer SV callers
### Fixed
- Make MitoMap link work for hg38 again
- Export Variants feature crashing when one of the variants has no primary transcripts
- Redirect to last visited variantS page when dismissing variants from variants list
- Improved matching of SVs Loqus occurrences in other cases
- Remove padding from the list inside (Matching causatives from other cases) panel
- Pass None to get_app function in CLI base since passing script_info to app factory functions was deprecated in Flask 2.0
- Fixed failing tests due to Flask update to version 2.0
- Speed up user events view
- Causative view sort out of memory error
- Use hgnc_id for gene filter query
- Typo in case controllers displaying an error every time a patient is matched against external MatchMaker nodes
- Do not crash while attempting an update for variant documents that are too big (> 16 MB)
- Old STR causatives (and other variants) may not have HGNC symbols - fix sort lambda
- Check if gene_obj has primary_transcript before trying to access it
- Warn if a gene manually searched is in a clinical panel with an outdated name when filtering variants
- ChrPos split js not needed on STR page yet
### Changed
- Remove parsing of case `genome_version`, since it's not used anywhere downstream
- Introduce deprecation warning for Loqus configs that are not dictionaries
- SV clinical filter no longer filters out sub 100 nt variants
- Count cases in LoqusDB by variant type
- Commit pulse repo badge temporarily set to weekly
- Sort ClinVar submissions objects by ascending "Last evaluated" date
- Refactored the MatchMaker integration as an extension
- Replaced some sensitive words as suggested by woke linter
- Documentation for load-configuration rewritten.
- Add styles to MatchMaker matches table
- More detailed info on the data shared in MatchMaker submission form

## [4.33.1]
### Fixed
- Include markdown for release autodeploy docs
- Use standard inheritance model in ClinVar (https://ftp.ncbi.nlm.nih.gov/pub/GTR/standard_terms/Mode_of_inheritance.txt)
- Fix issue crash with variants that have been unflagged causative not being available in other causatives
### Added
### Changed

## [4.33]
### Fixed
- Command line crashing when updating an individual not found in database
- Dashboard page crashing when filters return no data
- Cancer variants filter by chromosome
- /api/v1/genes now searches for genes in all genome builds by default
- Upgraded igv.js to version 2.8.1 (Fixed Unparsable bed record error)
### Added
- Autodeploy docs on release
- Documentation for updating case individuals tracks
- Filter cases and dashboard stats by analysis track
### Changed
- Changed from deprecated db update method
- Pre-selected fields to run queries with in dashboard page
- Do not filter by any institute when first accessing the dashboard
- Removed OMIM panel in case view for cancer cases
- Display Tier I and II variants in case view causatives panel for cancer cases
- Refactored Individuals and Causative panels in case view for cancer cases

## [4.32.1]
### Fixed
- iSort lint check only
### Changed
- Institute cases page crashing when a case has track:Null
### Added

## [4.32]
### Added
- Load and show MITOMAP associated diseases from VCF (INFO field: MitomapAssociatedDiseases, via HmtNote)
- Show variant allele frequencies for mitochondrial variants (GRCh38 cases)
- Extend "public" json API with diseases (OMIM) and phenotypes (HPO)
- HPO gene list download now has option for clinical and non-clinical genes
- Display gene splice junctions data in sashimi plots
- Update case individuals with splice junctions tracks
- Simple Docker compose for development with local build
- Make Phenomodels subpanels collapsible
- User side documentation of cytogenomics features (Gens, Chromograph, vcf2cytosure, rhocall)
- iSort GitHub Action
- Support LoqusDB REST API queries
### Fixed
- Show other causative once, even if several events point to it
- Filtering variants by mitochondrial chromosome for cases with genome build=38
- HPO gene search button triggers any warnings for clinical / non-existing genes also on first search
- Fixed a bug in variants pages caused by MT variants without alt_frequency
- Tests for CADD score parsing function
- Fixed the look of IGV settings on SNV variant page
- Cases analyzed once shown as `rerun`
- Missing case track on case re-upload
- Fixed severity rank for SO term "regulatory region ablation"
### Changed
- Refactor according to CodeFactor - mostly reuse of duplicated code
- Phenomodels language adjustment
- Open variants in a new window (from variants page)
- Open overlapping and compound variants in a new window (from variant page)
- gnomAD link points to gnomAD v.3 (build GRCh38) for mitochondrial variants.
- Display only number of affected genes for dismissed SVs in general report
- Chromosome build check when populating the variants filter chromosome selection
- Display mitochondrial and rare diseases coverage report in cases with missing 'rare' track

## [4.31.1]
### Added
### Changed
- Remove mitochondrial and coverage report from cancer cases sidebar
### Fixed
- ClinVar page when dbSNP id is None

## [4.31]
### Added
- gnomAD annotation field in admin guide
- Export also dynamic panel genes not associated to an HPO term when downloading the HPO panel
- Primary HGNC transcript info in variant export files
- Show variant quality (QUAL field from vcf) in the variant summary
- Load/update PDF gene fusion reports (clinical and research) generated with Arriba
- Support new MANE annotations from VEP (both MANE Select and MANE Plus Clinical)
- Display on case activity the event of a user resetting all dismissed variants
- Support gnomAD population frequencies for mitochondrial variants
- Anchor links in Casedata ClinVar panels to redirect after renaming individuals
### Fixed
- Replace old docs link www.clinicalgenomics.se/scout with new https://clinical-genomics.github.io/scout
- Page formatting issues whenever case and variant comments contain extremely long strings with no spaces
- Chromograph images can be one column and have scrollbar. Removed legacy code.
- Column labels for ClinVar case submission
- Page crashing looking for LoqusDB observation when variant doesn't exist
- Missing inheritance models and custom inheritance models on newly created gene panels
- Accept only numbers in managed variants filter as position and end coordinates
- SNP id format and links in Variant page, ClinVar submission form and general report
- Case groups tooltip triggered only when mouse is on the panel header
### Changed
- A more compact case groups panel
- Added landscape orientation CSS style to cancer coverage and QC demo report
- Improve user documentation to create and save new gene panels
- Removed option to use space as separator when uploading gene panels
- Separating the columns of standard and custom inheritance models in gene panels
- Improved ClinVar instructions for users using non-English Excel

## [4.30.2]
### Added
### Fixed
- Use VEP RefSeq ID if RefSeq list is empty in RefSeq transcripts overview
- Bug creating variant links for variants with no end_chrom
### Changed

## [4.30.1]
### Added
### Fixed
- Cryptography dependency fixed to use version < 3.4
### Changed

## [4.30]
### Added
- Introduced a `reset dismiss variant` verb
- Button to reset all dismissed variants for a case
- Add black border to Chromograph ideograms
- Show ClinVar annotations on variantS page
- Added integration with GENS, copy number visualization tool
- Added a VUS label to the manual classification variant tags
- Add additional information to SNV verification emails
- Tooltips documenting manual annotations from default panels
- Case groups now show bam files from all cases on align view
### Fixed
- Center initial igv view on variant start with SNV/indels
- Don't set initial igv view to negative coordinates
- Display of GQ for SV and STR
- Parsing of AD and related info for STRs
- LoqusDB field in institute settings accepts only existing Loqus instances
- Fix DECIPHER link to work after DECIPHER migrated to GRCh38
- Removed visibility window param from igv.js genes track
- Updated HPO download URL
- Patch HPO download test correctly
- Reference size on STR hover not needed (also wrong)
- Introduced genome build check (allowed values: 37, 38, "37", "38") on case load
- Improve case searching by assignee full name
- Populating the LoqusDB select in institute settings
### Changed
- Cancer variants table header (pop freq etc)
- Only admin users can modify LoqusDB instance in Institute settings
- Style of case synopsis, variants and case comments
- Switched to igv.js 2.7.5
- Do not choke if case is missing research variants when research requested
- Count cases in LoqusDB by variant type
- Introduce deprecation warning for Loqus configs that are not dictionaries
- Improve create new gene panel form validation
- Make XM- transcripts less visible if they don't overlap with transcript refseq_id in variant page
- Color of gene panels and comments panels on cases and variant pages
- Do not choke if case is missing research variants when reserch requested

## [4.29.1]
### Added
### Fixed
- Always load STR variants regardless of RankScore threshold (hotfix)
### Changed

## [4.29]
### Added
- Added a page about migrating potentially breaking changes to the documentation
- markdown_include in development requirements file
- STR variants filter
- Display source, Z-score, inheritance pattern for STR annotations from Stranger (>0.6.1) if available
- Coverage and quality report to cancer view
### Fixed
- ACMG classification page crashing when trying to visualize a classification that was removed
- Pretty print HGVS on gene variants (URL-decode VEP)
- Broken or missing link in the documentation
- Multiple gene names in ClinVar submission form
- Inheritance model select field in ClinVar submission
- IGV.js >2.7.0 has an issue with the gene track zoom levels - temp freeze at 2.7.0
- Revert CORS-anywhere and introduce a local http proxy for cloud tracks
### Changed

## [4.28]
### Added
- Chromograph integration for displaying PNGs in case-page
- Add VAF to cancer case general report, and remove some of its unused fields
- Variants filter compatible with genome browser location strings
- Support for custom public igv tracks stored on the cloud
- Add tests to increase testing coverage
- Update case variants count after deleting variants
- Update IGV.js to latest (v2.7.4)
- Bypass igv.js CORS check using `https://github.com/Rob--W/cors-anywhere`
- Documentation on default and custom IGV.js tracks (admin docs)
- Lock phenomodels so they're editable by admins only
- Small case group assessment sharing
- Tutorial and files for deploying app on containers (Kubernetes pods)
- Canonical transcript and protein change of canonical transcript in exported variants excel sheet
- Support for Font Awesome version 6
- Submit to Beacon from case page sidebar
- Hide dismissed variants in variants pages and variants export function
- Systemd service files and instruction to deploy Scout using podman
### Fixed
- Bugfix: unused `chromgraph_prefix |tojson` removed
- Freeze coloredlogs temporarily
- Marrvel link
- Don't show TP53 link for silent or synonymous changes
- OMIM gene field accepts any custom number as OMIM gene
- Fix Pytest single quote vs double quote string
- Bug in gene variants search by similar cases and no similar case is found
- Delete unused file `userpanel.py`
- Primary transcripts in variant overview and general report
- Google OAuth2 login setup in README file
- Redirect to 'missing file'-icon if configured Chromograph file is missing
- Javascript error in case page
- Fix compound matching during variant loading for hg38
- Cancer variants view containing variants dismissed with cancer-specific reasons
- Zoom to SV variant length was missing IGV contig select
- Tooltips on case page when case has no default gene panels
### Changed
- Save case variants count in case document and not in sessions
- Style of gene panels multiselect on case page
- Collapse/expand main HPO checkboxes in phenomodel preview
- Replaced GQ (Genotype quality) with VAF (Variant allele frequency) in cancer variants GT table
- Allow loading of cancer cases with no tumor_purity field
- Truncate cDNA and protein changes in case report if longer than 20 characters


## [4.27]
### Added
- Exclude one or more variant categories when running variants delete command
### Fixed
### Changed

## [4.26.1]
### Added
### Fixed
- Links with 1-letter aa codes crash on frameshift etc
### Changed

## [4.26]
### Added
- Extend the delete variants command to print analysis date, track, institute, status and research status
- Delete variants by type of analysis (wgs|wes|panel)
- Links to cBioPortal, MutanTP53, IARC TP53, OncoKB, MyCancerGenome, CIViC
### Fixed
- Deleted variants count
### Changed
- Print output of variants delete command as a tab separated table

## [4.25]
### Added
- Command line function to remove variants from one or all cases
### Fixed
- Parse SMN None calls to None rather than False

## [4.24.1]
### Fixed
- Install requirements.txt via setup file

## [4.24]
### Added
- Institute-level phenotype models with sub-panels containing HPO and OMIM terms
- Runnable Docker demo
- Docker image build and push github action
- Makefile with shortcuts to docker commands
- Parse and save synopsis, phenotype and cohort terms from config files upon case upload
### Fixed
- Update dismissed variant status when variant dismissed key is missing
- Breakpoint two IGV button now shows correct chromosome when different from bp1
- Missing font lib in Docker image causing the PDF report download page to crash
- Sentieon Manta calls lack Somaticscore - load anyway
- ClinVar submissions crashing due to pinned variants that are not loaded
- Point ExAC pLI score to new gnomad server address
- Bug uploading cases missing phenotype terms in config file
- STRs loaded but not shown on browser page
- Bug when using adapter.variant.get_causatives with case_id without causatives
- Problem with fetching "solved" from scout export cases cli
- Better serialising of datetime and bson.ObjectId
- Added `volumes` folder to .gitignore
### Changed
- Make matching causative and managed variants foldable on case page
- Remove calls to PyMongo functions marked as deprecated in backend and frontend(as of version 3.7).
- Improved `scout update individual` command
- Export dynamic phenotypes with ordered gene lists as PDF


## [4.23]
### Added
- Save custom IGV track settings
- Show a flash message with clear info about non-valid genes when gene panel creation fails
- CNV report link in cancer case side navigation
- Return to comment section after editing, deleting or submitting a comment
- Managed variants
- MT vs 14 chromosome mean coverage stats if Scout is connected to Chanjo
### Fixed
- missing `vcf_cancer_sv` and `vcf_cancer_sv_research` to manual.
- Split ClinVar multiple clnsig values (slash-separated) and strip them of underscore for annotations without accession number
- Timeout of `All SNVs and INDELs` page when no valid gene is provided in the search
- Round CADD (MIPv9)
- Missing default panel value
- Invisible other causatives lines when other causatives lack gene symbols
### Changed
- Do not freeze mkdocs-material to version 4.6.1
- Remove pre-commit dependency

## [4.22]
### Added
- Editable cases comments
- Editable variants comments
### Fixed
- Empty variant activity panel
- STRs variants popover
- Split new ClinVar multiple significance terms for a variant
- Edit the selected comment, not the latest
### Changed
- Updated RELEASE docs.
- Pinned variants card style on the case page
- Merged `scout export exons` and `scout view exons` commands


## [4.21.2]
### Added
### Fixed
- Do not pre-filter research variants by (case-default) gene panels
- Show OMIM disease tooltip reliably
### Changed

## [4.21.1]
### Added
### Fixed
- Small change to Pop Freq column in variants ang gene panels to avoid strange text shrinking on small screens
- Direct use of HPO list for Clinical HPO SNV (and cancer SNV) filtering
- PDF coverage report redirecting to login page
### Changed
- Remove the option to dismiss single variants from all variants pages
- Bulk dismiss SNVs, SVs and cancer SNVs from variants pages

## [4.21]
### Added
- Support to configure LoqusDB per institute
- Highlight causative variants in the variants list
- Add tests. Mostly regarding building internal datatypes.
- Remove leading and trailing whitespaces from panel_name and display_name when panel is created
- Mark MANE transcript in list of transcripts in "Transcript overview" on variant page
- Show default panel name in case sidebar
- Previous buttons for variants pagination
- Adds a gh action that checks that the changelog is updated
- Adds a gh action that deploys new releases automatically to pypi
- Warn users if case default panels are outdated
- Define institute-specific gene panels for filtering in institute settings
- Use institute-specific gene panels in variants filtering
- Show somatic VAF for pinned and causative variants on case page

### Fixed
- Report pages redirect to login instead of crashing when session expires
- Variants filter loading in cancer variants page
- User, Causative and Cases tables not scaling to full page
- Improved docs for an initial production setup
- Compatibility with latest version of Black
- Fixed tests for Click>7
- Clinical filter required an extra click to Filter to return variants
- Restore pagination and shrink badges in the variants page tables
- Removing a user from the command line now inactivates the case only if user is last assignee and case is active
- Bugfix, LoqusDB per institute feature crashed when institute id was empty string
- Bugfix, LoqusDB calls where missing case count
- filter removal and upload for filters deleted from another page/other user
- Visualize outdated gene panels info in a popover instead of a tooltip in case page side panel

### Changed
- Highlight color on normal STRs in the variants table from green to blue
- Display breakpoints coordinates in verification emails only for structural variants


## [4.20]
### Added
- Display number of filtered variants vs number of total variants in variants page
- Search case by HPO terms
- Dismiss variant column in the variants tables
- Black and pre-commit packages to dev requirements

### Fixed
- Bug occurring when rerun is requested twice
- Peddy info fields in the demo config file
- Added load config safety check for multiple alignment files for one individual
- Formatting of cancer variants table
- Missing Score in SV variants table

### Changed
- Updated the documentation on how to create a new software release
- Genome build-aware cytobands coordinates
- Styling update of the Matchmaker card
- Select search type in case search form


## [4.19]

### Added
- Show internal ID for case
- Add internal ID for downloaded CGH files
- Export dynamic HPO gene list from case page
- Remove users as case assignees when their account is deleted
- Keep variants filters panel expanded when filters have been used

### Fixed
- Handle the ProxyFix ModuleNotFoundError when Werkzeug installed version is >1.0
- General report formatting issues whenever case and variant comments contain extremely long strings with no spaces

### Changed
- Created an institute wrapper page that contains list of cases, causatives, SNVs & Indels, user list, shared data and institute settings
- Display case name instead of case ID on clinVar submissions
- Changed icon of sample update in clinVar submissions


## [4.18]

### Added
- Filter cancer variants on cytoband coordinates
- Show dismiss reasons in a badge with hover for clinical variants
- Show an ellipsis if 10 cases or more to display with loqusdb matches
- A new blog post for version 4.17
- Tooltip to better describe Tumor and Normal columns in cancer variants
- Filter cancer SNVs and SVs by chromosome coordinates
- Default export of `Assertion method citation` to clinVar variants submission file
- Button to export up to 500 cancer variants, filtered or not
- Rename samples of a clinVar submission file

### Fixed
- Apply default gene panel on return to cancer variantS from variant view
- Revert to certificate checking when asking for Chanjo reports
- `scout download everything` command failing while downloading HPO terms

### Changed
- Turn tumor and normal allelic fraction to decimal numbers in tumor variants page
- Moved clinVar submissions code to the institutes blueprints
- Changed name of clinVar export files to FILENAME.Variant.csv and FILENAME.CaseData.csv
- Switched Google login libraries from Flask-OAuthlib to Authlib


## [4.17.1]

### Fixed
- Load cytobands for cases with chromosome build not "37" or "38"


## [4.17]

### Added
- COSMIC badge shown in cancer variants
- Default gene-panel in non-cancer structural view in url
- Filter SNVs and SVs by cytoband coordinates
- Filter cancer SNV variants by alt allele frequency in tumor
- Correct genome build in UCSC link from structural variant page



### Fixed
- Bug in clinVar form when variant has no gene
- Bug when sharing cases with the same institute twice
- Page crashing when removing causative variant tag
- Do not default to GATK caller when no caller info is provided for cancer SNVs


## [4.16.1]

### Fixed
- Fix the fix for handling of delivery reports for rerun cases

## [4.16]

### Added
- Adds possibility to add "lims_id" to cases. Currently only stored in database, not shown anywhere
- Adds verification comment box to SVs (previously only available for small variants)
- Scrollable pedigree panel

### Fixed
- Error caused by changes in WTForm (new release 2.3.x)
- Bug in OMIM case page form, causing the page to crash when a string was provided instead of a numerical OMIM id
- Fix Alamut link to work properly on hg38
- Better handling of delivery reports for rerun cases
- Small CodeFactor style issues: matchmaker results counting, a couple of incomplete tests and safer external xml
- Fix an issue with Phenomizer introduced by CodeFactor style changes

### Changed
- Updated the version of igv.js to 2.5.4

## [4.15.1]

### Added
- Display gene names in ClinVar submissions page
- Links to Varsome in variant transcripts table

### Fixed
- Small fixes to ClinVar submission form
- Gene panel page crash when old panel has no maintainers

## [4.15]

### Added
- Clinvar CNVs IGV track
- Gene panels can have maintainers
- Keep variant actions (dismissed, manual rank, mosaic, acmg, comments) upon variant re-upload
- Keep variant actions also on full case re-upload

### Fixed
- Fix the link to Ensembl for SV variants when genome build 38.
- Arrange information in columns on variant page
- Fix so that new cosmic identifier (COSV) is also acceptable #1304
- Fixed COSMIC tag in INFO (outside of CSQ) to be parses as well with `&` splitter.
- COSMIC stub URL changed to https://cancer.sanger.ac.uk/cosmic/search?q= instead.
- Updated to a version of IGV where bigBed tracks are visualized correctly
- Clinvar submission files are named according to the content (variant_data and case_data)
- Always show causatives from other cases in case overview
- Correct disease associations for gene symbol aliases that exist as separate genes
- Re-add "custom annotations" for SV variants
- The override ClinVar P/LP add-in in the Clinical Filter failed for new CSQ strings

### Changed
- Runs all CI checks in github actions

## [4.14.1]

### Fixed
- Error when variant found in loqusdb is not loaded for other case

## [4.14]

### Added
- Use github actions to run tests
- Adds CLI command to update individual alignments path
- Update HPO terms using downloaded definitions files
- Option to use alternative flask config when running `scout serve`
- Requirement to use loqusdb >= 2.5 if integrated

### Fixed
- Do not display Pedigree panel in cancer view
- Do not rely on internet connection and services available when running CI tests
- Variant loading assumes GATK if no caller set given and GATK filter status is seen in FILTER
- Pass genome build param all the way in order to get the right gene mappings for cases with build 38
- Parse correctly variants with zero frequency values
- Continue even if there are problems to create a region vcf
- STR and cancer variant navigation back to variants pages could fail

### Changed
- Improved code that sends requests to the external APIs
- Updates ranges for user ranks to fit todays usage
- Run coveralls on github actions instead of travis
- Run pip checks on github actions instead of coveralls
- For hg38 cases, change gnomAD link to point to version 3.0 (which is hg38 based)
- Show pinned or causative STR variants a bit more human readable

## [4.13.1]

### Added
### Fixed
- Typo that caused not all clinvar conflicting interpretations to be loaded no matter what
- Parse and retrieve clinvar annotations from VEP-annotated (VEP 97+) CSQ VCF field
- Variant clinvar significance shown as `not provided` whenever is `Uncertain significance`
- Phenomizer query crashing when case has no HPO terms assigned
- Fixed a bug affecting `All SNVs and INDELs` page when variants don't have canonical transcript
- Add gene name or id in cancer variant view

### Changed
- Cancer Variant view changed "Variant:Transcript:Exon:HGVS" to "Gene:Transcript:Exon:HGVS"

## [4.13]

### Added
- ClinVar SNVs track in IGV
- Add SMA view with SMN Copy Number data
- Easier to assign OMIM diagnoses from case page
- OMIM terms and specific OMIM term page

### Fixed
- Bug when adding a new gene to a panel
- Restored missing recent delivery reports
- Fixed style and links to other reports in case side panel
- Deleting cases using display_name and institute not deleting its variants
- Fixed bug that caused coordinates filter to override other filters
- Fixed a problem with finding some INS in loqusdb
- Layout on SV page when local observations without cases are present
- Make scout compatible with the new HPO definition files from `http://compbio.charite.de/jenkins/`
- General report visualization error when SNVs display names are very long


### Changed


## [4.12.4]

### Fixed
- Layout on SV page when local observations without cases are present

## [4.12.3]

### Fixed
- Case report when causative or pinned SVs have non null allele frequencies

## [4.12.2]

### Fixed
- SV variant links now take you to the SV variant page again
- Cancer variant view has cleaner table data entries for "N/A" data
- Pinned variant case level display hotfix for cancer and str - more on this later
- Cancer variants show correct alt/ref reads mirroring alt frequency now
- Always load all clinical STR variants even if a region load is attempted - index may be missing
- Same case repetition in variant local observations

## [4.12.1]

### Fixed
- Bug in variant.gene when gene has no HGVS description


## [4.12]

### Added
- Accepts `alignment_path` in load config to pass bam/cram files
- Display all phenotypes on variant page
- Display hgvs coordinates on pinned and causatives
- Clear panel pending changes
- Adds option to setup the database with static files
- Adds cli command to download the resources from CLI that scout needs
- Adds test files for merged somatic SV and CNV; as well as merged SNV, and INDEL part of #1279
- Allows for upload of OMIM-AUTO gene panel from static files without api-key

### Fixed
- Cancer case HPO panel variants link
- Fix so that some drop downs have correct size
- First IGV button in str variants page
- Cancer case activates on SNV variants
- Cases activate when STR variants are viewed
- Always calculate code coverage
- Pinned/Classification/comments in all types of variants pages
- Null values for panel's custom_inheritance_models
- Discrepancy between the manual disease transcripts and those in database in gene-edit page
- ACMG classification not showing for some causatives
- Fix bug which caused IGV.js to use hg19 reference files for hg38 data
- Bug when multiple bam files sources with non-null values are available


### Changed
- Renamed `requests` file to `scout_requests`
- Cancer variant view shows two, instead of four, decimals for allele and normal


## [4.11.1]

### Fixed
- Institute settings page
- Link institute settings to sharing institutes choices

## [4.11.0]

### Added
- Display locus name on STR variant page
- Alternative key `GNOMADAF_popmax` for Gnomad popmax allele frequency
- Automatic suggestions on how to improve the code on Pull Requests
- Parse GERP, phastCons and phyloP annotations from vep annotated CSQ fields
- Avoid flickering comment popovers in variant list
- Parse REVEL score from vep annotated CSQ fields
- Allow users to modify general institute settings
- Optionally format code automatically on commit
- Adds command to backup vital parts `scout export database`
- Parsing and displaying cancer SV variants from Manta annotated VCF files
- Dismiss cancer snv variants with cancer-specific options
- Add IGV.js UPD, RHO and TIDDIT coverage wig tracks.


### Fixed
- Slightly darker page background
- Fixed an issued with parsed conservation values from CSQ
- Clinvar submissions accessible to all users of an institute
- Header toolbar when on Clinvar page now shows institute name correctly
- Case should not always inactivate upon update
- Show dismissed snv cancer variants as grey on the cancer variants page
- Improved style of mappability link and local observations on variant page
- Convert all the GET requests to the igv view to POST request
- Error when updating gene panels using a file containing BOM chars
- Add/replace gene radio button not working in gene panels


## [4.10.1]

### Fixed
- Fixed issue with opening research variants
- Problem with coveralls not called by Travis CI
- Handle Biomart service down in tests


## [4.10.0]

### Added
- Rank score model in causatives page
- Exportable HPO terms from phenotypes page
- AMP guideline tiers for cancer variants
- Adds scroll for the transcript tab
- Added CLI option to query cases on time since case event was added
- Shadow clinical assessments also on research variants display
- Support for CRAM alignment files
- Improved str variants view : sorting by locus, grouped by allele.
- Delivery report PDF export
- New mosaicism tag option
- Add or modify individuals' age or tissue type from case page
- Display GC and allele depth in causatives table.
- Included primary reference transcript in general report
- Included partial causative variants in general report
- Remove dependency of loqusdb by utilising the CLI

### Fixed
- Fixed update OMIM command bug due to change in the header of the genemap2 file
- Removed Mosaic Tag from Cancer variants
- Fixes issue with unaligned table headers that comes with hidden Datatables
- Layout in general report PDF export
- Fixed issue on the case statistics view. The validation bars didn't show up when all institutes were selected. Now they do.
- Fixed missing path import by importing pathlib.Path
- Handle index inconsistencies in the update index functions
- Fixed layout problems


## [4.9.0]

### Added
- Improved MatchMaker pages, including visible patient contacts email address
- New badges for the github repo
- Links to [GENEMANIA](genemania.org)
- Sort gene panel list on case view.
- More automatic tests
- Allow loading of custom annotations in VCF using the SCOUT_CUSTOM info tag.

### Fixed
- Fix error when a gene is added to an empty dynamic gene panel
- Fix crash when attempting to add genes on incorrect format to dynamic gene panel
- Manual rank variant tags could be saved in a "Select a tag"-state, a problem in the variants view.
- Same case evaluations are no longer shown as gray previous evaluations on the variants page
- Stay on research pages, even if reset, next first buttons are pressed..
- Overlapping variants will now be visible on variant page again
- Fix missing classification comments and links in evaluations page
- All prioritized cases are shown on cases page


## [4.8.3]

### Added

### Fixed
- Bug when ordering sanger
- Improved scrolling over long list of genes/transcripts


## [4.8.2]

### Added

### Fixed
- Avoid opening extra tab for coverage report
- Fixed a problem when rank model version was saved as floats and not strings
- Fixed a problem with displaying dismiss variant reasons on the general report
- Disable load and delete filter buttons if there are no saved filters
- Fix problem with missing verifications
- Remove duplicate users and merge their data and activity


## [4.8.1]

### Added

### Fixed
- Prevent login fail for users with id defined by ObjectId and not email
- Prevent the app from crashing with `AttributeError: 'NoneType' object has no attribute 'message'`


## [4.8.0]

### Added
- Updated Scout to use Bootstrap 4.3
- New looks for Scout
- Improved dashboard using Chart.js
- Ask before inactivating a case where last assigned user leaves it
- Genes can be manually added to the dynamic gene list directly on the case page
- Dynamic gene panels can optionally be used with clinical filter, instead of default gene panel
- Dynamic gene panels get link out to chanjo-report for coverage report
- Load all clinvar variants with clinvar Pathogenic, Likely Pathogenic and Conflicting pathogenic
- Show transcripts with exon numbers for structural variants
- Case sort order can now be toggled between ascending and descending.
- Variants can be marked as partial causative if phenotype is available for case.
- Show a frequency tooltip hover for SV-variants.
- Added support for LDAP login system
- Search snv and structural variants by chromosomal coordinates
- Structural variants can be marked as partial causative if phenotype is available for case.
- Show normal and pathologic limits for STRs in the STR variants view.
- Institute level persistent variant filter settings that can be retrieved and used.
- export causative variants to Excel
- Add support for ROH, WIG and chromosome PNGs in case-view

### Fixed
- Fixed missing import for variants with comments
- Instructions on how to build docs
- Keep sanger order + verification when updating/reloading variants
- Fixed and moved broken filter actions (HPO gene panel and reset filter)
- Fixed string conversion to number
- UCSC links for structural variants are now separated per breakpoint (and whole variant where applicable)
- Reintroduced missing coverage report
- Fixed a bug preventing loading samples using the command line
- Better inheritance models customization for genes in gene panels
- STR variant page back to list button now does its one job.
- Allows to setup scout without a omim api key
- Fixed error causing "favicon not found" flash messages
- Removed flask --version from base cli
- Request rerun no longer changes case status. Active or archived cases inactivate on upload.
- Fixed missing tooltip on the cancer variants page
- Fixed weird Rank cell in variants page
- Next and first buttons order swap
- Added pagination (and POST capability) to cancer variants.
- Improves loading speed for variant page
- Problem with updating variant rank when no variants
- Improved Clinvar submission form
- General report crashing when dismissed variant has no valid dismiss code
- Also show collaborative case variants on the All variants view.
- Improved phenotype search using dataTables.js on phenotypes page
- Search and delete users with `email` instead of `_id`
- Fixed css styles so that multiselect options will all fit one column


## [4.7.3]

### Added
- RankScore can be used with VCFs for vcf_cancer files

### Fixed
- Fix issue with STR view next page button not doing its one job.

### Deleted
- Removed pileup as a bam viewing option. This is replaced by IGV


## [4.7.2]

### Added
- Show earlier ACMG classification in the variant list

### Fixed
- Fixed igv search not working due to igv.js dist 2.2.17
- Fixed searches for cases with a gene with variants pinned or marked causative.
- Load variant pages faster after fixing other causatives query
- Fixed mitochondrial report bug for variants without genes

## [4.7.1]

### Added

### Fixed
- Fixed bug on genes page


## [4.7.0]

### Added
- Export genes and gene panels in build GRCh38
- Search for cases with variants pinned or marked causative in a given gene.
- Search for cases phenotypically similar to a case also from WUI.
- Case variant searches can be limited to similar cases, matching HPO-terms,
  phenogroups and cohorts.
- De-archive reruns and flag them as 'inactive' if archived
- Sort cases by analysis_date, track or status
- Display cases in the following order: prioritized, active, inactive, archived, solved
- Assign case to user when user activates it or asks for rerun
- Case becomes inactive when it has no assignees
- Fetch refseq version from entrez and use it in clinvar form
- Load and export of exons for all genes, independent on refseq
- Documentation for loading/updating exons
- Showing SV variant annotations: SV cgh frequencies, gnomad-SV, local SV frequencies
- Showing transcripts mapping score in segmental duplications
- Handle requests to Ensembl Rest API
- Handle requests to Ensembl Rest Biomart
- STR variants view now displays GT and IGV link.
- Description field for gene panels
- Export exons in build 37 and 38 using the command line

### Fixed
- Fixes of and induced by build tests
- Fixed bug affecting variant observations in other cases
- Fixed a bug that showed wrong gene coverage in general panel PDF export
- MT report only shows variants occurring in the specific individual of the excel sheet
- Disable SSL certifcate verification in requests to chanjo
- Updates how intervaltree and pymongo is used to void deprecated functions
- Increased size of IGV sample tracks
- Optimized tests


## [4.6.1]

### Added

### Fixed
- Missing 'father' and 'mother' keys when parsing single individual cases


## [4.6.0]

### Added
- Description of Scout branching model in CONTRIBUTING doc
- Causatives in alphabetical order, display ACMG classification and filter by gene.
- Added 'external' to the list of analysis type options
- Adds functionality to display "Tissue type". Passed via load config.
- Update to IGV 2.

### Fixed
- Fixed alignment visualization and vcf2cytosure availability for demo case samples
- Fixed 3 bugs affecting SV pages visualization
- Reintroduced the --version cli option
- Fixed variants query by panel (hpo panel + gene panel).
- Downloaded MT report contains excel files with individuals' display name
- Refactored code in parsing of config files.


## [4.5.1]

### Added

### Fixed
- update requirement to use PyYaml version >= 5.1
- Safer code when loading config params in cli base


## [4.5.0]

### Added
- Search for similar cases from scout view CLI
- Scout cli is now invoked from the app object and works under the app context

### Fixed
- PyYaml dependency fixed to use version >= 5.1


## [4.4.1]

### Added
- Display SV rank model version when available

### Fixed
- Fixed upload of delivery report via API


## [4.4.0]

### Added
- Displaying more info on the Causatives page and hiding those not causative at the case level
- Add a comment text field to Sanger order request form, allowing a message to be included in the email
- MatchMaker Exchange integration
- List cases with empty synopsis, missing HPO terms and phenotype groups.
- Search for cases with open research list, or a given case status (active, inactive, archived)

### Fixed
- Variant query builder split into several functions
- Fixed delivery report load bug


## [4.3.3]

### Added
- Different individual table for cancer cases

### Fixed
- Dashboard collects validated variants from verification events instead of using 'sanger' field
- Cases shared with collaborators are visible again in cases page
- Force users to select a real institute to share cases with (actionbar select fix)


## [4.3.2]

### Added
- Dashboard data can be filtered using filters available in cases page
- Causatives for each institute are displayed on a dedicated page
- SNVs and and SVs are searchable across cases by gene and rank score
- A more complete report with validated variants is downloadable from dashboard

### Fixed
- Clinsig filter is fixed so clinsig numerical values are returned
- Split multi clinsig string values in different elements of clinsig array
- Regex to search in multi clinsig string values or multi revstat string values
- It works to upload vcf files with no variants now
- Combined Pileup and IGV alignments for SVs having variant start and stop on the same chromosome


## [4.3.1]

### Added
- Show calls from all callers even if call is not available
- Instructions to install cairo and pango libs from WeasyPrint page
- Display cases with number of variants from CLI
- Only display cases with number of variants above certain treshold. (Also CLI)
- Export of verified variants by CLI or from the dashboard
- Extend case level queries with default panels, cohorts and phenotype groups.
- Slice dashboard statistics display using case level queries
- Add a view where all variants for an institute can be searched across cases, filtering on gene and rank score. Allows searching research variants for cases that have research open.

### Fixed
- Fixed code to extract variant conservation (gerp, phyloP, phastCons)
- Visualization of PDF-exported gene panels
- Reintroduced the exon/intron number in variant verification email
- Sex and affected status is correctly displayed on general report
- Force number validation in SV filter by size
- Display ensembl transcripts when no refseq exists


## [4.3.0]

### Added
- Mosaicism tag on variants
- Show and filter on SweGen frequency for SVs
- Show annotations for STR variants
- Show all transcripts in verification email
- Added mitochondrial export
- Adds alternative to search for SVs shorter that the given length
- Look for 'bcftools' in the `set` field of VCFs
- Display digenic inheritance from OMIM
- Displays what refseq transcript that is primary in hgnc

### Fixed

- Archived panels displays the correct date (not retroactive change)
- Fixed problem with waiting times in gene panel exports
- Clinvar fiter not working with human readable clinsig values

## [4.2.2]

### Fixed
- Fixed gene panel create/modify from CSV file utf-8 decoding error
- Updating genes in gene panels now supports edit comments and entry version
- Gene panel export timeout error

## [4.2.1]

### Fixed
- Re-introduced gene name(s) in verification email subject
- Better PDF rendering for excluded variants in report
- Problem to access old case when `is_default` did not exist on a panel


## [4.2.0]

### Added
- New index on variant_id for events
- Display overlapping compounds on variants view

### Fixed
- Fixed broken clinical filter


## [4.1.4]

### Added
- Download of filtered SVs

### Fixed
- Fixed broken download of filtered variants
- Fixed visualization issue in gene panel PDF export
- Fixed bug when updating gene names in variant controller


## [4.1.3]

### Fixed
- Displays all primary transcripts


## [4.1.2]

### Added
- Option add/replace when updating a panel via CSV file
- More flexible versioning of the gene panels
- Printing coverage report on the bottom of the pdf case report
- Variant verification option for SVs
- Logs uri without pwd when connecting
- Disease-causing transcripts in case report
- Thicker lines in case report
- Supports HPO search for cases, both terms or if described in synopsis
- Adds sanger information to dashboard

### Fixed
- Use db name instead of **auth** as default for authentication
- Fixes so that reports can be generated even with many variants
- Fixed sanger validation popup to show individual variants queried by user and institute.
- Fixed problem with setting up scout
- Fixes problem when exac file is not available through broad ftp
- Fetch transcripts for correct build in `adapter.hgnc_gene`

## [4.1.1]
- Fix problem with institute authentication flash message in utils
- Fix problem with comments
- Fix problem with ensembl link


## [4.1.0]

### Added
- OMIM phenotypes to case report
- Command to download all panel app gene panels `scout load panel --panel-app`
- Links to genenames.org and omim on gene page
- Popup on gene at variants page with gene information
- reset sanger status to "Not validated" for pinned variants
- highlight cases with variants to be evaluated by Sanger on the cases page
- option to point to local reference files to the genome viewer pileup.js. Documented in `docs.admin-guide.server`
- option to export single variants in `scout export variants`
- option to load a multiqc report together with a case(add line in load config)
- added a view for searching HPO terms. It is accessed from the top left corner menu
- Updates the variants view for cancer variants. Adds a small cancer specific filter for known variants
- Adds hgvs information on cancer variants page
- Adds option to update phenotype groups from CLI

### Fixed
- Improved Clinvar to submit variants from different cases. Fixed HPO terms in casedata according to feedback
- Fixed broken link to case page from Sanger modal in cases view
- Now only cases with non empty lists of causative variants are returned in `adapter.case(has_causatives=True)`
- Can handle Tumor only samples
- Long lists of HGNC symbols are now possible. This was previously difficult with manual, uploaded or by HPO search when changing filter settings due to GET request limitations. Relevant pages now use POST requests. Adds the dynamic HPO panel as a selection on the gene panel dropdown.
- Variant filter defaults to default panels also on SV and Cancer variants pages.

## [4.0.0]

### WARNING ###

This is a major version update and will require that the backend of pre releases is updated.
Run commands:

```
$scout update genes
$scout update hpo
```

- Created a Clinvar submission tool, to speed up Clinvar submission of SNVs and SVs
- Added an analysis report page (html and PDF format) containing phenotype, gene panels and variants that are relevant to solve a case.

### Fixed
- Optimized evaluated variants to speed up creation of case report
- Moved igv and pileup viewer under a common folder
- Fixed MT alignment view pileup.js
- Fixed coordinates for SVs with start chromosome different from end chromosome
- Global comments shown across cases and institutes. Case-specific variant comments are shown only for that specific case.
- Links to clinvar submitted variants at the cases level
- Adapts clinvar parsing to new format
- Fixed problem in `scout update user` when the user object had no roles
- Makes pileup.js use online genome resources when viewing alignments. Now any instance of Scout can make use of this functionality.
- Fix ensembl link for structural variants
- Works even when cases does not have `'madeline_info'`
- Parses Polyphen in correct way again
- Fix problem with parsing gnomad from VEP

### Added
- Added a PDF export function for gene panels
- Added a "Filter and export" button to export custom-filtered SNVs to CSV file
- Dismiss SVs
- Added IGV alignments viewer
- Read delivery report path from case config or CLI command
- Filter for spidex scores
- All HPO terms are now added and fetched from the correct source (https://github.com/obophenotype/human-phenotype-ontology/blob/master/hp.obo)
- New command `scout update hpo`
- New command `scout update genes` will fetch all the latest information about genes and update them
- Load **all** variants found on chromosome **MT**
- Adds choice in cases overview do show as many cases as user like

### Removed
- pileup.min.js and pileup css are imported from a remote web location now
- All source files for HPO information, this is instead fetched directly from source
- All source files for gene information, this is instead fetched directly from source

## [3.0.0]
### Fixed
- hide pedigree panel unless it exists

## [1.5.1] - 2016-07-27
### Fixed
- look for both ".bam.bai" and ".bai" extensions

## [1.4.0] - 2016-03-22
### Added
- support for local frequency through loqusdb
- bunch of other stuff

## [1.3.0] - 2016-02-19
### Fixed
- Update query-phenomizer and add username/password

### Changed
- Update the way a case is checked for rerun-status

### Added
- Add new button to mark a case as "checked"
- Link to clinical variants _without_ 1000G annotation

## [1.2.2] - 2016-02-18
### Fixed
- avoid filtering out variants lacking ExAC and 1000G annotations

## [1.1.3] - 2015-10-01
### Fixed
- persist (clinical) filter when clicking load more
- fix #154 by robustly setting clinical filter func. terms

## [1.1.2] - 2015-09-07
### Fixed
- avoid replacing coverage report with none
- update SO terms, refactored

## [1.1.1] - 2015-08-20
### Fixed
- fetch case based on collaborator status (not owner)

## [1.1.0] - 2015-05-29
### Added
- link(s) to SNPedia based on RS-numbers
- new Jinja filter to "humanize" decimal numbers
- show gene panels in variant view
- new Jinja filter for decoding URL encoding
- add indicator to variants in list that have comments
- add variant number threshold and rank score threshold to load function
- add event methods to mongo adapter
- add tests for models
- show badge "old" if comment was written for a previous analysis

### Changed
- show cDNA change in transcript summary unless variant is exonic
- moved compounds table further up the page
- show dates for case uploads in ISO format
- moved variant comments higher up on page
- updated documentation for pages
- read in coverage report as blob in database and serve directly
- change ``OmimPhenotype`` to ``PhenotypeTerm``
- reorganize models sub-package
- move events (and comments) to separate collection
- only display prev/next links for the research list
- include variant type in breadcrumbs e.g. "Clinical variants"

### Removed
- drop dependency on moment.js

### Fixed
- show the same level of detail for all frequencies on all pages
- properly decode URL encoded symbols in amino acid/cDNA change strings
- fixed issue with wipe permissions in MongoDB
- include default gene lists in "variants" link in breadcrumbs

## [1.0.2] - 2015-05-20
### Changed
- update case fetching function

### Fixed
- handle multiple cases with same id

## [1.0.1] - 2015-04-28
### Fixed
- Fix building URL parameters in cases list Vue component

## [1.0.0] - 2015-04-12
Codename: Sara Lund

![Release 1.0](artwork/releases/release-1-0.jpg)

### Added
- Add email logging for unexpected errors
- New command line tool for deleting case

### Changed
- Much improved logging overall
- Updated documentation/usage guide
- Removed non-working IGV link

### Fixed
- Show sample display name in GT call
- Various small bug fixes
- Make it easier to hover over popups

## [0.0.2-rc1] - 2015-03-04
### Added
- add protein table for each variant
- add many more external links
- add coverage reports as PDFs

### Changed
- incorporate user feedback updates
- big refactor of load scripts

## [0.0.2-rc2] - 2015-03-04
### Changes
- add gene table with gene description
- reorganize inheritance models box

### Fixed
- avoid overwriting gene list on "research" load
- fix various bugs in external links

## [0.0.2-rc3] - 2015-03-05
### Added
- Activity log feed to variant view
- Adds protein change strings to ODM and Sanger email

### Changed
- Extract activity log component to macro

### Fixes
- Make Ensembl transcript links use archive website<|MERGE_RESOLUTION|>--- conflicted
+++ resolved
@@ -4,15 +4,10 @@
 
 About changelog [here](https://keepachangelog.com/en/1.0.0/)
 
-<<<<<<< HEAD
+
 ## [ ]
 ### Added
 - Hide/shade compound variants based on rank score on variantS from filter
-
-## [4.50.1]
-=======
-## []
->>>>>>> 282b0d9e
 ### Changed
 - Updated deprecated Codecov GitHub action to v.2
 - Simplified code of scout/adapter/mongo/variant
