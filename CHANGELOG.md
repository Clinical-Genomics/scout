--- conflicted
+++ resolved
@@ -7,11 +7,8 @@
 ## []
 ### Added
 - Config file containing codecov settings for pull requests
-<<<<<<< HEAD
+- Add an IGV.js direct link button from case page
 - Hide/shade compound variants based on rank score on variantS from filter
-=======
-- Add an IGV.js direct link button from case page
->>>>>>> 1200f4a0
 ### Changed
 - Updated deprecated Codecov GitHub action to v.2
 - Simplified code of scout/adapter/mongo/variant
