--- conflicted
+++ resolved
@@ -20,12 +20,9 @@
 ### Changed
 - Remove parsing of case `genome_version`, since it's not used anywhere downstream
 - Introduce deprecation warning for Loqus configs that are not dictionaries
-<<<<<<< HEAD
+- SV clinical filter no longer filters out sub 100 nt variants
 - Count cases in LoqusDB by variant type
 - Refactored the MatchMaker integration as an extension
-=======
-- SV clinical filter no longer filters out sub 100 nt variants
->>>>>>> 49f0d2fa
 
 ## [4.33.1]
 ### Fixed
