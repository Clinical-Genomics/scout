--- conflicted
+++ resolved
@@ -27,11 +27,8 @@
 - Case load config alias and updated track label for TIDDIT coverage tracks to accommodate HiFiCNV dito (#5401)
 - On variants page, compounds popup table, truncate the display name of compound variants with display name that exceeds 20 characters (#5404)
 - Update dataTables js (#5407)
-<<<<<<< HEAD
+- Load variants command prints more clearly which categories of variants are being loaded (#5409)
 - Call chanjo2 coverage completeness indicator via API after window loading completes (#5366)
-=======
-- Load variants command prints more clearly which categories of variants are being loaded (#5409)
->>>>>>> 4411c4d0
 ### Fixed
 - Style of Alamut button on variant page (#5358)
 - Scope of overlapping functions (#5385)
