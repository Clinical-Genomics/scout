# Change Log
All notable changes to this project will be documented in this file.
This project adheres to [Semantic Versioning](http://semver.org/).

About changelog [here](https://keepachangelog.com/en/1.0.0/)

## [unreleased]
### Fixed
- Stranger TRGT parsing of `.` in `FORMAT.MC`
- Parse ClinVar low-penetrance info and display it alongside Pathogenic and likely pathogenic on SNVs pages
- Gene panel indexes to reflect the indexes used in production database
- Panel version check while editing the genes of a panel
<<<<<<< HEAD
- Open WTS variantS SNVs and SVs in new tabs
=======
- Display unknown filter tags as "danger" marked badges

>>>>>>> 6c115e87

## [4.91.1]
### Fixed
- Update IGV.js to v3.1.0
- Columns/headings on SV variantS shifted

## [4.91]
### Added
- Variant link to Franklin in database buttons (different depending on rare or cancer track)
- MANE badges on list of variant's Genes/Transcripts/Proteins table, this way also SVs will display MANE annotations
- Export variant type and callers-related info fields when exporting variants from variantS pages
- Cases advanced search on the dashboard page
- Possibility to use only signed off panels when building the PanelApp GREEN panel
### Changed
- On genes panel page and gene panel PDF export, it's more evident which genes were newly introduced into the panel
- WTS outlier position copy button on WTS outliers page
- Update IGV.js to v3.0.9
- Managed variants VCF export more verbose on SVs
- `/api/v1/hpo-terms` returns pymongo OperationFailure errors when provided query string contains problematic characters
- When parsing variants, prioritise caller AF if set in FORMAT over recalculation from AD
- Expand the submissions information section on the ClinVar submissions page to fully display long text entries
- Jarvik et al for PP1 added to ACMG modification guidelines
- Display institute `_id` + display name on dashboard filters
- ClinVar category 8 has changed to "Conflicting classifications of pathogenicity" instead of "interpretations"
- Simplify always loading ClinVar `CLNSIG` P, LP and conflicting annotations slightly
- Increased visibility of variant callers's "Pass" or "Filtered" on the following pages: SNV variants (cancer cases), SV variants (both RD and cancer cases)
- Names on IGV buttons, including an overview level IGV MT button
- Cases query no longer accepts strings for the `name_query` parameter, only ImmutableMultiDict (form data)
- Refactor the loading of PanelApp panels to use the maintained API - Customised PanelApp GREEN panels
- Better layout for Consequence cell on cancer SNVs page
- Merged `Qual` and `Callers` cell on cancer SNVs page
### Fixed
- Empty custom_images dicts in case load config do not crash
- Tracks missing alignment files are skipped on generating IGV views
- ClinVar form to accept MedGen phenotypes
- Cancer SV variantS page spinner on variant export
- STRs variants export (do not allow null estimated variant size and repeat locus ID)
- STRs variants page when one or more variants have SweGen mean frequency but lack Short Tandem Repeat motif count
- ClinVar submission enquiry status for all submissions after the latest
- CLI scout update type hint error when running commands using Python 3.9
- Missing alignment files but present index files could crash the function creating alignment tracks for IGV display
- Fix missing "Repeat locus" info on STRs export

## [4.90.1]
### Fixed
- Parsing Matchmaker Exchange's matches dates

## [4.90]
### Added
- Link to chanjo2 MANE coverage overview on case page and panel page
- More SVI recommendation links on the ACMG page
- IGV buttons for SMN CN page
- Warnings on ACMG classifications for potentially conflicting classification pairs
- ACMG Bayesian foundation point scale after Tavtigian for variant heat profile
### Changed
- Variants query backend allows rank_score filtering
- Added script to tabulate causatives clinical filter rank
- Do not display inheritance models associated to ORPHA terms on variant page
- Moved edit and delete buttons close to gene names on gene panel page and other aesthetical fixes
- SNV VariantS page functional annotation and region annotation columns merged
- VariantS pages (not cancer) gene cells show OMIM inheritance pattern badges also without hover
- STR variantS page to show STR inheritance model without hover (fallback to OMIM for non-Stranger annotation)
- VariantS page local observation badges have counts visible also without hover
- On Matchmaker page, show number of matches together with matching attempt date
- Display all custom inheritance models, both standard and non-standard, as gathered from the gene panel information on the variant page
- Moved PanelApp-related code to distinct modules/extension
### Fixed
- Make BA1 fully stand-alone to Benign prediction
- Modifying Benign terms to "Moderate" has no effect under Richards. Ignored completely before, will retain unmodified significance now
- Extract all fields correctly when exporting a panel to file from gene panel page
- Custom updates to a gene in a panel
- Gene panel PDF export, including gene links
- Cancer SV, Fusion, MEI and Outlier filters are shown on the Institute Filters overview
- CaseS advanced search limit
- Visibility of Matchmaker Exchange matches on dark mode
- When creating a new gene panel from file, all gene fields are saved, including comments and manual inheritance models
- Downloading on gene names from EBI
- Links to gene panels on variant page, summary panel
- Exporting gene variants when one or more variants' genes are missing HGNC symbol

## [4.89.2]
## Fixed
- If OMIM gene panel gene symbols are not mapping to hgnc_id, allow fallback use of a unique gene alias

## [4.89.1]
### Fixed
- General case report crash when encountering STR variants without `source` tags
- Coloring and SV inheritance patterns on general case report

## [4.89]
### Added
- Button on SMN CN page to search variants within SMN1 and SMN2 genes
- Options for selectively updating OMICS variants (fraser, outrider) on a case
- Log users' activity to file by specifying `USERS_ACTIVITY_LOG_PATH` parameter in app config
- `Mean MT coverage`, `Mean chrom 14 coverage` and `Estimated mtDNA copy number` on MT coverage file from chanjo2 if available
- In ClinVar multistep form, preselect ACMG criteria according to the variant's ACMG classification, if available
- Subject id search from caseS page (supporting multiple sample types e.g.) - adding indexes to speed up caseS queries
- Advanced cases search to narrow down results using more than one search parameter
- Coverage report available for any case with samples containing d4 files, even if case has no associated gene panels
- RNA delivery reports
- Two new LRS SV callers (hificnv, severus)
### Changed
- Documentation for OMICS variants and updating a case
- Include both creation and deletion dates in gene panels pages
- Moved code to collect MT copy number stats for the MT report to the chanjo extension
- On the gene panelS page, show expanded gene panel version list in one column only
- IGV.js WTS loci default to zoom to a region around a variant instead of whole gene
- Refactored logging module
- Case general report no longer shows ORPHA inheritance models. OMIM models are shown colored.
- Chromosome alias tab files used in the igv.js browser, which now contain the alias for chromosome "M"
- Renamed "Comment on clinical significance" to "Comment on classification" in ClinVar multistep form
- Enable Gens CN button also for non-wgs cancer track cases
### Fixed
- Broken heading anchors in the documentation (`admin-guide/login-system.md` and `admin-guide/setup-scout.md` files)
- Avoid open login redirect attacks by always redirecting to cases page upon user login
- Stricter check of ID of gene panels to prevent file downloading vulnerability
- Removed link to the retired SPANR service. SPIDEX scores are still parsed and displayed if available from variant annotation.
- Omics variant view test coverage
- String pattern escape warnings
- Code creating Alamut links for variant genes without canonical_transcript set
- Variant delete button in ClinVar submissions page
- Broken search cases by case similarity
- Missing caller tag for TRGT

## [4.88.1]
### Fixed
- Patch update igv.js to 3.0.5

## [4.88]
### Added
- Added CoLoRSdb frequency to Pop Freq column on variantS page
- Hovertip to gene panel names with associated genes in SV variant view, when variant covers more than one gene
- RNA sample ID can be provided in case load config if different from sample_id
### Fixed
- Broken `scout setup database` command
- Update demo VCF header, adding missing keys found on variants
- Broken upload to Codecov step in Tests & Coverage GitHub action
- Tomte DROP column names have been updated (backwards compatibility preserved for main fields)
- WTS outlierS view to display correct individual IDs for cases with multiple individuals
- WTS outlierS not displayed on WTS outlierS view

## [4.87.1]
### Fixed
- Positioning and alignment of genes cell on variantS page

## [4.87]
### Added
- Option to configure RNA build on case load (default '38')
### Changed
- Tooltip on RNA alignments now shows RNA genome build version
- Updated igv.js to v3.0.4
### Fixed
- Style of "SNVs" and "SVs" buttons on WTS Outliers page
- Chromosome alias files for igv.js
- Genes track displayed also when RNA alignments are present without splice junctions track on igv browser
- Genes track displayed again when splice junction tracks are present

## [4.86.1]
### Fixed
- Loading and updating PanelApp panels, including PanelApp green

## [4.86]
### Added
- Display samples' name (tooltip) and affected status directly on caseS page
- Search SVs across all cases, in given genes
- `CLINVAR_API_URL` param can be specified in app settings to override the URL used to send ClinVar submissions to. Intended for testing.
- Support for loading and storing OMICS data
- Parse DROP Fraser and Outrider TSVs
- Display omics variants - wts outliers (Fraser, Outrider)
- Parse GNOMAD `gnomad_af` and `gnomad_popmax_af` keys from variants annotated with `echtvar`
- Make removed panel optionally visible to non-admin or non maintainers
- Parse CoLoRSdb frequencies annotated in the variant INFO field with the `colorsdb_af` key
- Download -omics variants using the `Filter and export button`
- Clickable COSMIC links on IGV tracks
- Possibility to un-audit previously audited filters
- Reverted table style and removed font awesome style from IGV template
- Case status tags displayed on dashboard case overview
### Changed
- Updated igv.js to v3.0.1
- Alphabetically sort IGV track available for custom selection
- Updated wokeignore to avoid unfixable warning
- Update Chart.js to v4.4.3
- Use tornado library version >= 6.4.1
- Fewer variants in the MEI demo file
- Switch to FontAwesome v.6 instead of using icons v.5 + kit with icons v.6
- Show time (hours and minutes) additionally to date on comments and activity panel
### Fixed
- Only add expected caller keys to variant (FOUND_IN or SVDB_ORIGIN)
- Splice junction merged track height offset in IGV.js
- Splice junction initiation crash with empty variant obj
- Splice junction variant routing for cases with WTS but without outlier data
- Variant links to ExAC, now pointing to gnomAD, since the ExAC browser is no longer available
- Style of HPO terms assigned to a case, now one phenotype per line
- RNA sashimi view rendering should work also if the gene track is user disabled
- Respect IGV tracks chosen by user in variant IGV settings

## [4.85]
### Added
- Load also genes which are missing Ensembl gene ID (72 in both builds), including immunoglobulins and fragile sites
### Changed
- Unfreeze werkzeug again
- Show "(Removed)" after removed panels in dropdown
- The REVEL score is collected as the maximum REVEL score from all of the variant's transcripts
- Parse GNOMAD POPMAX values only if they are numerical when loading variants
### Fixed
- Alphabetically sort "select default panels" dropdown menu options on case page
- Show gene panel removed status on case page
- Fixed visibility of the following buttons: remove assignee, remove pinned/causative, remove comment, remove case from group

## [4.84]
### Changed
- Clearer error message when a loqusdb query fails for an instance that initially connected
- Do not load chanjo-report module if not needed and more visible message when it fails loading
- Converted the HgncGene class into a Pydantic class
- Swap menu open and collapse indicator chevrons - down is now displayed-open, right hidden-closed
- Linters and actions now all use python 3.11
### Fixed
- Safer way to update variant genes and compounds that avoids saving temporary decorators into variants' database documents
- Link to HGNC gene report on gene page
- Case file load priority so that e.g. SNV get loaded before SV, or clinical before research, for consistent variant_id collisions

## [4.83]
### Added
- Edit ACMG classifications from variant page (only for classifications with criteria)
- Events for case CLI events (load case, update case, update individual)
- Support for loading and displaying local custom IGV tracks
- MANE IGV track to be used as a local track for igv.js (see scout demo config file)
- Optional separate MT VCFs, for `nf-core/raredisease`
### Changed
- Avoid passing verbs from CaseHandler - functions for case sample and individual in CaseEventHandler
- Hide mtDNA report and coverage report links on case sidebar for cases with WTS data only
- Modified OMIM-AUTO gene panel to include genes in both genome builds
- Moved chanjo code into a dedicated extension
- Optimise the function that collects "match-safe" genes for an institute by avoiding duplicated genes from different panels
- Users must actively select "show matching causatives/managed" on a case page to see matching numbers
- Upgraded python version from 3.8 to 3.11 in Docker images
### Fixed
- Fix several tests that relied on number of events after setup to be 0
- Removed unused load case function
- Artwork logo sync sketch with png and export svg
- Clearer exception handling on chanjo-report setup - fail early and visibly
- mtDNA report crashing when one or more samples from a case is not in the chanjo database
- Case page crashing on missing phenotype terms
- ACMG benign modifiers
- Speed up tests by caching python env correctly in Github action and adding two more test groups
- Agile issue templates were added globally to the CG-org. Adding custom issue templates to avoid exposing customers
- PanelApp panel not saving genes with empty `EnsembleGeneIds` list
- Speed up checking outdated gene panels
- Do not load research variants automatically when loading a case

## [4.82.2]
### Fixed
- Warning icon in case pages for individuals where `confirmed_sex` is false
- Show allele sizes form ExpansionHunter on STR variantS page again

## [4.82.1]
### Fixed
- Revert the installation of flask-ldapconn to use the version available on PyPI to be able to push new scout releases to PyPI

## [4.82]
### Added
- Tooltip for combined score in tables for compounds and overlapping variants
- Checkbox to filter variants by excluding genes listed in selected gene panels, files or provided as list
- STR variant information card with database links, replacing empty frequency panel
- Display paging and number of HPO terms available in the database on Phenotypes page
- On case page, typeahead hints when searching for a disease using substrings containing source ("OMIM:", "ORPHA:")
- Button to monitor the status of submissions on ClinVar Submissions page
- Option to filter cancer variants by number of observations in somatic and germline archived database
- Documentation for integrating chanjo2
- More up-to-date VEP CSQ dbNSFP frequency keys
- Parse PacBio TRGT (Tandem repeat genotyping tool) Short Tandem Repeat VCFs
### Changed
- In the case_report #panel-tables has a fixed width
- Updated IGV.js to 2.15.11
- Fusion variants in case report now contain same info as on fusion variantS page
- Block submission of somatic variants to ClinVar until we harmonise with their changed API
- Additional control on the format of conditions provided in ClinVar form
- Errors while loading managed variants from file are now displayed on the Managed Variants page
- Chanjo2 coverage button visible only when query will contain a list of HGNC gene IDs
- Use Python-Markdown directly instead of the unmaintained Flask-Markdown
- Use Markupsafe instead of long deprecated, now removed Flask Markup
- Prepare to unfreeze Werkzeug, but don't actually activate until chanjo can deal with the change
### Fixed
- Submit requests to Chanjo2 using HTML forms instead of JSON data
- `Research somatic variants` link name on caseS page
- Broken `Install the HTML 2 PDF renderer` step in a GitHub action
- Fix ClinVar form parsing to not include ":" in conditionType.id when condition conditionType.db is Orphanet
- Fix condition dropdown and pre-selection on ClinVar form for cases with associated ORPHA diagnoses
- Improved visibility of ClinVar form in dark mode
- End coordinates for indels in ClinVar form
- Diagnoses API search crashing with empty search string
- Variant's overlapping panels should show overlapping of variant genes against the latest version of the panel
- Case page crashing when case has both variants in a ClinVar submission and pinned not loaded variants
- Installation of git in second build stage of Dockerfile, allowing correct installation of libraries

## [4.81]
### Added
- Tag for somatic SV IGH-DUX4 detection samtools script
### Changed
- Upgraded Bootstrap version in reports from 4.3.1 to 5.1.3
### Fixed
- Buttons layout in HPO genes panel on case page
- Added back old variant rankscore index with different key order to help loading on demo instance
- Cancer case_report panel-table no longer contains inheritance information
- Case report pinned variants card now displays info text if all pinned variants are present in causatives
- Darkmode setting now applies to the comment-box accordion
- Typo in case report causing `cancer_rank_options is undefined` error

## [4.80]
### Added
- Support for .d4 files coverage using chanjo2 (Case page sidebar link) with test
- Link to chanjo2 coverage report and coverage gene overview on gene panel page
- Link to chanjo2 coverage report on Case page, HPO dynamic gene list
- Link to genes coverage overview report on Case page, HPO dynamic gene list
### Changed
- All links in disease table on diagnosis page now open in a new tab
- Dark mode settings applied to multi-selects on institute settings page
- Comments on case and variant pages can be viewed by expanding an accordion
- On case page information on pinned variants and variants submitted to ClinVar are displayed in the same table
- Demo case file paths are now stored as absolute paths
- Optimised indices to address slow queries
- On case page default panels are now found at the top of the table, and it can be sorted by this trait
### Fixed
- On variants page, search for variants in genes present only in build 38 returning no results
- Pin/unpin with API was not able to make event links
- A new field `Explanation for multiple conditions` is available in ClinVar for submitting variants with more than one associated condition
- Fusion genes with partners lacking gene HGNC id will still be fully loaded
- Fusion variantS export now contains fusion variant specific columns
- When Loqusdb observations count is one the table includes information on if observation was for the current or another case

## [4.79.1]
### Fixed
- Exporting variants without rank score causing page to crash
- Display custom annotations also on cancer variant page

## [4.79]
### Added
- Added tags for Sniffles and CNVpytor, two LRS SV callers
- Button on case page for displaying STR variants occurring in the dynamic HPO panel
- Display functional annotation relative to variant gene's MANE transcripts on variant summary, when available
- Links to ACMG structural variant pathogenicity classification guidelines
- Phenomodels checkboxes can now include orpha terms
- Add incidental finding to case tags
- Get an alert on caseS page when somebody validates variants you ordered Sanger sequencing for
### Changed
- In the diagnoses page genes associated with a disease are displayed using hgnc symbol instead of hgnc id
- Refactor view route to allow navigation directly to unique variant document id, improve permissions check
- Do not show MANE and MANE Plus Clinical transcripts annotated from VEP (saved in variants) but collect this info from the transcripts database collection
- Refactor view route to allow navigation directly to unique case id (in particular for gens)
- `Institutes to share cases with` on institute's settings page now displays institutes names and IDs
- View route with document id selects view template based on variant category
### Fixed
- Refactored code in cases blueprints and variant_events adapter (set diseases for partial causative variants) to use "disease" instead of "omim" to encompass also ORPHA terms
- Refactored code in `scout/parse/omim.py` and `scout/parse/disease_terms.py` to use "disease" instead of "phenotype" to differentiate from HPO terms
- Be more careful about checking access to variant on API access
- Show also ACMG VUS on general report (could be missing if not e.g. pinned)

## [4.78]
### Added
- Case status labels can be added, giving more finegrained details on a solved status (provisional, diagnostic, carrier, UPD, SMN, ...)
- New SO terms: `sequence_variant` and `coding_transcript_variant`
- More MEI specific annotation is shown on the variant page
- Parse and save MANE transcripts info when updating genes in build 38
- ClinVar submission can now be downloaded as a json file
- `Mane Select` and `Mane Plus Clinical` badges on Gene page, when available
- ClinVar submission can now be downloaded as a json file
- API endpoint to pin variant
- Display common/uncommon/rare on summary of mei variant page
### Changed
- In the ClinVar form, database and id of assertion criteria citation are now separate inputs
- Customise institute settings to be able to display all cases with a certain status on cases page (admin users)
- Renamed `Clinical Significance` to `Germline Classification` on multistep ClinVar form
- Changed the "x" in cases.utils.remove_form button text to red for better visibility in dark mode
- Update GitHub actions
- Default loglevel up to INFO, making logs with default start easier to read
- Add XTR region to PAR region definition
- Diagnoses can be searched on diagnoses page without waiting for load first
### Fixed
- Removed log info showing hgnc IDs used in variantS search
- Maintain Matchmaker Exchange and Beacon submission status when a case is re-uploaded
- Inheritance mode from ORPHA should not be confounded with the OMIM inheritance model
- Decipher link URL changes
- Refactored code in cases blueprints to use "disease" instead of "omim" to encompass also ORPHA terms

## [4.77]
### Added
- Orpha disease terms now include information on inheritance
- Case loading via .yaml config file accepts subject_id and phenotype_groups (if previously defined as constant default or added per institute)
- Possibility to submit variants associated with Orphanet conditions to ClinVar
- Option update path to .d4 files path for individuals of an existing case using the command line
- More constraint information is displayed per gene in addition to pLi: missense and LoF OE, CI (inluding LOEUF) and Z-score.
### Changed
- Introduce validation in the ClinVar multistep form to make sure users provide at least one variant-associated condition
- CLI scout update individual accepts subject_id
- Update ClinVar inheritance models to reflect changes in ClinVar submission API
- Handle variant-associated condition ID format in background when creating ClinVar submissions
- Replace the code that downloads Ensembl genes, transcripts and exons with the Schug web app
- Add more info to error log when transcript variant frequency parsing fails.
- GnomAD v4 constraint information replaces ExAC constraints (pLi).
### Fixed
- Text input of associated condition in ClinVar form now aligns to the left
- Alignment of contents in the case report has been updated
- Missing number of phenotypes and genes from case diagnoses
- Associate OMIM and/or ORPHA diagnoses with partial causatives
- Visualization of partial causatives' diagnoses on case page: style and links
- Revert style of pinned variants window on the case page
- Rename `Clinical significanc` to `Germline classification` in ClinVar submissions exported files
- Rename `Clinical significance citations` to `Classification citations` in ClinVar submissions exported files
- Rename `Comment on clinical significance` to `Comment on classification` in ClinVar submissions exported files
- Show matching partial causatives on variant page
- Matching causatives shown on case page consisting only of variant matching the default panels of the case - bug introduced since scout v4.72 (Oct 18, 2023)
- Missing somatic variant read depth leading to report division by zero

## [4.76]
### Added
- Orphacodes are visible in phenotype tables
- Pydantic validation of image paths provided in case load config file
- Info on the user which created a ClinVar submission, when available
- Associate .d4 files to case individuals when loading a case via config file
### Changed
- In diagnoses page the load of diseases are initiated by clicking a button
- Revel score, Revel rank score and SpliceAI values are also displayed in Causatives and Validated variants tables
- Remove unused functions and tests
- Analysis type and direct link from cases list for OGM cases
- Removed unused `case_obj` parameter from server/blueprints/variant/controllers/observations function
- Possibility to reset ClinVar submission ID
- Allow ClinVar submissions with custom API key for users registered as ClinVar submitters or when institute doesn't have a preset list of ClinVar submitters
- Ordered event verbs alphabetically and created ClinVar-related user events
- Removed the unused "no-variants" option from the load case command line
### Fixed
- All disease_terms have gene HGNC ids as integers when added to the scout database
- Disease_term identifiers are now prefixed with the name of the coding system
- Command line crashing with error when updating a user that doesn't exist
- Thaw coloredlogs - 15.0.1 restores errorhandler issue
- Thaw crypography - current base image and library version allow Docker builds
- Missing delete icons on phenomodels page
- Missing cryptography lib error while running Scout container on an ARM processor
- Round CADD values with many decimals on causatives and validated variants pages
- Dark-mode visibility of some fields on causatives and validated variants pages
- Clinvar submitters would be cleared when unprivileged users saved institute settings page
- Added a default empty string in cases search form to avoid None default value
- Page crashing when user tries to remove the same variant from a ClinVar submission in different browser tabs
- Update more GnomAD links to GnomAD v4 (v38 SNVs, MT vars, STRs)
- Empty cells for RNA fusion variants in Causatives and Verified variants page
- Submenu icons missing from collapsible actionbar
- The collapsible actionbar had some non-collapsing overly long entries
- Cancer observations for SVs not appearing in the variant details view
- Archived local observations not visible on cancer variantS page
- Empty Population Frequency column in the Cancer SV Variants view
- Capital letters in ClinVar events description shown on case page

## [4.75]
### Added
- Hovertip to gene panel names with associated genes in variant view, when variant covers more than one gene
- Tests for panel to genes
- Download of Orphadata en_product6 and en_product4 from CLI
- Parse and save `database_found` key/values for RNA fusion variants
- Added fusion_score, ffpm, split_reads, junction_reads and fusion_caller to the list of filters on RNA fusion variants page
- Renamed the function `get_mei_info` to `set_mei_info` to be consistent with the other functions
- Fixed removing None key/values from parsed variants
- Orphacodes are included in the database disease_terms
### Changed
- Allow use of projections when retrieving gene panels
- Do not save custom images as binary data into case and variant database documents
- Retrieve and display case and variant custom images using image's saved path
- Cases are activated by viewing FSHD and SMA reports
- Split multi-gene SNV variants into single genes when submitting to Matchmaker Exchange
- Alamut links also on the gene level, using transcript and HGVS: better for indels. Keep variant link for missing HGVS
- Thaw WTForms - explicitly coerce form decimal field entries when filters fetched from db
### Fixed
- Removed some extra characters from top of general report left over from FontAwsome fix
- Do not save fusion variants-specific key/values in other types of variants
- Alamut link for MT variants in build 38
- Convert RNA fusions variants `tool_hits` and `fusion_score` keys from string to numbers
- Fix genotype reference and alternative sequencing depths defaulting to -1 when values are 0
- DecimalFields were limited to two decimal places for several forms - lifting restrictions on AF, CADD etc.

## [4.74.1]
### Changed
- Parse and save into database also OMIM terms not associated to genes
### Fixed
- BioNano API FSHD report requests are GET in Access 1.8, were POST in 1.7
- Update more FontAwesome icons to avoid Pro icons
- Test if files still exist before attempting to load research variants
- Parsing of genotypes error, resulting in -1 values when alt or ref read depths are 0

## [4.74]
### Added
- SNVs and Indels, MEI and str variants genes have links to Decipher
- An `owner + case display name` index for cases database collection
- Test and fixtures for RNA fusion case page
- Load and display fusion variants from VCF files as the other variant types
- Option to update case document with path to mei variants (clinical and research)
### Changed
- Details on variant type and category for audit filters on case general report
- Enable Gens CN profile button also in somatic case view
- Fix case of analysis type check for Gens analysis button - only show for WGS
### Fixed
- loqusdb table no longer has empty row below each loqusid
- MatchMaker submission details page crashing because of change in date format returned by PatientMatcher
- Variant external links buttons style does not change color when visited
- Hide compounds with compounds follow filter for region or function would fail for variants in multiple genes
- Updated FontAwesome version to fix missing icons

## [4.73]
### Added
- Shortcut button for HPO panel MEI variants from case page
- Export managed variants from CLI
### Changed
- STRs visualization on case panel to emphasize abnormal repeat count and associated condition
- Removed cytoband column from STRs variant view on case report
- More long integers formatted with thin spaces, and copy to clipboard buttons added
### Fixed
- OMIM table is scrollable if higher than 700px on SV page
- Pinned variants validation badge is now red for false positives.
- Case display name defaulting to case ID when `family_name` or `display_name` are missing from case upload config file
- Expanded menu visible at screen sizes below 1000px now has background color
- The image in ClinVar howto-modal is now responsive
- Clicking on a case in case groups when case was already removed from group in another browser tab
- Page crashing when saving filters for mei variants
- Link visited color of images

## [4.72.4]
### Changed
- Automatic test mongod version increased to v7
### Fixed
- GnomAD now defaults to hg38 - change build 37 links accordingly

## [4.72.3]
### Fixed
- Somatic general case report small variant table can crash with unclassified variants

## [4.72.2]
### Changed
- A gunicorn maxrequests parameter for Docker server image - default to 1200
- STR export limit increased to 500, as for other variants
- Prevent long number wrapping and use thin spaces for separation, as per standards from SI, NIST, IUPAC, BIPM.
- Speed up case retrieval and lower memory use by projecting case queries
- Make relatedness check fails stand out a little more to new users
- Speed up case retrieval and lower memory use by projecting case queries
- Speed up variant pages by projecting only the necessary keys in disease collection query
### Fixed
- Huge memory use caused by cases and variants pages pulling complete disease documents from DB
- Do not include genes fetched from HPO terms when loading diseases
- Consider the renamed fields `Approved Symbol` -> `Approved Gene Symbol` and `Gene Symbols` -> `Gene/Locus And Other Related Symbols` when parsing OMIM terms from genemap2.txt file

## [4.72.1]
### Fixed
- Jinja filter that renders long integers
- Case cache when looking for causatives in other cases causing the server to hang

## [4.72]
### Added
- A GitHub action that checks for broken internal links in docs pages
- Link validation settings in mkdocs.yml file
- Load and display full RNA alignments on alignment viewer
- Genome build check when loading a case
- Extend event index to previous causative variants and always load them
### Fixed
- Documentation nav links for a few documents
- Slightly extended the BioNano Genomics Access integration docs
- Loading of SVs when VCF is missing the INFO.END field but has INFO.SVLEN field
- Escape protein sequence name (if available) in case general report to render special characters correctly
- CaseS HPO term searches for multiple terms works independent of order
- CaseS search regexp should not allow backslash
- CaseS cohort tags can contain whitespace and still match
- Remove diagnoses from cases even if OMIM term is not found in the database
- Parsing of disease-associated genes
- Removed an annoying warning while updating database's disease terms
- Displaying custom case images loaded with scout version <= 4.71
- Use pydantic version >=2 in requirements.txt file
### Changed
- Column width adjustment on caseS page
- Use Python 3.11 in tests
- Update some github actions
- Upgraded Pydantic to version 2
- Case validation fails on loading when associated files (alignments, VCFs and reports) are not present on disk
- Case validation fails on loading when custom images have format different then ["gif", "svg", "png", "jpg", "jpeg"]
- Custom images keys `case` and `str` in case config yaml file are renamed to `case_images` and `str_variants_images`
- Simplify and speed up case general report code
- Speed up case retrieval in case_matching_causatives
- Upgrade pymongo to version 4
- When updating disease terms, check that all terms are consistent with a DiseaseTerm model before dropping the old collection
- Better separation between modules loading HPO terms and diseases
- Deleted unused scout.build.phenotype module
- Stricter validation of mandatory genome build key when loading a case. Allowed values are ['37','38',37,38]
- Improved readability of variants length and coordinates on variantS pages

## [4.71]
### Added
- Added Balsamic keys for SweGen and loqusdb local archive frequecies, SNV and SV
- New filter option for Cancer variantS: local archive RD loqusdb
- Show annotated observations on SV variantS view, also for cancer somatic SVs
- Revel filter for variantS
- Show case default panel on caseS page
- CADD filter for Cancer Somatic SNV variantS - show score
- SpliceAI-lookup link (BROAD, shows SpliceAI and Pangolin) from variant page
- BioNano Access server API - check projects, samples and fetch FSHD reports
### Fixed
- Name of reference genome build for RNA for compatibility with IGV locus search change
- Howto to run the Docker image on Mac computers in `admin-guide/containers/container-deploy.md`
- Link to Weasyprint installation howto in README file
- Avoid filling up disk by creating a reduced VCF file for every variant that is visualized
- Remove legacy incorrectly formatted CODEOWNERS file
- Restrain variant_type requests to variantS views to "clinical" or "research"
- Visualization of cancer variants where cancer case has no affected individual
- ProteinPaint gene link (small StJude API change)
- Causative MEI variant link on causatives page
- Bionano access api settings commented out by default in Scout demo config file.
- Do not show FSHD button on freshly loaded cases without bionano_access individuals
- Truncate long variants' HGVS on causative/Clinically significant and pinned variants case panels
### Changed
- Remove function call that tracks users' browser version
- Include three more splice variant SO terms in clinical filter severe SO terms
- Drop old HPO term collection only after parsing and validation of new terms completes
- Move score to own column on Cancer Somatic SNV variantS page
- Refactored a few complex case operations, breaking out sub functionalities

## [4.70]
### Added
- Download a list of Gene Variants (max 500) resulting from SNVs and Indels search
- Variant PubMed link to search for gene symbol and any aliases
### Changed
- Clearer gnomAD values in Variants page
### Fixed
- CaseS page uniform column widths
- Include ClinVar variants into a scrollable div element on Case page
- `canonical_transcript` variable not initialized in get_hgvs function (server.blueprints.institutes.controllers.py)
- Catch and display any error while importing Phenopacket info
- Modified Docker files to use python:3.8-slim-bullseye to prevent gunicorn workers booting error

## [4.69]
### Added
- ClinVar submission howto available also on Case page
- Somatic score and filtering for somatic SV callers, if available
- Show caller as a tooltip on variantS list
### Fixed
- Crash when attempting to export phenotype from a case that had never had phenotypes
- Aesthetic fix to Causative and Pinned Variants on Case page
- Structural inconsistency for ClinVar Blueprint templates
- Updated igv.js to 2.15.8 to fix track default color bug
- Fixed release versions for actions.
- Freeze tornado below 6.3.0 for compatibility with livereload 2.6.3
- Force update variants count on case re-upload
- IGV locus search not working - add genome reference id
- Pin links to MEI variants should end up on MEI not SV variant view
- Load also matching MEI variants on forced region load
- Allow excluding MEI from case variant deletion
- Fixed the name of the assigned user when the internal user ID is different from the user email address
- Gene variantS should display gene function, region and full hgvs
### Changed
- FontAwesome integrity check fail (updated resource)
- Removed ClinVar API validation buttons in favour of direct API submission
- Improved layout of Institute settings page
- ClinVar API key and allowed submitters are set in the Institute settings page


## [4.68]
### Added
- Rare Disease Mobile Element Insertion variants view
### Changed
- Updated igv.js to 2.15.6
### Fixed
- Docker stage build pycairo.
- Restore SNV and SV rank models versions on Causatives and Verified pages
- Saving `REVEL_RANKSCORE` value in a field named `revel` in variants database documents

## [4.67]
### Added
- Prepare to filter local SV frequency
### Changed
- Speed up instituteS page loading by refactoring cases/institutes query
- Clinical Filter for SVs includes `splice_polypyrimidine_tract_variant` as a severe consequence
- Clinical Filter for SVs includes local variant frequency freeze ("old") for filtering, starting at 30 counts
- Speed up caseS page loading by adding status to index and refactoring totals count
- HPO file parsing is updated to reflect that HPO have changed a few downloadable file formats with their 230405 release.
### Fixed
- Page crashing when a user tries to edit a comment that was removed
- Warning instead of crashed page when attempting to retrieve a non-existent Phenopacket
- Fixed StJude ProteinPaint gene link (URL change)
- Freeze of werkzeug library to version<2.3 to avoid problems resulting from the consequential upgrade of the Flask lib
- Huge list of genes in case report for megabases-long structural variants.
- Fix displaying institutes without associated cases on institutes page
- Fix default panel selection on SVs in cancer case report

## [4.66]
### Changed
- Moved Phenomodels code under a dedicated blueprint
- Updated the instructions to load custom case report under admin guide
- Keep variants filter window collapsed except when user expands it to filter
### Added
- A summary table of pinned variants on the cancer case general report
- New openable matching causatives and managed variants lists for default gene panels only for convenience
### Fixed
- Gens structural variant page link individual id typo

## [4.65.2]
### Fixed
- Generating general case report with str variants containing comments

## [4.65.1]
### Fixed
- Visibility of `Gene(s)` badges on SV VariantS page
- Hide dismiss bar on SV page not working well
- Delivery report PDF download
- Saving Pipeline version file when loading a case
- Backport compatible import of importlib metadata for old python versions (<3.8)

## [4.65]
### Added
- Option to mark a ClinVar submission as submitted
- Docs on how to create/update the PanelApp green genes as a system admin
- `individual_id`-parameter to both Gens links
- Download a gene panel in TXT format from gene panel page
- Panel gene comments on variant page: genes in panels can have comments that describe the gene in a panel context
### Changed
- Always show each case category on caseS page, even if 0 cases in total or after current query
- Improved sorting of ClinVar submissions
- Pre-populate SV type select in ClinVar submission form, when possible
- Show comment badges in related comments tables on general report
- Updated version of several GitHub actions
- Migrate from deprecated `pkg_resources` lib to `importlib_resources`
- Dismiss bar on variantS pages is thinner.
- Dismiss bar on variantS pages can be toggled open or closed for the duration of a login session.
### Fixed
- Fixed Sanger order / Cancel order modal close buttons
- Visibility of SV type in ClinVar submission form
- Fixed a couple of creations where now was called twice, so updated_at and created_at could differ
- Deprecated Ubuntu version 18.04 in one GitHub action
- Panels that have been removed (hidden) should not be visible in views where overlapping gene panels for genes are shown
- Gene panel test pointing to the right function

## [4.64]
### Added
- Create/Update a gene panel containing all PanelApp green genes (`scout update panelapp-green -i <cust_id>`)
- Links for ACMG pathogenicity impact modification on the ACMG classification page
### Changed
- Open local observation matching cases in new windows
### Fixed
- Matching manual ranked variants are now shown also on the somatic variant page
- VarSome links to hg19/GRCh37
- Managed variants filter settings lost when navigating to additional pages
- Collect the right variant category after submitting filter form from research variantS page
- Beacon links are templated and support variants in genome build 38

## [4.63]
### Added
- Display data sharing info for ClinVar, Matchmaker Exchange and Beacon in a dedicated column on Cases page
- Test for `commands.download.omim.print_omim`
- Display dismissed variants comments on general case report
- Modify ACMG pathogenicity impact (most commonly PVS1, PS3) based on strength of evidence with lab director's professional judgement
- REViewer button on STR variant page
- Alamut institution parameter in institute settings for Alamut Visual Plus software
- Added Manual Ranks Risk Factor, Likely Risk Factor and Uncertain Risk Factor
- Display matching manual ranks from previous cases the user has access to on VariantS and Variant pages
- Link to gnomAD gene SVs v2.1 for SV variants with gnomAD frequency
- Support for nf-core/rnafusion reports
### Changed
- Display chrY for sex unknown
- Deprecate legacy scout_load() method API call.
- Message shown when variant tag is updated for a variant
- When all ACMG classifications are deleted from a variant, the current variant classification status is also reset.
- Refactored the functions that collect causative variants
- Removed `scripts/generate_test_data.py`
### Fixed
- Default IGV tracks (genes, ClinVar, ClinVar CNVs) showing even if user unselects them all
- Freeze Flask-Babel below v3.0 due to issue with a locale decorator
- Thaw Flask-Babel and fix according to v3 standard. Thank you @TkTech!
- Show matching causatives on somatic structural variant page
- Visibility of gene names and functional annotations on Causatives/Verified pages
- Panel version can be manually set to floating point numbers, when modified
- Causatives page showing also non-causative variants matching causatives in other cases
- ClinVar form submission for variants with no selected transcript and HGVS
- Validating and submitting ClinVar objects not containing both Variant and Casedata info

## [4.62.1]
### Fixed
- Case page crashing when adding a case to a group without providing a valid case name

## [4.62]
### Added
- Validate ClinVar submission objects using the ClinVar API
- Wrote tests for case and variant API endpoints
- Create ClinVar submissions from Scout using the ClinVar API
- Export Phenopacket for affected individual
- Import Phenopacket from JSON file or Phenopacket API backend server
- Use the new case name option for GENS requests
- Pre-validate refseq:HGVS items using VariantValidator in ClinVar submission form
### Fixed
- Fallback for empty alignment index for REViewer service
- Source link out for MIP 11.1 reference STR annotation
- Avoid duplicate causatives and pinned variants
- ClinVar clinical significance displays only the ACMG terms when user selects ACMG 2015 as assertion criteria
- Spacing between icon and text on Beacon and MatchMaker links on case page sidebar
- Truncate IDs and HGVS representations in ClinVar pages if longer than 25 characters
- Update ClinVar submission ID form
- Handle connection timeout when sending requests requests to external web services
- Validate any ClinVar submission regardless of its status
- Empty Phenopackets import crashes
- Stop Spinner on Phenopacket JSON download
### Changed
- Updated ClinVar submission instructions

## [4.61.1]
### Fixed
- Added `UMLS` as an option of `Condition ID type` in ClinVar Variant downloaded files
- Missing value for `Condition ID type` in ClinVar Variant downloaded files
- Possibility to open, close or delete a ClinVar submission even if it doesn't have an associated name
- Save SV type, ref and alt n. copies to exported ClinVar files
- Inner and outer start and stop SV coordinates not exported in ClinVar files
- ClinVar submissions page crashing when SV files don't contain breakpoint exact coordinates
- Align OMIM diagnoses with delete diagnosis button on case page
- In ClinVar form, reset condition list and customize help when condition ID changes

## [4.61]
### Added
- Filter case list by cases with variants in ClinVar submission
- Filter case list by cases containing RNA-seq data - gene_fusion_reports and sample-level tracks (splice junctions and RNA coverage)
- Additional case category `Ignored`, to be used for cases that don't fall in the existing 'inactive', 'archived', 'solved', 'prioritized' categories
- Display number of cases shown / total number of cases available for each category on Cases page
- Moved buttons to modify case status from sidebar to main case page
- Link to Mutalyzer Normalizer tool on variant's transcripts overview to retrieve official HVGS descriptions
- Option to manually load RNA MULTIQC report using the command `scout load report -t multiqc_rna`
- Load RNA MULTIQC automatically for a case if config file contains the `multiqc_rna` key/value
- Instructions in admin-guide on how to load case reports via the command line
- Possibility to filter RD variants by a specific genotype call
- Distinct colors for different inheritance models on RD Variant page
- Gene panels PDF export with case variants hits by variant type
- A couple of additional README badges for GitHub stats
- Upload and display of pipeline reference info and executable version yaml files as custom reports
- Testing CLI on hasta in PR template
### Changed
- Instructions on how to call dibs on scout-stage server in pull request template
- Deprecated CLI commands `scout load <delivery_report, gene_fusion_report, coverage_qc_report, cnv_report>` to replace them with command `scout load report -t <report type>`
- Refactored code to display and download custom case reports
- Do not export `Assertion method` and `Assertion method citation` to ClinVar submission files according to changes to ClinVar's submission spreadsheet templates.
- Simplified code to create and download ClinVar CSV files
- Colorize inheritance models badges by category on VariantS page
- `Safe variants matching` badge more visible on case page
### Fixed
- Non-admin users saving institute settings would clear loqusdb instance selection
- Layout of variant position, cytoband and type in SV variant summary
- Broken `Build Status - GitHub badge` on GitHub README page
- Visibility of text on grey badges in gene panels PDF exports
- Labels for dashboard search controls
- Dark mode visibility for ClinVar submission
- Whitespaces on outdated panel in extent report

## [4.60]
### Added
- Mitochondrial deletion signatures (mitosign) can be uploaded and shown with mtDNA report
- A `Type of analysis` column on Causatives and Validated variants pages
- List of "safe" gene panels available for matching causatives and managed variants in institute settings, to avoid secondary findings
- `svdb_origin` as a synonym for `FOUND_IN` to complement `set` for variants found by all callers
### Changed
- Hide removed gene panels by default in panels page
- Removed option for filtering cancer SVs by Tumor and Normal alt AF
- Hide links to coverage report from case dynamic HPO panel if cancer analysis
- Remove rerun emails and redirect users to the analysis order portal instead
- Updated clinical SVs igv.js track (dbVar) and added example of external track from `https://trackhubregistry.org/`
- Rewrote the ClinVar export module to simplify and add one variant at the time
- ClinVar submissions with phenotype conditions from: [OMIM, MedGen, Orphanet, MeSH, HP, MONDO]
### Fixed
- If trying to load a badly formatted .tsv file an error message is displayed.
- Avoid showing case as rerun when first attempt at case upload failed
- Dynamic autocomplete search not working on phenomodels page
- Callers added to variant when loading case
- Now possible to update managed variant from file without deleting it first
- Missing preselected chromosome when editing a managed variant
- Preselected variant type and subtype when editing a managed variant
- Typo in dbVar ClinVar track, hg19


## [4.59]
### Added
- Button to go directly to HPO SV filter variantS page from case
- `Scout-REViewer-Service` integration - show `REViewer` picture if available
- Link to HPO panel coverage overview on Case page
- Specify a confidence threshold (green|amber|red) when loading PanelApp panels
- Functional annotations in variants lists exports (all variants)
- Cancer/Normal VAFs and COSMIC ids in in variants lists exports (cancer variants)
### Changed
- Better visualization of regional annotation for long lists of genes in large SVs in Variants tables
- Order of cells in variants tables
- More evident links to gene coverage from Variant page
- Gene panels sorted by display name in the entire Case page
- Round CADD and GnomAD values in variants export files
### Fixed
- HPO filter button on SV variantS page
- Spacing between region|function cells in SVs lists
- Labels on gene panel Chanjo report
- Fixed ambiguous duplicated response headers when requesting a BAM file from /static
- Visited color link on gene coverage button (Variant page)

## [4.58.1]
### Fixed
- Case search with search strings that contain characters that can be escaped

## [4.58]
### Added
- Documentation on how to create/update PanelApp panels
- Add filter by local observations (archive) to structural variants filters
- Add more splicing consequences to SO term definitions
- Search for a specific gene in all gene panels
- Institute settings option to force show all variants on VariantS page for all cases of an institute
- Filter cases by validation pending status
- Link to The Clinical Knowledgebase (CKB) (https://ckb.jax.org/) in cancer variant's page
### Fixed
- Added a not-authorized `auto-login` fixture according to changes in Flask-Login 0.6.2
- Renamed `cache_timeout` param name of flask.send_file function to `max_age` (Flask 2.2 compliant)
- Replaced deprecated `app.config["JSON_SORT_KEYS"]` with app.json.sort_keys in app settings
- Bug in gene variants page (All SNVs and INDELs) when variant gene doesn't have a hgnc id that is found in the database
- Broken export of causatives table
- Query for genes in build 38 on `Search SNVs and INDELs` page
- Prevent typing special characters `^<>?!=\/` in case search form
- Search matching causatives also among research variants in other cases
- Links to variants in Verified variants page
- Broken filter institute cases by pinned gene
- Better visualization of long lists of genes in large SVs on Causative and Verified Variants page
- Reintroduced missing button to export Causative variants
- Better linking and display of matching causatives and managed variants
- Reduced code complexity in `scout/parse/variant/variant.py`
- Reduced complexity of code in `scout/build/variant/variant.py`

### Changed
- State that loqusdb observation is in current case if observations count is one and no cases are shown
- Better pagination and number of variants returned by queries in `Search SNVs and INDELs` page
- Refactored and simplified code used for collecting gene variants for `Search SNVs and INDELs` page
- Fix sidebar panel icons in Case view
- Fix panel spacing in Case view
- Removed unused database `sanger_ordered` and `case_id,category,rank_score` indexes (variant collection)
- Verified variants displayed in a dedicated page reachable from institute sidebar
- Unified stats in dashboard page
- Improved gene info for large SVs and cancer SVs
- Remove the unused `variant.str_variant` endpoint from variant views
- Easier editing of HPO gene panel on case page
- Assign phenotype panel less cramped on Case page
- Causatives and Verified variants pages to use the same template macro
- Allow hyphens in panel names
- Reduce resolution of example images
- Remove some animations in web gui which where rendered slow


## [4.57.4]
### Fixed
- Parsing of variant.FORMAT "DR" key in parse variant file

## [4.57.3]
### Fixed
- Export of STR verified variants
- Do not download as verified variants first verified and then reset to not validated
- Avoid duplicated lines in downloaded verified variants reflecting changes in variant validation status

## [4.57.2]
### Fixed
- Export of verified variants when variant gene has no transcripts
- HTTP 500 when visiting a the details page for a cancer variant that had been ranked with genmod

## [4.57.1]
### Fixed
- Updating/replacing a gene panel from file with a corrupted or malformed file

## [4.57]
### Added
- Display last 50 or 500 events for a user in a timeline
- Show dismiss count from other cases on matching variantS
- Save Beacon-related events in events collection
- Institute settings allow saving multiple loqusdb instances for one institute
- Display stats from multiple instances of loqusdb on variant page
- Display date and frequency of obs derived from count of local archive observations from MIP11 (requires fix in MIP)
### Changed
- Prior ACMG classifications view is no longer limited by pathogenicity
### Fixed
- Visibility of Sanger ordered badge on case page, light mode
- Some of the DataTables tables (Phenotypes and Diagnoses pages) got a bit dark in dark mode
- Remove all redundancies when displaying timeline events (some events are saved both as case-related and variant-related)
- Missing link in saved MatchMaker-related events
- Genes with mixed case gene symbols missing in PanelApp panels
- Alignment of elements on the Beacon submission modal window
- Locus info links from STR variantS page open in new browser tabs

## [4.56]
### Added
- Test for PanelApp panels loading
- `panel-umi` tag option when loading cancer analyses
### Changed
- Black text to make comments more visible in dark mode
- Loading PanelApp panels replaces pre-existing panels with same version
- Removed sidebar from Causatives page - navigation is available on the top bar for now
- Create ClinVar submissions from pinned variants list in case page
- Select which pinned variants will be included in ClinVar submission documents
### Fixed
- Remove a:visited css style from all buttons
- Update of HPO terms via command line
- Background color of `MIXED` and `PANEL-UMI` sequencing types on cases page
- Fixed regex error when searching for cases with query ending with `\ `
- Gene symbols on Causatives page lighter in dark mode
- SpliceAI tooltip of multigene variants

## [4.55]
### Changed
- Represent different tumor samples as vials in cases page
- Option to force-update the OMIM panel
### Fixed
- Low tumor purity badge alignment in cancer samples table on cancer case view
- VariantS comment popovers reactivate on hover
- Updating database genes in build 37
- ACMG classification summary hidden by sticky navbar
- Logo backgrounds fixed to white on welcome page
- Visited links turn purple again
- Style of link buttons and dropdown menus
- Update KUH and GMS logos
- Link color for Managed variants

## [4.54]
### Added
- Dark mode, using browser/OS media preference
- Allow marking case as solved without defining causative variants
- Admin users can create missing beacon datasets from the institute's settings page
- GenCC links on gene and variant pages
- Deprecation warnings when launching the app using a .yaml config file or loading cases using .ped files
### Changed
- Improved HTML syntax in case report template
- Modified message displayed when variant rank stats could not be calculated
- Expanded instructions on how to test on CG development server (cg-vm1)
- Added more somatic variant callers (Balsamic v9 SNV, develop SV)
### Fixed
- Remove load demo case command from docker-compose.yml
- Text elements being split across pages in PDF reports
- Made login password field of type `password` in LDAP login form
- Gene panels HTML select in institute's settings page
- Bootstrap upgraded to version 5
- Fix some Sourcery and SonarCloud suggestions
- Escape special characters in case search on institute and dashboard pages
- Broken case PDF reports when no Madeline pedigree image can be created
- Removed text-white links style that were invisible in new pages style
- Variants pagination after pressing "Filter variants" or "Clinical filter"
- Layout of buttons Matchmaker submission panel (case page)
- Removing cases from Matchmaker (simplified code and fixed functionality)
- Reintroduce check for missing alignment files purged from server

## [4.53]
### Added
### Changed
- Point Alamut API key docs link to new API version
- Parse dbSNP id from ID only if it says "rs", else use VEP CSQ fields
- Removed MarkupSafe from the dependencies
### Fixed
- Reintroduced loading of SVs for demo case 643595
- Successful parse of FOUND_IN should avoid GATK caller default
- All vulnerabilities flagged by SonarCloud

## [4.52]
### Added
- Demo cancer case gets loaded together with demo RD case in demo instance
- Parse REVEL_score alongside REVEL_rankscore from csq field and display it on SNV variant page
- Rank score results now show the ranking range
- cDNA and protein changes displayed on institute causatives pages
- Optional SESSION_TIMEOUT_MINUTES configuration in app config files
- Script to convert old OMIM case format (list of integers) to new format (list of dictionaries)
- Additional check for user logged in status before serving alignment files
- Download .cgh files from cancer samples table on cancer case page
- Number of documents and date of last update on genes page
### Changed
- Verify user before redirecting to IGV alignments and sashimi plots
- Build case IGV tracks starting from case and variant objects instead of passing all params in a form
- Unfreeze Werkzeug lib since Flask_login v.0.6 with bugfix has been released
- Sort gene panels by name (panelS and variant page)
- Removed unused `server.blueprints.alignviewers.unindexed_remote_static` endpoint
- User sessions to check files served by `server.blueprints.alignviewers.remote_static` endpoint
- Moved Beacon-related functions to a dedicated app extension
- Audit Filter now also loads filter displaying the variants for it
### Fixed
- Handle `attachment_filename` parameter renamed to `download_name` when Flask 2.2 will be released
- Removed cursor timeout param in cases find adapter function to avoid many code warnings
- Removed stream argument deprecation warning in tests
- Handle `no intervals found` warning in load_region test
- Beacon remove variants
- Protect remote_cors function in alignviewers view from Server-Side Request Forgery (SSRF)
- Check creation date of last document in gene collection to display when genes collection was updated last

## [4.51]
### Added
- Config file containing codecov settings for pull requests
- Add an IGV.js direct link button from case page
- Security policy file
- Hide/shade compound variants based on rank score on variantS from filter
- Chromograph legend documentation direct link
### Changed
- Updated deprecated Codecov GitHub action to v.2
- Simplified code of scout/adapter/mongo/variant
- Update IGV.js to v2.11.2
- Show summary number of variant gene panels on general report if more than 3
### Fixed
- Marrvel link for variants in genome build 38 (using liftover to build 37)
- Remove flags from codecov config file
- Fixed filter bug with high negative SPIDEX scores
- Renamed IARC TP53 button to to `TP53 Database`, modified also link since IARC has been moved to the US NCI: `https://tp53.isb-cgc.org/`
- Parsing new format of OMIM case info when exporting patients to Matchmaker
- Remove flask-debugtoolbar lib dependency that is using deprecated code and causes app to crash after new release of Jinja2 (3.1)
- Variant page crashing for cases with old OMIM terms structure (a list of integers instead of dictionary)
- Variant page crashing when creating MARRVEL link for cases with no genome build
- SpliceAI documentation link
- Fix deprecated `safe_str_cmp` import from `werkzeug.security` by freezing Werkzeug lib to v2.0 until Flask_login v.0.6 with bugfix is released
- List gene names densely in general report for SVs that contain more than 3 genes
- Show transcript ids on refseq genes on hg19 in IGV.js, using refgene source
- Display correct number of genes in general report for SVs that contain more than 32 genes
- Broken Google login after new major release of `lepture/authlib`
- Fix frequency and callers display on case general report

## [4.50.1]
### Fixed
- Show matching causative STR_repid for legacy str variants (pre Stranger hgnc_id)

## [4.50]
### Added
- Individual-specific OMIM terms
- OMIM disease descriptions in ClinVar submission form
- Add a toggle for melter rerun monitoring of cases
- Add a config option to show the rerun monitoring toggle
- Add a cli option to export cases with rerun monitoring enabled
- Add a link to STRipy for STR variants; shallow for ARX and HOXA13
- Hide by default variants only present in unaffected individuals in variants filters
- OMIM terms in general case report
- Individual-level info on OMIM and HPO terms in general case report
- PanelApp gene link among the external links on variant page
- Dashboard case filters fields help
- Filter cases by OMIM terms in cases and dashboard pages
### Fixed
- A malformed panel id request would crash with exception: now gives user warning flash with redirect
- Link to HPO resource file hosted on `http://purl.obolibrary.org`
- Gene search form when gene exists only in build 38
- Fixed odd redirect error and poor error message on missing column for gene panel csv upload
- Typo in parse variant transcripts function
- Modified keys name used to parse local observations (archived) frequencies to reflect change in MIP keys naming
- Better error handling for partly broken/timed out chanjo reports
- Broken javascript code when case Chromograph data is malformed
- Broader space for case synopsis in general report
- Show partial causatives on causatives and matching causatives panels
- Partial causative assignment in cases with no OMIM or HPO terms
- Partial causative OMIM select options in variant page
### Changed
- Slightly smaller and improved layout of content in case PDF report
- Relabel more cancer variant pages somatic for navigation
- Unify caseS nav links
- Removed unused `add_compounds` param from variant controllers function
- Changed default hg19 genome for IGV.js to legacy hg19_1kg_decoy to fix a few problematic loci
- Reduce code complexity (parse/ensembl.py)
- Silence certain fields in ClinVar export if prioritised ones exist (chrom-start-end if hgvs exist)
- Made phenotype non-mandatory when marking a variant as partial causative
- Only one phenotype condition type (OMIM or HPO) per variant is used in ClinVar submissions
- ClinVar submission variant condition prefers OMIM over HPO if available
- Use lighter version of gene objects in Omim MongoDB adapter, panels controllers, panels views and institute controllers
- Gene-variants table size is now adaptive
- Remove unused file upload on gene-variants page

## [4.49]
### Fixed
- Pydantic model types for genome_build, madeline_info, peddy_ped_check and peddy_sex_check, rank_model_version and sv_rank_model_version
- Replace `MatchMaker` with `Matchmaker` in all places visible by a user
- Save diagnosis labels along with OMIM terms in Matchmaker Exchange submission objects
- `libegl-mesa0_21.0.3-0ubuntu0.3~20.04.5_amd64.deb` lib not found by GitHub actions Docker build
- Remove unused `chromograph_image_files` and `chromograph_prefixes` keys saved when creating or updating an RD case
- Search managed variants by description and with ignore case
### Changed
- Introduced page margins on exported PDF reports
- Smaller gene fonts in downloaded HPO genes PDF reports
- Reintroduced gene coverage data in the PDF-exported general report of rare-disease cases
- Check for existence of case report files before creating sidebar links
- Better description of HPO and OMIM terms for patients submitted to Matchmaker Exchange
- Remove null non-mandatory key/values when updating a case
- Freeze WTForms<3 due to several form input rendering changes

## [4.48.1]
### Fixed
- General case PDF report for recent cases with no pedigree

## [4.48]
### Added
- Option to cancel a request for research variants in case page
### Changed
- Update igv.js to v2.10.5
- Updated example of a case delivery report
- Unfreeze cyvcf2
- Builder images used in Scout Dockerfiles
- Crash report email subject gives host name
- Export general case report to PDF using PDFKit instead of WeasyPrint
- Do not include coverage report in PDF case report since they might have different orientation
- Export cancer cases's "Coverage and QC report" to PDF using PDFKit instead of Weasyprint
- Updated cancer "Coverage and QC report" example
- Keep portrait orientation in PDF delivery report
- Export delivery report to PDF using PDFKit instead of Weasyprint
- PDF export of clinical and research HPO panels using PDFKit instead of Weasyprint
- Export gene panel report to PDF using PDFKit
- Removed WeasyPrint lib dependency

### Fixed
- Reintroduced missing links to Swegen and Beacon and dbSNP in RD variant page, summary section
- Demo delivery report orientation to fit new columns
- Missing delivery report in demo case
- Cast MNVs to SNV for test
- Export verified variants from all institutes when user is admin
- Cancer coverage and QC report not found for demo cancer case
- Pull request template instructions on how to deploy to test server
- PDF Delivery report not showing Swedac logo
- Fix code typos
- Disable codefactor raised by ESLint for javascript functions located on another file
- Loading spinner stuck after downloading a PDF gene panel report
- IGV browser crashing when file system with alignment files is not mounted

## [4.47]
### Added
- Added CADD, GnomAD and genotype calls to variantS export
### Changed
- Pull request template, to illustrate how to deploy pull request branches on cg-vm1 stage server
### Fixed
- Compiled Docker image contains a patched version (v4.9) of chanjo-report

## [4.46.1]
### Fixed
- Downloading of files generated within the app container (MT-report, verified variants, pedigrees, ..)

## [4.46]
### Added
- Created a Dockefile to be used to serve the dockerized app in production
- Modified the code to collect database params specified as env vars
- Created a GitHub action that pushes the Dockerfile-server image to Docker Hub (scout-server-stage) every time a PR is opened
- Created a GitHub action that pushes the Dockerfile-server image to Docker Hub (scout-server) every time a new release is created
- Reassign MatchMaker Exchange submission to another user when a Scout user is deleted
- Expose public API JSON gene panels endpoint, primarily to enable automated rerun checking for updates
- Add utils for dictionary type
- Filter institute cases using multiple HPO terms
- Vulture GitHub action to identify and remove unused variables and imports
### Changed
- Updated the python config file documentation in admin guide
- Case configuration parsing now uses Pydantic for improved typechecking and config handling
- Removed test matrices to speed up automatic testing of PRs
- Switch from Coveralls to Codecov to handle CI test coverage
- Speed-up CI tests by caching installation of libs and splitting tests into randomized groups using pytest-test-groups
- Improved LDAP login documentation
- Use lib flask-ldapconn instead of flask_ldap3_login> to handle ldap authentication
- Updated Managed variant documentation in user guide
- Fix and simplify creating and editing of gene panels
- Simplified gene variants search code
- Increased the height of the genes track in the IGV viewer
### Fixed
- Validate uploaded managed variant file lines, warning the user.
- Exporting validated variants with missing "genes" database key
- No results returned when searching for gene variants using a phenotype term
- Variants filtering by gene symbols file
- Make gene HGNC symbols field mandatory in gene variants page and run search only on form submit
- Make sure collaborator gene variants are still visible, even if HPO filter is used

## [4.45]
### Added
### Changed
- Start Scout also when loqusdbapi is not reachable
- Clearer definition of manual standard and custom inheritance models in gene panels
- Allow searching multiple chromosomes in filters
### Fixed
- Gene panel crashing on edit action

## [4.44]
### Added
### Changed
- Display Gene track beneath each sample track when displaying splice junctions in igv browser
- Check outdated gene symbols and update with aliases for both RD and cancer variantS
### Fixed
- Added query input check and fixed the Genes API endpoint to return a json formatted error when request is malformed
- Typo in ACMG BP6 tooltip

## [4.43.1]
### Added
- Added database index for OMIM disease term genes
### Changed
### Fixed
- Do not drop HPO terms collection when updating HPO terms via the command line
- Do not drop disease (OMIM) terms collection when updating diseases via the command line

## [4.43]
### Added
- Specify which collection(s) update/build indexes for
### Fixed
- Do not drop genes and transcripts collections when updating genes via the command line

## [4.42.1]
### Added
### Changed
### Fixed
- Freeze PyMongo lib to version<4.0 to keep supporting previous MongoDB versions
- Speed up gene panels creation and update by collecting only light gene info from database
- Avoid case page crash on Phenomizer queries timeout

## [4.42]
### Added
- Choose custom pinned variants to submit to MatchMaker Exchange
- Submit structural variant as genes to the MatchMaker Exchange
- Added function for maintainers and admins to remove gene panels
- Admins can restore deleted gene panels
- A development docker-compose file illustrating the scout/chanjo-report integration
- Show AD on variants view for cancer SV (tumor and normal)
- Cancer SV variants filter AD, AF (tumor and normal)
- Hiding the variants score column also from cancer SVs, as for the SNVs
### Changed
- Enforce same case _id and display_name when updating a case
- Enforce same individual ids, display names and affected status when updating a case
- Improved documentation for connecting to loqusdb instances (including loqusdbapi)
- Display and download HPO gene panels' gene symbols in italics
- A faster-built and lighter Docker image
- Reduce complexity of `panels` endpoint moving some code to the panels controllers
- Update requirements to use flask-ldap3-login>=0.9.17 instead of freezing WTForm
### Fixed
- Use of deprecated TextField after the upgrade of WTF to v3.0
- Freeze to WTForms to version < 3
- Remove the extra files (bed files and madeline.svg) introduced by mistake
- Cli command loading demo data in docker-compose when case custom images exist and is None
- Increased MongoDB connection serverSelectionTimeoutMS parameter to 30K (default value according to MongoDB documentation)
- Better differentiate old obs counts 0 vs N/A
- Broken cancer variants page when default gene panel was deleted
- Typo in tx_overview function in variant controllers file
- Fixed loqusdbapi SV search URL
- SV variants filtering using Decipher criterion
- Removing old gene panels that don't contain the `maintainer` key.

## [4.41.1]
### Fixed
- General reports crash for variant annotations with same variant on other cases

## [4.41]
### Added
- Extended the instructions for running the Scout Docker image (web app and cli).
- Enabled inclusion of custom images to STR variant view
### Fixed
- General case report sorting comments for variants with None genetic models
- Do not crash but redirect to variants page with error when a variant is not found for a case
- UCSC links coordinates for SV variants with start chromosome different than end chromosome
- Human readable variants name in case page for variants having start chromosome different from end chromosome
- Avoid always loading all transcripts when checking gene symbol: introduce gene captions
- Slow queries for evaluated variants on e.g. case page - use events instead
### Changed
- Rearrange variant page again, moving severity predictions down.
- More reactive layout width steps on variant page

## [4.40.1]
### Added
### Fixed
- Variants dismissed with inconsistent inheritance pattern can again be shown in general case report
- General report page for variants with genes=None
- General report crashing when variants have no panels
- Added other missing keys to case and variant dictionaries passed to general report
### Changed

## [4.40]
### Added
- A .cff citation file
- Phenotype search API endpoint
- Added pagination to phenotype API
- Extend case search to include internal MongoDB id
- Support for connecting to a MongoDB replica set (.py config files)
- Support for connecting to a MongoDB replica set (.yaml config files)
### Fixed
- Command to load the OMIM gene panel (`scout load panel --omim`)
- Unify style of pinned and causative variants' badges on case page
- Removed automatic spaces after punctuation in comments
- Remove the hardcoded number of total individuals from the variant's old observations panel
- Send delete requests to a connected Beacon using the DELETE method
- Layout of the SNV and SV variant page - move frequency up
### Changed
- Stop updating database indexes after loading exons via command line
- Display validation status badge also for not Sanger-sequenced variants
- Moved Frequencies, Severity and Local observations panels up in RD variants page
- Enabled Flask CORS to communicate CORS status to js apps
- Moved the code preparing the transcripts overview to the backend
- Refactored and filtered json data used in general case report
- Changed the database used in docker-compose file to use the official MongoDB v4.4 image
- Modified the Python (3.6, 3.8) and MongoDB (3.2, 4.4, 5.0) versions used in testing matrices (GitHub actions)
- Capitalize case search terms on institute and dashboard pages


## [4.39]
### Added
- COSMIC IDs collected from CSQ field named `COSMIC`
### Fixed
- Link to other causative variants on variant page
- Allow multiple COSMIC links for a cancer variant
- Fix floating text in severity box #2808
- Fixed MitoMap and HmtVar links for hg38 cases
- Do not open new browser tabs when downloading files
- Selectable IGV tracks on variant page
- Missing splice junctions button on variant page
- Refactor variantS representative gene selection, and use it also for cancer variant summary
### Changed
- Improve Javascript performance for displaying Chromograph images
- Make ClinVar classification more evident in cancer variant page

## [4.38]
### Added
- Option to hide Alamut button in the app config file
### Fixed
- Library deprecation warning fixed (insert is deprecated. Use insert_one or insert_many instead)
- Update genes command will not trigger an update of database indices any more
- Missing resources in temporary downloading directory when updating genes using the command line
- Restore previous variant ACMG classification in a scrollable div
- Loading spinner not stopping after downloading PDF case reports and variant list export
- Add extra Alamut links higher up on variant pages
- Improve UX for phenotypes in case page
- Filter and export of STR variants
- Update look of variants page navigation buttons
### Changed

## [4.37]
### Added
- Highlight and show version number for RefSeq MANE transcripts.
- Added integration to a rerunner service for toggling reanalysis with updated pedigree information
- SpliceAI display and parsing from VEP CSQ
- Display matching tiered variants for cancer variants
- Display a loading icon (spinner) until the page loads completely
- Display filter badges in cancer variants list
- Update genes from pre-downloaded file resources
- On login, OS, browser version and screen size are saved anonymously to understand how users are using Scout
- API returning institutes data for a given user: `/api/v1/institutes`
- API returning case data for a given institute: `/api/v1/institutes/<institute_id>/cases`
- Added GMS and Lund university hospital logos to login page
- Made display of Swedac logo configurable
- Support for displaying custom images in case view
- Individual-specific HPO terms
- Optional alamut_key in institute settings for Alamut Plus software
- Case report API endpoint
- Tooltip in case explaining that genes with genome build different than case genome build will not be added to dynamic HPO panel.
- Add DeepVariant as a caller
### Fixed
- Updated IGV to v2.8.5 to solve missing gene labels on some zoom levels
- Demo cancer case config file to load somatic SNVs and SVs only.
- Expand list of refseq trancripts in ClinVar submission form
- Renamed `All SNVs and INDELs` institute sidebar element to `Search SNVs and INDELs` and fixed its style.
- Add missing parameters to case load-config documentation
- Allow creating/editing gene panels and dynamic gene panels with genes present in genome build 38
- Bugfix broken Pytests
- Bulk dismissing variants error due to key conversion from string to integer
- Fix typo in index documentation
- Fixed crash in institute settings page if "collaborators" key is not set in database
- Don't stop Scout execution if LoqusDB call fails and print stacktrace to log
- Bug when case contains custom images with value `None`
- Bug introduced when fixing another bug in Scout-LoqusDB interaction
- Loading of OMIM diagnoses in Scout demo instance
- Remove the docker-compose with chanjo integration because it doesn't work yet.
- Fixed standard docker-compose with scout demo data and database
- Clinical variant assessments not present for pinned and causative variants on case page.
- MatchMaker matching one node at the time only
- Remove link from previously tiered variants badge in cancer variants page
- Typo in gene cell on cancer variants page
- Managed variants filter form
### Changed
- Better naming for variants buttons on cancer track (somatic, germline). Also show cancer research button if available.
- Load case with missing panels in config files, but show warning.
- Changing the (Female, Male) symbols to (F/M) letters in individuals_table and case-sma.
- Print stacktrace if case load command fails
- Added sort icon and a pointer to the cursor to all tables with sortable fields
- Moved variant, gene and panel info from the basic pane to summary panel for all variants.
- Renamed `Basics` panel to `Classify` on variant page.
- Revamped `Basics` panel to a panel dedicated to classify variants
- Revamped the summary panel to be more compact.
- Added dedicated template for cancer variants
- Removed Gene models, Gene annotations and Conservation panels for cancer variants
- Reorganized the orders of panels for variant and cancer variant views
- Added dedicated variant quality panel and removed relevant panes
- A more compact case page
- Removed OMIM genes panel
- Make genes panel, pinned variants panel, causative variants panel and ClinVar panel scrollable on case page
- Update to Scilifelab's 2020 logo
- Update Gens URL to support Gens v2.0 format
- Refactor tests for parsing case configurations
- Updated links to HPO downloadable resources
- Managed variants filtering defaults to all variant categories
- Changing the (Kind) drop-down according to (Category) drop-down in Managed variant add variant
- Moved Gens button to individuals table
- Check resource files availability before starting updating OMIM diagnoses
- Fix typo in `SHOW_OBSERVED_VARIANT_ARCHIVE` config param

## [4.36]
### Added
- Parse and save splice junction tracks from case config file
- Tooltip in observations panel, explaining that case variants with no link might be old variants, not uploaded after a case rerun
### Fixed
- Warning on overwriting variants with same position was no longer shown
- Increase the height of the dropdowns to 425px
- More indices for the case table as it grows, specifically for causatives queries
- Splice junction tracks not centered over variant genes
- Total number of research variants count
- Update variants stats in case documents every time new variants are loaded
- Bug in flashing warning messages when filtering variants
### Changed
- Clearer warning messages for genes and gene/gene-panels searches in variants filters

## [4.35]
### Added
- A new index for hgnc_symbol in the hgnc_gene collection
- A Pedigree panel in STR page
- Display Tier I and II variants in case view causatives card for cancer cases
### Fixed
- Send partial file data to igv.js when visualizing sashimi plots with splice junction tracks
- Research variants filtering by gene
- Do not attempt to populate annotations for not loaded pinned/causatives
- Add max-height to all dropdowns in filters
### Changed
- Switch off non-clinical gene warnings when filtering research variants
- Don't display OMIM disease card in case view for cancer cases
- Refactored Individuals and Causative card in case view for cancer cases
- Update and style STR case report

## [4.34]
### Added
- Saved filter lock and unlock
- Filters can optionally be marked audited, logging the filter name, user and date on the case events and general report.
- Added `ClinVar hits` and `Cosmic hits` in cancer SNVs filters
- Added `ClinVar hits` to variants filter (rare disease track)
- Load cancer demo case in docker-compose files (default and demo file)
- Inclusive-language check using [woke](https://github.com/get-woke/woke) github action
- Add link to HmtVar for mitochondrial variants (if VCF is annotated with HmtNote)
- Grey background for dismissed compounds in variants list and variant page
- Pin badge for pinned compounds in variants list and variant page
- Support LoqusDB REST API queries
- Add a docker-compose-matchmaker under scout/containers/development to test matchmaker locally
- Script to investigate consequences of symbol search bug
- Added GATK to list of SV and cancer SV callers
### Fixed
- Make MitoMap link work for hg38 again
- Export Variants feature crashing when one of the variants has no primary transcripts
- Redirect to last visited variantS page when dismissing variants from variants list
- Improved matching of SVs Loqus occurrences in other cases
- Remove padding from the list inside (Matching causatives from other cases) panel
- Pass None to get_app function in CLI base since passing script_info to app factory functions was deprecated in Flask 2.0
- Fixed failing tests due to Flask update to version 2.0
- Speed up user events view
- Causative view sort out of memory error
- Use hgnc_id for gene filter query
- Typo in case controllers displaying an error every time a patient is matched against external MatchMaker nodes
- Do not crash while attempting an update for variant documents that are too big (> 16 MB)
- Old STR causatives (and other variants) may not have HGNC symbols - fix sort lambda
- Check if gene_obj has primary_transcript before trying to access it
- Warn if a gene manually searched is in a clinical panel with an outdated name when filtering variants
- ChrPos split js not needed on STR page yet
### Changed
- Remove parsing of case `genome_version`, since it's not used anywhere downstream
- Introduce deprecation warning for Loqus configs that are not dictionaries
- SV clinical filter no longer filters out sub 100 nt variants
- Count cases in LoqusDB by variant type
- Commit pulse repo badge temporarily set to weekly
- Sort ClinVar submissions objects by ascending "Last evaluated" date
- Refactored the MatchMaker integration as an extension
- Replaced some sensitive words as suggested by woke linter
- Documentation for load-configuration rewritten.
- Add styles to MatchMaker matches table
- More detailed info on the data shared in MatchMaker submission form

## [4.33.1]
### Fixed
- Include markdown for release autodeploy docs
- Use standard inheritance model in ClinVar (https://ftp.ncbi.nlm.nih.gov/pub/GTR/standard_terms/Mode_of_inheritance.txt)
- Fix issue crash with variants that have been unflagged causative not being available in other causatives
### Added
### Changed

## [4.33]
### Fixed
- Command line crashing when updating an individual not found in database
- Dashboard page crashing when filters return no data
- Cancer variants filter by chromosome
- /api/v1/genes now searches for genes in all genome builds by default
- Upgraded igv.js to version 2.8.1 (Fixed Unparsable bed record error)
### Added
- Autodeploy docs on release
- Documentation for updating case individuals tracks
- Filter cases and dashboard stats by analysis track
### Changed
- Changed from deprecated db update method
- Pre-selected fields to run queries with in dashboard page
- Do not filter by any institute when first accessing the dashboard
- Removed OMIM panel in case view for cancer cases
- Display Tier I and II variants in case view causatives panel for cancer cases
- Refactored Individuals and Causative panels in case view for cancer cases

## [4.32.1]
### Fixed
- iSort lint check only
### Changed
- Institute cases page crashing when a case has track:Null
### Added

## [4.32]
### Added
- Load and show MITOMAP associated diseases from VCF (INFO field: MitomapAssociatedDiseases, via HmtNote)
- Show variant allele frequencies for mitochondrial variants (GRCh38 cases)
- Extend "public" json API with diseases (OMIM) and phenotypes (HPO)
- HPO gene list download now has option for clinical and non-clinical genes
- Display gene splice junctions data in sashimi plots
- Update case individuals with splice junctions tracks
- Simple Docker compose for development with local build
- Make Phenomodels subpanels collapsible
- User side documentation of cytogenomics features (Gens, Chromograph, vcf2cytosure, rhocall)
- iSort GitHub Action
- Support LoqusDB REST API queries
### Fixed
- Show other causative once, even if several events point to it
- Filtering variants by mitochondrial chromosome for cases with genome build=38
- HPO gene search button triggers any warnings for clinical / non-existing genes also on first search
- Fixed a bug in variants pages caused by MT variants without alt_frequency
- Tests for CADD score parsing function
- Fixed the look of IGV settings on SNV variant page
- Cases analyzed once shown as `rerun`
- Missing case track on case re-upload
- Fixed severity rank for SO term "regulatory region ablation"
### Changed
- Refactor according to CodeFactor - mostly reuse of duplicated code
- Phenomodels language adjustment
- Open variants in a new window (from variants page)
- Open overlapping and compound variants in a new window (from variant page)
- gnomAD link points to gnomAD v.3 (build GRCh38) for mitochondrial variants.
- Display only number of affected genes for dismissed SVs in general report
- Chromosome build check when populating the variants filter chromosome selection
- Display mitochondrial and rare diseases coverage report in cases with missing 'rare' track

## [4.31.1]
### Added
### Changed
- Remove mitochondrial and coverage report from cancer cases sidebar
### Fixed
- ClinVar page when dbSNP id is None

## [4.31]
### Added
- gnomAD annotation field in admin guide
- Export also dynamic panel genes not associated to an HPO term when downloading the HPO panel
- Primary HGNC transcript info in variant export files
- Show variant quality (QUAL field from vcf) in the variant summary
- Load/update PDF gene fusion reports (clinical and research) generated with Arriba
- Support new MANE annotations from VEP (both MANE Select and MANE Plus Clinical)
- Display on case activity the event of a user resetting all dismissed variants
- Support gnomAD population frequencies for mitochondrial variants
- Anchor links in Casedata ClinVar panels to redirect after renaming individuals
### Fixed
- Replace old docs link www.clinicalgenomics.se/scout with new https://clinical-genomics.github.io/scout
- Page formatting issues whenever case and variant comments contain extremely long strings with no spaces
- Chromograph images can be one column and have scrollbar. Removed legacy code.
- Column labels for ClinVar case submission
- Page crashing looking for LoqusDB observation when variant doesn't exist
- Missing inheritance models and custom inheritance models on newly created gene panels
- Accept only numbers in managed variants filter as position and end coordinates
- SNP id format and links in Variant page, ClinVar submission form and general report
- Case groups tooltip triggered only when mouse is on the panel header
### Changed
- A more compact case groups panel
- Added landscape orientation CSS style to cancer coverage and QC demo report
- Improve user documentation to create and save new gene panels
- Removed option to use space as separator when uploading gene panels
- Separating the columns of standard and custom inheritance models in gene panels
- Improved ClinVar instructions for users using non-English Excel

## [4.30.2]
### Added
### Fixed
- Use VEP RefSeq ID if RefSeq list is empty in RefSeq transcripts overview
- Bug creating variant links for variants with no end_chrom
### Changed

## [4.30.1]
### Added
### Fixed
- Cryptography dependency fixed to use version < 3.4
### Changed

## [4.30]
### Added
- Introduced a `reset dismiss variant` verb
- Button to reset all dismissed variants for a case
- Add black border to Chromograph ideograms
- Show ClinVar annotations on variantS page
- Added integration with GENS, copy number visualization tool
- Added a VUS label to the manual classification variant tags
- Add additional information to SNV verification emails
- Tooltips documenting manual annotations from default panels
- Case groups now show bam files from all cases on align view
### Fixed
- Center initial igv view on variant start with SNV/indels
- Don't set initial igv view to negative coordinates
- Display of GQ for SV and STR
- Parsing of AD and related info for STRs
- LoqusDB field in institute settings accepts only existing Loqus instances
- Fix DECIPHER link to work after DECIPHER migrated to GRCh38
- Removed visibility window param from igv.js genes track
- Updated HPO download URL
- Patch HPO download test correctly
- Reference size on STR hover not needed (also wrong)
- Introduced genome build check (allowed values: 37, 38, "37", "38") on case load
- Improve case searching by assignee full name
- Populating the LoqusDB select in institute settings
### Changed
- Cancer variants table header (pop freq etc)
- Only admin users can modify LoqusDB instance in Institute settings
- Style of case synopsis, variants and case comments
- Switched to igv.js 2.7.5
- Do not choke if case is missing research variants when research requested
- Count cases in LoqusDB by variant type
- Introduce deprecation warning for Loqus configs that are not dictionaries
- Improve create new gene panel form validation
- Make XM- transcripts less visible if they don't overlap with transcript refseq_id in variant page
- Color of gene panels and comments panels on cases and variant pages
- Do not choke if case is missing research variants when reserch requested

## [4.29.1]
### Added
### Fixed
- Always load STR variants regardless of RankScore threshold (hotfix)
### Changed

## [4.29]
### Added
- Added a page about migrating potentially breaking changes to the documentation
- markdown_include in development requirements file
- STR variants filter
- Display source, Z-score, inheritance pattern for STR annotations from Stranger (>0.6.1) if available
- Coverage and quality report to cancer view
### Fixed
- ACMG classification page crashing when trying to visualize a classification that was removed
- Pretty print HGVS on gene variants (URL-decode VEP)
- Broken or missing link in the documentation
- Multiple gene names in ClinVar submission form
- Inheritance model select field in ClinVar submission
- IGV.js >2.7.0 has an issue with the gene track zoom levels - temp freeze at 2.7.0
- Revert CORS-anywhere and introduce a local http proxy for cloud tracks
### Changed

## [4.28]
### Added
- Chromograph integration for displaying PNGs in case-page
- Add VAF to cancer case general report, and remove some of its unused fields
- Variants filter compatible with genome browser location strings
- Support for custom public igv tracks stored on the cloud
- Add tests to increase testing coverage
- Update case variants count after deleting variants
- Update IGV.js to latest (v2.7.4)
- Bypass igv.js CORS check using `https://github.com/Rob--W/cors-anywhere`
- Documentation on default and custom IGV.js tracks (admin docs)
- Lock phenomodels so they're editable by admins only
- Small case group assessment sharing
- Tutorial and files for deploying app on containers (Kubernetes pods)
- Canonical transcript and protein change of canonical transcript in exported variants excel sheet
- Support for Font Awesome version 6
- Submit to Beacon from case page sidebar
- Hide dismissed variants in variants pages and variants export function
- Systemd service files and instruction to deploy Scout using podman
### Fixed
- Bugfix: unused `chromgraph_prefix |tojson` removed
- Freeze coloredlogs temporarily
- Marrvel link
- Don't show TP53 link for silent or synonymous changes
- OMIM gene field accepts any custom number as OMIM gene
- Fix Pytest single quote vs double quote string
- Bug in gene variants search by similar cases and no similar case is found
- Delete unused file `userpanel.py`
- Primary transcripts in variant overview and general report
- Google OAuth2 login setup in README file
- Redirect to 'missing file'-icon if configured Chromograph file is missing
- Javascript error in case page
- Fix compound matching during variant loading for hg38
- Cancer variants view containing variants dismissed with cancer-specific reasons
- Zoom to SV variant length was missing IGV contig select
- Tooltips on case page when case has no default gene panels
### Changed
- Save case variants count in case document and not in sessions
- Style of gene panels multiselect on case page
- Collapse/expand main HPO checkboxes in phenomodel preview
- Replaced GQ (Genotype quality) with VAF (Variant allele frequency) in cancer variants GT table
- Allow loading of cancer cases with no tumor_purity field
- Truncate cDNA and protein changes in case report if longer than 20 characters


## [4.27]
### Added
- Exclude one or more variant categories when running variants delete command
### Fixed
### Changed

## [4.26.1]
### Added
### Fixed
- Links with 1-letter aa codes crash on frameshift etc
### Changed

## [4.26]
### Added
- Extend the delete variants command to print analysis date, track, institute, status and research status
- Delete variants by type of analysis (wgs|wes|panel)
- Links to cBioPortal, MutanTP53, IARC TP53, OncoKB, MyCancerGenome, CIViC
### Fixed
- Deleted variants count
### Changed
- Print output of variants delete command as a tab separated table

## [4.25]
### Added
- Command line function to remove variants from one or all cases
### Fixed
- Parse SMN None calls to None rather than False

## [4.24.1]
### Fixed
- Install requirements.txt via setup file

## [4.24]
### Added
- Institute-level phenotype models with sub-panels containing HPO and OMIM terms
- Runnable Docker demo
- Docker image build and push github action
- Makefile with shortcuts to docker commands
- Parse and save synopsis, phenotype and cohort terms from config files upon case upload
### Fixed
- Update dismissed variant status when variant dismissed key is missing
- Breakpoint two IGV button now shows correct chromosome when different from bp1
- Missing font lib in Docker image causing the PDF report download page to crash
- Sentieon Manta calls lack Somaticscore - load anyway
- ClinVar submissions crashing due to pinned variants that are not loaded
- Point ExAC pLI score to new gnomad server address
- Bug uploading cases missing phenotype terms in config file
- STRs loaded but not shown on browser page
- Bug when using adapter.variant.get_causatives with case_id without causatives
- Problem with fetching "solved" from scout export cases cli
- Better serialising of datetime and bson.ObjectId
- Added `volumes` folder to .gitignore
### Changed
- Make matching causative and managed variants foldable on case page
- Remove calls to PyMongo functions marked as deprecated in backend and frontend(as of version 3.7).
- Improved `scout update individual` command
- Export dynamic phenotypes with ordered gene lists as PDF


## [4.23]
### Added
- Save custom IGV track settings
- Show a flash message with clear info about non-valid genes when gene panel creation fails
- CNV report link in cancer case side navigation
- Return to comment section after editing, deleting or submitting a comment
- Managed variants
- MT vs 14 chromosome mean coverage stats if Scout is connected to Chanjo
### Fixed
- missing `vcf_cancer_sv` and `vcf_cancer_sv_research` to manual.
- Split ClinVar multiple clnsig values (slash-separated) and strip them of underscore for annotations without accession number
- Timeout of `All SNVs and INDELs` page when no valid gene is provided in the search
- Round CADD (MIPv9)
- Missing default panel value
- Invisible other causatives lines when other causatives lack gene symbols
### Changed
- Do not freeze mkdocs-material to version 4.6.1
- Remove pre-commit dependency

## [4.22]
### Added
- Editable cases comments
- Editable variants comments
### Fixed
- Empty variant activity panel
- STRs variants popover
- Split new ClinVar multiple significance terms for a variant
- Edit the selected comment, not the latest
### Changed
- Updated RELEASE docs.
- Pinned variants card style on the case page
- Merged `scout export exons` and `scout view exons` commands


## [4.21.2]
### Added
### Fixed
- Do not pre-filter research variants by (case-default) gene panels
- Show OMIM disease tooltip reliably
### Changed

## [4.21.1]
### Added
### Fixed
- Small change to Pop Freq column in variants ang gene panels to avoid strange text shrinking on small screens
- Direct use of HPO list for Clinical HPO SNV (and cancer SNV) filtering
- PDF coverage report redirecting to login page
### Changed
- Remove the option to dismiss single variants from all variants pages
- Bulk dismiss SNVs, SVs and cancer SNVs from variants pages

## [4.21]
### Added
- Support to configure LoqusDB per institute
- Highlight causative variants in the variants list
- Add tests. Mostly regarding building internal datatypes.
- Remove leading and trailing whitespaces from panel_name and display_name when panel is created
- Mark MANE transcript in list of transcripts in "Transcript overview" on variant page
- Show default panel name in case sidebar
- Previous buttons for variants pagination
- Adds a gh action that checks that the changelog is updated
- Adds a gh action that deploys new releases automatically to pypi
- Warn users if case default panels are outdated
- Define institute-specific gene panels for filtering in institute settings
- Use institute-specific gene panels in variants filtering
- Show somatic VAF for pinned and causative variants on case page

### Fixed
- Report pages redirect to login instead of crashing when session expires
- Variants filter loading in cancer variants page
- User, Causative and Cases tables not scaling to full page
- Improved docs for an initial production setup
- Compatibility with latest version of Black
- Fixed tests for Click>7
- Clinical filter required an extra click to Filter to return variants
- Restore pagination and shrink badges in the variants page tables
- Removing a user from the command line now inactivates the case only if user is last assignee and case is active
- Bugfix, LoqusDB per institute feature crashed when institute id was empty string
- Bugfix, LoqusDB calls where missing case count
- filter removal and upload for filters deleted from another page/other user
- Visualize outdated gene panels info in a popover instead of a tooltip in case page side panel

### Changed
- Highlight color on normal STRs in the variants table from green to blue
- Display breakpoints coordinates in verification emails only for structural variants


## [4.20]
### Added
- Display number of filtered variants vs number of total variants in variants page
- Search case by HPO terms
- Dismiss variant column in the variants tables
- Black and pre-commit packages to dev requirements

### Fixed
- Bug occurring when rerun is requested twice
- Peddy info fields in the demo config file
- Added load config safety check for multiple alignment files for one individual
- Formatting of cancer variants table
- Missing Score in SV variants table

### Changed
- Updated the documentation on how to create a new software release
- Genome build-aware cytobands coordinates
- Styling update of the Matchmaker card
- Select search type in case search form


## [4.19]

### Added
- Show internal ID for case
- Add internal ID for downloaded CGH files
- Export dynamic HPO gene list from case page
- Remove users as case assignees when their account is deleted
- Keep variants filters panel expanded when filters have been used

### Fixed
- Handle the ProxyFix ModuleNotFoundError when Werkzeug installed version is >1.0
- General report formatting issues whenever case and variant comments contain extremely long strings with no spaces

### Changed
- Created an institute wrapper page that contains list of cases, causatives, SNVs & Indels, user list, shared data and institute settings
- Display case name instead of case ID on clinVar submissions
- Changed icon of sample update in clinVar submissions


## [4.18]

### Added
- Filter cancer variants on cytoband coordinates
- Show dismiss reasons in a badge with hover for clinical variants
- Show an ellipsis if 10 cases or more to display with loqusdb matches
- A new blog post for version 4.17
- Tooltip to better describe Tumor and Normal columns in cancer variants
- Filter cancer SNVs and SVs by chromosome coordinates
- Default export of `Assertion method citation` to clinVar variants submission file
- Button to export up to 500 cancer variants, filtered or not
- Rename samples of a clinVar submission file

### Fixed
- Apply default gene panel on return to cancer variantS from variant view
- Revert to certificate checking when asking for Chanjo reports
- `scout download everything` command failing while downloading HPO terms

### Changed
- Turn tumor and normal allelic fraction to decimal numbers in tumor variants page
- Moved clinVar submissions code to the institutes blueprints
- Changed name of clinVar export files to FILENAME.Variant.csv and FILENAME.CaseData.csv
- Switched Google login libraries from Flask-OAuthlib to Authlib


## [4.17.1]

### Fixed
- Load cytobands for cases with chromosome build not "37" or "38"


## [4.17]

### Added
- COSMIC badge shown in cancer variants
- Default gene-panel in non-cancer structural view in url
- Filter SNVs and SVs by cytoband coordinates
- Filter cancer SNV variants by alt allele frequency in tumor
- Correct genome build in UCSC link from structural variant page



### Fixed
- Bug in clinVar form when variant has no gene
- Bug when sharing cases with the same institute twice
- Page crashing when removing causative variant tag
- Do not default to GATK caller when no caller info is provided for cancer SNVs


## [4.16.1]

### Fixed
- Fix the fix for handling of delivery reports for rerun cases

## [4.16]

### Added
- Adds possibility to add "lims_id" to cases. Currently only stored in database, not shown anywhere
- Adds verification comment box to SVs (previously only available for small variants)
- Scrollable pedigree panel

### Fixed
- Error caused by changes in WTForm (new release 2.3.x)
- Bug in OMIM case page form, causing the page to crash when a string was provided instead of a numerical OMIM id
- Fix Alamut link to work properly on hg38
- Better handling of delivery reports for rerun cases
- Small CodeFactor style issues: matchmaker results counting, a couple of incomplete tests and safer external xml
- Fix an issue with Phenomizer introduced by CodeFactor style changes

### Changed
- Updated the version of igv.js to 2.5.4

## [4.15.1]

### Added
- Display gene names in ClinVar submissions page
- Links to Varsome in variant transcripts table

### Fixed
- Small fixes to ClinVar submission form
- Gene panel page crash when old panel has no maintainers

## [4.15]

### Added
- Clinvar CNVs IGV track
- Gene panels can have maintainers
- Keep variant actions (dismissed, manual rank, mosaic, acmg, comments) upon variant re-upload
- Keep variant actions also on full case re-upload

### Fixed
- Fix the link to Ensembl for SV variants when genome build 38.
- Arrange information in columns on variant page
- Fix so that new cosmic identifier (COSV) is also acceptable #1304
- Fixed COSMIC tag in INFO (outside of CSQ) to be parses as well with `&` splitter.
- COSMIC stub URL changed to https://cancer.sanger.ac.uk/cosmic/search?q= instead.
- Updated to a version of IGV where bigBed tracks are visualized correctly
- Clinvar submission files are named according to the content (variant_data and case_data)
- Always show causatives from other cases in case overview
- Correct disease associations for gene symbol aliases that exist as separate genes
- Re-add "custom annotations" for SV variants
- The override ClinVar P/LP add-in in the Clinical Filter failed for new CSQ strings

### Changed
- Runs all CI checks in github actions

## [4.14.1]

### Fixed
- Error when variant found in loqusdb is not loaded for other case

## [4.14]

### Added
- Use github actions to run tests
- Adds CLI command to update individual alignments path
- Update HPO terms using downloaded definitions files
- Option to use alternative flask config when running `scout serve`
- Requirement to use loqusdb >= 2.5 if integrated

### Fixed
- Do not display Pedigree panel in cancer view
- Do not rely on internet connection and services available when running CI tests
- Variant loading assumes GATK if no caller set given and GATK filter status is seen in FILTER
- Pass genome build param all the way in order to get the right gene mappings for cases with build 38
- Parse correctly variants with zero frequency values
- Continue even if there are problems to create a region vcf
- STR and cancer variant navigation back to variants pages could fail

### Changed
- Improved code that sends requests to the external APIs
- Updates ranges for user ranks to fit todays usage
- Run coveralls on github actions instead of travis
- Run pip checks on github actions instead of coveralls
- For hg38 cases, change gnomAD link to point to version 3.0 (which is hg38 based)
- Show pinned or causative STR variants a bit more human readable

## [4.13.1]

### Added
### Fixed
- Typo that caused not all clinvar conflicting interpretations to be loaded no matter what
- Parse and retrieve clinvar annotations from VEP-annotated (VEP 97+) CSQ VCF field
- Variant clinvar significance shown as `not provided` whenever is `Uncertain significance`
- Phenomizer query crashing when case has no HPO terms assigned
- Fixed a bug affecting `All SNVs and INDELs` page when variants don't have canonical transcript
- Add gene name or id in cancer variant view

### Changed
- Cancer Variant view changed "Variant:Transcript:Exon:HGVS" to "Gene:Transcript:Exon:HGVS"

## [4.13]

### Added
- ClinVar SNVs track in IGV
- Add SMA view with SMN Copy Number data
- Easier to assign OMIM diagnoses from case page
- OMIM terms and specific OMIM term page

### Fixed
- Bug when adding a new gene to a panel
- Restored missing recent delivery reports
- Fixed style and links to other reports in case side panel
- Deleting cases using display_name and institute not deleting its variants
- Fixed bug that caused coordinates filter to override other filters
- Fixed a problem with finding some INS in loqusdb
- Layout on SV page when local observations without cases are present
- Make scout compatible with the new HPO definition files from `http://compbio.charite.de/jenkins/`
- General report visualization error when SNVs display names are very long


### Changed


## [4.12.4]

### Fixed
- Layout on SV page when local observations without cases are present

## [4.12.3]

### Fixed
- Case report when causative or pinned SVs have non null allele frequencies

## [4.12.2]

### Fixed
- SV variant links now take you to the SV variant page again
- Cancer variant view has cleaner table data entries for "N/A" data
- Pinned variant case level display hotfix for cancer and str - more on this later
- Cancer variants show correct alt/ref reads mirroring alt frequency now
- Always load all clinical STR variants even if a region load is attempted - index may be missing
- Same case repetition in variant local observations

## [4.12.1]

### Fixed
- Bug in variant.gene when gene has no HGVS description


## [4.12]

### Added
- Accepts `alignment_path` in load config to pass bam/cram files
- Display all phenotypes on variant page
- Display hgvs coordinates on pinned and causatives
- Clear panel pending changes
- Adds option to setup the database with static files
- Adds cli command to download the resources from CLI that scout needs
- Adds test files for merged somatic SV and CNV; as well as merged SNV, and INDEL part of #1279
- Allows for upload of OMIM-AUTO gene panel from static files without api-key

### Fixed
- Cancer case HPO panel variants link
- Fix so that some drop downs have correct size
- First IGV button in str variants page
- Cancer case activates on SNV variants
- Cases activate when STR variants are viewed
- Always calculate code coverage
- Pinned/Classification/comments in all types of variants pages
- Null values for panel's custom_inheritance_models
- Discrepancy between the manual disease transcripts and those in database in gene-edit page
- ACMG classification not showing for some causatives
- Fix bug which caused IGV.js to use hg19 reference files for hg38 data
- Bug when multiple bam files sources with non-null values are available


### Changed
- Renamed `requests` file to `scout_requests`
- Cancer variant view shows two, instead of four, decimals for allele and normal


## [4.11.1]

### Fixed
- Institute settings page
- Link institute settings to sharing institutes choices

## [4.11.0]

### Added
- Display locus name on STR variant page
- Alternative key `GNOMADAF_popmax` for Gnomad popmax allele frequency
- Automatic suggestions on how to improve the code on Pull Requests
- Parse GERP, phastCons and phyloP annotations from vep annotated CSQ fields
- Avoid flickering comment popovers in variant list
- Parse REVEL score from vep annotated CSQ fields
- Allow users to modify general institute settings
- Optionally format code automatically on commit
- Adds command to backup vital parts `scout export database`
- Parsing and displaying cancer SV variants from Manta annotated VCF files
- Dismiss cancer snv variants with cancer-specific options
- Add IGV.js UPD, RHO and TIDDIT coverage wig tracks.


### Fixed
- Slightly darker page background
- Fixed an issued with parsed conservation values from CSQ
- Clinvar submissions accessible to all users of an institute
- Header toolbar when on Clinvar page now shows institute name correctly
- Case should not always inactivate upon update
- Show dismissed snv cancer variants as grey on the cancer variants page
- Improved style of mappability link and local observations on variant page
- Convert all the GET requests to the igv view to POST request
- Error when updating gene panels using a file containing BOM chars
- Add/replace gene radio button not working in gene panels


## [4.10.1]

### Fixed
- Fixed issue with opening research variants
- Problem with coveralls not called by Travis CI
- Handle Biomart service down in tests


## [4.10.0]

### Added
- Rank score model in causatives page
- Exportable HPO terms from phenotypes page
- AMP guideline tiers for cancer variants
- Adds scroll for the transcript tab
- Added CLI option to query cases on time since case event was added
- Shadow clinical assessments also on research variants display
- Support for CRAM alignment files
- Improved str variants view : sorting by locus, grouped by allele.
- Delivery report PDF export
- New mosaicism tag option
- Add or modify individuals' age or tissue type from case page
- Display GC and allele depth in causatives table.
- Included primary reference transcript in general report
- Included partial causative variants in general report
- Remove dependency of loqusdb by utilising the CLI

### Fixed
- Fixed update OMIM command bug due to change in the header of the genemap2 file
- Removed Mosaic Tag from Cancer variants
- Fixes issue with unaligned table headers that comes with hidden Datatables
- Layout in general report PDF export
- Fixed issue on the case statistics view. The validation bars didn't show up when all institutes were selected. Now they do.
- Fixed missing path import by importing pathlib.Path
- Handle index inconsistencies in the update index functions
- Fixed layout problems


## [4.9.0]

### Added
- Improved MatchMaker pages, including visible patient contacts email address
- New badges for the github repo
- Links to [GENEMANIA](genemania.org)
- Sort gene panel list on case view.
- More automatic tests
- Allow loading of custom annotations in VCF using the SCOUT_CUSTOM info tag.

### Fixed
- Fix error when a gene is added to an empty dynamic gene panel
- Fix crash when attempting to add genes on incorrect format to dynamic gene panel
- Manual rank variant tags could be saved in a "Select a tag"-state, a problem in the variants view.
- Same case evaluations are no longer shown as gray previous evaluations on the variants page
- Stay on research pages, even if reset, next first buttons are pressed..
- Overlapping variants will now be visible on variant page again
- Fix missing classification comments and links in evaluations page
- All prioritized cases are shown on cases page


## [4.8.3]

### Added

### Fixed
- Bug when ordering sanger
- Improved scrolling over long list of genes/transcripts


## [4.8.2]

### Added

### Fixed
- Avoid opening extra tab for coverage report
- Fixed a problem when rank model version was saved as floats and not strings
- Fixed a problem with displaying dismiss variant reasons on the general report
- Disable load and delete filter buttons if there are no saved filters
- Fix problem with missing verifications
- Remove duplicate users and merge their data and activity


## [4.8.1]

### Added

### Fixed
- Prevent login fail for users with id defined by ObjectId and not email
- Prevent the app from crashing with `AttributeError: 'NoneType' object has no attribute 'message'`


## [4.8.0]

### Added
- Updated Scout to use Bootstrap 4.3
- New looks for Scout
- Improved dashboard using Chart.js
- Ask before inactivating a case where last assigned user leaves it
- Genes can be manually added to the dynamic gene list directly on the case page
- Dynamic gene panels can optionally be used with clinical filter, instead of default gene panel
- Dynamic gene panels get link out to chanjo-report for coverage report
- Load all clinvar variants with clinvar Pathogenic, Likely Pathogenic and Conflicting pathogenic
- Show transcripts with exon numbers for structural variants
- Case sort order can now be toggled between ascending and descending.
- Variants can be marked as partial causative if phenotype is available for case.
- Show a frequency tooltip hover for SV-variants.
- Added support for LDAP login system
- Search snv and structural variants by chromosomal coordinates
- Structural variants can be marked as partial causative if phenotype is available for case.
- Show normal and pathologic limits for STRs in the STR variants view.
- Institute level persistent variant filter settings that can be retrieved and used.
- export causative variants to Excel
- Add support for ROH, WIG and chromosome PNGs in case-view

### Fixed
- Fixed missing import for variants with comments
- Instructions on how to build docs
- Keep sanger order + verification when updating/reloading variants
- Fixed and moved broken filter actions (HPO gene panel and reset filter)
- Fixed string conversion to number
- UCSC links for structural variants are now separated per breakpoint (and whole variant where applicable)
- Reintroduced missing coverage report
- Fixed a bug preventing loading samples using the command line
- Better inheritance models customization for genes in gene panels
- STR variant page back to list button now does its one job.
- Allows to setup scout without a omim api key
- Fixed error causing "favicon not found" flash messages
- Removed flask --version from base cli
- Request rerun no longer changes case status. Active or archived cases inactivate on upload.
- Fixed missing tooltip on the cancer variants page
- Fixed weird Rank cell in variants page
- Next and first buttons order swap
- Added pagination (and POST capability) to cancer variants.
- Improves loading speed for variant page
- Problem with updating variant rank when no variants
- Improved Clinvar submission form
- General report crashing when dismissed variant has no valid dismiss code
- Also show collaborative case variants on the All variants view.
- Improved phenotype search using dataTables.js on phenotypes page
- Search and delete users with `email` instead of `_id`
- Fixed css styles so that multiselect options will all fit one column


## [4.7.3]

### Added
- RankScore can be used with VCFs for vcf_cancer files

### Fixed
- Fix issue with STR view next page button not doing its one job.

### Deleted
- Removed pileup as a bam viewing option. This is replaced by IGV


## [4.7.2]

### Added
- Show earlier ACMG classification in the variant list

### Fixed
- Fixed igv search not working due to igv.js dist 2.2.17
- Fixed searches for cases with a gene with variants pinned or marked causative.
- Load variant pages faster after fixing other causatives query
- Fixed mitochondrial report bug for variants without genes

## [4.7.1]

### Added

### Fixed
- Fixed bug on genes page


## [4.7.0]

### Added
- Export genes and gene panels in build GRCh38
- Search for cases with variants pinned or marked causative in a given gene.
- Search for cases phenotypically similar to a case also from WUI.
- Case variant searches can be limited to similar cases, matching HPO-terms,
  phenogroups and cohorts.
- De-archive reruns and flag them as 'inactive' if archived
- Sort cases by analysis_date, track or status
- Display cases in the following order: prioritized, active, inactive, archived, solved
- Assign case to user when user activates it or asks for rerun
- Case becomes inactive when it has no assignees
- Fetch refseq version from entrez and use it in clinvar form
- Load and export of exons for all genes, independent on refseq
- Documentation for loading/updating exons
- Showing SV variant annotations: SV cgh frequencies, gnomad-SV, local SV frequencies
- Showing transcripts mapping score in segmental duplications
- Handle requests to Ensembl Rest API
- Handle requests to Ensembl Rest Biomart
- STR variants view now displays GT and IGV link.
- Description field for gene panels
- Export exons in build 37 and 38 using the command line

### Fixed
- Fixes of and induced by build tests
- Fixed bug affecting variant observations in other cases
- Fixed a bug that showed wrong gene coverage in general panel PDF export
- MT report only shows variants occurring in the specific individual of the excel sheet
- Disable SSL certifcate verification in requests to chanjo
- Updates how intervaltree and pymongo is used to void deprecated functions
- Increased size of IGV sample tracks
- Optimized tests


## [4.6.1]

### Added

### Fixed
- Missing 'father' and 'mother' keys when parsing single individual cases


## [4.6.0]

### Added
- Description of Scout branching model in CONTRIBUTING doc
- Causatives in alphabetical order, display ACMG classification and filter by gene.
- Added 'external' to the list of analysis type options
- Adds functionality to display "Tissue type". Passed via load config.
- Update to IGV 2.

### Fixed
- Fixed alignment visualization and vcf2cytosure availability for demo case samples
- Fixed 3 bugs affecting SV pages visualization
- Reintroduced the --version cli option
- Fixed variants query by panel (hpo panel + gene panel).
- Downloaded MT report contains excel files with individuals' display name
- Refactored code in parsing of config files.


## [4.5.1]

### Added

### Fixed
- update requirement to use PyYaml version >= 5.1
- Safer code when loading config params in cli base


## [4.5.0]

### Added
- Search for similar cases from scout view CLI
- Scout cli is now invoked from the app object and works under the app context

### Fixed
- PyYaml dependency fixed to use version >= 5.1


## [4.4.1]

### Added
- Display SV rank model version when available

### Fixed
- Fixed upload of delivery report via API


## [4.4.0]

### Added
- Displaying more info on the Causatives page and hiding those not causative at the case level
- Add a comment text field to Sanger order request form, allowing a message to be included in the email
- MatchMaker Exchange integration
- List cases with empty synopsis, missing HPO terms and phenotype groups.
- Search for cases with open research list, or a given case status (active, inactive, archived)

### Fixed
- Variant query builder split into several functions
- Fixed delivery report load bug


## [4.3.3]

### Added
- Different individual table for cancer cases

### Fixed
- Dashboard collects validated variants from verification events instead of using 'sanger' field
- Cases shared with collaborators are visible again in cases page
- Force users to select a real institute to share cases with (actionbar select fix)


## [4.3.2]

### Added
- Dashboard data can be filtered using filters available in cases page
- Causatives for each institute are displayed on a dedicated page
- SNVs and and SVs are searchable across cases by gene and rank score
- A more complete report with validated variants is downloadable from dashboard

### Fixed
- Clinsig filter is fixed so clinsig numerical values are returned
- Split multi clinsig string values in different elements of clinsig array
- Regex to search in multi clinsig string values or multi revstat string values
- It works to upload vcf files with no variants now
- Combined Pileup and IGV alignments for SVs having variant start and stop on the same chromosome


## [4.3.1]

### Added
- Show calls from all callers even if call is not available
- Instructions to install cairo and pango libs from WeasyPrint page
- Display cases with number of variants from CLI
- Only display cases with number of variants above certain treshold. (Also CLI)
- Export of verified variants by CLI or from the dashboard
- Extend case level queries with default panels, cohorts and phenotype groups.
- Slice dashboard statistics display using case level queries
- Add a view where all variants for an institute can be searched across cases, filtering on gene and rank score. Allows searching research variants for cases that have research open.

### Fixed
- Fixed code to extract variant conservation (gerp, phyloP, phastCons)
- Visualization of PDF-exported gene panels
- Reintroduced the exon/intron number in variant verification email
- Sex and affected status is correctly displayed on general report
- Force number validation in SV filter by size
- Display ensembl transcripts when no refseq exists


## [4.3.0]

### Added
- Mosaicism tag on variants
- Show and filter on SweGen frequency for SVs
- Show annotations for STR variants
- Show all transcripts in verification email
- Added mitochondrial export
- Adds alternative to search for SVs shorter that the given length
- Look for 'bcftools' in the `set` field of VCFs
- Display digenic inheritance from OMIM
- Displays what refseq transcript that is primary in hgnc

### Fixed

- Archived panels displays the correct date (not retroactive change)
- Fixed problem with waiting times in gene panel exports
- Clinvar fiter not working with human readable clinsig values

## [4.2.2]

### Fixed
- Fixed gene panel create/modify from CSV file utf-8 decoding error
- Updating genes in gene panels now supports edit comments and entry version
- Gene panel export timeout error

## [4.2.1]

### Fixed
- Re-introduced gene name(s) in verification email subject
- Better PDF rendering for excluded variants in report
- Problem to access old case when `is_default` did not exist on a panel


## [4.2.0]

### Added
- New index on variant_id for events
- Display overlapping compounds on variants view

### Fixed
- Fixed broken clinical filter


## [4.1.4]

### Added
- Download of filtered SVs

### Fixed
- Fixed broken download of filtered variants
- Fixed visualization issue in gene panel PDF export
- Fixed bug when updating gene names in variant controller


## [4.1.3]

### Fixed
- Displays all primary transcripts


## [4.1.2]

### Added
- Option add/replace when updating a panel via CSV file
- More flexible versioning of the gene panels
- Printing coverage report on the bottom of the pdf case report
- Variant verification option for SVs
- Logs uri without pwd when connecting
- Disease-causing transcripts in case report
- Thicker lines in case report
- Supports HPO search for cases, both terms or if described in synopsis
- Adds sanger information to dashboard

### Fixed
- Use db name instead of **auth** as default for authentication
- Fixes so that reports can be generated even with many variants
- Fixed sanger validation popup to show individual variants queried by user and institute.
- Fixed problem with setting up scout
- Fixes problem when exac file is not available through broad ftp
- Fetch transcripts for correct build in `adapter.hgnc_gene`

## [4.1.1]
- Fix problem with institute authentication flash message in utils
- Fix problem with comments
- Fix problem with ensembl link


## [4.1.0]

### Added
- OMIM phenotypes to case report
- Command to download all panel app gene panels `scout load panel --panel-app`
- Links to genenames.org and omim on gene page
- Popup on gene at variants page with gene information
- reset sanger status to "Not validated" for pinned variants
- highlight cases with variants to be evaluated by Sanger on the cases page
- option to point to local reference files to the genome viewer pileup.js. Documented in `docs.admin-guide.server`
- option to export single variants in `scout export variants`
- option to load a multiqc report together with a case(add line in load config)
- added a view for searching HPO terms. It is accessed from the top left corner menu
- Updates the variants view for cancer variants. Adds a small cancer specific filter for known variants
- Adds hgvs information on cancer variants page
- Adds option to update phenotype groups from CLI

### Fixed
- Improved Clinvar to submit variants from different cases. Fixed HPO terms in casedata according to feedback
- Fixed broken link to case page from Sanger modal in cases view
- Now only cases with non empty lists of causative variants are returned in `adapter.case(has_causatives=True)`
- Can handle Tumor only samples
- Long lists of HGNC symbols are now possible. This was previously difficult with manual, uploaded or by HPO search when changing filter settings due to GET request limitations. Relevant pages now use POST requests. Adds the dynamic HPO panel as a selection on the gene panel dropdown.
- Variant filter defaults to default panels also on SV and Cancer variants pages.

## [4.0.0]

### WARNING ###

This is a major version update and will require that the backend of pre releases is updated.
Run commands:

```
$scout update genes
$scout update hpo
```

- Created a Clinvar submission tool, to speed up Clinvar submission of SNVs and SVs
- Added an analysis report page (html and PDF format) containing phenotype, gene panels and variants that are relevant to solve a case.

### Fixed
- Optimized evaluated variants to speed up creation of case report
- Moved igv and pileup viewer under a common folder
- Fixed MT alignment view pileup.js
- Fixed coordinates for SVs with start chromosome different from end chromosome
- Global comments shown across cases and institutes. Case-specific variant comments are shown only for that specific case.
- Links to clinvar submitted variants at the cases level
- Adapts clinvar parsing to new format
- Fixed problem in `scout update user` when the user object had no roles
- Makes pileup.js use online genome resources when viewing alignments. Now any instance of Scout can make use of this functionality.
- Fix ensembl link for structural variants
- Works even when cases does not have `'madeline_info'`
- Parses Polyphen in correct way again
- Fix problem with parsing gnomad from VEP

### Added
- Added a PDF export function for gene panels
- Added a "Filter and export" button to export custom-filtered SNVs to CSV file
- Dismiss SVs
- Added IGV alignments viewer
- Read delivery report path from case config or CLI command
- Filter for spidex scores
- All HPO terms are now added and fetched from the correct source (https://github.com/obophenotype/human-phenotype-ontology/blob/master/hp.obo)
- New command `scout update hpo`
- New command `scout update genes` will fetch all the latest information about genes and update them
- Load **all** variants found on chromosome **MT**
- Adds choice in cases overview do show as many cases as user like

### Removed
- pileup.min.js and pileup css are imported from a remote web location now
- All source files for HPO information, this is instead fetched directly from source
- All source files for gene information, this is instead fetched directly from source

## [3.0.0]
### Fixed
- hide pedigree panel unless it exists

## [1.5.1] - 2016-07-27
### Fixed
- look for both ".bam.bai" and ".bai" extensions

## [1.4.0] - 2016-03-22
### Added
- support for local frequency through loqusdb
- bunch of other stuff

## [1.3.0] - 2016-02-19
### Fixed
- Update query-phenomizer and add username/password

### Changed
- Update the way a case is checked for rerun-status

### Added
- Add new button to mark a case as "checked"
- Link to clinical variants _without_ 1000G annotation

## [1.2.2] - 2016-02-18
### Fixed
- avoid filtering out variants lacking ExAC and 1000G annotations

## [1.1.3] - 2015-10-01
### Fixed
- persist (clinical) filter when clicking load more
- fix #154 by robustly setting clinical filter func. terms

## [1.1.2] - 2015-09-07
### Fixed
- avoid replacing coverage report with none
- update SO terms, refactored

## [1.1.1] - 2015-08-20
### Fixed
- fetch case based on collaborator status (not owner)

## [1.1.0] - 2015-05-29
### Added
- link(s) to SNPedia based on RS-numbers
- new Jinja filter to "humanize" decimal numbers
- show gene panels in variant view
- new Jinja filter for decoding URL encoding
- add indicator to variants in list that have comments
- add variant number threshold and rank score threshold to load function
- add event methods to mongo adapter
- add tests for models
- show badge "old" if comment was written for a previous analysis

### Changed
- show cDNA change in transcript summary unless variant is exonic
- moved compounds table further up the page
- show dates for case uploads in ISO format
- moved variant comments higher up on page
- updated documentation for pages
- read in coverage report as blob in database and serve directly
- change ``OmimPhenotype`` to ``PhenotypeTerm``
- reorganize models sub-package
- move events (and comments) to separate collection
- only display prev/next links for the research list
- include variant type in breadcrumbs e.g. "Clinical variants"

### Removed
- drop dependency on moment.js

### Fixed
- show the same level of detail for all frequencies on all pages
- properly decode URL encoded symbols in amino acid/cDNA change strings
- fixed issue with wipe permissions in MongoDB
- include default gene lists in "variants" link in breadcrumbs

## [1.0.2] - 2015-05-20
### Changed
- update case fetching function

### Fixed
- handle multiple cases with same id

## [1.0.1] - 2015-04-28
### Fixed
- Fix building URL parameters in cases list Vue component

## [1.0.0] - 2015-04-12
Codename: Sara Lund

![Release 1.0](artwork/releases/release-1-0.jpg)

### Added
- Add email logging for unexpected errors
- New command line tool for deleting case

### Changed
- Much improved logging overall
- Updated documentation/usage guide
- Removed non-working IGV link

### Fixed
- Show sample display name in GT call
- Various small bug fixes
- Make it easier to hover over popups

## [0.0.2-rc1] - 2015-03-04
### Added
- add protein table for each variant
- add many more external links
- add coverage reports as PDFs

### Changed
- incorporate user feedback updates
- big refactor of load scripts

## [0.0.2-rc2] - 2015-03-04
### Changes
- add gene table with gene description
- reorganize inheritance models box

### Fixed
- avoid overwriting gene list on "research" load
- fix various bugs in external links

## [0.0.2-rc3] - 2015-03-05
### Added
- Activity log feed to variant view
- Adds protein change strings to ODM and Sanger email

### Changed
- Extract activity log component to macro

### Fixes
- Make Ensembl transcript links use archive website<|MERGE_RESOLUTION|>--- conflicted
+++ resolved
@@ -10,12 +10,8 @@
 - Parse ClinVar low-penetrance info and display it alongside Pathogenic and likely pathogenic on SNVs pages
 - Gene panel indexes to reflect the indexes used in production database
 - Panel version check while editing the genes of a panel
-<<<<<<< HEAD
+- Display unknown filter tags as "danger" marked badges
 - Open WTS variantS SNVs and SVs in new tabs
-=======
-- Display unknown filter tags as "danger" marked badges
-
->>>>>>> 6c115e87
 
 ## [4.91.1]
 ### Fixed
