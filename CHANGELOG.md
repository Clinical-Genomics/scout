# Change Log
All notable changes to this project will be documented in this file.
This project adheres to [Semantic Versioning](http://semver.org/).

About changelog [here](https://keepachangelog.com/en/1.0.0/)

## [unreleased]
### Added
- Pydantic validation of image paths provided in case load config file
- Revel score, Revel rank score and SpliceAI values are also displayed in Causatives and Validated variants tables
### Fixed
- Command line crashing with error when updating a user that doesn't exist
- Thaw coloredlogs - 15.0.1 restores errorhandler issue
- Thaw crypography - current base image and library version allow Docker builds
- Missing delete icons on phenomodels page
- Missing cryptography lib error while running Scout container on an ARM processor
- Round CADD values with many decimals on causatives and validated variants pages
- Dark-mode visibility of some fields on causatives and validated variants pages
- Clinvar submitters would be cleared when unprivileged users saved institute settings page
<<<<<<< HEAD
- Empty cells for RNA fusion variants in Causatives and Verified variants page
=======
- Added a default empty string in cases search form to avoid None default value
>>>>>>> 2ee82487

## [4.75]
### Added
- Hovertip to gene panel names with associated genes in variant view, when variant covers more than one gene
- Tests for panel to genes
- Download of Orphadata en_product6 and en_product4 from CLI
- Parse and save `database_found` key/values for RNA fusion variants
- Added fusion_score, ffpm, split_reads, junction_reads and fusion_caller to the list of filters on RNA fusion variants page
- Renamed the function `get_mei_info` to `set_mei_info` to be consistent with the other functions
- Fixed removing None key/values from parsed variants
### Changed
- Allow use of projections when retrieving gene panels
- Do not save custom images as binary data into case and variant database documents
- Retrieve and display case and variant custom images using image's saved path
- Cases are activated by viewing FSHD and SMA reports
- Split multi-gene SNV variants into single genes when submitting to Matchmaker Exchange
- Alamut links also on the gene level, using transcript and HGVS: better for indels. Keep variant link for missing HGVS
- Thaw WTForms - explicitly coerce form decimal field entries when filters fetched from db
### Fixed
- Removed some extra characters from top of general report left over from FontAwsome fix
- Do not save fusion variants-specific key/values in other types of variants
- Alamut link for MT variants in build 38
- Convert RNA fusions variants `tool_hits` and `fusion_score` keys from string to numbers
- Fix genotype reference and alternative sequencing depths defaulting to -1 when values are 0
- DecimalFields were limited to two decimal places for several forms - lifting restrictions on AF, CADD etc.

## [4.74.1]
### Changed
- Parse and save into database also OMIM terms not associated to genes
### Fixed
- BioNano API FSHD report requests are GET in Access 1.8, were POST in 1.7
- Update more FontAwesome icons to avoid Pro icons
- Test if files still exist before attempting to load research variants
- Parsing of genotypes error, resulting in -1 values when alt or ref read depths are 0

## [4.74]
### Added
- SNVs and Indels, MEI and str variants genes have links to Decipher
- An `owner + case display name` index for cases database collection
- Test and fixtures for RNA fusion case page
- Load and display fusion variants from VCF files as the other variant types
- Option to update case document with path to mei variants (clinical and research)
### Changed
- Details on variant type and category for audit filters on case general report
- Enable Gens CN profile button also in somatic case view
- Fix case of analysis type check for Gens analysis button - only show for WGS
### Fixed
- loqusdb table no longer has empty row below each loqusid
- MatchMaker submission details page crashing because of change in date format returned by PatientMatcher
- Variant external links buttons style does not change color when visited
- Hide compounds with compounds follow filter for region or function would fail for variants in multiple genes
- Updated FontAwesome version to fix missing icons

## [4.73]
### Added
- Shortcut button for HPO panel MEI variants from case page
- Export managed variants from CLI
### Changed
- STRs visualization on case panel to emphasize abnormal repeat count and associated condition
- Removed cytoband column from STRs variant view on case report
- More long integers formatted with thin spaces, and copy to clipboard buttons added
### Fixed
- OMIM table is scrollable if higher than 700px on SV page
- Pinned variants validation badge is now red for false positives.
- Case display name defaulting to case ID when `family_name` or `display_name` are missing from case upload config file
- Expanded menu visible at screen sizes below 1000px now has background color
- The image in ClinVar howto-modal is now responsive
- Clicking on a case in case groups when case was already removed from group in another browser tab
- Page crashing when saving filters for mei variants
- Link visited color of images

## [4.72.4]
### Changed
- Automatic test mongod version increased to v7
### Fixed
- GnomAD now defaults to hg38 - change build 37 links accordingly

## [4.72.3]
### Fixed
- Somatic general case report small variant table can crash with unclassified variants

## [4.72.2]
### Changed
- A gunicorn maxrequests parameter for Docker server image - default to 1200
- STR export limit increased to 500, as for other variants
- Prevent long number wrapping and use thin spaces for separation, as per standards from SI, NIST, IUPAC, BIPM.
- Speed up case retrieval and lower memory use by projecting case queries
- Make relatedness check fails stand out a little more to new users
- Speed up case retrieval and lower memory use by projecting case queries
- Speed up variant pages by projecting only the necessary keys in disease collection query
### Fixed
- Huge memory use caused by cases and variants pages pulling complete disease documents from DB
- Do not include genes fetched from HPO terms when loading diseases
- Consider the renamed fields `Approved Symbol` -> `Approved Gene Symbol` and `Gene Symbols` -> `Gene/Locus And Other Related Symbols` when parsing OMIM terms from genemap2.txt file

## [4.72.1]
### Fixed
- Jinja filter that renders long integers
- Case cache when looking for causatives in other cases causing the server to hang

## [4.72]
### Added
- A GitHub action that checks for broken internal links in docs pages
- Link validation settings in mkdocs.yml file
- Load and display full RNA alignments on alignment viewer
- Genome build check when loading a case
- Extend event index to previous causative variants and always load them
### Fixed
- Documentation nav links for a few documents
- Slightly extended the BioNano Genomics Access integration docs
- Loading of SVs when VCF is missing the INFO.END field but has INFO.SVLEN field
- Escape protein sequence name (if available) in case general report to render special characters correctly
- CaseS HPO term searches for multiple terms works independent of order
- CaseS search regexp should not allow backslash
- CaseS cohort tags can contain whitespace and still match
- Remove diagnoses from cases even if OMIM term is not found in the database
- Parsing of disease-associated genes
- Removed an annoying warning while updating database's disease terms
- Displaying custom case images loaded with scout version <= 4.71
- Use pydantic version >=2 in requirements.txt file
### Changed
- Column width adjustment on caseS page
- Use Python 3.11 in tests
- Update some github actions
- Upgraded Pydantic to version 2
- Case validation fails on loading when associated files (alignments, VCFs and reports) are not present on disk
- Case validation fails on loading when custom images have format different then ["gif", "svg", "png", "jpg", "jpeg"]
- Custom images keys `case` and `str` in case config yaml file are renamed to `case_images` and `str_variants_images`
- Simplify and speed up case general report code
- Speed up case retrieval in case_matching_causatives
- Upgrade pymongo to version 4
- When updating disease terms, check that all terms are consistent with a DiseaseTerm model before dropping the old collection
- Better separation between modules loading HPO terms and diseases
- Deleted unused scout.build.phenotype module
- Stricter validation of mandatory genome build key when loading a case. Allowed values are ['37','38',37,38]
- Improved readability of variants length and coordinates on variantS pages

## [4.71]
### Added
- Added Balsamic keys for SweGen and loqusdb local archive frequecies, SNV and SV
- New filter option for Cancer variantS: local archive RD loqusdb
- Show annotated observations on SV variantS view, also for cancer somatic SVs
- Revel filter for variantS
- Show case default panel on caseS page
- CADD filter for Cancer Somatic SNV variantS - show score
- SpliceAI-lookup link (BROAD, shows SpliceAI and Pangolin) from variant page
- BioNano Access server API - check projects, samples and fetch FSHD reports
### Fixed
- Name of reference genome build for RNA for compatibility with IGV locus search change
- Howto to run the Docker image on Mac computers in `admin-guide/containers/container-deploy.md`
- Link to Weasyprint installation howto in README file
- Avoid filling up disk by creating a reduced VCF file for every variant that is visualized
- Remove legacy incorrectly formatted CODEOWNERS file
- Restrain variant_type requests to variantS views to "clinical" or "research"
- Visualization of cancer variants where cancer case has no affected individual
- ProteinPaint gene link (small StJude API change)
- Causative MEI variant link on causatives page
- Bionano access api settings commented out by default in Scout demo config file.
- Do not show FSHD button on freshly loaded cases without bionano_access individuals
- Truncate long variants' HGVS on causative/Clinically significant and pinned variants case panels
### Changed
- Remove function call that tracks users' browser version
- Include three more splice variant SO terms in clinical filter severe SO terms
- Drop old HPO term collection only after parsing and validation of new terms completes
- Move score to own column on Cancer Somatic SNV variantS page
- Refactored a few complex case operations, breaking out sub functionalities

## [4.70]
### Added
- Download a list of Gene Variants (max 500) resulting from SNVs and Indels search
- Variant PubMed link to search for gene symbol and any aliases
### Changed
- Clearer gnomAD values in Variants page
### Fixed
- CaseS page uniform column widths
- Include ClinVar variants into a scrollable div element on Case page
- `canonical_transcript` variable not initialized in get_hgvs function (server.blueprints.institutes.controllers.py)
- Catch and display any error while importing Phenopacket info
- Modified Docker files to use python:3.8-slim-bullseye to prevent gunicorn workers booting error

## [4.69]
### Added
- ClinVar submission howto available also on Case page
- Somatic score and filtering for somatic SV callers, if available
- Show caller as a tooltip on variantS list
### Fixed
- Crash when attempting to export phenotype from a case that had never had phenotypes
- Aesthetic fix to Causative and Pinned Variants on Case page
- Structural inconsistency for ClinVar Blueprint templates
- Updated igv.js to 2.15.8 to fix track default color bug
- Fixed release versions for actions.
- Freeze tornado below 6.3.0 for compatibility with livereload 2.6.3
- Force update variants count on case re-upload
- IGV locus search not working - add genome reference id
- Pin links to MEI variants should end up on MEI not SV variant view
- Load also matching MEI variants on forced region load
- Allow excluding MEI from case variant deletion
- Fixed the name of the assigned user when the internal user ID is different from the user email address
- Gene variantS should display gene function, region and full hgvs
### Changed
- FontAwesome integrity check fail (updated resource)
- Removed ClinVar API validation buttons in favour of direct API submission
- Improved layout of Institute settings page
- ClinVar API key and allowed submitters are set in the Institute settings page


## [4.68]
### Added
- Rare Disease Mobile Element Insertion variants view
### Changed
- Updated igv.js to 2.15.6
### Fixed
- Docker stage build pycairo.
- Restore SNV and SV rank models versions on Causatives and Verified pages
- Saving `REVEL_RANKSCORE` value in a field named `revel` in variants database documents

## [4.67]
### Added
- Prepare to filter local SV frequency
### Changed
- Speed up instituteS page loading by refactoring cases/institutes query
- Clinical Filter for SVs includes `splice_polypyrimidine_tract_variant` as a severe consequence
- Clinical Filter for SVs includes local variant frequency freeze ("old") for filtering, starting at 30 counts
- Speed up caseS page loading by adding status to index and refactoring totals count
- HPO file parsing is updated to reflect that HPO have changed a few downloadable file formats with their 230405 release.
### Fixed
- Page crashing when a user tries to edit a comment that was removed
- Warning instead of crashed page when attempting to retrieve a non-existent Phenopacket
- Fixed StJude ProteinPaint gene link (URL change)
- Freeze of werkzeug library to version<2.3 to avoid problems resulting from the consequential upgrade of the Flask lib
- Huge list of genes in case report for megabases-long structural variants.
- Fix displaying institutes without associated cases on institutes page
- Fix default panel selection on SVs in cancer case report

## [4.66]
### Changed
- Moved Phenomodels code under a dedicated blueprint
- Updated the instructions to load custom case report under admin guide
- Keep variants filter window collapsed except when user expands it to filter
### Added
- A summary table of pinned variants on the cancer case general report
- New openable matching causatives and managed variants lists for default gene panels only for convenience
### Fixed
- Gens structural variant page link individual id typo

## [4.65.2]
### Fixed
- Generating general case report with str variants containing comments

## [4.65.1]
### Fixed
- Visibility of `Gene(s)` badges on SV VariantS page
- Hide dismiss bar on SV page not working well
- Delivery report PDF download
- Saving Pipeline version file when loading a case
- Backport compatible import of importlib metadata for old python versions (<3.8)

## [4.65]
### Added
- Option to mark a ClinVar submission as submitted
- Docs on how to create/update the PanelApp green genes as a system admin
- `individual_id`-parameter to both Gens links
- Download a gene panel in TXT format from gene panel page
- Panel gene comments on variant page: genes in panels can have comments that describe the gene in a panel context
### Changed
- Always show each case category on caseS page, even if 0 cases in total or after current query
- Improved sorting of ClinVar submissions
- Pre-populate SV type select in ClinVar submission form, when possible
- Show comment badges in related comments tables on general report
- Updated version of several GitHub actions
- Migrate from deprecated `pkg_resources` lib to `importlib_resources`
- Dismiss bar on variantS pages is thinner.
- Dismiss bar on variantS pages can be toggled open or closed for the duration of a login session.
### Fixed
- Fixed Sanger order / Cancel order modal close buttons
- Visibility of SV type in ClinVar submission form
- Fixed a couple of creations where now was called twice, so updated_at and created_at could differ
- Deprecated Ubuntu version 18.04 in one GitHub action
- Panels that have been removed (hidden) should not be visible in views where overlapping gene panels for genes are shown
- Gene panel test pointing to the right function

## [4.64]
### Added
- Create/Update a gene panel containing all PanelApp green genes (`scout update panelapp-green -i <cust_id>`)
- Links for ACMG pathogenicity impact modification on the ACMG classification page
### Changed
- Open local observation matching cases in new windows
### Fixed
- Matching manual ranked variants are now shown also on the somatic variant page
- VarSome links to hg19/GRCh37
- Managed variants filter settings lost when navigating to additional pages
- Collect the right variant category after submitting filter form from research variantS page
- Beacon links are templated and support variants in genome build 38

## [4.63]
### Added
- Display data sharing info for ClinVar, Matchmaker Exchange and Beacon in a dedicated column on Cases page
- Test for `commands.download.omim.print_omim`
- Display dismissed variants comments on general case report
- Modify ACMG pathogenicity impact (most commonly PVS1, PS3) based on strength of evidence with lab director's professional judgement
- REViewer button on STR variant page
- Alamut institution parameter in institute settings for Alamut Visual Plus software
- Added Manual Ranks Risk Factor, Likely Risk Factor and Uncertain Risk Factor
- Display matching manual ranks from previous cases the user has access to on VariantS and Variant pages
- Link to gnomAD gene SVs v2.1 for SV variants with gnomAD frequency
- Support for nf-core/rnafusion reports
### Changed
- Display chrY for sex unknown
- Deprecate legacy scout_load() method API call.
- Message shown when variant tag is updated for a variant
- When all ACMG classifications are deleted from a variant, the current variant classification status is also reset.
- Refactored the functions that collect causative variants
- Removed `scripts/generate_test_data.py`
### Fixed
- Default IGV tracks (genes, ClinVar, ClinVar CNVs) showing even if user unselects them all
- Freeze Flask-Babel below v3.0 due to issue with a locale decorator
- Thaw Flask-Babel and fix according to v3 standard. Thank you @TkTech!
- Show matching causatives on somatic structural variant page
- Visibility of gene names and functional annotations on Causatives/Verified pages
- Panel version can be manually set to floating point numbers, when modified
- Causatives page showing also non-causative variants matching causatives in other cases
- ClinVar form submission for variants with no selected transcript and HGVS
- Validating and submitting ClinVar objects not containing both Variant and Casedata info

## [4.62.1]
### Fixed
- Case page crashing when adding a case to a group without providing a valid case name

## [4.62]
### Added
- Validate ClinVar submission objects using the ClinVar API
- Wrote tests for case and variant API endpoints
- Create ClinVar submissions from Scout using the ClinVar API
- Export Phenopacket for affected individual
- Import Phenopacket from JSON file or Phenopacket API backend server
- Use the new case name option for GENS requests
- Pre-validate refseq:HGVS items using VariantValidator in ClinVar submission form
### Fixed
- Fallback for empty alignment index for REViewer service
- Source link out for MIP 11.1 reference STR annotation
- Avoid duplicate causatives and pinned variants
- ClinVar clinical significance displays only the ACMG terms when user selects ACMG 2015 as assertion criteria
- Spacing between icon and text on Beacon and MatchMaker links on case page sidebar
- Truncate IDs and HGVS representations in ClinVar pages if longer than 25 characters
- Update ClinVar submission ID form
- Handle connection timeout when sending requests requests to external web services
- Validate any ClinVar submission regardless of its status
- Empty Phenopackets import crashes
- Stop Spinner on Phenopacket JSON download
### Changed
- Updated ClinVar submission instructions

## [4.61.1]
### Fixed
- Added `UMLS` as an option of `Condition ID type` in ClinVar Variant downloaded files
- Missing value for `Condition ID type` in ClinVar Variant downloaded files
- Possibility to open, close or delete a ClinVar submission even if it doesn't have an associated name
- Save SV type, ref and alt n. copies to exported ClinVar files
- Inner and outer start and stop SV coordinates not exported in ClinVar files
- ClinVar submissions page crashing when SV files don't contain breakpoint exact coordinates
- Align OMIM diagnoses with delete diagnosis button on case page
- In ClinVar form, reset condition list and customize help when condition ID changes

## [4.61]
### Added
- Filter case list by cases with variants in ClinVar submission
- Filter case list by cases containing RNA-seq data - gene_fusion_reports and sample-level tracks (splice junctions and RNA coverage)
- Additional case category `Ignored`, to be used for cases that don't fall in the existing 'inactive', 'archived', 'solved', 'prioritized' categories
- Display number of cases shown / total number of cases available for each category on Cases page
- Moved buttons to modify case status from sidebar to main case page
- Link to Mutalyzer Normalizer tool on variant's transcripts overview to retrieve official HVGS descriptions
- Option to manually load RNA MULTIQC report using the command `scout load report -t multiqc_rna`
- Load RNA MULTIQC automatically for a case if config file contains the `multiqc_rna` key/value
- Instructions in admin-guide on how to load case reports via the command line
- Possibility to filter RD variants by a specific genotype call
- Distinct colors for different inheritance models on RD Variant page
- Gene panels PDF export with case variants hits by variant type
- A couple of additional README badges for GitHub stats
- Upload and display of pipeline reference info and executable version yaml files as custom reports
- Testing CLI on hasta in PR template
### Changed
- Instructions on how to call dibs on scout-stage server in pull request template
- Deprecated CLI commands `scout load <delivery_report, gene_fusion_report, coverage_qc_report, cnv_report>` to replace them with command `scout load report -t <report type>`
- Refactored code to display and download custom case reports
- Do not export `Assertion method` and `Assertion method citation` to ClinVar submission files according to changes to ClinVar's submission spreadsheet templates.
- Simplified code to create and download ClinVar CSV files
- Colorize inheritance models badges by category on VariantS page
- `Safe variants matching` badge more visible on case page
### Fixed
- Non-admin users saving institute settings would clear loqusdb instance selection
- Layout of variant position, cytoband and type in SV variant summary
- Broken `Build Status - GitHub badge` on GitHub README page
- Visibility of text on grey badges in gene panels PDF exports
- Labels for dashboard search controls
- Dark mode visibility for ClinVar submission
- Whitespaces on outdated panel in extent report

## [4.60]
### Added
- Mitochondrial deletion signatures (mitosign) can be uploaded and shown with mtDNA report
- A `Type of analysis` column on Causatives and Validated variants pages
- List of "safe" gene panels available for matching causatives and managed variants in institute settings, to avoid secondary findings
- `svdb_origin` as a synonym for `FOUND_IN` to complement `set` for variants found by all callers
### Changed
- Hide removed gene panels by default in panels page
- Removed option for filtering cancer SVs by Tumor and Normal alt AF
- Hide links to coverage report from case dynamic HPO panel if cancer analysis
- Remove rerun emails and redirect users to the analysis order portal instead
- Updated clinical SVs igv.js track (dbVar) and added example of external track from `https://trackhubregistry.org/`
- Rewrote the ClinVar export module to simplify and add one variant at the time
- ClinVar submissions with phenotype conditions from: [OMIM, MedGen, Orphanet, MeSH, HP, MONDO]
### Fixed
- If trying to load a badly formatted .tsv file an error message is displayed.
- Avoid showing case as rerun when first attempt at case upload failed
- Dynamic autocomplete search not working on phenomodels page
- Callers added to variant when loading case
- Now possible to update managed variant from file without deleting it first
- Missing preselected chromosome when editing a managed variant
- Preselected variant type and subtype when editing a managed variant
- Typo in dbVar ClinVar track, hg19


## [4.59]
### Added
- Button to go directly to HPO SV filter variantS page from case
- `Scout-REViewer-Service` integration - show `REViewer` picture if available
- Link to HPO panel coverage overview on Case page
- Specify a confidence threshold (green|amber|red) when loading PanelApp panels
- Functional annotations in variants lists exports (all variants)
- Cancer/Normal VAFs and COSMIC ids in in variants lists exports (cancer variants)
### Changed
- Better visualization of regional annotation for long lists of genes in large SVs in Variants tables
- Order of cells in variants tables
- More evident links to gene coverage from Variant page
- Gene panels sorted by display name in the entire Case page
- Round CADD and GnomAD values in variants export files
### Fixed
- HPO filter button on SV variantS page
- Spacing between region|function cells in SVs lists
- Labels on gene panel Chanjo report
- Fixed ambiguous duplicated response headers when requesting a BAM file from /static
- Visited color link on gene coverage button (Variant page)

## [4.58.1]
### Fixed
- Case search with search strings that contain characters that can be escaped

## [4.58]
### Added
- Documentation on how to create/update PanelApp panels
- Add filter by local observations (archive) to structural variants filters
- Add more splicing consequences to SO term definitions
- Search for a specific gene in all gene panels
- Institute settings option to force show all variants on VariantS page for all cases of an institute
- Filter cases by validation pending status
- Link to The Clinical Knowledgebase (CKB) (https://ckb.jax.org/) in cancer variant's page
### Fixed
- Added a not-authorized `auto-login` fixture according to changes in Flask-Login 0.6.2
- Renamed `cache_timeout` param name of flask.send_file function to `max_age` (Flask 2.2 compliant)
- Replaced deprecated `app.config["JSON_SORT_KEYS"]` with app.json.sort_keys in app settings
- Bug in gene variants page (All SNVs and INDELs) when variant gene doesn't have a hgnc id that is found in the database
- Broken export of causatives table
- Query for genes in build 38 on `Search SNVs and INDELs` page
- Prevent typing special characters `^<>?!=\/` in case search form
- Search matching causatives also among research variants in other cases
- Links to variants in Verified variants page
- Broken filter institute cases by pinned gene
- Better visualization of long lists of genes in large SVs on Causative and Verified Variants page
- Reintroduced missing button to export Causative variants
- Better linking and display of matching causatives and managed variants
- Reduced code complexity in `scout/parse/variant/variant.py`
- Reduced complexity of code in `scout/build/variant/variant.py`

### Changed
- State that loqusdb observation is in current case if observations count is one and no cases are shown
- Better pagination and number of variants returned by queries in `Search SNVs and INDELs` page
- Refactored and simplified code used for collecting gene variants for `Search SNVs and INDELs` page
- Fix sidebar panel icons in Case view
- Fix panel spacing in Case view
- Removed unused database `sanger_ordered` and `case_id,category,rank_score` indexes (variant collection)
- Verified variants displayed in a dedicated page reachable from institute sidebar
- Unified stats in dashboard page
- Improved gene info for large SVs and cancer SVs
- Remove the unused `variant.str_variant` endpoint from variant views
- Easier editing of HPO gene panel on case page
- Assign phenotype panel less cramped on Case page
- Causatives and Verified variants pages to use the same template macro
- Allow hyphens in panel names
- Reduce resolution of example images
- Remove some animations in web gui which where rendered slow


## [4.57.4]
### Fixed
- Parsing of variant.FORMAT "DR" key in parse variant file

## [4.57.3]
### Fixed
- Export of STR verified variants
- Do not download as verified variants first verified and then reset to not validated
- Avoid duplicated lines in downloaded verified variants reflecting changes in variant validation status

## [4.57.2]
### Fixed
- Export of verified variants when variant gene has no transcripts
- HTTP 500 when visiting a the details page for a cancer variant that had been ranked with genmod

## [4.57.1]
### Fixed
- Updating/replacing a gene panel from file with a corrupted or malformed file

## [4.57]
### Added
- Display last 50 or 500 events for a user in a timeline
- Show dismiss count from other cases on matching variantS
- Save Beacon-related events in events collection
- Institute settings allow saving multiple loqusdb instances for one institute
- Display stats from multiple instances of loqusdb on variant page
- Display date and frequency of obs derived from count of local archive observations from MIP11 (requires fix in MIP)
### Changed
- Prior ACMG classifications view is no longer limited by pathogenicity
### Fixed
- Visibility of Sanger ordered badge on case page, light mode
- Some of the DataTables tables (Phenotypes and Diagnoses pages) got a bit dark in dark mode
- Remove all redundancies when displaying timeline events (some events are saved both as case-related and variant-related)
- Missing link in saved MatchMaker-related events
- Genes with mixed case gene symbols missing in PanelApp panels
- Alignment of elements on the Beacon submission modal window
- Locus info links from STR variantS page open in new browser tabs

## [4.56]
### Added
- Test for PanelApp panels loading
- `panel-umi` tag option when loading cancer analyses
### Changed
- Black text to make comments more visible in dark mode
- Loading PanelApp panels replaces pre-existing panels with same version
- Removed sidebar from Causatives page - navigation is available on the top bar for now
- Create ClinVar submissions from pinned variants list in case page
- Select which pinned variants will be included in ClinVar submission documents
### Fixed
- Remove a:visited css style from all buttons
- Update of HPO terms via command line
- Background color of `MIXED` and `PANEL-UMI` sequencing types on cases page
- Fixed regex error when searching for cases with query ending with `\ `
- Gene symbols on Causatives page lighter in dark mode
- SpliceAI tooltip of multigene variants

## [4.55]
### Changed
- Represent different tumor samples as vials in cases page
- Option to force-update the OMIM panel
### Fixed
- Low tumor purity badge alignment in cancer samples table on cancer case view
- VariantS comment popovers reactivate on hover
- Updating database genes in build 37
- ACMG classification summary hidden by sticky navbar
- Logo backgrounds fixed to white on welcome page
- Visited links turn purple again
- Style of link buttons and dropdown menus
- Update KUH and GMS logos
- Link color for Managed variants

## [4.54]
### Added
- Dark mode, using browser/OS media preference
- Allow marking case as solved without defining causative variants
- Admin users can create missing beacon datasets from the institute's settings page
- GenCC links on gene and variant pages
- Deprecation warnings when launching the app using a .yaml config file or loading cases using .ped files
### Changed
- Improved HTML syntax in case report template
- Modified message displayed when variant rank stats could not be calculated
- Expanded instructions on how to test on CG development server (cg-vm1)
- Added more somatic variant callers (Balsamic v9 SNV, develop SV)
### Fixed
- Remove load demo case command from docker-compose.yml
- Text elements being split across pages in PDF reports
- Made login password field of type `password` in LDAP login form
- Gene panels HTML select in institute's settings page
- Bootstrap upgraded to version 5
- Fix some Sourcery and SonarCloud suggestions
- Escape special characters in case search on institute and dashboard pages
- Broken case PDF reports when no Madeline pedigree image can be created
- Removed text-white links style that were invisible in new pages style
- Variants pagination after pressing "Filter variants" or "Clinical filter"
- Layout of buttons Matchmaker submission panel (case page)
- Removing cases from Matchmaker (simplified code and fixed functionality)
- Reintroduce check for missing alignment files purged from server

## [4.53]
### Added
### Changed
- Point Alamut API key docs link to new API version
- Parse dbSNP id from ID only if it says "rs", else use VEP CSQ fields
- Removed MarkupSafe from the dependencies
### Fixed
- Reintroduced loading of SVs for demo case 643595
- Successful parse of FOUND_IN should avoid GATK caller default
- All vulnerabilities flagged by SonarCloud

## [4.52]
### Added
- Demo cancer case gets loaded together with demo RD case in demo instance
- Parse REVEL_score alongside REVEL_rankscore from csq field and display it on SNV variant page
- Rank score results now show the ranking range
- cDNA and protein changes displayed on institute causatives pages
- Optional SESSION_TIMEOUT_MINUTES configuration in app config files
- Script to convert old OMIM case format (list of integers) to new format (list of dictionaries)
- Additional check for user logged in status before serving alignment files
- Download .cgh files from cancer samples table on cancer case page
- Number of documents and date of last update on genes page
### Changed
- Verify user before redirecting to IGV alignments and sashimi plots
- Build case IGV tracks starting from case and variant objects instead of passing all params in a form
- Unfreeze Werkzeug lib since Flask_login v.0.6 with bugfix has been released
- Sort gene panels by name (panelS and variant page)
- Removed unused `server.blueprints.alignviewers.unindexed_remote_static` endpoint
- User sessions to check files served by `server.blueprints.alignviewers.remote_static` endpoint
- Moved Beacon-related functions to a dedicated app extension
- Audit Filter now also loads filter displaying the variants for it
### Fixed
- Handle `attachment_filename` parameter renamed to `download_name` when Flask 2.2 will be released
- Removed cursor timeout param in cases find adapter function to avoid many code warnings
- Removed stream argument deprecation warning in tests
- Handle `no intervals found` warning in load_region test
- Beacon remove variants
- Protect remote_cors function in alignviewers view from Server-Side Request Forgery (SSRF)
- Check creation date of last document in gene collection to display when genes collection was updated last

## [4.51]
### Added
- Config file containing codecov settings for pull requests
- Add an IGV.js direct link button from case page
- Security policy file
- Hide/shade compound variants based on rank score on variantS from filter
- Chromograph legend documentation direct link
### Changed
- Updated deprecated Codecov GitHub action to v.2
- Simplified code of scout/adapter/mongo/variant
- Update IGV.js to v2.11.2
- Show summary number of variant gene panels on general report if more than 3
### Fixed
- Marrvel link for variants in genome build 38 (using liftover to build 37)
- Remove flags from codecov config file
- Fixed filter bug with high negative SPIDEX scores
- Renamed IARC TP53 button to to `TP53 Database`, modified also link since IARC has been moved to the US NCI: `https://tp53.isb-cgc.org/`
- Parsing new format of OMIM case info when exporting patients to Matchmaker
- Remove flask-debugtoolbar lib dependency that is using deprecated code and causes app to crash after new release of Jinja2 (3.1)
- Variant page crashing for cases with old OMIM terms structure (a list of integers instead of dictionary)
- Variant page crashing when creating MARRVEL link for cases with no genome build
- SpliceAI documentation link
- Fix deprecated `safe_str_cmp` import from `werkzeug.security` by freezing Werkzeug lib to v2.0 until Flask_login v.0.6 with bugfix is released
- List gene names densely in general report for SVs that contain more than 3 genes
- Show transcript ids on refseq genes on hg19 in IGV.js, using refgene source
- Display correct number of genes in general report for SVs that contain more than 32 genes
- Broken Google login after new major release of `lepture/authlib`
- Fix frequency and callers display on case general report

## [4.50.1]
### Fixed
- Show matching causative STR_repid for legacy str variants (pre Stranger hgnc_id)

## [4.50]
### Added
- Individual-specific OMIM terms
- OMIM disease descriptions in ClinVar submission form
- Add a toggle for melter rerun monitoring of cases
- Add a config option to show the rerun monitoring toggle
- Add a cli option to export cases with rerun monitoring enabled
- Add a link to STRipy for STR variants; shallow for ARX and HOXA13
- Hide by default variants only present in unaffected individuals in variants filters
- OMIM terms in general case report
- Individual-level info on OMIM and HPO terms in general case report
- PanelApp gene link among the external links on variant page
- Dashboard case filters fields help
- Filter cases by OMIM terms in cases and dashboard pages
### Fixed
- A malformed panel id request would crash with exception: now gives user warning flash with redirect
- Link to HPO resource file hosted on `http://purl.obolibrary.org`
- Gene search form when gene exists only in build 38
- Fixed odd redirect error and poor error message on missing column for gene panel csv upload
- Typo in parse variant transcripts function
- Modified keys name used to parse local observations (archived) frequencies to reflect change in MIP keys naming
- Better error handling for partly broken/timed out chanjo reports
- Broken javascript code when case Chromograph data is malformed
- Broader space for case synopsis in general report
- Show partial causatives on causatives and matching causatives panels
- Partial causative assignment in cases with no OMIM or HPO terms
- Partial causative OMIM select options in variant page
### Changed
- Slightly smaller and improved layout of content in case PDF report
- Relabel more cancer variant pages somatic for navigation
- Unify caseS nav links
- Removed unused `add_compounds` param from variant controllers function
- Changed default hg19 genome for IGV.js to legacy hg19_1kg_decoy to fix a few problematic loci
- Reduce code complexity (parse/ensembl.py)
- Silence certain fields in ClinVar export if prioritised ones exist (chrom-start-end if hgvs exist)
- Made phenotype non-mandatory when marking a variant as partial causative
- Only one phenotype condition type (OMIM or HPO) per variant is used in ClinVar submissions
- ClinVar submission variant condition prefers OMIM over HPO if available
- Use lighter version of gene objects in Omim MongoDB adapter, panels controllers, panels views and institute controllers
- Gene-variants table size is now adaptive
- Remove unused file upload on gene-variants page

## [4.49]
### Fixed
- Pydantic model types for genome_build, madeline_info, peddy_ped_check and peddy_sex_check, rank_model_version and sv_rank_model_version
- Replace `MatchMaker` with `Matchmaker` in all places visible by a user
- Save diagnosis labels along with OMIM terms in Matchmaker Exchange submission objects
- `libegl-mesa0_21.0.3-0ubuntu0.3~20.04.5_amd64.deb` lib not found by GitHub actions Docker build
- Remove unused `chromograph_image_files` and `chromograph_prefixes` keys saved when creating or updating an RD case
- Search managed variants by description and with ignore case
### Changed
- Introduced page margins on exported PDF reports
- Smaller gene fonts in downloaded HPO genes PDF reports
- Reintroduced gene coverage data in the PDF-exported general report of rare-disease cases
- Check for existence of case report files before creating sidebar links
- Better description of HPO and OMIM terms for patients submitted to Matchmaker Exchange
- Remove null non-mandatory key/values when updating a case
- Freeze WTForms<3 due to several form input rendering changes

## [4.48.1]
### Fixed
- General case PDF report for recent cases with no pedigree

## [4.48]
### Added
- Option to cancel a request for research variants in case page
### Changed
- Update igv.js to v2.10.5
- Updated example of a case delivery report
- Unfreeze cyvcf2
- Builder images used in Scout Dockerfiles
- Crash report email subject gives host name
- Export general case report to PDF using PDFKit instead of WeasyPrint
- Do not include coverage report in PDF case report since they might have different orientation
- Export cancer cases's "Coverage and QC report" to PDF using PDFKit instead of Weasyprint
- Updated cancer "Coverage and QC report" example
- Keep portrait orientation in PDF delivery report
- Export delivery report to PDF using PDFKit instead of Weasyprint
- PDF export of clinical and research HPO panels using PDFKit instead of Weasyprint
- Export gene panel report to PDF using PDFKit
- Removed WeasyPrint lib dependency

### Fixed
- Reintroduced missing links to Swegen and Beacon and dbSNP in RD variant page, summary section
- Demo delivery report orientation to fit new columns
- Missing delivery report in demo case
- Cast MNVs to SNV for test
- Export verified variants from all institutes when user is admin
- Cancer coverage and QC report not found for demo cancer case
- Pull request template instructions on how to deploy to test server
- PDF Delivery report not showing Swedac logo
- Fix code typos
- Disable codefactor raised by ESLint for javascript functions located on another file
- Loading spinner stuck after downloading a PDF gene panel report
- IGV browser crashing when file system with alignment files is not mounted

## [4.47]
### Added
- Added CADD, GnomAD and genotype calls to variantS export
### Changed
- Pull request template, to illustrate how to deploy pull request branches on cg-vm1 stage server
### Fixed
- Compiled Docker image contains a patched version (v4.9) of chanjo-report

## [4.46.1]
### Fixed
- Downloading of files generated within the app container (MT-report, verified variants, pedigrees, ..)

## [4.46]
### Added
- Created a Dockefile to be used to serve the dockerized app in production
- Modified the code to collect database params specified as env vars
- Created a GitHub action that pushes the Dockerfile-server image to Docker Hub (scout-server-stage) every time a PR is opened
- Created a GitHub action that pushes the Dockerfile-server image to Docker Hub (scout-server) every time a new release is created
- Reassign MatchMaker Exchange submission to another user when a Scout user is deleted
- Expose public API JSON gene panels endpoint, primarily to enable automated rerun checking for updates
- Add utils for dictionary type
- Filter institute cases using multiple HPO terms
- Vulture GitHub action to identify and remove unused variables and imports
### Changed
- Updated the python config file documentation in admin guide
- Case configuration parsing now uses Pydantic for improved typechecking and config handling
- Removed test matrices to speed up automatic testing of PRs
- Switch from Coveralls to Codecov to handle CI test coverage
- Speed-up CI tests by caching installation of libs and splitting tests into randomized groups using pytest-test-groups
- Improved LDAP login documentation
- Use lib flask-ldapconn instead of flask_ldap3_login> to handle ldap authentication
- Updated Managed variant documentation in user guide
- Fix and simplify creating and editing of gene panels
- Simplified gene variants search code
- Increased the height of the genes track in the IGV viewer
### Fixed
- Validate uploaded managed variant file lines, warning the user.
- Exporting validated variants with missing "genes" database key
- No results returned when searching for gene variants using a phenotype term
- Variants filtering by gene symbols file
- Make gene HGNC symbols field mandatory in gene variants page and run search only on form submit
- Make sure collaborator gene variants are still visible, even if HPO filter is used

## [4.45]
### Added
### Changed
- Start Scout also when loqusdbapi is not reachable
- Clearer definition of manual standard and custom inheritance models in gene panels
- Allow searching multiple chromosomes in filters
### Fixed
- Gene panel crashing on edit action

## [4.44]
### Added
### Changed
- Display Gene track beneath each sample track when displaying splice junctions in igv browser
- Check outdated gene symbols and update with aliases for both RD and cancer variantS
### Fixed
- Added query input check and fixed the Genes API endpoint to return a json formatted error when request is malformed
- Typo in ACMG BP6 tooltip

## [4.43.1]
### Added
- Added database index for OMIM disease term genes
### Changed
### Fixed
- Do not drop HPO terms collection when updating HPO terms via the command line
- Do not drop disease (OMIM) terms collection when updating diseases via the command line

## [4.43]
### Added
- Specify which collection(s) update/build indexes for
### Fixed
- Do not drop genes and transcripts collections when updating genes via the command line

## [4.42.1]
### Added
### Changed
### Fixed
- Freeze PyMongo lib to version<4.0 to keep supporting previous MongoDB versions
- Speed up gene panels creation and update by collecting only light gene info from database
- Avoid case page crash on Phenomizer queries timeout

## [4.42]
### Added
- Choose custom pinned variants to submit to MatchMaker Exchange
- Submit structural variant as genes to the MatchMaker Exchange
- Added function for maintainers and admins to remove gene panels
- Admins can restore deleted gene panels
- A development docker-compose file illustrating the scout/chanjo-report integration
- Show AD on variants view for cancer SV (tumor and normal)
- Cancer SV variants filter AD, AF (tumor and normal)
- Hiding the variants score column also from cancer SVs, as for the SNVs
### Changed
- Enforce same case _id and display_name when updating a case
- Enforce same individual ids, display names and affected status when updating a case
- Improved documentation for connecting to loqusdb instances (including loqusdbapi)
- Display and download HPO gene panels' gene symbols in italics
- A faster-built and lighter Docker image
- Reduce complexity of `panels` endpoint moving some code to the panels controllers
- Update requirements to use flask-ldap3-login>=0.9.17 instead of freezing WTForm
### Fixed
- Use of deprecated TextField after the upgrade of WTF to v3.0
- Freeze to WTForms to version < 3
- Remove the extra files (bed files and madeline.svg) introduced by mistake
- Cli command loading demo data in docker-compose when case custom images exist and is None
- Increased MongoDB connection serverSelectionTimeoutMS parameter to 30K (default value according to MongoDB documentation)
- Better differentiate old obs counts 0 vs N/A
- Broken cancer variants page when default gene panel was deleted
- Typo in tx_overview function in variant controllers file
- Fixed loqusdbapi SV search URL
- SV variants filtering using Decipher criterion
- Removing old gene panels that don't contain the `maintainer` key.

## [4.41.1]
### Fixed
- General reports crash for variant annotations with same variant on other cases

## [4.41]
### Added
- Extended the instructions for running the Scout Docker image (web app and cli).
- Enabled inclusion of custom images to STR variant view
### Fixed
- General case report sorting comments for variants with None genetic models
- Do not crash but redirect to variants page with error when a variant is not found for a case
- UCSC links coordinates for SV variants with start chromosome different than end chromosome
- Human readable variants name in case page for variants having start chromosome different from end chromosome
- Avoid always loading all transcripts when checking gene symbol: introduce gene captions
- Slow queries for evaluated variants on e.g. case page - use events instead
### Changed
- Rearrange variant page again, moving severity predictions down.
- More reactive layout width steps on variant page

## [4.40.1]
### Added
### Fixed
- Variants dismissed with inconsistent inheritance pattern can again be shown in general case report
- General report page for variants with genes=None
- General report crashing when variants have no panels
- Added other missing keys to case and variant dictionaries passed to general report
### Changed

## [4.40]
### Added
- A .cff citation file
- Phenotype search API endpoint
- Added pagination to phenotype API
- Extend case search to include internal MongoDB id
- Support for connecting to a MongoDB replica set (.py config files)
- Support for connecting to a MongoDB replica set (.yaml config files)
### Fixed
- Command to load the OMIM gene panel (`scout load panel --omim`)
- Unify style of pinned and causative variants' badges on case page
- Removed automatic spaces after punctuation in comments
- Remove the hardcoded number of total individuals from the variant's old observations panel
- Send delete requests to a connected Beacon using the DELETE method
- Layout of the SNV and SV variant page - move frequency up
### Changed
- Stop updating database indexes after loading exons via command line
- Display validation status badge also for not Sanger-sequenced variants
- Moved Frequencies, Severity and Local observations panels up in RD variants page
- Enabled Flask CORS to communicate CORS status to js apps
- Moved the code preparing the transcripts overview to the backend
- Refactored and filtered json data used in general case report
- Changed the database used in docker-compose file to use the official MongoDB v4.4 image
- Modified the Python (3.6, 3.8) and MongoDB (3.2, 4.4, 5.0) versions used in testing matrices (GitHub actions)
- Capitalize case search terms on institute and dashboard pages


## [4.39]
### Added
- COSMIC IDs collected from CSQ field named `COSMIC`
### Fixed
- Link to other causative variants on variant page
- Allow multiple COSMIC links for a cancer variant
- Fix floating text in severity box #2808
- Fixed MitoMap and HmtVar links for hg38 cases
- Do not open new browser tabs when downloading files
- Selectable IGV tracks on variant page
- Missing splice junctions button on variant page
- Refactor variantS representative gene selection, and use it also for cancer variant summary
### Changed
- Improve Javascript performance for displaying Chromograph images
- Make ClinVar classification more evident in cancer variant page

## [4.38]
### Added
- Option to hide Alamut button in the app config file
### Fixed
- Library deprecation warning fixed (insert is deprecated. Use insert_one or insert_many instead)
- Update genes command will not trigger an update of database indices any more
- Missing resources in temporary downloading directory when updating genes using the command line
- Restore previous variant ACMG classification in a scrollable div
- Loading spinner not stopping after downloading PDF case reports and variant list export
- Add extra Alamut links higher up on variant pages
- Improve UX for phenotypes in case page
- Filter and export of STR variants
- Update look of variants page navigation buttons
### Changed

## [4.37]
### Added
- Highlight and show version number for RefSeq MANE transcripts.
- Added integration to a rerunner service for toggling reanalysis with updated pedigree information
- SpliceAI display and parsing from VEP CSQ
- Display matching tiered variants for cancer variants
- Display a loading icon (spinner) until the page loads completely
- Display filter badges in cancer variants list
- Update genes from pre-downloaded file resources
- On login, OS, browser version and screen size are saved anonymously to understand how users are using Scout
- API returning institutes data for a given user: `/api/v1/institutes`
- API returning case data for a given institute: `/api/v1/institutes/<institute_id>/cases`
- Added GMS and Lund university hospital logos to login page
- Made display of Swedac logo configurable
- Support for displaying custom images in case view
- Individual-specific HPO terms
- Optional alamut_key in institute settings for Alamut Plus software
- Case report API endpoint
- Tooltip in case explaining that genes with genome build different than case genome build will not be added to dynamic HPO panel.
- Add DeepVariant as a caller
### Fixed
- Updated IGV to v2.8.5 to solve missing gene labels on some zoom levels
- Demo cancer case config file to load somatic SNVs and SVs only.
- Expand list of refseq trancripts in ClinVar submission form
- Renamed `All SNVs and INDELs` institute sidebar element to `Search SNVs and INDELs` and fixed its style.
- Add missing parameters to case load-config documentation
- Allow creating/editing gene panels and dynamic gene panels with genes present in genome build 38
- Bugfix broken Pytests
- Bulk dismissing variants error due to key conversion from string to integer
- Fix typo in index documentation
- Fixed crash in institute settings page if "collaborators" key is not set in database
- Don't stop Scout execution if LoqusDB call fails and print stacktrace to log
- Bug when case contains custom images with value `None`
- Bug introduced when fixing another bug in Scout-LoqusDB interaction
- Loading of OMIM diagnoses in Scout demo instance
- Remove the docker-compose with chanjo integration because it doesn't work yet.
- Fixed standard docker-compose with scout demo data and database
- Clinical variant assessments not present for pinned and causative variants on case page.
- MatchMaker matching one node at the time only
- Remove link from previously tiered variants badge in cancer variants page
- Typo in gene cell on cancer variants page
- Managed variants filter form
### Changed
- Better naming for variants buttons on cancer track (somatic, germline). Also show cancer research button if available.
- Load case with missing panels in config files, but show warning.
- Changing the (Female, Male) symbols to (F/M) letters in individuals_table and case-sma.
- Print stacktrace if case load command fails
- Added sort icon and a pointer to the cursor to all tables with sortable fields
- Moved variant, gene and panel info from the basic pane to summary panel for all variants.
- Renamed `Basics` panel to `Classify` on variant page.
- Revamped `Basics` panel to a panel dedicated to classify variants
- Revamped the summary panel to be more compact.
- Added dedicated template for cancer variants
- Removed Gene models, Gene annotations and Conservation panels for cancer variants
- Reorganized the orders of panels for variant and cancer variant views
- Added dedicated variant quality panel and removed relevant panes
- A more compact case page
- Removed OMIM genes panel
- Make genes panel, pinned variants panel, causative variants panel and ClinVar panel scrollable on case page
- Update to Scilifelab's 2020 logo
- Update Gens URL to support Gens v2.0 format
- Refactor tests for parsing case configurations
- Updated links to HPO downloadable resources
- Managed variants filtering defaults to all variant categories
- Changing the (Kind) drop-down according to (Category) drop-down in Managed variant add variant
- Moved Gens button to individuals table
- Check resource files availability before starting updating OMIM diagnoses
- Fix typo in `SHOW_OBSERVED_VARIANT_ARCHIVE` config param

## [4.36]
### Added
- Parse and save splice junction tracks from case config file
- Tooltip in observations panel, explaining that case variants with no link might be old variants, not uploaded after a case rerun
### Fixed
- Warning on overwriting variants with same position was no longer shown
- Increase the height of the dropdowns to 425px
- More indices for the case table as it grows, specifically for causatives queries
- Splice junction tracks not centered over variant genes
- Total number of research variants count
- Update variants stats in case documents every time new variants are loaded
- Bug in flashing warning messages when filtering variants
### Changed
- Clearer warning messages for genes and gene/gene-panels searches in variants filters

## [4.35]
### Added
- A new index for hgnc_symbol in the hgnc_gene collection
- A Pedigree panel in STR page
- Display Tier I and II variants in case view causatives card for cancer cases
### Fixed
- Send partial file data to igv.js when visualizing sashimi plots with splice junction tracks
- Research variants filtering by gene
- Do not attempt to populate annotations for not loaded pinned/causatives
- Add max-height to all dropdowns in filters
### Changed
- Switch off non-clinical gene warnings when filtering research variants
- Don't display OMIM disease card in case view for cancer cases
- Refactored Individuals and Causative card in case view for cancer cases
- Update and style STR case report

## [4.34]
### Added
- Saved filter lock and unlock
- Filters can optionally be marked audited, logging the filter name, user and date on the case events and general report.
- Added `ClinVar hits` and `Cosmic hits` in cancer SNVs filters
- Added `ClinVar hits` to variants filter (rare disease track)
- Load cancer demo case in docker-compose files (default and demo file)
- Inclusive-language check using [woke](https://github.com/get-woke/woke) github action
- Add link to HmtVar for mitochondrial variants (if VCF is annotated with HmtNote)
- Grey background for dismissed compounds in variants list and variant page
- Pin badge for pinned compounds in variants list and variant page
- Support LoqusDB REST API queries
- Add a docker-compose-matchmaker under scout/containers/development to test matchmaker locally
- Script to investigate consequences of symbol search bug
- Added GATK to list of SV and cancer SV callers
### Fixed
- Make MitoMap link work for hg38 again
- Export Variants feature crashing when one of the variants has no primary transcripts
- Redirect to last visited variantS page when dismissing variants from variants list
- Improved matching of SVs Loqus occurrences in other cases
- Remove padding from the list inside (Matching causatives from other cases) panel
- Pass None to get_app function in CLI base since passing script_info to app factory functions was deprecated in Flask 2.0
- Fixed failing tests due to Flask update to version 2.0
- Speed up user events view
- Causative view sort out of memory error
- Use hgnc_id for gene filter query
- Typo in case controllers displaying an error every time a patient is matched against external MatchMaker nodes
- Do not crash while attempting an update for variant documents that are too big (> 16 MB)
- Old STR causatives (and other variants) may not have HGNC symbols - fix sort lambda
- Check if gene_obj has primary_transcript before trying to access it
- Warn if a gene manually searched is in a clinical panel with an outdated name when filtering variants
- ChrPos split js not needed on STR page yet
### Changed
- Remove parsing of case `genome_version`, since it's not used anywhere downstream
- Introduce deprecation warning for Loqus configs that are not dictionaries
- SV clinical filter no longer filters out sub 100 nt variants
- Count cases in LoqusDB by variant type
- Commit pulse repo badge temporarily set to weekly
- Sort ClinVar submissions objects by ascending "Last evaluated" date
- Refactored the MatchMaker integration as an extension
- Replaced some sensitive words as suggested by woke linter
- Documentation for load-configuration rewritten.
- Add styles to MatchMaker matches table
- More detailed info on the data shared in MatchMaker submission form

## [4.33.1]
### Fixed
- Include markdown for release autodeploy docs
- Use standard inheritance model in ClinVar (https://ftp.ncbi.nlm.nih.gov/pub/GTR/standard_terms/Mode_of_inheritance.txt)
- Fix issue crash with variants that have been unflagged causative not being available in other causatives
### Added
### Changed

## [4.33]
### Fixed
- Command line crashing when updating an individual not found in database
- Dashboard page crashing when filters return no data
- Cancer variants filter by chromosome
- /api/v1/genes now searches for genes in all genome builds by default
- Upgraded igv.js to version 2.8.1 (Fixed Unparsable bed record error)
### Added
- Autodeploy docs on release
- Documentation for updating case individuals tracks
- Filter cases and dashboard stats by analysis track
### Changed
- Changed from deprecated db update method
- Pre-selected fields to run queries with in dashboard page
- Do not filter by any institute when first accessing the dashboard
- Removed OMIM panel in case view for cancer cases
- Display Tier I and II variants in case view causatives panel for cancer cases
- Refactored Individuals and Causative panels in case view for cancer cases

## [4.32.1]
### Fixed
- iSort lint check only
### Changed
- Institute cases page crashing when a case has track:Null
### Added

## [4.32]
### Added
- Load and show MITOMAP associated diseases from VCF (INFO field: MitomapAssociatedDiseases, via HmtNote)
- Show variant allele frequencies for mitochondrial variants (GRCh38 cases)
- Extend "public" json API with diseases (OMIM) and phenotypes (HPO)
- HPO gene list download now has option for clinical and non-clinical genes
- Display gene splice junctions data in sashimi plots
- Update case individuals with splice junctions tracks
- Simple Docker compose for development with local build
- Make Phenomodels subpanels collapsible
- User side documentation of cytogenomics features (Gens, Chromograph, vcf2cytosure, rhocall)
- iSort GitHub Action
- Support LoqusDB REST API queries
### Fixed
- Show other causative once, even if several events point to it
- Filtering variants by mitochondrial chromosome for cases with genome build=38
- HPO gene search button triggers any warnings for clinical / non-existing genes also on first search
- Fixed a bug in variants pages caused by MT variants without alt_frequency
- Tests for CADD score parsing function
- Fixed the look of IGV settings on SNV variant page
- Cases analyzed once shown as `rerun`
- Missing case track on case re-upload
- Fixed severity rank for SO term "regulatory region ablation"
### Changed
- Refactor according to CodeFactor - mostly reuse of duplicated code
- Phenomodels language adjustment
- Open variants in a new window (from variants page)
- Open overlapping and compound variants in a new window (from variant page)
- gnomAD link points to gnomAD v.3 (build GRCh38) for mitochondrial variants.
- Display only number of affected genes for dismissed SVs in general report
- Chromosome build check when populating the variants filter chromosome selection
- Display mitochondrial and rare diseases coverage report in cases with missing 'rare' track

## [4.31.1]
### Added
### Changed
- Remove mitochondrial and coverage report from cancer cases sidebar
### Fixed
- ClinVar page when dbSNP id is None

## [4.31]
### Added
- gnomAD annotation field in admin guide
- Export also dynamic panel genes not associated to an HPO term when downloading the HPO panel
- Primary HGNC transcript info in variant export files
- Show variant quality (QUAL field from vcf) in the variant summary
- Load/update PDF gene fusion reports (clinical and research) generated with Arriba
- Support new MANE annotations from VEP (both MANE Select and MANE Plus Clinical)
- Display on case activity the event of a user resetting all dismissed variants
- Support gnomAD population frequencies for mitochondrial variants
- Anchor links in Casedata ClinVar panels to redirect after renaming individuals
### Fixed
- Replace old docs link www.clinicalgenomics.se/scout with new https://clinical-genomics.github.io/scout
- Page formatting issues whenever case and variant comments contain extremely long strings with no spaces
- Chromograph images can be one column and have scrollbar. Removed legacy code.
- Column labels for ClinVar case submission
- Page crashing looking for LoqusDB observation when variant doesn't exist
- Missing inheritance models and custom inheritance models on newly created gene panels
- Accept only numbers in managed variants filter as position and end coordinates
- SNP id format and links in Variant page, ClinVar submission form and general report
- Case groups tooltip triggered only when mouse is on the panel header
### Changed
- A more compact case groups panel
- Added landscape orientation CSS style to cancer coverage and QC demo report
- Improve user documentation to create and save new gene panels
- Removed option to use space as separator when uploading gene panels
- Separating the columns of standard and custom inheritance models in gene panels
- Improved ClinVar instructions for users using non-English Excel

## [4.30.2]
### Added
### Fixed
- Use VEP RefSeq ID if RefSeq list is empty in RefSeq transcripts overview
- Bug creating variant links for variants with no end_chrom
### Changed

## [4.30.1]
### Added
### Fixed
- Cryptography dependency fixed to use version < 3.4
### Changed

## [4.30]
### Added
- Introduced a `reset dismiss variant` verb
- Button to reset all dismissed variants for a case
- Add black border to Chromograph ideograms
- Show ClinVar annotations on variantS page
- Added integration with GENS, copy number visualization tool
- Added a VUS label to the manual classification variant tags
- Add additional information to SNV verification emails
- Tooltips documenting manual annotations from default panels
- Case groups now show bam files from all cases on align view
### Fixed
- Center initial igv view on variant start with SNV/indels
- Don't set initial igv view to negative coordinates
- Display of GQ for SV and STR
- Parsing of AD and related info for STRs
- LoqusDB field in institute settings accepts only existing Loqus instances
- Fix DECIPHER link to work after DECIPHER migrated to GRCh38
- Removed visibility window param from igv.js genes track
- Updated HPO download URL
- Patch HPO download test correctly
- Reference size on STR hover not needed (also wrong)
- Introduced genome build check (allowed values: 37, 38, "37", "38") on case load
- Improve case searching by assignee full name
- Populating the LoqusDB select in institute settings
### Changed
- Cancer variants table header (pop freq etc)
- Only admin users can modify LoqusDB instance in Institute settings
- Style of case synopsis, variants and case comments
- Switched to igv.js 2.7.5
- Do not choke if case is missing research variants when research requested
- Count cases in LoqusDB by variant type
- Introduce deprecation warning for Loqus configs that are not dictionaries
- Improve create new gene panel form validation
- Make XM- transcripts less visible if they don't overlap with transcript refseq_id in variant page
- Color of gene panels and comments panels on cases and variant pages
- Do not choke if case is missing research variants when reserch requested

## [4.29.1]
### Added
### Fixed
- Always load STR variants regardless of RankScore threshold (hotfix)
### Changed

## [4.29]
### Added
- Added a page about migrating potentially breaking changes to the documentation
- markdown_include in development requirements file
- STR variants filter
- Display source, Z-score, inheritance pattern for STR annotations from Stranger (>0.6.1) if available
- Coverage and quality report to cancer view
### Fixed
- ACMG classification page crashing when trying to visualize a classification that was removed
- Pretty print HGVS on gene variants (URL-decode VEP)
- Broken or missing link in the documentation
- Multiple gene names in ClinVar submission form
- Inheritance model select field in ClinVar submission
- IGV.js >2.7.0 has an issue with the gene track zoom levels - temp freeze at 2.7.0
- Revert CORS-anywhere and introduce a local http proxy for cloud tracks
### Changed

## [4.28]
### Added
- Chromograph integration for displaying PNGs in case-page
- Add VAF to cancer case general report, and remove some of its unused fields
- Variants filter compatible with genome browser location strings
- Support for custom public igv tracks stored on the cloud
- Add tests to increase testing coverage
- Update case variants count after deleting variants
- Update IGV.js to latest (v2.7.4)
- Bypass igv.js CORS check using `https://github.com/Rob--W/cors-anywhere`
- Documentation on default and custom IGV.js tracks (admin docs)
- Lock phenomodels so they're editable by admins only
- Small case group assessment sharing
- Tutorial and files for deploying app on containers (Kubernetes pods)
- Canonical transcript and protein change of canonical transcript in exported variants excel sheet
- Support for Font Awesome version 6
- Submit to Beacon from case page sidebar
- Hide dismissed variants in variants pages and variants export function
- Systemd service files and instruction to deploy Scout using podman
### Fixed
- Bugfix: unused `chromgraph_prefix |tojson` removed
- Freeze coloredlogs temporarily
- Marrvel link
- Don't show TP53 link for silent or synonymous changes
- OMIM gene field accepts any custom number as OMIM gene
- Fix Pytest single quote vs double quote string
- Bug in gene variants search by similar cases and no similar case is found
- Delete unused file `userpanel.py`
- Primary transcripts in variant overview and general report
- Google OAuth2 login setup in README file
- Redirect to 'missing file'-icon if configured Chromograph file is missing
- Javascript error in case page
- Fix compound matching during variant loading for hg38
- Cancer variants view containing variants dismissed with cancer-specific reasons
- Zoom to SV variant length was missing IGV contig select
- Tooltips on case page when case has no default gene panels
### Changed
- Save case variants count in case document and not in sessions
- Style of gene panels multiselect on case page
- Collapse/expand main HPO checkboxes in phenomodel preview
- Replaced GQ (Genotype quality) with VAF (Variant allele frequency) in cancer variants GT table
- Allow loading of cancer cases with no tumor_purity field
- Truncate cDNA and protein changes in case report if longer than 20 characters


## [4.27]
### Added
- Exclude one or more variant categories when running variants delete command
### Fixed
### Changed

## [4.26.1]
### Added
### Fixed
- Links with 1-letter aa codes crash on frameshift etc
### Changed

## [4.26]
### Added
- Extend the delete variants command to print analysis date, track, institute, status and research status
- Delete variants by type of analysis (wgs|wes|panel)
- Links to cBioPortal, MutanTP53, IARC TP53, OncoKB, MyCancerGenome, CIViC
### Fixed
- Deleted variants count
### Changed
- Print output of variants delete command as a tab separated table

## [4.25]
### Added
- Command line function to remove variants from one or all cases
### Fixed
- Parse SMN None calls to None rather than False

## [4.24.1]
### Fixed
- Install requirements.txt via setup file

## [4.24]
### Added
- Institute-level phenotype models with sub-panels containing HPO and OMIM terms
- Runnable Docker demo
- Docker image build and push github action
- Makefile with shortcuts to docker commands
- Parse and save synopsis, phenotype and cohort terms from config files upon case upload
### Fixed
- Update dismissed variant status when variant dismissed key is missing
- Breakpoint two IGV button now shows correct chromosome when different from bp1
- Missing font lib in Docker image causing the PDF report download page to crash
- Sentieon Manta calls lack Somaticscore - load anyway
- ClinVar submissions crashing due to pinned variants that are not loaded
- Point ExAC pLI score to new gnomad server address
- Bug uploading cases missing phenotype terms in config file
- STRs loaded but not shown on browser page
- Bug when using adapter.variant.get_causatives with case_id without causatives
- Problem with fetching "solved" from scout export cases cli
- Better serialising of datetime and bson.ObjectId
- Added `volumes` folder to .gitignore
### Changed
- Make matching causative and managed variants foldable on case page
- Remove calls to PyMongo functions marked as deprecated in backend and frontend(as of version 3.7).
- Improved `scout update individual` command
- Export dynamic phenotypes with ordered gene lists as PDF


## [4.23]
### Added
- Save custom IGV track settings
- Show a flash message with clear info about non-valid genes when gene panel creation fails
- CNV report link in cancer case side navigation
- Return to comment section after editing, deleting or submitting a comment
- Managed variants
- MT vs 14 chromosome mean coverage stats if Scout is connected to Chanjo
### Fixed
- missing `vcf_cancer_sv` and `vcf_cancer_sv_research` to manual.
- Split ClinVar multiple clnsig values (slash-separated) and strip them of underscore for annotations without accession number
- Timeout of `All SNVs and INDELs` page when no valid gene is provided in the search
- Round CADD (MIPv9)
- Missing default panel value
- Invisible other causatives lines when other causatives lack gene symbols
### Changed
- Do not freeze mkdocs-material to version 4.6.1
- Remove pre-commit dependency

## [4.22]
### Added
- Editable cases comments
- Editable variants comments
### Fixed
- Empty variant activity panel
- STRs variants popover
- Split new ClinVar multiple significance terms for a variant
- Edit the selected comment, not the latest
### Changed
- Updated RELEASE docs.
- Pinned variants card style on the case page
- Merged `scout export exons` and `scout view exons` commands


## [4.21.2]
### Added
### Fixed
- Do not pre-filter research variants by (case-default) gene panels
- Show OMIM disease tooltip reliably
### Changed

## [4.21.1]
### Added
### Fixed
- Small change to Pop Freq column in variants ang gene panels to avoid strange text shrinking on small screens
- Direct use of HPO list for Clinical HPO SNV (and cancer SNV) filtering
- PDF coverage report redirecting to login page
### Changed
- Remove the option to dismiss single variants from all variants pages
- Bulk dismiss SNVs, SVs and cancer SNVs from variants pages

## [4.21]
### Added
- Support to configure LoqusDB per institute
- Highlight causative variants in the variants list
- Add tests. Mostly regarding building internal datatypes.
- Remove leading and trailing whitespaces from panel_name and display_name when panel is created
- Mark MANE transcript in list of transcripts in "Transcript overview" on variant page
- Show default panel name in case sidebar
- Previous buttons for variants pagination
- Adds a gh action that checks that the changelog is updated
- Adds a gh action that deploys new releases automatically to pypi
- Warn users if case default panels are outdated
- Define institute-specific gene panels for filtering in institute settings
- Use institute-specific gene panels in variants filtering
- Show somatic VAF for pinned and causative variants on case page

### Fixed
- Report pages redirect to login instead of crashing when session expires
- Variants filter loading in cancer variants page
- User, Causative and Cases tables not scaling to full page
- Improved docs for an initial production setup
- Compatibility with latest version of Black
- Fixed tests for Click>7
- Clinical filter required an extra click to Filter to return variants
- Restore pagination and shrink badges in the variants page tables
- Removing a user from the command line now inactivates the case only if user is last assignee and case is active
- Bugfix, LoqusDB per institute feature crashed when institute id was empty string
- Bugfix, LoqusDB calls where missing case count
- filter removal and upload for filters deleted from another page/other user
- Visualize outdated gene panels info in a popover instead of a tooltip in case page side panel

### Changed
- Highlight color on normal STRs in the variants table from green to blue
- Display breakpoints coordinates in verification emails only for structural variants


## [4.20]
### Added
- Display number of filtered variants vs number of total variants in variants page
- Search case by HPO terms
- Dismiss variant column in the variants tables
- Black and pre-commit packages to dev requirements

### Fixed
- Bug occurring when rerun is requested twice
- Peddy info fields in the demo config file
- Added load config safety check for multiple alignment files for one individual
- Formatting of cancer variants table
- Missing Score in SV variants table

### Changed
- Updated the documentation on how to create a new software release
- Genome build-aware cytobands coordinates
- Styling update of the Matchmaker card
- Select search type in case search form


## [4.19]

### Added
- Show internal ID for case
- Add internal ID for downloaded CGH files
- Export dynamic HPO gene list from case page
- Remove users as case assignees when their account is deleted
- Keep variants filters panel expanded when filters have been used

### Fixed
- Handle the ProxyFix ModuleNotFoundError when Werkzeug installed version is >1.0
- General report formatting issues whenever case and variant comments contain extremely long strings with no spaces

### Changed
- Created an institute wrapper page that contains list of cases, causatives, SNVs & Indels, user list, shared data and institute settings
- Display case name instead of case ID on clinVar submissions
- Changed icon of sample update in clinVar submissions


## [4.18]

### Added
- Filter cancer variants on cytoband coordinates
- Show dismiss reasons in a badge with hover for clinical variants
- Show an ellipsis if 10 cases or more to display with loqusdb matches
- A new blog post for version 4.17
- Tooltip to better describe Tumor and Normal columns in cancer variants
- Filter cancer SNVs and SVs by chromosome coordinates
- Default export of `Assertion method citation` to clinVar variants submission file
- Button to export up to 500 cancer variants, filtered or not
- Rename samples of a clinVar submission file

### Fixed
- Apply default gene panel on return to cancer variantS from variant view
- Revert to certificate checking when asking for Chanjo reports
- `scout download everything` command failing while downloading HPO terms

### Changed
- Turn tumor and normal allelic fraction to decimal numbers in tumor variants page
- Moved clinVar submissions code to the institutes blueprints
- Changed name of clinVar export files to FILENAME.Variant.csv and FILENAME.CaseData.csv
- Switched Google login libraries from Flask-OAuthlib to Authlib


## [4.17.1]

### Fixed
- Load cytobands for cases with chromosome build not "37" or "38"


## [4.17]

### Added
- COSMIC badge shown in cancer variants
- Default gene-panel in non-cancer structural view in url
- Filter SNVs and SVs by cytoband coordinates
- Filter cancer SNV variants by alt allele frequency in tumor
- Correct genome build in UCSC link from structural variant page



### Fixed
- Bug in clinVar form when variant has no gene
- Bug when sharing cases with the same institute twice
- Page crashing when removing causative variant tag
- Do not default to GATK caller when no caller info is provided for cancer SNVs


## [4.16.1]

### Fixed
- Fix the fix for handling of delivery reports for rerun cases

## [4.16]

### Added
- Adds possibility to add "lims_id" to cases. Currently only stored in database, not shown anywhere
- Adds verification comment box to SVs (previously only available for small variants)
- Scrollable pedigree panel

### Fixed
- Error caused by changes in WTForm (new release 2.3.x)
- Bug in OMIM case page form, causing the page to crash when a string was provided instead of a numerical OMIM id
- Fix Alamut link to work properly on hg38
- Better handling of delivery reports for rerun cases
- Small CodeFactor style issues: matchmaker results counting, a couple of incomplete tests and safer external xml
- Fix an issue with Phenomizer introduced by CodeFactor style changes

### Changed
- Updated the version of igv.js to 2.5.4

## [4.15.1]

### Added
- Display gene names in ClinVar submissions page
- Links to Varsome in variant transcripts table

### Fixed
- Small fixes to ClinVar submission form
- Gene panel page crash when old panel has no maintainers

## [4.15]

### Added
- Clinvar CNVs IGV track
- Gene panels can have maintainers
- Keep variant actions (dismissed, manual rank, mosaic, acmg, comments) upon variant re-upload
- Keep variant actions also on full case re-upload

### Fixed
- Fix the link to Ensembl for SV variants when genome build 38.
- Arrange information in columns on variant page
- Fix so that new cosmic identifier (COSV) is also acceptable #1304
- Fixed COSMIC tag in INFO (outside of CSQ) to be parses as well with `&` splitter.
- COSMIC stub URL changed to https://cancer.sanger.ac.uk/cosmic/search?q= instead.
- Updated to a version of IGV where bigBed tracks are visualized correctly
- Clinvar submission files are named according to the content (variant_data and case_data)
- Always show causatives from other cases in case overview
- Correct disease associations for gene symbol aliases that exist as separate genes
- Re-add "custom annotations" for SV variants
- The override ClinVar P/LP add-in in the Clinical Filter failed for new CSQ strings

### Changed
- Runs all CI checks in github actions

## [4.14.1]

### Fixed
- Error when variant found in loqusdb is not loaded for other case

## [4.14]

### Added
- Use github actions to run tests
- Adds CLI command to update individual alignments path
- Update HPO terms using downloaded definitions files
- Option to use alternative flask config when running `scout serve`
- Requirement to use loqusdb >= 2.5 if integrated

### Fixed
- Do not display Pedigree panel in cancer view
- Do not rely on internet connection and services available when running CI tests
- Variant loading assumes GATK if no caller set given and GATK filter status is seen in FILTER
- Pass genome build param all the way in order to get the right gene mappings for cases with build 38
- Parse correctly variants with zero frequency values
- Continue even if there are problems to create a region vcf
- STR and cancer variant navigation back to variants pages could fail

### Changed
- Improved code that sends requests to the external APIs
- Updates ranges for user ranks to fit todays usage
- Run coveralls on github actions instead of travis
- Run pip checks on github actions instead of coveralls
- For hg38 cases, change gnomAD link to point to version 3.0 (which is hg38 based)
- Show pinned or causative STR variants a bit more human readable

## [4.13.1]

### Added
### Fixed
- Typo that caused not all clinvar conflicting interpretations to be loaded no matter what
- Parse and retrieve clinvar annotations from VEP-annotated (VEP 97+) CSQ VCF field
- Variant clinvar significance shown as `not provided` whenever is `Uncertain significance`
- Phenomizer query crashing when case has no HPO terms assigned
- Fixed a bug affecting `All SNVs and INDELs` page when variants don't have canonical transcript
- Add gene name or id in cancer variant view

### Changed
- Cancer Variant view changed "Variant:Transcript:Exon:HGVS" to "Gene:Transcript:Exon:HGVS"

## [4.13]

### Added
- ClinVar SNVs track in IGV
- Add SMA view with SMN Copy Number data
- Easier to assign OMIM diagnoses from case page
- OMIM terms and specific OMIM term page

### Fixed
- Bug when adding a new gene to a panel
- Restored missing recent delivery reports
- Fixed style and links to other reports in case side panel
- Deleting cases using display_name and institute not deleting its variants
- Fixed bug that caused coordinates filter to override other filters
- Fixed a problem with finding some INS in loqusdb
- Layout on SV page when local observations without cases are present
- Make scout compatible with the new HPO definition files from `http://compbio.charite.de/jenkins/`
- General report visualization error when SNVs display names are very long


### Changed


## [4.12.4]

### Fixed
- Layout on SV page when local observations without cases are present

## [4.12.3]

### Fixed
- Case report when causative or pinned SVs have non null allele frequencies

## [4.12.2]

### Fixed
- SV variant links now take you to the SV variant page again
- Cancer variant view has cleaner table data entries for "N/A" data
- Pinned variant case level display hotfix for cancer and str - more on this later
- Cancer variants show correct alt/ref reads mirroring alt frequency now
- Always load all clinical STR variants even if a region load is attempted - index may be missing
- Same case repetition in variant local observations

## [4.12.1]

### Fixed
- Bug in variant.gene when gene has no HGVS description


## [4.12]

### Added
- Accepts `alignment_path` in load config to pass bam/cram files
- Display all phenotypes on variant page
- Display hgvs coordinates on pinned and causatives
- Clear panel pending changes
- Adds option to setup the database with static files
- Adds cli command to download the resources from CLI that scout needs
- Adds test files for merged somatic SV and CNV; as well as merged SNV, and INDEL part of #1279
- Allows for upload of OMIM-AUTO gene panel from static files without api-key

### Fixed
- Cancer case HPO panel variants link
- Fix so that some drop downs have correct size
- First IGV button in str variants page
- Cancer case activates on SNV variants
- Cases activate when STR variants are viewed
- Always calculate code coverage
- Pinned/Classification/comments in all types of variants pages
- Null values for panel's custom_inheritance_models
- Discrepancy between the manual disease transcripts and those in database in gene-edit page
- ACMG classification not showing for some causatives
- Fix bug which caused IGV.js to use hg19 reference files for hg38 data
- Bug when multiple bam files sources with non-null values are available


### Changed
- Renamed `requests` file to `scout_requests`
- Cancer variant view shows two, instead of four, decimals for allele and normal


## [4.11.1]

### Fixed
- Institute settings page
- Link institute settings to sharing institutes choices

## [4.11.0]

### Added
- Display locus name on STR variant page
- Alternative key `GNOMADAF_popmax` for Gnomad popmax allele frequency
- Automatic suggestions on how to improve the code on Pull Requests
- Parse GERP, phastCons and phyloP annotations from vep annotated CSQ fields
- Avoid flickering comment popovers in variant list
- Parse REVEL score from vep annotated CSQ fields
- Allow users to modify general institute settings
- Optionally format code automatically on commit
- Adds command to backup vital parts `scout export database`
- Parsing and displaying cancer SV variants from Manta annotated VCF files
- Dismiss cancer snv variants with cancer-specific options
- Add IGV.js UPD, RHO and TIDDIT coverage wig tracks.


### Fixed
- Slightly darker page background
- Fixed an issued with parsed conservation values from CSQ
- Clinvar submissions accessible to all users of an institute
- Header toolbar when on Clinvar page now shows institute name correctly
- Case should not always inactivate upon update
- Show dismissed snv cancer variants as grey on the cancer variants page
- Improved style of mappability link and local observations on variant page
- Convert all the GET requests to the igv view to POST request
- Error when updating gene panels using a file containing BOM chars
- Add/replace gene radio button not working in gene panels


## [4.10.1]

### Fixed
- Fixed issue with opening research variants
- Problem with coveralls not called by Travis CI
- Handle Biomart service down in tests


## [4.10.0]

### Added
- Rank score model in causatives page
- Exportable HPO terms from phenotypes page
- AMP guideline tiers for cancer variants
- Adds scroll for the transcript tab
- Added CLI option to query cases on time since case event was added
- Shadow clinical assessments also on research variants display
- Support for CRAM alignment files
- Improved str variants view : sorting by locus, grouped by allele.
- Delivery report PDF export
- New mosaicism tag option
- Add or modify individuals' age or tissue type from case page
- Display GC and allele depth in causatives table.
- Included primary reference transcript in general report
- Included partial causative variants in general report
- Remove dependency of loqusdb by utilising the CLI

### Fixed
- Fixed update OMIM command bug due to change in the header of the genemap2 file
- Removed Mosaic Tag from Cancer variants
- Fixes issue with unaligned table headers that comes with hidden Datatables
- Layout in general report PDF export
- Fixed issue on the case statistics view. The validation bars didn't show up when all institutes were selected. Now they do.
- Fixed missing path import by importing pathlib.Path
- Handle index inconsistencies in the update index functions
- Fixed layout problems


## [4.9.0]

### Added
- Improved MatchMaker pages, including visible patient contacts email address
- New badges for the github repo
- Links to [GENEMANIA](genemania.org)
- Sort gene panel list on case view.
- More automatic tests
- Allow loading of custom annotations in VCF using the SCOUT_CUSTOM info tag.

### Fixed
- Fix error when a gene is added to an empty dynamic gene panel
- Fix crash when attempting to add genes on incorrect format to dynamic gene panel
- Manual rank variant tags could be saved in a "Select a tag"-state, a problem in the variants view.
- Same case evaluations are no longer shown as gray previous evaluations on the variants page
- Stay on research pages, even if reset, next first buttons are pressed..
- Overlapping variants will now be visible on variant page again
- Fix missing classification comments and links in evaluations page
- All prioritized cases are shown on cases page


## [4.8.3]

### Added

### Fixed
- Bug when ordering sanger
- Improved scrolling over long list of genes/transcripts


## [4.8.2]

### Added

### Fixed
- Avoid opening extra tab for coverage report
- Fixed a problem when rank model version was saved as floats and not strings
- Fixed a problem with displaying dismiss variant reasons on the general report
- Disable load and delete filter buttons if there are no saved filters
- Fix problem with missing verifications
- Remove duplicate users and merge their data and activity


## [4.8.1]

### Added

### Fixed
- Prevent login fail for users with id defined by ObjectId and not email
- Prevent the app from crashing with `AttributeError: 'NoneType' object has no attribute 'message'`


## [4.8.0]

### Added
- Updated Scout to use Bootstrap 4.3
- New looks for Scout
- Improved dashboard using Chart.js
- Ask before inactivating a case where last assigned user leaves it
- Genes can be manually added to the dynamic gene list directly on the case page
- Dynamic gene panels can optionally be used with clinical filter, instead of default gene panel
- Dynamic gene panels get link out to chanjo-report for coverage report
- Load all clinvar variants with clinvar Pathogenic, Likely Pathogenic and Conflicting pathogenic
- Show transcripts with exon numbers for structural variants
- Case sort order can now be toggled between ascending and descending.
- Variants can be marked as partial causative if phenotype is available for case.
- Show a frequency tooltip hover for SV-variants.
- Added support for LDAP login system
- Search snv and structural variants by chromosomal coordinates
- Structural variants can be marked as partial causative if phenotype is available for case.
- Show normal and pathologic limits for STRs in the STR variants view.
- Institute level persistent variant filter settings that can be retrieved and used.
- export causative variants to Excel
- Add support for ROH, WIG and chromosome PNGs in case-view

### Fixed
- Fixed missing import for variants with comments
- Instructions on how to build docs
- Keep sanger order + verification when updating/reloading variants
- Fixed and moved broken filter actions (HPO gene panel and reset filter)
- Fixed string conversion to number
- UCSC links for structural variants are now separated per breakpoint (and whole variant where applicable)
- Reintroduced missing coverage report
- Fixed a bug preventing loading samples using the command line
- Better inheritance models customization for genes in gene panels
- STR variant page back to list button now does its one job.
- Allows to setup scout without a omim api key
- Fixed error causing "favicon not found" flash messages
- Removed flask --version from base cli
- Request rerun no longer changes case status. Active or archived cases inactivate on upload.
- Fixed missing tooltip on the cancer variants page
- Fixed weird Rank cell in variants page
- Next and first buttons order swap
- Added pagination (and POST capability) to cancer variants.
- Improves loading speed for variant page
- Problem with updating variant rank when no variants
- Improved Clinvar submission form
- General report crashing when dismissed variant has no valid dismiss code
- Also show collaborative case variants on the All variants view.
- Improved phenotype search using dataTables.js on phenotypes page
- Search and delete users with `email` instead of `_id`
- Fixed css styles so that multiselect options will all fit one column


## [4.7.3]

### Added
- RankScore can be used with VCFs for vcf_cancer files

### Fixed
- Fix issue with STR view next page button not doing its one job.

### Deleted
- Removed pileup as a bam viewing option. This is replaced by IGV


## [4.7.2]

### Added
- Show earlier ACMG classification in the variant list

### Fixed
- Fixed igv search not working due to igv.js dist 2.2.17
- Fixed searches for cases with a gene with variants pinned or marked causative.
- Load variant pages faster after fixing other causatives query
- Fixed mitochondrial report bug for variants without genes

## [4.7.1]

### Added

### Fixed
- Fixed bug on genes page


## [4.7.0]

### Added
- Export genes and gene panels in build GRCh38
- Search for cases with variants pinned or marked causative in a given gene.
- Search for cases phenotypically similar to a case also from WUI.
- Case variant searches can be limited to similar cases, matching HPO-terms,
  phenogroups and cohorts.
- De-archive reruns and flag them as 'inactive' if archived
- Sort cases by analysis_date, track or status
- Display cases in the following order: prioritized, active, inactive, archived, solved
- Assign case to user when user activates it or asks for rerun
- Case becomes inactive when it has no assignees
- Fetch refseq version from entrez and use it in clinvar form
- Load and export of exons for all genes, independent on refseq
- Documentation for loading/updating exons
- Showing SV variant annotations: SV cgh frequencies, gnomad-SV, local SV frequencies
- Showing transcripts mapping score in segmental duplications
- Handle requests to Ensembl Rest API
- Handle requests to Ensembl Rest Biomart
- STR variants view now displays GT and IGV link.
- Description field for gene panels
- Export exons in build 37 and 38 using the command line

### Fixed
- Fixes of and induced by build tests
- Fixed bug affecting variant observations in other cases
- Fixed a bug that showed wrong gene coverage in general panel PDF export
- MT report only shows variants occurring in the specific individual of the excel sheet
- Disable SSL certifcate verification in requests to chanjo
- Updates how intervaltree and pymongo is used to void deprecated functions
- Increased size of IGV sample tracks
- Optimized tests


## [4.6.1]

### Added

### Fixed
- Missing 'father' and 'mother' keys when parsing single individual cases


## [4.6.0]

### Added
- Description of Scout branching model in CONTRIBUTING doc
- Causatives in alphabetical order, display ACMG classification and filter by gene.
- Added 'external' to the list of analysis type options
- Adds functionality to display "Tissue type". Passed via load config.
- Update to IGV 2.

### Fixed
- Fixed alignment visualization and vcf2cytosure availability for demo case samples
- Fixed 3 bugs affecting SV pages visualization
- Reintroduced the --version cli option
- Fixed variants query by panel (hpo panel + gene panel).
- Downloaded MT report contains excel files with individuals' display name
- Refactored code in parsing of config files.


## [4.5.1]

### Added

### Fixed
- update requirement to use PyYaml version >= 5.1
- Safer code when loading config params in cli base


## [4.5.0]

### Added
- Search for similar cases from scout view CLI
- Scout cli is now invoked from the app object and works under the app context

### Fixed
- PyYaml dependency fixed to use version >= 5.1


## [4.4.1]

### Added
- Display SV rank model version when available

### Fixed
- Fixed upload of delivery report via API


## [4.4.0]

### Added
- Displaying more info on the Causatives page and hiding those not causative at the case level
- Add a comment text field to Sanger order request form, allowing a message to be included in the email
- MatchMaker Exchange integration
- List cases with empty synopsis, missing HPO terms and phenotype groups.
- Search for cases with open research list, or a given case status (active, inactive, archived)

### Fixed
- Variant query builder split into several functions
- Fixed delivery report load bug


## [4.3.3]

### Added
- Different individual table for cancer cases

### Fixed
- Dashboard collects validated variants from verification events instead of using 'sanger' field
- Cases shared with collaborators are visible again in cases page
- Force users to select a real institute to share cases with (actionbar select fix)


## [4.3.2]

### Added
- Dashboard data can be filtered using filters available in cases page
- Causatives for each institute are displayed on a dedicated page
- SNVs and and SVs are searchable across cases by gene and rank score
- A more complete report with validated variants is downloadable from dashboard

### Fixed
- Clinsig filter is fixed so clinsig numerical values are returned
- Split multi clinsig string values in different elements of clinsig array
- Regex to search in multi clinsig string values or multi revstat string values
- It works to upload vcf files with no variants now
- Combined Pileup and IGV alignments for SVs having variant start and stop on the same chromosome


## [4.3.1]

### Added
- Show calls from all callers even if call is not available
- Instructions to install cairo and pango libs from WeasyPrint page
- Display cases with number of variants from CLI
- Only display cases with number of variants above certain treshold. (Also CLI)
- Export of verified variants by CLI or from the dashboard
- Extend case level queries with default panels, cohorts and phenotype groups.
- Slice dashboard statistics display using case level queries
- Add a view where all variants for an institute can be searched across cases, filtering on gene and rank score. Allows searching research variants for cases that have research open.

### Fixed
- Fixed code to extract variant conservation (gerp, phyloP, phastCons)
- Visualization of PDF-exported gene panels
- Reintroduced the exon/intron number in variant verification email
- Sex and affected status is correctly displayed on general report
- Force number validation in SV filter by size
- Display ensembl transcripts when no refseq exists


## [4.3.0]

### Added
- Mosaicism tag on variants
- Show and filter on SweGen frequency for SVs
- Show annotations for STR variants
- Show all transcripts in verification email
- Added mitochondrial export
- Adds alternative to search for SVs shorter that the given length
- Look for 'bcftools' in the `set` field of VCFs
- Display digenic inheritance from OMIM
- Displays what refseq transcript that is primary in hgnc

### Fixed

- Archived panels displays the correct date (not retroactive change)
- Fixed problem with waiting times in gene panel exports
- Clinvar fiter not working with human readable clinsig values

## [4.2.2]

### Fixed
- Fixed gene panel create/modify from CSV file utf-8 decoding error
- Updating genes in gene panels now supports edit comments and entry version
- Gene panel export timeout error

## [4.2.1]

### Fixed
- Re-introduced gene name(s) in verification email subject
- Better PDF rendering for excluded variants in report
- Problem to access old case when `is_default` did not exist on a panel


## [4.2.0]

### Added
- New index on variant_id for events
- Display overlapping compounds on variants view

### Fixed
- Fixed broken clinical filter


## [4.1.4]

### Added
- Download of filtered SVs

### Fixed
- Fixed broken download of filtered variants
- Fixed visualization issue in gene panel PDF export
- Fixed bug when updating gene names in variant controller


## [4.1.3]

### Fixed
- Displays all primary transcripts


## [4.1.2]

### Added
- Option add/replace when updating a panel via CSV file
- More flexible versioning of the gene panels
- Printing coverage report on the bottom of the pdf case report
- Variant verification option for SVs
- Logs uri without pwd when connecting
- Disease-causing transcripts in case report
- Thicker lines in case report
- Supports HPO search for cases, both terms or if described in synopsis
- Adds sanger information to dashboard

### Fixed
- Use db name instead of **auth** as default for authentication
- Fixes so that reports can be generated even with many variants
- Fixed sanger validation popup to show individual variants queried by user and institute.
- Fixed problem with setting up scout
- Fixes problem when exac file is not available through broad ftp
- Fetch transcripts for correct build in `adapter.hgnc_gene`

## [4.1.1]
- Fix problem with institute authentication flash message in utils
- Fix problem with comments
- Fix problem with ensembl link


## [4.1.0]

### Added
- OMIM phenotypes to case report
- Command to download all panel app gene panels `scout load panel --panel-app`
- Links to genenames.org and omim on gene page
- Popup on gene at variants page with gene information
- reset sanger status to "Not validated" for pinned variants
- highlight cases with variants to be evaluated by Sanger on the cases page
- option to point to local reference files to the genome viewer pileup.js. Documented in `docs.admin-guide.server`
- option to export single variants in `scout export variants`
- option to load a multiqc report together with a case(add line in load config)
- added a view for searching HPO terms. It is accessed from the top left corner menu
- Updates the variants view for cancer variants. Adds a small cancer specific filter for known variants
- Adds hgvs information on cancer variants page
- Adds option to update phenotype groups from CLI

### Fixed
- Improved Clinvar to submit variants from different cases. Fixed HPO terms in casedata according to feedback
- Fixed broken link to case page from Sanger modal in cases view
- Now only cases with non empty lists of causative variants are returned in `adapter.case(has_causatives=True)`
- Can handle Tumor only samples
- Long lists of HGNC symbols are now possible. This was previously difficult with manual, uploaded or by HPO search when changing filter settings due to GET request limitations. Relevant pages now use POST requests. Adds the dynamic HPO panel as a selection on the gene panel dropdown.
- Variant filter defaults to default panels also on SV and Cancer variants pages.

## [4.0.0]

### WARNING ###

This is a major version update and will require that the backend of pre releases is updated.
Run commands:

```
$scout update genes
$scout update hpo
```

- Created a Clinvar submission tool, to speed up Clinvar submission of SNVs and SVs
- Added an analysis report page (html and PDF format) containing phenotype, gene panels and variants that are relevant to solve a case.

### Fixed
- Optimized evaluated variants to speed up creation of case report
- Moved igv and pileup viewer under a common folder
- Fixed MT alignment view pileup.js
- Fixed coordinates for SVs with start chromosome different from end chromosome
- Global comments shown across cases and institutes. Case-specific variant comments are shown only for that specific case.
- Links to clinvar submitted variants at the cases level
- Adapts clinvar parsing to new format
- Fixed problem in `scout update user` when the user object had no roles
- Makes pileup.js use online genome resources when viewing alignments. Now any instance of Scout can make use of this functionality.
- Fix ensembl link for structural variants
- Works even when cases does not have `'madeline_info'`
- Parses Polyphen in correct way again
- Fix problem with parsing gnomad from VEP

### Added
- Added a PDF export function for gene panels
- Added a "Filter and export" button to export custom-filtered SNVs to CSV file
- Dismiss SVs
- Added IGV alignments viewer
- Read delivery report path from case config or CLI command
- Filter for spidex scores
- All HPO terms are now added and fetched from the correct source (https://github.com/obophenotype/human-phenotype-ontology/blob/master/hp.obo)
- New command `scout update hpo`
- New command `scout update genes` will fetch all the latest information about genes and update them
- Load **all** variants found on chromosome **MT**
- Adds choice in cases overview do show as many cases as user like

### Removed
- pileup.min.js and pileup css are imported from a remote web location now
- All source files for HPO information, this is instead fetched directly from source
- All source files for gene information, this is instead fetched directly from source

## [3.0.0]
### Fixed
- hide pedigree panel unless it exists

## [1.5.1] - 2016-07-27
### Fixed
- look for both ".bam.bai" and ".bai" extensions

## [1.4.0] - 2016-03-22
### Added
- support for local frequency through loqusdb
- bunch of other stuff

## [1.3.0] - 2016-02-19
### Fixed
- Update query-phenomizer and add username/password

### Changed
- Update the way a case is checked for rerun-status

### Added
- Add new button to mark a case as "checked"
- Link to clinical variants _without_ 1000G annotation

## [1.2.2] - 2016-02-18
### Fixed
- avoid filtering out variants lacking ExAC and 1000G annotations

## [1.1.3] - 2015-10-01
### Fixed
- persist (clinical) filter when clicking load more
- fix #154 by robustly setting clinical filter func. terms

## [1.1.2] - 2015-09-07
### Fixed
- avoid replacing coverage report with none
- update SO terms, refactored

## [1.1.1] - 2015-08-20
### Fixed
- fetch case based on collaborator status (not owner)

## [1.1.0] - 2015-05-29
### Added
- link(s) to SNPedia based on RS-numbers
- new Jinja filter to "humanize" decimal numbers
- show gene panels in variant view
- new Jinja filter for decoding URL encoding
- add indicator to variants in list that have comments
- add variant number threshold and rank score threshold to load function
- add event methods to mongo adapter
- add tests for models
- show badge "old" if comment was written for a previous analysis

### Changed
- show cDNA change in transcript summary unless variant is exonic
- moved compounds table further up the page
- show dates for case uploads in ISO format
- moved variant comments higher up on page
- updated documentation for pages
- read in coverage report as blob in database and serve directly
- change ``OmimPhenotype`` to ``PhenotypeTerm``
- reorganize models sub-package
- move events (and comments) to separate collection
- only display prev/next links for the research list
- include variant type in breadcrumbs e.g. "Clinical variants"

### Removed
- drop dependency on moment.js

### Fixed
- show the same level of detail for all frequencies on all pages
- properly decode URL encoded symbols in amino acid/cDNA change strings
- fixed issue with wipe permissions in MongoDB
- include default gene lists in "variants" link in breadcrumbs

## [1.0.2] - 2015-05-20
### Changed
- update case fetching function

### Fixed
- handle multiple cases with same id

## [1.0.1] - 2015-04-28
### Fixed
- Fix building URL parameters in cases list Vue component

## [1.0.0] - 2015-04-12
Codename: Sara Lund

![Release 1.0](artwork/releases/release-1-0.jpg)

### Added
- Add email logging for unexpected errors
- New command line tool for deleting case

### Changed
- Much improved logging overall
- Updated documentation/usage guide
- Removed non-working IGV link

### Fixed
- Show sample display name in GT call
- Various small bug fixes
- Make it easier to hover over popups

## [0.0.2-rc1] - 2015-03-04
### Added
- add protein table for each variant
- add many more external links
- add coverage reports as PDFs

### Changed
- incorporate user feedback updates
- big refactor of load scripts

## [0.0.2-rc2] - 2015-03-04
### Changes
- add gene table with gene description
- reorganize inheritance models box

### Fixed
- avoid overwriting gene list on "research" load
- fix various bugs in external links

## [0.0.2-rc3] - 2015-03-05
### Added
- Activity log feed to variant view
- Adds protein change strings to ODM and Sanger email

### Changed
- Extract activity log component to macro

### Fixes
- Make Ensembl transcript links use archive website<|MERGE_RESOLUTION|>--- conflicted
+++ resolved
@@ -17,11 +17,8 @@
 - Round CADD values with many decimals on causatives and validated variants pages
 - Dark-mode visibility of some fields on causatives and validated variants pages
 - Clinvar submitters would be cleared when unprivileged users saved institute settings page
-<<<<<<< HEAD
+- Added a default empty string in cases search form to avoid None default value
 - Empty cells for RNA fusion variants in Causatives and Verified variants page
-=======
-- Added a default empty string in cases search form to avoid None default value
->>>>>>> 2ee82487
 
 ## [4.75]
 ### Added
