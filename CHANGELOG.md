# Change Log
All notable changes to this project will be documented in this file.
This project adheres to [Semantic Versioning](http://semver.org/).

About changelog [here](https://keepachangelog.com/en/1.0.0/)

## [unreleased]
<<<<<<< HEAD
### Fixed
- Refactored code in parsing of omim files and parsing of disease to use "disease" instead of "phenotype" to differentiate from HPO terms
=======
### Added
- Added tags for Sniffles and CNVpytor, two LRS SV callers
### Changed
### Fixed
>>>>>>> 5d2310e8

## [4.78]
### Added
- Case status labels can be added, giving more finegrained details on a solved status (provisional, diagnostic, carrier, UPD, SMN, ...)
- New SO terms: `sequence_variant` and `coding_transcript_variant`
- More MEI specific annotation is shown on the variant page
- Parse and save MANE transcripts info when updating genes in build 38
- `Mane Select` and `Mane Plus Clinical` badges on Gene page, when available
- ClinVar submission can now be downloaded as a json file
- API endpoint to pin variant
- Display common/uncommon/rare on summary of mei variant page
### Changed
- In the ClinVar form, database and id of assertion criteria citation are now separate inputs
- Customise institute settings to be able to display all cases with a certain status on cases page (admin users)
- Renamed `Clinical Significance` to `Germline Classification` on multistep ClinVar form
- Changed the "x" in cases.utils.remove_form button text to red for better visibility in dark mode
- Update GitHub actions
- Default loglevel up to INFO, making logs with default start easier to read
- Add XTR region to PAR region definition
- Diagnoses can be searched on diagnoses page without waiting for load first
### Fixed
- Removed log info showing hgnc IDs used in variantS search
- Maintain Matchmaker Exchange and Beacon submission status when a case is re-uploaded
- Inheritance mode from ORPHA should not be confounded with the OMIM inheritance model
- Decipher link URL changes
- Refactored code in cases blueprints to use "disease" instead of "omim" to encompass also ORPHA terms

## [4.77]
### Added
- Orpha disease terms now include information on inheritance
- Case loading via .yaml config file accepts subject_id and phenotype_groups (if previously defined as constant default or added per institute)
- Possibility to submit variants associated with Orphanet conditions to ClinVar
- Option update path to .d4 files path for individuals of an existing case using the command line
- More constraint information is displayed per gene in addition to pLi: missense and LoF OE, CI (inluding LOEUF) and Z-score.
### Changed
- Introduce validation in the ClinVar multistep form to make sure users provide at least one variant-associated condition
- CLI scout update individual accepts subject_id
- Update ClinVar inheritance models to reflect changes in ClinVar submission API
- Handle variant-associated condition ID format in background when creating ClinVar submissions
- Replace the code that downloads Ensembl genes, transcripts and exons with the Schug web app
- Add more info to error log when transcript variant frequency parsing fails.
- GnomAD v4 constraint information replaces ExAC constraints (pLi).
### Fixed
- Text input of associated condition in ClinVar form now aligns to the left
- Alignment of contents in the case report has been updated
- Missing number of phenotypes and genes from case diagnoses
- Associate OMIM and/or ORPHA diagnoses with partial causatives
- Visualization of partial causatives' diagnoses on case page: style and links
- Revert style of pinned variants window on the case page
- Rename `Clinical significanc` to `Germline classification` in ClinVar submissions exported files
- Rename `Clinical significance citations` to `Classification citations` in ClinVar submissions exported files
- Rename `Comment on clinical significance` to `Comment on classification` in ClinVar submissions exported files
- Show matching partial causatives on variant page
- Matching causatives shown on case page consisting only of variant matching the default panels of the case - bug introduced since scout v4.72 (Oct 18, 2023)
- Missing somatic variant read depth leading to report division by zero

## [4.76]
### Added
- Orphacodes are visible in phenotype tables
- Pydantic validation of image paths provided in case load config file
- Info on the user which created a ClinVar submission, when available
- Associate .d4 files to case individuals when loading a case via config file
### Changed
- In diagnoses page the load of diseases are initiated by clicking a button
- Revel score, Revel rank score and SpliceAI values are also displayed in Causatives and Validated variants tables
- Remove unused functions and tests
- Analysis type and direct link from cases list for OGM cases
- Removed unused `case_obj` parameter from server/blueprints/variant/controllers/observations function
- Possibility to reset ClinVar submission ID
- Allow ClinVar submissions with custom API key for users registered as ClinVar submitters or when institute doesn't have a preset list of ClinVar submitters
- Ordered event verbs alphabetically and created ClinVar-related user events
- Removed the unused "no-variants" option from the load case command line
### Fixed
- All disease_terms have gene HGNC ids as integers when added to the scout database
- Disease_term identifiers are now prefixed with the name of the coding system
- Command line crashing with error when updating a user that doesn't exist
- Thaw coloredlogs - 15.0.1 restores errorhandler issue
- Thaw crypography - current base image and library version allow Docker builds
- Missing delete icons on phenomodels page
- Missing cryptography lib error while running Scout container on an ARM processor
- Round CADD values with many decimals on causatives and validated variants pages
- Dark-mode visibility of some fields on causatives and validated variants pages
- Clinvar submitters would be cleared when unprivileged users saved institute settings page
- Added a default empty string in cases search form to avoid None default value
- Page crashing when user tries to remove the same variant from a ClinVar submission in different browser tabs
- Update more GnomAD links to GnomAD v4 (v38 SNVs, MT vars, STRs)
- Empty cells for RNA fusion variants in Causatives and Verified variants page
- Submenu icons missing from collapsible actionbar
- The collapsible actionbar had some non-collapsing overly long entries
- Cancer observations for SVs not appearing in the variant details view
- Archived local observations not visible on cancer variantS page
- Empty Population Frequency column in the Cancer SV Variants view
- Capital letters in ClinVar events description shown on case page

## [4.75]
### Added
- Hovertip to gene panel names with associated genes in variant view, when variant covers more than one gene
- Tests for panel to genes
- Download of Orphadata en_product6 and en_product4 from CLI
- Parse and save `database_found` key/values for RNA fusion variants
- Added fusion_score, ffpm, split_reads, junction_reads and fusion_caller to the list of filters on RNA fusion variants page
- Renamed the function `get_mei_info` to `set_mei_info` to be consistent with the other functions
- Fixed removing None key/values from parsed variants
- Orphacodes are included in the database disease_terms
### Changed
- Allow use of projections when retrieving gene panels
- Do not save custom images as binary data into case and variant database documents
- Retrieve and display case and variant custom images using image's saved path
- Cases are activated by viewing FSHD and SMA reports
- Split multi-gene SNV variants into single genes when submitting to Matchmaker Exchange
- Alamut links also on the gene level, using transcript and HGVS: better for indels. Keep variant link for missing HGVS
- Thaw WTForms - explicitly coerce form decimal field entries when filters fetched from db
### Fixed
- Removed some extra characters from top of general report left over from FontAwsome fix
- Do not save fusion variants-specific key/values in other types of variants
- Alamut link for MT variants in build 38
- Convert RNA fusions variants `tool_hits` and `fusion_score` keys from string to numbers
- Fix genotype reference and alternative sequencing depths defaulting to -1 when values are 0
- DecimalFields were limited to two decimal places for several forms - lifting restrictions on AF, CADD etc.

## [4.74.1]
### Changed
- Parse and save into database also OMIM terms not associated to genes
### Fixed
- BioNano API FSHD report requests are GET in Access 1.8, were POST in 1.7
- Update more FontAwesome icons to avoid Pro icons
- Test if files still exist before attempting to load research variants
- Parsing of genotypes error, resulting in -1 values when alt or ref read depths are 0

## [4.74]
### Added
- SNVs and Indels, MEI and str variants genes have links to Decipher
- An `owner + case display name` index for cases database collection
- Test and fixtures for RNA fusion case page
- Load and display fusion variants from VCF files as the other variant types
- Option to update case document with path to mei variants (clinical and research)
### Changed
- Details on variant type and category for audit filters on case general report
- Enable Gens CN profile button also in somatic case view
- Fix case of analysis type check for Gens analysis button - only show for WGS
### Fixed
- loqusdb table no longer has empty row below each loqusid
- MatchMaker submission details page crashing because of change in date format returned by PatientMatcher
- Variant external links buttons style does not change color when visited
- Hide compounds with compounds follow filter for region or function would fail for variants in multiple genes
- Updated FontAwesome version to fix missing icons

## [4.73]
### Added
- Shortcut button for HPO panel MEI variants from case page
- Export managed variants from CLI
### Changed
- STRs visualization on case panel to emphasize abnormal repeat count and associated condition
- Removed cytoband column from STRs variant view on case report
- More long integers formatted with thin spaces, and copy to clipboard buttons added
### Fixed
- OMIM table is scrollable if higher than 700px on SV page
- Pinned variants validation badge is now red for false positives.
- Case display name defaulting to case ID when `family_name` or `display_name` are missing from case upload config file
- Expanded menu visible at screen sizes below 1000px now has background color
- The image in ClinVar howto-modal is now responsive
- Clicking on a case in case groups when case was already removed from group in another browser tab
- Page crashing when saving filters for mei variants
- Link visited color of images

## [4.72.4]
### Changed
- Automatic test mongod version increased to v7
### Fixed
- GnomAD now defaults to hg38 - change build 37 links accordingly

## [4.72.3]
### Fixed
- Somatic general case report small variant table can crash with unclassified variants

## [4.72.2]
### Changed
- A gunicorn maxrequests parameter for Docker server image - default to 1200
- STR export limit increased to 500, as for other variants
- Prevent long number wrapping and use thin spaces for separation, as per standards from SI, NIST, IUPAC, BIPM.
- Speed up case retrieval and lower memory use by projecting case queries
- Make relatedness check fails stand out a little more to new users
- Speed up case retrieval and lower memory use by projecting case queries
- Speed up variant pages by projecting only the necessary keys in disease collection query
### Fixed
- Huge memory use caused by cases and variants pages pulling complete disease documents from DB
- Do not include genes fetched from HPO terms when loading diseases
- Consider the renamed fields `Approved Symbol` -> `Approved Gene Symbol` and `Gene Symbols` -> `Gene/Locus And Other Related Symbols` when parsing OMIM terms from genemap2.txt file

## [4.72.1]
### Fixed
- Jinja filter that renders long integers
- Case cache when looking for causatives in other cases causing the server to hang

## [4.72]
### Added
- A GitHub action that checks for broken internal links in docs pages
- Link validation settings in mkdocs.yml file
- Load and display full RNA alignments on alignment viewer
- Genome build check when loading a case
- Extend event index to previous causative variants and always load them
### Fixed
- Documentation nav links for a few documents
- Slightly extended the BioNano Genomics Access integration docs
- Loading of SVs when VCF is missing the INFO.END field but has INFO.SVLEN field
- Escape protein sequence name (if available) in case general report to render special characters correctly
- CaseS HPO term searches for multiple terms works independent of order
- CaseS search regexp should not allow backslash
- CaseS cohort tags can contain whitespace and still match
- Remove diagnoses from cases even if OMIM term is not found in the database
- Parsing of disease-associated genes
- Removed an annoying warning while updating database's disease terms
- Displaying custom case images loaded with scout version <= 4.71
- Use pydantic version >=2 in requirements.txt file
### Changed
- Column width adjustment on caseS page
- Use Python 3.11 in tests
- Update some github actions
- Upgraded Pydantic to version 2
- Case validation fails on loading when associated files (alignments, VCFs and reports) are not present on disk
- Case validation fails on loading when custom images have format different then ["gif", "svg", "png", "jpg", "jpeg"]
- Custom images keys `case` and `str` in case config yaml file are renamed to `case_images` and `str_variants_images`
- Simplify and speed up case general report code
- Speed up case retrieval in case_matching_causatives
- Upgrade pymongo to version 4
- When updating disease terms, check that all terms are consistent with a DiseaseTerm model before dropping the old collection
- Better separation between modules loading HPO terms and diseases
- Deleted unused scout.build.phenotype module
- Stricter validation of mandatory genome build key when loading a case. Allowed values are ['37','38',37,38]
- Improved readability of variants length and coordinates on variantS pages

## [4.71]
### Added
- Added Balsamic keys for SweGen and loqusdb local archive frequecies, SNV and SV
- New filter option for Cancer variantS: local archive RD loqusdb
- Show annotated observations on SV variantS view, also for cancer somatic SVs
- Revel filter for variantS
- Show case default panel on caseS page
- CADD filter for Cancer Somatic SNV variantS - show score
- SpliceAI-lookup link (BROAD, shows SpliceAI and Pangolin) from variant page
- BioNano Access server API - check projects, samples and fetch FSHD reports
### Fixed
- Name of reference genome build for RNA for compatibility with IGV locus search change
- Howto to run the Docker image on Mac computers in `admin-guide/containers/container-deploy.md`
- Link to Weasyprint installation howto in README file
- Avoid filling up disk by creating a reduced VCF file for every variant that is visualized
- Remove legacy incorrectly formatted CODEOWNERS file
- Restrain variant_type requests to variantS views to "clinical" or "research"
- Visualization of cancer variants where cancer case has no affected individual
- ProteinPaint gene link (small StJude API change)
- Causative MEI variant link on causatives page
- Bionano access api settings commented out by default in Scout demo config file.
- Do not show FSHD button on freshly loaded cases without bionano_access individuals
- Truncate long variants' HGVS on causative/Clinically significant and pinned variants case panels
### Changed
- Remove function call that tracks users' browser version
- Include three more splice variant SO terms in clinical filter severe SO terms
- Drop old HPO term collection only after parsing and validation of new terms completes
- Move score to own column on Cancer Somatic SNV variantS page
- Refactored a few complex case operations, breaking out sub functionalities

## [4.70]
### Added
- Download a list of Gene Variants (max 500) resulting from SNVs and Indels search
- Variant PubMed link to search for gene symbol and any aliases
### Changed
- Clearer gnomAD values in Variants page
### Fixed
- CaseS page uniform column widths
- Include ClinVar variants into a scrollable div element on Case page
- `canonical_transcript` variable not initialized in get_hgvs function (server.blueprints.institutes.controllers.py)
- Catch and display any error while importing Phenopacket info
- Modified Docker files to use python:3.8-slim-bullseye to prevent gunicorn workers booting error

## [4.69]
### Added
- ClinVar submission howto available also on Case page
- Somatic score and filtering for somatic SV callers, if available
- Show caller as a tooltip on variantS list
### Fixed
- Crash when attempting to export phenotype from a case that had never had phenotypes
- Aesthetic fix to Causative and Pinned Variants on Case page
- Structural inconsistency for ClinVar Blueprint templates
- Updated igv.js to 2.15.8 to fix track default color bug
- Fixed release versions for actions.
- Freeze tornado below 6.3.0 for compatibility with livereload 2.6.3
- Force update variants count on case re-upload
- IGV locus search not working - add genome reference id
- Pin links to MEI variants should end up on MEI not SV variant view
- Load also matching MEI variants on forced region load
- Allow excluding MEI from case variant deletion
- Fixed the name of the assigned user when the internal user ID is different from the user email address
- Gene variantS should display gene function, region and full hgvs
### Changed
- FontAwesome integrity check fail (updated resource)
- Removed ClinVar API validation buttons in favour of direct API submission
- Improved layout of Institute settings page
- ClinVar API key and allowed submitters are set in the Institute settings page


## [4.68]
### Added
- Rare Disease Mobile Element Insertion variants view
### Changed
- Updated igv.js to 2.15.6
### Fixed
- Docker stage build pycairo.
- Restore SNV and SV rank models versions on Causatives and Verified pages
- Saving `REVEL_RANKSCORE` value in a field named `revel` in variants database documents

## [4.67]
### Added
- Prepare to filter local SV frequency
### Changed
- Speed up instituteS page loading by refactoring cases/institutes query
- Clinical Filter for SVs includes `splice_polypyrimidine_tract_variant` as a severe consequence
- Clinical Filter for SVs includes local variant frequency freeze ("old") for filtering, starting at 30 counts
- Speed up caseS page loading by adding status to index and refactoring totals count
- HPO file parsing is updated to reflect that HPO have changed a few downloadable file formats with their 230405 release.
### Fixed
- Page crashing when a user tries to edit a comment that was removed
- Warning instead of crashed page when attempting to retrieve a non-existent Phenopacket
- Fixed StJude ProteinPaint gene link (URL change)
- Freeze of werkzeug library to version<2.3 to avoid problems resulting from the consequential upgrade of the Flask lib
- Huge list of genes in case report for megabases-long structural variants.
- Fix displaying institutes without associated cases on institutes page
- Fix default panel selection on SVs in cancer case report

## [4.66]
### Changed
- Moved Phenomodels code under a dedicated blueprint
- Updated the instructions to load custom case report under admin guide
- Keep variants filter window collapsed except when user expands it to filter
### Added
- A summary table of pinned variants on the cancer case general report
- New openable matching causatives and managed variants lists for default gene panels only for convenience
### Fixed
- Gens structural variant page link individual id typo

## [4.65.2]
### Fixed
- Generating general case report with str variants containing comments

## [4.65.1]
### Fixed
- Visibility of `Gene(s)` badges on SV VariantS page
- Hide dismiss bar on SV page not working well
- Delivery report PDF download
- Saving Pipeline version file when loading a case
- Backport compatible import of importlib metadata for old python versions (<3.8)

## [4.65]
### Added
- Option to mark a ClinVar submission as submitted
- Docs on how to create/update the PanelApp green genes as a system admin
- `individual_id`-parameter to both Gens links
- Download a gene panel in TXT format from gene panel page
- Panel gene comments on variant page: genes in panels can have comments that describe the gene in a panel context
### Changed
- Always show each case category on caseS page, even if 0 cases in total or after current query
- Improved sorting of ClinVar submissions
- Pre-populate SV type select in ClinVar submission form, when possible
- Show comment badges in related comments tables on general report
- Updated version of several GitHub actions
- Migrate from deprecated `pkg_resources` lib to `importlib_resources`
- Dismiss bar on variantS pages is thinner.
- Dismiss bar on variantS pages can be toggled open or closed for the duration of a login session.
### Fixed
- Fixed Sanger order / Cancel order modal close buttons
- Visibility of SV type in ClinVar submission form
- Fixed a couple of creations where now was called twice, so updated_at and created_at could differ
- Deprecated Ubuntu version 18.04 in one GitHub action
- Panels that have been removed (hidden) should not be visible in views where overlapping gene panels for genes are shown
- Gene panel test pointing to the right function

## [4.64]
### Added
- Create/Update a gene panel containing all PanelApp green genes (`scout update panelapp-green -i <cust_id>`)
- Links for ACMG pathogenicity impact modification on the ACMG classification page
### Changed
- Open local observation matching cases in new windows
### Fixed
- Matching manual ranked variants are now shown also on the somatic variant page
- VarSome links to hg19/GRCh37
- Managed variants filter settings lost when navigating to additional pages
- Collect the right variant category after submitting filter form from research variantS page
- Beacon links are templated and support variants in genome build 38

## [4.63]
### Added
- Display data sharing info for ClinVar, Matchmaker Exchange and Beacon in a dedicated column on Cases page
- Test for `commands.download.omim.print_omim`
- Display dismissed variants comments on general case report
- Modify ACMG pathogenicity impact (most commonly PVS1, PS3) based on strength of evidence with lab director's professional judgement
- REViewer button on STR variant page
- Alamut institution parameter in institute settings for Alamut Visual Plus software
- Added Manual Ranks Risk Factor, Likely Risk Factor and Uncertain Risk Factor
- Display matching manual ranks from previous cases the user has access to on VariantS and Variant pages
- Link to gnomAD gene SVs v2.1 for SV variants with gnomAD frequency
- Support for nf-core/rnafusion reports
### Changed
- Display chrY for sex unknown
- Deprecate legacy scout_load() method API call.
- Message shown when variant tag is updated for a variant
- When all ACMG classifications are deleted from a variant, the current variant classification status is also reset.
- Refactored the functions that collect causative variants
- Removed `scripts/generate_test_data.py`
### Fixed
- Default IGV tracks (genes, ClinVar, ClinVar CNVs) showing even if user unselects them all
- Freeze Flask-Babel below v3.0 due to issue with a locale decorator
- Thaw Flask-Babel and fix according to v3 standard. Thank you @TkTech!
- Show matching causatives on somatic structural variant page
- Visibility of gene names and functional annotations on Causatives/Verified pages
- Panel version can be manually set to floating point numbers, when modified
- Causatives page showing also non-causative variants matching causatives in other cases
- ClinVar form submission for variants with no selected transcript and HGVS
- Validating and submitting ClinVar objects not containing both Variant and Casedata info

## [4.62.1]
### Fixed
- Case page crashing when adding a case to a group without providing a valid case name

## [4.62]
### Added
- Validate ClinVar submission objects using the ClinVar API
- Wrote tests for case and variant API endpoints
- Create ClinVar submissions from Scout using the ClinVar API
- Export Phenopacket for affected individual
- Import Phenopacket from JSON file or Phenopacket API backend server
- Use the new case name option for GENS requests
- Pre-validate refseq:HGVS items using VariantValidator in ClinVar submission form
### Fixed
- Fallback for empty alignment index for REViewer service
- Source link out for MIP 11.1 reference STR annotation
- Avoid duplicate causatives and pinned variants
- ClinVar clinical significance displays only the ACMG terms when user selects ACMG 2015 as assertion criteria
- Spacing between icon and text on Beacon and MatchMaker links on case page sidebar
- Truncate IDs and HGVS representations in ClinVar pages if longer than 25 characters
- Update ClinVar submission ID form
- Handle connection timeout when sending requests requests to external web services
- Validate any ClinVar submission regardless of its status
- Empty Phenopackets import crashes
- Stop Spinner on Phenopacket JSON download
### Changed
- Updated ClinVar submission instructions

## [4.61.1]
### Fixed
- Added `UMLS` as an option of `Condition ID type` in ClinVar Variant downloaded files
- Missing value for `Condition ID type` in ClinVar Variant downloaded files
- Possibility to open, close or delete a ClinVar submission even if it doesn't have an associated name
- Save SV type, ref and alt n. copies to exported ClinVar files
- Inner and outer start and stop SV coordinates not exported in ClinVar files
- ClinVar submissions page crashing when SV files don't contain breakpoint exact coordinates
- Align OMIM diagnoses with delete diagnosis button on case page
- In ClinVar form, reset condition list and customize help when condition ID changes

## [4.61]
### Added
- Filter case list by cases with variants in ClinVar submission
- Filter case list by cases containing RNA-seq data - gene_fusion_reports and sample-level tracks (splice junctions and RNA coverage)
- Additional case category `Ignored`, to be used for cases that don't fall in the existing 'inactive', 'archived', 'solved', 'prioritized' categories
- Display number of cases shown / total number of cases available for each category on Cases page
- Moved buttons to modify case status from sidebar to main case page
- Link to Mutalyzer Normalizer tool on variant's transcripts overview to retrieve official HVGS descriptions
- Option to manually load RNA MULTIQC report using the command `scout load report -t multiqc_rna`
- Load RNA MULTIQC automatically for a case if config file contains the `multiqc_rna` key/value
- Instructions in admin-guide on how to load case reports via the command line
- Possibility to filter RD variants by a specific genotype call
- Distinct colors for different inheritance models on RD Variant page
- Gene panels PDF export with case variants hits by variant type
- A couple of additional README badges for GitHub stats
- Upload and display of pipeline reference info and executable version yaml files as custom reports
- Testing CLI on hasta in PR template
### Changed
- Instructions on how to call dibs on scout-stage server in pull request template
- Deprecated CLI commands `scout load <delivery_report, gene_fusion_report, coverage_qc_report, cnv_report>` to replace them with command `scout load report -t <report type>`
- Refactored code to display and download custom case reports
- Do not export `Assertion method` and `Assertion method citation` to ClinVar submission files according to changes to ClinVar's submission spreadsheet templates.
- Simplified code to create and download ClinVar CSV files
- Colorize inheritance models badges by category on VariantS page
- `Safe variants matching` badge more visible on case page
### Fixed
- Non-admin users saving institute settings would clear loqusdb instance selection
- Layout of variant position, cytoband and type in SV variant summary
- Broken `Build Status - GitHub badge` on GitHub README page
- Visibility of text on grey badges in gene panels PDF exports
- Labels for dashboard search controls
- Dark mode visibility for ClinVar submission
- Whitespaces on outdated panel in extent report

## [4.60]
### Added
- Mitochondrial deletion signatures (mitosign) can be uploaded and shown with mtDNA report
- A `Type of analysis` column on Causatives and Validated variants pages
- List of "safe" gene panels available for matching causatives and managed variants in institute settings, to avoid secondary findings
- `svdb_origin` as a synonym for `FOUND_IN` to complement `set` for variants found by all callers
### Changed
- Hide removed gene panels by default in panels page
- Removed option for filtering cancer SVs by Tumor and Normal alt AF
- Hide links to coverage report from case dynamic HPO panel if cancer analysis
- Remove rerun emails and redirect users to the analysis order portal instead
- Updated clinical SVs igv.js track (dbVar) and added example of external track from `https://trackhubregistry.org/`
- Rewrote the ClinVar export module to simplify and add one variant at the time
- ClinVar submissions with phenotype conditions from: [OMIM, MedGen, Orphanet, MeSH, HP, MONDO]
### Fixed
- If trying to load a badly formatted .tsv file an error message is displayed.
- Avoid showing case as rerun when first attempt at case upload failed
- Dynamic autocomplete search not working on phenomodels page
- Callers added to variant when loading case
- Now possible to update managed variant from file without deleting it first
- Missing preselected chromosome when editing a managed variant
- Preselected variant type and subtype when editing a managed variant
- Typo in dbVar ClinVar track, hg19


## [4.59]
### Added
- Button to go directly to HPO SV filter variantS page from case
- `Scout-REViewer-Service` integration - show `REViewer` picture if available
- Link to HPO panel coverage overview on Case page
- Specify a confidence threshold (green|amber|red) when loading PanelApp panels
- Functional annotations in variants lists exports (all variants)
- Cancer/Normal VAFs and COSMIC ids in in variants lists exports (cancer variants)
### Changed
- Better visualization of regional annotation for long lists of genes in large SVs in Variants tables
- Order of cells in variants tables
- More evident links to gene coverage from Variant page
- Gene panels sorted by display name in the entire Case page
- Round CADD and GnomAD values in variants export files
### Fixed
- HPO filter button on SV variantS page
- Spacing between region|function cells in SVs lists
- Labels on gene panel Chanjo report
- Fixed ambiguous duplicated response headers when requesting a BAM file from /static
- Visited color link on gene coverage button (Variant page)

## [4.58.1]
### Fixed
- Case search with search strings that contain characters that can be escaped

## [4.58]
### Added
- Documentation on how to create/update PanelApp panels
- Add filter by local observations (archive) to structural variants filters
- Add more splicing consequences to SO term definitions
- Search for a specific gene in all gene panels
- Institute settings option to force show all variants on VariantS page for all cases of an institute
- Filter cases by validation pending status
- Link to The Clinical Knowledgebase (CKB) (https://ckb.jax.org/) in cancer variant's page
### Fixed
- Added a not-authorized `auto-login` fixture according to changes in Flask-Login 0.6.2
- Renamed `cache_timeout` param name of flask.send_file function to `max_age` (Flask 2.2 compliant)
- Replaced deprecated `app.config["JSON_SORT_KEYS"]` with app.json.sort_keys in app settings
- Bug in gene variants page (All SNVs and INDELs) when variant gene doesn't have a hgnc id that is found in the database
- Broken export of causatives table
- Query for genes in build 38 on `Search SNVs and INDELs` page
- Prevent typing special characters `^<>?!=\/` in case search form
- Search matching causatives also among research variants in other cases
- Links to variants in Verified variants page
- Broken filter institute cases by pinned gene
- Better visualization of long lists of genes in large SVs on Causative and Verified Variants page
- Reintroduced missing button to export Causative variants
- Better linking and display of matching causatives and managed variants
- Reduced code complexity in `scout/parse/variant/variant.py`
- Reduced complexity of code in `scout/build/variant/variant.py`

### Changed
- State that loqusdb observation is in current case if observations count is one and no cases are shown
- Better pagination and number of variants returned by queries in `Search SNVs and INDELs` page
- Refactored and simplified code used for collecting gene variants for `Search SNVs and INDELs` page
- Fix sidebar panel icons in Case view
- Fix panel spacing in Case view
- Removed unused database `sanger_ordered` and `case_id,category,rank_score` indexes (variant collection)
- Verified variants displayed in a dedicated page reachable from institute sidebar
- Unified stats in dashboard page
- Improved gene info for large SVs and cancer SVs
- Remove the unused `variant.str_variant` endpoint from variant views
- Easier editing of HPO gene panel on case page
- Assign phenotype panel less cramped on Case page
- Causatives and Verified variants pages to use the same template macro
- Allow hyphens in panel names
- Reduce resolution of example images
- Remove some animations in web gui which where rendered slow


## [4.57.4]
### Fixed
- Parsing of variant.FORMAT "DR" key in parse variant file

## [4.57.3]
### Fixed
- Export of STR verified variants
- Do not download as verified variants first verified and then reset to not validated
- Avoid duplicated lines in downloaded verified variants reflecting changes in variant validation status

## [4.57.2]
### Fixed
- Export of verified variants when variant gene has no transcripts
- HTTP 500 when visiting a the details page for a cancer variant that had been ranked with genmod

## [4.57.1]
### Fixed
- Updating/replacing a gene panel from file with a corrupted or malformed file

## [4.57]
### Added
- Display last 50 or 500 events for a user in a timeline
- Show dismiss count from other cases on matching variantS
- Save Beacon-related events in events collection
- Institute settings allow saving multiple loqusdb instances for one institute
- Display stats from multiple instances of loqusdb on variant page
- Display date and frequency of obs derived from count of local archive observations from MIP11 (requires fix in MIP)
### Changed
- Prior ACMG classifications view is no longer limited by pathogenicity
### Fixed
- Visibility of Sanger ordered badge on case page, light mode
- Some of the DataTables tables (Phenotypes and Diagnoses pages) got a bit dark in dark mode
- Remove all redundancies when displaying timeline events (some events are saved both as case-related and variant-related)
- Missing link in saved MatchMaker-related events
- Genes with mixed case gene symbols missing in PanelApp panels
- Alignment of elements on the Beacon submission modal window
- Locus info links from STR variantS page open in new browser tabs

## [4.56]
### Added
- Test for PanelApp panels loading
- `panel-umi` tag option when loading cancer analyses
### Changed
- Black text to make comments more visible in dark mode
- Loading PanelApp panels replaces pre-existing panels with same version
- Removed sidebar from Causatives page - navigation is available on the top bar for now
- Create ClinVar submissions from pinned variants list in case page
- Select which pinned variants will be included in ClinVar submission documents
### Fixed
- Remove a:visited css style from all buttons
- Update of HPO terms via command line
- Background color of `MIXED` and `PANEL-UMI` sequencing types on cases page
- Fixed regex error when searching for cases with query ending with `\ `
- Gene symbols on Causatives page lighter in dark mode
- SpliceAI tooltip of multigene variants

## [4.55]
### Changed
- Represent different tumor samples as vials in cases page
- Option to force-update the OMIM panel
### Fixed
- Low tumor purity badge alignment in cancer samples table on cancer case view
- VariantS comment popovers reactivate on hover
- Updating database genes in build 37
- ACMG classification summary hidden by sticky navbar
- Logo backgrounds fixed to white on welcome page
- Visited links turn purple again
- Style of link buttons and dropdown menus
- Update KUH and GMS logos
- Link color for Managed variants

## [4.54]
### Added
- Dark mode, using browser/OS media preference
- Allow marking case as solved without defining causative variants
- Admin users can create missing beacon datasets from the institute's settings page
- GenCC links on gene and variant pages
- Deprecation warnings when launching the app using a .yaml config file or loading cases using .ped files
### Changed
- Improved HTML syntax in case report template
- Modified message displayed when variant rank stats could not be calculated
- Expanded instructions on how to test on CG development server (cg-vm1)
- Added more somatic variant callers (Balsamic v9 SNV, develop SV)
### Fixed
- Remove load demo case command from docker-compose.yml
- Text elements being split across pages in PDF reports
- Made login password field of type `password` in LDAP login form
- Gene panels HTML select in institute's settings page
- Bootstrap upgraded to version 5
- Fix some Sourcery and SonarCloud suggestions
- Escape special characters in case search on institute and dashboard pages
- Broken case PDF reports when no Madeline pedigree image can be created
- Removed text-white links style that were invisible in new pages style
- Variants pagination after pressing "Filter variants" or "Clinical filter"
- Layout of buttons Matchmaker submission panel (case page)
- Removing cases from Matchmaker (simplified code and fixed functionality)
- Reintroduce check for missing alignment files purged from server

## [4.53]
### Added
### Changed
- Point Alamut API key docs link to new API version
- Parse dbSNP id from ID only if it says "rs", else use VEP CSQ fields
- Removed MarkupSafe from the dependencies
### Fixed
- Reintroduced loading of SVs for demo case 643595
- Successful parse of FOUND_IN should avoid GATK caller default
- All vulnerabilities flagged by SonarCloud

## [4.52]
### Added
- Demo cancer case gets loaded together with demo RD case in demo instance
- Parse REVEL_score alongside REVEL_rankscore from csq field and display it on SNV variant page
- Rank score results now show the ranking range
- cDNA and protein changes displayed on institute causatives pages
- Optional SESSION_TIMEOUT_MINUTES configuration in app config files
- Script to convert old OMIM case format (list of integers) to new format (list of dictionaries)
- Additional check for user logged in status before serving alignment files
- Download .cgh files from cancer samples table on cancer case page
- Number of documents and date of last update on genes page
### Changed
- Verify user before redirecting to IGV alignments and sashimi plots
- Build case IGV tracks starting from case and variant objects instead of passing all params in a form
- Unfreeze Werkzeug lib since Flask_login v.0.6 with bugfix has been released
- Sort gene panels by name (panelS and variant page)
- Removed unused `server.blueprints.alignviewers.unindexed_remote_static` endpoint
- User sessions to check files served by `server.blueprints.alignviewers.remote_static` endpoint
- Moved Beacon-related functions to a dedicated app extension
- Audit Filter now also loads filter displaying the variants for it
### Fixed
- Handle `attachment_filename` parameter renamed to `download_name` when Flask 2.2 will be released
- Removed cursor timeout param in cases find adapter function to avoid many code warnings
- Removed stream argument deprecation warning in tests
- Handle `no intervals found` warning in load_region test
- Beacon remove variants
- Protect remote_cors function in alignviewers view from Server-Side Request Forgery (SSRF)
- Check creation date of last document in gene collection to display when genes collection was updated last

## [4.51]
### Added
- Config file containing codecov settings for pull requests
- Add an IGV.js direct link button from case page
- Security policy file
- Hide/shade compound variants based on rank score on variantS from filter
- Chromograph legend documentation direct link
### Changed
- Updated deprecated Codecov GitHub action to v.2
- Simplified code of scout/adapter/mongo/variant
- Update IGV.js to v2.11.2
- Show summary number of variant gene panels on general report if more than 3
### Fixed
- Marrvel link for variants in genome build 38 (using liftover to build 37)
- Remove flags from codecov config file
- Fixed filter bug with high negative SPIDEX scores
- Renamed IARC TP53 button to to `TP53 Database`, modified also link since IARC has been moved to the US NCI: `https://tp53.isb-cgc.org/`
- Parsing new format of OMIM case info when exporting patients to Matchmaker
- Remove flask-debugtoolbar lib dependency that is using deprecated code and causes app to crash after new release of Jinja2 (3.1)
- Variant page crashing for cases with old OMIM terms structure (a list of integers instead of dictionary)
- Variant page crashing when creating MARRVEL link for cases with no genome build
- SpliceAI documentation link
- Fix deprecated `safe_str_cmp` import from `werkzeug.security` by freezing Werkzeug lib to v2.0 until Flask_login v.0.6 with bugfix is released
- List gene names densely in general report for SVs that contain more than 3 genes
- Show transcript ids on refseq genes on hg19 in IGV.js, using refgene source
- Display correct number of genes in general report for SVs that contain more than 32 genes
- Broken Google login after new major release of `lepture/authlib`
- Fix frequency and callers display on case general report

## [4.50.1]
### Fixed
- Show matching causative STR_repid for legacy str variants (pre Stranger hgnc_id)

## [4.50]
### Added
- Individual-specific OMIM terms
- OMIM disease descriptions in ClinVar submission form
- Add a toggle for melter rerun monitoring of cases
- Add a config option to show the rerun monitoring toggle
- Add a cli option to export cases with rerun monitoring enabled
- Add a link to STRipy for STR variants; shallow for ARX and HOXA13
- Hide by default variants only present in unaffected individuals in variants filters
- OMIM terms in general case report
- Individual-level info on OMIM and HPO terms in general case report
- PanelApp gene link among the external links on variant page
- Dashboard case filters fields help
- Filter cases by OMIM terms in cases and dashboard pages
### Fixed
- A malformed panel id request would crash with exception: now gives user warning flash with redirect
- Link to HPO resource file hosted on `http://purl.obolibrary.org`
- Gene search form when gene exists only in build 38
- Fixed odd redirect error and poor error message on missing column for gene panel csv upload
- Typo in parse variant transcripts function
- Modified keys name used to parse local observations (archived) frequencies to reflect change in MIP keys naming
- Better error handling for partly broken/timed out chanjo reports
- Broken javascript code when case Chromograph data is malformed
- Broader space for case synopsis in general report
- Show partial causatives on causatives and matching causatives panels
- Partial causative assignment in cases with no OMIM or HPO terms
- Partial causative OMIM select options in variant page
### Changed
- Slightly smaller and improved layout of content in case PDF report
- Relabel more cancer variant pages somatic for navigation
- Unify caseS nav links
- Removed unused `add_compounds` param from variant controllers function
- Changed default hg19 genome for IGV.js to legacy hg19_1kg_decoy to fix a few problematic loci
- Reduce code complexity (parse/ensembl.py)
- Silence certain fields in ClinVar export if prioritised ones exist (chrom-start-end if hgvs exist)
- Made phenotype non-mandatory when marking a variant as partial causative
- Only one phenotype condition type (OMIM or HPO) per variant is used in ClinVar submissions
- ClinVar submission variant condition prefers OMIM over HPO if available
- Use lighter version of gene objects in Omim MongoDB adapter, panels controllers, panels views and institute controllers
- Gene-variants table size is now adaptive
- Remove unused file upload on gene-variants page

## [4.49]
### Fixed
- Pydantic model types for genome_build, madeline_info, peddy_ped_check and peddy_sex_check, rank_model_version and sv_rank_model_version
- Replace `MatchMaker` with `Matchmaker` in all places visible by a user
- Save diagnosis labels along with OMIM terms in Matchmaker Exchange submission objects
- `libegl-mesa0_21.0.3-0ubuntu0.3~20.04.5_amd64.deb` lib not found by GitHub actions Docker build
- Remove unused `chromograph_image_files` and `chromograph_prefixes` keys saved when creating or updating an RD case
- Search managed variants by description and with ignore case
### Changed
- Introduced page margins on exported PDF reports
- Smaller gene fonts in downloaded HPO genes PDF reports
- Reintroduced gene coverage data in the PDF-exported general report of rare-disease cases
- Check for existence of case report files before creating sidebar links
- Better description of HPO and OMIM terms for patients submitted to Matchmaker Exchange
- Remove null non-mandatory key/values when updating a case
- Freeze WTForms<3 due to several form input rendering changes

## [4.48.1]
### Fixed
- General case PDF report for recent cases with no pedigree

## [4.48]
### Added
- Option to cancel a request for research variants in case page
### Changed
- Update igv.js to v2.10.5
- Updated example of a case delivery report
- Unfreeze cyvcf2
- Builder images used in Scout Dockerfiles
- Crash report email subject gives host name
- Export general case report to PDF using PDFKit instead of WeasyPrint
- Do not include coverage report in PDF case report since they might have different orientation
- Export cancer cases's "Coverage and QC report" to PDF using PDFKit instead of Weasyprint
- Updated cancer "Coverage and QC report" example
- Keep portrait orientation in PDF delivery report
- Export delivery report to PDF using PDFKit instead of Weasyprint
- PDF export of clinical and research HPO panels using PDFKit instead of Weasyprint
- Export gene panel report to PDF using PDFKit
- Removed WeasyPrint lib dependency

### Fixed
- Reintroduced missing links to Swegen and Beacon and dbSNP in RD variant page, summary section
- Demo delivery report orientation to fit new columns
- Missing delivery report in demo case
- Cast MNVs to SNV for test
- Export verified variants from all institutes when user is admin
- Cancer coverage and QC report not found for demo cancer case
- Pull request template instructions on how to deploy to test server
- PDF Delivery report not showing Swedac logo
- Fix code typos
- Disable codefactor raised by ESLint for javascript functions located on another file
- Loading spinner stuck after downloading a PDF gene panel report
- IGV browser crashing when file system with alignment files is not mounted

## [4.47]
### Added
- Added CADD, GnomAD and genotype calls to variantS export
### Changed
- Pull request template, to illustrate how to deploy pull request branches on cg-vm1 stage server
### Fixed
- Compiled Docker image contains a patched version (v4.9) of chanjo-report

## [4.46.1]
### Fixed
- Downloading of files generated within the app container (MT-report, verified variants, pedigrees, ..)

## [4.46]
### Added
- Created a Dockefile to be used to serve the dockerized app in production
- Modified the code to collect database params specified as env vars
- Created a GitHub action that pushes the Dockerfile-server image to Docker Hub (scout-server-stage) every time a PR is opened
- Created a GitHub action that pushes the Dockerfile-server image to Docker Hub (scout-server) every time a new release is created
- Reassign MatchMaker Exchange submission to another user when a Scout user is deleted
- Expose public API JSON gene panels endpoint, primarily to enable automated rerun checking for updates
- Add utils for dictionary type
- Filter institute cases using multiple HPO terms
- Vulture GitHub action to identify and remove unused variables and imports
### Changed
- Updated the python config file documentation in admin guide
- Case configuration parsing now uses Pydantic for improved typechecking and config handling
- Removed test matrices to speed up automatic testing of PRs
- Switch from Coveralls to Codecov to handle CI test coverage
- Speed-up CI tests by caching installation of libs and splitting tests into randomized groups using pytest-test-groups
- Improved LDAP login documentation
- Use lib flask-ldapconn instead of flask_ldap3_login> to handle ldap authentication
- Updated Managed variant documentation in user guide
- Fix and simplify creating and editing of gene panels
- Simplified gene variants search code
- Increased the height of the genes track in the IGV viewer
### Fixed
- Validate uploaded managed variant file lines, warning the user.
- Exporting validated variants with missing "genes" database key
- No results returned when searching for gene variants using a phenotype term
- Variants filtering by gene symbols file
- Make gene HGNC symbols field mandatory in gene variants page and run search only on form submit
- Make sure collaborator gene variants are still visible, even if HPO filter is used

## [4.45]
### Added
### Changed
- Start Scout also when loqusdbapi is not reachable
- Clearer definition of manual standard and custom inheritance models in gene panels
- Allow searching multiple chromosomes in filters
### Fixed
- Gene panel crashing on edit action

## [4.44]
### Added
### Changed
- Display Gene track beneath each sample track when displaying splice junctions in igv browser
- Check outdated gene symbols and update with aliases for both RD and cancer variantS
### Fixed
- Added query input check and fixed the Genes API endpoint to return a json formatted error when request is malformed
- Typo in ACMG BP6 tooltip

## [4.43.1]
### Added
- Added database index for OMIM disease term genes
### Changed
### Fixed
- Do not drop HPO terms collection when updating HPO terms via the command line
- Do not drop disease (OMIM) terms collection when updating diseases via the command line

## [4.43]
### Added
- Specify which collection(s) update/build indexes for
### Fixed
- Do not drop genes and transcripts collections when updating genes via the command line

## [4.42.1]
### Added
### Changed
### Fixed
- Freeze PyMongo lib to version<4.0 to keep supporting previous MongoDB versions
- Speed up gene panels creation and update by collecting only light gene info from database
- Avoid case page crash on Phenomizer queries timeout

## [4.42]
### Added
- Choose custom pinned variants to submit to MatchMaker Exchange
- Submit structural variant as genes to the MatchMaker Exchange
- Added function for maintainers and admins to remove gene panels
- Admins can restore deleted gene panels
- A development docker-compose file illustrating the scout/chanjo-report integration
- Show AD on variants view for cancer SV (tumor and normal)
- Cancer SV variants filter AD, AF (tumor and normal)
- Hiding the variants score column also from cancer SVs, as for the SNVs
### Changed
- Enforce same case _id and display_name when updating a case
- Enforce same individual ids, display names and affected status when updating a case
- Improved documentation for connecting to loqusdb instances (including loqusdbapi)
- Display and download HPO gene panels' gene symbols in italics
- A faster-built and lighter Docker image
- Reduce complexity of `panels` endpoint moving some code to the panels controllers
- Update requirements to use flask-ldap3-login>=0.9.17 instead of freezing WTForm
### Fixed
- Use of deprecated TextField after the upgrade of WTF to v3.0
- Freeze to WTForms to version < 3
- Remove the extra files (bed files and madeline.svg) introduced by mistake
- Cli command loading demo data in docker-compose when case custom images exist and is None
- Increased MongoDB connection serverSelectionTimeoutMS parameter to 30K (default value according to MongoDB documentation)
- Better differentiate old obs counts 0 vs N/A
- Broken cancer variants page when default gene panel was deleted
- Typo in tx_overview function in variant controllers file
- Fixed loqusdbapi SV search URL
- SV variants filtering using Decipher criterion
- Removing old gene panels that don't contain the `maintainer` key.

## [4.41.1]
### Fixed
- General reports crash for variant annotations with same variant on other cases

## [4.41]
### Added
- Extended the instructions for running the Scout Docker image (web app and cli).
- Enabled inclusion of custom images to STR variant view
### Fixed
- General case report sorting comments for variants with None genetic models
- Do not crash but redirect to variants page with error when a variant is not found for a case
- UCSC links coordinates for SV variants with start chromosome different than end chromosome
- Human readable variants name in case page for variants having start chromosome different from end chromosome
- Avoid always loading all transcripts when checking gene symbol: introduce gene captions
- Slow queries for evaluated variants on e.g. case page - use events instead
### Changed
- Rearrange variant page again, moving severity predictions down.
- More reactive layout width steps on variant page

## [4.40.1]
### Added
### Fixed
- Variants dismissed with inconsistent inheritance pattern can again be shown in general case report
- General report page for variants with genes=None
- General report crashing when variants have no panels
- Added other missing keys to case and variant dictionaries passed to general report
### Changed

## [4.40]
### Added
- A .cff citation file
- Phenotype search API endpoint
- Added pagination to phenotype API
- Extend case search to include internal MongoDB id
- Support for connecting to a MongoDB replica set (.py config files)
- Support for connecting to a MongoDB replica set (.yaml config files)
### Fixed
- Command to load the OMIM gene panel (`scout load panel --omim`)
- Unify style of pinned and causative variants' badges on case page
- Removed automatic spaces after punctuation in comments
- Remove the hardcoded number of total individuals from the variant's old observations panel
- Send delete requests to a connected Beacon using the DELETE method
- Layout of the SNV and SV variant page - move frequency up
### Changed
- Stop updating database indexes after loading exons via command line
- Display validation status badge also for not Sanger-sequenced variants
- Moved Frequencies, Severity and Local observations panels up in RD variants page
- Enabled Flask CORS to communicate CORS status to js apps
- Moved the code preparing the transcripts overview to the backend
- Refactored and filtered json data used in general case report
- Changed the database used in docker-compose file to use the official MongoDB v4.4 image
- Modified the Python (3.6, 3.8) and MongoDB (3.2, 4.4, 5.0) versions used in testing matrices (GitHub actions)
- Capitalize case search terms on institute and dashboard pages


## [4.39]
### Added
- COSMIC IDs collected from CSQ field named `COSMIC`
### Fixed
- Link to other causative variants on variant page
- Allow multiple COSMIC links for a cancer variant
- Fix floating text in severity box #2808
- Fixed MitoMap and HmtVar links for hg38 cases
- Do not open new browser tabs when downloading files
- Selectable IGV tracks on variant page
- Missing splice junctions button on variant page
- Refactor variantS representative gene selection, and use it also for cancer variant summary
### Changed
- Improve Javascript performance for displaying Chromograph images
- Make ClinVar classification more evident in cancer variant page

## [4.38]
### Added
- Option to hide Alamut button in the app config file
### Fixed
- Library deprecation warning fixed (insert is deprecated. Use insert_one or insert_many instead)
- Update genes command will not trigger an update of database indices any more
- Missing resources in temporary downloading directory when updating genes using the command line
- Restore previous variant ACMG classification in a scrollable div
- Loading spinner not stopping after downloading PDF case reports and variant list export
- Add extra Alamut links higher up on variant pages
- Improve UX for phenotypes in case page
- Filter and export of STR variants
- Update look of variants page navigation buttons
### Changed

## [4.37]
### Added
- Highlight and show version number for RefSeq MANE transcripts.
- Added integration to a rerunner service for toggling reanalysis with updated pedigree information
- SpliceAI display and parsing from VEP CSQ
- Display matching tiered variants for cancer variants
- Display a loading icon (spinner) until the page loads completely
- Display filter badges in cancer variants list
- Update genes from pre-downloaded file resources
- On login, OS, browser version and screen size are saved anonymously to understand how users are using Scout
- API returning institutes data for a given user: `/api/v1/institutes`
- API returning case data for a given institute: `/api/v1/institutes/<institute_id>/cases`
- Added GMS and Lund university hospital logos to login page
- Made display of Swedac logo configurable
- Support for displaying custom images in case view
- Individual-specific HPO terms
- Optional alamut_key in institute settings for Alamut Plus software
- Case report API endpoint
- Tooltip in case explaining that genes with genome build different than case genome build will not be added to dynamic HPO panel.
- Add DeepVariant as a caller
### Fixed
- Updated IGV to v2.8.5 to solve missing gene labels on some zoom levels
- Demo cancer case config file to load somatic SNVs and SVs only.
- Expand list of refseq trancripts in ClinVar submission form
- Renamed `All SNVs and INDELs` institute sidebar element to `Search SNVs and INDELs` and fixed its style.
- Add missing parameters to case load-config documentation
- Allow creating/editing gene panels and dynamic gene panels with genes present in genome build 38
- Bugfix broken Pytests
- Bulk dismissing variants error due to key conversion from string to integer
- Fix typo in index documentation
- Fixed crash in institute settings page if "collaborators" key is not set in database
- Don't stop Scout execution if LoqusDB call fails and print stacktrace to log
- Bug when case contains custom images with value `None`
- Bug introduced when fixing another bug in Scout-LoqusDB interaction
- Loading of OMIM diagnoses in Scout demo instance
- Remove the docker-compose with chanjo integration because it doesn't work yet.
- Fixed standard docker-compose with scout demo data and database
- Clinical variant assessments not present for pinned and causative variants on case page.
- MatchMaker matching one node at the time only
- Remove link from previously tiered variants badge in cancer variants page
- Typo in gene cell on cancer variants page
- Managed variants filter form
### Changed
- Better naming for variants buttons on cancer track (somatic, germline). Also show cancer research button if available.
- Load case with missing panels in config files, but show warning.
- Changing the (Female, Male) symbols to (F/M) letters in individuals_table and case-sma.
- Print stacktrace if case load command fails
- Added sort icon and a pointer to the cursor to all tables with sortable fields
- Moved variant, gene and panel info from the basic pane to summary panel for all variants.
- Renamed `Basics` panel to `Classify` on variant page.
- Revamped `Basics` panel to a panel dedicated to classify variants
- Revamped the summary panel to be more compact.
- Added dedicated template for cancer variants
- Removed Gene models, Gene annotations and Conservation panels for cancer variants
- Reorganized the orders of panels for variant and cancer variant views
- Added dedicated variant quality panel and removed relevant panes
- A more compact case page
- Removed OMIM genes panel
- Make genes panel, pinned variants panel, causative variants panel and ClinVar panel scrollable on case page
- Update to Scilifelab's 2020 logo
- Update Gens URL to support Gens v2.0 format
- Refactor tests for parsing case configurations
- Updated links to HPO downloadable resources
- Managed variants filtering defaults to all variant categories
- Changing the (Kind) drop-down according to (Category) drop-down in Managed variant add variant
- Moved Gens button to individuals table
- Check resource files availability before starting updating OMIM diagnoses
- Fix typo in `SHOW_OBSERVED_VARIANT_ARCHIVE` config param

## [4.36]
### Added
- Parse and save splice junction tracks from case config file
- Tooltip in observations panel, explaining that case variants with no link might be old variants, not uploaded after a case rerun
### Fixed
- Warning on overwriting variants with same position was no longer shown
- Increase the height of the dropdowns to 425px
- More indices for the case table as it grows, specifically for causatives queries
- Splice junction tracks not centered over variant genes
- Total number of research variants count
- Update variants stats in case documents every time new variants are loaded
- Bug in flashing warning messages when filtering variants
### Changed
- Clearer warning messages for genes and gene/gene-panels searches in variants filters

## [4.35]
### Added
- A new index for hgnc_symbol in the hgnc_gene collection
- A Pedigree panel in STR page
- Display Tier I and II variants in case view causatives card for cancer cases
### Fixed
- Send partial file data to igv.js when visualizing sashimi plots with splice junction tracks
- Research variants filtering by gene
- Do not attempt to populate annotations for not loaded pinned/causatives
- Add max-height to all dropdowns in filters
### Changed
- Switch off non-clinical gene warnings when filtering research variants
- Don't display OMIM disease card in case view for cancer cases
- Refactored Individuals and Causative card in case view for cancer cases
- Update and style STR case report

## [4.34]
### Added
- Saved filter lock and unlock
- Filters can optionally be marked audited, logging the filter name, user and date on the case events and general report.
- Added `ClinVar hits` and `Cosmic hits` in cancer SNVs filters
- Added `ClinVar hits` to variants filter (rare disease track)
- Load cancer demo case in docker-compose files (default and demo file)
- Inclusive-language check using [woke](https://github.com/get-woke/woke) github action
- Add link to HmtVar for mitochondrial variants (if VCF is annotated with HmtNote)
- Grey background for dismissed compounds in variants list and variant page
- Pin badge for pinned compounds in variants list and variant page
- Support LoqusDB REST API queries
- Add a docker-compose-matchmaker under scout/containers/development to test matchmaker locally
- Script to investigate consequences of symbol search bug
- Added GATK to list of SV and cancer SV callers
### Fixed
- Make MitoMap link work for hg38 again
- Export Variants feature crashing when one of the variants has no primary transcripts
- Redirect to last visited variantS page when dismissing variants from variants list
- Improved matching of SVs Loqus occurrences in other cases
- Remove padding from the list inside (Matching causatives from other cases) panel
- Pass None to get_app function in CLI base since passing script_info to app factory functions was deprecated in Flask 2.0
- Fixed failing tests due to Flask update to version 2.0
- Speed up user events view
- Causative view sort out of memory error
- Use hgnc_id for gene filter query
- Typo in case controllers displaying an error every time a patient is matched against external MatchMaker nodes
- Do not crash while attempting an update for variant documents that are too big (> 16 MB)
- Old STR causatives (and other variants) may not have HGNC symbols - fix sort lambda
- Check if gene_obj has primary_transcript before trying to access it
- Warn if a gene manually searched is in a clinical panel with an outdated name when filtering variants
- ChrPos split js not needed on STR page yet
### Changed
- Remove parsing of case `genome_version`, since it's not used anywhere downstream
- Introduce deprecation warning for Loqus configs that are not dictionaries
- SV clinical filter no longer filters out sub 100 nt variants
- Count cases in LoqusDB by variant type
- Commit pulse repo badge temporarily set to weekly
- Sort ClinVar submissions objects by ascending "Last evaluated" date
- Refactored the MatchMaker integration as an extension
- Replaced some sensitive words as suggested by woke linter
- Documentation for load-configuration rewritten.
- Add styles to MatchMaker matches table
- More detailed info on the data shared in MatchMaker submission form

## [4.33.1]
### Fixed
- Include markdown for release autodeploy docs
- Use standard inheritance model in ClinVar (https://ftp.ncbi.nlm.nih.gov/pub/GTR/standard_terms/Mode_of_inheritance.txt)
- Fix issue crash with variants that have been unflagged causative not being available in other causatives
### Added
### Changed

## [4.33]
### Fixed
- Command line crashing when updating an individual not found in database
- Dashboard page crashing when filters return no data
- Cancer variants filter by chromosome
- /api/v1/genes now searches for genes in all genome builds by default
- Upgraded igv.js to version 2.8.1 (Fixed Unparsable bed record error)
### Added
- Autodeploy docs on release
- Documentation for updating case individuals tracks
- Filter cases and dashboard stats by analysis track
### Changed
- Changed from deprecated db update method
- Pre-selected fields to run queries with in dashboard page
- Do not filter by any institute when first accessing the dashboard
- Removed OMIM panel in case view for cancer cases
- Display Tier I and II variants in case view causatives panel for cancer cases
- Refactored Individuals and Causative panels in case view for cancer cases

## [4.32.1]
### Fixed
- iSort lint check only
### Changed
- Institute cases page crashing when a case has track:Null
### Added

## [4.32]
### Added
- Load and show MITOMAP associated diseases from VCF (INFO field: MitomapAssociatedDiseases, via HmtNote)
- Show variant allele frequencies for mitochondrial variants (GRCh38 cases)
- Extend "public" json API with diseases (OMIM) and phenotypes (HPO)
- HPO gene list download now has option for clinical and non-clinical genes
- Display gene splice junctions data in sashimi plots
- Update case individuals with splice junctions tracks
- Simple Docker compose for development with local build
- Make Phenomodels subpanels collapsible
- User side documentation of cytogenomics features (Gens, Chromograph, vcf2cytosure, rhocall)
- iSort GitHub Action
- Support LoqusDB REST API queries
### Fixed
- Show other causative once, even if several events point to it
- Filtering variants by mitochondrial chromosome for cases with genome build=38
- HPO gene search button triggers any warnings for clinical / non-existing genes also on first search
- Fixed a bug in variants pages caused by MT variants without alt_frequency
- Tests for CADD score parsing function
- Fixed the look of IGV settings on SNV variant page
- Cases analyzed once shown as `rerun`
- Missing case track on case re-upload
- Fixed severity rank for SO term "regulatory region ablation"
### Changed
- Refactor according to CodeFactor - mostly reuse of duplicated code
- Phenomodels language adjustment
- Open variants in a new window (from variants page)
- Open overlapping and compound variants in a new window (from variant page)
- gnomAD link points to gnomAD v.3 (build GRCh38) for mitochondrial variants.
- Display only number of affected genes for dismissed SVs in general report
- Chromosome build check when populating the variants filter chromosome selection
- Display mitochondrial and rare diseases coverage report in cases with missing 'rare' track

## [4.31.1]
### Added
### Changed
- Remove mitochondrial and coverage report from cancer cases sidebar
### Fixed
- ClinVar page when dbSNP id is None

## [4.31]
### Added
- gnomAD annotation field in admin guide
- Export also dynamic panel genes not associated to an HPO term when downloading the HPO panel
- Primary HGNC transcript info in variant export files
- Show variant quality (QUAL field from vcf) in the variant summary
- Load/update PDF gene fusion reports (clinical and research) generated with Arriba
- Support new MANE annotations from VEP (both MANE Select and MANE Plus Clinical)
- Display on case activity the event of a user resetting all dismissed variants
- Support gnomAD population frequencies for mitochondrial variants
- Anchor links in Casedata ClinVar panels to redirect after renaming individuals
### Fixed
- Replace old docs link www.clinicalgenomics.se/scout with new https://clinical-genomics.github.io/scout
- Page formatting issues whenever case and variant comments contain extremely long strings with no spaces
- Chromograph images can be one column and have scrollbar. Removed legacy code.
- Column labels for ClinVar case submission
- Page crashing looking for LoqusDB observation when variant doesn't exist
- Missing inheritance models and custom inheritance models on newly created gene panels
- Accept only numbers in managed variants filter as position and end coordinates
- SNP id format and links in Variant page, ClinVar submission form and general report
- Case groups tooltip triggered only when mouse is on the panel header
### Changed
- A more compact case groups panel
- Added landscape orientation CSS style to cancer coverage and QC demo report
- Improve user documentation to create and save new gene panels
- Removed option to use space as separator when uploading gene panels
- Separating the columns of standard and custom inheritance models in gene panels
- Improved ClinVar instructions for users using non-English Excel

## [4.30.2]
### Added
### Fixed
- Use VEP RefSeq ID if RefSeq list is empty in RefSeq transcripts overview
- Bug creating variant links for variants with no end_chrom
### Changed

## [4.30.1]
### Added
### Fixed
- Cryptography dependency fixed to use version < 3.4
### Changed

## [4.30]
### Added
- Introduced a `reset dismiss variant` verb
- Button to reset all dismissed variants for a case
- Add black border to Chromograph ideograms
- Show ClinVar annotations on variantS page
- Added integration with GENS, copy number visualization tool
- Added a VUS label to the manual classification variant tags
- Add additional information to SNV verification emails
- Tooltips documenting manual annotations from default panels
- Case groups now show bam files from all cases on align view
### Fixed
- Center initial igv view on variant start with SNV/indels
- Don't set initial igv view to negative coordinates
- Display of GQ for SV and STR
- Parsing of AD and related info for STRs
- LoqusDB field in institute settings accepts only existing Loqus instances
- Fix DECIPHER link to work after DECIPHER migrated to GRCh38
- Removed visibility window param from igv.js genes track
- Updated HPO download URL
- Patch HPO download test correctly
- Reference size on STR hover not needed (also wrong)
- Introduced genome build check (allowed values: 37, 38, "37", "38") on case load
- Improve case searching by assignee full name
- Populating the LoqusDB select in institute settings
### Changed
- Cancer variants table header (pop freq etc)
- Only admin users can modify LoqusDB instance in Institute settings
- Style of case synopsis, variants and case comments
- Switched to igv.js 2.7.5
- Do not choke if case is missing research variants when research requested
- Count cases in LoqusDB by variant type
- Introduce deprecation warning for Loqus configs that are not dictionaries
- Improve create new gene panel form validation
- Make XM- transcripts less visible if they don't overlap with transcript refseq_id in variant page
- Color of gene panels and comments panels on cases and variant pages
- Do not choke if case is missing research variants when reserch requested

## [4.29.1]
### Added
### Fixed
- Always load STR variants regardless of RankScore threshold (hotfix)
### Changed

## [4.29]
### Added
- Added a page about migrating potentially breaking changes to the documentation
- markdown_include in development requirements file
- STR variants filter
- Display source, Z-score, inheritance pattern for STR annotations from Stranger (>0.6.1) if available
- Coverage and quality report to cancer view
### Fixed
- ACMG classification page crashing when trying to visualize a classification that was removed
- Pretty print HGVS on gene variants (URL-decode VEP)
- Broken or missing link in the documentation
- Multiple gene names in ClinVar submission form
- Inheritance model select field in ClinVar submission
- IGV.js >2.7.0 has an issue with the gene track zoom levels - temp freeze at 2.7.0
- Revert CORS-anywhere and introduce a local http proxy for cloud tracks
### Changed

## [4.28]
### Added
- Chromograph integration for displaying PNGs in case-page
- Add VAF to cancer case general report, and remove some of its unused fields
- Variants filter compatible with genome browser location strings
- Support for custom public igv tracks stored on the cloud
- Add tests to increase testing coverage
- Update case variants count after deleting variants
- Update IGV.js to latest (v2.7.4)
- Bypass igv.js CORS check using `https://github.com/Rob--W/cors-anywhere`
- Documentation on default and custom IGV.js tracks (admin docs)
- Lock phenomodels so they're editable by admins only
- Small case group assessment sharing
- Tutorial and files for deploying app on containers (Kubernetes pods)
- Canonical transcript and protein change of canonical transcript in exported variants excel sheet
- Support for Font Awesome version 6
- Submit to Beacon from case page sidebar
- Hide dismissed variants in variants pages and variants export function
- Systemd service files and instruction to deploy Scout using podman
### Fixed
- Bugfix: unused `chromgraph_prefix |tojson` removed
- Freeze coloredlogs temporarily
- Marrvel link
- Don't show TP53 link for silent or synonymous changes
- OMIM gene field accepts any custom number as OMIM gene
- Fix Pytest single quote vs double quote string
- Bug in gene variants search by similar cases and no similar case is found
- Delete unused file `userpanel.py`
- Primary transcripts in variant overview and general report
- Google OAuth2 login setup in README file
- Redirect to 'missing file'-icon if configured Chromograph file is missing
- Javascript error in case page
- Fix compound matching during variant loading for hg38
- Cancer variants view containing variants dismissed with cancer-specific reasons
- Zoom to SV variant length was missing IGV contig select
- Tooltips on case page when case has no default gene panels
### Changed
- Save case variants count in case document and not in sessions
- Style of gene panels multiselect on case page
- Collapse/expand main HPO checkboxes in phenomodel preview
- Replaced GQ (Genotype quality) with VAF (Variant allele frequency) in cancer variants GT table
- Allow loading of cancer cases with no tumor_purity field
- Truncate cDNA and protein changes in case report if longer than 20 characters


## [4.27]
### Added
- Exclude one or more variant categories when running variants delete command
### Fixed
### Changed

## [4.26.1]
### Added
### Fixed
- Links with 1-letter aa codes crash on frameshift etc
### Changed

## [4.26]
### Added
- Extend the delete variants command to print analysis date, track, institute, status and research status
- Delete variants by type of analysis (wgs|wes|panel)
- Links to cBioPortal, MutanTP53, IARC TP53, OncoKB, MyCancerGenome, CIViC
### Fixed
- Deleted variants count
### Changed
- Print output of variants delete command as a tab separated table

## [4.25]
### Added
- Command line function to remove variants from one or all cases
### Fixed
- Parse SMN None calls to None rather than False

## [4.24.1]
### Fixed
- Install requirements.txt via setup file

## [4.24]
### Added
- Institute-level phenotype models with sub-panels containing HPO and OMIM terms
- Runnable Docker demo
- Docker image build and push github action
- Makefile with shortcuts to docker commands
- Parse and save synopsis, phenotype and cohort terms from config files upon case upload
### Fixed
- Update dismissed variant status when variant dismissed key is missing
- Breakpoint two IGV button now shows correct chromosome when different from bp1
- Missing font lib in Docker image causing the PDF report download page to crash
- Sentieon Manta calls lack Somaticscore - load anyway
- ClinVar submissions crashing due to pinned variants that are not loaded
- Point ExAC pLI score to new gnomad server address
- Bug uploading cases missing phenotype terms in config file
- STRs loaded but not shown on browser page
- Bug when using adapter.variant.get_causatives with case_id without causatives
- Problem with fetching "solved" from scout export cases cli
- Better serialising of datetime and bson.ObjectId
- Added `volumes` folder to .gitignore
### Changed
- Make matching causative and managed variants foldable on case page
- Remove calls to PyMongo functions marked as deprecated in backend and frontend(as of version 3.7).
- Improved `scout update individual` command
- Export dynamic phenotypes with ordered gene lists as PDF


## [4.23]
### Added
- Save custom IGV track settings
- Show a flash message with clear info about non-valid genes when gene panel creation fails
- CNV report link in cancer case side navigation
- Return to comment section after editing, deleting or submitting a comment
- Managed variants
- MT vs 14 chromosome mean coverage stats if Scout is connected to Chanjo
### Fixed
- missing `vcf_cancer_sv` and `vcf_cancer_sv_research` to manual.
- Split ClinVar multiple clnsig values (slash-separated) and strip them of underscore for annotations without accession number
- Timeout of `All SNVs and INDELs` page when no valid gene is provided in the search
- Round CADD (MIPv9)
- Missing default panel value
- Invisible other causatives lines when other causatives lack gene symbols
### Changed
- Do not freeze mkdocs-material to version 4.6.1
- Remove pre-commit dependency

## [4.22]
### Added
- Editable cases comments
- Editable variants comments
### Fixed
- Empty variant activity panel
- STRs variants popover
- Split new ClinVar multiple significance terms for a variant
- Edit the selected comment, not the latest
### Changed
- Updated RELEASE docs.
- Pinned variants card style on the case page
- Merged `scout export exons` and `scout view exons` commands


## [4.21.2]
### Added
### Fixed
- Do not pre-filter research variants by (case-default) gene panels
- Show OMIM disease tooltip reliably
### Changed

## [4.21.1]
### Added
### Fixed
- Small change to Pop Freq column in variants ang gene panels to avoid strange text shrinking on small screens
- Direct use of HPO list for Clinical HPO SNV (and cancer SNV) filtering
- PDF coverage report redirecting to login page
### Changed
- Remove the option to dismiss single variants from all variants pages
- Bulk dismiss SNVs, SVs and cancer SNVs from variants pages

## [4.21]
### Added
- Support to configure LoqusDB per institute
- Highlight causative variants in the variants list
- Add tests. Mostly regarding building internal datatypes.
- Remove leading and trailing whitespaces from panel_name and display_name when panel is created
- Mark MANE transcript in list of transcripts in "Transcript overview" on variant page
- Show default panel name in case sidebar
- Previous buttons for variants pagination
- Adds a gh action that checks that the changelog is updated
- Adds a gh action that deploys new releases automatically to pypi
- Warn users if case default panels are outdated
- Define institute-specific gene panels for filtering in institute settings
- Use institute-specific gene panels in variants filtering
- Show somatic VAF for pinned and causative variants on case page

### Fixed
- Report pages redirect to login instead of crashing when session expires
- Variants filter loading in cancer variants page
- User, Causative and Cases tables not scaling to full page
- Improved docs for an initial production setup
- Compatibility with latest version of Black
- Fixed tests for Click>7
- Clinical filter required an extra click to Filter to return variants
- Restore pagination and shrink badges in the variants page tables
- Removing a user from the command line now inactivates the case only if user is last assignee and case is active
- Bugfix, LoqusDB per institute feature crashed when institute id was empty string
- Bugfix, LoqusDB calls where missing case count
- filter removal and upload for filters deleted from another page/other user
- Visualize outdated gene panels info in a popover instead of a tooltip in case page side panel

### Changed
- Highlight color on normal STRs in the variants table from green to blue
- Display breakpoints coordinates in verification emails only for structural variants


## [4.20]
### Added
- Display number of filtered variants vs number of total variants in variants page
- Search case by HPO terms
- Dismiss variant column in the variants tables
- Black and pre-commit packages to dev requirements

### Fixed
- Bug occurring when rerun is requested twice
- Peddy info fields in the demo config file
- Added load config safety check for multiple alignment files for one individual
- Formatting of cancer variants table
- Missing Score in SV variants table

### Changed
- Updated the documentation on how to create a new software release
- Genome build-aware cytobands coordinates
- Styling update of the Matchmaker card
- Select search type in case search form


## [4.19]

### Added
- Show internal ID for case
- Add internal ID for downloaded CGH files
- Export dynamic HPO gene list from case page
- Remove users as case assignees when their account is deleted
- Keep variants filters panel expanded when filters have been used

### Fixed
- Handle the ProxyFix ModuleNotFoundError when Werkzeug installed version is >1.0
- General report formatting issues whenever case and variant comments contain extremely long strings with no spaces

### Changed
- Created an institute wrapper page that contains list of cases, causatives, SNVs & Indels, user list, shared data and institute settings
- Display case name instead of case ID on clinVar submissions
- Changed icon of sample update in clinVar submissions


## [4.18]

### Added
- Filter cancer variants on cytoband coordinates
- Show dismiss reasons in a badge with hover for clinical variants
- Show an ellipsis if 10 cases or more to display with loqusdb matches
- A new blog post for version 4.17
- Tooltip to better describe Tumor and Normal columns in cancer variants
- Filter cancer SNVs and SVs by chromosome coordinates
- Default export of `Assertion method citation` to clinVar variants submission file
- Button to export up to 500 cancer variants, filtered or not
- Rename samples of a clinVar submission file

### Fixed
- Apply default gene panel on return to cancer variantS from variant view
- Revert to certificate checking when asking for Chanjo reports
- `scout download everything` command failing while downloading HPO terms

### Changed
- Turn tumor and normal allelic fraction to decimal numbers in tumor variants page
- Moved clinVar submissions code to the institutes blueprints
- Changed name of clinVar export files to FILENAME.Variant.csv and FILENAME.CaseData.csv
- Switched Google login libraries from Flask-OAuthlib to Authlib


## [4.17.1]

### Fixed
- Load cytobands for cases with chromosome build not "37" or "38"


## [4.17]

### Added
- COSMIC badge shown in cancer variants
- Default gene-panel in non-cancer structural view in url
- Filter SNVs and SVs by cytoband coordinates
- Filter cancer SNV variants by alt allele frequency in tumor
- Correct genome build in UCSC link from structural variant page



### Fixed
- Bug in clinVar form when variant has no gene
- Bug when sharing cases with the same institute twice
- Page crashing when removing causative variant tag
- Do not default to GATK caller when no caller info is provided for cancer SNVs


## [4.16.1]

### Fixed
- Fix the fix for handling of delivery reports for rerun cases

## [4.16]

### Added
- Adds possibility to add "lims_id" to cases. Currently only stored in database, not shown anywhere
- Adds verification comment box to SVs (previously only available for small variants)
- Scrollable pedigree panel

### Fixed
- Error caused by changes in WTForm (new release 2.3.x)
- Bug in OMIM case page form, causing the page to crash when a string was provided instead of a numerical OMIM id
- Fix Alamut link to work properly on hg38
- Better handling of delivery reports for rerun cases
- Small CodeFactor style issues: matchmaker results counting, a couple of incomplete tests and safer external xml
- Fix an issue with Phenomizer introduced by CodeFactor style changes

### Changed
- Updated the version of igv.js to 2.5.4

## [4.15.1]

### Added
- Display gene names in ClinVar submissions page
- Links to Varsome in variant transcripts table

### Fixed
- Small fixes to ClinVar submission form
- Gene panel page crash when old panel has no maintainers

## [4.15]

### Added
- Clinvar CNVs IGV track
- Gene panels can have maintainers
- Keep variant actions (dismissed, manual rank, mosaic, acmg, comments) upon variant re-upload
- Keep variant actions also on full case re-upload

### Fixed
- Fix the link to Ensembl for SV variants when genome build 38.
- Arrange information in columns on variant page
- Fix so that new cosmic identifier (COSV) is also acceptable #1304
- Fixed COSMIC tag in INFO (outside of CSQ) to be parses as well with `&` splitter.
- COSMIC stub URL changed to https://cancer.sanger.ac.uk/cosmic/search?q= instead.
- Updated to a version of IGV where bigBed tracks are visualized correctly
- Clinvar submission files are named according to the content (variant_data and case_data)
- Always show causatives from other cases in case overview
- Correct disease associations for gene symbol aliases that exist as separate genes
- Re-add "custom annotations" for SV variants
- The override ClinVar P/LP add-in in the Clinical Filter failed for new CSQ strings

### Changed
- Runs all CI checks in github actions

## [4.14.1]

### Fixed
- Error when variant found in loqusdb is not loaded for other case

## [4.14]

### Added
- Use github actions to run tests
- Adds CLI command to update individual alignments path
- Update HPO terms using downloaded definitions files
- Option to use alternative flask config when running `scout serve`
- Requirement to use loqusdb >= 2.5 if integrated

### Fixed
- Do not display Pedigree panel in cancer view
- Do not rely on internet connection and services available when running CI tests
- Variant loading assumes GATK if no caller set given and GATK filter status is seen in FILTER
- Pass genome build param all the way in order to get the right gene mappings for cases with build 38
- Parse correctly variants with zero frequency values
- Continue even if there are problems to create a region vcf
- STR and cancer variant navigation back to variants pages could fail

### Changed
- Improved code that sends requests to the external APIs
- Updates ranges for user ranks to fit todays usage
- Run coveralls on github actions instead of travis
- Run pip checks on github actions instead of coveralls
- For hg38 cases, change gnomAD link to point to version 3.0 (which is hg38 based)
- Show pinned or causative STR variants a bit more human readable

## [4.13.1]

### Added
### Fixed
- Typo that caused not all clinvar conflicting interpretations to be loaded no matter what
- Parse and retrieve clinvar annotations from VEP-annotated (VEP 97+) CSQ VCF field
- Variant clinvar significance shown as `not provided` whenever is `Uncertain significance`
- Phenomizer query crashing when case has no HPO terms assigned
- Fixed a bug affecting `All SNVs and INDELs` page when variants don't have canonical transcript
- Add gene name or id in cancer variant view

### Changed
- Cancer Variant view changed "Variant:Transcript:Exon:HGVS" to "Gene:Transcript:Exon:HGVS"

## [4.13]

### Added
- ClinVar SNVs track in IGV
- Add SMA view with SMN Copy Number data
- Easier to assign OMIM diagnoses from case page
- OMIM terms and specific OMIM term page

### Fixed
- Bug when adding a new gene to a panel
- Restored missing recent delivery reports
- Fixed style and links to other reports in case side panel
- Deleting cases using display_name and institute not deleting its variants
- Fixed bug that caused coordinates filter to override other filters
- Fixed a problem with finding some INS in loqusdb
- Layout on SV page when local observations without cases are present
- Make scout compatible with the new HPO definition files from `http://compbio.charite.de/jenkins/`
- General report visualization error when SNVs display names are very long


### Changed


## [4.12.4]

### Fixed
- Layout on SV page when local observations without cases are present

## [4.12.3]

### Fixed
- Case report when causative or pinned SVs have non null allele frequencies

## [4.12.2]

### Fixed
- SV variant links now take you to the SV variant page again
- Cancer variant view has cleaner table data entries for "N/A" data
- Pinned variant case level display hotfix for cancer and str - more on this later
- Cancer variants show correct alt/ref reads mirroring alt frequency now
- Always load all clinical STR variants even if a region load is attempted - index may be missing
- Same case repetition in variant local observations

## [4.12.1]

### Fixed
- Bug in variant.gene when gene has no HGVS description


## [4.12]

### Added
- Accepts `alignment_path` in load config to pass bam/cram files
- Display all phenotypes on variant page
- Display hgvs coordinates on pinned and causatives
- Clear panel pending changes
- Adds option to setup the database with static files
- Adds cli command to download the resources from CLI that scout needs
- Adds test files for merged somatic SV and CNV; as well as merged SNV, and INDEL part of #1279
- Allows for upload of OMIM-AUTO gene panel from static files without api-key

### Fixed
- Cancer case HPO panel variants link
- Fix so that some drop downs have correct size
- First IGV button in str variants page
- Cancer case activates on SNV variants
- Cases activate when STR variants are viewed
- Always calculate code coverage
- Pinned/Classification/comments in all types of variants pages
- Null values for panel's custom_inheritance_models
- Discrepancy between the manual disease transcripts and those in database in gene-edit page
- ACMG classification not showing for some causatives
- Fix bug which caused IGV.js to use hg19 reference files for hg38 data
- Bug when multiple bam files sources with non-null values are available


### Changed
- Renamed `requests` file to `scout_requests`
- Cancer variant view shows two, instead of four, decimals for allele and normal


## [4.11.1]

### Fixed
- Institute settings page
- Link institute settings to sharing institutes choices

## [4.11.0]

### Added
- Display locus name on STR variant page
- Alternative key `GNOMADAF_popmax` for Gnomad popmax allele frequency
- Automatic suggestions on how to improve the code on Pull Requests
- Parse GERP, phastCons and phyloP annotations from vep annotated CSQ fields
- Avoid flickering comment popovers in variant list
- Parse REVEL score from vep annotated CSQ fields
- Allow users to modify general institute settings
- Optionally format code automatically on commit
- Adds command to backup vital parts `scout export database`
- Parsing and displaying cancer SV variants from Manta annotated VCF files
- Dismiss cancer snv variants with cancer-specific options
- Add IGV.js UPD, RHO and TIDDIT coverage wig tracks.


### Fixed
- Slightly darker page background
- Fixed an issued with parsed conservation values from CSQ
- Clinvar submissions accessible to all users of an institute
- Header toolbar when on Clinvar page now shows institute name correctly
- Case should not always inactivate upon update
- Show dismissed snv cancer variants as grey on the cancer variants page
- Improved style of mappability link and local observations on variant page
- Convert all the GET requests to the igv view to POST request
- Error when updating gene panels using a file containing BOM chars
- Add/replace gene radio button not working in gene panels


## [4.10.1]

### Fixed
- Fixed issue with opening research variants
- Problem with coveralls not called by Travis CI
- Handle Biomart service down in tests


## [4.10.0]

### Added
- Rank score model in causatives page
- Exportable HPO terms from phenotypes page
- AMP guideline tiers for cancer variants
- Adds scroll for the transcript tab
- Added CLI option to query cases on time since case event was added
- Shadow clinical assessments also on research variants display
- Support for CRAM alignment files
- Improved str variants view : sorting by locus, grouped by allele.
- Delivery report PDF export
- New mosaicism tag option
- Add or modify individuals' age or tissue type from case page
- Display GC and allele depth in causatives table.
- Included primary reference transcript in general report
- Included partial causative variants in general report
- Remove dependency of loqusdb by utilising the CLI

### Fixed
- Fixed update OMIM command bug due to change in the header of the genemap2 file
- Removed Mosaic Tag from Cancer variants
- Fixes issue with unaligned table headers that comes with hidden Datatables
- Layout in general report PDF export
- Fixed issue on the case statistics view. The validation bars didn't show up when all institutes were selected. Now they do.
- Fixed missing path import by importing pathlib.Path
- Handle index inconsistencies in the update index functions
- Fixed layout problems


## [4.9.0]

### Added
- Improved MatchMaker pages, including visible patient contacts email address
- New badges for the github repo
- Links to [GENEMANIA](genemania.org)
- Sort gene panel list on case view.
- More automatic tests
- Allow loading of custom annotations in VCF using the SCOUT_CUSTOM info tag.

### Fixed
- Fix error when a gene is added to an empty dynamic gene panel
- Fix crash when attempting to add genes on incorrect format to dynamic gene panel
- Manual rank variant tags could be saved in a "Select a tag"-state, a problem in the variants view.
- Same case evaluations are no longer shown as gray previous evaluations on the variants page
- Stay on research pages, even if reset, next first buttons are pressed..
- Overlapping variants will now be visible on variant page again
- Fix missing classification comments and links in evaluations page
- All prioritized cases are shown on cases page


## [4.8.3]

### Added

### Fixed
- Bug when ordering sanger
- Improved scrolling over long list of genes/transcripts


## [4.8.2]

### Added

### Fixed
- Avoid opening extra tab for coverage report
- Fixed a problem when rank model version was saved as floats and not strings
- Fixed a problem with displaying dismiss variant reasons on the general report
- Disable load and delete filter buttons if there are no saved filters
- Fix problem with missing verifications
- Remove duplicate users and merge their data and activity


## [4.8.1]

### Added

### Fixed
- Prevent login fail for users with id defined by ObjectId and not email
- Prevent the app from crashing with `AttributeError: 'NoneType' object has no attribute 'message'`


## [4.8.0]

### Added
- Updated Scout to use Bootstrap 4.3
- New looks for Scout
- Improved dashboard using Chart.js
- Ask before inactivating a case where last assigned user leaves it
- Genes can be manually added to the dynamic gene list directly on the case page
- Dynamic gene panels can optionally be used with clinical filter, instead of default gene panel
- Dynamic gene panels get link out to chanjo-report for coverage report
- Load all clinvar variants with clinvar Pathogenic, Likely Pathogenic and Conflicting pathogenic
- Show transcripts with exon numbers for structural variants
- Case sort order can now be toggled between ascending and descending.
- Variants can be marked as partial causative if phenotype is available for case.
- Show a frequency tooltip hover for SV-variants.
- Added support for LDAP login system
- Search snv and structural variants by chromosomal coordinates
- Structural variants can be marked as partial causative if phenotype is available for case.
- Show normal and pathologic limits for STRs in the STR variants view.
- Institute level persistent variant filter settings that can be retrieved and used.
- export causative variants to Excel
- Add support for ROH, WIG and chromosome PNGs in case-view

### Fixed
- Fixed missing import for variants with comments
- Instructions on how to build docs
- Keep sanger order + verification when updating/reloading variants
- Fixed and moved broken filter actions (HPO gene panel and reset filter)
- Fixed string conversion to number
- UCSC links for structural variants are now separated per breakpoint (and whole variant where applicable)
- Reintroduced missing coverage report
- Fixed a bug preventing loading samples using the command line
- Better inheritance models customization for genes in gene panels
- STR variant page back to list button now does its one job.
- Allows to setup scout without a omim api key
- Fixed error causing "favicon not found" flash messages
- Removed flask --version from base cli
- Request rerun no longer changes case status. Active or archived cases inactivate on upload.
- Fixed missing tooltip on the cancer variants page
- Fixed weird Rank cell in variants page
- Next and first buttons order swap
- Added pagination (and POST capability) to cancer variants.
- Improves loading speed for variant page
- Problem with updating variant rank when no variants
- Improved Clinvar submission form
- General report crashing when dismissed variant has no valid dismiss code
- Also show collaborative case variants on the All variants view.
- Improved phenotype search using dataTables.js on phenotypes page
- Search and delete users with `email` instead of `_id`
- Fixed css styles so that multiselect options will all fit one column


## [4.7.3]

### Added
- RankScore can be used with VCFs for vcf_cancer files

### Fixed
- Fix issue with STR view next page button not doing its one job.

### Deleted
- Removed pileup as a bam viewing option. This is replaced by IGV


## [4.7.2]

### Added
- Show earlier ACMG classification in the variant list

### Fixed
- Fixed igv search not working due to igv.js dist 2.2.17
- Fixed searches for cases with a gene with variants pinned or marked causative.
- Load variant pages faster after fixing other causatives query
- Fixed mitochondrial report bug for variants without genes

## [4.7.1]

### Added

### Fixed
- Fixed bug on genes page


## [4.7.0]

### Added
- Export genes and gene panels in build GRCh38
- Search for cases with variants pinned or marked causative in a given gene.
- Search for cases phenotypically similar to a case also from WUI.
- Case variant searches can be limited to similar cases, matching HPO-terms,
  phenogroups and cohorts.
- De-archive reruns and flag them as 'inactive' if archived
- Sort cases by analysis_date, track or status
- Display cases in the following order: prioritized, active, inactive, archived, solved
- Assign case to user when user activates it or asks for rerun
- Case becomes inactive when it has no assignees
- Fetch refseq version from entrez and use it in clinvar form
- Load and export of exons for all genes, independent on refseq
- Documentation for loading/updating exons
- Showing SV variant annotations: SV cgh frequencies, gnomad-SV, local SV frequencies
- Showing transcripts mapping score in segmental duplications
- Handle requests to Ensembl Rest API
- Handle requests to Ensembl Rest Biomart
- STR variants view now displays GT and IGV link.
- Description field for gene panels
- Export exons in build 37 and 38 using the command line

### Fixed
- Fixes of and induced by build tests
- Fixed bug affecting variant observations in other cases
- Fixed a bug that showed wrong gene coverage in general panel PDF export
- MT report only shows variants occurring in the specific individual of the excel sheet
- Disable SSL certifcate verification in requests to chanjo
- Updates how intervaltree and pymongo is used to void deprecated functions
- Increased size of IGV sample tracks
- Optimized tests


## [4.6.1]

### Added

### Fixed
- Missing 'father' and 'mother' keys when parsing single individual cases


## [4.6.0]

### Added
- Description of Scout branching model in CONTRIBUTING doc
- Causatives in alphabetical order, display ACMG classification and filter by gene.
- Added 'external' to the list of analysis type options
- Adds functionality to display "Tissue type". Passed via load config.
- Update to IGV 2.

### Fixed
- Fixed alignment visualization and vcf2cytosure availability for demo case samples
- Fixed 3 bugs affecting SV pages visualization
- Reintroduced the --version cli option
- Fixed variants query by panel (hpo panel + gene panel).
- Downloaded MT report contains excel files with individuals' display name
- Refactored code in parsing of config files.


## [4.5.1]

### Added

### Fixed
- update requirement to use PyYaml version >= 5.1
- Safer code when loading config params in cli base


## [4.5.0]

### Added
- Search for similar cases from scout view CLI
- Scout cli is now invoked from the app object and works under the app context

### Fixed
- PyYaml dependency fixed to use version >= 5.1


## [4.4.1]

### Added
- Display SV rank model version when available

### Fixed
- Fixed upload of delivery report via API


## [4.4.0]

### Added
- Displaying more info on the Causatives page and hiding those not causative at the case level
- Add a comment text field to Sanger order request form, allowing a message to be included in the email
- MatchMaker Exchange integration
- List cases with empty synopsis, missing HPO terms and phenotype groups.
- Search for cases with open research list, or a given case status (active, inactive, archived)

### Fixed
- Variant query builder split into several functions
- Fixed delivery report load bug


## [4.3.3]

### Added
- Different individual table for cancer cases

### Fixed
- Dashboard collects validated variants from verification events instead of using 'sanger' field
- Cases shared with collaborators are visible again in cases page
- Force users to select a real institute to share cases with (actionbar select fix)


## [4.3.2]

### Added
- Dashboard data can be filtered using filters available in cases page
- Causatives for each institute are displayed on a dedicated page
- SNVs and and SVs are searchable across cases by gene and rank score
- A more complete report with validated variants is downloadable from dashboard

### Fixed
- Clinsig filter is fixed so clinsig numerical values are returned
- Split multi clinsig string values in different elements of clinsig array
- Regex to search in multi clinsig string values or multi revstat string values
- It works to upload vcf files with no variants now
- Combined Pileup and IGV alignments for SVs having variant start and stop on the same chromosome


## [4.3.1]

### Added
- Show calls from all callers even if call is not available
- Instructions to install cairo and pango libs from WeasyPrint page
- Display cases with number of variants from CLI
- Only display cases with number of variants above certain treshold. (Also CLI)
- Export of verified variants by CLI or from the dashboard
- Extend case level queries with default panels, cohorts and phenotype groups.
- Slice dashboard statistics display using case level queries
- Add a view where all variants for an institute can be searched across cases, filtering on gene and rank score. Allows searching research variants for cases that have research open.

### Fixed
- Fixed code to extract variant conservation (gerp, phyloP, phastCons)
- Visualization of PDF-exported gene panels
- Reintroduced the exon/intron number in variant verification email
- Sex and affected status is correctly displayed on general report
- Force number validation in SV filter by size
- Display ensembl transcripts when no refseq exists


## [4.3.0]

### Added
- Mosaicism tag on variants
- Show and filter on SweGen frequency for SVs
- Show annotations for STR variants
- Show all transcripts in verification email
- Added mitochondrial export
- Adds alternative to search for SVs shorter that the given length
- Look for 'bcftools' in the `set` field of VCFs
- Display digenic inheritance from OMIM
- Displays what refseq transcript that is primary in hgnc

### Fixed

- Archived panels displays the correct date (not retroactive change)
- Fixed problem with waiting times in gene panel exports
- Clinvar fiter not working with human readable clinsig values

## [4.2.2]

### Fixed
- Fixed gene panel create/modify from CSV file utf-8 decoding error
- Updating genes in gene panels now supports edit comments and entry version
- Gene panel export timeout error

## [4.2.1]

### Fixed
- Re-introduced gene name(s) in verification email subject
- Better PDF rendering for excluded variants in report
- Problem to access old case when `is_default` did not exist on a panel


## [4.2.0]

### Added
- New index on variant_id for events
- Display overlapping compounds on variants view

### Fixed
- Fixed broken clinical filter


## [4.1.4]

### Added
- Download of filtered SVs

### Fixed
- Fixed broken download of filtered variants
- Fixed visualization issue in gene panel PDF export
- Fixed bug when updating gene names in variant controller


## [4.1.3]

### Fixed
- Displays all primary transcripts


## [4.1.2]

### Added
- Option add/replace when updating a panel via CSV file
- More flexible versioning of the gene panels
- Printing coverage report on the bottom of the pdf case report
- Variant verification option for SVs
- Logs uri without pwd when connecting
- Disease-causing transcripts in case report
- Thicker lines in case report
- Supports HPO search for cases, both terms or if described in synopsis
- Adds sanger information to dashboard

### Fixed
- Use db name instead of **auth** as default for authentication
- Fixes so that reports can be generated even with many variants
- Fixed sanger validation popup to show individual variants queried by user and institute.
- Fixed problem with setting up scout
- Fixes problem when exac file is not available through broad ftp
- Fetch transcripts for correct build in `adapter.hgnc_gene`

## [4.1.1]
- Fix problem with institute authentication flash message in utils
- Fix problem with comments
- Fix problem with ensembl link


## [4.1.0]

### Added
- OMIM phenotypes to case report
- Command to download all panel app gene panels `scout load panel --panel-app`
- Links to genenames.org and omim on gene page
- Popup on gene at variants page with gene information
- reset sanger status to "Not validated" for pinned variants
- highlight cases with variants to be evaluated by Sanger on the cases page
- option to point to local reference files to the genome viewer pileup.js. Documented in `docs.admin-guide.server`
- option to export single variants in `scout export variants`
- option to load a multiqc report together with a case(add line in load config)
- added a view for searching HPO terms. It is accessed from the top left corner menu
- Updates the variants view for cancer variants. Adds a small cancer specific filter for known variants
- Adds hgvs information on cancer variants page
- Adds option to update phenotype groups from CLI

### Fixed
- Improved Clinvar to submit variants from different cases. Fixed HPO terms in casedata according to feedback
- Fixed broken link to case page from Sanger modal in cases view
- Now only cases with non empty lists of causative variants are returned in `adapter.case(has_causatives=True)`
- Can handle Tumor only samples
- Long lists of HGNC symbols are now possible. This was previously difficult with manual, uploaded or by HPO search when changing filter settings due to GET request limitations. Relevant pages now use POST requests. Adds the dynamic HPO panel as a selection on the gene panel dropdown.
- Variant filter defaults to default panels also on SV and Cancer variants pages.

## [4.0.0]

### WARNING ###

This is a major version update and will require that the backend of pre releases is updated.
Run commands:

```
$scout update genes
$scout update hpo
```

- Created a Clinvar submission tool, to speed up Clinvar submission of SNVs and SVs
- Added an analysis report page (html and PDF format) containing phenotype, gene panels and variants that are relevant to solve a case.

### Fixed
- Optimized evaluated variants to speed up creation of case report
- Moved igv and pileup viewer under a common folder
- Fixed MT alignment view pileup.js
- Fixed coordinates for SVs with start chromosome different from end chromosome
- Global comments shown across cases and institutes. Case-specific variant comments are shown only for that specific case.
- Links to clinvar submitted variants at the cases level
- Adapts clinvar parsing to new format
- Fixed problem in `scout update user` when the user object had no roles
- Makes pileup.js use online genome resources when viewing alignments. Now any instance of Scout can make use of this functionality.
- Fix ensembl link for structural variants
- Works even when cases does not have `'madeline_info'`
- Parses Polyphen in correct way again
- Fix problem with parsing gnomad from VEP

### Added
- Added a PDF export function for gene panels
- Added a "Filter and export" button to export custom-filtered SNVs to CSV file
- Dismiss SVs
- Added IGV alignments viewer
- Read delivery report path from case config or CLI command
- Filter for spidex scores
- All HPO terms are now added and fetched from the correct source (https://github.com/obophenotype/human-phenotype-ontology/blob/master/hp.obo)
- New command `scout update hpo`
- New command `scout update genes` will fetch all the latest information about genes and update them
- Load **all** variants found on chromosome **MT**
- Adds choice in cases overview do show as many cases as user like

### Removed
- pileup.min.js and pileup css are imported from a remote web location now
- All source files for HPO information, this is instead fetched directly from source
- All source files for gene information, this is instead fetched directly from source

## [3.0.0]
### Fixed
- hide pedigree panel unless it exists

## [1.5.1] - 2016-07-27
### Fixed
- look for both ".bam.bai" and ".bai" extensions

## [1.4.0] - 2016-03-22
### Added
- support for local frequency through loqusdb
- bunch of other stuff

## [1.3.0] - 2016-02-19
### Fixed
- Update query-phenomizer and add username/password

### Changed
- Update the way a case is checked for rerun-status

### Added
- Add new button to mark a case as "checked"
- Link to clinical variants _without_ 1000G annotation

## [1.2.2] - 2016-02-18
### Fixed
- avoid filtering out variants lacking ExAC and 1000G annotations

## [1.1.3] - 2015-10-01
### Fixed
- persist (clinical) filter when clicking load more
- fix #154 by robustly setting clinical filter func. terms

## [1.1.2] - 2015-09-07
### Fixed
- avoid replacing coverage report with none
- update SO terms, refactored

## [1.1.1] - 2015-08-20
### Fixed
- fetch case based on collaborator status (not owner)

## [1.1.0] - 2015-05-29
### Added
- link(s) to SNPedia based on RS-numbers
- new Jinja filter to "humanize" decimal numbers
- show gene panels in variant view
- new Jinja filter for decoding URL encoding
- add indicator to variants in list that have comments
- add variant number threshold and rank score threshold to load function
- add event methods to mongo adapter
- add tests for models
- show badge "old" if comment was written for a previous analysis

### Changed
- show cDNA change in transcript summary unless variant is exonic
- moved compounds table further up the page
- show dates for case uploads in ISO format
- moved variant comments higher up on page
- updated documentation for pages
- read in coverage report as blob in database and serve directly
- change ``OmimPhenotype`` to ``PhenotypeTerm``
- reorganize models sub-package
- move events (and comments) to separate collection
- only display prev/next links for the research list
- include variant type in breadcrumbs e.g. "Clinical variants"

### Removed
- drop dependency on moment.js

### Fixed
- show the same level of detail for all frequencies on all pages
- properly decode URL encoded symbols in amino acid/cDNA change strings
- fixed issue with wipe permissions in MongoDB
- include default gene lists in "variants" link in breadcrumbs

## [1.0.2] - 2015-05-20
### Changed
- update case fetching function

### Fixed
- handle multiple cases with same id

## [1.0.1] - 2015-04-28
### Fixed
- Fix building URL parameters in cases list Vue component

## [1.0.0] - 2015-04-12
Codename: Sara Lund

![Release 1.0](artwork/releases/release-1-0.jpg)

### Added
- Add email logging for unexpected errors
- New command line tool for deleting case

### Changed
- Much improved logging overall
- Updated documentation/usage guide
- Removed non-working IGV link

### Fixed
- Show sample display name in GT call
- Various small bug fixes
- Make it easier to hover over popups

## [0.0.2-rc1] - 2015-03-04
### Added
- add protein table for each variant
- add many more external links
- add coverage reports as PDFs

### Changed
- incorporate user feedback updates
- big refactor of load scripts

## [0.0.2-rc2] - 2015-03-04
### Changes
- add gene table with gene description
- reorganize inheritance models box

### Fixed
- avoid overwriting gene list on "research" load
- fix various bugs in external links

## [0.0.2-rc3] - 2015-03-05
### Added
- Activity log feed to variant view
- Adds protein change strings to ODM and Sanger email

### Changed
- Extract activity log component to macro

### Fixes
- Make Ensembl transcript links use archive website<|MERGE_RESOLUTION|>--- conflicted
+++ resolved
@@ -5,15 +5,12 @@
 About changelog [here](https://keepachangelog.com/en/1.0.0/)
 
 ## [unreleased]
-<<<<<<< HEAD
+### Added
+- Added tags for Sniffles and CNVpytor, two LRS SV callers
+### Changed
 ### Fixed
 - Refactored code in parsing of omim files and parsing of disease to use "disease" instead of "phenotype" to differentiate from HPO terms
-=======
-### Added
-- Added tags for Sniffles and CNVpytor, two LRS SV callers
-### Changed
-### Fixed
->>>>>>> 5d2310e8
+
 
 ## [4.78]
 ### Added
