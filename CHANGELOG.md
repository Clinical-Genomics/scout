# Change Log
All notable changes to this project will be documented in this file.
This project adheres to [Semantic Versioning](http://semver.org/).

About changelog [here](https://keepachangelog.com/en/1.0.0/)

## [unreleased]
### Added
- Tooltip for combined score in tables for compounds and overlapping vars
- Option to filter variants by excluding genes listed in selected gene panels, files or provided as list
- STR variant information card with database links, replacing empty frequency panel
- Display paging and number of HPO terms available in the database on Phenotypes page
### Changed
- In the case_report #panel-tables has a fixed width
- Updated IGV.js to 2.15.11
- Fusion variants in case report now contain same info as on fusion variantS page
- Block submission of somatic variants to ClinVar, until we don't introduce the changes needed to harmonise with their changed API
### Fixed
- Submit requests to Chanjo2 using HTML forms instead of JSON data
- `Research somatic variants` link name on caseS page
<<<<<<< HEAD
- Fix ClinVar form parsing to not include ":" in conditionType.id when condition conditionType.db is Orphanet
=======
- Broken `Install the HTML 2 PDF renderer` step in a GitHub action
>>>>>>> 655dbe2c

## [4.81]
### Added
- Tag for somatic SV IGH-DUX4 detection samtools script
### Changed
- Upgraded Bootstrap version in reports from 4.3.1 to 5.1.3
### Fixed
- Buttons layout in HPO genes panel on case page
- Added back old variant rankscore index with different key order to help loading on demo instance
- Cancer case_report panel-table no longer contains inheritance information
- Case report pinned variants card now displays info text if all pinned variants are present in causatives
- Darkmode setting now applies to the comment-box accordion
- Typo in case report causing `cancer_rank_options is undefined` error

## [4.80]
### Added
- Support for .d4 files coverage using chanjo2 (Case page sidebar link) with test
- Link to chanjo2 coverage report and coverage gene overview on gene panel page
- Link to chanjo2 coverage report on Case page, HPO dynamic gene list
- Link to genes coverage overview report on Case page, HPO dynamic gene list
### Changed
- All links in disease table on diagnosis page now open in a new tab
- Dark mode settings applied to multi-selects on institute settings page
- Comments on case and variant pages can be viewed by expanding an accordion
- On case page information on pinned variants and variants submitted to ClinVar are displayed in the same table
- Demo case file paths are now stored as absolute paths
- Optimised indices to address slow queries
- On case page default panels are now found at the top of the table, and it can be sorted by this trait
### Fixed
- On variants page, search for variants in genes present only in build 38 returning no results
- Pin/unpin with API was not able to make event links
- A new field `Explanation for multiple conditions` is available in ClinVar for submitting variants with more than one associated condition
- Fusion genes with partners lacking gene HGNC id will still be fully loaded
- Fusion variantS export now contains fusion variant specific columns
- When Loqusdb observations count is one the table includes information on if observation was for the current or another case

## [4.79.1]
### Fixed
- Exporting variants without rank score causing page to crash
- Display custom annotations also on cancer variant page

## [4.79]
### Added
- Added tags for Sniffles and CNVpytor, two LRS SV callers
- Button on case page for displaying STR variants occurring in the dynamic HPO panel
- Display functional annotation relative to variant gene's MANE transcripts on variant summary, when available
- Links to ACMG structural variant pathogenicity classification guidelines
- Phenomodels checkboxes can now include orpha terms
- Add incidental finding to case tags
### Changed
- In the diagnoses page genes associated with a disease are displayed using hgnc symbol instead of hgnc id
- Refactor view route to allow navigation directly to unique variant document id, improve permissions check
- Do not show MANE and MANE Plus Clinical transcripts annotated from VEP (saved in variants) but collect this info from the transcripts database collection
- Refactor view route to allow navigation directly to unique case id (in particular for gens)
- `Institutes to share cases with` on institute's settings page now displays institutes names and IDs
- View route with document id selects view template based on variant category
### Fixed
- Refactored code in cases blueprints and variant_events adapter (set diseases for partial causative variants) to use "disease" instead of "omim" to encompass also ORPHA terms
- Refactored code in `scout/parse/omim.py` and `scout/parse/disease_terms.py` to use "disease" instead of "phenotype" to differentiate from HPO terms
- Be more careful about checking access to variant on API access
- Show also ACMG VUS on general report (could be missing if not e.g. pinned)

## [4.78]
### Added
- Case status labels can be added, giving more finegrained details on a solved status (provisional, diagnostic, carrier, UPD, SMN, ...)
- New SO terms: `sequence_variant` and `coding_transcript_variant`
- More MEI specific annotation is shown on the variant page
- Parse and save MANE transcripts info when updating genes in build 38
- ClinVar submission can now be downloaded as a json file
- `Mane Select` and `Mane Plus Clinical` badges on Gene page, when available
- ClinVar submission can now be downloaded as a json file
- API endpoint to pin variant
- Display common/uncommon/rare on summary of mei variant page
### Changed
- In the ClinVar form, database and id of assertion criteria citation are now separate inputs
- Customise institute settings to be able to display all cases with a certain status on cases page (admin users)
- Renamed `Clinical Significance` to `Germline Classification` on multistep ClinVar form
- Changed the "x" in cases.utils.remove_form button text to red for better visibility in dark mode
- Update GitHub actions
- Default loglevel up to INFO, making logs with default start easier to read
- Add XTR region to PAR region definition
- Diagnoses can be searched on diagnoses page without waiting for load first
### Fixed
- Removed log info showing hgnc IDs used in variantS search
- Maintain Matchmaker Exchange and Beacon submission status when a case is re-uploaded
- Inheritance mode from ORPHA should not be confounded with the OMIM inheritance model
- Decipher link URL changes
- Refactored code in cases blueprints to use "disease" instead of "omim" to encompass also ORPHA terms

## [4.77]
### Added
- Orpha disease terms now include information on inheritance
- Case loading via .yaml config file accepts subject_id and phenotype_groups (if previously defined as constant default or added per institute)
- Possibility to submit variants associated with Orphanet conditions to ClinVar
- Option update path to .d4 files path for individuals of an existing case using the command line
- More constraint information is displayed per gene in addition to pLi: missense and LoF OE, CI (inluding LOEUF) and Z-score.
### Changed
- Introduce validation in the ClinVar multistep form to make sure users provide at least one variant-associated condition
- CLI scout update individual accepts subject_id
- Update ClinVar inheritance models to reflect changes in ClinVar submission API
- Handle variant-associated condition ID format in background when creating ClinVar submissions
- Replace the code that downloads Ensembl genes, transcripts and exons with the Schug web app
- Add more info to error log when transcript variant frequency parsing fails.
- GnomAD v4 constraint information replaces ExAC constraints (pLi).
### Fixed
- Text input of associated condition in ClinVar form now aligns to the left
- Alignment of contents in the case report has been updated
- Missing number of phenotypes and genes from case diagnoses
- Associate OMIM and/or ORPHA diagnoses with partial causatives
- Visualization of partial causatives' diagnoses on case page: style and links
- Revert style of pinned variants window on the case page
- Rename `Clinical significanc` to `Germline classification` in ClinVar submissions exported files
- Rename `Clinical significance citations` to `Classification citations` in ClinVar submissions exported files
- Rename `Comment on clinical significance` to `Comment on classification` in ClinVar submissions exported files
- Show matching partial causatives on variant page
- Matching causatives shown on case page consisting only of variant matching the default panels of the case - bug introduced since scout v4.72 (Oct 18, 2023)
- Missing somatic variant read depth leading to report division by zero

## [4.76]
### Added
- Orphacodes are visible in phenotype tables
- Pydantic validation of image paths provided in case load config file
- Info on the user which created a ClinVar submission, when available
- Associate .d4 files to case individuals when loading a case via config file
### Changed
- In diagnoses page the load of diseases are initiated by clicking a button
- Revel score, Revel rank score and SpliceAI values are also displayed in Causatives and Validated variants tables
- Remove unused functions and tests
- Analysis type and direct link from cases list for OGM cases
- Removed unused `case_obj` parameter from server/blueprints/variant/controllers/observations function
- Possibility to reset ClinVar submission ID
- Allow ClinVar submissions with custom API key for users registered as ClinVar submitters or when institute doesn't have a preset list of ClinVar submitters
- Ordered event verbs alphabetically and created ClinVar-related user events
- Removed the unused "no-variants" option from the load case command line
### Fixed
- All disease_terms have gene HGNC ids as integers when added to the scout database
- Disease_term identifiers are now prefixed with the name of the coding system
- Command line crashing with error when updating a user that doesn't exist
- Thaw coloredlogs - 15.0.1 restores errorhandler issue
- Thaw crypography - current base image and library version allow Docker builds
- Missing delete icons on phenomodels page
- Missing cryptography lib error while running Scout container on an ARM processor
- Round CADD values with many decimals on causatives and validated variants pages
- Dark-mode visibility of some fields on causatives and validated variants pages
- Clinvar submitters would be cleared when unprivileged users saved institute settings page
- Added a default empty string in cases search form to avoid None default value
- Page crashing when user tries to remove the same variant from a ClinVar submission in different browser tabs
- Update more GnomAD links to GnomAD v4 (v38 SNVs, MT vars, STRs)
- Empty cells for RNA fusion variants in Causatives and Verified variants page
- Submenu icons missing from collapsible actionbar
- The collapsible actionbar had some non-collapsing overly long entries
- Cancer observations for SVs not appearing in the variant details view
- Archived local observations not visible on cancer variantS page
- Empty Population Frequency column in the Cancer SV Variants view
- Capital letters in ClinVar events description shown on case page

## [4.75]
### Added
- Hovertip to gene panel names with associated genes in variant view, when variant covers more than one gene
- Tests for panel to genes
- Download of Orphadata en_product6 and en_product4 from CLI
- Parse and save `database_found` key/values for RNA fusion variants
- Added fusion_score, ffpm, split_reads, junction_reads and fusion_caller to the list of filters on RNA fusion variants page
- Renamed the function `get_mei_info` to `set_mei_info` to be consistent with the other functions
- Fixed removing None key/values from parsed variants
- Orphacodes are included in the database disease_terms
### Changed
- Allow use of projections when retrieving gene panels
- Do not save custom images as binary data into case and variant database documents
- Retrieve and display case and variant custom images using image's saved path
- Cases are activated by viewing FSHD and SMA reports
- Split multi-gene SNV variants into single genes when submitting to Matchmaker Exchange
- Alamut links also on the gene level, using transcript and HGVS: better for indels. Keep variant link for missing HGVS
- Thaw WTForms - explicitly coerce form decimal field entries when filters fetched from db
### Fixed
- Removed some extra characters from top of general report left over from FontAwsome fix
- Do not save fusion variants-specific key/values in other types of variants
- Alamut link for MT variants in build 38
- Convert RNA fusions variants `tool_hits` and `fusion_score` keys from string to numbers
- Fix genotype reference and alternative sequencing depths defaulting to -1 when values are 0
- DecimalFields were limited to two decimal places for several forms - lifting restrictions on AF, CADD etc.

## [4.74.1]
### Changed
- Parse and save into database also OMIM terms not associated to genes
### Fixed
- BioNano API FSHD report requests are GET in Access 1.8, were POST in 1.7
- Update more FontAwesome icons to avoid Pro icons
- Test if files still exist before attempting to load research variants
- Parsing of genotypes error, resulting in -1 values when alt or ref read depths are 0

## [4.74]
### Added
- SNVs and Indels, MEI and str variants genes have links to Decipher
- An `owner + case display name` index for cases database collection
- Test and fixtures for RNA fusion case page
- Load and display fusion variants from VCF files as the other variant types
- Option to update case document with path to mei variants (clinical and research)
### Changed
- Details on variant type and category for audit filters on case general report
- Enable Gens CN profile button also in somatic case view
- Fix case of analysis type check for Gens analysis button - only show for WGS
### Fixed
- loqusdb table no longer has empty row below each loqusid
- MatchMaker submission details page crashing because of change in date format returned by PatientMatcher
- Variant external links buttons style does not change color when visited
- Hide compounds with compounds follow filter for region or function would fail for variants in multiple genes
- Updated FontAwesome version to fix missing icons

## [4.73]
### Added
- Shortcut button for HPO panel MEI variants from case page
- Export managed variants from CLI
### Changed
- STRs visualization on case panel to emphasize abnormal repeat count and associated condition
- Removed cytoband column from STRs variant view on case report
- More long integers formatted with thin spaces, and copy to clipboard buttons added
### Fixed
- OMIM table is scrollable if higher than 700px on SV page
- Pinned variants validation badge is now red for false positives.
- Case display name defaulting to case ID when `family_name` or `display_name` are missing from case upload config file
- Expanded menu visible at screen sizes below 1000px now has background color
- The image in ClinVar howto-modal is now responsive
- Clicking on a case in case groups when case was already removed from group in another browser tab
- Page crashing when saving filters for mei variants
- Link visited color of images

## [4.72.4]
### Changed
- Automatic test mongod version increased to v7
### Fixed
- GnomAD now defaults to hg38 - change build 37 links accordingly

## [4.72.3]
### Fixed
- Somatic general case report small variant table can crash with unclassified variants

## [4.72.2]
### Changed
- A gunicorn maxrequests parameter for Docker server image - default to 1200
- STR export limit increased to 500, as for other variants
- Prevent long number wrapping and use thin spaces for separation, as per standards from SI, NIST, IUPAC, BIPM.
- Speed up case retrieval and lower memory use by projecting case queries
- Make relatedness check fails stand out a little more to new users
- Speed up case retrieval and lower memory use by projecting case queries
- Speed up variant pages by projecting only the necessary keys in disease collection query
### Fixed
- Huge memory use caused by cases and variants pages pulling complete disease documents from DB
- Do not include genes fetched from HPO terms when loading diseases
- Consider the renamed fields `Approved Symbol` -> `Approved Gene Symbol` and `Gene Symbols` -> `Gene/Locus And Other Related Symbols` when parsing OMIM terms from genemap2.txt file

## [4.72.1]
### Fixed
- Jinja filter that renders long integers
- Case cache when looking for causatives in other cases causing the server to hang

## [4.72]
### Added
- A GitHub action that checks for broken internal links in docs pages
- Link validation settings in mkdocs.yml file
- Load and display full RNA alignments on alignment viewer
- Genome build check when loading a case
- Extend event index to previous causative variants and always load them
### Fixed
- Documentation nav links for a few documents
- Slightly extended the BioNano Genomics Access integration docs
- Loading of SVs when VCF is missing the INFO.END field but has INFO.SVLEN field
- Escape protein sequence name (if available) in case general report to render special characters correctly
- CaseS HPO term searches for multiple terms works independent of order
- CaseS search regexp should not allow backslash
- CaseS cohort tags can contain whitespace and still match
- Remove diagnoses from cases even if OMIM term is not found in the database
- Parsing of disease-associated genes
- Removed an annoying warning while updating database's disease terms
- Displaying custom case images loaded with scout version <= 4.71
- Use pydantic version >=2 in requirements.txt file
### Changed
- Column width adjustment on caseS page
- Use Python 3.11 in tests
- Update some github actions
- Upgraded Pydantic to version 2
- Case validation fails on loading when associated files (alignments, VCFs and reports) are not present on disk
- Case validation fails on loading when custom images have format different then ["gif", "svg", "png", "jpg", "jpeg"]
- Custom images keys `case` and `str` in case config yaml file are renamed to `case_images` and `str_variants_images`
- Simplify and speed up case general report code
- Speed up case retrieval in case_matching_causatives
- Upgrade pymongo to version 4
- When updating disease terms, check that all terms are consistent with a DiseaseTerm model before dropping the old collection
- Better separation between modules loading HPO terms and diseases
- Deleted unused scout.build.phenotype module
- Stricter validation of mandatory genome build key when loading a case. Allowed values are ['37','38',37,38]
- Improved readability of variants length and coordinates on variantS pages

## [4.71]
### Added
- Added Balsamic keys for SweGen and loqusdb local archive frequecies, SNV and SV
- New filter option for Cancer variantS: local archive RD loqusdb
- Show annotated observations on SV variantS view, also for cancer somatic SVs
- Revel filter for variantS
- Show case default panel on caseS page
- CADD filter for Cancer Somatic SNV variantS - show score
- SpliceAI-lookup link (BROAD, shows SpliceAI and Pangolin) from variant page
- BioNano Access server API - check projects, samples and fetch FSHD reports
### Fixed
- Name of reference genome build for RNA for compatibility with IGV locus search change
- Howto to run the Docker image on Mac computers in `admin-guide/containers/container-deploy.md`
- Link to Weasyprint installation howto in README file
- Avoid filling up disk by creating a reduced VCF file for every variant that is visualized
- Remove legacy incorrectly formatted CODEOWNERS file
- Restrain variant_type requests to variantS views to "clinical" or "research"
- Visualization of cancer variants where cancer case has no affected individual
- ProteinPaint gene link (small StJude API change)
- Causative MEI variant link on causatives page
- Bionano access api settings commented out by default in Scout demo config file.
- Do not show FSHD button on freshly loaded cases without bionano_access individuals
- Truncate long variants' HGVS on causative/Clinically significant and pinned variants case panels
### Changed
- Remove function call that tracks users' browser version
- Include three more splice variant SO terms in clinical filter severe SO terms
- Drop old HPO term collection only after parsing and validation of new terms completes
- Move score to own column on Cancer Somatic SNV variantS page
- Refactored a few complex case operations, breaking out sub functionalities

## [4.70]
### Added
- Download a list of Gene Variants (max 500) resulting from SNVs and Indels search
- Variant PubMed link to search for gene symbol and any aliases
### Changed
- Clearer gnomAD values in Variants page
### Fixed
- CaseS page uniform column widths
- Include ClinVar variants into a scrollable div element on Case page
- `canonical_transcript` variable not initialized in get_hgvs function (server.blueprints.institutes.controllers.py)
- Catch and display any error while importing Phenopacket info
- Modified Docker files to use python:3.8-slim-bullseye to prevent gunicorn workers booting error

## [4.69]
### Added
- ClinVar submission howto available also on Case page
- Somatic score and filtering for somatic SV callers, if available
- Show caller as a tooltip on variantS list
### Fixed
- Crash when attempting to export phenotype from a case that had never had phenotypes
- Aesthetic fix to Causative and Pinned Variants on Case page
- Structural inconsistency for ClinVar Blueprint templates
- Updated igv.js to 2.15.8 to fix track default color bug
- Fixed release versions for actions.
- Freeze tornado below 6.3.0 for compatibility with livereload 2.6.3
- Force update variants count on case re-upload
- IGV locus search not working - add genome reference id
- Pin links to MEI variants should end up on MEI not SV variant view
- Load also matching MEI variants on forced region load
- Allow excluding MEI from case variant deletion
- Fixed the name of the assigned user when the internal user ID is different from the user email address
- Gene variantS should display gene function, region and full hgvs
### Changed
- FontAwesome integrity check fail (updated resource)
- Removed ClinVar API validation buttons in favour of direct API submission
- Improved layout of Institute settings page
- ClinVar API key and allowed submitters are set in the Institute settings page


## [4.68]
### Added
- Rare Disease Mobile Element Insertion variants view
### Changed
- Updated igv.js to 2.15.6
### Fixed
- Docker stage build pycairo.
- Restore SNV and SV rank models versions on Causatives and Verified pages
- Saving `REVEL_RANKSCORE` value in a field named `revel` in variants database documents

## [4.67]
### Added
- Prepare to filter local SV frequency
### Changed
- Speed up instituteS page loading by refactoring cases/institutes query
- Clinical Filter for SVs includes `splice_polypyrimidine_tract_variant` as a severe consequence
- Clinical Filter for SVs includes local variant frequency freeze ("old") for filtering, starting at 30 counts
- Speed up caseS page loading by adding status to index and refactoring totals count
- HPO file parsing is updated to reflect that HPO have changed a few downloadable file formats with their 230405 release.
### Fixed
- Page crashing when a user tries to edit a comment that was removed
- Warning instead of crashed page when attempting to retrieve a non-existent Phenopacket
- Fixed StJude ProteinPaint gene link (URL change)
- Freeze of werkzeug library to version<2.3 to avoid problems resulting from the consequential upgrade of the Flask lib
- Huge list of genes in case report for megabases-long structural variants.
- Fix displaying institutes without associated cases on institutes page
- Fix default panel selection on SVs in cancer case report

## [4.66]
### Changed
- Moved Phenomodels code under a dedicated blueprint
- Updated the instructions to load custom case report under admin guide
- Keep variants filter window collapsed except when user expands it to filter
### Added
- A summary table of pinned variants on the cancer case general report
- New openable matching causatives and managed variants lists for default gene panels only for convenience
### Fixed
- Gens structural variant page link individual id typo

## [4.65.2]
### Fixed
- Generating general case report with str variants containing comments

## [4.65.1]
### Fixed
- Visibility of `Gene(s)` badges on SV VariantS page
- Hide dismiss bar on SV page not working well
- Delivery report PDF download
- Saving Pipeline version file when loading a case
- Backport compatible import of importlib metadata for old python versions (<3.8)

## [4.65]
### Added
- Option to mark a ClinVar submission as submitted
- Docs on how to create/update the PanelApp green genes as a system admin
- `individual_id`-parameter to both Gens links
- Download a gene panel in TXT format from gene panel page
- Panel gene comments on variant page: genes in panels can have comments that describe the gene in a panel context
### Changed
- Always show each case category on caseS page, even if 0 cases in total or after current query
- Improved sorting of ClinVar submissions
- Pre-populate SV type select in ClinVar submission form, when possible
- Show comment badges in related comments tables on general report
- Updated version of several GitHub actions
- Migrate from deprecated `pkg_resources` lib to `importlib_resources`
- Dismiss bar on variantS pages is thinner.
- Dismiss bar on variantS pages can be toggled open or closed for the duration of a login session.
### Fixed
- Fixed Sanger order / Cancel order modal close buttons
- Visibility of SV type in ClinVar submission form
- Fixed a couple of creations where now was called twice, so updated_at and created_at could differ
- Deprecated Ubuntu version 18.04 in one GitHub action
- Panels that have been removed (hidden) should not be visible in views where overlapping gene panels for genes are shown
- Gene panel test pointing to the right function

## [4.64]
### Added
- Create/Update a gene panel containing all PanelApp green genes (`scout update panelapp-green -i <cust_id>`)
- Links for ACMG pathogenicity impact modification on the ACMG classification page
### Changed
- Open local observation matching cases in new windows
### Fixed
- Matching manual ranked variants are now shown also on the somatic variant page
- VarSome links to hg19/GRCh37
- Managed variants filter settings lost when navigating to additional pages
- Collect the right variant category after submitting filter form from research variantS page
- Beacon links are templated and support variants in genome build 38

## [4.63]
### Added
- Display data sharing info for ClinVar, Matchmaker Exchange and Beacon in a dedicated column on Cases page
- Test for `commands.download.omim.print_omim`
- Display dismissed variants comments on general case report
- Modify ACMG pathogenicity impact (most commonly PVS1, PS3) based on strength of evidence with lab director's professional judgement
- REViewer button on STR variant page
- Alamut institution parameter in institute settings for Alamut Visual Plus software
- Added Manual Ranks Risk Factor, Likely Risk Factor and Uncertain Risk Factor
- Display matching manual ranks from previous cases the user has access to on VariantS and Variant pages
- Link to gnomAD gene SVs v2.1 for SV variants with gnomAD frequency
- Support for nf-core/rnafusion reports
### Changed
- Display chrY for sex unknown
- Deprecate legacy scout_load() method API call.
- Message shown when variant tag is updated for a variant
- When all ACMG classifications are deleted from a variant, the current variant classification status is also reset.
- Refactored the functions that collect causative variants
- Removed `scripts/generate_test_data.py`
### Fixed
- Default IGV tracks (genes, ClinVar, ClinVar CNVs) showing even if user unselects them all
- Freeze Flask-Babel below v3.0 due to issue with a locale decorator
- Thaw Flask-Babel and fix according to v3 standard. Thank you @TkTech!
- Show matching causatives on somatic structural variant page
- Visibility of gene names and functional annotations on Causatives/Verified pages
- Panel version can be manually set to floating point numbers, when modified
- Causatives page showing also non-causative variants matching causatives in other cases
- ClinVar form submission for variants with no selected transcript and HGVS
- Validating and submitting ClinVar objects not containing both Variant and Casedata info

## [4.62.1]
### Fixed
- Case page crashing when adding a case to a group without providing a valid case name

## [4.62]
### Added
- Validate ClinVar submission objects using the ClinVar API
- Wrote tests for case and variant API endpoints
- Create ClinVar submissions from Scout using the ClinVar API
- Export Phenopacket for affected individual
- Import Phenopacket from JSON file or Phenopacket API backend server
- Use the new case name option for GENS requests
- Pre-validate refseq:HGVS items using VariantValidator in ClinVar submission form
### Fixed
- Fallback for empty alignment index for REViewer service
- Source link out for MIP 11.1 reference STR annotation
- Avoid duplicate causatives and pinned variants
- ClinVar clinical significance displays only the ACMG terms when user selects ACMG 2015 as assertion criteria
- Spacing between icon and text on Beacon and MatchMaker links on case page sidebar
- Truncate IDs and HGVS representations in ClinVar pages if longer than 25 characters
- Update ClinVar submission ID form
- Handle connection timeout when sending requests requests to external web services
- Validate any ClinVar submission regardless of its status
- Empty Phenopackets import crashes
- Stop Spinner on Phenopacket JSON download
### Changed
- Updated ClinVar submission instructions

## [4.61.1]
### Fixed
- Added `UMLS` as an option of `Condition ID type` in ClinVar Variant downloaded files
- Missing value for `Condition ID type` in ClinVar Variant downloaded files
- Possibility to open, close or delete a ClinVar submission even if it doesn't have an associated name
- Save SV type, ref and alt n. copies to exported ClinVar files
- Inner and outer start and stop SV coordinates not exported in ClinVar files
- ClinVar submissions page crashing when SV files don't contain breakpoint exact coordinates
- Align OMIM diagnoses with delete diagnosis button on case page
- In ClinVar form, reset condition list and customize help when condition ID changes

## [4.61]
### Added
- Filter case list by cases with variants in ClinVar submission
- Filter case list by cases containing RNA-seq data - gene_fusion_reports and sample-level tracks (splice junctions and RNA coverage)
- Additional case category `Ignored`, to be used for cases that don't fall in the existing 'inactive', 'archived', 'solved', 'prioritized' categories
- Display number of cases shown / total number of cases available for each category on Cases page
- Moved buttons to modify case status from sidebar to main case page
- Link to Mutalyzer Normalizer tool on variant's transcripts overview to retrieve official HVGS descriptions
- Option to manually load RNA MULTIQC report using the command `scout load report -t multiqc_rna`
- Load RNA MULTIQC automatically for a case if config file contains the `multiqc_rna` key/value
- Instructions in admin-guide on how to load case reports via the command line
- Possibility to filter RD variants by a specific genotype call
- Distinct colors for different inheritance models on RD Variant page
- Gene panels PDF export with case variants hits by variant type
- A couple of additional README badges for GitHub stats
- Upload and display of pipeline reference info and executable version yaml files as custom reports
- Testing CLI on hasta in PR template
### Changed
- Instructions on how to call dibs on scout-stage server in pull request template
- Deprecated CLI commands `scout load <delivery_report, gene_fusion_report, coverage_qc_report, cnv_report>` to replace them with command `scout load report -t <report type>`
- Refactored code to display and download custom case reports
- Do not export `Assertion method` and `Assertion method citation` to ClinVar submission files according to changes to ClinVar's submission spreadsheet templates.
- Simplified code to create and download ClinVar CSV files
- Colorize inheritance models badges by category on VariantS page
- `Safe variants matching` badge more visible on case page
### Fixed
- Non-admin users saving institute settings would clear loqusdb instance selection
- Layout of variant position, cytoband and type in SV variant summary
- Broken `Build Status - GitHub badge` on GitHub README page
- Visibility of text on grey badges in gene panels PDF exports
- Labels for dashboard search controls
- Dark mode visibility for ClinVar submission
- Whitespaces on outdated panel in extent report

## [4.60]
### Added
- Mitochondrial deletion signatures (mitosign) can be uploaded and shown with mtDNA report
- A `Type of analysis` column on Causatives and Validated variants pages
- List of "safe" gene panels available for matching causatives and managed variants in institute settings, to avoid secondary findings
- `svdb_origin` as a synonym for `FOUND_IN` to complement `set` for variants found by all callers
### Changed
- Hide removed gene panels by default in panels page
- Removed option for filtering cancer SVs by Tumor and Normal alt AF
- Hide links to coverage report from case dynamic HPO panel if cancer analysis
- Remove rerun emails and redirect users to the analysis order portal instead
- Updated clinical SVs igv.js track (dbVar) and added example of external track from `https://trackhubregistry.org/`
- Rewrote the ClinVar export module to simplify and add one variant at the time
- ClinVar submissions with phenotype conditions from: [OMIM, MedGen, Orphanet, MeSH, HP, MONDO]
### Fixed
- If trying to load a badly formatted .tsv file an error message is displayed.
- Avoid showing case as rerun when first attempt at case upload failed
- Dynamic autocomplete search not working on phenomodels page
- Callers added to variant when loading case
- Now possible to update managed variant from file without deleting it first
- Missing preselected chromosome when editing a managed variant
- Preselected variant type and subtype when editing a managed variant
- Typo in dbVar ClinVar track, hg19


## [4.59]
### Added
- Button to go directly to HPO SV filter variantS page from case
- `Scout-REViewer-Service` integration - show `REViewer` picture if available
- Link to HPO panel coverage overview on Case page
- Specify a confidence threshold (green|amber|red) when loading PanelApp panels
- Functional annotations in variants lists exports (all variants)
- Cancer/Normal VAFs and COSMIC ids in in variants lists exports (cancer variants)
### Changed
- Better visualization of regional annotation for long lists of genes in large SVs in Variants tables
- Order of cells in variants tables
- More evident links to gene coverage from Variant page
- Gene panels sorted by display name in the entire Case page
- Round CADD and GnomAD values in variants export files
### Fixed
- HPO filter button on SV variantS page
- Spacing between region|function cells in SVs lists
- Labels on gene panel Chanjo report
- Fixed ambiguous duplicated response headers when requesting a BAM file from /static
- Visited color link on gene coverage button (Variant page)

## [4.58.1]
### Fixed
- Case search with search strings that contain characters that can be escaped

## [4.58]
### Added
- Documentation on how to create/update PanelApp panels
- Add filter by local observations (archive) to structural variants filters
- Add more splicing consequences to SO term definitions
- Search for a specific gene in all gene panels
- Institute settings option to force show all variants on VariantS page for all cases of an institute
- Filter cases by validation pending status
- Link to The Clinical Knowledgebase (CKB) (https://ckb.jax.org/) in cancer variant's page
### Fixed
- Added a not-authorized `auto-login` fixture according to changes in Flask-Login 0.6.2
- Renamed `cache_timeout` param name of flask.send_file function to `max_age` (Flask 2.2 compliant)
- Replaced deprecated `app.config["JSON_SORT_KEYS"]` with app.json.sort_keys in app settings
- Bug in gene variants page (All SNVs and INDELs) when variant gene doesn't have a hgnc id that is found in the database
- Broken export of causatives table
- Query for genes in build 38 on `Search SNVs and INDELs` page
- Prevent typing special characters `^<>?!=\/` in case search form
- Search matching causatives also among research variants in other cases
- Links to variants in Verified variants page
- Broken filter institute cases by pinned gene
- Better visualization of long lists of genes in large SVs on Causative and Verified Variants page
- Reintroduced missing button to export Causative variants
- Better linking and display of matching causatives and managed variants
- Reduced code complexity in `scout/parse/variant/variant.py`
- Reduced complexity of code in `scout/build/variant/variant.py`

### Changed
- State that loqusdb observation is in current case if observations count is one and no cases are shown
- Better pagination and number of variants returned by queries in `Search SNVs and INDELs` page
- Refactored and simplified code used for collecting gene variants for `Search SNVs and INDELs` page
- Fix sidebar panel icons in Case view
- Fix panel spacing in Case view
- Removed unused database `sanger_ordered` and `case_id,category,rank_score` indexes (variant collection)
- Verified variants displayed in a dedicated page reachable from institute sidebar
- Unified stats in dashboard page
- Improved gene info for large SVs and cancer SVs
- Remove the unused `variant.str_variant` endpoint from variant views
- Easier editing of HPO gene panel on case page
- Assign phenotype panel less cramped on Case page
- Causatives and Verified variants pages to use the same template macro
- Allow hyphens in panel names
- Reduce resolution of example images
- Remove some animations in web gui which where rendered slow


## [4.57.4]
### Fixed
- Parsing of variant.FORMAT "DR" key in parse variant file

## [4.57.3]
### Fixed
- Export of STR verified variants
- Do not download as verified variants first verified and then reset to not validated
- Avoid duplicated lines in downloaded verified variants reflecting changes in variant validation status

## [4.57.2]
### Fixed
- Export of verified variants when variant gene has no transcripts
- HTTP 500 when visiting a the details page for a cancer variant that had been ranked with genmod

## [4.57.1]
### Fixed
- Updating/replacing a gene panel from file with a corrupted or malformed file

## [4.57]
### Added
- Display last 50 or 500 events for a user in a timeline
- Show dismiss count from other cases on matching variantS
- Save Beacon-related events in events collection
- Institute settings allow saving multiple loqusdb instances for one institute
- Display stats from multiple instances of loqusdb on variant page
- Display date and frequency of obs derived from count of local archive observations from MIP11 (requires fix in MIP)
### Changed
- Prior ACMG classifications view is no longer limited by pathogenicity
### Fixed
- Visibility of Sanger ordered badge on case page, light mode
- Some of the DataTables tables (Phenotypes and Diagnoses pages) got a bit dark in dark mode
- Remove all redundancies when displaying timeline events (some events are saved both as case-related and variant-related)
- Missing link in saved MatchMaker-related events
- Genes with mixed case gene symbols missing in PanelApp panels
- Alignment of elements on the Beacon submission modal window
- Locus info links from STR variantS page open in new browser tabs

## [4.56]
### Added
- Test for PanelApp panels loading
- `panel-umi` tag option when loading cancer analyses
### Changed
- Black text to make comments more visible in dark mode
- Loading PanelApp panels replaces pre-existing panels with same version
- Removed sidebar from Causatives page - navigation is available on the top bar for now
- Create ClinVar submissions from pinned variants list in case page
- Select which pinned variants will be included in ClinVar submission documents
### Fixed
- Remove a:visited css style from all buttons
- Update of HPO terms via command line
- Background color of `MIXED` and `PANEL-UMI` sequencing types on cases page
- Fixed regex error when searching for cases with query ending with `\ `
- Gene symbols on Causatives page lighter in dark mode
- SpliceAI tooltip of multigene variants

## [4.55]
### Changed
- Represent different tumor samples as vials in cases page
- Option to force-update the OMIM panel
### Fixed
- Low tumor purity badge alignment in cancer samples table on cancer case view
- VariantS comment popovers reactivate on hover
- Updating database genes in build 37
- ACMG classification summary hidden by sticky navbar
- Logo backgrounds fixed to white on welcome page
- Visited links turn purple again
- Style of link buttons and dropdown menus
- Update KUH and GMS logos
- Link color for Managed variants

## [4.54]
### Added
- Dark mode, using browser/OS media preference
- Allow marking case as solved without defining causative variants
- Admin users can create missing beacon datasets from the institute's settings page
- GenCC links on gene and variant pages
- Deprecation warnings when launching the app using a .yaml config file or loading cases using .ped files
### Changed
- Improved HTML syntax in case report template
- Modified message displayed when variant rank stats could not be calculated
- Expanded instructions on how to test on CG development server (cg-vm1)
- Added more somatic variant callers (Balsamic v9 SNV, develop SV)
### Fixed
- Remove load demo case command from docker-compose.yml
- Text elements being split across pages in PDF reports
- Made login password field of type `password` in LDAP login form
- Gene panels HTML select in institute's settings page
- Bootstrap upgraded to version 5
- Fix some Sourcery and SonarCloud suggestions
- Escape special characters in case search on institute and dashboard pages
- Broken case PDF reports when no Madeline pedigree image can be created
- Removed text-white links style that were invisible in new pages style
- Variants pagination after pressing "Filter variants" or "Clinical filter"
- Layout of buttons Matchmaker submission panel (case page)
- Removing cases from Matchmaker (simplified code and fixed functionality)
- Reintroduce check for missing alignment files purged from server

## [4.53]
### Added
### Changed
- Point Alamut API key docs link to new API version
- Parse dbSNP id from ID only if it says "rs", else use VEP CSQ fields
- Removed MarkupSafe from the dependencies
### Fixed
- Reintroduced loading of SVs for demo case 643595
- Successful parse of FOUND_IN should avoid GATK caller default
- All vulnerabilities flagged by SonarCloud

## [4.52]
### Added
- Demo cancer case gets loaded together with demo RD case in demo instance
- Parse REVEL_score alongside REVEL_rankscore from csq field and display it on SNV variant page
- Rank score results now show the ranking range
- cDNA and protein changes displayed on institute causatives pages
- Optional SESSION_TIMEOUT_MINUTES configuration in app config files
- Script to convert old OMIM case format (list of integers) to new format (list of dictionaries)
- Additional check for user logged in status before serving alignment files
- Download .cgh files from cancer samples table on cancer case page
- Number of documents and date of last update on genes page
### Changed
- Verify user before redirecting to IGV alignments and sashimi plots
- Build case IGV tracks starting from case and variant objects instead of passing all params in a form
- Unfreeze Werkzeug lib since Flask_login v.0.6 with bugfix has been released
- Sort gene panels by name (panelS and variant page)
- Removed unused `server.blueprints.alignviewers.unindexed_remote_static` endpoint
- User sessions to check files served by `server.blueprints.alignviewers.remote_static` endpoint
- Moved Beacon-related functions to a dedicated app extension
- Audit Filter now also loads filter displaying the variants for it
### Fixed
- Handle `attachment_filename` parameter renamed to `download_name` when Flask 2.2 will be released
- Removed cursor timeout param in cases find adapter function to avoid many code warnings
- Removed stream argument deprecation warning in tests
- Handle `no intervals found` warning in load_region test
- Beacon remove variants
- Protect remote_cors function in alignviewers view from Server-Side Request Forgery (SSRF)
- Check creation date of last document in gene collection to display when genes collection was updated last

## [4.51]
### Added
- Config file containing codecov settings for pull requests
- Add an IGV.js direct link button from case page
- Security policy file
- Hide/shade compound variants based on rank score on variantS from filter
- Chromograph legend documentation direct link
### Changed
- Updated deprecated Codecov GitHub action to v.2
- Simplified code of scout/adapter/mongo/variant
- Update IGV.js to v2.11.2
- Show summary number of variant gene panels on general report if more than 3
### Fixed
- Marrvel link for variants in genome build 38 (using liftover to build 37)
- Remove flags from codecov config file
- Fixed filter bug with high negative SPIDEX scores
- Renamed IARC TP53 button to to `TP53 Database`, modified also link since IARC has been moved to the US NCI: `https://tp53.isb-cgc.org/`
- Parsing new format of OMIM case info when exporting patients to Matchmaker
- Remove flask-debugtoolbar lib dependency that is using deprecated code and causes app to crash after new release of Jinja2 (3.1)
- Variant page crashing for cases with old OMIM terms structure (a list of integers instead of dictionary)
- Variant page crashing when creating MARRVEL link for cases with no genome build
- SpliceAI documentation link
- Fix deprecated `safe_str_cmp` import from `werkzeug.security` by freezing Werkzeug lib to v2.0 until Flask_login v.0.6 with bugfix is released
- List gene names densely in general report for SVs that contain more than 3 genes
- Show transcript ids on refseq genes on hg19 in IGV.js, using refgene source
- Display correct number of genes in general report for SVs that contain more than 32 genes
- Broken Google login after new major release of `lepture/authlib`
- Fix frequency and callers display on case general report

## [4.50.1]
### Fixed
- Show matching causative STR_repid for legacy str variants (pre Stranger hgnc_id)

## [4.50]
### Added
- Individual-specific OMIM terms
- OMIM disease descriptions in ClinVar submission form
- Add a toggle for melter rerun monitoring of cases
- Add a config option to show the rerun monitoring toggle
- Add a cli option to export cases with rerun monitoring enabled
- Add a link to STRipy for STR variants; shallow for ARX and HOXA13
- Hide by default variants only present in unaffected individuals in variants filters
- OMIM terms in general case report
- Individual-level info on OMIM and HPO terms in general case report
- PanelApp gene link among the external links on variant page
- Dashboard case filters fields help
- Filter cases by OMIM terms in cases and dashboard pages
### Fixed
- A malformed panel id request would crash with exception: now gives user warning flash with redirect
- Link to HPO resource file hosted on `http://purl.obolibrary.org`
- Gene search form when gene exists only in build 38
- Fixed odd redirect error and poor error message on missing column for gene panel csv upload
- Typo in parse variant transcripts function
- Modified keys name used to parse local observations (archived) frequencies to reflect change in MIP keys naming
- Better error handling for partly broken/timed out chanjo reports
- Broken javascript code when case Chromograph data is malformed
- Broader space for case synopsis in general report
- Show partial causatives on causatives and matching causatives panels
- Partial causative assignment in cases with no OMIM or HPO terms
- Partial causative OMIM select options in variant page
### Changed
- Slightly smaller and improved layout of content in case PDF report
- Relabel more cancer variant pages somatic for navigation
- Unify caseS nav links
- Removed unused `add_compounds` param from variant controllers function
- Changed default hg19 genome for IGV.js to legacy hg19_1kg_decoy to fix a few problematic loci
- Reduce code complexity (parse/ensembl.py)
- Silence certain fields in ClinVar export if prioritised ones exist (chrom-start-end if hgvs exist)
- Made phenotype non-mandatory when marking a variant as partial causative
- Only one phenotype condition type (OMIM or HPO) per variant is used in ClinVar submissions
- ClinVar submission variant condition prefers OMIM over HPO if available
- Use lighter version of gene objects in Omim MongoDB adapter, panels controllers, panels views and institute controllers
- Gene-variants table size is now adaptive
- Remove unused file upload on gene-variants page

## [4.49]
### Fixed
- Pydantic model types for genome_build, madeline_info, peddy_ped_check and peddy_sex_check, rank_model_version and sv_rank_model_version
- Replace `MatchMaker` with `Matchmaker` in all places visible by a user
- Save diagnosis labels along with OMIM terms in Matchmaker Exchange submission objects
- `libegl-mesa0_21.0.3-0ubuntu0.3~20.04.5_amd64.deb` lib not found by GitHub actions Docker build
- Remove unused `chromograph_image_files` and `chromograph_prefixes` keys saved when creating or updating an RD case
- Search managed variants by description and with ignore case
### Changed
- Introduced page margins on exported PDF reports
- Smaller gene fonts in downloaded HPO genes PDF reports
- Reintroduced gene coverage data in the PDF-exported general report of rare-disease cases
- Check for existence of case report files before creating sidebar links
- Better description of HPO and OMIM terms for patients submitted to Matchmaker Exchange
- Remove null non-mandatory key/values when updating a case
- Freeze WTForms<3 due to several form input rendering changes

## [4.48.1]
### Fixed
- General case PDF report for recent cases with no pedigree

## [4.48]
### Added
- Option to cancel a request for research variants in case page
### Changed
- Update igv.js to v2.10.5
- Updated example of a case delivery report
- Unfreeze cyvcf2
- Builder images used in Scout Dockerfiles
- Crash report email subject gives host name
- Export general case report to PDF using PDFKit instead of WeasyPrint
- Do not include coverage report in PDF case report since they might have different orientation
- Export cancer cases's "Coverage and QC report" to PDF using PDFKit instead of Weasyprint
- Updated cancer "Coverage and QC report" example
- Keep portrait orientation in PDF delivery report
- Export delivery report to PDF using PDFKit instead of Weasyprint
- PDF export of clinical and research HPO panels using PDFKit instead of Weasyprint
- Export gene panel report to PDF using PDFKit
- Removed WeasyPrint lib dependency

### Fixed
- Reintroduced missing links to Swegen and Beacon and dbSNP in RD variant page, summary section
- Demo delivery report orientation to fit new columns
- Missing delivery report in demo case
- Cast MNVs to SNV for test
- Export verified variants from all institutes when user is admin
- Cancer coverage and QC report not found for demo cancer case
- Pull request template instructions on how to deploy to test server
- PDF Delivery report not showing Swedac logo
- Fix code typos
- Disable codefactor raised by ESLint for javascript functions located on another file
- Loading spinner stuck after downloading a PDF gene panel report
- IGV browser crashing when file system with alignment files is not mounted

## [4.47]
### Added
- Added CADD, GnomAD and genotype calls to variantS export
### Changed
- Pull request template, to illustrate how to deploy pull request branches on cg-vm1 stage server
### Fixed
- Compiled Docker image contains a patched version (v4.9) of chanjo-report

## [4.46.1]
### Fixed
- Downloading of files generated within the app container (MT-report, verified variants, pedigrees, ..)

## [4.46]
### Added
- Created a Dockefile to be used to serve the dockerized app in production
- Modified the code to collect database params specified as env vars
- Created a GitHub action that pushes the Dockerfile-server image to Docker Hub (scout-server-stage) every time a PR is opened
- Created a GitHub action that pushes the Dockerfile-server image to Docker Hub (scout-server) every time a new release is created
- Reassign MatchMaker Exchange submission to another user when a Scout user is deleted
- Expose public API JSON gene panels endpoint, primarily to enable automated rerun checking for updates
- Add utils for dictionary type
- Filter institute cases using multiple HPO terms
- Vulture GitHub action to identify and remove unused variables and imports
### Changed
- Updated the python config file documentation in admin guide
- Case configuration parsing now uses Pydantic for improved typechecking and config handling
- Removed test matrices to speed up automatic testing of PRs
- Switch from Coveralls to Codecov to handle CI test coverage
- Speed-up CI tests by caching installation of libs and splitting tests into randomized groups using pytest-test-groups
- Improved LDAP login documentation
- Use lib flask-ldapconn instead of flask_ldap3_login> to handle ldap authentication
- Updated Managed variant documentation in user guide
- Fix and simplify creating and editing of gene panels
- Simplified gene variants search code
- Increased the height of the genes track in the IGV viewer
### Fixed
- Validate uploaded managed variant file lines, warning the user.
- Exporting validated variants with missing "genes" database key
- No results returned when searching for gene variants using a phenotype term
- Variants filtering by gene symbols file
- Make gene HGNC symbols field mandatory in gene variants page and run search only on form submit
- Make sure collaborator gene variants are still visible, even if HPO filter is used

## [4.45]
### Added
### Changed
- Start Scout also when loqusdbapi is not reachable
- Clearer definition of manual standard and custom inheritance models in gene panels
- Allow searching multiple chromosomes in filters
### Fixed
- Gene panel crashing on edit action

## [4.44]
### Added
### Changed
- Display Gene track beneath each sample track when displaying splice junctions in igv browser
- Check outdated gene symbols and update with aliases for both RD and cancer variantS
### Fixed
- Added query input check and fixed the Genes API endpoint to return a json formatted error when request is malformed
- Typo in ACMG BP6 tooltip

## [4.43.1]
### Added
- Added database index for OMIM disease term genes
### Changed
### Fixed
- Do not drop HPO terms collection when updating HPO terms via the command line
- Do not drop disease (OMIM) terms collection when updating diseases via the command line

## [4.43]
### Added
- Specify which collection(s) update/build indexes for
### Fixed
- Do not drop genes and transcripts collections when updating genes via the command line

## [4.42.1]
### Added
### Changed
### Fixed
- Freeze PyMongo lib to version<4.0 to keep supporting previous MongoDB versions
- Speed up gene panels creation and update by collecting only light gene info from database
- Avoid case page crash on Phenomizer queries timeout

## [4.42]
### Added
- Choose custom pinned variants to submit to MatchMaker Exchange
- Submit structural variant as genes to the MatchMaker Exchange
- Added function for maintainers and admins to remove gene panels
- Admins can restore deleted gene panels
- A development docker-compose file illustrating the scout/chanjo-report integration
- Show AD on variants view for cancer SV (tumor and normal)
- Cancer SV variants filter AD, AF (tumor and normal)
- Hiding the variants score column also from cancer SVs, as for the SNVs
### Changed
- Enforce same case _id and display_name when updating a case
- Enforce same individual ids, display names and affected status when updating a case
- Improved documentation for connecting to loqusdb instances (including loqusdbapi)
- Display and download HPO gene panels' gene symbols in italics
- A faster-built and lighter Docker image
- Reduce complexity of `panels` endpoint moving some code to the panels controllers
- Update requirements to use flask-ldap3-login>=0.9.17 instead of freezing WTForm
### Fixed
- Use of deprecated TextField after the upgrade of WTF to v3.0
- Freeze to WTForms to version < 3
- Remove the extra files (bed files and madeline.svg) introduced by mistake
- Cli command loading demo data in docker-compose when case custom images exist and is None
- Increased MongoDB connection serverSelectionTimeoutMS parameter to 30K (default value according to MongoDB documentation)
- Better differentiate old obs counts 0 vs N/A
- Broken cancer variants page when default gene panel was deleted
- Typo in tx_overview function in variant controllers file
- Fixed loqusdbapi SV search URL
- SV variants filtering using Decipher criterion
- Removing old gene panels that don't contain the `maintainer` key.

## [4.41.1]
### Fixed
- General reports crash for variant annotations with same variant on other cases

## [4.41]
### Added
- Extended the instructions for running the Scout Docker image (web app and cli).
- Enabled inclusion of custom images to STR variant view
### Fixed
- General case report sorting comments for variants with None genetic models
- Do not crash but redirect to variants page with error when a variant is not found for a case
- UCSC links coordinates for SV variants with start chromosome different than end chromosome
- Human readable variants name in case page for variants having start chromosome different from end chromosome
- Avoid always loading all transcripts when checking gene symbol: introduce gene captions
- Slow queries for evaluated variants on e.g. case page - use events instead
### Changed
- Rearrange variant page again, moving severity predictions down.
- More reactive layout width steps on variant page

## [4.40.1]
### Added
### Fixed
- Variants dismissed with inconsistent inheritance pattern can again be shown in general case report
- General report page for variants with genes=None
- General report crashing when variants have no panels
- Added other missing keys to case and variant dictionaries passed to general report
### Changed

## [4.40]
### Added
- A .cff citation file
- Phenotype search API endpoint
- Added pagination to phenotype API
- Extend case search to include internal MongoDB id
- Support for connecting to a MongoDB replica set (.py config files)
- Support for connecting to a MongoDB replica set (.yaml config files)
### Fixed
- Command to load the OMIM gene panel (`scout load panel --omim`)
- Unify style of pinned and causative variants' badges on case page
- Removed automatic spaces after punctuation in comments
- Remove the hardcoded number of total individuals from the variant's old observations panel
- Send delete requests to a connected Beacon using the DELETE method
- Layout of the SNV and SV variant page - move frequency up
### Changed
- Stop updating database indexes after loading exons via command line
- Display validation status badge also for not Sanger-sequenced variants
- Moved Frequencies, Severity and Local observations panels up in RD variants page
- Enabled Flask CORS to communicate CORS status to js apps
- Moved the code preparing the transcripts overview to the backend
- Refactored and filtered json data used in general case report
- Changed the database used in docker-compose file to use the official MongoDB v4.4 image
- Modified the Python (3.6, 3.8) and MongoDB (3.2, 4.4, 5.0) versions used in testing matrices (GitHub actions)
- Capitalize case search terms on institute and dashboard pages


## [4.39]
### Added
- COSMIC IDs collected from CSQ field named `COSMIC`
### Fixed
- Link to other causative variants on variant page
- Allow multiple COSMIC links for a cancer variant
- Fix floating text in severity box #2808
- Fixed MitoMap and HmtVar links for hg38 cases
- Do not open new browser tabs when downloading files
- Selectable IGV tracks on variant page
- Missing splice junctions button on variant page
- Refactor variantS representative gene selection, and use it also for cancer variant summary
### Changed
- Improve Javascript performance for displaying Chromograph images
- Make ClinVar classification more evident in cancer variant page

## [4.38]
### Added
- Option to hide Alamut button in the app config file
### Fixed
- Library deprecation warning fixed (insert is deprecated. Use insert_one or insert_many instead)
- Update genes command will not trigger an update of database indices any more
- Missing resources in temporary downloading directory when updating genes using the command line
- Restore previous variant ACMG classification in a scrollable div
- Loading spinner not stopping after downloading PDF case reports and variant list export
- Add extra Alamut links higher up on variant pages
- Improve UX for phenotypes in case page
- Filter and export of STR variants
- Update look of variants page navigation buttons
### Changed

## [4.37]
### Added
- Highlight and show version number for RefSeq MANE transcripts.
- Added integration to a rerunner service for toggling reanalysis with updated pedigree information
- SpliceAI display and parsing from VEP CSQ
- Display matching tiered variants for cancer variants
- Display a loading icon (spinner) until the page loads completely
- Display filter badges in cancer variants list
- Update genes from pre-downloaded file resources
- On login, OS, browser version and screen size are saved anonymously to understand how users are using Scout
- API returning institutes data for a given user: `/api/v1/institutes`
- API returning case data for a given institute: `/api/v1/institutes/<institute_id>/cases`
- Added GMS and Lund university hospital logos to login page
- Made display of Swedac logo configurable
- Support for displaying custom images in case view
- Individual-specific HPO terms
- Optional alamut_key in institute settings for Alamut Plus software
- Case report API endpoint
- Tooltip in case explaining that genes with genome build different than case genome build will not be added to dynamic HPO panel.
- Add DeepVariant as a caller
### Fixed
- Updated IGV to v2.8.5 to solve missing gene labels on some zoom levels
- Demo cancer case config file to load somatic SNVs and SVs only.
- Expand list of refseq trancripts in ClinVar submission form
- Renamed `All SNVs and INDELs` institute sidebar element to `Search SNVs and INDELs` and fixed its style.
- Add missing parameters to case load-config documentation
- Allow creating/editing gene panels and dynamic gene panels with genes present in genome build 38
- Bugfix broken Pytests
- Bulk dismissing variants error due to key conversion from string to integer
- Fix typo in index documentation
- Fixed crash in institute settings page if "collaborators" key is not set in database
- Don't stop Scout execution if LoqusDB call fails and print stacktrace to log
- Bug when case contains custom images with value `None`
- Bug introduced when fixing another bug in Scout-LoqusDB interaction
- Loading of OMIM diagnoses in Scout demo instance
- Remove the docker-compose with chanjo integration because it doesn't work yet.
- Fixed standard docker-compose with scout demo data and database
- Clinical variant assessments not present for pinned and causative variants on case page.
- MatchMaker matching one node at the time only
- Remove link from previously tiered variants badge in cancer variants page
- Typo in gene cell on cancer variants page
- Managed variants filter form
### Changed
- Better naming for variants buttons on cancer track (somatic, germline). Also show cancer research button if available.
- Load case with missing panels in config files, but show warning.
- Changing the (Female, Male) symbols to (F/M) letters in individuals_table and case-sma.
- Print stacktrace if case load command fails
- Added sort icon and a pointer to the cursor to all tables with sortable fields
- Moved variant, gene and panel info from the basic pane to summary panel for all variants.
- Renamed `Basics` panel to `Classify` on variant page.
- Revamped `Basics` panel to a panel dedicated to classify variants
- Revamped the summary panel to be more compact.
- Added dedicated template for cancer variants
- Removed Gene models, Gene annotations and Conservation panels for cancer variants
- Reorganized the orders of panels for variant and cancer variant views
- Added dedicated variant quality panel and removed relevant panes
- A more compact case page
- Removed OMIM genes panel
- Make genes panel, pinned variants panel, causative variants panel and ClinVar panel scrollable on case page
- Update to Scilifelab's 2020 logo
- Update Gens URL to support Gens v2.0 format
- Refactor tests for parsing case configurations
- Updated links to HPO downloadable resources
- Managed variants filtering defaults to all variant categories
- Changing the (Kind) drop-down according to (Category) drop-down in Managed variant add variant
- Moved Gens button to individuals table
- Check resource files availability before starting updating OMIM diagnoses
- Fix typo in `SHOW_OBSERVED_VARIANT_ARCHIVE` config param

## [4.36]
### Added
- Parse and save splice junction tracks from case config file
- Tooltip in observations panel, explaining that case variants with no link might be old variants, not uploaded after a case rerun
### Fixed
- Warning on overwriting variants with same position was no longer shown
- Increase the height of the dropdowns to 425px
- More indices for the case table as it grows, specifically for causatives queries
- Splice junction tracks not centered over variant genes
- Total number of research variants count
- Update variants stats in case documents every time new variants are loaded
- Bug in flashing warning messages when filtering variants
### Changed
- Clearer warning messages for genes and gene/gene-panels searches in variants filters

## [4.35]
### Added
- A new index for hgnc_symbol in the hgnc_gene collection
- A Pedigree panel in STR page
- Display Tier I and II variants in case view causatives card for cancer cases
### Fixed
- Send partial file data to igv.js when visualizing sashimi plots with splice junction tracks
- Research variants filtering by gene
- Do not attempt to populate annotations for not loaded pinned/causatives
- Add max-height to all dropdowns in filters
### Changed
- Switch off non-clinical gene warnings when filtering research variants
- Don't display OMIM disease card in case view for cancer cases
- Refactored Individuals and Causative card in case view for cancer cases
- Update and style STR case report

## [4.34]
### Added
- Saved filter lock and unlock
- Filters can optionally be marked audited, logging the filter name, user and date on the case events and general report.
- Added `ClinVar hits` and `Cosmic hits` in cancer SNVs filters
- Added `ClinVar hits` to variants filter (rare disease track)
- Load cancer demo case in docker-compose files (default and demo file)
- Inclusive-language check using [woke](https://github.com/get-woke/woke) github action
- Add link to HmtVar for mitochondrial variants (if VCF is annotated with HmtNote)
- Grey background for dismissed compounds in variants list and variant page
- Pin badge for pinned compounds in variants list and variant page
- Support LoqusDB REST API queries
- Add a docker-compose-matchmaker under scout/containers/development to test matchmaker locally
- Script to investigate consequences of symbol search bug
- Added GATK to list of SV and cancer SV callers
### Fixed
- Make MitoMap link work for hg38 again
- Export Variants feature crashing when one of the variants has no primary transcripts
- Redirect to last visited variantS page when dismissing variants from variants list
- Improved matching of SVs Loqus occurrences in other cases
- Remove padding from the list inside (Matching causatives from other cases) panel
- Pass None to get_app function in CLI base since passing script_info to app factory functions was deprecated in Flask 2.0
- Fixed failing tests due to Flask update to version 2.0
- Speed up user events view
- Causative view sort out of memory error
- Use hgnc_id for gene filter query
- Typo in case controllers displaying an error every time a patient is matched against external MatchMaker nodes
- Do not crash while attempting an update for variant documents that are too big (> 16 MB)
- Old STR causatives (and other variants) may not have HGNC symbols - fix sort lambda
- Check if gene_obj has primary_transcript before trying to access it
- Warn if a gene manually searched is in a clinical panel with an outdated name when filtering variants
- ChrPos split js not needed on STR page yet
### Changed
- Remove parsing of case `genome_version`, since it's not used anywhere downstream
- Introduce deprecation warning for Loqus configs that are not dictionaries
- SV clinical filter no longer filters out sub 100 nt variants
- Count cases in LoqusDB by variant type
- Commit pulse repo badge temporarily set to weekly
- Sort ClinVar submissions objects by ascending "Last evaluated" date
- Refactored the MatchMaker integration as an extension
- Replaced some sensitive words as suggested by woke linter
- Documentation for load-configuration rewritten.
- Add styles to MatchMaker matches table
- More detailed info on the data shared in MatchMaker submission form

## [4.33.1]
### Fixed
- Include markdown for release autodeploy docs
- Use standard inheritance model in ClinVar (https://ftp.ncbi.nlm.nih.gov/pub/GTR/standard_terms/Mode_of_inheritance.txt)
- Fix issue crash with variants that have been unflagged causative not being available in other causatives
### Added
### Changed

## [4.33]
### Fixed
- Command line crashing when updating an individual not found in database
- Dashboard page crashing when filters return no data
- Cancer variants filter by chromosome
- /api/v1/genes now searches for genes in all genome builds by default
- Upgraded igv.js to version 2.8.1 (Fixed Unparsable bed record error)
### Added
- Autodeploy docs on release
- Documentation for updating case individuals tracks
- Filter cases and dashboard stats by analysis track
### Changed
- Changed from deprecated db update method
- Pre-selected fields to run queries with in dashboard page
- Do not filter by any institute when first accessing the dashboard
- Removed OMIM panel in case view for cancer cases
- Display Tier I and II variants in case view causatives panel for cancer cases
- Refactored Individuals and Causative panels in case view for cancer cases

## [4.32.1]
### Fixed
- iSort lint check only
### Changed
- Institute cases page crashing when a case has track:Null
### Added

## [4.32]
### Added
- Load and show MITOMAP associated diseases from VCF (INFO field: MitomapAssociatedDiseases, via HmtNote)
- Show variant allele frequencies for mitochondrial variants (GRCh38 cases)
- Extend "public" json API with diseases (OMIM) and phenotypes (HPO)
- HPO gene list download now has option for clinical and non-clinical genes
- Display gene splice junctions data in sashimi plots
- Update case individuals with splice junctions tracks
- Simple Docker compose for development with local build
- Make Phenomodels subpanels collapsible
- User side documentation of cytogenomics features (Gens, Chromograph, vcf2cytosure, rhocall)
- iSort GitHub Action
- Support LoqusDB REST API queries
### Fixed
- Show other causative once, even if several events point to it
- Filtering variants by mitochondrial chromosome for cases with genome build=38
- HPO gene search button triggers any warnings for clinical / non-existing genes also on first search
- Fixed a bug in variants pages caused by MT variants without alt_frequency
- Tests for CADD score parsing function
- Fixed the look of IGV settings on SNV variant page
- Cases analyzed once shown as `rerun`
- Missing case track on case re-upload
- Fixed severity rank for SO term "regulatory region ablation"
### Changed
- Refactor according to CodeFactor - mostly reuse of duplicated code
- Phenomodels language adjustment
- Open variants in a new window (from variants page)
- Open overlapping and compound variants in a new window (from variant page)
- gnomAD link points to gnomAD v.3 (build GRCh38) for mitochondrial variants.
- Display only number of affected genes for dismissed SVs in general report
- Chromosome build check when populating the variants filter chromosome selection
- Display mitochondrial and rare diseases coverage report in cases with missing 'rare' track

## [4.31.1]
### Added
### Changed
- Remove mitochondrial and coverage report from cancer cases sidebar
### Fixed
- ClinVar page when dbSNP id is None

## [4.31]
### Added
- gnomAD annotation field in admin guide
- Export also dynamic panel genes not associated to an HPO term when downloading the HPO panel
- Primary HGNC transcript info in variant export files
- Show variant quality (QUAL field from vcf) in the variant summary
- Load/update PDF gene fusion reports (clinical and research) generated with Arriba
- Support new MANE annotations from VEP (both MANE Select and MANE Plus Clinical)
- Display on case activity the event of a user resetting all dismissed variants
- Support gnomAD population frequencies for mitochondrial variants
- Anchor links in Casedata ClinVar panels to redirect after renaming individuals
### Fixed
- Replace old docs link www.clinicalgenomics.se/scout with new https://clinical-genomics.github.io/scout
- Page formatting issues whenever case and variant comments contain extremely long strings with no spaces
- Chromograph images can be one column and have scrollbar. Removed legacy code.
- Column labels for ClinVar case submission
- Page crashing looking for LoqusDB observation when variant doesn't exist
- Missing inheritance models and custom inheritance models on newly created gene panels
- Accept only numbers in managed variants filter as position and end coordinates
- SNP id format and links in Variant page, ClinVar submission form and general report
- Case groups tooltip triggered only when mouse is on the panel header
### Changed
- A more compact case groups panel
- Added landscape orientation CSS style to cancer coverage and QC demo report
- Improve user documentation to create and save new gene panels
- Removed option to use space as separator when uploading gene panels
- Separating the columns of standard and custom inheritance models in gene panels
- Improved ClinVar instructions for users using non-English Excel

## [4.30.2]
### Added
### Fixed
- Use VEP RefSeq ID if RefSeq list is empty in RefSeq transcripts overview
- Bug creating variant links for variants with no end_chrom
### Changed

## [4.30.1]
### Added
### Fixed
- Cryptography dependency fixed to use version < 3.4
### Changed

## [4.30]
### Added
- Introduced a `reset dismiss variant` verb
- Button to reset all dismissed variants for a case
- Add black border to Chromograph ideograms
- Show ClinVar annotations on variantS page
- Added integration with GENS, copy number visualization tool
- Added a VUS label to the manual classification variant tags
- Add additional information to SNV verification emails
- Tooltips documenting manual annotations from default panels
- Case groups now show bam files from all cases on align view
### Fixed
- Center initial igv view on variant start with SNV/indels
- Don't set initial igv view to negative coordinates
- Display of GQ for SV and STR
- Parsing of AD and related info for STRs
- LoqusDB field in institute settings accepts only existing Loqus instances
- Fix DECIPHER link to work after DECIPHER migrated to GRCh38
- Removed visibility window param from igv.js genes track
- Updated HPO download URL
- Patch HPO download test correctly
- Reference size on STR hover not needed (also wrong)
- Introduced genome build check (allowed values: 37, 38, "37", "38") on case load
- Improve case searching by assignee full name
- Populating the LoqusDB select in institute settings
### Changed
- Cancer variants table header (pop freq etc)
- Only admin users can modify LoqusDB instance in Institute settings
- Style of case synopsis, variants and case comments
- Switched to igv.js 2.7.5
- Do not choke if case is missing research variants when research requested
- Count cases in LoqusDB by variant type
- Introduce deprecation warning for Loqus configs that are not dictionaries
- Improve create new gene panel form validation
- Make XM- transcripts less visible if they don't overlap with transcript refseq_id in variant page
- Color of gene panels and comments panels on cases and variant pages
- Do not choke if case is missing research variants when reserch requested

## [4.29.1]
### Added
### Fixed
- Always load STR variants regardless of RankScore threshold (hotfix)
### Changed

## [4.29]
### Added
- Added a page about migrating potentially breaking changes to the documentation
- markdown_include in development requirements file
- STR variants filter
- Display source, Z-score, inheritance pattern for STR annotations from Stranger (>0.6.1) if available
- Coverage and quality report to cancer view
### Fixed
- ACMG classification page crashing when trying to visualize a classification that was removed
- Pretty print HGVS on gene variants (URL-decode VEP)
- Broken or missing link in the documentation
- Multiple gene names in ClinVar submission form
- Inheritance model select field in ClinVar submission
- IGV.js >2.7.0 has an issue with the gene track zoom levels - temp freeze at 2.7.0
- Revert CORS-anywhere and introduce a local http proxy for cloud tracks
### Changed

## [4.28]
### Added
- Chromograph integration for displaying PNGs in case-page
- Add VAF to cancer case general report, and remove some of its unused fields
- Variants filter compatible with genome browser location strings
- Support for custom public igv tracks stored on the cloud
- Add tests to increase testing coverage
- Update case variants count after deleting variants
- Update IGV.js to latest (v2.7.4)
- Bypass igv.js CORS check using `https://github.com/Rob--W/cors-anywhere`
- Documentation on default and custom IGV.js tracks (admin docs)
- Lock phenomodels so they're editable by admins only
- Small case group assessment sharing
- Tutorial and files for deploying app on containers (Kubernetes pods)
- Canonical transcript and protein change of canonical transcript in exported variants excel sheet
- Support for Font Awesome version 6
- Submit to Beacon from case page sidebar
- Hide dismissed variants in variants pages and variants export function
- Systemd service files and instruction to deploy Scout using podman
### Fixed
- Bugfix: unused `chromgraph_prefix |tojson` removed
- Freeze coloredlogs temporarily
- Marrvel link
- Don't show TP53 link for silent or synonymous changes
- OMIM gene field accepts any custom number as OMIM gene
- Fix Pytest single quote vs double quote string
- Bug in gene variants search by similar cases and no similar case is found
- Delete unused file `userpanel.py`
- Primary transcripts in variant overview and general report
- Google OAuth2 login setup in README file
- Redirect to 'missing file'-icon if configured Chromograph file is missing
- Javascript error in case page
- Fix compound matching during variant loading for hg38
- Cancer variants view containing variants dismissed with cancer-specific reasons
- Zoom to SV variant length was missing IGV contig select
- Tooltips on case page when case has no default gene panels
### Changed
- Save case variants count in case document and not in sessions
- Style of gene panels multiselect on case page
- Collapse/expand main HPO checkboxes in phenomodel preview
- Replaced GQ (Genotype quality) with VAF (Variant allele frequency) in cancer variants GT table
- Allow loading of cancer cases with no tumor_purity field
- Truncate cDNA and protein changes in case report if longer than 20 characters


## [4.27]
### Added
- Exclude one or more variant categories when running variants delete command
### Fixed
### Changed

## [4.26.1]
### Added
### Fixed
- Links with 1-letter aa codes crash on frameshift etc
### Changed

## [4.26]
### Added
- Extend the delete variants command to print analysis date, track, institute, status and research status
- Delete variants by type of analysis (wgs|wes|panel)
- Links to cBioPortal, MutanTP53, IARC TP53, OncoKB, MyCancerGenome, CIViC
### Fixed
- Deleted variants count
### Changed
- Print output of variants delete command as a tab separated table

## [4.25]
### Added
- Command line function to remove variants from one or all cases
### Fixed
- Parse SMN None calls to None rather than False

## [4.24.1]
### Fixed
- Install requirements.txt via setup file

## [4.24]
### Added
- Institute-level phenotype models with sub-panels containing HPO and OMIM terms
- Runnable Docker demo
- Docker image build and push github action
- Makefile with shortcuts to docker commands
- Parse and save synopsis, phenotype and cohort terms from config files upon case upload
### Fixed
- Update dismissed variant status when variant dismissed key is missing
- Breakpoint two IGV button now shows correct chromosome when different from bp1
- Missing font lib in Docker image causing the PDF report download page to crash
- Sentieon Manta calls lack Somaticscore - load anyway
- ClinVar submissions crashing due to pinned variants that are not loaded
- Point ExAC pLI score to new gnomad server address
- Bug uploading cases missing phenotype terms in config file
- STRs loaded but not shown on browser page
- Bug when using adapter.variant.get_causatives with case_id without causatives
- Problem with fetching "solved" from scout export cases cli
- Better serialising of datetime and bson.ObjectId
- Added `volumes` folder to .gitignore
### Changed
- Make matching causative and managed variants foldable on case page
- Remove calls to PyMongo functions marked as deprecated in backend and frontend(as of version 3.7).
- Improved `scout update individual` command
- Export dynamic phenotypes with ordered gene lists as PDF


## [4.23]
### Added
- Save custom IGV track settings
- Show a flash message with clear info about non-valid genes when gene panel creation fails
- CNV report link in cancer case side navigation
- Return to comment section after editing, deleting or submitting a comment
- Managed variants
- MT vs 14 chromosome mean coverage stats if Scout is connected to Chanjo
### Fixed
- missing `vcf_cancer_sv` and `vcf_cancer_sv_research` to manual.
- Split ClinVar multiple clnsig values (slash-separated) and strip them of underscore for annotations without accession number
- Timeout of `All SNVs and INDELs` page when no valid gene is provided in the search
- Round CADD (MIPv9)
- Missing default panel value
- Invisible other causatives lines when other causatives lack gene symbols
### Changed
- Do not freeze mkdocs-material to version 4.6.1
- Remove pre-commit dependency

## [4.22]
### Added
- Editable cases comments
- Editable variants comments
### Fixed
- Empty variant activity panel
- STRs variants popover
- Split new ClinVar multiple significance terms for a variant
- Edit the selected comment, not the latest
### Changed
- Updated RELEASE docs.
- Pinned variants card style on the case page
- Merged `scout export exons` and `scout view exons` commands


## [4.21.2]
### Added
### Fixed
- Do not pre-filter research variants by (case-default) gene panels
- Show OMIM disease tooltip reliably
### Changed

## [4.21.1]
### Added
### Fixed
- Small change to Pop Freq column in variants ang gene panels to avoid strange text shrinking on small screens
- Direct use of HPO list for Clinical HPO SNV (and cancer SNV) filtering
- PDF coverage report redirecting to login page
### Changed
- Remove the option to dismiss single variants from all variants pages
- Bulk dismiss SNVs, SVs and cancer SNVs from variants pages

## [4.21]
### Added
- Support to configure LoqusDB per institute
- Highlight causative variants in the variants list
- Add tests. Mostly regarding building internal datatypes.
- Remove leading and trailing whitespaces from panel_name and display_name when panel is created
- Mark MANE transcript in list of transcripts in "Transcript overview" on variant page
- Show default panel name in case sidebar
- Previous buttons for variants pagination
- Adds a gh action that checks that the changelog is updated
- Adds a gh action that deploys new releases automatically to pypi
- Warn users if case default panels are outdated
- Define institute-specific gene panels for filtering in institute settings
- Use institute-specific gene panels in variants filtering
- Show somatic VAF for pinned and causative variants on case page

### Fixed
- Report pages redirect to login instead of crashing when session expires
- Variants filter loading in cancer variants page
- User, Causative and Cases tables not scaling to full page
- Improved docs for an initial production setup
- Compatibility with latest version of Black
- Fixed tests for Click>7
- Clinical filter required an extra click to Filter to return variants
- Restore pagination and shrink badges in the variants page tables
- Removing a user from the command line now inactivates the case only if user is last assignee and case is active
- Bugfix, LoqusDB per institute feature crashed when institute id was empty string
- Bugfix, LoqusDB calls where missing case count
- filter removal and upload for filters deleted from another page/other user
- Visualize outdated gene panels info in a popover instead of a tooltip in case page side panel

### Changed
- Highlight color on normal STRs in the variants table from green to blue
- Display breakpoints coordinates in verification emails only for structural variants


## [4.20]
### Added
- Display number of filtered variants vs number of total variants in variants page
- Search case by HPO terms
- Dismiss variant column in the variants tables
- Black and pre-commit packages to dev requirements

### Fixed
- Bug occurring when rerun is requested twice
- Peddy info fields in the demo config file
- Added load config safety check for multiple alignment files for one individual
- Formatting of cancer variants table
- Missing Score in SV variants table

### Changed
- Updated the documentation on how to create a new software release
- Genome build-aware cytobands coordinates
- Styling update of the Matchmaker card
- Select search type in case search form


## [4.19]

### Added
- Show internal ID for case
- Add internal ID for downloaded CGH files
- Export dynamic HPO gene list from case page
- Remove users as case assignees when their account is deleted
- Keep variants filters panel expanded when filters have been used

### Fixed
- Handle the ProxyFix ModuleNotFoundError when Werkzeug installed version is >1.0
- General report formatting issues whenever case and variant comments contain extremely long strings with no spaces

### Changed
- Created an institute wrapper page that contains list of cases, causatives, SNVs & Indels, user list, shared data and institute settings
- Display case name instead of case ID on clinVar submissions
- Changed icon of sample update in clinVar submissions


## [4.18]

### Added
- Filter cancer variants on cytoband coordinates
- Show dismiss reasons in a badge with hover for clinical variants
- Show an ellipsis if 10 cases or more to display with loqusdb matches
- A new blog post for version 4.17
- Tooltip to better describe Tumor and Normal columns in cancer variants
- Filter cancer SNVs and SVs by chromosome coordinates
- Default export of `Assertion method citation` to clinVar variants submission file
- Button to export up to 500 cancer variants, filtered or not
- Rename samples of a clinVar submission file

### Fixed
- Apply default gene panel on return to cancer variantS from variant view
- Revert to certificate checking when asking for Chanjo reports
- `scout download everything` command failing while downloading HPO terms

### Changed
- Turn tumor and normal allelic fraction to decimal numbers in tumor variants page
- Moved clinVar submissions code to the institutes blueprints
- Changed name of clinVar export files to FILENAME.Variant.csv and FILENAME.CaseData.csv
- Switched Google login libraries from Flask-OAuthlib to Authlib


## [4.17.1]

### Fixed
- Load cytobands for cases with chromosome build not "37" or "38"


## [4.17]

### Added
- COSMIC badge shown in cancer variants
- Default gene-panel in non-cancer structural view in url
- Filter SNVs and SVs by cytoband coordinates
- Filter cancer SNV variants by alt allele frequency in tumor
- Correct genome build in UCSC link from structural variant page



### Fixed
- Bug in clinVar form when variant has no gene
- Bug when sharing cases with the same institute twice
- Page crashing when removing causative variant tag
- Do not default to GATK caller when no caller info is provided for cancer SNVs


## [4.16.1]

### Fixed
- Fix the fix for handling of delivery reports for rerun cases

## [4.16]

### Added
- Adds possibility to add "lims_id" to cases. Currently only stored in database, not shown anywhere
- Adds verification comment box to SVs (previously only available for small variants)
- Scrollable pedigree panel

### Fixed
- Error caused by changes in WTForm (new release 2.3.x)
- Bug in OMIM case page form, causing the page to crash when a string was provided instead of a numerical OMIM id
- Fix Alamut link to work properly on hg38
- Better handling of delivery reports for rerun cases
- Small CodeFactor style issues: matchmaker results counting, a couple of incomplete tests and safer external xml
- Fix an issue with Phenomizer introduced by CodeFactor style changes

### Changed
- Updated the version of igv.js to 2.5.4

## [4.15.1]

### Added
- Display gene names in ClinVar submissions page
- Links to Varsome in variant transcripts table

### Fixed
- Small fixes to ClinVar submission form
- Gene panel page crash when old panel has no maintainers

## [4.15]

### Added
- Clinvar CNVs IGV track
- Gene panels can have maintainers
- Keep variant actions (dismissed, manual rank, mosaic, acmg, comments) upon variant re-upload
- Keep variant actions also on full case re-upload

### Fixed
- Fix the link to Ensembl for SV variants when genome build 38.
- Arrange information in columns on variant page
- Fix so that new cosmic identifier (COSV) is also acceptable #1304
- Fixed COSMIC tag in INFO (outside of CSQ) to be parses as well with `&` splitter.
- COSMIC stub URL changed to https://cancer.sanger.ac.uk/cosmic/search?q= instead.
- Updated to a version of IGV where bigBed tracks are visualized correctly
- Clinvar submission files are named according to the content (variant_data and case_data)
- Always show causatives from other cases in case overview
- Correct disease associations for gene symbol aliases that exist as separate genes
- Re-add "custom annotations" for SV variants
- The override ClinVar P/LP add-in in the Clinical Filter failed for new CSQ strings

### Changed
- Runs all CI checks in github actions

## [4.14.1]

### Fixed
- Error when variant found in loqusdb is not loaded for other case

## [4.14]

### Added
- Use github actions to run tests
- Adds CLI command to update individual alignments path
- Update HPO terms using downloaded definitions files
- Option to use alternative flask config when running `scout serve`
- Requirement to use loqusdb >= 2.5 if integrated

### Fixed
- Do not display Pedigree panel in cancer view
- Do not rely on internet connection and services available when running CI tests
- Variant loading assumes GATK if no caller set given and GATK filter status is seen in FILTER
- Pass genome build param all the way in order to get the right gene mappings for cases with build 38
- Parse correctly variants with zero frequency values
- Continue even if there are problems to create a region vcf
- STR and cancer variant navigation back to variants pages could fail

### Changed
- Improved code that sends requests to the external APIs
- Updates ranges for user ranks to fit todays usage
- Run coveralls on github actions instead of travis
- Run pip checks on github actions instead of coveralls
- For hg38 cases, change gnomAD link to point to version 3.0 (which is hg38 based)
- Show pinned or causative STR variants a bit more human readable

## [4.13.1]

### Added
### Fixed
- Typo that caused not all clinvar conflicting interpretations to be loaded no matter what
- Parse and retrieve clinvar annotations from VEP-annotated (VEP 97+) CSQ VCF field
- Variant clinvar significance shown as `not provided` whenever is `Uncertain significance`
- Phenomizer query crashing when case has no HPO terms assigned
- Fixed a bug affecting `All SNVs and INDELs` page when variants don't have canonical transcript
- Add gene name or id in cancer variant view

### Changed
- Cancer Variant view changed "Variant:Transcript:Exon:HGVS" to "Gene:Transcript:Exon:HGVS"

## [4.13]

### Added
- ClinVar SNVs track in IGV
- Add SMA view with SMN Copy Number data
- Easier to assign OMIM diagnoses from case page
- OMIM terms and specific OMIM term page

### Fixed
- Bug when adding a new gene to a panel
- Restored missing recent delivery reports
- Fixed style and links to other reports in case side panel
- Deleting cases using display_name and institute not deleting its variants
- Fixed bug that caused coordinates filter to override other filters
- Fixed a problem with finding some INS in loqusdb
- Layout on SV page when local observations without cases are present
- Make scout compatible with the new HPO definition files from `http://compbio.charite.de/jenkins/`
- General report visualization error when SNVs display names are very long


### Changed


## [4.12.4]

### Fixed
- Layout on SV page when local observations without cases are present

## [4.12.3]

### Fixed
- Case report when causative or pinned SVs have non null allele frequencies

## [4.12.2]

### Fixed
- SV variant links now take you to the SV variant page again
- Cancer variant view has cleaner table data entries for "N/A" data
- Pinned variant case level display hotfix for cancer and str - more on this later
- Cancer variants show correct alt/ref reads mirroring alt frequency now
- Always load all clinical STR variants even if a region load is attempted - index may be missing
- Same case repetition in variant local observations

## [4.12.1]

### Fixed
- Bug in variant.gene when gene has no HGVS description


## [4.12]

### Added
- Accepts `alignment_path` in load config to pass bam/cram files
- Display all phenotypes on variant page
- Display hgvs coordinates on pinned and causatives
- Clear panel pending changes
- Adds option to setup the database with static files
- Adds cli command to download the resources from CLI that scout needs
- Adds test files for merged somatic SV and CNV; as well as merged SNV, and INDEL part of #1279
- Allows for upload of OMIM-AUTO gene panel from static files without api-key

### Fixed
- Cancer case HPO panel variants link
- Fix so that some drop downs have correct size
- First IGV button in str variants page
- Cancer case activates on SNV variants
- Cases activate when STR variants are viewed
- Always calculate code coverage
- Pinned/Classification/comments in all types of variants pages
- Null values for panel's custom_inheritance_models
- Discrepancy between the manual disease transcripts and those in database in gene-edit page
- ACMG classification not showing for some causatives
- Fix bug which caused IGV.js to use hg19 reference files for hg38 data
- Bug when multiple bam files sources with non-null values are available


### Changed
- Renamed `requests` file to `scout_requests`
- Cancer variant view shows two, instead of four, decimals for allele and normal


## [4.11.1]

### Fixed
- Institute settings page
- Link institute settings to sharing institutes choices

## [4.11.0]

### Added
- Display locus name on STR variant page
- Alternative key `GNOMADAF_popmax` for Gnomad popmax allele frequency
- Automatic suggestions on how to improve the code on Pull Requests
- Parse GERP, phastCons and phyloP annotations from vep annotated CSQ fields
- Avoid flickering comment popovers in variant list
- Parse REVEL score from vep annotated CSQ fields
- Allow users to modify general institute settings
- Optionally format code automatically on commit
- Adds command to backup vital parts `scout export database`
- Parsing and displaying cancer SV variants from Manta annotated VCF files
- Dismiss cancer snv variants with cancer-specific options
- Add IGV.js UPD, RHO and TIDDIT coverage wig tracks.


### Fixed
- Slightly darker page background
- Fixed an issued with parsed conservation values from CSQ
- Clinvar submissions accessible to all users of an institute
- Header toolbar when on Clinvar page now shows institute name correctly
- Case should not always inactivate upon update
- Show dismissed snv cancer variants as grey on the cancer variants page
- Improved style of mappability link and local observations on variant page
- Convert all the GET requests to the igv view to POST request
- Error when updating gene panels using a file containing BOM chars
- Add/replace gene radio button not working in gene panels


## [4.10.1]

### Fixed
- Fixed issue with opening research variants
- Problem with coveralls not called by Travis CI
- Handle Biomart service down in tests


## [4.10.0]

### Added
- Rank score model in causatives page
- Exportable HPO terms from phenotypes page
- AMP guideline tiers for cancer variants
- Adds scroll for the transcript tab
- Added CLI option to query cases on time since case event was added
- Shadow clinical assessments also on research variants display
- Support for CRAM alignment files
- Improved str variants view : sorting by locus, grouped by allele.
- Delivery report PDF export
- New mosaicism tag option
- Add or modify individuals' age or tissue type from case page
- Display GC and allele depth in causatives table.
- Included primary reference transcript in general report
- Included partial causative variants in general report
- Remove dependency of loqusdb by utilising the CLI

### Fixed
- Fixed update OMIM command bug due to change in the header of the genemap2 file
- Removed Mosaic Tag from Cancer variants
- Fixes issue with unaligned table headers that comes with hidden Datatables
- Layout in general report PDF export
- Fixed issue on the case statistics view. The validation bars didn't show up when all institutes were selected. Now they do.
- Fixed missing path import by importing pathlib.Path
- Handle index inconsistencies in the update index functions
- Fixed layout problems


## [4.9.0]

### Added
- Improved MatchMaker pages, including visible patient contacts email address
- New badges for the github repo
- Links to [GENEMANIA](genemania.org)
- Sort gene panel list on case view.
- More automatic tests
- Allow loading of custom annotations in VCF using the SCOUT_CUSTOM info tag.

### Fixed
- Fix error when a gene is added to an empty dynamic gene panel
- Fix crash when attempting to add genes on incorrect format to dynamic gene panel
- Manual rank variant tags could be saved in a "Select a tag"-state, a problem in the variants view.
- Same case evaluations are no longer shown as gray previous evaluations on the variants page
- Stay on research pages, even if reset, next first buttons are pressed..
- Overlapping variants will now be visible on variant page again
- Fix missing classification comments and links in evaluations page
- All prioritized cases are shown on cases page


## [4.8.3]

### Added

### Fixed
- Bug when ordering sanger
- Improved scrolling over long list of genes/transcripts


## [4.8.2]

### Added

### Fixed
- Avoid opening extra tab for coverage report
- Fixed a problem when rank model version was saved as floats and not strings
- Fixed a problem with displaying dismiss variant reasons on the general report
- Disable load and delete filter buttons if there are no saved filters
- Fix problem with missing verifications
- Remove duplicate users and merge their data and activity


## [4.8.1]

### Added

### Fixed
- Prevent login fail for users with id defined by ObjectId and not email
- Prevent the app from crashing with `AttributeError: 'NoneType' object has no attribute 'message'`


## [4.8.0]

### Added
- Updated Scout to use Bootstrap 4.3
- New looks for Scout
- Improved dashboard using Chart.js
- Ask before inactivating a case where last assigned user leaves it
- Genes can be manually added to the dynamic gene list directly on the case page
- Dynamic gene panels can optionally be used with clinical filter, instead of default gene panel
- Dynamic gene panels get link out to chanjo-report for coverage report
- Load all clinvar variants with clinvar Pathogenic, Likely Pathogenic and Conflicting pathogenic
- Show transcripts with exon numbers for structural variants
- Case sort order can now be toggled between ascending and descending.
- Variants can be marked as partial causative if phenotype is available for case.
- Show a frequency tooltip hover for SV-variants.
- Added support for LDAP login system
- Search snv and structural variants by chromosomal coordinates
- Structural variants can be marked as partial causative if phenotype is available for case.
- Show normal and pathologic limits for STRs in the STR variants view.
- Institute level persistent variant filter settings that can be retrieved and used.
- export causative variants to Excel
- Add support for ROH, WIG and chromosome PNGs in case-view

### Fixed
- Fixed missing import for variants with comments
- Instructions on how to build docs
- Keep sanger order + verification when updating/reloading variants
- Fixed and moved broken filter actions (HPO gene panel and reset filter)
- Fixed string conversion to number
- UCSC links for structural variants are now separated per breakpoint (and whole variant where applicable)
- Reintroduced missing coverage report
- Fixed a bug preventing loading samples using the command line
- Better inheritance models customization for genes in gene panels
- STR variant page back to list button now does its one job.
- Allows to setup scout without a omim api key
- Fixed error causing "favicon not found" flash messages
- Removed flask --version from base cli
- Request rerun no longer changes case status. Active or archived cases inactivate on upload.
- Fixed missing tooltip on the cancer variants page
- Fixed weird Rank cell in variants page
- Next and first buttons order swap
- Added pagination (and POST capability) to cancer variants.
- Improves loading speed for variant page
- Problem with updating variant rank when no variants
- Improved Clinvar submission form
- General report crashing when dismissed variant has no valid dismiss code
- Also show collaborative case variants on the All variants view.
- Improved phenotype search using dataTables.js on phenotypes page
- Search and delete users with `email` instead of `_id`
- Fixed css styles so that multiselect options will all fit one column


## [4.7.3]

### Added
- RankScore can be used with VCFs for vcf_cancer files

### Fixed
- Fix issue with STR view next page button not doing its one job.

### Deleted
- Removed pileup as a bam viewing option. This is replaced by IGV


## [4.7.2]

### Added
- Show earlier ACMG classification in the variant list

### Fixed
- Fixed igv search not working due to igv.js dist 2.2.17
- Fixed searches for cases with a gene with variants pinned or marked causative.
- Load variant pages faster after fixing other causatives query
- Fixed mitochondrial report bug for variants without genes

## [4.7.1]

### Added

### Fixed
- Fixed bug on genes page


## [4.7.0]

### Added
- Export genes and gene panels in build GRCh38
- Search for cases with variants pinned or marked causative in a given gene.
- Search for cases phenotypically similar to a case also from WUI.
- Case variant searches can be limited to similar cases, matching HPO-terms,
  phenogroups and cohorts.
- De-archive reruns and flag them as 'inactive' if archived
- Sort cases by analysis_date, track or status
- Display cases in the following order: prioritized, active, inactive, archived, solved
- Assign case to user when user activates it or asks for rerun
- Case becomes inactive when it has no assignees
- Fetch refseq version from entrez and use it in clinvar form
- Load and export of exons for all genes, independent on refseq
- Documentation for loading/updating exons
- Showing SV variant annotations: SV cgh frequencies, gnomad-SV, local SV frequencies
- Showing transcripts mapping score in segmental duplications
- Handle requests to Ensembl Rest API
- Handle requests to Ensembl Rest Biomart
- STR variants view now displays GT and IGV link.
- Description field for gene panels
- Export exons in build 37 and 38 using the command line

### Fixed
- Fixes of and induced by build tests
- Fixed bug affecting variant observations in other cases
- Fixed a bug that showed wrong gene coverage in general panel PDF export
- MT report only shows variants occurring in the specific individual of the excel sheet
- Disable SSL certifcate verification in requests to chanjo
- Updates how intervaltree and pymongo is used to void deprecated functions
- Increased size of IGV sample tracks
- Optimized tests


## [4.6.1]

### Added

### Fixed
- Missing 'father' and 'mother' keys when parsing single individual cases


## [4.6.0]

### Added
- Description of Scout branching model in CONTRIBUTING doc
- Causatives in alphabetical order, display ACMG classification and filter by gene.
- Added 'external' to the list of analysis type options
- Adds functionality to display "Tissue type". Passed via load config.
- Update to IGV 2.

### Fixed
- Fixed alignment visualization and vcf2cytosure availability for demo case samples
- Fixed 3 bugs affecting SV pages visualization
- Reintroduced the --version cli option
- Fixed variants query by panel (hpo panel + gene panel).
- Downloaded MT report contains excel files with individuals' display name
- Refactored code in parsing of config files.


## [4.5.1]

### Added

### Fixed
- update requirement to use PyYaml version >= 5.1
- Safer code when loading config params in cli base


## [4.5.0]

### Added
- Search for similar cases from scout view CLI
- Scout cli is now invoked from the app object and works under the app context

### Fixed
- PyYaml dependency fixed to use version >= 5.1


## [4.4.1]

### Added
- Display SV rank model version when available

### Fixed
- Fixed upload of delivery report via API


## [4.4.0]

### Added
- Displaying more info on the Causatives page and hiding those not causative at the case level
- Add a comment text field to Sanger order request form, allowing a message to be included in the email
- MatchMaker Exchange integration
- List cases with empty synopsis, missing HPO terms and phenotype groups.
- Search for cases with open research list, or a given case status (active, inactive, archived)

### Fixed
- Variant query builder split into several functions
- Fixed delivery report load bug


## [4.3.3]

### Added
- Different individual table for cancer cases

### Fixed
- Dashboard collects validated variants from verification events instead of using 'sanger' field
- Cases shared with collaborators are visible again in cases page
- Force users to select a real institute to share cases with (actionbar select fix)


## [4.3.2]

### Added
- Dashboard data can be filtered using filters available in cases page
- Causatives for each institute are displayed on a dedicated page
- SNVs and and SVs are searchable across cases by gene and rank score
- A more complete report with validated variants is downloadable from dashboard

### Fixed
- Clinsig filter is fixed so clinsig numerical values are returned
- Split multi clinsig string values in different elements of clinsig array
- Regex to search in multi clinsig string values or multi revstat string values
- It works to upload vcf files with no variants now
- Combined Pileup and IGV alignments for SVs having variant start and stop on the same chromosome


## [4.3.1]

### Added
- Show calls from all callers even if call is not available
- Instructions to install cairo and pango libs from WeasyPrint page
- Display cases with number of variants from CLI
- Only display cases with number of variants above certain treshold. (Also CLI)
- Export of verified variants by CLI or from the dashboard
- Extend case level queries with default panels, cohorts and phenotype groups.
- Slice dashboard statistics display using case level queries
- Add a view where all variants for an institute can be searched across cases, filtering on gene and rank score. Allows searching research variants for cases that have research open.

### Fixed
- Fixed code to extract variant conservation (gerp, phyloP, phastCons)
- Visualization of PDF-exported gene panels
- Reintroduced the exon/intron number in variant verification email
- Sex and affected status is correctly displayed on general report
- Force number validation in SV filter by size
- Display ensembl transcripts when no refseq exists


## [4.3.0]

### Added
- Mosaicism tag on variants
- Show and filter on SweGen frequency for SVs
- Show annotations for STR variants
- Show all transcripts in verification email
- Added mitochondrial export
- Adds alternative to search for SVs shorter that the given length
- Look for 'bcftools' in the `set` field of VCFs
- Display digenic inheritance from OMIM
- Displays what refseq transcript that is primary in hgnc

### Fixed

- Archived panels displays the correct date (not retroactive change)
- Fixed problem with waiting times in gene panel exports
- Clinvar fiter not working with human readable clinsig values

## [4.2.2]

### Fixed
- Fixed gene panel create/modify from CSV file utf-8 decoding error
- Updating genes in gene panels now supports edit comments and entry version
- Gene panel export timeout error

## [4.2.1]

### Fixed
- Re-introduced gene name(s) in verification email subject
- Better PDF rendering for excluded variants in report
- Problem to access old case when `is_default` did not exist on a panel


## [4.2.0]

### Added
- New index on variant_id for events
- Display overlapping compounds on variants view

### Fixed
- Fixed broken clinical filter


## [4.1.4]

### Added
- Download of filtered SVs

### Fixed
- Fixed broken download of filtered variants
- Fixed visualization issue in gene panel PDF export
- Fixed bug when updating gene names in variant controller


## [4.1.3]

### Fixed
- Displays all primary transcripts


## [4.1.2]

### Added
- Option add/replace when updating a panel via CSV file
- More flexible versioning of the gene panels
- Printing coverage report on the bottom of the pdf case report
- Variant verification option for SVs
- Logs uri without pwd when connecting
- Disease-causing transcripts in case report
- Thicker lines in case report
- Supports HPO search for cases, both terms or if described in synopsis
- Adds sanger information to dashboard

### Fixed
- Use db name instead of **auth** as default for authentication
- Fixes so that reports can be generated even with many variants
- Fixed sanger validation popup to show individual variants queried by user and institute.
- Fixed problem with setting up scout
- Fixes problem when exac file is not available through broad ftp
- Fetch transcripts for correct build in `adapter.hgnc_gene`

## [4.1.1]
- Fix problem with institute authentication flash message in utils
- Fix problem with comments
- Fix problem with ensembl link


## [4.1.0]

### Added
- OMIM phenotypes to case report
- Command to download all panel app gene panels `scout load panel --panel-app`
- Links to genenames.org and omim on gene page
- Popup on gene at variants page with gene information
- reset sanger status to "Not validated" for pinned variants
- highlight cases with variants to be evaluated by Sanger on the cases page
- option to point to local reference files to the genome viewer pileup.js. Documented in `docs.admin-guide.server`
- option to export single variants in `scout export variants`
- option to load a multiqc report together with a case(add line in load config)
- added a view for searching HPO terms. It is accessed from the top left corner menu
- Updates the variants view for cancer variants. Adds a small cancer specific filter for known variants
- Adds hgvs information on cancer variants page
- Adds option to update phenotype groups from CLI

### Fixed
- Improved Clinvar to submit variants from different cases. Fixed HPO terms in casedata according to feedback
- Fixed broken link to case page from Sanger modal in cases view
- Now only cases with non empty lists of causative variants are returned in `adapter.case(has_causatives=True)`
- Can handle Tumor only samples
- Long lists of HGNC symbols are now possible. This was previously difficult with manual, uploaded or by HPO search when changing filter settings due to GET request limitations. Relevant pages now use POST requests. Adds the dynamic HPO panel as a selection on the gene panel dropdown.
- Variant filter defaults to default panels also on SV and Cancer variants pages.

## [4.0.0]

### WARNING ###

This is a major version update and will require that the backend of pre releases is updated.
Run commands:

```
$scout update genes
$scout update hpo
```

- Created a Clinvar submission tool, to speed up Clinvar submission of SNVs and SVs
- Added an analysis report page (html and PDF format) containing phenotype, gene panels and variants that are relevant to solve a case.

### Fixed
- Optimized evaluated variants to speed up creation of case report
- Moved igv and pileup viewer under a common folder
- Fixed MT alignment view pileup.js
- Fixed coordinates for SVs with start chromosome different from end chromosome
- Global comments shown across cases and institutes. Case-specific variant comments are shown only for that specific case.
- Links to clinvar submitted variants at the cases level
- Adapts clinvar parsing to new format
- Fixed problem in `scout update user` when the user object had no roles
- Makes pileup.js use online genome resources when viewing alignments. Now any instance of Scout can make use of this functionality.
- Fix ensembl link for structural variants
- Works even when cases does not have `'madeline_info'`
- Parses Polyphen in correct way again
- Fix problem with parsing gnomad from VEP

### Added
- Added a PDF export function for gene panels
- Added a "Filter and export" button to export custom-filtered SNVs to CSV file
- Dismiss SVs
- Added IGV alignments viewer
- Read delivery report path from case config or CLI command
- Filter for spidex scores
- All HPO terms are now added and fetched from the correct source (https://github.com/obophenotype/human-phenotype-ontology/blob/master/hp.obo)
- New command `scout update hpo`
- New command `scout update genes` will fetch all the latest information about genes and update them
- Load **all** variants found on chromosome **MT**
- Adds choice in cases overview do show as many cases as user like

### Removed
- pileup.min.js and pileup css are imported from a remote web location now
- All source files for HPO information, this is instead fetched directly from source
- All source files for gene information, this is instead fetched directly from source

## [3.0.0]
### Fixed
- hide pedigree panel unless it exists

## [1.5.1] - 2016-07-27
### Fixed
- look for both ".bam.bai" and ".bai" extensions

## [1.4.0] - 2016-03-22
### Added
- support for local frequency through loqusdb
- bunch of other stuff

## [1.3.0] - 2016-02-19
### Fixed
- Update query-phenomizer and add username/password

### Changed
- Update the way a case is checked for rerun-status

### Added
- Add new button to mark a case as "checked"
- Link to clinical variants _without_ 1000G annotation

## [1.2.2] - 2016-02-18
### Fixed
- avoid filtering out variants lacking ExAC and 1000G annotations

## [1.1.3] - 2015-10-01
### Fixed
- persist (clinical) filter when clicking load more
- fix #154 by robustly setting clinical filter func. terms

## [1.1.2] - 2015-09-07
### Fixed
- avoid replacing coverage report with none
- update SO terms, refactored

## [1.1.1] - 2015-08-20
### Fixed
- fetch case based on collaborator status (not owner)

## [1.1.0] - 2015-05-29
### Added
- link(s) to SNPedia based on RS-numbers
- new Jinja filter to "humanize" decimal numbers
- show gene panels in variant view
- new Jinja filter for decoding URL encoding
- add indicator to variants in list that have comments
- add variant number threshold and rank score threshold to load function
- add event methods to mongo adapter
- add tests for models
- show badge "old" if comment was written for a previous analysis

### Changed
- show cDNA change in transcript summary unless variant is exonic
- moved compounds table further up the page
- show dates for case uploads in ISO format
- moved variant comments higher up on page
- updated documentation for pages
- read in coverage report as blob in database and serve directly
- change ``OmimPhenotype`` to ``PhenotypeTerm``
- reorganize models sub-package
- move events (and comments) to separate collection
- only display prev/next links for the research list
- include variant type in breadcrumbs e.g. "Clinical variants"

### Removed
- drop dependency on moment.js

### Fixed
- show the same level of detail for all frequencies on all pages
- properly decode URL encoded symbols in amino acid/cDNA change strings
- fixed issue with wipe permissions in MongoDB
- include default gene lists in "variants" link in breadcrumbs

## [1.0.2] - 2015-05-20
### Changed
- update case fetching function

### Fixed
- handle multiple cases with same id

## [1.0.1] - 2015-04-28
### Fixed
- Fix building URL parameters in cases list Vue component

## [1.0.0] - 2015-04-12
Codename: Sara Lund

![Release 1.0](artwork/releases/release-1-0.jpg)

### Added
- Add email logging for unexpected errors
- New command line tool for deleting case

### Changed
- Much improved logging overall
- Updated documentation/usage guide
- Removed non-working IGV link

### Fixed
- Show sample display name in GT call
- Various small bug fixes
- Make it easier to hover over popups

## [0.0.2-rc1] - 2015-03-04
### Added
- add protein table for each variant
- add many more external links
- add coverage reports as PDFs

### Changed
- incorporate user feedback updates
- big refactor of load scripts

## [0.0.2-rc2] - 2015-03-04
### Changes
- add gene table with gene description
- reorganize inheritance models box

### Fixed
- avoid overwriting gene list on "research" load
- fix various bugs in external links

## [0.0.2-rc3] - 2015-03-05
### Added
- Activity log feed to variant view
- Adds protein change strings to ODM and Sanger email

### Changed
- Extract activity log component to macro

### Fixes
- Make Ensembl transcript links use archive website<|MERGE_RESOLUTION|>--- conflicted
+++ resolved
@@ -18,11 +18,8 @@
 ### Fixed
 - Submit requests to Chanjo2 using HTML forms instead of JSON data
 - `Research somatic variants` link name on caseS page
-<<<<<<< HEAD
+- Broken `Install the HTML 2 PDF renderer` step in a GitHub action
 - Fix ClinVar form parsing to not include ":" in conditionType.id when condition conditionType.db is Orphanet
-=======
-- Broken `Install the HTML 2 PDF renderer` step in a GitHub action
->>>>>>> 655dbe2c
 
 ## [4.81]
 ### Added
