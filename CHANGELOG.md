# Change Log
All notable changes to this project will be documented in this file.
This project adheres to [Semantic Versioning](http://semver.org/).

About changelog [here](https://keepachangelog.com/en/1.0.0/)

## []
### Added
- Dark mode, using browser/OS media preference
- Allow marking case as solved without defining causative variants
- Admin users can create missing beacon datasets from the institute's settings page
- GenCC links on gene and variant pages
- Deprecation warnings when launching the app using a .yaml config file or loading cases using .ped files
- Better pagination and number of variants returned by queries in `Search SNVs and INDELs` page
### Changed
- Improved HTML syntax in case report template
- Modified message displayed when variant rank stats could not be calculated
- Expanded instructions on how to test on CG development server (cg-vm1)
<<<<<<< HEAD
- Added more somatic SV callers (Balsamic v9 lineup)
- Refactored and simplified code used for collecting gene variants for `Search SNVs and INDELs` page
=======
- Added more somatic variant callers (Balsamic v9 SNV, develop SV)
>>>>>>> 6b7ec69c
### Fixed
- Remove load demo case command from docker-compose.yml
- Text elements being split across pages in PDF reports
- Made login password field of type `password` in LDAP login form
- Gene panels HTML select in institute's settings page
- Bootstrap upgraded to version 5
- Fix some Sourcery and SonarCloud suggestions
- Escape special characters in case search on institute and dashboard pages
- Broken case PDF reports when no Madeline pedigree image can be created
- Removed text-white links style that were invisible in new pages style
- Variants pagination after pressing "Filter variants" or "Clinical filter"
- Layout of buttons Matchmaker submission panel (case page)
- Removing cases from Matchmaker (simplified code and fixed functionality)
- Reintroduce check for missing alignment files purged from server

## [4.53]
### Added
### Changed
- Point Alamut API key docs link to new API version
- Parse dbSNP id from ID only if it says "rs", else use VEP CSQ fields
- Removed MarkupSafe from the dependencies
### Fixed
- Reintroduced loading of SVs for demo case 643595
- Successful parse of FOUND_IN should avoid GATK caller default
- All vulnerabilities flagged by SonarCloud

## [4.52]
### Added
- Demo cancer case gets loaded together with demo RD case in demo instance
- Parse REVEL_score alongside REVEL_rankscore from csq field and display it on SNV variant page
- Rank score results now show the ranking range
- cDNA and protein changes displayed on institute causatives pages
- Optional SESSION_TIMEOUT_MINUTES configuration in app config files
- Script to convert old OMIM case format (list of integers) to new format (list of dictionaries)
- Additional check for user logged in status before serving alignment files
- Download .cgh files from cancer samples table on cancer case page
- Number of documents and date of last update on genes page
### Changed
- Verify user before redirecting to IGV alignments and sashimi plots
- Build case IGV tracks starting from case and variant objects instead of passing all params in a form
- Unfreeze Werkzeug lib since Flask_login v.0.6 with bugfix has been released
- Sort gene panels by name (panelS and variant page)
- Removed unused `server.blueprints.alignviewers.unindexed_remote_static` endpoint
- User sessions to check files served by `server.blueprints.alignviewers.remote_static` endpoint
- Moved Beacon-related functions to a dedicated app extension
- Audit Filter now also loads filter displaying the variants for it
### Fixed
- Handle `attachment_filename` parameter renamed to `download_name` when Flask 2.2 will be released
- Removed cursor timeout param in cases find adapter function to avoid many code warnings
- Removed stream argument deprecation warning in tests
- Handle `no intervals found` warning in load_region test
- Beacon remove variants
- Protect remote_cors function in alignviewers view from Server-Side Request Forgery (SSRF)
- Check creation date of last document in gene collection to display when genes collection was updated last

## [4.51]
### Added
- Config file containing codecov settings for pull requests
- Add an IGV.js direct link button from case page
- Security policy file
- Hide/shade compound variants based on rank score on variantS from filter
- Chromograph legend documentation direct link
### Changed
- Updated deprecated Codecov GitHub action to v.2
- Simplified code of scout/adapter/mongo/variant
- Update IGV.js to v2.11.2
- Show summary number of variant gene panels on general report if more than 3
### Fixed
- Marrvel link for variants in genome build 38 (using liftover to build 37)
- Remove flags from codecov config file
- Fixed filter bug with high negative SPIDEX scores
- Renamed IARC TP53 button to to `TP53 Database`, modified also link since IARC has been moved to the US NCI: `https://tp53.isb-cgc.org/`
- Parsing new format of OMIM case info when exporting patients to Matchmaker
- Remove flask-debugtoolbar lib dependency that is using deprecated code and causes app to crash after new release of Jinja2 (3.1)
- Variant page crashing for cases with old OMIM terms structure (a list of integers instead of dictionary)
- Variant page crashing when creating MARRVEL link for cases with no genome build
- SpliceAI documentation link
- Fix deprecated `safe_str_cmp` import from `werkzeug.security` by freezing Werkzeug lib to v2.0 until Flask_login v.0.6 with bugfix is released
- List gene names densely in general report for SVs that contain more than 3 genes
- Show transcript ids on refseq genes on hg19 in IGV.js, using refgene source
- Display correct number of genes in general report for SVs that contain more than 32 genes
- Broken Google login after new major release of `lepture/authlib`
- Fix frequency and callers display on case general report

## [4.50.1]
### Fixed
- Show matching causative STR_repid for legacy str variants (pre Stranger hgnc_id)

## [4.50]
### Added
- Individual-specific OMIM terms
- OMIM disease descriptions in ClinVar submission form
- Add a toggle for melter rerun monitoring of cases
- Add a config option to show the rerun monitoring toggle
- Add a cli option to export cases with rerun monitoring enabled
- Add a link to STRipy for STR variants; shallow for ARX and HOXA13
- Hide by default variants only present in unaffected individuals in variants filters
- OMIM terms in general case report
- Individual-level info on OMIM and HPO terms in general case report
- PanelApp gene link among the external links on variant page
- Dashboard case filters fields help
- Filter cases by OMIM terms in cases and dashboard pages
### Fixed
- A malformed panel id request would crash with exception: now gives user warning flash with redirect
- Link to HPO resource file hosted on `http://purl.obolibrary.org`
- Gene search form when gene exists only in build 38
- Fixed odd redirect error and poor error message on missing column for gene panel csv upload
- Typo in parse variant transcripts function
- Modified keys name used to parse local observations (archived) frequencies to reflect change in MIP keys naming
- Better error handling for partly broken/timed out chanjo reports
- Broken javascript code when case Chromograph data is malformed
- Broader space for case synopsis in general report
- Show partial causatives on causatives and matching causatives panels
- Partial causative assignment in cases with no OMIM or HPO terms
- Partial causative OMIM select options in variant page
### Changed
- Slightly smaller and improved layout of content in case PDF report
- Relabel more cancer variant pages somatic for navigation
- Unify caseS nav links
- Removed unused `add_compounds` param from variant controllers function
- Changed default hg19 genome for IGV.js to legacy hg19_1kg_decoy to fix a few problematic loci
- Reduce code complexity (parse/ensembl.py)
- Silence certain fields in ClinVar export if prioritised ones exist (chrom-start-end if hgvs exist)
- Made phenotype non-mandatory when marking a variant as partial causative
- Only one phenotype condition type (OMIM or HPO) per variant is used in ClinVar submissions
- ClinVar submission variant condition prefers OMIM over HPO if available
- Use lighter version of gene objects in Omim MongoDB adapter, panels controllers, panels views and institute controllers
- Gene-variants table size is now adaptive
- Remove unused file upload on gene-variants page

## [4.49]
### Fixed
- Pydantic model types for genome_build, madeline_info, peddy_ped_check and peddy_sex_check, rank_model_version and sv_rank_model_version
- Replace `MatchMaker` with `Matchmaker` in all places visible by a user
- Save diagnosis labels along with OMIM terms in Matchmaker Exchange submission objects
- `libegl-mesa0_21.0.3-0ubuntu0.3~20.04.5_amd64.deb` lib not found by GitHub actions Docker build
- Remove unused `chromograph_image_files` and `chromograph_prefixes` keys saved when creating or updating an RD case
- Search managed variants by description and with ignore case
### Changed
- Introduced page margins on exported PDF reports
- Smaller gene fonts in downloaded HPO genes PDF reports
- Reintroduced gene coverage data in the PDF-exported general report of rare-disease cases
- Check for existence of case report files before creating sidebar links
- Better description of HPO and OMIM terms for patients submitted to Matchmaker Exchange
- Remove null non-mandatory key/values when updating a case
- Freeze WTForms<3 due to several form input rendering changes

## [4.48.1]
### Fixed
- General case PDF report for recent cases with no pedigree

## [4.48]
### Added
- Option to cancel a request for research variants in case page
### Changed
- Update igv.js to v2.10.5
- Updated example of a case delivery report
- Unfreeze cyvcf2
- Builder images used in Scout Dockerfiles
- Crash report email subject gives host name
- Export general case report to PDF using PDFKit instead of WeasyPrint
- Do not include coverage report in PDF case report since they might have different orientation
- Export cancer cases's "Coverage and QC report" to PDF using PDFKit instead of Weasyprint
- Updated cancer "Coverage and QC report" example
- Keep portrait orientation in PDF delivery report
- Export delivery report to PDF using PDFKit instead of Weasyprint
- PDF export of clinical and research HPO panels using PDFKit instead of Weasyprint
- Export gene panel report to PDF using PDFKit
- Removed WeasyPrint lib dependency

### Fixed
- Reintroduced missing links to Swegen and Beacon and dbSNP in RD variant page, summary section
- Demo delivery report orientation to fit new columns
- Missing delivery report in demo case
- Cast MNVs to SNV for test
- Export verified variants from all institutes when user is admin
- Cancer coverage and QC report not found for demo cancer case
- Pull request template instructions on how to deploy to test server
- PDF Delivery report not showing Swedac logo
- Fix code typos
- Disable codefactor raised by ESLint for javascript functions located on another file
- Loading spinner stuck after downloading a PDF gene panel report
- IGV browser crashing when file system with alignment files is not mounted

## [4.47]
### Added
- Added CADD, GnomAD and genotype calls to variantS export
### Changed
- Pull request template, to illustrate how to deploy pull request branches on cg-vm1 stage server
### Fixed
- Compiled Docker image contains a patched version (v4.9) of chanjo-report

## [4.46.1]
### Fixed
- Downloading of files generated within the app container (MT-report, verified variants, pedigrees, ..)

## [4.46]
### Added
- Created a Dockefile to be used to serve the dockerized app in production
- Modified the code to collect database params specified as env vars
- Created a GitHub action that pushes the Dockerfile-server image to Docker Hub (scout-server-stage) every time a PR is opened
- Created a GitHub action that pushes the Dockerfile-server image to Docker Hub (scout-server) every time a new release is created
- Reassign MatchMaker Exchange submission to another user when a Scout user is deleted
- Expose public API JSON gene panels endpoint, primarily to enable automated rerun checking for updates
- Add utils for dictionary type
- Filter institute cases using multiple HPO terms
- Vulture GitHub action to identify and remove unused variables and imports
### Changed
- Updated the python config file documentation in admin guide
- Case configuration parsing now uses Pydantic for improved typechecking and config handling
- Removed test matrices to speed up automatic testing of PRs
- Switch from Coveralls to Codecov to handle CI test coverage
- Speed-up CI tests by caching installation of libs and splitting tests into randomized groups using pytest-test-groups
- Improved LDAP login documentation
- Use lib flask-ldapconn instead of flask_ldap3_login> to handle ldap authentication
- Updated Managed variant documentation in user guide
- Fix and simplify creating and editing of gene panels
- Simplified gene variants search code
- Increased the height of the genes track in the IGV viewer
### Fixed
- Validate uploaded managed variant file lines, warning the user.
- Exporting validated variants with missing "genes" database key
- No results returned when searching for gene variants using a phenotype term
- Variants filtering by gene symbols file
- Make gene HGNC symbols field mandatory in gene variants page and run search only on form submit
- Make sure collaborator gene variants are still visible, even if HPO filter is used

## [4.45]
### Added
### Changed
- Start Scout also when loqusdbapi is not reachable
- Clearer definition of manual standard and custom inheritance models in gene panels
- Allow searching multiple chromosomes in filters
### Fixed
- Gene panel crashing on edit action

## [4.44]
### Added
### Changed
- Display Gene track beneath each sample track when displaying splice junctions in igv browser
- Check outdated gene symbols and update with aliases for both RD and cancer variantS
### Fixed
- Added query input check and fixed the Genes API endpoint to return a json formatted error when request is malformed
- Typo in ACMG BP6 tooltip

## [4.43.1]
### Added
- Added database index for OMIM disease term genes
### Changed
### Fixed
- Do not drop HPO terms collection when updating HPO terms via the command line
- Do not drop disease (OMIM) terms collection when updating diseases via the command line

## [4.43]
### Added
- Specify which collection(s) update/build indexes for
### Fixed
- Do not drop genes and transcripts collections when updating genes via the command line

## [4.42.1]
### Added
### Changed
### Fixed
- Freeze PyMongo lib to version<4.0 to keep supporting previous MongoDB versions
- Speed up gene panels creation and update by collecting only light gene info from database
- Avoid case page crash on Phenomizer queries timeout

## [4.42]
### Added
- Choose custom pinned variants to submit to MatchMaker Exchange
- Submit structural variant as genes to the MatchMaker Exchange
- Added function for maintainers and admins to remove gene panels
- Admins can restore deleted gene panels
- A development docker-compose file illustrating the scout/chanjo-report integration
- Show AD on variants view for cancer SV (tumor and normal)
- Cancer SV variants filter AD, AF (tumor and normal)
- Hiding the variants score column also from cancer SVs, as for the SNVs
### Changed
- Enforce same case _id and display_name when updating a case
- Enforce same individual ids, display names and affected status when updating a case
- Improved documentation for connecting to loqusdb instances (including loqusdbapi)
- Display and download HPO gene panels' gene symbols in italics
- A faster-built and lighter Docker image
- Reduce complexity of `panels` endpoint moving some code to the panels controllers
- Update requirements to use flask-ldap3-login>=0.9.17 instead of freezing WTForm
### Fixed
- Use of deprecated TextField after the upgrade of WTF to v3.0
- Freeze to WTForms to version < 3
- Remove the extra files (bed files and madeline.svg) introduced by mistake
- Cli command loading demo data in docker-compose when case custom images exist and is None
- Increased MongoDB connection serverSelectionTimeoutMS parameter to 30K (default value according to MongoDB documentation)
- Better differentiate old obs counts 0 vs N/A
- Broken cancer variants page when default gene panel was deleted
- Typo in tx_overview function in variant controllers file
- Fixed loqusdbapi SV search URL
- SV variants filtering using Decipher criterion
- Removing old gene panels that don't contain the `maintainer` key.

## [4.41.1]
### Fixed
- General reports crash for variant annotations with same variant on other cases

## [4.41]
### Added
- Extended the instructions for running the Scout Docker image (web app and cli).
- Enabled inclusion of custom images to STR variant view
### Fixed
- General case report sorting comments for variants with None genetic models
- Do not crash but redirect to variants page with error when a variant is not found for a case
- UCSC links coordinates for SV variants with start chromosome different than end chromosome
- Human readable variants name in case page for variants having start chromosome different from end chromosome
- Avoid always loading all transcripts when checking gene symbol: introduce gene captions
- Slow queries for evaluated variants on e.g. case page - use events instead
### Changed
- Rearrange variant page again, moving severity predictions down.
- More reactive layout width steps on variant page

## [4.40.1]
### Added
### Fixed
- Variants dismissed with inconsistent inheritance pattern can again be shown in general case report
- General report page for variants with genes=None
- General report crashing when variants have no panels
- Added other missing keys to case and variant dictionaries passed to general report
### Changed

## [4.40]
### Added
- A .cff citation file
- Phenotype search API endpoint
- Added pagination to phenotype API
- Extend case search to include internal MongoDB id
- Support for connecting to a MongoDB replica set (.py config files)
- Support for connecting to a MongoDB replica set (.yaml config files)
### Fixed
- Command to load the OMIM gene panel (`scout load panel --omim`)
- Unify style of pinned and causative variants' badges on case page
- Removed automatic spaces after punctuation in comments
- Remove the hardcoded number of total individuals from the variant's old observations panel
- Send delete requests to a connected Beacon using the DELETE method
- Layout of the SNV and SV variant page - move frequency up
### Changed
- Stop updating database indexes after loading exons via command line
- Display validation status badge also for not Sanger-sequenced variants
- Moved Frequencies, Severity and Local observations panels up in RD variants page
- Enabled Flask CORS to communicate CORS status to js apps
- Moved the code preparing the transcripts overview to the backend
- Refactored and filtered json data used in general case report
- Changed the database used in docker-compose file to use the official MongoDB v4.4 image
- Modified the Python (3.6, 3.8) and MongoDB (3.2, 4.4, 5.0) versions used in testing matrices (GitHub actions)
- Capitalize case search terms on institute and dashboard pages


## [4.39]
### Added
- COSMIC IDs collected from CSQ field named `COSMIC`
### Fixed
- Link to other causative variants on variant page
- Allow multiple COSMIC links for a cancer variant
- Fix floating text in severity box #2808
- Fixed MitoMap and HmtVar links for hg38 cases
- Do not open new browser tabs when downloading files
- Selectable IGV tracks on variant page
- Missing splice junctions button on variant page
- Refactor variantS representative gene selection, and use it also for cancer variant summary
### Changed
- Improve Javascript performance for displaying Chromograph images
- Make ClinVar classification more evident in cancer variant page

## [4.38]
### Added
- Option to hide Alamut button in the app config file
### Fixed
- Library deprecation warning fixed (insert is deprecated. Use insert_one or insert_many instead)
- Update genes command will not trigger an update of database indices any more
- Missing resources in temporary downloading directory when updating genes using the command line
- Restore previous variant ACMG classification in a scrollable div
- Loading spinner not stopping after downloading PDF case reports and variant list export
- Add extra Alamut links higher up on variant pages
- Improve UX for phenotypes in case page
- Filter and export of STR variants
- Update look of variants page navigation buttons
### Changed

## [4.37]
### Added
- Highlight and show version number for RefSeq MANE transcripts.
- Added integration to a rerunner service for toggling reanalysis with updated pedigree information
- SpliceAI display and parsing from VEP CSQ
- Display matching tiered variants for cancer variants
- Display a loading icon (spinner) until the page loads completely
- Display filter badges in cancer variants list
- Update genes from pre-downloaded file resources
- On login, OS, browser version and screen size are saved anonymously to understand how users are using Scout
- API returning institutes data for a given user: `/api/v1/institutes`
- API returning case data for a given institute: `/api/v1/institutes/<institute_id>/cases`
- Added GMS and Lund university hospital logos to login page
- Made display of Swedac logo configurable
- Support for displaying custom images in case view
- Individual-specific HPO terms
- Optional alamut_key in institute settings for Alamut Plus software
- Case report API endpoint
- Tooltip in case explaining that genes with genome build different than case genome build will not be added to dynamic HPO panel.
- Add DeepVariant as a caller
### Fixed
- Updated IGV to v2.8.5 to solve missing gene labels on some zoom levels
- Demo cancer case config file to load somatic SNVs and SVs only.
- Expand list of refseq trancripts in ClinVar submission form
- Renamed `All SNVs and INDELs` institute sidebar element to `Search SNVs and INDELs` and fixed its style.
- Add missing parameters to case load-config documentation
- Allow creating/editing gene panels and dynamic gene panels with genes present in genome build 38
- Bugfix broken Pytests
- Bulk dismissing variants error due to key conversion from string to integer
- Fix typo in index documentation
- Fixed crash in institute settings page if "collaborators" key is not set in database
- Don't stop Scout execution if LoqusDB call fails and print stacktrace to log
- Bug when case contains custom images with value `None`
- Bug introduced when fixing another bug in Scout-LoqusDB interaction
- Loading of OMIM diagnoses in Scout demo instance
- Remove the docker-compose with chanjo integration because it doesn't work yet.
- Fixed standard docker-compose with scout demo data and database
- Clinical variant assessments not present for pinned and causative variants on case page.
- MatchMaker matching one node at the time only
- Remove link from previously tiered variants badge in cancer variants page
- Typo in gene cell on cancer variants page
- Managed variants filter form
### Changed
- Better naming for variants buttons on cancer track (somatic, germline). Also show cancer research button if available.
- Load case with missing panels in config files, but show warning.
- Changing the (Female, Male) symbols to (F/M) letters in individuals_table and case-sma.
- Print stacktrace if case load command fails
- Added sort icon and a pointer to the cursor to all tables with sortable fields
- Moved variant, gene and panel info from the basic pane to summary panel for all variants.
- Renamed `Basics` panel to `Classify` on variant page.
- Revamped `Basics` panel to a panel dedicated to classify variants
- Revamped the summary panel to be more compact.
- Added dedicated template for cancer variants
- Removed Gene models, Gene annotations and Conservation panels for cancer variants
- Reorganized the orders of panels for variant and cancer variant views
- Added dedicated variant quality panel and removed relevant panes
- A more compact case page
- Removed OMIM genes panel
- Make genes panel, pinned variants panel, causative variants panel and ClinVar panel scrollable on case page
- Update to Scilifelab's 2020 logo
- Update Gens URL to support Gens v2.0 format
- Refactor tests for parsing case configurations
- Updated links to HPO downloadable resources
- Managed variants filtering defaults to all variant categories
- Changing the (Kind) drop-down according to (Category) drop-down in Managed variant add variant
- Moved Gens button to individuals table
- Check resource files availability before starting updating OMIM diagnoses
- Fix typo in `SHOW_OBSERVED_VARIANT_ARCHIVE` config param

## [4.36]
### Added
- Parse and save splice junction tracks from case config file
- Tooltip in observations panel, explaining that case variants with no link might be old variants, not uploaded after a case rerun
### Fixed
- Warning on overwriting variants with same position was no longer shown
- Increase the height of the dropdowns to 425px
- More indices for the case table as it grows, specifically for causatives queries
- Splice junction tracks not centered over variant genes
- Total number of research variants count
- Update variants stats in case documents every time new variants are loaded
- Bug in flashing warning messages when filtering variants
### Changed
- Clearer warning messages for genes and gene/gene-panels searches in variants filters

## [4.35]
### Added
- A new index for hgnc_symbol in the hgnc_gene collection
- A Pedigree panel in STR page
- Display Tier I and II variants in case view causatives card for cancer cases
### Fixed
- Send partial file data to igv.js when visualizing sashimi plots with splice junction tracks
- Research variants filtering by gene
- Do not attempt to populate annotations for not loaded pinned/causatives
- Add max-height to all dropdowns in filters
### Changed
- Switch off non-clinical gene warnings when filtering research variants
- Don't display OMIM disease card in case view for cancer cases
- Refactored Individuals and Causative card in case view for cancer cases
- Update and style STR case report

## [4.34]
### Added
- Saved filter lock and unlock
- Filters can optionally be marked audited, logging the filter name, user and date on the case events and general report.
- Added `ClinVar hits` and `Cosmic hits` in cancer SNVs filters
- Added `ClinVar hits` to variants filter (rare disease track)
- Load cancer demo case in docker-compose files (default and demo file)
- Inclusive-language check using [woke](https://github.com/get-woke/woke) github action
- Add link to HmtVar for mitochondrial variants (if VCF is annotated with HmtNote)
- Grey background for dismissed compounds in variants list and variant page
- Pin badge for pinned compounds in variants list and variant page
- Support LoqusDB REST API queries
- Add a docker-compose-matchmaker under scout/containers/development to test matchmaker locally
- Script to investigate consequences of symbol search bug
- Added GATK to list of SV and cancer SV callers
### Fixed
- Make MitoMap link work for hg38 again
- Export Variants feature crashing when one of the variants has no primary transcripts
- Redirect to last visited variantS page when dismissing variants from variants list
- Improved matching of SVs Loqus occurrences in other cases
- Remove padding from the list inside (Matching causatives from other cases) panel
- Pass None to get_app function in CLI base since passing script_info to app factory functions was deprecated in Flask 2.0
- Fixed failing tests due to Flask update to version 2.0
- Speed up user events view
- Causative view sort out of memory error
- Use hgnc_id for gene filter query
- Typo in case controllers displaying an error every time a patient is matched against external MatchMaker nodes
- Do not crash while attempting an update for variant documents that are too big (> 16 MB)
- Old STR causatives (and other variants) may not have HGNC symbols - fix sort lambda
- Check if gene_obj has primary_transcript before trying to access it
- Warn if a gene manually searched is in a clinical panel with an outdated name when filtering variants
- ChrPos split js not needed on STR page yet
### Changed
- Remove parsing of case `genome_version`, since it's not used anywhere downstream
- Introduce deprecation warning for Loqus configs that are not dictionaries
- SV clinical filter no longer filters out sub 100 nt variants
- Count cases in LoqusDB by variant type
- Commit pulse repo badge temporarily set to weekly
- Sort ClinVar submissions objects by ascending "Last evaluated" date
- Refactored the MatchMaker integration as an extension
- Replaced some sensitive words as suggested by woke linter
- Documentation for load-configuration rewritten.
- Add styles to MatchMaker matches table
- More detailed info on the data shared in MatchMaker submission form

## [4.33.1]
### Fixed
- Include markdown for release autodeploy docs
- Use standard inheritance model in ClinVar (https://ftp.ncbi.nlm.nih.gov/pub/GTR/standard_terms/Mode_of_inheritance.txt)
- Fix issue crash with variants that have been unflagged causative not being available in other causatives
### Added
### Changed

## [4.33]
### Fixed
- Command line crashing when updating an individual not found in database
- Dashboard page crashing when filters return no data
- Cancer variants filter by chromosome
- /api/v1/genes now searches for genes in all genome builds by default
- Upgraded igv.js to version 2.8.1 (Fixed Unparsable bed record error)
### Added
- Autodeploy docs on release
- Documentation for updating case individuals tracks
- Filter cases and dashboard stats by analysis track
### Changed
- Changed from deprecated db update method
- Pre-selected fields to run queries with in dashboard page
- Do not filter by any institute when first accessing the dashboard
- Removed OMIM panel in case view for cancer cases
- Display Tier I and II variants in case view causatives panel for cancer cases
- Refactored Individuals and Causative panels in case view for cancer cases

## [4.32.1]
### Fixed
- iSort lint check only
### Changed
- Institute cases page crashing when a case has track:Null
### Added

## [4.32]
### Added
- Load and show MITOMAP associated diseases from VCF (INFO field: MitomapAssociatedDiseases, via HmtNote)
- Show variant allele frequencies for mitochondrial variants (GRCh38 cases)
- Extend "public" json API with diseases (OMIM) and phenotypes (HPO)
- HPO gene list download now has option for clinical and non-clinical genes
- Display gene splice junctions data in sashimi plots
- Update case individuals with splice junctions tracks
- Simple Docker compose for development with local build
- Make Phenomodels subpanels collapsible
- User side documentation of cytogenomics features (Gens, Chromograph, vcf2cytosure, rhocall)
- iSort GitHub Action
- Support LoqusDB REST API queries
### Fixed
- Show other causative once, even if several events point to it
- Filtering variants by mitochondrial chromosome for cases with genome build=38
- HPO gene search button triggers any warnings for clinical / non-existing genes also on first search
- Fixed a bug in variants pages caused by MT variants without alt_frequency
- Tests for CADD score parsing function
- Fixed the look of IGV settings on SNV variant page
- Cases analyzed once shown as `rerun`
- Missing case track on case re-upload
- Fixed severity rank for SO term "regulatory region ablation"
### Changed
- Refactor according to CodeFactor - mostly reuse of duplicated code
- Phenomodels language adjustment
- Open variants in a new window (from variants page)
- Open overlapping and compound variants in a new window (from variant page)
- gnomAD link points to gnomAD v.3 (build GRCh38) for mitochondrial variants.
- Display only number of affected genes for dismissed SVs in general report
- Chromosome build check when populating the variants filter chromosome selection
- Display mitochondrial and rare diseases coverage report in cases with missing 'rare' track

## [4.31.1]
### Added
### Changed
- Remove mitochondrial and coverage report from cancer cases sidebar
### Fixed
- ClinVar page when dbSNP id is None

## [4.31]
### Added
- gnomAD annotation field in admin guide
- Export also dynamic panel genes not associated to an HPO term when downloading the HPO panel
- Primary HGNC transcript info in variant export files
- Show variant quality (QUAL field from vcf) in the variant summary
- Load/update PDF gene fusion reports (clinical and research) generated with Arriba
- Support new MANE annotations from VEP (both MANE Select and MANE Plus Clinical)
- Display on case activity the event of a user resetting all dismissed variants
- Support gnomAD population frequencies for mitochondrial variants
- Anchor links in Casedata ClinVar panels to redirect after renaming individuals
### Fixed
- Replace old docs link www.clinicalgenomics.se/scout with new https://clinical-genomics.github.io/scout
- Page formatting issues whenever case and variant comments contain extremely long strings with no spaces
- Chromograph images can be one column and have scrollbar. Removed legacy code.
- Column labels for ClinVar case submission
- Page crashing looking for LoqusDB observation when variant doesn't exist
- Missing inheritance models and custom inheritance models on newly created gene panels
- Accept only numbers in managed variants filter as position and end coordinates
- SNP id format and links in Variant page, ClinVar submission form and general report
- Case groups tooltip triggered only when mouse is on the panel header
### Changed
- A more compact case groups panel
- Added landscape orientation CSS style to cancer coverage and QC demo report
- Improve user documentation to create and save new gene panels
- Removed option to use space as separator when uploading gene panels
- Separating the columns of standard and custom inheritance models in gene panels
- Improved ClinVar instructions for users using non-English Excel

## [4.30.2]
### Added
### Fixed
- Use VEP RefSeq ID if RefSeq list is empty in RefSeq transcripts overview
- Bug creating variant links for variants with no end_chrom
### Changed

## [4.30.1]
### Added
### Fixed
- Cryptography dependency fixed to use version < 3.4
### Changed

## [4.30]
### Added
- Introduced a `reset dismiss variant` verb
- Button to reset all dismissed variants for a case
- Add black border to Chromograph ideograms
- Show ClinVar annotations on variantS page
- Added integration with GENS, copy number visualization tool
- Added a VUS label to the manual classification variant tags
- Add additional information to SNV verification emails
- Tooltips documenting manual annotations from default panels
- Case groups now show bam files from all cases on align view
### Fixed
- Center initial igv view on variant start with SNV/indels
- Don't set initial igv view to negative coordinates
- Display of GQ for SV and STR
- Parsing of AD and related info for STRs
- LoqusDB field in institute settings accepts only existing Loqus instances
- Fix DECIPHER link to work after DECIPHER migrated to GRCh38
- Removed visibility window param from igv.js genes track
- Updated HPO download URL
- Patch HPO download test correctly
- Reference size on STR hover not needed (also wrong)
- Introduced genome build check (allowed values: 37, 38, "37", "38") on case load
- Improve case searching by assignee full name
- Populating the LoqusDB select in institute settings
### Changed
- Cancer variants table header (pop freq etc)
- Only admin users can modify LoqusDB instance in Institute settings
- Style of case synopsis, variants and case comments
- Switched to igv.js 2.7.5
- Do not choke if case is missing research variants when research requested
- Count cases in LoqusDB by variant type
- Introduce deprecation warning for Loqus configs that are not dictionaries
- Improve create new gene panel form validation
- Make XM- transcripts less visible if they don't overlap with transcript refseq_id in variant page
- Color of gene panels and comments panels on cases and variant pages
- Do not choke if case is missing research variants when reserch requested

## [4.29.1]
### Added
### Fixed
- Always load STR variants regardless of RankScore threshold (hotfix)
### Changed

## [4.29]
### Added
- Added a page about migrating potentially breaking changes to the documentation
- markdown_include in development requirements file
- STR variants filter
- Display source, Z-score, inheritance pattern for STR annotations from Stranger (>0.6.1) if available
- Coverage and quality report to cancer view
### Fixed
- ACMG classification page crashing when trying to visualize a classification that was removed
- Pretty print HGVS on gene variants (URL-decode VEP)
- Broken or missing link in the documentation
- Multiple gene names in ClinVar submission form
- Inheritance model select field in ClinVar submission
- IGV.js >2.7.0 has an issue with the gene track zoom levels - temp freeze at 2.7.0
- Revert CORS-anywhere and introduce a local http proxy for cloud tracks
### Changed

## [4.28]
### Added
- Chromograph integration for displaying PNGs in case-page
- Add VAF to cancer case general report, and remove some of its unused fields
- Variants filter compatible with genome browser location strings
- Support for custom public igv tracks stored on the cloud
- Add tests to increase testing coverage
- Update case variants count after deleting variants
- Update IGV.js to latest (v2.7.4)
- Bypass igv.js CORS check using `https://github.com/Rob--W/cors-anywhere`
- Documentation on default and custom IGV.js tracks (admin docs)
- Lock phenomodels so they're editable by admins only
- Small case group assessment sharing
- Tutorial and files for deploying app on containers (Kubernetes pods)
- Canonical transcript and protein change of canonical transcript in exported variants excel sheet
- Support for Font Awesome version 6
- Submit to Beacon from case page sidebar
- Hide dismissed variants in variants pages and variants export function
- Systemd service files and instruction to deploy Scout using podman
### Fixed
- Bugfix: unused `chromgraph_prefix |tojson` removed
- Freeze coloredlogs temporarily
- Marrvel link
- Don't show TP53 link for silent or synonymous changes
- OMIM gene field accepts any custom number as OMIM gene
- Fix Pytest single quote vs double quote string
- Bug in gene variants search by similar cases and no similar case is found
- Delete unused file `userpanel.py`
- Primary transcripts in variant overview and general report
- Google OAuth2 login setup in README file
- Redirect to 'missing file'-icon if configured Chromograph file is missing
- Javascript error in case page
- Fix compound matching during variant loading for hg38
- Cancer variants view containing variants dismissed with cancer-specific reasons
- Zoom to SV variant length was missing IGV contig select
- Tooltips on case page when case has no default gene panels
### Changed
- Save case variants count in case document and not in sessions
- Style of gene panels multiselect on case page
- Collapse/expand main HPO checkboxes in phenomodel preview
- Replaced GQ (Genotype quality) with VAF (Variant allele frequency) in cancer variants GT table
- Allow loading of cancer cases with no tumor_purity field
- Truncate cDNA and protein changes in case report if longer than 20 characters


## [4.27]
### Added
- Exclude one or more variant categories when running variants delete command
### Fixed
### Changed

## [4.26.1]
### Added
### Fixed
- Links with 1-letter aa codes crash on frameshift etc
### Changed

## [4.26]
### Added
- Extend the delete variants command to print analysis date, track, institute, status and research status
- Delete variants by type of analysis (wgs|wes|panel)
- Links to cBioPortal, MutanTP53, IARC TP53, OncoKB, MyCancerGenome, CIViC
### Fixed
- Deleted variants count
### Changed
- Print output of variants delete command as a tab separated table

## [4.25]
### Added
- Command line function to remove variants from one or all cases
### Fixed
- Parse SMN None calls to None rather than False

## [4.24.1]
### Fixed
- Install requirements.txt via setup file

## [4.24]
### Added
- Institute-level phenotype models with sub-panels containing HPO and OMIM terms
- Runnable Docker demo
- Docker image build and push github action
- Makefile with shortcuts to docker commands
- Parse and save synopsis, phenotype and cohort terms from config files upon case upload
### Fixed
- Update dismissed variant status when variant dismissed key is missing
- Breakpoint two IGV button now shows correct chromosome when different from bp1
- Missing font lib in Docker image causing the PDF report download page to crash
- Sentieon Manta calls lack Somaticscore - load anyway
- ClinVar submissions crashing due to pinned variants that are not loaded
- Point ExAC pLI score to new gnomad server address
- Bug uploading cases missing phenotype terms in config file
- STRs loaded but not shown on browser page
- Bug when using adapter.variant.get_causatives with case_id without causatives
- Problem with fetching "solved" from scout export cases cli
- Better serialising of datetime and bson.ObjectId
- Added `volumes` folder to .gitignore
### Changed
- Make matching causative and managed variants foldable on case page
- Remove calls to PyMongo functions marked as deprecated in backend and frontend(as of version 3.7).
- Improved `scout update individual` command
- Export dynamic phenotypes with ordered gene lists as PDF


## [4.23]
### Added
- Save custom IGV track settings
- Show a flash message with clear info about non-valid genes when gene panel creation fails
- CNV report link in cancer case side navigation
- Return to comment section after editing, deleting or submitting a comment
- Managed variants
- MT vs 14 chromosome mean coverage stats if Scout is connected to Chanjo
### Fixed
- missing `vcf_cancer_sv` and `vcf_cancer_sv_research` to manual.
- Split ClinVar multiple clnsig values (slash-separated) and strip them of underscore for annotations without accession number
- Timeout of `All SNVs and INDELs` page when no valid gene is provided in the search
- Round CADD (MIPv9)
- Missing default panel value
- Invisible other causatives lines when other causatives lack gene symbols
### Changed
- Do not freeze mkdocs-material to version 4.6.1
- Remove pre-commit dependency

## [4.22]
### Added
- Editable cases comments
- Editable variants comments
### Fixed
- Empty variant activity panel
- STRs variants popover
- Split new ClinVar multiple significance terms for a variant
- Edit the selected comment, not the latest
### Changed
- Updated RELEASE docs.
- Pinned variants card style on the case page
- Merged `scout export exons` and `scout view exons` commands


## [4.21.2]
### Added
### Fixed
- Do not pre-filter research variants by (case-default) gene panels
- Show OMIM disease tooltip reliably
### Changed

## [4.21.1]
### Added
### Fixed
- Small change to Pop Freq column in variants ang gene panels to avoid strange text shrinking on small screens
- Direct use of HPO list for Clinical HPO SNV (and cancer SNV) filtering
- PDF coverage report redirecting to login page
### Changed
- Remove the option to dismiss single variants from all variants pages
- Bulk dismiss SNVs, SVs and cancer SNVs from variants pages

## [4.21]
### Added
- Support to configure LoqusDB per institute
- Highlight causative variants in the variants list
- Add tests. Mostly regarding building internal datatypes.
- Remove leading and trailing whitespaces from panel_name and display_name when panel is created
- Mark MANE transcript in list of transcripts in "Transcript overview" on variant page
- Show default panel name in case sidebar
- Previous buttons for variants pagination
- Adds a gh action that checks that the changelog is updated
- Adds a gh action that deploys new releases automatically to pypi
- Warn users if case default panels are outdated
- Define institute-specific gene panels for filtering in institute settings
- Use institute-specific gene panels in variants filtering
- Show somatic VAF for pinned and causative variants on case page

### Fixed
- Report pages redirect to login instead of crashing when session expires
- Variants filter loading in cancer variants page
- User, Causative and Cases tables not scaling to full page
- Improved docs for an initial production setup
- Compatibility with latest version of Black
- Fixed tests for Click>7
- Clinical filter required an extra click to Filter to return variants
- Restore pagination and shrink badges in the variants page tables
- Removing a user from the command line now inactivates the case only if user is last assignee and case is active
- Bugfix, LoqusDB per institute feature crashed when institute id was empty string
- Bugfix, LoqusDB calls where missing case count
- filter removal and upload for filters deleted from another page/other user
- Visualize outdated gene panels info in a popover instead of a tooltip in case page side panel

### Changed
- Highlight color on normal STRs in the variants table from green to blue
- Display breakpoints coordinates in verification emails only for structural variants


## [4.20]
### Added
- Display number of filtered variants vs number of total variants in variants page
- Search case by HPO terms
- Dismiss variant column in the variants tables
- Black and pre-commit packages to dev requirements

### Fixed
- Bug occurring when rerun is requested twice
- Peddy info fields in the demo config file
- Added load config safety check for multiple alignment files for one individual
- Formatting of cancer variants table
- Missing Score in SV variants table

### Changed
- Updated the documentation on how to create a new software release
- Genome build-aware cytobands coordinates
- Styling update of the Matchmaker card
- Select search type in case search form


## [4.19]

### Added
- Show internal ID for case
- Add internal ID for downloaded CGH files
- Export dynamic HPO gene list from case page
- Remove users as case assignees when their account is deleted
- Keep variants filters panel expanded when filters have been used

### Fixed
- Handle the ProxyFix ModuleNotFoundError when Werkzeug installed version is >1.0
- General report formatting issues whenever case and variant comments contain extremely long strings with no spaces

### Changed
- Created an institute wrapper page that contains list of cases, causatives, SNVs & Indels, user list, shared data and institute settings
- Display case name instead of case ID on clinVar submissions
- Changed icon of sample update in clinVar submissions


## [4.18]

### Added
- Filter cancer variants on cytoband coordinates
- Show dismiss reasons in a badge with hover for clinical variants
- Show an ellipsis if 10 cases or more to display with loqusdb matches
- A new blog post for version 4.17
- Tooltip to better describe Tumor and Normal columns in cancer variants
- Filter cancer SNVs and SVs by chromosome coordinates
- Default export of `Assertion method citation` to clinVar variants submission file
- Button to export up to 500 cancer variants, filtered or not
- Rename samples of a clinVar submission file

### Fixed
- Apply default gene panel on return to cancer variantS from variant view
- Revert to certificate checking when asking for Chanjo reports
- `scout download everything` command failing while downloading HPO terms

### Changed
- Turn tumor and normal allelic fraction to decimal numbers in tumor variants page
- Moved clinVar submissions code to the institutes blueprints
- Changed name of clinVar export files to FILENAME.Variant.csv and FILENAME.CaseData.csv
- Switched Google login libraries from Flask-OAuthlib to Authlib


## [4.17.1]

### Fixed
- Load cytobands for cases with chromosome build not "37" or "38"


## [4.17]

### Added
- COSMIC badge shown in cancer variants
- Default gene-panel in non-cancer structural view in url
- Filter SNVs and SVs by cytoband coordinates
- Filter cancer SNV variants by alt allele frequency in tumor
- Correct genome build in UCSC link from structural variant page



### Fixed
- Bug in clinVar form when variant has no gene
- Bug when sharing cases with the same institute twice
- Page crashing when removing causative variant tag
- Do not default to GATK caller when no caller info is provided for cancer SNVs


## [4.16.1]

### Fixed
- Fix the fix for handling of delivery reports for rerun cases

## [4.16]

### Added
- Adds possibility to add "lims_id" to cases. Currently only stored in database, not shown anywhere
- Adds verification comment box to SVs (previously only available for small variants)
- Scrollable pedigree panel

### Fixed
- Error caused by changes in WTForm (new release 2.3.x)
- Bug in OMIM case page form, causing the page to crash when a string was provided instead of a numerical OMIM id
- Fix Alamut link to work properly on hg38
- Better handling of delivery reports for rerun cases
- Small CodeFactor style issues: matchmaker results counting, a couple of incomplete tests and safer external xml
- Fix an issue with Phenomizer introduced by CodeFactor style changes

### Changed
- Updated the version of igv.js to 2.5.4

## [4.15.1]

### Added
- Display gene names in ClinVar submissions page
- Links to Varsome in variant transcripts table

### Fixed
- Small fixes to ClinVar submission form
- Gene panel page crash when old panel has no maintainers

## [4.15]

### Added
- Clinvar CNVs IGV track
- Gene panels can have maintainers
- Keep variant actions (dismissed, manual rank, mosaic, acmg, comments) upon variant re-upload
- Keep variant actions also on full case re-upload

### Fixed
- Fix the link to Ensembl for SV variants when genome build 38.
- Arrange information in columns on variant page
- Fix so that new cosmic identifier (COSV) is also acceptable #1304
- Fixed COSMIC tag in INFO (outside of CSQ) to be parses as well with `&` splitter.
- COSMIC stub URL changed to https://cancer.sanger.ac.uk/cosmic/search?q= instead.
- Updated to a version of IGV where bigBed tracks are visualized correctly
- Clinvar submission files are named according to the content (variant_data and case_data)
- Always show causatives from other cases in case overview
- Correct disease associations for gene symbol aliases that exist as separate genes
- Re-add "custom annotations" for SV variants
- The override ClinVar P/LP add-in in the Clinical Filter failed for new CSQ strings

### Changed
- Runs all CI checks in github actions

## [4.14.1]

### Fixed
- Error when variant found in loqusdb is not loaded for other case

## [4.14]

### Added
- Use github actions to run tests
- Adds CLI command to update individual alignments path
- Update HPO terms using downloaded definitions files
- Option to use alternative flask config when running `scout serve`
- Requirement to use loqusdb >= 2.5 if integrated

### Fixed
- Do not display Pedigree panel in cancer view
- Do not rely on internet connection and services available when running CI tests
- Variant loading assumes GATK if no caller set given and GATK filter status is seen in FILTER
- Pass genome build param all the way in order to get the right gene mappings for cases with build 38
- Parse correctly variants with zero frequency values
- Continue even if there are problems to create a region vcf
- STR and cancer variant navigation back to variants pages could fail

### Changed
- Improved code that sends requests to the external APIs
- Updates ranges for user ranks to fit todays usage
- Run coveralls on github actions instead of travis
- Run pip checks on github actions instead of coveralls
- For hg38 cases, change gnomAD link to point to version 3.0 (which is hg38 based)
- Show pinned or causative STR variants a bit more human readable

## [4.13.1]

### Added
### Fixed
- Typo that caused not all clinvar conflicting interpretations to be loaded no matter what
- Parse and retrieve clinvar annotations from VEP-annotated (VEP 97+) CSQ VCF field
- Variant clinvar significance shown as `not provided` whenever is `Uncertain significance`
- Phenomizer query crashing when case has no HPO terms assigned
- Fixed a bug affecting `All SNVs and INDELs` page when variants don't have canonical transcript
- Add gene name or id in cancer variant view

### Changed
- Cancer Variant view changed "Variant:Transcript:Exon:HGVS" to "Gene:Transcript:Exon:HGVS"

## [4.13]

### Added
- ClinVar SNVs track in IGV
- Add SMA view with SMN Copy Number data
- Easier to assign OMIM diagnoses from case page
- OMIM terms and specific OMIM term page

### Fixed
- Bug when adding a new gene to a panel
- Restored missing recent delivery reports
- Fixed style and links to other reports in case side panel
- Deleting cases using display_name and institute not deleting its variants
- Fixed bug that caused coordinates filter to override other filters
- Fixed a problem with finding some INS in loqusdb
- Layout on SV page when local observations without cases are present
- Make scout compatible with the new HPO definition files from `http://compbio.charite.de/jenkins/`
- General report visualization error when SNVs display names are very long


### Changed


## [4.12.4]

### Fixed
- Layout on SV page when local observations without cases are present

## [4.12.3]

### Fixed
- Case report when causative or pinned SVs have non null allele frequencies

## [4.12.2]

### Fixed
- SV variant links now take you to the SV variant page again
- Cancer variant view has cleaner table data entries for "N/A" data
- Pinned variant case level display hotfix for cancer and str - more on this later
- Cancer variants show correct alt/ref reads mirroring alt frequency now
- Always load all clinical STR variants even if a region load is attempted - index may be missing
- Same case repetition in variant local observations

## [4.12.1]

### Fixed
- Bug in variant.gene when gene has no HGVS description


## [4.12]

### Added
- Accepts `alignment_path` in load config to pass bam/cram files
- Display all phenotypes on variant page
- Display hgvs coordinates on pinned and causatives
- Clear panel pending changes
- Adds option to setup the database with static files
- Adds cli command to download the resources from CLI that scout needs
- Adds test files for merged somatic SV and CNV; as well as merged SNV, and INDEL part of #1279
- Allows for upload of OMIM-AUTO gene panel from static files without api-key

### Fixed
- Cancer case HPO panel variants link
- Fix so that some drop downs have correct size
- First IGV button in str variants page
- Cancer case activates on SNV variants
- Cases activate when STR variants are viewed
- Always calculate code coverage
- Pinned/Classification/comments in all types of variants pages
- Null values for panel's custom_inheritance_models
- Discrepancy between the manual disease transcripts and those in database in gene-edit page
- ACMG classification not showing for some causatives
- Fix bug which caused IGV.js to use hg19 reference files for hg38 data
- Bug when multiple bam files sources with non-null values are available


### Changed
- Renamed `requests` file to `scout_requests`
- Cancer variant view shows two, instead of four, decimals for allele and normal


## [4.11.1]

### Fixed
- Institute settings page
- Link institute settings to sharing institutes choices

## [4.11.0]

### Added
- Display locus name on STR variant page
- Alternative key `GNOMADAF_popmax` for Gnomad popmax allele frequency
- Automatic suggestions on how to improve the code on Pull Requests
- Parse GERP, phastCons and phyloP annotations from vep annotated CSQ fields
- Avoid flickering comment popovers in variant list
- Parse REVEL score from vep annotated CSQ fields
- Allow users to modify general institute settings
- Optionally format code automatically on commit
- Adds command to backup vital parts `scout export database`
- Parsing and displaying cancer SV variants from Manta annotated VCF files
- Dismiss cancer snv variants with cancer-specific options
- Add IGV.js UPD, RHO and TIDDIT coverage wig tracks.


### Fixed
- Slightly darker page background
- Fixed an issued with parsed conservation values from CSQ
- Clinvar submissions accessible to all users of an institute
- Header toolbar when on Clinvar page now shows institute name correctly
- Case should not always inactivate upon update
- Show dismissed snv cancer variants as grey on the cancer variants page
- Improved style of mappability link and local observations on variant page
- Convert all the GET requests to the igv view to POST request
- Error when updating gene panels using a file containing BOM chars
- Add/replace gene radio button not working in gene panels


## [4.10.1]

### Fixed
- Fixed issue with opening research variants
- Problem with coveralls not called by Travis CI
- Handle Biomart service down in tests


## [4.10.0]

### Added
- Rank score model in causatives page
- Exportable HPO terms from phenotypes page
- AMP guideline tiers for cancer variants
- Adds scroll for the transcript tab
- Added CLI option to query cases on time since case event was added
- Shadow clinical assessments also on research variants display
- Support for CRAM alignment files
- Improved str variants view : sorting by locus, grouped by allele.
- Delivery report PDF export
- New mosaicism tag option
- Add or modify individuals' age or tissue type from case page
- Display GC and allele depth in causatives table.
- Included primary reference transcript in general report
- Included partial causative variants in general report
- Remove dependency of loqusdb by utilising the CLI

### Fixed
- Fixed update OMIM command bug due to change in the header of the genemap2 file
- Removed Mosaic Tag from Cancer variants
- Fixes issue with unaligned table headers that comes with hidden Datatables
- Layout in general report PDF export
- Fixed issue on the case statistics view. The validation bars didn't show up when all institutes were selected. Now they do.
- Fixed missing path import by importing pathlib.Path
- Handle index inconsistencies in the update index functions
- Fixed layout problems


## [4.9.0]

### Added
- Improved MatchMaker pages, including visible patient contacts email address
- New badges for the github repo
- Links to [GENEMANIA](genemania.org)
- Sort gene panel list on case view.
- More automatic tests
- Allow loading of custom annotations in VCF using the SCOUT_CUSTOM info tag.

### Fixed
- Fix error when a gene is added to an empty dynamic gene panel
- Fix crash when attempting to add genes on incorrect format to dynamic gene panel
- Manual rank variant tags could be saved in a "Select a tag"-state, a problem in the variants view.
- Same case evaluations are no longer shown as gray previous evaluations on the variants page
- Stay on research pages, even if reset, next first buttons are pressed..
- Overlapping variants will now be visible on variant page again
- Fix missing classification comments and links in evaluations page
- All prioritized cases are shown on cases page


## [4.8.3]

### Added

### Fixed
- Bug when ordering sanger
- Improved scrolling over long list of genes/transcripts


## [4.8.2]

### Added

### Fixed
- Avoid opening extra tab for coverage report
- Fixed a problem when rank model version was saved as floats and not strings
- Fixed a problem with displaying dismiss variant reasons on the general report
- Disable load and delete filter buttons if there are no saved filters
- Fix problem with missing verifications
- Remove duplicate users and merge their data and activity


## [4.8.1]

### Added

### Fixed
- Prevent login fail for users with id defined by ObjectId and not email
- Prevent the app from crashing with `AttributeError: 'NoneType' object has no attribute 'message'`


## [4.8.0]

### Added
- Updated Scout to use Bootstrap 4.3
- New looks for Scout
- Improved dashboard using Chart.js
- Ask before inactivating a case where last assigned user leaves it
- Genes can be manually added to the dynamic gene list directly on the case page
- Dynamic gene panels can optionally be used with clinical filter, instead of default gene panel
- Dynamic gene panels get link out to chanjo-report for coverage report
- Load all clinvar variants with clinvar Pathogenic, Likely Pathogenic and Conflicting pathogenic
- Show transcripts with exon numbers for structural variants
- Case sort order can now be toggled between ascending and descending.
- Variants can be marked as partial causative if phenotype is available for case.
- Show a frequency tooltip hover for SV-variants.
- Added support for LDAP login system
- Search snv and structural variants by chromosomal coordinates
- Structural variants can be marked as partial causative if phenotype is available for case.
- Show normal and pathologic limits for STRs in the STR variants view.
- Institute level persistent variant filter settings that can be retrieved and used.
- export causative variants to Excel
- Add support for ROH, WIG and chromosome PNGs in case-view

### Fixed
- Fixed missing import for variants with comments
- Instructions on how to build docs
- Keep sanger order + verification when updating/reloading variants
- Fixed and moved broken filter actions (HPO gene panel and reset filter)
- Fixed string conversion to number
- UCSC links for structural variants are now separated per breakpoint (and whole variant where applicable)
- Reintroduced missing coverage report
- Fixed a bug preventing loading samples using the command line
- Better inheritance models customization for genes in gene panels
- STR variant page back to list button now does its one job.
- Allows to setup scout without a omim api key
- Fixed error causing "favicon not found" flash messages
- Removed flask --version from base cli
- Request rerun no longer changes case status. Active or archived cases inactivate on upload.
- Fixed missing tooltip on the cancer variants page
- Fixed weird Rank cell in variants page
- Next and first buttons order swap
- Added pagination (and POST capability) to cancer variants.
- Improves loading speed for variant page
- Problem with updating variant rank when no variants
- Improved Clinvar submission form
- General report crashing when dismissed variant has no valid dismiss code
- Also show collaborative case variants on the All variants view.
- Improved phenotype search using dataTables.js on phenotypes page
- Search and delete users with `email` instead of `_id`
- Fixed css styles so that multiselect options will all fit one column


## [4.7.3]

### Added
- RankScore can be used with VCFs for vcf_cancer files

### Fixed
- Fix issue with STR view next page button not doing its one job.

### Deleted
- Removed pileup as a bam viewing option. This is replaced by IGV


## [4.7.2]

### Added
- Show earlier ACMG classification in the variant list

### Fixed
- Fixed igv search not working due to igv.js dist 2.2.17
- Fixed searches for cases with a gene with variants pinned or marked causative.
- Load variant pages faster after fixing other causatives query
- Fixed mitochondrial report bug for variants without genes

## [4.7.1]

### Added

### Fixed
- Fixed bug on genes page


## [4.7.0]

### Added
- Export genes and gene panels in build GRCh38
- Search for cases with variants pinned or marked causative in a given gene.
- Search for cases phenotypically similar to a case also from WUI.
- Case variant searches can be limited to similar cases, matching HPO-terms,
  phenogroups and cohorts.
- De-archive reruns and flag them as 'inactive' if archived
- Sort cases by analysis_date, track or status
- Display cases in the following order: prioritized, active, inactive, archived, solved
- Assign case to user when user activates it or asks for rerun
- Case becomes inactive when it has no assignees
- Fetch refseq version from entrez and use it in clinvar form
- Load and export of exons for all genes, independent on refseq
- Documentation for loading/updating exons
- Showing SV variant annotations: SV cgh frequencies, gnomad-SV, local SV frequencies
- Showing transcripts mapping score in segmental duplications
- Handle requests to Ensembl Rest API
- Handle requests to Ensembl Rest Biomart
- STR variants view now displays GT and IGV link.
- Description field for gene panels
- Export exons in build 37 and 38 using the command line

### Fixed
- Fixes of and induced by build tests
- Fixed bug affecting variant observations in other cases
- Fixed a bug that showed wrong gene coverage in general panel PDF export
- MT report only shows variants occurring in the specific individual of the excel sheet
- Disable SSL certifcate verification in requests to chanjo
- Updates how intervaltree and pymongo is used to void deprecated functions
- Increased size of IGV sample tracks
- Optimized tests


## [4.6.1]

### Added

### Fixed
- Missing 'father' and 'mother' keys when parsing single individual cases


## [4.6.0]

### Added
- Description of Scout branching model in CONTRIBUTING doc
- Causatives in alphabetical order, display ACMG classification and filter by gene.
- Added 'external' to the list of analysis type options
- Adds functionality to display "Tissue type". Passed via load config.
- Update to IGV 2.

### Fixed
- Fixed alignment visualization and vcf2cytosure availability for demo case samples
- Fixed 3 bugs affecting SV pages visualization
- Reintroduced the --version cli option
- Fixed variants query by panel (hpo panel + gene panel).
- Downloaded MT report contains excel files with individuals' display name
- Refactored code in parsing of config files.


## [4.5.1]

### Added

### Fixed
- update requirement to use PyYaml version >= 5.1
- Safer code when loading config params in cli base


## [4.5.0]

### Added
- Search for similar cases from scout view CLI
- Scout cli is now invoked from the app object and works under the app context

### Fixed
- PyYaml dependency fixed to use version >= 5.1


## [4.4.1]

### Added
- Display SV rank model version when available

### Fixed
- Fixed upload of delivery report via API


## [4.4.0]

### Added
- Displaying more info on the Causatives page and hiding those not causative at the case level
- Add a comment text field to Sanger order request form, allowing a message to be included in the email
- MatchMaker Exchange integration
- List cases with empty synopsis, missing HPO terms and phenotype groups.
- Search for cases with open research list, or a given case status (active, inactive, archived)

### Fixed
- Variant query builder split into several functions
- Fixed delivery report load bug


## [4.3.3]

### Added
- Different individual table for cancer cases

### Fixed
- Dashboard collects validated variants from verification events instead of using 'sanger' field
- Cases shared with collaborators are visible again in cases page
- Force users to select a real institute to share cases with (actionbar select fix)


## [4.3.2]

### Added
- Dashboard data can be filtered using filters available in cases page
- Causatives for each institute are displayed on a dedicated page
- SNVs and and SVs are searchable across cases by gene and rank score
- A more complete report with validated variants is downloadable from dashboard

### Fixed
- Clinsig filter is fixed so clinsig numerical values are returned
- Split multi clinsig string values in different elements of clinsig array
- Regex to search in multi clinsig string values or multi revstat string values
- It works to upload vcf files with no variants now
- Combined Pileup and IGV alignments for SVs having variant start and stop on the same chromosome


## [4.3.1]

### Added
- Show calls from all callers even if call is not available
- Instructions to install cairo and pango libs from WeasyPrint page
- Display cases with number of variants from CLI
- Only display cases with number of variants above certain treshold. (Also CLI)
- Export of verified variants by CLI or from the dashboard
- Extend case level queries with default panels, cohorts and phenotype groups.
- Slice dashboard statistics display using case level queries
- Add a view where all variants for an institute can be searched across cases, filtering on gene and rank score. Allows searching research variants for cases that have research open.

### Fixed
- Fixed code to extract variant conservation (gerp, phyloP, phastCons)
- Visualization of PDF-exported gene panels
- Reintroduced the exon/intron number in variant verification email
- Sex and affected status is correctly displayed on general report
- Force number validation in SV filter by size
- Display ensembl transcripts when no refseq exists


## [4.3.0]

### Added
- Mosaicism tag on variants
- Show and filter on SweGen frequency for SVs
- Show annotations for STR variants
- Show all transcripts in verification email
- Added mitochondrial export
- Adds alternative to search for SVs shorter that the given length
- Look for 'bcftools' in the `set` field of VCFs
- Display digenic inheritance from OMIM
- Displays what refseq transcript that is primary in hgnc

### Fixed

- Archived panels displays the correct date (not retroactive change)
- Fixed problem with waiting times in gene panel exports
- Clinvar fiter not working with human readable clinsig values

## [4.2.2]

### Fixed
- Fixed gene panel create/modify from CSV file utf-8 decoding error
- Updating genes in gene panels now supports edit comments and entry version
- Gene panel export timeout error

## [4.2.1]

### Fixed
- Re-introduced gene name(s) in verification email subject
- Better PDF rendering for excluded variants in report
- Problem to access old case when `is_default` did not exist on a panel


## [4.2.0]

### Added
- New index on variant_id for events
- Display overlapping compounds on variants view

### Fixed
- Fixed broken clinical filter


## [4.1.4]

### Added
- Download of filtered SVs

### Fixed
- Fixed broken download of filtered variants
- Fixed visualization issue in gene panel PDF export
- Fixed bug when updating gene names in variant controller


## [4.1.3]

### Fixed
- Displays all primary transcripts


## [4.1.2]

### Added
- Option add/replace when updating a panel via CSV file
- More flexible versioning of the gene panels
- Printing coverage report on the bottom of the pdf case report
- Variant verification option for SVs
- Logs uri without pwd when connecting
- Disease-causing transcripts in case report
- Thicker lines in case report
- Supports HPO search for cases, both terms or if described in synopsis
- Adds sanger information to dashboard

### Fixed
- Use db name instead of **auth** as default for authentication
- Fixes so that reports can be generated even with many variants
- Fixed sanger validation popup to show individual variants queried by user and institute.
- Fixed problem with setting up scout
- Fixes problem when exac file is not available through broad ftp
- Fetch transcripts for correct build in `adapter.hgnc_gene`

## [4.1.1]
- Fix problem with institute authentication flash message in utils
- Fix problem with comments
- Fix problem with ensembl link


## [4.1.0]

### Added
- OMIM phenotypes to case report
- Command to download all panel app gene panels `scout load panel --panel-app`
- Links to genenames.org and omim on gene page
- Popup on gene at variants page with gene information
- reset sanger status to "Not validated" for pinned variants
- highlight cases with variants to be evaluated by Sanger on the cases page
- option to point to local reference files to the genome viewer pileup.js. Documented in `docs.admin-guide.server`
- option to export single variants in `scout export variants`
- option to load a multiqc report together with a case(add line in load config)
- added a view for searching HPO terms. It is accessed from the top left corner menu
- Updates the variants view for cancer variants. Adds a small cancer specific filter for known variants
- Adds hgvs information on cancer variants page
- Adds option to update phenotype groups from CLI

### Fixed
- Improved Clinvar to submit variants from different cases. Fixed HPO terms in casedata according to feedback
- Fixed broken link to case page from Sanger modal in cases view
- Now only cases with non empty lists of causative variants are returned in `adapter.case(has_causatives=True)`
- Can handle Tumor only samples
- Long lists of HGNC symbols are now possible. This was previously difficult with manual, uploaded or by HPO search when changing filter settings due to GET request limitations. Relevant pages now use POST requests. Adds the dynamic HPO panel as a selection on the gene panel dropdown.
- Variant filter defaults to default panels also on SV and Cancer variants pages.

## [4.0.0]

### WARNING ###

This is a major version update and will require that the backend of pre releases is updated.
Run commands:

```
$scout update genes
$scout update hpo
```

- Created a Clinvar submission tool, to speed up Clinvar submission of SNVs and SVs
- Added an analysis report page (html and PDF format) containing phenotype, gene panels and variants that are relevant to solve a case.

### Fixed
- Optimized evaluated variants to speed up creation of case report
- Moved igv and pileup viewer under a common folder
- Fixed MT alignment view pileup.js
- Fixed coordinates for SVs with start chromosome different from end chromosome
- Global comments shown across cases and institutes. Case-specific variant comments are shown only for that specific case.
- Links to clinvar submitted variants at the cases level
- Adapts clinvar parsing to new format
- Fixed problem in `scout update user` when the user object had no roles
- Makes pileup.js use online genome resources when viewing alignments. Now any instance of Scout can make use of this functionality.
- Fix ensembl link for structural variants
- Works even when cases does not have `'madeline_info'`
- Parses Polyphen in correct way again
- Fix problem with parsing gnomad from VEP

### Added
- Added a PDF export function for gene panels
- Added a "Filter and export" button to export custom-filtered SNVs to CSV file
- Dismiss SVs
- Added IGV alignments viewer
- Read delivery report path from case config or CLI command
- Filter for spidex scores
- All HPO terms are now added and fetched from the correct source (https://github.com/obophenotype/human-phenotype-ontology/blob/master/hp.obo)
- New command `scout update hpo`
- New command `scout update genes` will fetch all the latest information about genes and update them
- Load **all** variants found on chromosome **MT**
- Adds choice in cases overview do show as many cases as user like

### Removed
- pileup.min.js and pileup css are imported from a remote web location now
- All source files for HPO information, this is instead fetched directly from source
- All source files for gene information, this is instead fetched directly from source

## [3.0.0]
### Fixed
- hide pedigree panel unless it exists

## [1.5.1] - 2016-07-27
### Fixed
- look for both ".bam.bai" and ".bai" extensions

## [1.4.0] - 2016-03-22
### Added
- support for local frequency through loqusdb
- bunch of other stuff

## [1.3.0] - 2016-02-19
### Fixed
- Update query-phenomizer and add username/password

### Changed
- Update the way a case is checked for rerun-status

### Added
- Add new button to mark a case as "checked"
- Link to clinical variants _without_ 1000G annotation

## [1.2.2] - 2016-02-18
### Fixed
- avoid filtering out variants lacking ExAC and 1000G annotations

## [1.1.3] - 2015-10-01
### Fixed
- persist (clinical) filter when clicking load more
- fix #154 by robustly setting clinical filter func. terms

## [1.1.2] - 2015-09-07
### Fixed
- avoid replacing coverage report with none
- update SO terms, refactored

## [1.1.1] - 2015-08-20
### Fixed
- fetch case based on collaborator status (not owner)

## [1.1.0] - 2015-05-29
### Added
- link(s) to SNPedia based on RS-numbers
- new Jinja filter to "humanize" decimal numbers
- show gene panels in variant view
- new Jinja filter for decoding URL encoding
- add indicator to variants in list that have comments
- add variant number threshold and rank score threshold to load function
- add event methods to mongo adapter
- add tests for models
- show badge "old" if comment was written for a previous analysis

### Changed
- show cDNA change in transcript summary unless variant is exonic
- moved compounds table further up the page
- show dates for case uploads in ISO format
- moved variant comments higher up on page
- updated documentation for pages
- read in coverage report as blob in database and serve directly
- change ``OmimPhenotype`` to ``PhenotypeTerm``
- reorganize models sub-package
- move events (and comments) to separate collection
- only display prev/next links for the research list
- include variant type in breadcrumbs e.g. "Clinical variants"

### Removed
- drop dependency on moment.js

### Fixed
- show the same level of detail for all frequencies on all pages
- properly decode URL encoded symbols in amino acid/cDNA change strings
- fixed issue with wipe permissions in MongoDB
- include default gene lists in "variants" link in breadcrumbs

## [1.0.2] - 2015-05-20
### Changed
- update case fetching function

### Fixed
- handle multiple cases with same id

## [1.0.1] - 2015-04-28
### Fixed
- Fix building URL parameters in cases list Vue component

## [1.0.0] - 2015-04-12
Codename: Sara Lund

![Release 1.0](artwork/releases/release-1-0.jpg)

### Added
- Add email logging for unexpected errors
- New command line tool for deleting case

### Changed
- Much improved logging overall
- Updated documentation/usage guide
- Removed non-working IGV link

### Fixed
- Show sample display name in GT call
- Various small bug fixes
- Make it easier to hover over popups

## [0.0.2-rc1] - 2015-03-04
### Added
- add protein table for each variant
- add many more external links
- add coverage reports as PDFs

### Changed
- incorporate user feedback updates
- big refactor of load scripts

## [0.0.2-rc2] - 2015-03-04
### Changes
- add gene table with gene description
- reorganize inheritance models box

### Fixed
- avoid overwriting gene list on "research" load
- fix various bugs in external links

## [0.0.2-rc3] - 2015-03-05
### Added
- Activity log feed to variant view
- Adds protein change strings to ODM and Sanger email

### Changed
- Extract activity log component to macro

### Fixes
- Make Ensembl transcript links use archive website<|MERGE_RESOLUTION|>--- conflicted
+++ resolved
@@ -16,12 +16,8 @@
 - Improved HTML syntax in case report template
 - Modified message displayed when variant rank stats could not be calculated
 - Expanded instructions on how to test on CG development server (cg-vm1)
-<<<<<<< HEAD
-- Added more somatic SV callers (Balsamic v9 lineup)
+- Added more somatic variant callers (Balsamic v9 SNV, develop SV)
 - Refactored and simplified code used for collecting gene variants for `Search SNVs and INDELs` page
-=======
-- Added more somatic variant callers (Balsamic v9 SNV, develop SV)
->>>>>>> 6b7ec69c
 ### Fixed
 - Remove load demo case command from docker-compose.yml
 - Text elements being split across pages in PDF reports
