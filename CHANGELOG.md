--- conflicted
+++ resolved
@@ -33,11 +33,9 @@
 - Downloading and parsing of genes from Ensembl (including MT-TP)
 - Don't parse SV frequencies for SNVs even if the name matches. Also accept "." as missing value for SV frequencies.
 - HPO search on WTS Outliers page
-<<<<<<< HEAD
+- Stop using dynamic gene panel (HPO generated list) for clinical filter when the last gene is removed from the dynamic gene panel
 - Return only variants with ClinVar annotation when `ClinVar hits` checkbox is checked on variants search form
-=======
-- Stop using dynamic gene panel (HPO generated list) for clinical filter when the last gene is removed from the dynamic gene panel
->>>>>>> 22e542fb
+
 
 ## [4.96]
 ### Added
