--- conflicted
+++ resolved
@@ -23,13 +23,10 @@
 - Enabled Flask CORS to communicate CORS status to js apps
 - Moved the code preparing the transcripts overview to the backend
 - Refactored and filtered json data used in general case report
-<<<<<<< HEAD
+- Changed the database used in docker-compose file to use the official MongoDB v4.4 image
 - Moved the code preparing the transcripts overview to the backend 
 - Upgraded igv.js to version 2.10 (exon number support)
 - GenCode v.38 comprehensive gene track (selectable from igv settings)
-=======
-- Changed the database used in docker-compose file to use the official MongoDB v4.4 image
->>>>>>> 8849514e
 
 ## [4.39]
 ### Added
