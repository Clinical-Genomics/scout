# Change Log
All notable changes to this project will be documented in this file.
This project adheres to [Semantic Versioning](http://semver.org/).

About changelog [here](https://keepachangelog.com/en/1.0.0/)

## [unreleased]
### Added
- Mitochondrial deletion signatures (mitosign) can be uploaded and shown with mtDNA report
<<<<<<< HEAD
- Display number of OMIM terms available and their last update on Diagnoses page
=======
- A `Type of analysis` column on Causatives and Validated variants pages
>>>>>>> d1090041
### Changed
- Hide removed gene panels by default in panels page
- Removed option for filtering cancer SVs by Tumor and Normal alt AF
- Hide links to coverage repost if cancer analysis
- Remove rerun emails and redirect users to the analysis order portal instead
### Fixed
- If trying to load a badly formatted .tsv file an error message is displayed.
- Avoid showing case as rerun when first attempt at case upload failed
- Dynamic autocomplete search not working on phenomodels page

## [4.59]
### Added
- Button to go directly to HPO SV filter variantS page from case
- `Scout-REViewer-Service` integration - show `REViewer` picture if available
- Link to HPO panel coverage overview on Case page
- Specify a confidence threshold (green|amber|red) when loading PanelApp panels
- Functional annotations in variants lists exports (all variants)
- Cancer/Normal VAFs and COSMIC ids in in variants lists exports (cancer variants)
### Changed
- Better visualization of regional annotation for long lists of genes in large SVs in Variants tables
- Order of cells in variants tables
- More evident links to gene coverage from Variant page
- Gene panels sorted by display name in the entire Case page
- Round CADD and GnomAD values in variants export files
### Fixed
- HPO filter button on SV variantS page
- Spacing between region|function cells in SVs lists
- Labels on gene panel Chanjo report
- Fixed ambiguous duplicated response headers when requesting a BAM file from /static
- Visited color link on gene coverage button (Variant page)

## [4.58.1]
### Fixed
- Case search with search strings that contain characters that can be escaped

## [4.58]
### Added
- Documentation on how to create/update PanelApp panels
- Add filter by local observations (archive) to structural variants filters
- Add more splicing consequences to SO term definitions
- Search for a specific gene in all gene panels
- Institute settings option to force show all variants on VariantS page for all cases of an institute
- Filter cases by validation pending status
- Link to The Clinical Knowledgebase (CKB) (https://ckb.jax.org/) in cancer variant's page
### Fixed
- Added a not-authorized `auto-login` fixture according to changes in Flask-Login 0.6.2
- Renamed `cache_timeout` param name of flask.send_file function to `max_age` (Flask 2.2 compliant)
- Replaced deprecated `app.config["JSON_SORT_KEYS"]` with app.json.sort_keys in app settings
- Bug in gene variants page (All SNVs and INDELs) when variant gene doesn't have a hgnc id that is found in the database
- Broken export of causatives table
- Query for genes in build 38 on `Search SNVs and INDELs` page
- Prevent typing special characters `^<>?!=\/` in case search form
- Search matching causatives also among research variants in other cases
- Links to variants in Verified variants page
- Broken filter institute cases by pinned gene
- Better visualization of long lists of genes in large SVs on Causative and Verified Variants page
- Reintroduced missing button to export Causative variants
- Better linking and display of matching causatives and managed variants
### Changed
- State that loqusdb observation is in current case if observations count is one and no cases are shown
- Better pagination and number of variants returned by queries in `Search SNVs and INDELs` page
- Refactored and simplified code used for collecting gene variants for `Search SNVs and INDELs` page
- Fix sidebar panel icons in Case view
- Fix panel spacing in Case view
- Removed unused database `sanger_ordered` and `case_id,category,rank_score` indexes (variant collection)
- Verified variants displayed in a dedicated page reachable from institute sidebar
- Unified stats in dashboard page
- Improved gene info for large SVs and cancer SVs
- Remove the unused `variant.str_variant` endpoint from variant views
- Easier editing of HPO gene panel on case page
- Assign phenotype panel less cramped on Case page
- Causatives and Verified variants pages to use the same template macro
- Allow hyphens in panel names
- Reduce resolution of example images
- Remove some animations in web gui which where rendered slow


## [4.57.4]
### Fixed
- Parsing of variant.FORMAT "DR" key in parse variant file
- Reduced code complexity in `scout/parse/variant/variant.py`
- Reduced complexity of code in `scout/build/variant/variant.py`

## [4.57.3]
### Fixed
- Export of STR verified variants
- Do not download as verified variants first verified and then reset to not validated
- Avoid duplicated lines in downloaded verified variants reflecting changes in variant validation status

## [4.57.2]
### Fixed
- Export of verified variants when variant gene has no transcripts
- HTTP 500 when visiting a the details page for a cancer variant that had been ranked with genmod

## [4.57.1]
### Fixed
- Updating/replacing a gene panel from file with a corrupted or malformed file

## [4.57]
### Added
- Display last 50 or 500 events for a user in a timeline
- Show dismiss count from other cases on matching variantS
- Save Beacon-related events in events collection
- Institute settings allow saving multiple loqusdb instances for one institute
- Display stats from multiple instances of loqusdb on variant page
- Display date and frequency of obs derived from count of local archive observations from MIP11 (requires fix in MIP)
### Changed
- Prior ACMG classifications view is no longer limited by pathogenicity
### Fixed
- Visibility of Sanger ordered badge on case page, light mode
- Some of the DataTables tables (Phenotypes and Diagnoses pages) got a bit dark in dark mode
- Remove all redundancies when displaying timeline events (some events are saved both as case-related and variant-related)
- Missing link in saved MatchMaker-related events
- Genes with mixed case gene symbols missing in PanelApp panels
- Alignment of elements on the Beacon submission modal window
- Locus info links from STR variantS page open in new browser tabs

## [4.56]
### Added
- Test for PanelApp panels loading
- `panel-umi` tag option when loading cancer analyses
### Changed
- Black text to make comments more visible in dark mode
- Loading PanelApp panels replaces pre-existing panels with same version
- Removed sidebar from Causatives page - navigation is available on the top bar for now
- Create ClinVar submissions from pinned variants list in case page
- Select which pinned variants will be included in ClinVar submission documents
### Fixed
- Remove a:visited css style from all buttons
- Update of HPO terms via command line
- Background color of `MIXED` and `PANEL-UMI` sequencing types on cases page
- Fixed regex error when searching for cases with query ending with `\ `
- Gene symbols on Causatives page lighter in dark mode
- SpliceAI tooltip of multigene variants

## [4.55]
### Changed
- Represent different tumor samples as vials in cases page
- Option to force-update the OMIM panel
### Fixed
- Low tumor purity badge alignment in cancer samples table on cancer case view
- VariantS comment popovers reactivate on hover
- Updating database genes in build 37
- ACMG classification summary hidden by sticky navbar
- Logo backgrounds fixed to white on welcome page
- Visited links turn purple again
- Style of link buttons and dropdown menus
- Update KUH and GMS logos
- Link color for Managed variants

## [4.54]
### Added
- Dark mode, using browser/OS media preference
- Allow marking case as solved without defining causative variants
- Admin users can create missing beacon datasets from the institute's settings page
- GenCC links on gene and variant pages
- Deprecation warnings when launching the app using a .yaml config file or loading cases using .ped files
### Changed
- Improved HTML syntax in case report template
- Modified message displayed when variant rank stats could not be calculated
- Expanded instructions on how to test on CG development server (cg-vm1)
- Added more somatic variant callers (Balsamic v9 SNV, develop SV)
### Fixed
- Remove load demo case command from docker-compose.yml
- Text elements being split across pages in PDF reports
- Made login password field of type `password` in LDAP login form
- Gene panels HTML select in institute's settings page
- Bootstrap upgraded to version 5
- Fix some Sourcery and SonarCloud suggestions
- Escape special characters in case search on institute and dashboard pages
- Broken case PDF reports when no Madeline pedigree image can be created
- Removed text-white links style that were invisible in new pages style
- Variants pagination after pressing "Filter variants" or "Clinical filter"
- Layout of buttons Matchmaker submission panel (case page)
- Removing cases from Matchmaker (simplified code and fixed functionality)
- Reintroduce check for missing alignment files purged from server

## [4.53]
### Added
### Changed
- Point Alamut API key docs link to new API version
- Parse dbSNP id from ID only if it says "rs", else use VEP CSQ fields
- Removed MarkupSafe from the dependencies
### Fixed
- Reintroduced loading of SVs for demo case 643595
- Successful parse of FOUND_IN should avoid GATK caller default
- All vulnerabilities flagged by SonarCloud

## [4.52]
### Added
- Demo cancer case gets loaded together with demo RD case in demo instance
- Parse REVEL_score alongside REVEL_rankscore from csq field and display it on SNV variant page
- Rank score results now show the ranking range
- cDNA and protein changes displayed on institute causatives pages
- Optional SESSION_TIMEOUT_MINUTES configuration in app config files
- Script to convert old OMIM case format (list of integers) to new format (list of dictionaries)
- Additional check for user logged in status before serving alignment files
- Download .cgh files from cancer samples table on cancer case page
- Number of documents and date of last update on genes page
### Changed
- Verify user before redirecting to IGV alignments and sashimi plots
- Build case IGV tracks starting from case and variant objects instead of passing all params in a form
- Unfreeze Werkzeug lib since Flask_login v.0.6 with bugfix has been released
- Sort gene panels by name (panelS and variant page)
- Removed unused `server.blueprints.alignviewers.unindexed_remote_static` endpoint
- User sessions to check files served by `server.blueprints.alignviewers.remote_static` endpoint
- Moved Beacon-related functions to a dedicated app extension
- Audit Filter now also loads filter displaying the variants for it
### Fixed
- Handle `attachment_filename` parameter renamed to `download_name` when Flask 2.2 will be released
- Removed cursor timeout param in cases find adapter function to avoid many code warnings
- Removed stream argument deprecation warning in tests
- Handle `no intervals found` warning in load_region test
- Beacon remove variants
- Protect remote_cors function in alignviewers view from Server-Side Request Forgery (SSRF)
- Check creation date of last document in gene collection to display when genes collection was updated last

## [4.51]
### Added
- Config file containing codecov settings for pull requests
- Add an IGV.js direct link button from case page
- Security policy file
- Hide/shade compound variants based on rank score on variantS from filter
- Chromograph legend documentation direct link
### Changed
- Updated deprecated Codecov GitHub action to v.2
- Simplified code of scout/adapter/mongo/variant
- Update IGV.js to v2.11.2
- Show summary number of variant gene panels on general report if more than 3
### Fixed
- Marrvel link for variants in genome build 38 (using liftover to build 37)
- Remove flags from codecov config file
- Fixed filter bug with high negative SPIDEX scores
- Renamed IARC TP53 button to to `TP53 Database`, modified also link since IARC has been moved to the US NCI: `https://tp53.isb-cgc.org/`
- Parsing new format of OMIM case info when exporting patients to Matchmaker
- Remove flask-debugtoolbar lib dependency that is using deprecated code and causes app to crash after new release of Jinja2 (3.1)
- Variant page crashing for cases with old OMIM terms structure (a list of integers instead of dictionary)
- Variant page crashing when creating MARRVEL link for cases with no genome build
- SpliceAI documentation link
- Fix deprecated `safe_str_cmp` import from `werkzeug.security` by freezing Werkzeug lib to v2.0 until Flask_login v.0.6 with bugfix is released
- List gene names densely in general report for SVs that contain more than 3 genes
- Show transcript ids on refseq genes on hg19 in IGV.js, using refgene source
- Display correct number of genes in general report for SVs that contain more than 32 genes
- Broken Google login after new major release of `lepture/authlib`
- Fix frequency and callers display on case general report

## [4.50.1]
### Fixed
- Show matching causative STR_repid for legacy str variants (pre Stranger hgnc_id)

## [4.50]
### Added
- Individual-specific OMIM terms
- OMIM disease descriptions in ClinVar submission form
- Add a toggle for melter rerun monitoring of cases
- Add a config option to show the rerun monitoring toggle
- Add a cli option to export cases with rerun monitoring enabled
- Add a link to STRipy for STR variants; shallow for ARX and HOXA13
- Hide by default variants only present in unaffected individuals in variants filters
- OMIM terms in general case report
- Individual-level info on OMIM and HPO terms in general case report
- PanelApp gene link among the external links on variant page
- Dashboard case filters fields help
- Filter cases by OMIM terms in cases and dashboard pages
### Fixed
- A malformed panel id request would crash with exception: now gives user warning flash with redirect
- Link to HPO resource file hosted on `http://purl.obolibrary.org`
- Gene search form when gene exists only in build 38
- Fixed odd redirect error and poor error message on missing column for gene panel csv upload
- Typo in parse variant transcripts function
- Modified keys name used to parse local observations (archived) frequencies to reflect change in MIP keys naming
- Better error handling for partly broken/timed out chanjo reports
- Broken javascript code when case Chromograph data is malformed
- Broader space for case synopsis in general report
- Show partial causatives on causatives and matching causatives panels
- Partial causative assignment in cases with no OMIM or HPO terms
- Partial causative OMIM select options in variant page
### Changed
- Slightly smaller and improved layout of content in case PDF report
- Relabel more cancer variant pages somatic for navigation
- Unify caseS nav links
- Removed unused `add_compounds` param from variant controllers function
- Changed default hg19 genome for IGV.js to legacy hg19_1kg_decoy to fix a few problematic loci
- Reduce code complexity (parse/ensembl.py)
- Silence certain fields in ClinVar export if prioritised ones exist (chrom-start-end if hgvs exist)
- Made phenotype non-mandatory when marking a variant as partial causative
- Only one phenotype condition type (OMIM or HPO) per variant is used in ClinVar submissions
- ClinVar submission variant condition prefers OMIM over HPO if available
- Use lighter version of gene objects in Omim MongoDB adapter, panels controllers, panels views and institute controllers
- Gene-variants table size is now adaptive
- Remove unused file upload on gene-variants page

## [4.49]
### Fixed
- Pydantic model types for genome_build, madeline_info, peddy_ped_check and peddy_sex_check, rank_model_version and sv_rank_model_version
- Replace `MatchMaker` with `Matchmaker` in all places visible by a user
- Save diagnosis labels along with OMIM terms in Matchmaker Exchange submission objects
- `libegl-mesa0_21.0.3-0ubuntu0.3~20.04.5_amd64.deb` lib not found by GitHub actions Docker build
- Remove unused `chromograph_image_files` and `chromograph_prefixes` keys saved when creating or updating an RD case
- Search managed variants by description and with ignore case
### Changed
- Introduced page margins on exported PDF reports
- Smaller gene fonts in downloaded HPO genes PDF reports
- Reintroduced gene coverage data in the PDF-exported general report of rare-disease cases
- Check for existence of case report files before creating sidebar links
- Better description of HPO and OMIM terms for patients submitted to Matchmaker Exchange
- Remove null non-mandatory key/values when updating a case
- Freeze WTForms<3 due to several form input rendering changes

## [4.48.1]
### Fixed
- General case PDF report for recent cases with no pedigree

## [4.48]
### Added
- Option to cancel a request for research variants in case page
### Changed
- Update igv.js to v2.10.5
- Updated example of a case delivery report
- Unfreeze cyvcf2
- Builder images used in Scout Dockerfiles
- Crash report email subject gives host name
- Export general case report to PDF using PDFKit instead of WeasyPrint
- Do not include coverage report in PDF case report since they might have different orientation
- Export cancer cases's "Coverage and QC report" to PDF using PDFKit instead of Weasyprint
- Updated cancer "Coverage and QC report" example
- Keep portrait orientation in PDF delivery report
- Export delivery report to PDF using PDFKit instead of Weasyprint
- PDF export of clinical and research HPO panels using PDFKit instead of Weasyprint
- Export gene panel report to PDF using PDFKit
- Removed WeasyPrint lib dependency

### Fixed
- Reintroduced missing links to Swegen and Beacon and dbSNP in RD variant page, summary section
- Demo delivery report orientation to fit new columns
- Missing delivery report in demo case
- Cast MNVs to SNV for test
- Export verified variants from all institutes when user is admin
- Cancer coverage and QC report not found for demo cancer case
- Pull request template instructions on how to deploy to test server
- PDF Delivery report not showing Swedac logo
- Fix code typos
- Disable codefactor raised by ESLint for javascript functions located on another file
- Loading spinner stuck after downloading a PDF gene panel report
- IGV browser crashing when file system with alignment files is not mounted

## [4.47]
### Added
- Added CADD, GnomAD and genotype calls to variantS export
### Changed
- Pull request template, to illustrate how to deploy pull request branches on cg-vm1 stage server
### Fixed
- Compiled Docker image contains a patched version (v4.9) of chanjo-report

## [4.46.1]
### Fixed
- Downloading of files generated within the app container (MT-report, verified variants, pedigrees, ..)

## [4.46]
### Added
- Created a Dockefile to be used to serve the dockerized app in production
- Modified the code to collect database params specified as env vars
- Created a GitHub action that pushes the Dockerfile-server image to Docker Hub (scout-server-stage) every time a PR is opened
- Created a GitHub action that pushes the Dockerfile-server image to Docker Hub (scout-server) every time a new release is created
- Reassign MatchMaker Exchange submission to another user when a Scout user is deleted
- Expose public API JSON gene panels endpoint, primarily to enable automated rerun checking for updates
- Add utils for dictionary type
- Filter institute cases using multiple HPO terms
- Vulture GitHub action to identify and remove unused variables and imports
### Changed
- Updated the python config file documentation in admin guide
- Case configuration parsing now uses Pydantic for improved typechecking and config handling
- Removed test matrices to speed up automatic testing of PRs
- Switch from Coveralls to Codecov to handle CI test coverage
- Speed-up CI tests by caching installation of libs and splitting tests into randomized groups using pytest-test-groups
- Improved LDAP login documentation
- Use lib flask-ldapconn instead of flask_ldap3_login> to handle ldap authentication
- Updated Managed variant documentation in user guide
- Fix and simplify creating and editing of gene panels
- Simplified gene variants search code
- Increased the height of the genes track in the IGV viewer
### Fixed
- Validate uploaded managed variant file lines, warning the user.
- Exporting validated variants with missing "genes" database key
- No results returned when searching for gene variants using a phenotype term
- Variants filtering by gene symbols file
- Make gene HGNC symbols field mandatory in gene variants page and run search only on form submit
- Make sure collaborator gene variants are still visible, even if HPO filter is used

## [4.45]
### Added
### Changed
- Start Scout also when loqusdbapi is not reachable
- Clearer definition of manual standard and custom inheritance models in gene panels
- Allow searching multiple chromosomes in filters
### Fixed
- Gene panel crashing on edit action

## [4.44]
### Added
### Changed
- Display Gene track beneath each sample track when displaying splice junctions in igv browser
- Check outdated gene symbols and update with aliases for both RD and cancer variantS
### Fixed
- Added query input check and fixed the Genes API endpoint to return a json formatted error when request is malformed
- Typo in ACMG BP6 tooltip

## [4.43.1]
### Added
- Added database index for OMIM disease term genes
### Changed
### Fixed
- Do not drop HPO terms collection when updating HPO terms via the command line
- Do not drop disease (OMIM) terms collection when updating diseases via the command line

## [4.43]
### Added
- Specify which collection(s) update/build indexes for
### Fixed
- Do not drop genes and transcripts collections when updating genes via the command line

## [4.42.1]
### Added
### Changed
### Fixed
- Freeze PyMongo lib to version<4.0 to keep supporting previous MongoDB versions
- Speed up gene panels creation and update by collecting only light gene info from database
- Avoid case page crash on Phenomizer queries timeout

## [4.42]
### Added
- Choose custom pinned variants to submit to MatchMaker Exchange
- Submit structural variant as genes to the MatchMaker Exchange
- Added function for maintainers and admins to remove gene panels
- Admins can restore deleted gene panels
- A development docker-compose file illustrating the scout/chanjo-report integration
- Show AD on variants view for cancer SV (tumor and normal)
- Cancer SV variants filter AD, AF (tumor and normal)
- Hiding the variants score column also from cancer SVs, as for the SNVs
### Changed
- Enforce same case _id and display_name when updating a case
- Enforce same individual ids, display names and affected status when updating a case
- Improved documentation for connecting to loqusdb instances (including loqusdbapi)
- Display and download HPO gene panels' gene symbols in italics
- A faster-built and lighter Docker image
- Reduce complexity of `panels` endpoint moving some code to the panels controllers
- Update requirements to use flask-ldap3-login>=0.9.17 instead of freezing WTForm
### Fixed
- Use of deprecated TextField after the upgrade of WTF to v3.0
- Freeze to WTForms to version < 3
- Remove the extra files (bed files and madeline.svg) introduced by mistake
- Cli command loading demo data in docker-compose when case custom images exist and is None
- Increased MongoDB connection serverSelectionTimeoutMS parameter to 30K (default value according to MongoDB documentation)
- Better differentiate old obs counts 0 vs N/A
- Broken cancer variants page when default gene panel was deleted
- Typo in tx_overview function in variant controllers file
- Fixed loqusdbapi SV search URL
- SV variants filtering using Decipher criterion
- Removing old gene panels that don't contain the `maintainer` key.

## [4.41.1]
### Fixed
- General reports crash for variant annotations with same variant on other cases

## [4.41]
### Added
- Extended the instructions for running the Scout Docker image (web app and cli).
- Enabled inclusion of custom images to STR variant view
### Fixed
- General case report sorting comments for variants with None genetic models
- Do not crash but redirect to variants page with error when a variant is not found for a case
- UCSC links coordinates for SV variants with start chromosome different than end chromosome
- Human readable variants name in case page for variants having start chromosome different from end chromosome
- Avoid always loading all transcripts when checking gene symbol: introduce gene captions
- Slow queries for evaluated variants on e.g. case page - use events instead
### Changed
- Rearrange variant page again, moving severity predictions down.
- More reactive layout width steps on variant page

## [4.40.1]
### Added
### Fixed
- Variants dismissed with inconsistent inheritance pattern can again be shown in general case report
- General report page for variants with genes=None
- General report crashing when variants have no panels
- Added other missing keys to case and variant dictionaries passed to general report
### Changed

## [4.40]
### Added
- A .cff citation file
- Phenotype search API endpoint
- Added pagination to phenotype API
- Extend case search to include internal MongoDB id
- Support for connecting to a MongoDB replica set (.py config files)
- Support for connecting to a MongoDB replica set (.yaml config files)
### Fixed
- Command to load the OMIM gene panel (`scout load panel --omim`)
- Unify style of pinned and causative variants' badges on case page
- Removed automatic spaces after punctuation in comments
- Remove the hardcoded number of total individuals from the variant's old observations panel
- Send delete requests to a connected Beacon using the DELETE method
- Layout of the SNV and SV variant page - move frequency up
### Changed
- Stop updating database indexes after loading exons via command line
- Display validation status badge also for not Sanger-sequenced variants
- Moved Frequencies, Severity and Local observations panels up in RD variants page
- Enabled Flask CORS to communicate CORS status to js apps
- Moved the code preparing the transcripts overview to the backend
- Refactored and filtered json data used in general case report
- Changed the database used in docker-compose file to use the official MongoDB v4.4 image
- Modified the Python (3.6, 3.8) and MongoDB (3.2, 4.4, 5.0) versions used in testing matrices (GitHub actions)
- Capitalize case search terms on institute and dashboard pages


## [4.39]
### Added
- COSMIC IDs collected from CSQ field named `COSMIC`
### Fixed
- Link to other causative variants on variant page
- Allow multiple COSMIC links for a cancer variant
- Fix floating text in severity box #2808
- Fixed MitoMap and HmtVar links for hg38 cases
- Do not open new browser tabs when downloading files
- Selectable IGV tracks on variant page
- Missing splice junctions button on variant page
- Refactor variantS representative gene selection, and use it also for cancer variant summary
### Changed
- Improve Javascript performance for displaying Chromograph images
- Make ClinVar classification more evident in cancer variant page

## [4.38]
### Added
- Option to hide Alamut button in the app config file
### Fixed
- Library deprecation warning fixed (insert is deprecated. Use insert_one or insert_many instead)
- Update genes command will not trigger an update of database indices any more
- Missing resources in temporary downloading directory when updating genes using the command line
- Restore previous variant ACMG classification in a scrollable div
- Loading spinner not stopping after downloading PDF case reports and variant list export
- Add extra Alamut links higher up on variant pages
- Improve UX for phenotypes in case page
- Filter and export of STR variants
- Update look of variants page navigation buttons
### Changed

## [4.37]
### Added
- Highlight and show version number for RefSeq MANE transcripts.
- Added integration to a rerunner service for toggling reanalysis with updated pedigree information
- SpliceAI display and parsing from VEP CSQ
- Display matching tiered variants for cancer variants
- Display a loading icon (spinner) until the page loads completely
- Display filter badges in cancer variants list
- Update genes from pre-downloaded file resources
- On login, OS, browser version and screen size are saved anonymously to understand how users are using Scout
- API returning institutes data for a given user: `/api/v1/institutes`
- API returning case data for a given institute: `/api/v1/institutes/<institute_id>/cases`
- Added GMS and Lund university hospital logos to login page
- Made display of Swedac logo configurable
- Support for displaying custom images in case view
- Individual-specific HPO terms
- Optional alamut_key in institute settings for Alamut Plus software
- Case report API endpoint
- Tooltip in case explaining that genes with genome build different than case genome build will not be added to dynamic HPO panel.
- Add DeepVariant as a caller
### Fixed
- Updated IGV to v2.8.5 to solve missing gene labels on some zoom levels
- Demo cancer case config file to load somatic SNVs and SVs only.
- Expand list of refseq trancripts in ClinVar submission form
- Renamed `All SNVs and INDELs` institute sidebar element to `Search SNVs and INDELs` and fixed its style.
- Add missing parameters to case load-config documentation
- Allow creating/editing gene panels and dynamic gene panels with genes present in genome build 38
- Bugfix broken Pytests
- Bulk dismissing variants error due to key conversion from string to integer
- Fix typo in index documentation
- Fixed crash in institute settings page if "collaborators" key is not set in database
- Don't stop Scout execution if LoqusDB call fails and print stacktrace to log
- Bug when case contains custom images with value `None`
- Bug introduced when fixing another bug in Scout-LoqusDB interaction
- Loading of OMIM diagnoses in Scout demo instance
- Remove the docker-compose with chanjo integration because it doesn't work yet.
- Fixed standard docker-compose with scout demo data and database
- Clinical variant assessments not present for pinned and causative variants on case page.
- MatchMaker matching one node at the time only
- Remove link from previously tiered variants badge in cancer variants page
- Typo in gene cell on cancer variants page
- Managed variants filter form
### Changed
- Better naming for variants buttons on cancer track (somatic, germline). Also show cancer research button if available.
- Load case with missing panels in config files, but show warning.
- Changing the (Female, Male) symbols to (F/M) letters in individuals_table and case-sma.
- Print stacktrace if case load command fails
- Added sort icon and a pointer to the cursor to all tables with sortable fields
- Moved variant, gene and panel info from the basic pane to summary panel for all variants.
- Renamed `Basics` panel to `Classify` on variant page.
- Revamped `Basics` panel to a panel dedicated to classify variants
- Revamped the summary panel to be more compact.
- Added dedicated template for cancer variants
- Removed Gene models, Gene annotations and Conservation panels for cancer variants
- Reorganized the orders of panels for variant and cancer variant views
- Added dedicated variant quality panel and removed relevant panes
- A more compact case page
- Removed OMIM genes panel
- Make genes panel, pinned variants panel, causative variants panel and ClinVar panel scrollable on case page
- Update to Scilifelab's 2020 logo
- Update Gens URL to support Gens v2.0 format
- Refactor tests for parsing case configurations
- Updated links to HPO downloadable resources
- Managed variants filtering defaults to all variant categories
- Changing the (Kind) drop-down according to (Category) drop-down in Managed variant add variant
- Moved Gens button to individuals table
- Check resource files availability before starting updating OMIM diagnoses
- Fix typo in `SHOW_OBSERVED_VARIANT_ARCHIVE` config param

## [4.36]
### Added
- Parse and save splice junction tracks from case config file
- Tooltip in observations panel, explaining that case variants with no link might be old variants, not uploaded after a case rerun
### Fixed
- Warning on overwriting variants with same position was no longer shown
- Increase the height of the dropdowns to 425px
- More indices for the case table as it grows, specifically for causatives queries
- Splice junction tracks not centered over variant genes
- Total number of research variants count
- Update variants stats in case documents every time new variants are loaded
- Bug in flashing warning messages when filtering variants
### Changed
- Clearer warning messages for genes and gene/gene-panels searches in variants filters

## [4.35]
### Added
- A new index for hgnc_symbol in the hgnc_gene collection
- A Pedigree panel in STR page
- Display Tier I and II variants in case view causatives card for cancer cases
### Fixed
- Send partial file data to igv.js when visualizing sashimi plots with splice junction tracks
- Research variants filtering by gene
- Do not attempt to populate annotations for not loaded pinned/causatives
- Add max-height to all dropdowns in filters
### Changed
- Switch off non-clinical gene warnings when filtering research variants
- Don't display OMIM disease card in case view for cancer cases
- Refactored Individuals and Causative card in case view for cancer cases
- Update and style STR case report

## [4.34]
### Added
- Saved filter lock and unlock
- Filters can optionally be marked audited, logging the filter name, user and date on the case events and general report.
- Added `ClinVar hits` and `Cosmic hits` in cancer SNVs filters
- Added `ClinVar hits` to variants filter (rare disease track)
- Load cancer demo case in docker-compose files (default and demo file)
- Inclusive-language check using [woke](https://github.com/get-woke/woke) github action
- Add link to HmtVar for mitochondrial variants (if VCF is annotated with HmtNote)
- Grey background for dismissed compounds in variants list and variant page
- Pin badge for pinned compounds in variants list and variant page
- Support LoqusDB REST API queries
- Add a docker-compose-matchmaker under scout/containers/development to test matchmaker locally
- Script to investigate consequences of symbol search bug
- Added GATK to list of SV and cancer SV callers
### Fixed
- Make MitoMap link work for hg38 again
- Export Variants feature crashing when one of the variants has no primary transcripts
- Redirect to last visited variantS page when dismissing variants from variants list
- Improved matching of SVs Loqus occurrences in other cases
- Remove padding from the list inside (Matching causatives from other cases) panel
- Pass None to get_app function in CLI base since passing script_info to app factory functions was deprecated in Flask 2.0
- Fixed failing tests due to Flask update to version 2.0
- Speed up user events view
- Causative view sort out of memory error
- Use hgnc_id for gene filter query
- Typo in case controllers displaying an error every time a patient is matched against external MatchMaker nodes
- Do not crash while attempting an update for variant documents that are too big (> 16 MB)
- Old STR causatives (and other variants) may not have HGNC symbols - fix sort lambda
- Check if gene_obj has primary_transcript before trying to access it
- Warn if a gene manually searched is in a clinical panel with an outdated name when filtering variants
- ChrPos split js not needed on STR page yet
### Changed
- Remove parsing of case `genome_version`, since it's not used anywhere downstream
- Introduce deprecation warning for Loqus configs that are not dictionaries
- SV clinical filter no longer filters out sub 100 nt variants
- Count cases in LoqusDB by variant type
- Commit pulse repo badge temporarily set to weekly
- Sort ClinVar submissions objects by ascending "Last evaluated" date
- Refactored the MatchMaker integration as an extension
- Replaced some sensitive words as suggested by woke linter
- Documentation for load-configuration rewritten.
- Add styles to MatchMaker matches table
- More detailed info on the data shared in MatchMaker submission form

## [4.33.1]
### Fixed
- Include markdown for release autodeploy docs
- Use standard inheritance model in ClinVar (https://ftp.ncbi.nlm.nih.gov/pub/GTR/standard_terms/Mode_of_inheritance.txt)
- Fix issue crash with variants that have been unflagged causative not being available in other causatives
### Added
### Changed

## [4.33]
### Fixed
- Command line crashing when updating an individual not found in database
- Dashboard page crashing when filters return no data
- Cancer variants filter by chromosome
- /api/v1/genes now searches for genes in all genome builds by default
- Upgraded igv.js to version 2.8.1 (Fixed Unparsable bed record error)
### Added
- Autodeploy docs on release
- Documentation for updating case individuals tracks
- Filter cases and dashboard stats by analysis track
### Changed
- Changed from deprecated db update method
- Pre-selected fields to run queries with in dashboard page
- Do not filter by any institute when first accessing the dashboard
- Removed OMIM panel in case view for cancer cases
- Display Tier I and II variants in case view causatives panel for cancer cases
- Refactored Individuals and Causative panels in case view for cancer cases

## [4.32.1]
### Fixed
- iSort lint check only
### Changed
- Institute cases page crashing when a case has track:Null
### Added

## [4.32]
### Added
- Load and show MITOMAP associated diseases from VCF (INFO field: MitomapAssociatedDiseases, via HmtNote)
- Show variant allele frequencies for mitochondrial variants (GRCh38 cases)
- Extend "public" json API with diseases (OMIM) and phenotypes (HPO)
- HPO gene list download now has option for clinical and non-clinical genes
- Display gene splice junctions data in sashimi plots
- Update case individuals with splice junctions tracks
- Simple Docker compose for development with local build
- Make Phenomodels subpanels collapsible
- User side documentation of cytogenomics features (Gens, Chromograph, vcf2cytosure, rhocall)
- iSort GitHub Action
- Support LoqusDB REST API queries
### Fixed
- Show other causative once, even if several events point to it
- Filtering variants by mitochondrial chromosome for cases with genome build=38
- HPO gene search button triggers any warnings for clinical / non-existing genes also on first search
- Fixed a bug in variants pages caused by MT variants without alt_frequency
- Tests for CADD score parsing function
- Fixed the look of IGV settings on SNV variant page
- Cases analyzed once shown as `rerun`
- Missing case track on case re-upload
- Fixed severity rank for SO term "regulatory region ablation"
### Changed
- Refactor according to CodeFactor - mostly reuse of duplicated code
- Phenomodels language adjustment
- Open variants in a new window (from variants page)
- Open overlapping and compound variants in a new window (from variant page)
- gnomAD link points to gnomAD v.3 (build GRCh38) for mitochondrial variants.
- Display only number of affected genes for dismissed SVs in general report
- Chromosome build check when populating the variants filter chromosome selection
- Display mitochondrial and rare diseases coverage report in cases with missing 'rare' track

## [4.31.1]
### Added
### Changed
- Remove mitochondrial and coverage report from cancer cases sidebar
### Fixed
- ClinVar page when dbSNP id is None

## [4.31]
### Added
- gnomAD annotation field in admin guide
- Export also dynamic panel genes not associated to an HPO term when downloading the HPO panel
- Primary HGNC transcript info in variant export files
- Show variant quality (QUAL field from vcf) in the variant summary
- Load/update PDF gene fusion reports (clinical and research) generated with Arriba
- Support new MANE annotations from VEP (both MANE Select and MANE Plus Clinical)
- Display on case activity the event of a user resetting all dismissed variants
- Support gnomAD population frequencies for mitochondrial variants
- Anchor links in Casedata ClinVar panels to redirect after renaming individuals
### Fixed
- Replace old docs link www.clinicalgenomics.se/scout with new https://clinical-genomics.github.io/scout
- Page formatting issues whenever case and variant comments contain extremely long strings with no spaces
- Chromograph images can be one column and have scrollbar. Removed legacy code.
- Column labels for ClinVar case submission
- Page crashing looking for LoqusDB observation when variant doesn't exist
- Missing inheritance models and custom inheritance models on newly created gene panels
- Accept only numbers in managed variants filter as position and end coordinates
- SNP id format and links in Variant page, ClinVar submission form and general report
- Case groups tooltip triggered only when mouse is on the panel header
### Changed
- A more compact case groups panel
- Added landscape orientation CSS style to cancer coverage and QC demo report
- Improve user documentation to create and save new gene panels
- Removed option to use space as separator when uploading gene panels
- Separating the columns of standard and custom inheritance models in gene panels
- Improved ClinVar instructions for users using non-English Excel

## [4.30.2]
### Added
### Fixed
- Use VEP RefSeq ID if RefSeq list is empty in RefSeq transcripts overview
- Bug creating variant links for variants with no end_chrom
### Changed

## [4.30.1]
### Added
### Fixed
- Cryptography dependency fixed to use version < 3.4
### Changed

## [4.30]
### Added
- Introduced a `reset dismiss variant` verb
- Button to reset all dismissed variants for a case
- Add black border to Chromograph ideograms
- Show ClinVar annotations on variantS page
- Added integration with GENS, copy number visualization tool
- Added a VUS label to the manual classification variant tags
- Add additional information to SNV verification emails
- Tooltips documenting manual annotations from default panels
- Case groups now show bam files from all cases on align view
### Fixed
- Center initial igv view on variant start with SNV/indels
- Don't set initial igv view to negative coordinates
- Display of GQ for SV and STR
- Parsing of AD and related info for STRs
- LoqusDB field in institute settings accepts only existing Loqus instances
- Fix DECIPHER link to work after DECIPHER migrated to GRCh38
- Removed visibility window param from igv.js genes track
- Updated HPO download URL
- Patch HPO download test correctly
- Reference size on STR hover not needed (also wrong)
- Introduced genome build check (allowed values: 37, 38, "37", "38") on case load
- Improve case searching by assignee full name
- Populating the LoqusDB select in institute settings
### Changed
- Cancer variants table header (pop freq etc)
- Only admin users can modify LoqusDB instance in Institute settings
- Style of case synopsis, variants and case comments
- Switched to igv.js 2.7.5
- Do not choke if case is missing research variants when research requested
- Count cases in LoqusDB by variant type
- Introduce deprecation warning for Loqus configs that are not dictionaries
- Improve create new gene panel form validation
- Make XM- transcripts less visible if they don't overlap with transcript refseq_id in variant page
- Color of gene panels and comments panels on cases and variant pages
- Do not choke if case is missing research variants when reserch requested

## [4.29.1]
### Added
### Fixed
- Always load STR variants regardless of RankScore threshold (hotfix)
### Changed

## [4.29]
### Added
- Added a page about migrating potentially breaking changes to the documentation
- markdown_include in development requirements file
- STR variants filter
- Display source, Z-score, inheritance pattern for STR annotations from Stranger (>0.6.1) if available
- Coverage and quality report to cancer view
### Fixed
- ACMG classification page crashing when trying to visualize a classification that was removed
- Pretty print HGVS on gene variants (URL-decode VEP)
- Broken or missing link in the documentation
- Multiple gene names in ClinVar submission form
- Inheritance model select field in ClinVar submission
- IGV.js >2.7.0 has an issue with the gene track zoom levels - temp freeze at 2.7.0
- Revert CORS-anywhere and introduce a local http proxy for cloud tracks
### Changed

## [4.28]
### Added
- Chromograph integration for displaying PNGs in case-page
- Add VAF to cancer case general report, and remove some of its unused fields
- Variants filter compatible with genome browser location strings
- Support for custom public igv tracks stored on the cloud
- Add tests to increase testing coverage
- Update case variants count after deleting variants
- Update IGV.js to latest (v2.7.4)
- Bypass igv.js CORS check using `https://github.com/Rob--W/cors-anywhere`
- Documentation on default and custom IGV.js tracks (admin docs)
- Lock phenomodels so they're editable by admins only
- Small case group assessment sharing
- Tutorial and files for deploying app on containers (Kubernetes pods)
- Canonical transcript and protein change of canonical transcript in exported variants excel sheet
- Support for Font Awesome version 6
- Submit to Beacon from case page sidebar
- Hide dismissed variants in variants pages and variants export function
- Systemd service files and instruction to deploy Scout using podman
### Fixed
- Bugfix: unused `chromgraph_prefix |tojson` removed
- Freeze coloredlogs temporarily
- Marrvel link
- Don't show TP53 link for silent or synonymous changes
- OMIM gene field accepts any custom number as OMIM gene
- Fix Pytest single quote vs double quote string
- Bug in gene variants search by similar cases and no similar case is found
- Delete unused file `userpanel.py`
- Primary transcripts in variant overview and general report
- Google OAuth2 login setup in README file
- Redirect to 'missing file'-icon if configured Chromograph file is missing
- Javascript error in case page
- Fix compound matching during variant loading for hg38
- Cancer variants view containing variants dismissed with cancer-specific reasons
- Zoom to SV variant length was missing IGV contig select
- Tooltips on case page when case has no default gene panels
### Changed
- Save case variants count in case document and not in sessions
- Style of gene panels multiselect on case page
- Collapse/expand main HPO checkboxes in phenomodel preview
- Replaced GQ (Genotype quality) with VAF (Variant allele frequency) in cancer variants GT table
- Allow loading of cancer cases with no tumor_purity field
- Truncate cDNA and protein changes in case report if longer than 20 characters


## [4.27]
### Added
- Exclude one or more variant categories when running variants delete command
### Fixed
### Changed

## [4.26.1]
### Added
### Fixed
- Links with 1-letter aa codes crash on frameshift etc
### Changed

## [4.26]
### Added
- Extend the delete variants command to print analysis date, track, institute, status and research status
- Delete variants by type of analysis (wgs|wes|panel)
- Links to cBioPortal, MutanTP53, IARC TP53, OncoKB, MyCancerGenome, CIViC
### Fixed
- Deleted variants count
### Changed
- Print output of variants delete command as a tab separated table

## [4.25]
### Added
- Command line function to remove variants from one or all cases
### Fixed
- Parse SMN None calls to None rather than False

## [4.24.1]
### Fixed
- Install requirements.txt via setup file

## [4.24]
### Added
- Institute-level phenotype models with sub-panels containing HPO and OMIM terms
- Runnable Docker demo
- Docker image build and push github action
- Makefile with shortcuts to docker commands
- Parse and save synopsis, phenotype and cohort terms from config files upon case upload
### Fixed
- Update dismissed variant status when variant dismissed key is missing
- Breakpoint two IGV button now shows correct chromosome when different from bp1
- Missing font lib in Docker image causing the PDF report download page to crash
- Sentieon Manta calls lack Somaticscore - load anyway
- ClinVar submissions crashing due to pinned variants that are not loaded
- Point ExAC pLI score to new gnomad server address
- Bug uploading cases missing phenotype terms in config file
- STRs loaded but not shown on browser page
- Bug when using adapter.variant.get_causatives with case_id without causatives
- Problem with fetching "solved" from scout export cases cli
- Better serialising of datetime and bson.ObjectId
- Added `volumes` folder to .gitignore
### Changed
- Make matching causative and managed variants foldable on case page
- Remove calls to PyMongo functions marked as deprecated in backend and frontend(as of version 3.7).
- Improved `scout update individual` command
- Export dynamic phenotypes with ordered gene lists as PDF


## [4.23]
### Added
- Save custom IGV track settings
- Show a flash message with clear info about non-valid genes when gene panel creation fails
- CNV report link in cancer case side navigation
- Return to comment section after editing, deleting or submitting a comment
- Managed variants
- MT vs 14 chromosome mean coverage stats if Scout is connected to Chanjo
### Fixed
- missing `vcf_cancer_sv` and `vcf_cancer_sv_research` to manual.
- Split ClinVar multiple clnsig values (slash-separated) and strip them of underscore for annotations without accession number
- Timeout of `All SNVs and INDELs` page when no valid gene is provided in the search
- Round CADD (MIPv9)
- Missing default panel value
- Invisible other causatives lines when other causatives lack gene symbols
### Changed
- Do not freeze mkdocs-material to version 4.6.1
- Remove pre-commit dependency

## [4.22]
### Added
- Editable cases comments
- Editable variants comments
### Fixed
- Empty variant activity panel
- STRs variants popover
- Split new ClinVar multiple significance terms for a variant
- Edit the selected comment, not the latest
### Changed
- Updated RELEASE docs.
- Pinned variants card style on the case page
- Merged `scout export exons` and `scout view exons` commands


## [4.21.2]
### Added
### Fixed
- Do not pre-filter research variants by (case-default) gene panels
- Show OMIM disease tooltip reliably
### Changed

## [4.21.1]
### Added
### Fixed
- Small change to Pop Freq column in variants ang gene panels to avoid strange text shrinking on small screens
- Direct use of HPO list for Clinical HPO SNV (and cancer SNV) filtering
- PDF coverage report redirecting to login page
### Changed
- Remove the option to dismiss single variants from all variants pages
- Bulk dismiss SNVs, SVs and cancer SNVs from variants pages

## [4.21]
### Added
- Support to configure LoqusDB per institute
- Highlight causative variants in the variants list
- Add tests. Mostly regarding building internal datatypes.
- Remove leading and trailing whitespaces from panel_name and display_name when panel is created
- Mark MANE transcript in list of transcripts in "Transcript overview" on variant page
- Show default panel name in case sidebar
- Previous buttons for variants pagination
- Adds a gh action that checks that the changelog is updated
- Adds a gh action that deploys new releases automatically to pypi
- Warn users if case default panels are outdated
- Define institute-specific gene panels for filtering in institute settings
- Use institute-specific gene panels in variants filtering
- Show somatic VAF for pinned and causative variants on case page

### Fixed
- Report pages redirect to login instead of crashing when session expires
- Variants filter loading in cancer variants page
- User, Causative and Cases tables not scaling to full page
- Improved docs for an initial production setup
- Compatibility with latest version of Black
- Fixed tests for Click>7
- Clinical filter required an extra click to Filter to return variants
- Restore pagination and shrink badges in the variants page tables
- Removing a user from the command line now inactivates the case only if user is last assignee and case is active
- Bugfix, LoqusDB per institute feature crashed when institute id was empty string
- Bugfix, LoqusDB calls where missing case count
- filter removal and upload for filters deleted from another page/other user
- Visualize outdated gene panels info in a popover instead of a tooltip in case page side panel

### Changed
- Highlight color on normal STRs in the variants table from green to blue
- Display breakpoints coordinates in verification emails only for structural variants


## [4.20]
### Added
- Display number of filtered variants vs number of total variants in variants page
- Search case by HPO terms
- Dismiss variant column in the variants tables
- Black and pre-commit packages to dev requirements

### Fixed
- Bug occurring when rerun is requested twice
- Peddy info fields in the demo config file
- Added load config safety check for multiple alignment files for one individual
- Formatting of cancer variants table
- Missing Score in SV variants table

### Changed
- Updated the documentation on how to create a new software release
- Genome build-aware cytobands coordinates
- Styling update of the Matchmaker card
- Select search type in case search form


## [4.19]

### Added
- Show internal ID for case
- Add internal ID for downloaded CGH files
- Export dynamic HPO gene list from case page
- Remove users as case assignees when their account is deleted
- Keep variants filters panel expanded when filters have been used

### Fixed
- Handle the ProxyFix ModuleNotFoundError when Werkzeug installed version is >1.0
- General report formatting issues whenever case and variant comments contain extremely long strings with no spaces

### Changed
- Created an institute wrapper page that contains list of cases, causatives, SNVs & Indels, user list, shared data and institute settings
- Display case name instead of case ID on clinVar submissions
- Changed icon of sample update in clinVar submissions


## [4.18]

### Added
- Filter cancer variants on cytoband coordinates
- Show dismiss reasons in a badge with hover for clinical variants
- Show an ellipsis if 10 cases or more to display with loqusdb matches
- A new blog post for version 4.17
- Tooltip to better describe Tumor and Normal columns in cancer variants
- Filter cancer SNVs and SVs by chromosome coordinates
- Default export of `Assertion method citation` to clinVar variants submission file
- Button to export up to 500 cancer variants, filtered or not
- Rename samples of a clinVar submission file

### Fixed
- Apply default gene panel on return to cancer variantS from variant view
- Revert to certificate checking when asking for Chanjo reports
- `scout download everything` command failing while downloading HPO terms

### Changed
- Turn tumor and normal allelic fraction to decimal numbers in tumor variants page
- Moved clinVar submissions code to the institutes blueprints
- Changed name of clinVar export files to FILENAME.Variant.csv and FILENAME.CaseData.csv
- Switched Google login libraries from Flask-OAuthlib to Authlib


## [4.17.1]

### Fixed
- Load cytobands for cases with chromosome build not "37" or "38"


## [4.17]

### Added
- COSMIC badge shown in cancer variants
- Default gene-panel in non-cancer structural view in url
- Filter SNVs and SVs by cytoband coordinates
- Filter cancer SNV variants by alt allele frequency in tumor
- Correct genome build in UCSC link from structural variant page



### Fixed
- Bug in clinVar form when variant has no gene
- Bug when sharing cases with the same institute twice
- Page crashing when removing causative variant tag
- Do not default to GATK caller when no caller info is provided for cancer SNVs


## [4.16.1]

### Fixed
- Fix the fix for handling of delivery reports for rerun cases

## [4.16]

### Added
- Adds possibility to add "lims_id" to cases. Currently only stored in database, not shown anywhere
- Adds verification comment box to SVs (previously only available for small variants)
- Scrollable pedigree panel

### Fixed
- Error caused by changes in WTForm (new release 2.3.x)
- Bug in OMIM case page form, causing the page to crash when a string was provided instead of a numerical OMIM id
- Fix Alamut link to work properly on hg38
- Better handling of delivery reports for rerun cases
- Small CodeFactor style issues: matchmaker results counting, a couple of incomplete tests and safer external xml
- Fix an issue with Phenomizer introduced by CodeFactor style changes

### Changed
- Updated the version of igv.js to 2.5.4

## [4.15.1]

### Added
- Display gene names in ClinVar submissions page
- Links to Varsome in variant transcripts table

### Fixed
- Small fixes to ClinVar submission form
- Gene panel page crash when old panel has no maintainers

## [4.15]

### Added
- Clinvar CNVs IGV track
- Gene panels can have maintainers
- Keep variant actions (dismissed, manual rank, mosaic, acmg, comments) upon variant re-upload
- Keep variant actions also on full case re-upload

### Fixed
- Fix the link to Ensembl for SV variants when genome build 38.
- Arrange information in columns on variant page
- Fix so that new cosmic identifier (COSV) is also acceptable #1304
- Fixed COSMIC tag in INFO (outside of CSQ) to be parses as well with `&` splitter.
- COSMIC stub URL changed to https://cancer.sanger.ac.uk/cosmic/search?q= instead.
- Updated to a version of IGV where bigBed tracks are visualized correctly
- Clinvar submission files are named according to the content (variant_data and case_data)
- Always show causatives from other cases in case overview
- Correct disease associations for gene symbol aliases that exist as separate genes
- Re-add "custom annotations" for SV variants
- The override ClinVar P/LP add-in in the Clinical Filter failed for new CSQ strings

### Changed
- Runs all CI checks in github actions

## [4.14.1]

### Fixed
- Error when variant found in loqusdb is not loaded for other case

## [4.14]

### Added
- Use github actions to run tests
- Adds CLI command to update individual alignments path
- Update HPO terms using downloaded definitions files
- Option to use alternative flask config when running `scout serve`
- Requirement to use loqusdb >= 2.5 if integrated

### Fixed
- Do not display Pedigree panel in cancer view
- Do not rely on internet connection and services available when running CI tests
- Variant loading assumes GATK if no caller set given and GATK filter status is seen in FILTER
- Pass genome build param all the way in order to get the right gene mappings for cases with build 38
- Parse correctly variants with zero frequency values
- Continue even if there are problems to create a region vcf
- STR and cancer variant navigation back to variants pages could fail

### Changed
- Improved code that sends requests to the external APIs
- Updates ranges for user ranks to fit todays usage
- Run coveralls on github actions instead of travis
- Run pip checks on github actions instead of coveralls
- For hg38 cases, change gnomAD link to point to version 3.0 (which is hg38 based)
- Show pinned or causative STR variants a bit more human readable

## [4.13.1]

### Added
### Fixed
- Typo that caused not all clinvar conflicting interpretations to be loaded no matter what
- Parse and retrieve clinvar annotations from VEP-annotated (VEP 97+) CSQ VCF field
- Variant clinvar significance shown as `not provided` whenever is `Uncertain significance`
- Phenomizer query crashing when case has no HPO terms assigned
- Fixed a bug affecting `All SNVs and INDELs` page when variants don't have canonical transcript
- Add gene name or id in cancer variant view

### Changed
- Cancer Variant view changed "Variant:Transcript:Exon:HGVS" to "Gene:Transcript:Exon:HGVS"

## [4.13]

### Added
- ClinVar SNVs track in IGV
- Add SMA view with SMN Copy Number data
- Easier to assign OMIM diagnoses from case page
- OMIM terms and specific OMIM term page

### Fixed
- Bug when adding a new gene to a panel
- Restored missing recent delivery reports
- Fixed style and links to other reports in case side panel
- Deleting cases using display_name and institute not deleting its variants
- Fixed bug that caused coordinates filter to override other filters
- Fixed a problem with finding some INS in loqusdb
- Layout on SV page when local observations without cases are present
- Make scout compatible with the new HPO definition files from `http://compbio.charite.de/jenkins/`
- General report visualization error when SNVs display names are very long


### Changed


## [4.12.4]

### Fixed
- Layout on SV page when local observations without cases are present

## [4.12.3]

### Fixed
- Case report when causative or pinned SVs have non null allele frequencies

## [4.12.2]

### Fixed
- SV variant links now take you to the SV variant page again
- Cancer variant view has cleaner table data entries for "N/A" data
- Pinned variant case level display hotfix for cancer and str - more on this later
- Cancer variants show correct alt/ref reads mirroring alt frequency now
- Always load all clinical STR variants even if a region load is attempted - index may be missing
- Same case repetition in variant local observations

## [4.12.1]

### Fixed
- Bug in variant.gene when gene has no HGVS description


## [4.12]

### Added
- Accepts `alignment_path` in load config to pass bam/cram files
- Display all phenotypes on variant page
- Display hgvs coordinates on pinned and causatives
- Clear panel pending changes
- Adds option to setup the database with static files
- Adds cli command to download the resources from CLI that scout needs
- Adds test files for merged somatic SV and CNV; as well as merged SNV, and INDEL part of #1279
- Allows for upload of OMIM-AUTO gene panel from static files without api-key

### Fixed
- Cancer case HPO panel variants link
- Fix so that some drop downs have correct size
- First IGV button in str variants page
- Cancer case activates on SNV variants
- Cases activate when STR variants are viewed
- Always calculate code coverage
- Pinned/Classification/comments in all types of variants pages
- Null values for panel's custom_inheritance_models
- Discrepancy between the manual disease transcripts and those in database in gene-edit page
- ACMG classification not showing for some causatives
- Fix bug which caused IGV.js to use hg19 reference files for hg38 data
- Bug when multiple bam files sources with non-null values are available


### Changed
- Renamed `requests` file to `scout_requests`
- Cancer variant view shows two, instead of four, decimals for allele and normal


## [4.11.1]

### Fixed
- Institute settings page
- Link institute settings to sharing institutes choices

## [4.11.0]

### Added
- Display locus name on STR variant page
- Alternative key `GNOMADAF_popmax` for Gnomad popmax allele frequency
- Automatic suggestions on how to improve the code on Pull Requests
- Parse GERP, phastCons and phyloP annotations from vep annotated CSQ fields
- Avoid flickering comment popovers in variant list
- Parse REVEL score from vep annotated CSQ fields
- Allow users to modify general institute settings
- Optionally format code automatically on commit
- Adds command to backup vital parts `scout export database`
- Parsing and displaying cancer SV variants from Manta annotated VCF files
- Dismiss cancer snv variants with cancer-specific options
- Add IGV.js UPD, RHO and TIDDIT coverage wig tracks.


### Fixed
- Slightly darker page background
- Fixed an issued with parsed conservation values from CSQ
- Clinvar submissions accessible to all users of an institute
- Header toolbar when on Clinvar page now shows institute name correctly
- Case should not always inactivate upon update
- Show dismissed snv cancer variants as grey on the cancer variants page
- Improved style of mappability link and local observations on variant page
- Convert all the GET requests to the igv view to POST request
- Error when updating gene panels using a file containing BOM chars
- Add/replace gene radio button not working in gene panels


## [4.10.1]

### Fixed
- Fixed issue with opening research variants
- Problem with coveralls not called by Travis CI
- Handle Biomart service down in tests


## [4.10.0]

### Added
- Rank score model in causatives page
- Exportable HPO terms from phenotypes page
- AMP guideline tiers for cancer variants
- Adds scroll for the transcript tab
- Added CLI option to query cases on time since case event was added
- Shadow clinical assessments also on research variants display
- Support for CRAM alignment files
- Improved str variants view : sorting by locus, grouped by allele.
- Delivery report PDF export
- New mosaicism tag option
- Add or modify individuals' age or tissue type from case page
- Display GC and allele depth in causatives table.
- Included primary reference transcript in general report
- Included partial causative variants in general report
- Remove dependency of loqusdb by utilising the CLI

### Fixed
- Fixed update OMIM command bug due to change in the header of the genemap2 file
- Removed Mosaic Tag from Cancer variants
- Fixes issue with unaligned table headers that comes with hidden Datatables
- Layout in general report PDF export
- Fixed issue on the case statistics view. The validation bars didn't show up when all institutes were selected. Now they do.
- Fixed missing path import by importing pathlib.Path
- Handle index inconsistencies in the update index functions
- Fixed layout problems


## [4.9.0]

### Added
- Improved MatchMaker pages, including visible patient contacts email address
- New badges for the github repo
- Links to [GENEMANIA](genemania.org)
- Sort gene panel list on case view.
- More automatic tests
- Allow loading of custom annotations in VCF using the SCOUT_CUSTOM info tag.

### Fixed
- Fix error when a gene is added to an empty dynamic gene panel
- Fix crash when attempting to add genes on incorrect format to dynamic gene panel
- Manual rank variant tags could be saved in a "Select a tag"-state, a problem in the variants view.
- Same case evaluations are no longer shown as gray previous evaluations on the variants page
- Stay on research pages, even if reset, next first buttons are pressed..
- Overlapping variants will now be visible on variant page again
- Fix missing classification comments and links in evaluations page
- All prioritized cases are shown on cases page


## [4.8.3]

### Added

### Fixed
- Bug when ordering sanger
- Improved scrolling over long list of genes/transcripts


## [4.8.2]

### Added

### Fixed
- Avoid opening extra tab for coverage report
- Fixed a problem when rank model version was saved as floats and not strings
- Fixed a problem with displaying dismiss variant reasons on the general report
- Disable load and delete filter buttons if there are no saved filters
- Fix problem with missing verifications
- Remove duplicate users and merge their data and activity


## [4.8.1]

### Added

### Fixed
- Prevent login fail for users with id defined by ObjectId and not email
- Prevent the app from crashing with `AttributeError: 'NoneType' object has no attribute 'message'`


## [4.8.0]

### Added
- Updated Scout to use Bootstrap 4.3
- New looks for Scout
- Improved dashboard using Chart.js
- Ask before inactivating a case where last assigned user leaves it
- Genes can be manually added to the dynamic gene list directly on the case page
- Dynamic gene panels can optionally be used with clinical filter, instead of default gene panel
- Dynamic gene panels get link out to chanjo-report for coverage report
- Load all clinvar variants with clinvar Pathogenic, Likely Pathogenic and Conflicting pathogenic
- Show transcripts with exon numbers for structural variants
- Case sort order can now be toggled between ascending and descending.
- Variants can be marked as partial causative if phenotype is available for case.
- Show a frequency tooltip hover for SV-variants.
- Added support for LDAP login system
- Search snv and structural variants by chromosomal coordinates
- Structural variants can be marked as partial causative if phenotype is available for case.
- Show normal and pathologic limits for STRs in the STR variants view.
- Institute level persistent variant filter settings that can be retrieved and used.
- export causative variants to Excel
- Add support for ROH, WIG and chromosome PNGs in case-view

### Fixed
- Fixed missing import for variants with comments
- Instructions on how to build docs
- Keep sanger order + verification when updating/reloading variants
- Fixed and moved broken filter actions (HPO gene panel and reset filter)
- Fixed string conversion to number
- UCSC links for structural variants are now separated per breakpoint (and whole variant where applicable)
- Reintroduced missing coverage report
- Fixed a bug preventing loading samples using the command line
- Better inheritance models customization for genes in gene panels
- STR variant page back to list button now does its one job.
- Allows to setup scout without a omim api key
- Fixed error causing "favicon not found" flash messages
- Removed flask --version from base cli
- Request rerun no longer changes case status. Active or archived cases inactivate on upload.
- Fixed missing tooltip on the cancer variants page
- Fixed weird Rank cell in variants page
- Next and first buttons order swap
- Added pagination (and POST capability) to cancer variants.
- Improves loading speed for variant page
- Problem with updating variant rank when no variants
- Improved Clinvar submission form
- General report crashing when dismissed variant has no valid dismiss code
- Also show collaborative case variants on the All variants view.
- Improved phenotype search using dataTables.js on phenotypes page
- Search and delete users with `email` instead of `_id`
- Fixed css styles so that multiselect options will all fit one column


## [4.7.3]

### Added
- RankScore can be used with VCFs for vcf_cancer files

### Fixed
- Fix issue with STR view next page button not doing its one job.

### Deleted
- Removed pileup as a bam viewing option. This is replaced by IGV


## [4.7.2]

### Added
- Show earlier ACMG classification in the variant list

### Fixed
- Fixed igv search not working due to igv.js dist 2.2.17
- Fixed searches for cases with a gene with variants pinned or marked causative.
- Load variant pages faster after fixing other causatives query
- Fixed mitochondrial report bug for variants without genes

## [4.7.1]

### Added

### Fixed
- Fixed bug on genes page


## [4.7.0]

### Added
- Export genes and gene panels in build GRCh38
- Search for cases with variants pinned or marked causative in a given gene.
- Search for cases phenotypically similar to a case also from WUI.
- Case variant searches can be limited to similar cases, matching HPO-terms,
  phenogroups and cohorts.
- De-archive reruns and flag them as 'inactive' if archived
- Sort cases by analysis_date, track or status
- Display cases in the following order: prioritized, active, inactive, archived, solved
- Assign case to user when user activates it or asks for rerun
- Case becomes inactive when it has no assignees
- Fetch refseq version from entrez and use it in clinvar form
- Load and export of exons for all genes, independent on refseq
- Documentation for loading/updating exons
- Showing SV variant annotations: SV cgh frequencies, gnomad-SV, local SV frequencies
- Showing transcripts mapping score in segmental duplications
- Handle requests to Ensembl Rest API
- Handle requests to Ensembl Rest Biomart
- STR variants view now displays GT and IGV link.
- Description field for gene panels
- Export exons in build 37 and 38 using the command line

### Fixed
- Fixes of and induced by build tests
- Fixed bug affecting variant observations in other cases
- Fixed a bug that showed wrong gene coverage in general panel PDF export
- MT report only shows variants occurring in the specific individual of the excel sheet
- Disable SSL certifcate verification in requests to chanjo
- Updates how intervaltree and pymongo is used to void deprecated functions
- Increased size of IGV sample tracks
- Optimized tests


## [4.6.1]

### Added

### Fixed
- Missing 'father' and 'mother' keys when parsing single individual cases


## [4.6.0]

### Added
- Description of Scout branching model in CONTRIBUTING doc
- Causatives in alphabetical order, display ACMG classification and filter by gene.
- Added 'external' to the list of analysis type options
- Adds functionality to display "Tissue type". Passed via load config.
- Update to IGV 2.

### Fixed
- Fixed alignment visualization and vcf2cytosure availability for demo case samples
- Fixed 3 bugs affecting SV pages visualization
- Reintroduced the --version cli option
- Fixed variants query by panel (hpo panel + gene panel).
- Downloaded MT report contains excel files with individuals' display name
- Refactored code in parsing of config files.


## [4.5.1]

### Added

### Fixed
- update requirement to use PyYaml version >= 5.1
- Safer code when loading config params in cli base


## [4.5.0]

### Added
- Search for similar cases from scout view CLI
- Scout cli is now invoked from the app object and works under the app context

### Fixed
- PyYaml dependency fixed to use version >= 5.1


## [4.4.1]

### Added
- Display SV rank model version when available

### Fixed
- Fixed upload of delivery report via API


## [4.4.0]

### Added
- Displaying more info on the Causatives page and hiding those not causative at the case level
- Add a comment text field to Sanger order request form, allowing a message to be included in the email
- MatchMaker Exchange integration
- List cases with empty synopsis, missing HPO terms and phenotype groups.
- Search for cases with open research list, or a given case status (active, inactive, archived)

### Fixed
- Variant query builder split into several functions
- Fixed delivery report load bug


## [4.3.3]

### Added
- Different individual table for cancer cases

### Fixed
- Dashboard collects validated variants from verification events instead of using 'sanger' field
- Cases shared with collaborators are visible again in cases page
- Force users to select a real institute to share cases with (actionbar select fix)


## [4.3.2]

### Added
- Dashboard data can be filtered using filters available in cases page
- Causatives for each institute are displayed on a dedicated page
- SNVs and and SVs are searchable across cases by gene and rank score
- A more complete report with validated variants is downloadable from dashboard

### Fixed
- Clinsig filter is fixed so clinsig numerical values are returned
- Split multi clinsig string values in different elements of clinsig array
- Regex to search in multi clinsig string values or multi revstat string values
- It works to upload vcf files with no variants now
- Combined Pileup and IGV alignments for SVs having variant start and stop on the same chromosome


## [4.3.1]

### Added
- Show calls from all callers even if call is not available
- Instructions to install cairo and pango libs from WeasyPrint page
- Display cases with number of variants from CLI
- Only display cases with number of variants above certain treshold. (Also CLI)
- Export of verified variants by CLI or from the dashboard
- Extend case level queries with default panels, cohorts and phenotype groups.
- Slice dashboard statistics display using case level queries
- Add a view where all variants for an institute can be searched across cases, filtering on gene and rank score. Allows searching research variants for cases that have research open.

### Fixed
- Fixed code to extract variant conservation (gerp, phyloP, phastCons)
- Visualization of PDF-exported gene panels
- Reintroduced the exon/intron number in variant verification email
- Sex and affected status is correctly displayed on general report
- Force number validation in SV filter by size
- Display ensembl transcripts when no refseq exists


## [4.3.0]

### Added
- Mosaicism tag on variants
- Show and filter on SweGen frequency for SVs
- Show annotations for STR variants
- Show all transcripts in verification email
- Added mitochondrial export
- Adds alternative to search for SVs shorter that the given length
- Look for 'bcftools' in the `set` field of VCFs
- Display digenic inheritance from OMIM
- Displays what refseq transcript that is primary in hgnc

### Fixed

- Archived panels displays the correct date (not retroactive change)
- Fixed problem with waiting times in gene panel exports
- Clinvar fiter not working with human readable clinsig values

## [4.2.2]

### Fixed
- Fixed gene panel create/modify from CSV file utf-8 decoding error
- Updating genes in gene panels now supports edit comments and entry version
- Gene panel export timeout error

## [4.2.1]

### Fixed
- Re-introduced gene name(s) in verification email subject
- Better PDF rendering for excluded variants in report
- Problem to access old case when `is_default` did not exist on a panel


## [4.2.0]

### Added
- New index on variant_id for events
- Display overlapping compounds on variants view

### Fixed
- Fixed broken clinical filter


## [4.1.4]

### Added
- Download of filtered SVs

### Fixed
- Fixed broken download of filtered variants
- Fixed visualization issue in gene panel PDF export
- Fixed bug when updating gene names in variant controller


## [4.1.3]

### Fixed
- Displays all primary transcripts


## [4.1.2]

### Added
- Option add/replace when updating a panel via CSV file
- More flexible versioning of the gene panels
- Printing coverage report on the bottom of the pdf case report
- Variant verification option for SVs
- Logs uri without pwd when connecting
- Disease-causing transcripts in case report
- Thicker lines in case report
- Supports HPO search for cases, both terms or if described in synopsis
- Adds sanger information to dashboard

### Fixed
- Use db name instead of **auth** as default for authentication
- Fixes so that reports can be generated even with many variants
- Fixed sanger validation popup to show individual variants queried by user and institute.
- Fixed problem with setting up scout
- Fixes problem when exac file is not available through broad ftp
- Fetch transcripts for correct build in `adapter.hgnc_gene`

## [4.1.1]
- Fix problem with institute authentication flash message in utils
- Fix problem with comments
- Fix problem with ensembl link


## [4.1.0]

### Added
- OMIM phenotypes to case report
- Command to download all panel app gene panels `scout load panel --panel-app`
- Links to genenames.org and omim on gene page
- Popup on gene at variants page with gene information
- reset sanger status to "Not validated" for pinned variants
- highlight cases with variants to be evaluated by Sanger on the cases page
- option to point to local reference files to the genome viewer pileup.js. Documented in `docs.admin-guide.server`
- option to export single variants in `scout export variants`
- option to load a multiqc report together with a case(add line in load config)
- added a view for searching HPO terms. It is accessed from the top left corner menu
- Updates the variants view for cancer variants. Adds a small cancer specific filter for known variants
- Adds hgvs information on cancer variants page
- Adds option to update phenotype groups from CLI

### Fixed
- Improved Clinvar to submit variants from different cases. Fixed HPO terms in casedata according to feedback
- Fixed broken link to case page from Sanger modal in cases view
- Now only cases with non empty lists of causative variants are returned in `adapter.case(has_causatives=True)`
- Can handle Tumor only samples
- Long lists of HGNC symbols are now possible. This was previously difficult with manual, uploaded or by HPO search when changing filter settings due to GET request limitations. Relevant pages now use POST requests. Adds the dynamic HPO panel as a selection on the gene panel dropdown.
- Variant filter defaults to default panels also on SV and Cancer variants pages.

## [4.0.0]

### WARNING ###

This is a major version update and will require that the backend of pre releases is updated.
Run commands:

```
$scout update genes
$scout update hpo
```

- Created a Clinvar submission tool, to speed up Clinvar submission of SNVs and SVs
- Added an analysis report page (html and PDF format) containing phenotype, gene panels and variants that are relevant to solve a case.

### Fixed
- Optimized evaluated variants to speed up creation of case report
- Moved igv and pileup viewer under a common folder
- Fixed MT alignment view pileup.js
- Fixed coordinates for SVs with start chromosome different from end chromosome
- Global comments shown across cases and institutes. Case-specific variant comments are shown only for that specific case.
- Links to clinvar submitted variants at the cases level
- Adapts clinvar parsing to new format
- Fixed problem in `scout update user` when the user object had no roles
- Makes pileup.js use online genome resources when viewing alignments. Now any instance of Scout can make use of this functionality.
- Fix ensembl link for structural variants
- Works even when cases does not have `'madeline_info'`
- Parses Polyphen in correct way again
- Fix problem with parsing gnomad from VEP

### Added
- Added a PDF export function for gene panels
- Added a "Filter and export" button to export custom-filtered SNVs to CSV file
- Dismiss SVs
- Added IGV alignments viewer
- Read delivery report path from case config or CLI command
- Filter for spidex scores
- All HPO terms are now added and fetched from the correct source (https://github.com/obophenotype/human-phenotype-ontology/blob/master/hp.obo)
- New command `scout update hpo`
- New command `scout update genes` will fetch all the latest information about genes and update them
- Load **all** variants found on chromosome **MT**
- Adds choice in cases overview do show as many cases as user like

### Removed
- pileup.min.js and pileup css are imported from a remote web location now
- All source files for HPO information, this is instead fetched directly from source
- All source files for gene information, this is instead fetched directly from source

## [3.0.0]
### Fixed
- hide pedigree panel unless it exists

## [1.5.1] - 2016-07-27
### Fixed
- look for both ".bam.bai" and ".bai" extensions

## [1.4.0] - 2016-03-22
### Added
- support for local frequency through loqusdb
- bunch of other stuff

## [1.3.0] - 2016-02-19
### Fixed
- Update query-phenomizer and add username/password

### Changed
- Update the way a case is checked for rerun-status

### Added
- Add new button to mark a case as "checked"
- Link to clinical variants _without_ 1000G annotation

## [1.2.2] - 2016-02-18
### Fixed
- avoid filtering out variants lacking ExAC and 1000G annotations

## [1.1.3] - 2015-10-01
### Fixed
- persist (clinical) filter when clicking load more
- fix #154 by robustly setting clinical filter func. terms

## [1.1.2] - 2015-09-07
### Fixed
- avoid replacing coverage report with none
- update SO terms, refactored

## [1.1.1] - 2015-08-20
### Fixed
- fetch case based on collaborator status (not owner)

## [1.1.0] - 2015-05-29
### Added
- link(s) to SNPedia based on RS-numbers
- new Jinja filter to "humanize" decimal numbers
- show gene panels in variant view
- new Jinja filter for decoding URL encoding
- add indicator to variants in list that have comments
- add variant number threshold and rank score threshold to load function
- add event methods to mongo adapter
- add tests for models
- show badge "old" if comment was written for a previous analysis

### Changed
- show cDNA change in transcript summary unless variant is exonic
- moved compounds table further up the page
- show dates for case uploads in ISO format
- moved variant comments higher up on page
- updated documentation for pages
- read in coverage report as blob in database and serve directly
- change ``OmimPhenotype`` to ``PhenotypeTerm``
- reorganize models sub-package
- move events (and comments) to separate collection
- only display prev/next links for the research list
- include variant type in breadcrumbs e.g. "Clinical variants"

### Removed
- drop dependency on moment.js

### Fixed
- show the same level of detail for all frequencies on all pages
- properly decode URL encoded symbols in amino acid/cDNA change strings
- fixed issue with wipe permissions in MongoDB
- include default gene lists in "variants" link in breadcrumbs

## [1.0.2] - 2015-05-20
### Changed
- update case fetching function

### Fixed
- handle multiple cases with same id

## [1.0.1] - 2015-04-28
### Fixed
- Fix building URL parameters in cases list Vue component

## [1.0.0] - 2015-04-12
Codename: Sara Lund

![Release 1.0](artwork/releases/release-1-0.jpg)

### Added
- Add email logging for unexpected errors
- New command line tool for deleting case

### Changed
- Much improved logging overall
- Updated documentation/usage guide
- Removed non-working IGV link

### Fixed
- Show sample display name in GT call
- Various small bug fixes
- Make it easier to hover over popups

## [0.0.2-rc1] - 2015-03-04
### Added
- add protein table for each variant
- add many more external links
- add coverage reports as PDFs

### Changed
- incorporate user feedback updates
- big refactor of load scripts

## [0.0.2-rc2] - 2015-03-04
### Changes
- add gene table with gene description
- reorganize inheritance models box

### Fixed
- avoid overwriting gene list on "research" load
- fix various bugs in external links

## [0.0.2-rc3] - 2015-03-05
### Added
- Activity log feed to variant view
- Adds protein change strings to ODM and Sanger email

### Changed
- Extract activity log component to macro

### Fixes
- Make Ensembl transcript links use archive website<|MERGE_RESOLUTION|>--- conflicted
+++ resolved
@@ -7,11 +7,8 @@
 ## [unreleased]
 ### Added
 - Mitochondrial deletion signatures (mitosign) can be uploaded and shown with mtDNA report
-<<<<<<< HEAD
+- A `Type of analysis` column on Causatives and Validated variants pages
 - Display number of OMIM terms available and their last update on Diagnoses page
-=======
-- A `Type of analysis` column on Causatives and Validated variants pages
->>>>>>> d1090041
 ### Changed
 - Hide removed gene panels by default in panels page
 - Removed option for filtering cancer SVs by Tumor and Normal alt AF
