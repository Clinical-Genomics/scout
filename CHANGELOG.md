--- conflicted
+++ resolved
@@ -23,11 +23,8 @@
 - Fix CLI parameter typo --rank-treshold with backward-compatible alias and deprecation warning (#5720)
 - Safer redirect to previous page for all views and controllers still using `redirect(request.referrer)`(#5721)
 - Default paraphase igv.js track settings: color by YC, squish, extend visibility window, auto-height and place last in view. (#5724)
-<<<<<<< HEAD
+- Chanjo2 requests are sent with OIDC id token, if available (#5532)
 - Replaced deprecated `flask-ldapconn` library with `flask-ldap3-login`. Modified LDAP login module accordingly (#5719)
-=======
-- Chanjo2 requests are sent with OIDC id token, if available (#5532)
->>>>>>> 37fb26f5
 ### Fixed
 - Typo in PR template (#5682)
 - Highlight affected individuals/samples on `GT call` tables (#5682)
