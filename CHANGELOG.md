# Change Log
All notable changes to this project will be documented in this file.
This project adheres to [Semantic Versioning](http://semver.org/).

About changelog [here](https://keepachangelog.com/en/1.0.0/)

## []
### Added
- Individual-specific OMIM terms
- OMIM disease descriptions in ClinVar submission form
- Add a toggle for melter rerun monitoring of cases
- Add a config option to show the rerun monitoring toggle
- Add a cli option to export cases with rerun monitoring enabled
### Changed
- Slightly smaller and improved layout of content in case PDF report
- Relabel more cancer variant pages somatic for navigation
- Removed unused `add_compounds` param from variant controllers function
<<<<<<< HEAD
- Reduce code complexity (parse/ensembl.py)
=======
- Changed default hg19 genome for IGV.js to legacy hg19_1kg_decoy to fix a few problematic loci
>>>>>>> 15aa1131

## [4.49]
### Fixed
- Pydantic model types for genome_build, madeline_info, peddy_ped_check and peddy_sex_check, rank_model_version and sv_rank_model_version
- Replace `MatchMaker` with `Matchmaker` in all places visible by a user
- Save diagnosis labels along with OMIM terms in Matchmaker Exchange submission objects
- `libegl-mesa0_21.0.3-0ubuntu0.3~20.04.5_amd64.deb` lib not found by GitHub actions Docker build
- Remove unused `chromograph_image_files` and `chromograph_prefixes` keys saved when creating or updating an RD case
- Search managed variants by description and with ignore case
### Changed
- Introduced page margins on exported PDF reports
- Smaller gene fonts in downloaded HPO genes PDF reports
- Reintroduced gene coverage data in the PDF-exported general report of rare-disease cases
- Check for existence of case report files before creating sidebar links
- Better description of HPO and OMIM terms for patients submitted to Matchmaker Exchange
- Remove null non-mandatory key/values when updating a case
- Freeze WTForms<3 due to several form input rendering changes

## [4.48.1]
### Fixed
- General case PDF report for recent cases with no pedigree

## [4.48]
### Added
- Option to cancel a request for research variants in case page
### Changed
- Update igv.js to v2.10.5
- Updated example of a case delivery report
- Unfreeze cyvcf2
- Builder images used in Scout Dockerfiles
- Crash report email subject gives host name
- Export general case report to PDF using PDFKit instead of WeasyPrint
- Do not include coverage report in PDF case report since they might have different orientation
- Export cancer cases's "Coverage and QC report" to PDF using PDFKit instead of Weasyprint
- Updated cancer "Coverage and QC report" example
- Keep portrait orientation in PDF delivery report
- Export delivery report to PDF using PDFKit instead of Weasyprint
- PDF export of clinical and research HPO panels using PDFKit instead of Weasyprint
- Export gene panel report to PDF using PDFKit
- Removed WeasyPrint lib dependency

### Fixed
- Reintroduced missing links to Swegen and Beacon and dbSNP in RD variant page, summary section
- Demo delivery report orientation to fit new columns
- Missing delivery report in demo case
- Cast MNVs to SNV for test
- Export verified variants from all institutes when user is admin
- Cancer coverage and QC report not found for demo cancer case
- Pull request template instructions on how to deploy to test server
- PDF Delivery report not showing Swedac logo
- Fix code typos
- Disable codefactor raised by ESLint for javascript functions located on another file
- Loading spinner stuck after downloading a PDF gene panel report
- IGV browser crashing when file system with alignment files is not mounted

## [4.47]
### Added
- Added CADD, GnomAD and genotype calls to variantS export
### Changed
- Pull request template, to illustrate how to deploy pull request branches on cg-vm1 stage server
### Fixed
- Compiled Docker image contains a patched version (v4.9) of chanjo-report

## [4.46.1]
### Fixed
- Downloading of files generated within the app container (MT-report, verified variants, pedigrees, ..)

## [4.46]
### Added
- Created a Dockefile to be used to serve the dockerized app in production
- Modified the code to collect database params specified as env vars
- Created a GitHub action that pushes the Dockerfile-server image to Docker Hub (scout-server-stage) every time a PR is opened
- Created a GitHub action that pushes the Dockerfile-server image to Docker Hub (scout-server) every time a new release is created
- Reassign MatchMaker Exchange submission to another user when a Scout user is deleted
- Expose public API JSON gene panels endpoint, primarily to enable automated rerun checking for updates
- Add utils for dictionary type
- Filter institute cases using multiple HPO terms
- Vulture GitHub action to identify and remove unused variables and imports
### Changed
- Updated the python config file documentation in admin guide
- Case configuration parsing now uses Pydantic for improved typechecking and config handling
- Removed test matrices to speed up automatic testing of PRs
- Switch from Coveralls to Codecov to handle CI test coverage
- Speed-up CI tests by caching installation of libs and splitting tests into randomized groups using pytest-test-groups
- Improved LDAP login documentation
- Use lib flask-ldapconn instead of flask_ldap3_login> to handle ldap authentication
- Updated Managed variant documentation in user guide
- Fix and simplify creating and editing of gene panels
- Simplified gene variants search code
- Increased the height of the genes track in the IGV viewer
### Fixed
- Validate uploaded managed variant file lines, warning the user.
- Exporting validated variants with missing "genes" database key
- No results returned when searching for gene variants using a phenotype term
- Variants filtering by gene symbols file
- Make gene HGNC symbols field mandatory in gene variants page and run search only on form submit
- Make sure collaborator gene variants are still visible, even if HPO filter is used

## [4.45]
### Added
### Changed
- Start Scout also when loqusdbapi is not reachable
- Clearer definition of manual standard and custom inheritance models in gene panels
- Allow searching multiple chromosomes in filters
### Fixed
- Gene panel crashing on edit action

## [4.44]
### Added
### Changed
- Display Gene track beneath each sample track when displaying splice junctions in igv browser
- Check outdated gene symbols and update with aliases for both RD and cancer variantS
### Fixed
- Added query input check and fixed the Genes API endpoint to return a json formatted error when request is malformed
- Typo in ACMG BP6 tooltip

## [4.43.1]
### Added
- Added database index for OMIM disease term genes
### Changed
### Fixed
- Do not drop HPO terms collection when updating HPO terms via the command line
- Do not drop disease (OMIM) terms collection when updating diseases via the command line

## [4.43]
### Added
- Specify which collection(s) update/build indexes for
### Fixed
- Do not drop genes and transcripts collections when updating genes via the command line

## [4.42.1]
### Added
### Changed
### Fixed
- Freeze PyMongo lib to version<4.0 to keep supporting previous MongoDB versions
- Speed up gene panels creation and update by collecting only light gene info from database
- Avoid case page crash on Phenomizer queries timeout

## [4.42]
### Added
- Choose custom pinned variants to submit to MatchMaker Exchange
- Submit structural variant as genes to the MatchMaker Exchange
- Added function for maintainers and admins to remove gene panels
- Admins can restore deleted gene panels
- A development docker-compose file illustrating the scout/chanjo-report integration
- Show AD on variants view for cancer SV (tumor and normal)
- Cancer SV variants filter AD, AF (tumor and normal)
- Hiding the variants score column also from cancer SVs, as for the SNVs
### Changed
- Enforce same case _id and display_name when updating a case
- Enforce same individual ids, display names and affected status when updating a case
- Improved documentation for connecting to loqusdb instances (including loqusdbapi)
- Display and download HPO gene panels' gene symbols in italics
- A faster-built and lighter Docker image
- Reduce complexity of `panels` endpoint moving some code to the panels controllers
- Update requirements to use flask-ldap3-login>=0.9.17 instead of freezing WTForm
### Fixed
- Use of deprecated TextField after the upgrade of WTF to v3.0
- Freeze to WTForms to version < 3
- Remove the extra files (bed files and madeline.svg) introduced by mistake
- Cli command loading demo data in docker-compose when case custom images exist and is None
- Increased MongoDB connection serverSelectionTimeoutMS parameter to 30K (default value according to MongoDB documentation)
- Better differentiate old obs counts 0 vs N/A
- Broken cancer variants page when default gene panel was deleted
- Typo in tx_overview function in variant controllers file
- Fixed loqusdbapi SV search URL
- SV variants filtering using Decipher criterion
- Removing old gene panels that don't contain the `maintainer` key.

## [4.41.1]
### Fixed
- General reports crash for variant annotations with same variant on other cases

## [4.41]
### Added
- Extended the instructions for running the Scout Docker image (web app and cli).
- Enabled inclusion of custom images to STR variant view
### Fixed
- General case report sorting comments for variants with None genetic models
- Do not crash but redirect to variants page with error when a variant is not found for a case
- UCSC links coordinates for SV variants with start chromosome different than end chromosome
- Human readable variants name in case page for variants having start chromosome different from end chromosome
- Avoid always loading all transcripts when checking gene symbol: introduce gene captions
- Slow queries for evaluated variants on e.g. case page - use events instead
### Changed
- Rearrange variant page again, moving severity predictions down.
- More reactive layout width steps on variant page

## [4.40.1]
### Added
### Fixed
- Variants dismissed with inconsistent inheritance pattern can again be shown in general case report
- General report page for variants with genes=None
- General report crashing when variants have no panels
- Added other missing keys to case and variant dictionaries passed to general report
### Changed

## [4.40]
### Added
- A .cff citation file
- Phenotype search API endpoint
- Added pagination to phenotype API
- Extend case search to include internal MongoDB id
- Support for connecting to a MongoDB replica set (.py config files)
- Support for connecting to a MongoDB replica set (.yaml config files)
### Fixed
- Command to load the OMIM gene panel (`scout load panel --omim`)
- Unify style of pinned and causative variants' badges on case page
- Removed automatic spaces after punctuation in comments
- Remove the hardcoded number of total individuals from the variant's old observations panel
- Send delete requests to a connected Beacon using the DELETE method
- Layout of the SNV and SV variant page - move frequency up
### Changed
- Stop updating database indexes after loading exons via command line
- Display validation status badge also for not Sanger-sequenced variants
- Moved Frequencies, Severity and Local observations panels up in RD variants page
- Enabled Flask CORS to communicate CORS status to js apps
- Moved the code preparing the transcripts overview to the backend
- Refactored and filtered json data used in general case report
- Changed the database used in docker-compose file to use the official MongoDB v4.4 image
- Modified the Python (3.6, 3.8) and MongoDB (3.2, 4.4, 5.0) versions used in testing matrices (GitHub actions)
- Capitalize case search terms on institute and dashboard pages


## [4.39]
### Added
- COSMIC IDs collected from CSQ field named `COSMIC`
### Fixed
- Link to other causative variants on variant page
- Allow multiple COSMIC links for a cancer variant
- Fix floating text in severity box #2808
- Fixed MitoMap and HmtVar links for hg38 cases
- Do not open new browser tabs when downloading files
- Selectable IGV tracks on variant page
- Missing splice junctions button on variant page
- Refactor variantS representative gene selection, and use it also for cancer variant summary
### Changed
- Improve Javascript performance for displaying Chromograph images
- Make ClinVar classification more evident in cancer variant page

## [4.38]
### Added
- Option to hide Alamut button in the app config file
### Fixed
- Library deprecation warning fixed (insert is deprecated. Use insert_one or insert_many instead)
- Update genes command will not trigger an update of database indices any more
- Missing resources in temporary downloading directory when updating genes using the command line
- Restore previous variant ACMG classification in a scrollable div
- Loading spinner not stopping after downloading PDF case reports and variant list export
- Add extra Alamut links higher up on variant pages
- Improve UX for phenotypes in case page
- Filter and export of STR variants
- Update look of variants page navigation buttons
### Changed

## [4.37]
### Added
- Highlight and show version number for RefSeq MANE transcripts.
- Added integration to a rerunner service for toggling reanalysis with updated pedigree information
- SpliceAI display and parsing from VEP CSQ
- Display matching tiered variants for cancer variants
- Display a loading icon (spinner) until the page loads completely
- Display filter badges in cancer variants list
- Update genes from pre-downloaded file resources
- On login, OS, browser version and screen size are saved anonymously to understand how users are using Scout
- API returning institutes data for a given user: `/api/v1/institutes`
- API returning case data for a given institute: `/api/v1/institutes/<institute_id>/cases`
- Added GMS and Lund university hospital logos to login page
- Made display of Swedac logo configurable
- Support for displaying custom images in case view
- Individual-specific HPO terms
- Optional alamut_key in institute settings for Alamut Plus software
- Case report API endpoint
- Tooltip in case explaining that genes with genome build different than case genome build will not be added to dynamic HPO panel.
- Add DeepVariant as a caller
### Fixed
- Updated IGV to v2.8.5 to solve missing gene labels on some zoom levels
- Demo cancer case config file to load somatic SNVs and SVs only.
- Expand list of refseq trancripts in ClinVar submission form
- Renamed `All SNVs and INDELs` institute sidebar element to `Search SNVs and INDELs` and fixed its style.
- Add missing parameters to case load-config documentation
- Allow creating/editing gene panels and dynamic gene panels with genes present in genome build 38
- Bugfix broken Pytests
- Bulk dismissing variants error due to key conversion from string to integer
- Fix typo in index documentation
- Fixed crash in institute settings page if "collaborators" key is not set in database
- Don't stop Scout execution if LoqusDB call fails and print stacktrace to log
- Bug when case contains custom images with value `None`
- Bug introduced when fixing another bug in Scout-LoqusDB interaction
- Loading of OMIM diagnoses in Scout demo instance
- Remove the docker-compose with chanjo integration because it doesn't work yet.
- Fixed standard docker-compose with scout demo data and database
- Clinical variant assessments not present for pinned and causative variants on case page.
- MatchMaker matching one node at the time only
- Remove link from previously tiered variants badge in cancer variants page
- Typo in gene cell on cancer variants page
- Managed variants filter form
### Changed
- Better naming for variants buttons on cancer track (somatic, germline). Also show cancer research button if available.
- Load case with missing panels in config files, but show warning.
- Changing the (Female, Male) symbols to (F/M) letters in individuals_table and case-sma.
- Print stacktrace if case load command fails
- Added sort icon and a pointer to the cursor to all tables with sortable fields
- Moved variant, gene and panel info from the basic pane to summary panel for all variants.
- Renamed `Basics` panel to `Classify` on variant page.
- Revamped `Basics` panel to a panel dedicated to classify variants
- Revamped the summary panel to be more compact.
- Added dedicated template for cancer variants
- Removed Gene models, Gene annotations and Conservation panels for cancer variants
- Reorganized the orders of panels for variant and cancer variant views
- Added dedicated variant quality panel and removed relevant panes
- A more compact case page
- Removed OMIM genes panel
- Make genes panel, pinned variants panel, causative variants panel and ClinVar panel scrollable on case page
- Update to Scilifelab's 2020 logo
- Update Gens URL to support Gens v2.0 format
- Refactor tests for parsing case configurations
- Updated links to HPO downloadable resources
- Managed variants filtering defaults to all variant categories
- Changing the (Kind) drop-down according to (Category) drop-down in Managed variant add variant
- Moved Gens button to individuals table
- Check resource files availability before starting updating OMIM diagnoses
- Fix typo in `SHOW_OBSERVED_VARIANT_ARCHIVE` config param

## [4.36]
### Added
- Parse and save splice junction tracks from case config file
- Tooltip in observations panel, explaining that case variants with no link might be old variants, not uploaded after a case rerun
### Fixed
- Warning on overwriting variants with same position was no longer shown
- Increase the height of the dropdowns to 425px
- More indices for the case table as it grows, specifically for causatives queries
- Splice junction tracks not centered over variant genes
- Total number of research variants count
- Update variants stats in case documents every time new variants are loaded
- Bug in flashing warning messages when filtering variants
### Changed
- Clearer warning messages for genes and gene/gene-panels searches in variants filters

## [4.35]
### Added
- A new index for hgnc_symbol in the hgnc_gene collection
- A Pedigree panel in STR page
- Display Tier I and II variants in case view causatives card for cancer cases
### Fixed
- Send partial file data to igv.js when visualizing sashimi plots with splice junction tracks
- Research variants filtering by gene
- Do not attempt to populate annotations for not loaded pinned/causatives
- Add max-height to all dropdowns in filters
### Changed
- Switch off non-clinical gene warnings when filtering research variants
- Don't display OMIM disease card in case view for cancer cases
- Refactored Individuals and Causative card in case view for cancer cases
- Update and style STR case report

## [4.34]
### Added
- Saved filter lock and unlock
- Filters can optionally be marked audited, logging the filter name, user and date on the case events and general report.
- Added `ClinVar hits` and `Cosmic hits` in cancer SNVs filters
- Added `ClinVar hits` to variants filter (rare disease track)
- Load cancer demo case in docker-compose files (default and demo file)
- Inclusive-language check using [woke](https://github.com/get-woke/woke) github action
- Add link to HmtVar for mitochondrial variants (if VCF is annotated with HmtNote)
- Grey background for dismissed compounds in variants list and variant page
- Pin badge for pinned compounds in variants list and variant page
- Support LoqusDB REST API queries
- Add a docker-compose-matchmaker under scout/containers/development to test matchmaker locally
- Script to investigate consequences of symbol search bug
- Added GATK to list of SV and cancer SV callers
### Fixed
- Make MitoMap link work for hg38 again
- Export Variants feature crashing when one of the variants has no primary transcripts
- Redirect to last visited variantS page when dismissing variants from variants list
- Improved matching of SVs Loqus occurrences in other cases
- Remove padding from the list inside (Matching causatives from other cases) panel
- Pass None to get_app function in CLI base since passing script_info to app factory functions was deprecated in Flask 2.0
- Fixed failing tests due to Flask update to version 2.0
- Speed up user events view
- Causative view sort out of memory error
- Use hgnc_id for gene filter query
- Typo in case controllers displaying an error every time a patient is matched against external MatchMaker nodes
- Do not crash while attempting an update for variant documents that are too big (> 16 MB)
- Old STR causatives (and other variants) may not have HGNC symbols - fix sort lambda
- Check if gene_obj has primary_transcript before trying to access it
- Warn if a gene manually searched is in a clinical panel with an outdated name when filtering variants
- ChrPos split js not needed on STR page yet
### Changed
- Remove parsing of case `genome_version`, since it's not used anywhere downstream
- Introduce deprecation warning for Loqus configs that are not dictionaries
- SV clinical filter no longer filters out sub 100 nt variants
- Count cases in LoqusDB by variant type
- Commit pulse repo badge temporarily set to weekly
- Sort ClinVar submissions objects by ascending "Last evaluated" date
- Refactored the MatchMaker integration as an extension
- Replaced some sensitive words as suggested by woke linter
- Documentation for load-configuration rewritten.
- Add styles to MatchMaker matches table
- More detailed info on the data shared in MatchMaker submission form

## [4.33.1]
### Fixed
- Include markdown for release autodeploy docs
- Use standard inheritance model in ClinVar (https://ftp.ncbi.nlm.nih.gov/pub/GTR/standard_terms/Mode_of_inheritance.txt)
- Fix issue crash with variants that have been unflagged causative not being available in other causatives
### Added
### Changed

## [4.33]
### Fixed
- Command line crashing when updating an individual not found in database
- Dashboard page crashing when filters return no data
- Cancer variants filter by chromosome
- /api/v1/genes now searches for genes in all genome builds by default
- Upgraded igv.js to version 2.8.1 (Fixed Unparsable bed record error)
### Added
- Autodeploy docs on release
- Documentation for updating case individuals tracks
- Filter cases and dashboard stats by analysis track
### Changed
- Changed from deprecated db update method
- Pre-selected fields to run queries with in dashboard page
- Do not filter by any institute when first accessing the dashboard
- Removed OMIM panel in case view for cancer cases
- Display Tier I and II variants in case view causatives panel for cancer cases
- Refactored Individuals and Causative panels in case view for cancer cases

## [4.32.1]
### Fixed
- iSort lint check only
### Changed
- Institute cases page crashing when a case has track:Null
### Added

## [4.32]
### Added
- Load and show MITOMAP associated diseases from VCF (INFO field: MitomapAssociatedDiseases, via HmtNote)
- Show variant allele frequencies for mitochondrial variants (GRCh38 cases)
- Extend "public" json API with diseases (OMIM) and phenotypes (HPO)
- HPO gene list download now has option for clinical and non-clinical genes
- Display gene splice junctions data in sashimi plots
- Update case individuals with splice junctions tracks
- Simple Docker compose for development with local build
- Make Phenomodels subpanels collapsible
- User side documentation of cytogenomics features (Gens, Chromograph, vcf2cytosure, rhocall)
- iSort GitHub Action
- Support LoqusDB REST API queries
### Fixed
- Show other causative once, even if several events point to it
- Filtering variants by mitochondrial chromosome for cases with genome build=38
- HPO gene search button triggers any warnings for clinical / non-existing genes also on first search
- Fixed a bug in variants pages caused by MT variants without alt_frequency
- Tests for CADD score parsing function
- Fixed the look of IGV settings on SNV variant page
- Cases analyzed once shown as `rerun`
- Missing case track on case re-upload
- Fixed severity rank for SO term "regulatory region ablation"
### Changed
- Refactor according to CodeFactor - mostly reuse of duplicated code
- Phenomodels language adjustment
- Open variants in a new window (from variants page)
- Open overlapping and compound variants in a new window (from variant page)
- gnomAD link points to gnomAD v.3 (build GRCh38) for mitochondrial variants.
- Display only number of affected genes for dismissed SVs in general report
- Chromosome build check when populating the variants filter chromosome selection
- Display mitochondrial and rare diseases coverage report in cases with missing 'rare' track

## [4.31.1]
### Added
### Changed
- Remove mitochondrial and coverage report from cancer cases sidebar
### Fixed
- ClinVar page when dbSNP id is None

## [4.31]
### Added
- gnomAD annotation field in admin guide
- Export also dynamic panel genes not associated to an HPO term when downloading the HPO panel
- Primary HGNC transcript info in variant export files
- Show variant quality (QUAL field from vcf) in the variant summary
- Load/update PDF gene fusion reports (clinical and research) generated with Arriba
- Support new MANE annotations from VEP (both MANE Select and MANE Plus Clinical)
- Display on case activity the event of a user resetting all dismissed variants
- Support gnomAD population frequencies for mitochondrial variants
- Anchor links in Casedata ClinVar panels to redirect after renaming individuals
### Fixed
- Replace old docs link www.clinicalgenomics.se/scout with new https://clinical-genomics.github.io/scout
- Page formatting issues whenever case and variant comments contain extremely long strings with no spaces
- Chromograph images can be one column and have scrollbar. Removed legacy code.
- Column labels for ClinVar case submission
- Page crashing looking for LoqusDB observation when variant doesn't exist
- Missing inheritance models and custom inheritance models on newly created gene panels
- Accept only numbers in managed variants filter as position and end coordinates
- SNP id format and links in Variant page, ClinVar submission form and general report
- Case groups tooltip triggered only when mouse is on the panel header
### Changed
- A more compact case groups panel
- Added landscape orientation CSS style to cancer coverage and QC demo report
- Improve user documentation to create and save new gene panels
- Removed option to use space as separator when uploading gene panels
- Separating the columns of standard and custom inheritance models in gene panels
- Improved ClinVar instructions for users using non-English Excel

## [4.30.2]
### Added
### Fixed
- Use VEP RefSeq ID if RefSeq list is empty in RefSeq transcripts overview
- Bug creating variant links for variants with no end_chrom
### Changed

## [4.30.1]
### Added
### Fixed
- Cryptography dependency fixed to use version < 3.4
### Changed

## [4.30]
### Added
- Introduced a `reset dismiss variant` verb
- Button to reset all dismissed variants for a case
- Add black border to Chromograph ideograms
- Show ClinVar annotations on variantS page
- Added integration with GENS, copy number visualization tool
- Added a VUS label to the manual classification variant tags
- Add additional information to SNV verification emails
- Tooltips documenting manual annotations from default panels
- Case groups now show bam files from all cases on align view
### Fixed
- Center initial igv view on variant start with SNV/indels
- Don't set initial igv view to negative coordinates
- Display of GQ for SV and STR
- Parsing of AD and related info for STRs
- LoqusDB field in institute settings accepts only existing Loqus instances
- Fix DECIPHER link to work after DECIPHER migrated to GRCh38
- Removed visibility window param from igv.js genes track
- Updated HPO download URL
- Patch HPO download test correctly
- Reference size on STR hover not needed (also wrong)
- Introduced genome build check (allowed values: 37, 38, "37", "38") on case load
- Improve case searching by assignee full name
- Populating the LoqusDB select in institute settings
### Changed
- Cancer variants table header (pop freq etc)
- Only admin users can modify LoqusDB instance in Institute settings
- Style of case synopsis, variants and case comments
- Switched to igv.js 2.7.5
- Do not choke if case is missing research variants when research requested
- Count cases in LoqusDB by variant type
- Introduce deprecation warning for Loqus configs that are not dictionaries
- Improve create new gene panel form validation
- Make XM- transcripts less visible if they don't overlap with transcript refseq_id in variant page
- Color of gene panels and comments panels on cases and variant pages
- Do not choke if case is missing research variants when reserch requested

## [4.29.1]
### Added
### Fixed
- Always load STR variants regardless of RankScore threshold (hotfix)
### Changed

## [4.29]
### Added
- Added a page about migrating potentially breaking changes to the documentation
- markdown_include in development requirements file
- STR variants filter
- Display source, Z-score, inheritance pattern for STR annotations from Stranger (>0.6.1) if available
- Coverage and quality report to cancer view
### Fixed
- ACMG classification page crashing when trying to visualize a classification that was removed
- Pretty print HGVS on gene variants (URL-decode VEP)
- Broken or missing link in the documentation
- Multiple gene names in ClinVar submission form
- Inheritance model select field in ClinVar submission
- IGV.js >2.7.0 has an issue with the gene track zoom levels - temp freeze at 2.7.0
- Revert CORS-anywhere and introduce a local http proxy for cloud tracks
### Changed

## [4.28]
### Added
- Chromograph integration for displaying PNGs in case-page
- Add VAF to cancer case general report, and remove some of its unused fields
- Variants filter compatible with genome browser location strings
- Support for custom public igv tracks stored on the cloud
- Add tests to increase testing coverage
- Update case variants count after deleting variants
- Update IGV.js to latest (v2.7.4)
- Bypass igv.js CORS check using `https://github.com/Rob--W/cors-anywhere`
- Documentation on default and custom IGV.js tracks (admin docs)
- Lock phenomodels so they're editable by admins only
- Small case group assessment sharing
- Tutorial and files for deploying app on containers (Kubernetes pods)
- Canonical transcript and protein change of canonical transcript in exported variants excel sheet
- Support for Font Awesome version 6
- Submit to Beacon from case page sidebar
- Hide dismissed variants in variants pages and variants export function
- Systemd service files and instruction to deploy Scout using podman
### Fixed
- Bugfix: unused `chromgraph_prefix |tojson` removed
- Freeze coloredlogs temporarily
- Marrvel link
- Don't show TP53 link for silent or synonymous changes
- OMIM gene field accepts any custom number as OMIM gene
- Fix Pytest single quote vs double quote string
- Bug in gene variants search by similar cases and no similar case is found
- Delete unused file `userpanel.py`
- Primary transcripts in variant overview and general report
- Google OAuth2 login setup in README file
- Redirect to 'missing file'-icon if configured Chromograph file is missing
- Javascript error in case page
- Fix compound matching during variant loading for hg38
- Cancer variants view containing variants dismissed with cancer-specific reasons
- Zoom to SV variant length was missing IGV contig select
- Tooltips on case page when case has no default gene panels
### Changed
- Save case variants count in case document and not in sessions
- Style of gene panels multiselect on case page
- Collapse/expand main HPO checkboxes in phenomodel preview
- Replaced GQ (Genotype quality) with VAF (Variant allele frequency) in cancer variants GT table
- Allow loading of cancer cases with no tumor_purity field
- Truncate cDNA and protein changes in case report if longer than 20 characters


## [4.27]
### Added
- Exclude one or more variant categories when running variants delete command
### Fixed
### Changed

## [4.26.1]
### Added
### Fixed
- Links with 1-letter aa codes crash on frameshift etc
### Changed

## [4.26]
### Added
- Extend the delete variants command to print analysis date, track, institute, status and research status
- Delete variants by type of analysis (wgs|wes|panel)
- Links to cBioPortal, MutanTP53, IARC TP53, OncoKB, MyCancerGenome, CIViC
### Fixed
- Deleted variants count
### Changed
- Print output of variants delete command as a tab separated table

## [4.25]
### Added
- Command line function to remove variants from one or all cases
### Fixed
- Parse SMN None calls to None rather than False

## [4.24.1]
### Fixed
- Install requirements.txt via setup file

## [4.24]
### Added
- Institute-level phenotype models with sub-panels containing HPO and OMIM terms
- Runnable Docker demo
- Docker image build and push github action
- Makefile with shortcuts to docker commands
- Parse and save synopsis, phenotype and cohort terms from config files upon case upload
### Fixed
- Update dismissed variant status when variant dismissed key is missing
- Breakpoint two IGV button now shows correct chromosome when different from bp1
- Missing font lib in Docker image causing the PDF report download page to crash
- Sentieon Manta calls lack Somaticscore - load anyway
- ClinVar submissions crashing due to pinned variants that are not loaded
- Point ExAC pLI score to new gnomad server address
- Bug uploading cases missing phenotype terms in config file
- STRs loaded but not shown on browser page
- Bug when using adapter.variant.get_causatives with case_id without causatives
- Problem with fetching "solved" from scout export cases cli
- Better serialising of datetime and bson.ObjectId
- Added `volumes` folder to .gitignore
### Changed
- Make matching causative and managed variants foldable on case page
- Remove calls to PyMongo functions marked as deprecated in backend and frontend(as of version 3.7).
- Improved `scout update individual` command
- Export dynamic phenotypes with ordered gene lists as PDF


## [4.23]
### Added
- Save custom IGV track settings
- Show a flash message with clear info about non-valid genes when gene panel creation fails
- CNV report link in cancer case side navigation
- Return to comment section after editing, deleting or submitting a comment
- Managed variants
- MT vs 14 chromosome mean coverage stats if Scout is connected to Chanjo
### Fixed
- missing `vcf_cancer_sv` and `vcf_cancer_sv_research` to manual.
- Split ClinVar multiple clnsig values (slash-separated) and strip them of underscore for annotations without accession number
- Timeout of `All SNVs and INDELs` page when no valid gene is provided in the search
- Round CADD (MIPv9)
- Missing default panel value
- Invisible other causatives lines when other causatives lack gene symbols
### Changed
- Do not freeze mkdocs-material to version 4.6.1
- Remove pre-commit dependency

## [4.22]
### Added
- Editable cases comments
- Editable variants comments
### Fixed
- Empty variant activity panel
- STRs variants popover
- Split new ClinVar multiple significance terms for a variant
- Edit the selected comment, not the latest
### Changed
- Updated RELEASE docs.
- Pinned variants card style on the case page
- Merged `scout export exons` and `scout view exons` commands


## [4.21.2]
### Added
### Fixed
- Do not pre-filter research variants by (case-default) gene panels
- Show OMIM disease tooltip reliably
### Changed

## [4.21.1]
### Added
### Fixed
- Small change to Pop Freq column in variants ang gene panels to avoid strange text shrinking on small screens
- Direct use of HPO list for Clinical HPO SNV (and cancer SNV) filtering
- PDF coverage report redirecting to login page
### Changed
- Remove the option to dismiss single variants from all variants pages
- Bulk dismiss SNVs, SVs and cancer SNVs from variants pages

## [4.21]
### Added
- Support to configure LoqusDB per institute
- Highlight causative variants in the variants list
- Add tests. Mostly regarding building internal datatypes.
- Remove leading and trailing whitespaces from panel_name and display_name when panel is created
- Mark MANE transcript in list of transcripts in "Transcript overview" on variant page
- Show default panel name in case sidebar
- Previous buttons for variants pagination
- Adds a gh action that checks that the changelog is updated
- Adds a gh action that deploys new releases automatically to pypi
- Warn users if case default panels are outdated
- Define institute-specific gene panels for filtering in institute settings
- Use institute-specific gene panels in variants filtering
- Show somatic VAF for pinned and causative variants on case page

### Fixed
- Report pages redirect to login instead of crashing when session expires
- Variants filter loading in cancer variants page
- User, Causative and Cases tables not scaling to full page
- Improved docs for an initial production setup
- Compatibility with latest version of Black
- Fixed tests for Click>7
- Clinical filter required an extra click to Filter to return variants
- Restore pagination and shrink badges in the variants page tables
- Removing a user from the command line now inactivates the case only if user is last assignee and case is active
- Bugfix, LoqusDB per institute feature crashed when institute id was empty string
- Bugfix, LoqusDB calls where missing case count
- filter removal and upload for filters deleted from another page/other user
- Visualize outdated gene panels info in a popover instead of a tooltip in case page side panel

### Changed
- Highlight color on normal STRs in the variants table from green to blue
- Display breakpoints coordinates in verification emails only for structural variants


## [4.20]
### Added
- Display number of filtered variants vs number of total variants in variants page
- Search case by HPO terms
- Dismiss variant column in the variants tables
- Black and pre-commit packages to dev requirements

### Fixed
- Bug occurring when rerun is requested twice
- Peddy info fields in the demo config file
- Added load config safety check for multiple alignment files for one individual
- Formatting of cancer variants table
- Missing Score in SV variants table

### Changed
- Updated the documentation on how to create a new software release
- Genome build-aware cytobands coordinates
- Styling update of the Matchmaker card
- Select search type in case search form


## [4.19]

### Added
- Show internal ID for case
- Add internal ID for downloaded CGH files
- Export dynamic HPO gene list from case page
- Remove users as case assignees when their account is deleted
- Keep variants filters panel expanded when filters have been used

### Fixed
- Handle the ProxyFix ModuleNotFoundError when Werkzeug installed version is >1.0
- General report formatting issues whenever case and variant comments contain extremely long strings with no spaces

### Changed
- Created an institute wrapper page that contains list of cases, causatives, SNVs & Indels, user list, shared data and institute settings
- Display case name instead of case ID on clinVar submissions
- Changed icon of sample update in clinVar submissions


## [4.18]

### Added
- Filter cancer variants on cytoband coordinates
- Show dismiss reasons in a badge with hover for clinical variants
- Show an ellipsis if 10 cases or more to display with loqusdb matches
- A new blog post for version 4.17
- Tooltip to better describe Tumor and Normal columns in cancer variants
- Filter cancer SNVs and SVs by chromosome coordinates
- Default export of `Assertion method citation` to clinVar variants submission file
- Button to export up to 500 cancer variants, filtered or not
- Rename samples of a clinVar submission file

### Fixed
- Apply default gene panel on return to cancer variantS from variant view
- Revert to certificate checking when asking for Chanjo reports
- `scout download everything` command failing while downloading HPO terms

### Changed
- Turn tumor and normal allelic fraction to decimal numbers in tumor variants page
- Moved clinVar submissions code to the institutes blueprints
- Changed name of clinVar export files to FILENAME.Variant.csv and FILENAME.CaseData.csv
- Switched Google login libraries from Flask-OAuthlib to Authlib


## [4.17.1]

### Fixed
- Load cytobands for cases with chromosome build not "37" or "38"


## [4.17]

### Added
- COSMIC badge shown in cancer variants
- Default gene-panel in non-cancer structural view in url
- Filter SNVs and SVs by cytoband coordinates
- Filter cancer SNV variants by alt allele frequency in tumor
- Correct genome build in UCSC link from structural variant page



### Fixed
- Bug in clinVar form when variant has no gene
- Bug when sharing cases with the same institute twice
- Page crashing when removing causative variant tag
- Do not default to GATK caller when no caller info is provided for cancer SNVs


## [4.16.1]

### Fixed
- Fix the fix for handling of delivery reports for rerun cases

## [4.16]

### Added
- Adds possibility to add "lims_id" to cases. Currently only stored in database, not shown anywhere
- Adds verification comment box to SVs (previously only available for small variants)
- Scrollable pedigree panel

### Fixed
- Error caused by changes in WTForm (new release 2.3.x)
- Bug in OMIM case page form, causing the page to crash when a string was provided instead of a numerical OMIM id
- Fix Alamut link to work properly on hg38
- Better handling of delivery reports for rerun cases
- Small CodeFactor style issues: matchmaker results counting, a couple of incomplete tests and safer external xml
- Fix an issue with Phenomizer introduced by CodeFactor style changes

### Changed
- Updated the version of igv.js to 2.5.4

## [4.15.1]

### Added
- Display gene names in ClinVar submissions page
- Links to Varsome in variant transcripts table

### Fixed
- Small fixes to ClinVar submission form
- Gene panel page crash when old panel has no maintainers

## [4.15]

### Added
- Clinvar CNVs IGV track
- Gene panels can have maintainers
- Keep variant actions (dismissed, manual rank, mosaic, acmg, comments) upon variant re-upload
- Keep variant actions also on full case re-upload

### Fixed
- Fix the link to Ensembl for SV variants when genome build 38.
- Arrange information in columns on variant page
- Fix so that new cosmic identifier (COSV) is also acceptable #1304
- Fixed COSMIC tag in INFO (outside of CSQ) to be parses as well with `&` splitter.
- COSMIC stub URL changed to https://cancer.sanger.ac.uk/cosmic/search?q= instead.
- Updated to a version of IGV where bigBed tracks are visualized correctly
- Clinvar submission files are named according to the content (variant_data and case_data)
- Always show causatives from other cases in case overview
- Correct disease associations for gene symbol aliases that exist as separate genes
- Re-add "custom annotations" for SV variants
- The override ClinVar P/LP add-in in the Clinical Filter failed for new CSQ strings

### Changed
- Runs all CI checks in github actions

## [4.14.1]

### Fixed
- Error when variant found in loqusdb is not loaded for other case

## [4.14]

### Added
- Use github actions to run tests
- Adds CLI command to update individual alignments path
- Update HPO terms using downloaded definitions files
- Option to use alternative flask config when running `scout serve`
- Requirement to use loqusdb >= 2.5 if integrated

### Fixed
- Do not display Pedigree panel in cancer view
- Do not rely on internet connection and services available when running CI tests
- Variant loading assumes GATK if no caller set given and GATK filter status is seen in FILTER
- Pass genome build param all the way in order to get the right gene mappings for cases with build 38
- Parse correctly variants with zero frequency values
- Continue even if there are problems to create a region vcf
- STR and cancer variant navigation back to variants pages could fail

### Changed
- Improved code that sends requests to the external APIs
- Updates ranges for user ranks to fit todays usage
- Run coveralls on github actions instead of travis
- Run pip checks on github actions instead of coveralls
- For hg38 cases, change gnomAD link to point to version 3.0 (which is hg38 based)
- Show pinned or causative STR variants a bit more human readable

## [4.13.1]

### Added
### Fixed
- Typo that caused not all clinvar conflicting interpretations to be loaded no matter what
- Parse and retrieve clinvar annotations from VEP-annotated (VEP 97+) CSQ VCF field
- Variant clinvar significance shown as `not provided` whenever is `Uncertain significance`
- Phenomizer query crashing when case has no HPO terms assigned
- Fixed a bug affecting `All SNVs and INDELs` page when variants don't have canonical transcript
- Add gene name or id in cancer variant view

### Changed
- Cancer Variant view changed "Variant:Transcript:Exon:HGVS" to "Gene:Transcript:Exon:HGVS"

## [4.13]

### Added
- ClinVar SNVs track in IGV
- Add SMA view with SMN Copy Number data
- Easier to assign OMIM diagnoses from case page
- OMIM terms and specific OMIM term page

### Fixed
- Bug when adding a new gene to a panel
- Restored missing recent delivery reports
- Fixed style and links to other reports in case side panel
- Deleting cases using display_name and institute not deleting its variants
- Fixed bug that caused coordinates filter to override other filters
- Fixed a problem with finding some INS in loqusdb
- Layout on SV page when local observations without cases are present
- Make scout compatible with the new HPO definition files from `http://compbio.charite.de/jenkins/`
- General report visualization error when SNVs display names are very long


### Changed


## [4.12.4]

### Fixed
- Layout on SV page when local observations without cases are present

## [4.12.3]

### Fixed
- Case report when causative or pinned SVs have non null allele frequencies

## [4.12.2]

### Fixed
- SV variant links now take you to the SV variant page again
- Cancer variant view has cleaner table data entries for "N/A" data
- Pinned variant case level display hotfix for cancer and str - more on this later
- Cancer variants show correct alt/ref reads mirroring alt frequency now
- Always load all clinical STR variants even if a region load is attempted - index may be missing
- Same case repetition in variant local observations

## [4.12.1]

### Fixed
- Bug in variant.gene when gene has no HGVS description


## [4.12]

### Added
- Accepts `alignment_path` in load config to pass bam/cram files
- Display all phenotypes on variant page
- Display hgvs coordinates on pinned and causatives
- Clear panel pending changes
- Adds option to setup the database with static files
- Adds cli command to download the resources from CLI that scout needs
- Adds test files for merged somatic SV and CNV; as well as merged SNV, and INDEL part of #1279
- Allows for upload of OMIM-AUTO gene panel from static files without api-key

### Fixed
- Cancer case HPO panel variants link
- Fix so that some drop downs have correct size
- First IGV button in str variants page
- Cancer case activates on SNV variants
- Cases activate when STR variants are viewed
- Always calculate code coverage
- Pinned/Classification/comments in all types of variants pages
- Null values for panel's custom_inheritance_models
- Discrepancy between the manual disease transcripts and those in database in gene-edit page
- ACMG classification not showing for some causatives
- Fix bug which caused IGV.js to use hg19 reference files for hg38 data
- Bug when multiple bam files sources with non-null values are available


### Changed
- Renamed `requests` file to `scout_requests`
- Cancer variant view shows two, instead of four, decimals for allele and normal


## [4.11.1]

### Fixed
- Institute settings page
- Link institute settings to sharing institutes choices

## [4.11.0]

### Added
- Display locus name on STR variant page
- Alternative key `GNOMADAF_popmax` for Gnomad popmax allele frequency
- Automatic suggestions on how to improve the code on Pull Requests
- Parse GERP, phastCons and phyloP annotations from vep annotated CSQ fields
- Avoid flickering comment popovers in variant list
- Parse REVEL score from vep annotated CSQ fields
- Allow users to modify general institute settings
- Optionally format code automatically on commit
- Adds command to backup vital parts `scout export database`
- Parsing and displaying cancer SV variants from Manta annotated VCF files
- Dismiss cancer snv variants with cancer-specific options
- Add IGV.js UPD, RHO and TIDDIT coverage wig tracks.


### Fixed
- Slightly darker page background
- Fixed an issued with parsed conservation values from CSQ
- Clinvar submissions accessible to all users of an institute
- Header toolbar when on Clinvar page now shows institute name correctly
- Case should not always inactivate upon update
- Show dismissed snv cancer variants as grey on the cancer variants page
- Improved style of mappability link and local observations on variant page
- Convert all the GET requests to the igv view to POST request
- Error when updating gene panels using a file containing BOM chars
- Add/replace gene radio button not working in gene panels


## [4.10.1]

### Fixed
- Fixed issue with opening research variants
- Problem with coveralls not called by Travis CI
- Handle Biomart service down in tests


## [4.10.0]

### Added
- Rank score model in causatives page
- Exportable HPO terms from phenotypes page
- AMP guideline tiers for cancer variants
- Adds scroll for the transcript tab
- Added CLI option to query cases on time since case event was added
- Shadow clinical assessments also on research variants display
- Support for CRAM alignment files
- Improved str variants view : sorting by locus, grouped by allele.
- Delivery report PDF export
- New mosaicism tag option
- Add or modify individuals' age or tissue type from case page
- Display GC and allele depth in causatives table.
- Included primary reference transcript in general report
- Included partial causative variants in general report
- Remove dependency of loqusdb by utilising the CLI

### Fixed
- Fixed update OMIM command bug due to change in the header of the genemap2 file
- Removed Mosaic Tag from Cancer variants
- Fixes issue with unaligned table headers that comes with hidden Datatables
- Layout in general report PDF export
- Fixed issue on the case statistics view. The validation bars didn't show up when all institutes were selected. Now they do.
- Fixed missing path import by importing pathlib.Path
- Handle index inconsistencies in the update index functions
- Fixed layout problems


## [4.9.0]

### Added
- Improved MatchMaker pages, including visible patient contacts email address
- New badges for the github repo
- Links to [GENEMANIA](genemania.org)
- Sort gene panel list on case view.
- More automatic tests
- Allow loading of custom annotations in VCF using the SCOUT_CUSTOM info tag.

### Fixed
- Fix error when a gene is added to an empty dynamic gene panel
- Fix crash when attempting to add genes on incorrect format to dynamic gene panel
- Manual rank variant tags could be saved in a "Select a tag"-state, a problem in the variants view.
- Same case evaluations are no longer shown as gray previous evaluations on the variants page
- Stay on research pages, even if reset, next first buttons are pressed..
- Overlapping variants will now be visible on variant page again
- Fix missing classification comments and links in evaluations page
- All prioritized cases are shown on cases page


## [4.8.3]

### Added

### Fixed
- Bug when ordering sanger
- Improved scrolling over long list of genes/transcripts


## [4.8.2]

### Added

### Fixed
- Avoid opening extra tab for coverage report
- Fixed a problem when rank model version was saved as floats and not strings
- Fixed a problem with displaying dismiss variant reasons on the general report
- Disable load and delete filter buttons if there are no saved filters
- Fix problem with missing verifications
- Remove duplicate users and merge their data and activity


## [4.8.1]

### Added

### Fixed
- Prevent login fail for users with id defined by ObjectId and not email
- Prevent the app from crashing with `AttributeError: 'NoneType' object has no attribute 'message'`


## [4.8.0]

### Added
- Updated Scout to use Bootstrap 4.3
- New looks for Scout
- Improved dashboard using Chart.js
- Ask before inactivating a case where last assigned user leaves it
- Genes can be manually added to the dynamic gene list directly on the case page
- Dynamic gene panels can optionally be used with clinical filter, instead of default gene panel
- Dynamic gene panels get link out to chanjo-report for coverage report
- Load all clinvar variants with clinvar Pathogenic, Likely Pathogenic and Conflicting pathogenic
- Show transcripts with exon numbers for structural variants
- Case sort order can now be toggled between ascending and descending.
- Variants can be marked as partial causative if phenotype is available for case.
- Show a frequency tooltip hover for SV-variants.
- Added support for LDAP login system
- Search snv and structural variants by chromosomal coordinates
- Structural variants can be marked as partial causative if phenotype is available for case.
- Show normal and pathologic limits for STRs in the STR variants view.
- Institute level persistent variant filter settings that can be retrieved and used.
- export causative variants to Excel
- Add support for ROH, WIG and chromosome PNGs in case-view

### Fixed
- Fixed missing import for variants with comments
- Instructions on how to build docs
- Keep sanger order + verification when updating/reloading variants
- Fixed and moved broken filter actions (HPO gene panel and reset filter)
- Fixed string conversion to number
- UCSC links for structural variants are now separated per breakpoint (and whole variant where applicable)
- Reintroduced missing coverage report
- Fixed a bug preventing loading samples using the command line
- Better inheritance models customization for genes in gene panels
- STR variant page back to list button now does its one job.
- Allows to setup scout without a omim api key
- Fixed error causing "favicon not found" flash messages
- Removed flask --version from base cli
- Request rerun no longer changes case status. Active or archived cases inactivate on upload.
- Fixed missing tooltip on the cancer variants page
- Fixed weird Rank cell in variants page
- Next and first buttons order swap
- Added pagination (and POST capability) to cancer variants.
- Improves loading speed for variant page
- Problem with updating variant rank when no variants
- Improved Clinvar submission form
- General report crashing when dismissed variant has no valid dismiss code
- Also show collaborative case variants on the All variants view.
- Improved phenotype search using dataTables.js on phenotypes page
- Search and delete users with `email` instead of `_id`
- Fixed css styles so that multiselect options will all fit one column


## [4.7.3]

### Added
- RankScore can be used with VCFs for vcf_cancer files

### Fixed
- Fix issue with STR view next page button not doing its one job.

### Deleted
- Removed pileup as a bam viewing option. This is replaced by IGV


## [4.7.2]

### Added
- Show earlier ACMG classification in the variant list

### Fixed
- Fixed igv search not working due to igv.js dist 2.2.17
- Fixed searches for cases with a gene with variants pinned or marked causative.
- Load variant pages faster after fixing other causatives query
- Fixed mitochondrial report bug for variants without genes

## [4.7.1]

### Added

### Fixed
- Fixed bug on genes page


## [4.7.0]

### Added
- Export genes and gene panels in build GRCh38
- Search for cases with variants pinned or marked causative in a given gene.
- Search for cases phenotypically similar to a case also from WUI.
- Case variant searches can be limited to similar cases, matching HPO-terms,
  phenogroups and cohorts.
- De-archive reruns and flag them as 'inactive' if archived
- Sort cases by analysis_date, track or status
- Display cases in the following order: prioritized, active, inactive, archived, solved
- Assign case to user when user activates it or asks for rerun
- Case becomes inactive when it has no assignees
- Fetch refseq version from entrez and use it in clinvar form
- Load and export of exons for all genes, independent on refseq
- Documentation for loading/updating exons
- Showing SV variant annotations: SV cgh frequencies, gnomad-SV, local SV frequencies
- Showing transcripts mapping score in segmental duplications
- Handle requests to Ensembl Rest API
- Handle requests to Ensembl Rest Biomart
- STR variants view now displays GT and IGV link.
- Description field for gene panels
- Export exons in build 37 and 38 using the command line

### Fixed
- Fixes of and induced by build tests
- Fixed bug affecting variant observations in other cases
- Fixed a bug that showed wrong gene coverage in general panel PDF export
- MT report only shows variants occurring in the specific individual of the excel sheet
- Disable SSL certifcate verification in requests to chanjo
- Updates how intervaltree and pymongo is used to void deprecated functions
- Increased size of IGV sample tracks
- Optimized tests


## [4.6.1]

### Added

### Fixed
- Missing 'father' and 'mother' keys when parsing single individual cases


## [4.6.0]

### Added
- Description of Scout branching model in CONTRIBUTING doc
- Causatives in alphabetical order, display ACMG classification and filter by gene.
- Added 'external' to the list of analysis type options
- Adds functionality to display "Tissue type". Passed via load config.
- Update to IGV 2.

### Fixed
- Fixed alignment visualization and vcf2cytosure availability for demo case samples
- Fixed 3 bugs affecting SV pages visualization
- Reintroduced the --version cli option
- Fixed variants query by panel (hpo panel + gene panel).
- Downloaded MT report contains excel files with individuals' display name
- Refactored code in parsing of config files.


## [4.5.1]

### Added

### Fixed
- update requirement to use PyYaml version >= 5.1
- Safer code when loading config params in cli base


## [4.5.0]

### Added
- Search for similar cases from scout view CLI
- Scout cli is now invoked from the app object and works under the app context

### Fixed
- PyYaml dependency fixed to use version >= 5.1


## [4.4.1]

### Added
- Display SV rank model version when available

### Fixed
- Fixed upload of delivery report via API


## [4.4.0]

### Added
- Displaying more info on the Causatives page and hiding those not causative at the case level
- Add a comment text field to Sanger order request form, allowing a message to be included in the email
- MatchMaker Exchange integration
- List cases with empty synopsis, missing HPO terms and phenotype groups.
- Search for cases with open research list, or a given case status (active, inactive, archived)

### Fixed
- Variant query builder split into several functions
- Fixed delivery report load bug


## [4.3.3]

### Added
- Different individual table for cancer cases

### Fixed
- Dashboard collects validated variants from verification events instead of using 'sanger' field
- Cases shared with collaborators are visible again in cases page
- Force users to select a real institute to share cases with (actionbar select fix)


## [4.3.2]

### Added
- Dashboard data can be filtered using filters available in cases page
- Causatives for each institute are displayed on a dedicated page
- SNVs and and SVs are searchable across cases by gene and rank score
- A more complete report with validated variants is downloadable from dashboard

### Fixed
- Clinsig filter is fixed so clinsig numerical values are returned
- Split multi clinsig string values in different elements of clinsig array
- Regex to search in multi clinsig string values or multi revstat string values
- It works to upload vcf files with no variants now
- Combined Pileup and IGV alignments for SVs having variant start and stop on the same chromosome


## [4.3.1]

### Added
- Show calls from all callers even if call is not available
- Instructions to install cairo and pango libs from WeasyPrint page
- Display cases with number of variants from CLI
- Only display cases with number of variants above certain treshold. (Also CLI)
- Export of verified variants by CLI or from the dashboard
- Extend case level queries with default panels, cohorts and phenotype groups.
- Slice dashboard statistics display using case level queries
- Add a view where all variants for an institute can be searched across cases, filtering on gene and rank score. Allows searching research variants for cases that have research open.

### Fixed
- Fixed code to extract variant conservation (gerp, phyloP, phastCons)
- Visualization of PDF-exported gene panels
- Reintroduced the exon/intron number in variant verification email
- Sex and affected status is correctly displayed on general report
- Force number validation in SV filter by size
- Display ensembl transcripts when no refseq exists


## [4.3.0]

### Added
- Mosaicism tag on variants
- Show and filter on SweGen frequency for SVs
- Show annotations for STR variants
- Show all transcripts in verification email
- Added mitochondrial export
- Adds alternative to search for SVs shorter that the given length
- Look for 'bcftools' in the `set` field of VCFs
- Display digenic inheritance from OMIM
- Displays what refseq transcript that is primary in hgnc

### Fixed

- Archived panels displays the correct date (not retroactive change)
- Fixed problem with waiting times in gene panel exports
- Clinvar fiter not working with human readable clinsig values

## [4.2.2]

### Fixed
- Fixed gene panel create/modify from CSV file utf-8 decoding error
- Updating genes in gene panels now supports edit comments and entry version
- Gene panel export timeout error

## [4.2.1]

### Fixed
- Re-introduced gene name(s) in verification email subject
- Better PDF rendering for excluded variants in report
- Problem to access old case when `is_default` did not exist on a panel


## [4.2.0]

### Added
- New index on variant_id for events
- Display overlapping compounds on variants view

### Fixed
- Fixed broken clinical filter


## [4.1.4]

### Added
- Download of filtered SVs

### Fixed
- Fixed broken download of filtered variants
- Fixed visualization issue in gene panel PDF export
- Fixed bug when updating gene names in variant controller


## [4.1.3]

### Fixed
- Displays all primary transcripts


## [4.1.2]

### Added
- Option add/replace when updating a panel via CSV file
- More flexible versioning of the gene panels
- Printing coverage report on the bottom of the pdf case report
- Variant verification option for SVs
- Logs uri without pwd when connecting
- Disease-causing transcripts in case report
- Thicker lines in case report
- Supports HPO search for cases, both terms or if described in synopsis
- Adds sanger information to dashboard

### Fixed
- Use db name instead of **auth** as default for authentication
- Fixes so that reports can be generated even with many variants
- Fixed sanger validation popup to show individual variants queried by user and institute.
- Fixed problem with setting up scout
- Fixes problem when exac file is not available through broad ftp
- Fetch transcripts for correct build in `adapter.hgnc_gene`

## [4.1.1]
- Fix problem with institute authentication flash message in utils
- Fix problem with comments
- Fix problem with ensembl link


## [4.1.0]

### Added
- OMIM phenotypes to case report
- Command to download all panel app gene panels `scout load panel --panel-app`
- Links to genenames.org and omim on gene page
- Popup on gene at variants page with gene information
- reset sanger status to "Not validated" for pinned variants
- highlight cases with variants to be evaluated by Sanger on the cases page
- option to point to local reference files to the genome viewer pileup.js. Documented in `docs.admin-guide.server`
- option to export single variants in `scout export variants`
- option to load a multiqc report together with a case(add line in load config)
- added a view for searching HPO terms. It is accessed from the top left corner menu
- Updates the variants view for cancer variants. Adds a small cancer specific filter for known variants
- Adds hgvs information on cancer variants page
- Adds option to update phenotype groups from CLI

### Fixed
- Improved Clinvar to submit variants from different cases. Fixed HPO terms in casedata according to feedback
- Fixed broken link to case page from Sanger modal in cases view
- Now only cases with non empty lists of causative variants are returned in `adapter.case(has_causatives=True)`
- Can handle Tumor only samples
- Long lists of HGNC symbols are now possible. This was previously difficult with manual, uploaded or by HPO search when changing filter settings due to GET request limitations. Relevant pages now use POST requests. Adds the dynamic HPO panel as a selection on the gene panel dropdown.
- Variant filter defaults to default panels also on SV and Cancer variants pages.

## [4.0.0]

### WARNING ###

This is a major version update and will require that the backend of pre releases is updated.
Run commands:

```
$scout update genes
$scout update hpo
```

- Created a Clinvar submission tool, to speed up Clinvar submission of SNVs and SVs
- Added an analysis report page (html and PDF format) containing phenotype, gene panels and variants that are relevant to solve a case.

### Fixed
- Optimized evaluated variants to speed up creation of case report
- Moved igv and pileup viewer under a common folder
- Fixed MT alignment view pileup.js
- Fixed coordinates for SVs with start chromosome different from end chromosome
- Global comments shown across cases and institutes. Case-specific variant comments are shown only for that specific case.
- Links to clinvar submitted variants at the cases level
- Adapts clinvar parsing to new format
- Fixed problem in `scout update user` when the user object had no roles
- Makes pileup.js use online genome resources when viewing alignments. Now any instance of Scout can make use of this functionality.
- Fix ensembl link for structural variants
- Works even when cases does not have `'madeline_info'`
- Parses Polyphen in correct way again
- Fix problem with parsing gnomad from VEP

### Added
- Added a PDF export function for gene panels
- Added a "Filter and export" button to export custom-filtered SNVs to CSV file
- Dismiss SVs
- Added IGV alignments viewer
- Read delivery report path from case config or CLI command
- Filter for spidex scores
- All HPO terms are now added and fetched from the correct source (https://github.com/obophenotype/human-phenotype-ontology/blob/master/hp.obo)
- New command `scout update hpo`
- New command `scout update genes` will fetch all the latest information about genes and update them
- Load **all** variants found on chromosome **MT**
- Adds choice in cases overview do show as many cases as user like

### Removed
- pileup.min.js and pileup css are imported from a remote web location now
- All source files for HPO information, this is instead fetched directly from source
- All source files for gene information, this is instead fetched directly from source

## [3.0.0]
### Fixed
- hide pedigree panel unless it exists

## [1.5.1] - 2016-07-27
### Fixed
- look for both ".bam.bai" and ".bai" extensions

## [1.4.0] - 2016-03-22
### Added
- support for local frequency through loqusdb
- bunch of other stuff

## [1.3.0] - 2016-02-19
### Fixed
- Update query-phenomizer and add username/password

### Changed
- Update the way a case is checked for rerun-status

### Added
- Add new button to mark a case as "checked"
- Link to clinical variants _without_ 1000G annotation

## [1.2.2] - 2016-02-18
### Fixed
- avoid filtering out variants lacking ExAC and 1000G annotations

## [1.1.3] - 2015-10-01
### Fixed
- persist (clinical) filter when clicking load more
- fix #154 by robustly setting clinical filter func. terms

## [1.1.2] - 2015-09-07
### Fixed
- avoid replacing coverage report with none
- update SO terms, refactored

## [1.1.1] - 2015-08-20
### Fixed
- fetch case based on collaborator status (not owner)

## [1.1.0] - 2015-05-29
### Added
- link(s) to SNPedia based on RS-numbers
- new Jinja filter to "humanize" decimal numbers
- show gene panels in variant view
- new Jinja filter for decoding URL encoding
- add indicator to variants in list that have comments
- add variant number threshold and rank score threshold to load function
- add event methods to mongo adapter
- add tests for models
- show badge "old" if comment was written for a previous analysis

### Changed
- show cDNA change in transcript summary unless variant is exonic
- moved compounds table further up the page
- show dates for case uploads in ISO format
- moved variant comments higher up on page
- updated documentation for pages
- read in coverage report as blob in database and serve directly
- change ``OmimPhenotype`` to ``PhenotypeTerm``
- reorganize models sub-package
- move events (and comments) to separate collection
- only display prev/next links for the research list
- include variant type in breadcrumbs e.g. "Clinical variants"

### Removed
- drop dependency on moment.js

### Fixed
- show the same level of detail for all frequencies on all pages
- properly decode URL encoded symbols in amino acid/cDNA change strings
- fixed issue with wipe permissions in MongoDB
- include default gene lists in "variants" link in breadcrumbs

## [1.0.2] - 2015-05-20
### Changed
- update case fetching function

### Fixed
- handle multiple cases with same id

## [1.0.1] - 2015-04-28
### Fixed
- Fix building URL parameters in cases list Vue component

## [1.0.0] - 2015-04-12
Codename: Sara Lund

![Release 1.0](artwork/releases/release-1-0.jpg)

### Added
- Add email logging for unexpected errors
- New command line tool for deleting case

### Changed
- Much improved logging overall
- Updated documentation/usage guide
- Removed non-working IGV link

### Fixed
- Show sample display name in GT call
- Various small bug fixes
- Make it easier to hover over popups

## [0.0.2-rc1] - 2015-03-04
### Added
- add protein table for each variant
- add many more external links
- add coverage reports as PDFs

### Changed
- incorporate user feedback updates
- big refactor of load scripts

## [0.0.2-rc2] - 2015-03-04
### Changes
- add gene table with gene description
- reorganize inheritance models box

### Fixed
- avoid overwriting gene list on "research" load
- fix various bugs in external links

## [0.0.2-rc3] - 2015-03-05
### Added
- Activity log feed to variant view
- Adds protein change strings to ODM and Sanger email

### Changed
- Extract activity log component to macro

### Fixes
- Make Ensembl transcript links use archive website<|MERGE_RESOLUTION|>--- conflicted
+++ resolved
@@ -15,11 +15,9 @@
 - Slightly smaller and improved layout of content in case PDF report
 - Relabel more cancer variant pages somatic for navigation
 - Removed unused `add_compounds` param from variant controllers function
-<<<<<<< HEAD
+- Changed default hg19 genome for IGV.js to legacy hg19_1kg_decoy to fix a few problematic loci
 - Reduce code complexity (parse/ensembl.py)
-=======
-- Changed default hg19 genome for IGV.js to legacy hg19_1kg_decoy to fix a few problematic loci
->>>>>>> 15aa1131
+
 
 ## [4.49]
 ### Fixed
