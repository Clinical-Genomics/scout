# Change Log
All notable changes to this project will be documented in this file.
This project adheres to [Semantic Versioning](http://semver.org/).

About changelog [here](https://keepachangelog.com/en/1.0.0/)

## []
## Added
- Institute settings allow saving multiple loqusdb instances for one institute
- Display stats from multiple instances of loqusdb on variant page
### Fixed
- Some of the DataTables tables got a bit dark in dark mode
<<<<<<< HEAD
=======
- Visibility of Sanger ordered badge on case page, light mode
>>>>>>> 7efa0003

## [4.56]
### Added
- Test for PanelApp panels loading
- `panel-umi` tag option when loading cancer analyses
### Changed
- Black text to make comments more visible in dark mode
- Loading PanelApp panels replaces pre-existing panels with same version
- Removed sidebar from Causatives page - navigation is available on the top bar for now
### Fixed
- Remove a:visited css style from all buttons
- Update of HPO terms via command line
- Background color of `MIXED` and `PANEL-UMI` sequencing types on cases page
- Fixed regex error when searching for cases with query ending with `\ `
- Gene symbols on Causatives page lighter in dark mode
- SpliceAI tooltip of multigene variants

## [4.55]
### Changed
- Represent different tumor samples as vials in cases page
- Option to force-update the OMIM panel
### Fixed
- Low tumor purity badge alignment in cancer samples table on cancer case view
- VariantS comment popovers reactivate on hover
- Updating database genes in build 37
- ACMG classification summary hidden by sticky navbar
- Logo backgrounds fixed to white on welcome page
- Visited links turn purple again
- Style of link buttons and dropdown menus
- Update KUH and GMS logos
- Link color for Managed variants

## [4.54]
### Added
- Dark mode, using browser/OS media preference
- Allow marking case as solved without defining causative variants
- Admin users can create missing beacon datasets from the institute's settings page
- GenCC links on gene and variant pages
- Deprecation warnings when launching the app using a .yaml config file or loading cases using .ped files
### Changed
- Improved HTML syntax in case report template
- Modified message displayed when variant rank stats could not be calculated
- Expanded instructions on how to test on CG development server (cg-vm1)
- Added more somatic variant callers (Balsamic v9 SNV, develop SV)
### Fixed
- Remove load demo case command from docker-compose.yml
- Text elements being split across pages in PDF reports
- Made login password field of type `password` in LDAP login form
- Gene panels HTML select in institute's settings page
- Bootstrap upgraded to version 5
- Fix some Sourcery and SonarCloud suggestions
- Escape special characters in case search on institute and dashboard pages
- Broken case PDF reports when no Madeline pedigree image can be created
- Removed text-white links style that were invisible in new pages style
- Variants pagination after pressing "Filter variants" or "Clinical filter"
- Layout of buttons Matchmaker submission panel (case page)
- Removing cases from Matchmaker (simplified code and fixed functionality)
- Reintroduce check for missing alignment files purged from server

## [4.53]
### Added
### Changed
- Point Alamut API key docs link to new API version
- Parse dbSNP id from ID only if it says "rs", else use VEP CSQ fields
- Removed MarkupSafe from the dependencies
### Fixed
- Reintroduced loading of SVs for demo case 643595
- Successful parse of FOUND_IN should avoid GATK caller default
- All vulnerabilities flagged by SonarCloud

## [4.52]
### Added
- Demo cancer case gets loaded together with demo RD case in demo instance
- Parse REVEL_score alongside REVEL_rankscore from csq field and display it on SNV variant page
- Rank score results now show the ranking range
- cDNA and protein changes displayed on institute causatives pages
- Optional SESSION_TIMEOUT_MINUTES configuration in app config files
- Script to convert old OMIM case format (list of integers) to new format (list of dictionaries)
- Additional check for user logged in status before serving alignment files
- Download .cgh files from cancer samples table on cancer case page
- Number of documents and date of last update on genes page
### Changed
- Verify user before redirecting to IGV alignments and sashimi plots
- Build case IGV tracks starting from case and variant objects instead of passing all params in a form
- Unfreeze Werkzeug lib since Flask_login v.0.6 with bugfix has been released
- Sort gene panels by name (panelS and variant page)
- Removed unused `server.blueprints.alignviewers.unindexed_remote_static` endpoint
- User sessions to check files served by `server.blueprints.alignviewers.remote_static` endpoint
- Moved Beacon-related functions to a dedicated app extension
- Audit Filter now also loads filter displaying the variants for it
### Fixed
- Handle `attachment_filename` parameter renamed to `download_name` when Flask 2.2 will be released
- Removed cursor timeout param in cases find adapter function to avoid many code warnings
- Removed stream argument deprecation warning in tests
- Handle `no intervals found` warning in load_region test
- Beacon remove variants
- Protect remote_cors function in alignviewers view from Server-Side Request Forgery (SSRF)
- Check creation date of last document in gene collection to display when genes collection was updated last

## [4.51]
### Added
- Config file containing codecov settings for pull requests
- Add an IGV.js direct link button from case page
- Security policy file
- Hide/shade compound variants based on rank score on variantS from filter
- Chromograph legend documentation direct link
### Changed
- Updated deprecated Codecov GitHub action to v.2
- Simplified code of scout/adapter/mongo/variant
- Update IGV.js to v2.11.2
- Show summary number of variant gene panels on general report if more than 3
### Fixed
- Marrvel link for variants in genome build 38 (using liftover to build 37)
- Remove flags from codecov config file
- Fixed filter bug with high negative SPIDEX scores
- Renamed IARC TP53 button to to `TP53 Database`, modified also link since IARC has been moved to the US NCI: `https://tp53.isb-cgc.org/`
- Parsing new format of OMIM case info when exporting patients to Matchmaker
- Remove flask-debugtoolbar lib dependency that is using deprecated code and causes app to crash after new release of Jinja2 (3.1)
- Variant page crashing for cases with old OMIM terms structure (a list of integers instead of dictionary)
- Variant page crashing when creating MARRVEL link for cases with no genome build
- SpliceAI documentation link
- Fix deprecated `safe_str_cmp` import from `werkzeug.security` by freezing Werkzeug lib to v2.0 until Flask_login v.0.6 with bugfix is released
- List gene names densely in general report for SVs that contain more than 3 genes
- Show transcript ids on refseq genes on hg19 in IGV.js, using refgene source
- Display correct number of genes in general report for SVs that contain more than 32 genes
- Broken Google login after new major release of `lepture/authlib`
- Fix frequency and callers display on case general report

## [4.50.1]
### Fixed
- Show matching causative STR_repid for legacy str variants (pre Stranger hgnc_id)

## [4.50]
### Added
- Individual-specific OMIM terms
- OMIM disease descriptions in ClinVar submission form
- Add a toggle for melter rerun monitoring of cases
- Add a config option to show the rerun monitoring toggle
- Add a cli option to export cases with rerun monitoring enabled
- Add a link to STRipy for STR variants; shallow for ARX and HOXA13
- Hide by default variants only present in unaffected individuals in variants filters
- OMIM terms in general case report
- Individual-level info on OMIM and HPO terms in general case report
- PanelApp gene link among the external links on variant page
- Dashboard case filters fields help
- Filter cases by OMIM terms in cases and dashboard pages
### Fixed
- A malformed panel id request would crash with exception: now gives user warning flash with redirect
- Link to HPO resource file hosted on `http://purl.obolibrary.org`
- Gene search form when gene exists only in build 38
- Fixed odd redirect error and poor error message on missing column for gene panel csv upload
- Typo in parse variant transcripts function
- Modified keys name used to parse local observations (archived) frequencies to reflect change in MIP keys naming
- Better error handling for partly broken/timed out chanjo reports
- Broken javascript code when case Chromograph data is malformed
- Broader space for case synopsis in general report
- Show partial causatives on causatives and matching causatives panels
- Partial causative assignment in cases with no OMIM or HPO terms
- Partial causative OMIM select options in variant page
### Changed
- Slightly smaller and improved layout of content in case PDF report
- Relabel more cancer variant pages somatic for navigation
- Unify caseS nav links
- Removed unused `add_compounds` param from variant controllers function
- Changed default hg19 genome for IGV.js to legacy hg19_1kg_decoy to fix a few problematic loci
- Reduce code complexity (parse/ensembl.py)
- Silence certain fields in ClinVar export if prioritised ones exist (chrom-start-end if hgvs exist)
- Made phenotype non-mandatory when marking a variant as partial causative
- Only one phenotype condition type (OMIM or HPO) per variant is used in ClinVar submissions
- ClinVar submission variant condition prefers OMIM over HPO if available
- Use lighter version of gene objects in Omim MongoDB adapter, panels controllers, panels views and institute controllers
- Gene-variants table size is now adaptive
- Remove unused file upload on gene-variants page

## [4.49]
### Fixed
- Pydantic model types for genome_build, madeline_info, peddy_ped_check and peddy_sex_check, rank_model_version and sv_rank_model_version
- Replace `MatchMaker` with `Matchmaker` in all places visible by a user
- Save diagnosis labels along with OMIM terms in Matchmaker Exchange submission objects
- `libegl-mesa0_21.0.3-0ubuntu0.3~20.04.5_amd64.deb` lib not found by GitHub actions Docker build
- Remove unused `chromograph_image_files` and `chromograph_prefixes` keys saved when creating or updating an RD case
- Search managed variants by description and with ignore case
### Changed
- Introduced page margins on exported PDF reports
- Smaller gene fonts in downloaded HPO genes PDF reports
- Reintroduced gene coverage data in the PDF-exported general report of rare-disease cases
- Check for existence of case report files before creating sidebar links
- Better description of HPO and OMIM terms for patients submitted to Matchmaker Exchange
- Remove null non-mandatory key/values when updating a case
- Freeze WTForms<3 due to several form input rendering changes

## [4.48.1]
### Fixed
- General case PDF report for recent cases with no pedigree

## [4.48]
### Added
- Option to cancel a request for research variants in case page
### Changed
- Update igv.js to v2.10.5
- Updated example of a case delivery report
- Unfreeze cyvcf2
- Builder images used in Scout Dockerfiles
- Crash report email subject gives host name
- Export general case report to PDF using PDFKit instead of WeasyPrint
- Do not include coverage report in PDF case report since they might have different orientation
- Export cancer cases's "Coverage and QC report" to PDF using PDFKit instead of Weasyprint
- Updated cancer "Coverage and QC report" example
- Keep portrait orientation in PDF delivery report
- Export delivery report to PDF using PDFKit instead of Weasyprint
- PDF export of clinical and research HPO panels using PDFKit instead of Weasyprint
- Export gene panel report to PDF using PDFKit
- Removed WeasyPrint lib dependency

### Fixed
- Reintroduced missing links to Swegen and Beacon and dbSNP in RD variant page, summary section
- Demo delivery report orientation to fit new columns
- Missing delivery report in demo case
- Cast MNVs to SNV for test
- Export verified variants from all institutes when user is admin
- Cancer coverage and QC report not found for demo cancer case
- Pull request template instructions on how to deploy to test server
- PDF Delivery report not showing Swedac logo
- Fix code typos
- Disable codefactor raised by ESLint for javascript functions located on another file
- Loading spinner stuck after downloading a PDF gene panel report
- IGV browser crashing when file system with alignment files is not mounted

## [4.47]
### Added
- Added CADD, GnomAD and genotype calls to variantS export
### Changed
- Pull request template, to illustrate how to deploy pull request branches on cg-vm1 stage server
### Fixed
- Compiled Docker image contains a patched version (v4.9) of chanjo-report

## [4.46.1]
### Fixed
- Downloading of files generated within the app container (MT-report, verified variants, pedigrees, ..)

## [4.46]
### Added
- Created a Dockefile to be used to serve the dockerized app in production
- Modified the code to collect database params specified as env vars
- Created a GitHub action that pushes the Dockerfile-server image to Docker Hub (scout-server-stage) every time a PR is opened
- Created a GitHub action that pushes the Dockerfile-server image to Docker Hub (scout-server) every time a new release is created
- Reassign MatchMaker Exchange submission to another user when a Scout user is deleted
- Expose public API JSON gene panels endpoint, primarily to enable automated rerun checking for updates
- Add utils for dictionary type
- Filter institute cases using multiple HPO terms
- Vulture GitHub action to identify and remove unused variables and imports
### Changed
- Updated the python config file documentation in admin guide
- Case configuration parsing now uses Pydantic for improved typechecking and config handling
- Removed test matrices to speed up automatic testing of PRs
- Switch from Coveralls to Codecov to handle CI test coverage
- Speed-up CI tests by caching installation of libs and splitting tests into randomized groups using pytest-test-groups
- Improved LDAP login documentation
- Use lib flask-ldapconn instead of flask_ldap3_login> to handle ldap authentication
- Updated Managed variant documentation in user guide
- Fix and simplify creating and editing of gene panels
- Simplified gene variants search code
- Increased the height of the genes track in the IGV viewer
### Fixed
- Validate uploaded managed variant file lines, warning the user.
- Exporting validated variants with missing "genes" database key
- No results returned when searching for gene variants using a phenotype term
- Variants filtering by gene symbols file
- Make gene HGNC symbols field mandatory in gene variants page and run search only on form submit
- Make sure collaborator gene variants are still visible, even if HPO filter is used

## [4.45]
### Added
### Changed
- Start Scout also when loqusdbapi is not reachable
- Clearer definition of manual standard and custom inheritance models in gene panels
- Allow searching multiple chromosomes in filters
### Fixed
- Gene panel crashing on edit action

## [4.44]
### Added
### Changed
- Display Gene track beneath each sample track when displaying splice junctions in igv browser
- Check outdated gene symbols and update with aliases for both RD and cancer variantS
### Fixed
- Added query input check and fixed the Genes API endpoint to return a json formatted error when request is malformed
- Typo in ACMG BP6 tooltip

## [4.43.1]
### Added
- Added database index for OMIM disease term genes
### Changed
### Fixed
- Do not drop HPO terms collection when updating HPO terms via the command line
- Do not drop disease (OMIM) terms collection when updating diseases via the command line

## [4.43]
### Added
- Specify which collection(s) update/build indexes for
### Fixed
- Do not drop genes and transcripts collections when updating genes via the command line

## [4.42.1]
### Added
### Changed
### Fixed
- Freeze PyMongo lib to version<4.0 to keep supporting previous MongoDB versions
- Speed up gene panels creation and update by collecting only light gene info from database
- Avoid case page crash on Phenomizer queries timeout

## [4.42]
### Added
- Choose custom pinned variants to submit to MatchMaker Exchange
- Submit structural variant as genes to the MatchMaker Exchange
- Added function for maintainers and admins to remove gene panels
- Admins can restore deleted gene panels
- A development docker-compose file illustrating the scout/chanjo-report integration
- Show AD on variants view for cancer SV (tumor and normal)
- Cancer SV variants filter AD, AF (tumor and normal)
- Hiding the variants score column also from cancer SVs, as for the SNVs
### Changed
- Enforce same case _id and display_name when updating a case
- Enforce same individual ids, display names and affected status when updating a case
- Improved documentation for connecting to loqusdb instances (including loqusdbapi)
- Display and download HPO gene panels' gene symbols in italics
- A faster-built and lighter Docker image
- Reduce complexity of `panels` endpoint moving some code to the panels controllers
- Update requirements to use flask-ldap3-login>=0.9.17 instead of freezing WTForm
### Fixed
- Use of deprecated TextField after the upgrade of WTF to v3.0
- Freeze to WTForms to version < 3
- Remove the extra files (bed files and madeline.svg) introduced by mistake
- Cli command loading demo data in docker-compose when case custom images exist and is None
- Increased MongoDB connection serverSelectionTimeoutMS parameter to 30K (default value according to MongoDB documentation)
- Better differentiate old obs counts 0 vs N/A
- Broken cancer variants page when default gene panel was deleted
- Typo in tx_overview function in variant controllers file
- Fixed loqusdbapi SV search URL
- SV variants filtering using Decipher criterion
- Removing old gene panels that don't contain the `maintainer` key.

## [4.41.1]
### Fixed
- General reports crash for variant annotations with same variant on other cases

## [4.41]
### Added
- Extended the instructions for running the Scout Docker image (web app and cli).
- Enabled inclusion of custom images to STR variant view
### Fixed
- General case report sorting comments for variants with None genetic models
- Do not crash but redirect to variants page with error when a variant is not found for a case
- UCSC links coordinates for SV variants with start chromosome different than end chromosome
- Human readable variants name in case page for variants having start chromosome different from end chromosome
- Avoid always loading all transcripts when checking gene symbol: introduce gene captions
- Slow queries for evaluated variants on e.g. case page - use events instead
### Changed
- Rearrange variant page again, moving severity predictions down.
- More reactive layout width steps on variant page

## [4.40.1]
### Added
### Fixed
- Variants dismissed with inconsistent inheritance pattern can again be shown in general case report
- General report page for variants with genes=None
- General report crashing when variants have no panels
- Added other missing keys to case and variant dictionaries passed to general report
### Changed

## [4.40]
### Added
- A .cff citation file
- Phenotype search API endpoint
- Added pagination to phenotype API
- Extend case search to include internal MongoDB id
- Support for connecting to a MongoDB replica set (.py config files)
- Support for connecting to a MongoDB replica set (.yaml config files)
### Fixed
- Command to load the OMIM gene panel (`scout load panel --omim`)
- Unify style of pinned and causative variants' badges on case page
- Removed automatic spaces after punctuation in comments
- Remove the hardcoded number of total individuals from the variant's old observations panel
- Send delete requests to a connected Beacon using the DELETE method
- Layout of the SNV and SV variant page - move frequency up
### Changed
- Stop updating database indexes after loading exons via command line
- Display validation status badge also for not Sanger-sequenced variants
- Moved Frequencies, Severity and Local observations panels up in RD variants page
- Enabled Flask CORS to communicate CORS status to js apps
- Moved the code preparing the transcripts overview to the backend
- Refactored and filtered json data used in general case report
- Changed the database used in docker-compose file to use the official MongoDB v4.4 image
- Modified the Python (3.6, 3.8) and MongoDB (3.2, 4.4, 5.0) versions used in testing matrices (GitHub actions)
- Capitalize case search terms on institute and dashboard pages


## [4.39]
### Added
- COSMIC IDs collected from CSQ field named `COSMIC`
### Fixed
- Link to other causative variants on variant page
- Allow multiple COSMIC links for a cancer variant
- Fix floating text in severity box #2808
- Fixed MitoMap and HmtVar links for hg38 cases
- Do not open new browser tabs when downloading files
- Selectable IGV tracks on variant page
- Missing splice junctions button on variant page
- Refactor variantS representative gene selection, and use it also for cancer variant summary
### Changed
- Improve Javascript performance for displaying Chromograph images
- Make ClinVar classification more evident in cancer variant page

## [4.38]
### Added
- Option to hide Alamut button in the app config file
### Fixed
- Library deprecation warning fixed (insert is deprecated. Use insert_one or insert_many instead)
- Update genes command will not trigger an update of database indices any more
- Missing resources in temporary downloading directory when updating genes using the command line
- Restore previous variant ACMG classification in a scrollable div
- Loading spinner not stopping after downloading PDF case reports and variant list export
- Add extra Alamut links higher up on variant pages
- Improve UX for phenotypes in case page
- Filter and export of STR variants
- Update look of variants page navigation buttons
### Changed

## [4.37]
### Added
- Highlight and show version number for RefSeq MANE transcripts.
- Added integration to a rerunner service for toggling reanalysis with updated pedigree information
- SpliceAI display and parsing from VEP CSQ
- Display matching tiered variants for cancer variants
- Display a loading icon (spinner) until the page loads completely
- Display filter badges in cancer variants list
- Update genes from pre-downloaded file resources
- On login, OS, browser version and screen size are saved anonymously to understand how users are using Scout
- API returning institutes data for a given user: `/api/v1/institutes`
- API returning case data for a given institute: `/api/v1/institutes/<institute_id>/cases`
- Added GMS and Lund university hospital logos to login page
- Made display of Swedac logo configurable
- Support for displaying custom images in case view
- Individual-specific HPO terms
- Optional alamut_key in institute settings for Alamut Plus software
- Case report API endpoint
- Tooltip in case explaining that genes with genome build different than case genome build will not be added to dynamic HPO panel.
- Add DeepVariant as a caller
### Fixed
- Updated IGV to v2.8.5 to solve missing gene labels on some zoom levels
- Demo cancer case config file to load somatic SNVs and SVs only.
- Expand list of refseq trancripts in ClinVar submission form
- Renamed `All SNVs and INDELs` institute sidebar element to `Search SNVs and INDELs` and fixed its style.
- Add missing parameters to case load-config documentation
- Allow creating/editing gene panels and dynamic gene panels with genes present in genome build 38
- Bugfix broken Pytests
- Bulk dismissing variants error due to key conversion from string to integer
- Fix typo in index documentation
- Fixed crash in institute settings page if "collaborators" key is not set in database
- Don't stop Scout execution if LoqusDB call fails and print stacktrace to log
- Bug when case contains custom images with value `None`
- Bug introduced when fixing another bug in Scout-LoqusDB interaction
- Loading of OMIM diagnoses in Scout demo instance
- Remove the docker-compose with chanjo integration because it doesn't work yet.
- Fixed standard docker-compose with scout demo data and database
- Clinical variant assessments not present for pinned and causative variants on case page.
- MatchMaker matching one node at the time only
- Remove link from previously tiered variants badge in cancer variants page
- Typo in gene cell on cancer variants page
- Managed variants filter form
### Changed
- Better naming for variants buttons on cancer track (somatic, germline). Also show cancer research button if available.
- Load case with missing panels in config files, but show warning.
- Changing the (Female, Male) symbols to (F/M) letters in individuals_table and case-sma.
- Print stacktrace if case load command fails
- Added sort icon and a pointer to the cursor to all tables with sortable fields
- Moved variant, gene and panel info from the basic pane to summary panel for all variants.
- Renamed `Basics` panel to `Classify` on variant page.
- Revamped `Basics` panel to a panel dedicated to classify variants
- Revamped the summary panel to be more compact.
- Added dedicated template for cancer variants
- Removed Gene models, Gene annotations and Conservation panels for cancer variants
- Reorganized the orders of panels for variant and cancer variant views
- Added dedicated variant quality panel and removed relevant panes
- A more compact case page
- Removed OMIM genes panel
- Make genes panel, pinned variants panel, causative variants panel and ClinVar panel scrollable on case page
- Update to Scilifelab's 2020 logo
- Update Gens URL to support Gens v2.0 format
- Refactor tests for parsing case configurations
- Updated links to HPO downloadable resources
- Managed variants filtering defaults to all variant categories
- Changing the (Kind) drop-down according to (Category) drop-down in Managed variant add variant
- Moved Gens button to individuals table
- Check resource files availability before starting updating OMIM diagnoses
- Fix typo in `SHOW_OBSERVED_VARIANT_ARCHIVE` config param

## [4.36]
### Added
- Parse and save splice junction tracks from case config file
- Tooltip in observations panel, explaining that case variants with no link might be old variants, not uploaded after a case rerun
### Fixed
- Warning on overwriting variants with same position was no longer shown
- Increase the height of the dropdowns to 425px
- More indices for the case table as it grows, specifically for causatives queries
- Splice junction tracks not centered over variant genes
- Total number of research variants count
- Update variants stats in case documents every time new variants are loaded
- Bug in flashing warning messages when filtering variants
### Changed
- Clearer warning messages for genes and gene/gene-panels searches in variants filters

## [4.35]
### Added
- A new index for hgnc_symbol in the hgnc_gene collection
- A Pedigree panel in STR page
- Display Tier I and II variants in case view causatives card for cancer cases
### Fixed
- Send partial file data to igv.js when visualizing sashimi plots with splice junction tracks
- Research variants filtering by gene
- Do not attempt to populate annotations for not loaded pinned/causatives
- Add max-height to all dropdowns in filters
### Changed
- Switch off non-clinical gene warnings when filtering research variants
- Don't display OMIM disease card in case view for cancer cases
- Refactored Individuals and Causative card in case view for cancer cases
- Update and style STR case report

## [4.34]
### Added
- Saved filter lock and unlock
- Filters can optionally be marked audited, logging the filter name, user and date on the case events and general report.
- Added `ClinVar hits` and `Cosmic hits` in cancer SNVs filters
- Added `ClinVar hits` to variants filter (rare disease track)
- Load cancer demo case in docker-compose files (default and demo file)
- Inclusive-language check using [woke](https://github.com/get-woke/woke) github action
- Add link to HmtVar for mitochondrial variants (if VCF is annotated with HmtNote)
- Grey background for dismissed compounds in variants list and variant page
- Pin badge for pinned compounds in variants list and variant page
- Support LoqusDB REST API queries
- Add a docker-compose-matchmaker under scout/containers/development to test matchmaker locally
- Script to investigate consequences of symbol search bug
- Added GATK to list of SV and cancer SV callers
### Fixed
- Make MitoMap link work for hg38 again
- Export Variants feature crashing when one of the variants has no primary transcripts
- Redirect to last visited variantS page when dismissing variants from variants list
- Improved matching of SVs Loqus occurrences in other cases
- Remove padding from the list inside (Matching causatives from other cases) panel
- Pass None to get_app function in CLI base since passing script_info to app factory functions was deprecated in Flask 2.0
- Fixed failing tests due to Flask update to version 2.0
- Speed up user events view
- Causative view sort out of memory error
- Use hgnc_id for gene filter query
- Typo in case controllers displaying an error every time a patient is matched against external MatchMaker nodes
- Do not crash while attempting an update for variant documents that are too big (> 16 MB)
- Old STR causatives (and other variants) may not have HGNC symbols - fix sort lambda
- Check if gene_obj has primary_transcript before trying to access it
- Warn if a gene manually searched is in a clinical panel with an outdated name when filtering variants
- ChrPos split js not needed on STR page yet
### Changed
- Remove parsing of case `genome_version`, since it's not used anywhere downstream
- Introduce deprecation warning for Loqus configs that are not dictionaries
- SV clinical filter no longer filters out sub 100 nt variants
- Count cases in LoqusDB by variant type
- Commit pulse repo badge temporarily set to weekly
- Sort ClinVar submissions objects by ascending "Last evaluated" date
- Refactored the MatchMaker integration as an extension
- Replaced some sensitive words as suggested by woke linter
- Documentation for load-configuration rewritten.
- Add styles to MatchMaker matches table
- More detailed info on the data shared in MatchMaker submission form

## [4.33.1]
### Fixed
- Include markdown for release autodeploy docs
- Use standard inheritance model in ClinVar (https://ftp.ncbi.nlm.nih.gov/pub/GTR/standard_terms/Mode_of_inheritance.txt)
- Fix issue crash with variants that have been unflagged causative not being available in other causatives
### Added
### Changed

## [4.33]
### Fixed
- Command line crashing when updating an individual not found in database
- Dashboard page crashing when filters return no data
- Cancer variants filter by chromosome
- /api/v1/genes now searches for genes in all genome builds by default
- Upgraded igv.js to version 2.8.1 (Fixed Unparsable bed record error)
### Added
- Autodeploy docs on release
- Documentation for updating case individuals tracks
- Filter cases and dashboard stats by analysis track
### Changed
- Changed from deprecated db update method
- Pre-selected fields to run queries with in dashboard page
- Do not filter by any institute when first accessing the dashboard
- Removed OMIM panel in case view for cancer cases
- Display Tier I and II variants in case view causatives panel for cancer cases
- Refactored Individuals and Causative panels in case view for cancer cases

## [4.32.1]
### Fixed
- iSort lint check only
### Changed
- Institute cases page crashing when a case has track:Null
### Added

## [4.32]
### Added
- Load and show MITOMAP associated diseases from VCF (INFO field: MitomapAssociatedDiseases, via HmtNote)
- Show variant allele frequencies for mitochondrial variants (GRCh38 cases)
- Extend "public" json API with diseases (OMIM) and phenotypes (HPO)
- HPO gene list download now has option for clinical and non-clinical genes
- Display gene splice junctions data in sashimi plots
- Update case individuals with splice junctions tracks
- Simple Docker compose for development with local build
- Make Phenomodels subpanels collapsible
- User side documentation of cytogenomics features (Gens, Chromograph, vcf2cytosure, rhocall)
- iSort GitHub Action
- Support LoqusDB REST API queries
### Fixed
- Show other causative once, even if several events point to it
- Filtering variants by mitochondrial chromosome for cases with genome build=38
- HPO gene search button triggers any warnings for clinical / non-existing genes also on first search
- Fixed a bug in variants pages caused by MT variants without alt_frequency
- Tests for CADD score parsing function
- Fixed the look of IGV settings on SNV variant page
- Cases analyzed once shown as `rerun`
- Missing case track on case re-upload
- Fixed severity rank for SO term "regulatory region ablation"
### Changed
- Refactor according to CodeFactor - mostly reuse of duplicated code
- Phenomodels language adjustment
- Open variants in a new window (from variants page)
- Open overlapping and compound variants in a new window (from variant page)
- gnomAD link points to gnomAD v.3 (build GRCh38) for mitochondrial variants.
- Display only number of affected genes for dismissed SVs in general report
- Chromosome build check when populating the variants filter chromosome selection
- Display mitochondrial and rare diseases coverage report in cases with missing 'rare' track

## [4.31.1]
### Added
### Changed
- Remove mitochondrial and coverage report from cancer cases sidebar
### Fixed
- ClinVar page when dbSNP id is None

## [4.31]
### Added
- gnomAD annotation field in admin guide
- Export also dynamic panel genes not associated to an HPO term when downloading the HPO panel
- Primary HGNC transcript info in variant export files
- Show variant quality (QUAL field from vcf) in the variant summary
- Load/update PDF gene fusion reports (clinical and research) generated with Arriba
- Support new MANE annotations from VEP (both MANE Select and MANE Plus Clinical)
- Display on case activity the event of a user resetting all dismissed variants
- Support gnomAD population frequencies for mitochondrial variants
- Anchor links in Casedata ClinVar panels to redirect after renaming individuals
### Fixed
- Replace old docs link www.clinicalgenomics.se/scout with new https://clinical-genomics.github.io/scout
- Page formatting issues whenever case and variant comments contain extremely long strings with no spaces
- Chromograph images can be one column and have scrollbar. Removed legacy code.
- Column labels for ClinVar case submission
- Page crashing looking for LoqusDB observation when variant doesn't exist
- Missing inheritance models and custom inheritance models on newly created gene panels
- Accept only numbers in managed variants filter as position and end coordinates
- SNP id format and links in Variant page, ClinVar submission form and general report
- Case groups tooltip triggered only when mouse is on the panel header
### Changed
- A more compact case groups panel
- Added landscape orientation CSS style to cancer coverage and QC demo report
- Improve user documentation to create and save new gene panels
- Removed option to use space as separator when uploading gene panels
- Separating the columns of standard and custom inheritance models in gene panels
- Improved ClinVar instructions for users using non-English Excel

## [4.30.2]
### Added
### Fixed
- Use VEP RefSeq ID if RefSeq list is empty in RefSeq transcripts overview
- Bug creating variant links for variants with no end_chrom
### Changed

## [4.30.1]
### Added
### Fixed
- Cryptography dependency fixed to use version < 3.4
### Changed

## [4.30]
### Added
- Introduced a `reset dismiss variant` verb
- Button to reset all dismissed variants for a case
- Add black border to Chromograph ideograms
- Show ClinVar annotations on variantS page
- Added integration with GENS, copy number visualization tool
- Added a VUS label to the manual classification variant tags
- Add additional information to SNV verification emails
- Tooltips documenting manual annotations from default panels
- Case groups now show bam files from all cases on align view
### Fixed
- Center initial igv view on variant start with SNV/indels
- Don't set initial igv view to negative coordinates
- Display of GQ for SV and STR
- Parsing of AD and related info for STRs
- LoqusDB field in institute settings accepts only existing Loqus instances
- Fix DECIPHER link to work after DECIPHER migrated to GRCh38
- Removed visibility window param from igv.js genes track
- Updated HPO download URL
- Patch HPO download test correctly
- Reference size on STR hover not needed (also wrong)
- Introduced genome build check (allowed values: 37, 38, "37", "38") on case load
- Improve case searching by assignee full name
- Populating the LoqusDB select in institute settings
### Changed
- Cancer variants table header (pop freq etc)
- Only admin users can modify LoqusDB instance in Institute settings
- Style of case synopsis, variants and case comments
- Switched to igv.js 2.7.5
- Do not choke if case is missing research variants when research requested
- Count cases in LoqusDB by variant type
- Introduce deprecation warning for Loqus configs that are not dictionaries
- Improve create new gene panel form validation
- Make XM- transcripts less visible if they don't overlap with transcript refseq_id in variant page
- Color of gene panels and comments panels on cases and variant pages
- Do not choke if case is missing research variants when reserch requested

## [4.29.1]
### Added
### Fixed
- Always load STR variants regardless of RankScore threshold (hotfix)
### Changed

## [4.29]
### Added
- Added a page about migrating potentially breaking changes to the documentation
- markdown_include in development requirements file
- STR variants filter
- Display source, Z-score, inheritance pattern for STR annotations from Stranger (>0.6.1) if available
- Coverage and quality report to cancer view
### Fixed
- ACMG classification page crashing when trying to visualize a classification that was removed
- Pretty print HGVS on gene variants (URL-decode VEP)
- Broken or missing link in the documentation
- Multiple gene names in ClinVar submission form
- Inheritance model select field in ClinVar submission
- IGV.js >2.7.0 has an issue with the gene track zoom levels - temp freeze at 2.7.0
- Revert CORS-anywhere and introduce a local http proxy for cloud tracks
### Changed

## [4.28]
### Added
- Chromograph integration for displaying PNGs in case-page
- Add VAF to cancer case general report, and remove some of its unused fields
- Variants filter compatible with genome browser location strings
- Support for custom public igv tracks stored on the cloud
- Add tests to increase testing coverage
- Update case variants count after deleting variants
- Update IGV.js to latest (v2.7.4)
- Bypass igv.js CORS check using `https://github.com/Rob--W/cors-anywhere`
- Documentation on default and custom IGV.js tracks (admin docs)
- Lock phenomodels so they're editable by admins only
- Small case group assessment sharing
- Tutorial and files for deploying app on containers (Kubernetes pods)
- Canonical transcript and protein change of canonical transcript in exported variants excel sheet
- Support for Font Awesome version 6
- Submit to Beacon from case page sidebar
- Hide dismissed variants in variants pages and variants export function
- Systemd service files and instruction to deploy Scout using podman
### Fixed
- Bugfix: unused `chromgraph_prefix |tojson` removed
- Freeze coloredlogs temporarily
- Marrvel link
- Don't show TP53 link for silent or synonymous changes
- OMIM gene field accepts any custom number as OMIM gene
- Fix Pytest single quote vs double quote string
- Bug in gene variants search by similar cases and no similar case is found
- Delete unused file `userpanel.py`
- Primary transcripts in variant overview and general report
- Google OAuth2 login setup in README file
- Redirect to 'missing file'-icon if configured Chromograph file is missing
- Javascript error in case page
- Fix compound matching during variant loading for hg38
- Cancer variants view containing variants dismissed with cancer-specific reasons
- Zoom to SV variant length was missing IGV contig select
- Tooltips on case page when case has no default gene panels
### Changed
- Save case variants count in case document and not in sessions
- Style of gene panels multiselect on case page
- Collapse/expand main HPO checkboxes in phenomodel preview
- Replaced GQ (Genotype quality) with VAF (Variant allele frequency) in cancer variants GT table
- Allow loading of cancer cases with no tumor_purity field
- Truncate cDNA and protein changes in case report if longer than 20 characters


## [4.27]
### Added
- Exclude one or more variant categories when running variants delete command
### Fixed
### Changed

## [4.26.1]
### Added
### Fixed
- Links with 1-letter aa codes crash on frameshift etc
### Changed

## [4.26]
### Added
- Extend the delete variants command to print analysis date, track, institute, status and research status
- Delete variants by type of analysis (wgs|wes|panel)
- Links to cBioPortal, MutanTP53, IARC TP53, OncoKB, MyCancerGenome, CIViC
### Fixed
- Deleted variants count
### Changed
- Print output of variants delete command as a tab separated table

## [4.25]
### Added
- Command line function to remove variants from one or all cases
### Fixed
- Parse SMN None calls to None rather than False

## [4.24.1]
### Fixed
- Install requirements.txt via setup file

## [4.24]
### Added
- Institute-level phenotype models with sub-panels containing HPO and OMIM terms
- Runnable Docker demo
- Docker image build and push github action
- Makefile with shortcuts to docker commands
- Parse and save synopsis, phenotype and cohort terms from config files upon case upload
### Fixed
- Update dismissed variant status when variant dismissed key is missing
- Breakpoint two IGV button now shows correct chromosome when different from bp1
- Missing font lib in Docker image causing the PDF report download page to crash
- Sentieon Manta calls lack Somaticscore - load anyway
- ClinVar submissions crashing due to pinned variants that are not loaded
- Point ExAC pLI score to new gnomad server address
- Bug uploading cases missing phenotype terms in config file
- STRs loaded but not shown on browser page
- Bug when using adapter.variant.get_causatives with case_id without causatives
- Problem with fetching "solved" from scout export cases cli
- Better serialising of datetime and bson.ObjectId
- Added `volumes` folder to .gitignore
### Changed
- Make matching causative and managed variants foldable on case page
- Remove calls to PyMongo functions marked as deprecated in backend and frontend(as of version 3.7).
- Improved `scout update individual` command
- Export dynamic phenotypes with ordered gene lists as PDF


## [4.23]
### Added
- Save custom IGV track settings
- Show a flash message with clear info about non-valid genes when gene panel creation fails
- CNV report link in cancer case side navigation
- Return to comment section after editing, deleting or submitting a comment
- Managed variants
- MT vs 14 chromosome mean coverage stats if Scout is connected to Chanjo
### Fixed
- missing `vcf_cancer_sv` and `vcf_cancer_sv_research` to manual.
- Split ClinVar multiple clnsig values (slash-separated) and strip them of underscore for annotations without accession number
- Timeout of `All SNVs and INDELs` page when no valid gene is provided in the search
- Round CADD (MIPv9)
- Missing default panel value
- Invisible other causatives lines when other causatives lack gene symbols
### Changed
- Do not freeze mkdocs-material to version 4.6.1
- Remove pre-commit dependency

## [4.22]
### Added
- Editable cases comments
- Editable variants comments
### Fixed
- Empty variant activity panel
- STRs variants popover
- Split new ClinVar multiple significance terms for a variant
- Edit the selected comment, not the latest
### Changed
- Updated RELEASE docs.
- Pinned variants card style on the case page
- Merged `scout export exons` and `scout view exons` commands


## [4.21.2]
### Added
### Fixed
- Do not pre-filter research variants by (case-default) gene panels
- Show OMIM disease tooltip reliably
### Changed

## [4.21.1]
### Added
### Fixed
- Small change to Pop Freq column in variants ang gene panels to avoid strange text shrinking on small screens
- Direct use of HPO list for Clinical HPO SNV (and cancer SNV) filtering
- PDF coverage report redirecting to login page
### Changed
- Remove the option to dismiss single variants from all variants pages
- Bulk dismiss SNVs, SVs and cancer SNVs from variants pages

## [4.21]
### Added
- Support to configure LoqusDB per institute
- Highlight causative variants in the variants list
- Add tests. Mostly regarding building internal datatypes.
- Remove leading and trailing whitespaces from panel_name and display_name when panel is created
- Mark MANE transcript in list of transcripts in "Transcript overview" on variant page
- Show default panel name in case sidebar
- Previous buttons for variants pagination
- Adds a gh action that checks that the changelog is updated
- Adds a gh action that deploys new releases automatically to pypi
- Warn users if case default panels are outdated
- Define institute-specific gene panels for filtering in institute settings
- Use institute-specific gene panels in variants filtering
- Show somatic VAF for pinned and causative variants on case page

### Fixed
- Report pages redirect to login instead of crashing when session expires
- Variants filter loading in cancer variants page
- User, Causative and Cases tables not scaling to full page
- Improved docs for an initial production setup
- Compatibility with latest version of Black
- Fixed tests for Click>7
- Clinical filter required an extra click to Filter to return variants
- Restore pagination and shrink badges in the variants page tables
- Removing a user from the command line now inactivates the case only if user is last assignee and case is active
- Bugfix, LoqusDB per institute feature crashed when institute id was empty string
- Bugfix, LoqusDB calls where missing case count
- filter removal and upload for filters deleted from another page/other user
- Visualize outdated gene panels info in a popover instead of a tooltip in case page side panel

### Changed
- Highlight color on normal STRs in the variants table from green to blue
- Display breakpoints coordinates in verification emails only for structural variants


## [4.20]
### Added
- Display number of filtered variants vs number of total variants in variants page
- Search case by HPO terms
- Dismiss variant column in the variants tables
- Black and pre-commit packages to dev requirements

### Fixed
- Bug occurring when rerun is requested twice
- Peddy info fields in the demo config file
- Added load config safety check for multiple alignment files for one individual
- Formatting of cancer variants table
- Missing Score in SV variants table

### Changed
- Updated the documentation on how to create a new software release
- Genome build-aware cytobands coordinates
- Styling update of the Matchmaker card
- Select search type in case search form


## [4.19]

### Added
- Show internal ID for case
- Add internal ID for downloaded CGH files
- Export dynamic HPO gene list from case page
- Remove users as case assignees when their account is deleted
- Keep variants filters panel expanded when filters have been used

### Fixed
- Handle the ProxyFix ModuleNotFoundError when Werkzeug installed version is >1.0
- General report formatting issues whenever case and variant comments contain extremely long strings with no spaces

### Changed
- Created an institute wrapper page that contains list of cases, causatives, SNVs & Indels, user list, shared data and institute settings
- Display case name instead of case ID on clinVar submissions
- Changed icon of sample update in clinVar submissions


## [4.18]

### Added
- Filter cancer variants on cytoband coordinates
- Show dismiss reasons in a badge with hover for clinical variants
- Show an ellipsis if 10 cases or more to display with loqusdb matches
- A new blog post for version 4.17
- Tooltip to better describe Tumor and Normal columns in cancer variants
- Filter cancer SNVs and SVs by chromosome coordinates
- Default export of `Assertion method citation` to clinVar variants submission file
- Button to export up to 500 cancer variants, filtered or not
- Rename samples of a clinVar submission file

### Fixed
- Apply default gene panel on return to cancer variantS from variant view
- Revert to certificate checking when asking for Chanjo reports
- `scout download everything` command failing while downloading HPO terms

### Changed
- Turn tumor and normal allelic fraction to decimal numbers in tumor variants page
- Moved clinVar submissions code to the institutes blueprints
- Changed name of clinVar export files to FILENAME.Variant.csv and FILENAME.CaseData.csv
- Switched Google login libraries from Flask-OAuthlib to Authlib


## [4.17.1]

### Fixed
- Load cytobands for cases with chromosome build not "37" or "38"


## [4.17]

### Added
- COSMIC badge shown in cancer variants
- Default gene-panel in non-cancer structural view in url
- Filter SNVs and SVs by cytoband coordinates
- Filter cancer SNV variants by alt allele frequency in tumor
- Correct genome build in UCSC link from structural variant page



### Fixed
- Bug in clinVar form when variant has no gene
- Bug when sharing cases with the same institute twice
- Page crashing when removing causative variant tag
- Do not default to GATK caller when no caller info is provided for cancer SNVs


## [4.16.1]

### Fixed
- Fix the fix for handling of delivery reports for rerun cases

## [4.16]

### Added
- Adds possibility to add "lims_id" to cases. Currently only stored in database, not shown anywhere
- Adds verification comment box to SVs (previously only available for small variants)
- Scrollable pedigree panel

### Fixed
- Error caused by changes in WTForm (new release 2.3.x)
- Bug in OMIM case page form, causing the page to crash when a string was provided instead of a numerical OMIM id
- Fix Alamut link to work properly on hg38
- Better handling of delivery reports for rerun cases
- Small CodeFactor style issues: matchmaker results counting, a couple of incomplete tests and safer external xml
- Fix an issue with Phenomizer introduced by CodeFactor style changes

### Changed
- Updated the version of igv.js to 2.5.4

## [4.15.1]

### Added
- Display gene names in ClinVar submissions page
- Links to Varsome in variant transcripts table

### Fixed
- Small fixes to ClinVar submission form
- Gene panel page crash when old panel has no maintainers

## [4.15]

### Added
- Clinvar CNVs IGV track
- Gene panels can have maintainers
- Keep variant actions (dismissed, manual rank, mosaic, acmg, comments) upon variant re-upload
- Keep variant actions also on full case re-upload

### Fixed
- Fix the link to Ensembl for SV variants when genome build 38.
- Arrange information in columns on variant page
- Fix so that new cosmic identifier (COSV) is also acceptable #1304
- Fixed COSMIC tag in INFO (outside of CSQ) to be parses as well with `&` splitter.
- COSMIC stub URL changed to https://cancer.sanger.ac.uk/cosmic/search?q= instead.
- Updated to a version of IGV where bigBed tracks are visualized correctly
- Clinvar submission files are named according to the content (variant_data and case_data)
- Always show causatives from other cases in case overview
- Correct disease associations for gene symbol aliases that exist as separate genes
- Re-add "custom annotations" for SV variants
- The override ClinVar P/LP add-in in the Clinical Filter failed for new CSQ strings

### Changed
- Runs all CI checks in github actions

## [4.14.1]

### Fixed
- Error when variant found in loqusdb is not loaded for other case

## [4.14]

### Added
- Use github actions to run tests
- Adds CLI command to update individual alignments path
- Update HPO terms using downloaded definitions files
- Option to use alternative flask config when running `scout serve`
- Requirement to use loqusdb >= 2.5 if integrated

### Fixed
- Do not display Pedigree panel in cancer view
- Do not rely on internet connection and services available when running CI tests
- Variant loading assumes GATK if no caller set given and GATK filter status is seen in FILTER
- Pass genome build param all the way in order to get the right gene mappings for cases with build 38
- Parse correctly variants with zero frequency values
- Continue even if there are problems to create a region vcf
- STR and cancer variant navigation back to variants pages could fail

### Changed
- Improved code that sends requests to the external APIs
- Updates ranges for user ranks to fit todays usage
- Run coveralls on github actions instead of travis
- Run pip checks on github actions instead of coveralls
- For hg38 cases, change gnomAD link to point to version 3.0 (which is hg38 based)
- Show pinned or causative STR variants a bit more human readable

## [4.13.1]

### Added
### Fixed
- Typo that caused not all clinvar conflicting interpretations to be loaded no matter what
- Parse and retrieve clinvar annotations from VEP-annotated (VEP 97+) CSQ VCF field
- Variant clinvar significance shown as `not provided` whenever is `Uncertain significance`
- Phenomizer query crashing when case has no HPO terms assigned
- Fixed a bug affecting `All SNVs and INDELs` page when variants don't have canonical transcript
- Add gene name or id in cancer variant view

### Changed
- Cancer Variant view changed "Variant:Transcript:Exon:HGVS" to "Gene:Transcript:Exon:HGVS"

## [4.13]

### Added
- ClinVar SNVs track in IGV
- Add SMA view with SMN Copy Number data
- Easier to assign OMIM diagnoses from case page
- OMIM terms and specific OMIM term page

### Fixed
- Bug when adding a new gene to a panel
- Restored missing recent delivery reports
- Fixed style and links to other reports in case side panel
- Deleting cases using display_name and institute not deleting its variants
- Fixed bug that caused coordinates filter to override other filters
- Fixed a problem with finding some INS in loqusdb
- Layout on SV page when local observations without cases are present
- Make scout compatible with the new HPO definition files from `http://compbio.charite.de/jenkins/`
- General report visualization error when SNVs display names are very long


### Changed


## [4.12.4]

### Fixed
- Layout on SV page when local observations without cases are present

## [4.12.3]

### Fixed
- Case report when causative or pinned SVs have non null allele frequencies

## [4.12.2]

### Fixed
- SV variant links now take you to the SV variant page again
- Cancer variant view has cleaner table data entries for "N/A" data
- Pinned variant case level display hotfix for cancer and str - more on this later
- Cancer variants show correct alt/ref reads mirroring alt frequency now
- Always load all clinical STR variants even if a region load is attempted - index may be missing
- Same case repetition in variant local observations

## [4.12.1]

### Fixed
- Bug in variant.gene when gene has no HGVS description


## [4.12]

### Added
- Accepts `alignment_path` in load config to pass bam/cram files
- Display all phenotypes on variant page
- Display hgvs coordinates on pinned and causatives
- Clear panel pending changes
- Adds option to setup the database with static files
- Adds cli command to download the resources from CLI that scout needs
- Adds test files for merged somatic SV and CNV; as well as merged SNV, and INDEL part of #1279
- Allows for upload of OMIM-AUTO gene panel from static files without api-key

### Fixed
- Cancer case HPO panel variants link
- Fix so that some drop downs have correct size
- First IGV button in str variants page
- Cancer case activates on SNV variants
- Cases activate when STR variants are viewed
- Always calculate code coverage
- Pinned/Classification/comments in all types of variants pages
- Null values for panel's custom_inheritance_models
- Discrepancy between the manual disease transcripts and those in database in gene-edit page
- ACMG classification not showing for some causatives
- Fix bug which caused IGV.js to use hg19 reference files for hg38 data
- Bug when multiple bam files sources with non-null values are available


### Changed
- Renamed `requests` file to `scout_requests`
- Cancer variant view shows two, instead of four, decimals for allele and normal


## [4.11.1]

### Fixed
- Institute settings page
- Link institute settings to sharing institutes choices

## [4.11.0]

### Added
- Display locus name on STR variant page
- Alternative key `GNOMADAF_popmax` for Gnomad popmax allele frequency
- Automatic suggestions on how to improve the code on Pull Requests
- Parse GERP, phastCons and phyloP annotations from vep annotated CSQ fields
- Avoid flickering comment popovers in variant list
- Parse REVEL score from vep annotated CSQ fields
- Allow users to modify general institute settings
- Optionally format code automatically on commit
- Adds command to backup vital parts `scout export database`
- Parsing and displaying cancer SV variants from Manta annotated VCF files
- Dismiss cancer snv variants with cancer-specific options
- Add IGV.js UPD, RHO and TIDDIT coverage wig tracks.


### Fixed
- Slightly darker page background
- Fixed an issued with parsed conservation values from CSQ
- Clinvar submissions accessible to all users of an institute
- Header toolbar when on Clinvar page now shows institute name correctly
- Case should not always inactivate upon update
- Show dismissed snv cancer variants as grey on the cancer variants page
- Improved style of mappability link and local observations on variant page
- Convert all the GET requests to the igv view to POST request
- Error when updating gene panels using a file containing BOM chars
- Add/replace gene radio button not working in gene panels


## [4.10.1]

### Fixed
- Fixed issue with opening research variants
- Problem with coveralls not called by Travis CI
- Handle Biomart service down in tests


## [4.10.0]

### Added
- Rank score model in causatives page
- Exportable HPO terms from phenotypes page
- AMP guideline tiers for cancer variants
- Adds scroll for the transcript tab
- Added CLI option to query cases on time since case event was added
- Shadow clinical assessments also on research variants display
- Support for CRAM alignment files
- Improved str variants view : sorting by locus, grouped by allele.
- Delivery report PDF export
- New mosaicism tag option
- Add or modify individuals' age or tissue type from case page
- Display GC and allele depth in causatives table.
- Included primary reference transcript in general report
- Included partial causative variants in general report
- Remove dependency of loqusdb by utilising the CLI

### Fixed
- Fixed update OMIM command bug due to change in the header of the genemap2 file
- Removed Mosaic Tag from Cancer variants
- Fixes issue with unaligned table headers that comes with hidden Datatables
- Layout in general report PDF export
- Fixed issue on the case statistics view. The validation bars didn't show up when all institutes were selected. Now they do.
- Fixed missing path import by importing pathlib.Path
- Handle index inconsistencies in the update index functions
- Fixed layout problems


## [4.9.0]

### Added
- Improved MatchMaker pages, including visible patient contacts email address
- New badges for the github repo
- Links to [GENEMANIA](genemania.org)
- Sort gene panel list on case view.
- More automatic tests
- Allow loading of custom annotations in VCF using the SCOUT_CUSTOM info tag.

### Fixed
- Fix error when a gene is added to an empty dynamic gene panel
- Fix crash when attempting to add genes on incorrect format to dynamic gene panel
- Manual rank variant tags could be saved in a "Select a tag"-state, a problem in the variants view.
- Same case evaluations are no longer shown as gray previous evaluations on the variants page
- Stay on research pages, even if reset, next first buttons are pressed..
- Overlapping variants will now be visible on variant page again
- Fix missing classification comments and links in evaluations page
- All prioritized cases are shown on cases page


## [4.8.3]

### Added

### Fixed
- Bug when ordering sanger
- Improved scrolling over long list of genes/transcripts


## [4.8.2]

### Added

### Fixed
- Avoid opening extra tab for coverage report
- Fixed a problem when rank model version was saved as floats and not strings
- Fixed a problem with displaying dismiss variant reasons on the general report
- Disable load and delete filter buttons if there are no saved filters
- Fix problem with missing verifications
- Remove duplicate users and merge their data and activity


## [4.8.1]

### Added

### Fixed
- Prevent login fail for users with id defined by ObjectId and not email
- Prevent the app from crashing with `AttributeError: 'NoneType' object has no attribute 'message'`


## [4.8.0]

### Added
- Updated Scout to use Bootstrap 4.3
- New looks for Scout
- Improved dashboard using Chart.js
- Ask before inactivating a case where last assigned user leaves it
- Genes can be manually added to the dynamic gene list directly on the case page
- Dynamic gene panels can optionally be used with clinical filter, instead of default gene panel
- Dynamic gene panels get link out to chanjo-report for coverage report
- Load all clinvar variants with clinvar Pathogenic, Likely Pathogenic and Conflicting pathogenic
- Show transcripts with exon numbers for structural variants
- Case sort order can now be toggled between ascending and descending.
- Variants can be marked as partial causative if phenotype is available for case.
- Show a frequency tooltip hover for SV-variants.
- Added support for LDAP login system
- Search snv and structural variants by chromosomal coordinates
- Structural variants can be marked as partial causative if phenotype is available for case.
- Show normal and pathologic limits for STRs in the STR variants view.
- Institute level persistent variant filter settings that can be retrieved and used.
- export causative variants to Excel
- Add support for ROH, WIG and chromosome PNGs in case-view

### Fixed
- Fixed missing import for variants with comments
- Instructions on how to build docs
- Keep sanger order + verification when updating/reloading variants
- Fixed and moved broken filter actions (HPO gene panel and reset filter)
- Fixed string conversion to number
- UCSC links for structural variants are now separated per breakpoint (and whole variant where applicable)
- Reintroduced missing coverage report
- Fixed a bug preventing loading samples using the command line
- Better inheritance models customization for genes in gene panels
- STR variant page back to list button now does its one job.
- Allows to setup scout without a omim api key
- Fixed error causing "favicon not found" flash messages
- Removed flask --version from base cli
- Request rerun no longer changes case status. Active or archived cases inactivate on upload.
- Fixed missing tooltip on the cancer variants page
- Fixed weird Rank cell in variants page
- Next and first buttons order swap
- Added pagination (and POST capability) to cancer variants.
- Improves loading speed for variant page
- Problem with updating variant rank when no variants
- Improved Clinvar submission form
- General report crashing when dismissed variant has no valid dismiss code
- Also show collaborative case variants on the All variants view.
- Improved phenotype search using dataTables.js on phenotypes page
- Search and delete users with `email` instead of `_id`
- Fixed css styles so that multiselect options will all fit one column


## [4.7.3]

### Added
- RankScore can be used with VCFs for vcf_cancer files

### Fixed
- Fix issue with STR view next page button not doing its one job.

### Deleted
- Removed pileup as a bam viewing option. This is replaced by IGV


## [4.7.2]

### Added
- Show earlier ACMG classification in the variant list

### Fixed
- Fixed igv search not working due to igv.js dist 2.2.17
- Fixed searches for cases with a gene with variants pinned or marked causative.
- Load variant pages faster after fixing other causatives query
- Fixed mitochondrial report bug for variants without genes

## [4.7.1]

### Added

### Fixed
- Fixed bug on genes page


## [4.7.0]

### Added
- Export genes and gene panels in build GRCh38
- Search for cases with variants pinned or marked causative in a given gene.
- Search for cases phenotypically similar to a case also from WUI.
- Case variant searches can be limited to similar cases, matching HPO-terms,
  phenogroups and cohorts.
- De-archive reruns and flag them as 'inactive' if archived
- Sort cases by analysis_date, track or status
- Display cases in the following order: prioritized, active, inactive, archived, solved
- Assign case to user when user activates it or asks for rerun
- Case becomes inactive when it has no assignees
- Fetch refseq version from entrez and use it in clinvar form
- Load and export of exons for all genes, independent on refseq
- Documentation for loading/updating exons
- Showing SV variant annotations: SV cgh frequencies, gnomad-SV, local SV frequencies
- Showing transcripts mapping score in segmental duplications
- Handle requests to Ensembl Rest API
- Handle requests to Ensembl Rest Biomart
- STR variants view now displays GT and IGV link.
- Description field for gene panels
- Export exons in build 37 and 38 using the command line

### Fixed
- Fixes of and induced by build tests
- Fixed bug affecting variant observations in other cases
- Fixed a bug that showed wrong gene coverage in general panel PDF export
- MT report only shows variants occurring in the specific individual of the excel sheet
- Disable SSL certifcate verification in requests to chanjo
- Updates how intervaltree and pymongo is used to void deprecated functions
- Increased size of IGV sample tracks
- Optimized tests


## [4.6.1]

### Added

### Fixed
- Missing 'father' and 'mother' keys when parsing single individual cases


## [4.6.0]

### Added
- Description of Scout branching model in CONTRIBUTING doc
- Causatives in alphabetical order, display ACMG classification and filter by gene.
- Added 'external' to the list of analysis type options
- Adds functionality to display "Tissue type". Passed via load config.
- Update to IGV 2.

### Fixed
- Fixed alignment visualization and vcf2cytosure availability for demo case samples
- Fixed 3 bugs affecting SV pages visualization
- Reintroduced the --version cli option
- Fixed variants query by panel (hpo panel + gene panel).
- Downloaded MT report contains excel files with individuals' display name
- Refactored code in parsing of config files.


## [4.5.1]

### Added

### Fixed
- update requirement to use PyYaml version >= 5.1
- Safer code when loading config params in cli base


## [4.5.0]

### Added
- Search for similar cases from scout view CLI
- Scout cli is now invoked from the app object and works under the app context

### Fixed
- PyYaml dependency fixed to use version >= 5.1


## [4.4.1]

### Added
- Display SV rank model version when available

### Fixed
- Fixed upload of delivery report via API


## [4.4.0]

### Added
- Displaying more info on the Causatives page and hiding those not causative at the case level
- Add a comment text field to Sanger order request form, allowing a message to be included in the email
- MatchMaker Exchange integration
- List cases with empty synopsis, missing HPO terms and phenotype groups.
- Search for cases with open research list, or a given case status (active, inactive, archived)

### Fixed
- Variant query builder split into several functions
- Fixed delivery report load bug


## [4.3.3]

### Added
- Different individual table for cancer cases

### Fixed
- Dashboard collects validated variants from verification events instead of using 'sanger' field
- Cases shared with collaborators are visible again in cases page
- Force users to select a real institute to share cases with (actionbar select fix)


## [4.3.2]

### Added
- Dashboard data can be filtered using filters available in cases page
- Causatives for each institute are displayed on a dedicated page
- SNVs and and SVs are searchable across cases by gene and rank score
- A more complete report with validated variants is downloadable from dashboard

### Fixed
- Clinsig filter is fixed so clinsig numerical values are returned
- Split multi clinsig string values in different elements of clinsig array
- Regex to search in multi clinsig string values or multi revstat string values
- It works to upload vcf files with no variants now
- Combined Pileup and IGV alignments for SVs having variant start and stop on the same chromosome


## [4.3.1]

### Added
- Show calls from all callers even if call is not available
- Instructions to install cairo and pango libs from WeasyPrint page
- Display cases with number of variants from CLI
- Only display cases with number of variants above certain treshold. (Also CLI)
- Export of verified variants by CLI or from the dashboard
- Extend case level queries with default panels, cohorts and phenotype groups.
- Slice dashboard statistics display using case level queries
- Add a view where all variants for an institute can be searched across cases, filtering on gene and rank score. Allows searching research variants for cases that have research open.

### Fixed
- Fixed code to extract variant conservation (gerp, phyloP, phastCons)
- Visualization of PDF-exported gene panels
- Reintroduced the exon/intron number in variant verification email
- Sex and affected status is correctly displayed on general report
- Force number validation in SV filter by size
- Display ensembl transcripts when no refseq exists


## [4.3.0]

### Added
- Mosaicism tag on variants
- Show and filter on SweGen frequency for SVs
- Show annotations for STR variants
- Show all transcripts in verification email
- Added mitochondrial export
- Adds alternative to search for SVs shorter that the given length
- Look for 'bcftools' in the `set` field of VCFs
- Display digenic inheritance from OMIM
- Displays what refseq transcript that is primary in hgnc

### Fixed

- Archived panels displays the correct date (not retroactive change)
- Fixed problem with waiting times in gene panel exports
- Clinvar fiter not working with human readable clinsig values

## [4.2.2]

### Fixed
- Fixed gene panel create/modify from CSV file utf-8 decoding error
- Updating genes in gene panels now supports edit comments and entry version
- Gene panel export timeout error

## [4.2.1]

### Fixed
- Re-introduced gene name(s) in verification email subject
- Better PDF rendering for excluded variants in report
- Problem to access old case when `is_default` did not exist on a panel


## [4.2.0]

### Added
- New index on variant_id for events
- Display overlapping compounds on variants view

### Fixed
- Fixed broken clinical filter


## [4.1.4]

### Added
- Download of filtered SVs

### Fixed
- Fixed broken download of filtered variants
- Fixed visualization issue in gene panel PDF export
- Fixed bug when updating gene names in variant controller


## [4.1.3]

### Fixed
- Displays all primary transcripts


## [4.1.2]

### Added
- Option add/replace when updating a panel via CSV file
- More flexible versioning of the gene panels
- Printing coverage report on the bottom of the pdf case report
- Variant verification option for SVs
- Logs uri without pwd when connecting
- Disease-causing transcripts in case report
- Thicker lines in case report
- Supports HPO search for cases, both terms or if described in synopsis
- Adds sanger information to dashboard

### Fixed
- Use db name instead of **auth** as default for authentication
- Fixes so that reports can be generated even with many variants
- Fixed sanger validation popup to show individual variants queried by user and institute.
- Fixed problem with setting up scout
- Fixes problem when exac file is not available through broad ftp
- Fetch transcripts for correct build in `adapter.hgnc_gene`

## [4.1.1]
- Fix problem with institute authentication flash message in utils
- Fix problem with comments
- Fix problem with ensembl link


## [4.1.0]

### Added
- OMIM phenotypes to case report
- Command to download all panel app gene panels `scout load panel --panel-app`
- Links to genenames.org and omim on gene page
- Popup on gene at variants page with gene information
- reset sanger status to "Not validated" for pinned variants
- highlight cases with variants to be evaluated by Sanger on the cases page
- option to point to local reference files to the genome viewer pileup.js. Documented in `docs.admin-guide.server`
- option to export single variants in `scout export variants`
- option to load a multiqc report together with a case(add line in load config)
- added a view for searching HPO terms. It is accessed from the top left corner menu
- Updates the variants view for cancer variants. Adds a small cancer specific filter for known variants
- Adds hgvs information on cancer variants page
- Adds option to update phenotype groups from CLI

### Fixed
- Improved Clinvar to submit variants from different cases. Fixed HPO terms in casedata according to feedback
- Fixed broken link to case page from Sanger modal in cases view
- Now only cases with non empty lists of causative variants are returned in `adapter.case(has_causatives=True)`
- Can handle Tumor only samples
- Long lists of HGNC symbols are now possible. This was previously difficult with manual, uploaded or by HPO search when changing filter settings due to GET request limitations. Relevant pages now use POST requests. Adds the dynamic HPO panel as a selection on the gene panel dropdown.
- Variant filter defaults to default panels also on SV and Cancer variants pages.

## [4.0.0]

### WARNING ###

This is a major version update and will require that the backend of pre releases is updated.
Run commands:

```
$scout update genes
$scout update hpo
```

- Created a Clinvar submission tool, to speed up Clinvar submission of SNVs and SVs
- Added an analysis report page (html and PDF format) containing phenotype, gene panels and variants that are relevant to solve a case.

### Fixed
- Optimized evaluated variants to speed up creation of case report
- Moved igv and pileup viewer under a common folder
- Fixed MT alignment view pileup.js
- Fixed coordinates for SVs with start chromosome different from end chromosome
- Global comments shown across cases and institutes. Case-specific variant comments are shown only for that specific case.
- Links to clinvar submitted variants at the cases level
- Adapts clinvar parsing to new format
- Fixed problem in `scout update user` when the user object had no roles
- Makes pileup.js use online genome resources when viewing alignments. Now any instance of Scout can make use of this functionality.
- Fix ensembl link for structural variants
- Works even when cases does not have `'madeline_info'`
- Parses Polyphen in correct way again
- Fix problem with parsing gnomad from VEP

### Added
- Added a PDF export function for gene panels
- Added a "Filter and export" button to export custom-filtered SNVs to CSV file
- Dismiss SVs
- Added IGV alignments viewer
- Read delivery report path from case config or CLI command
- Filter for spidex scores
- All HPO terms are now added and fetched from the correct source (https://github.com/obophenotype/human-phenotype-ontology/blob/master/hp.obo)
- New command `scout update hpo`
- New command `scout update genes` will fetch all the latest information about genes and update them
- Load **all** variants found on chromosome **MT**
- Adds choice in cases overview do show as many cases as user like

### Removed
- pileup.min.js and pileup css are imported from a remote web location now
- All source files for HPO information, this is instead fetched directly from source
- All source files for gene information, this is instead fetched directly from source

## [3.0.0]
### Fixed
- hide pedigree panel unless it exists

## [1.5.1] - 2016-07-27
### Fixed
- look for both ".bam.bai" and ".bai" extensions

## [1.4.0] - 2016-03-22
### Added
- support for local frequency through loqusdb
- bunch of other stuff

## [1.3.0] - 2016-02-19
### Fixed
- Update query-phenomizer and add username/password

### Changed
- Update the way a case is checked for rerun-status

### Added
- Add new button to mark a case as "checked"
- Link to clinical variants _without_ 1000G annotation

## [1.2.2] - 2016-02-18
### Fixed
- avoid filtering out variants lacking ExAC and 1000G annotations

## [1.1.3] - 2015-10-01
### Fixed
- persist (clinical) filter when clicking load more
- fix #154 by robustly setting clinical filter func. terms

## [1.1.2] - 2015-09-07
### Fixed
- avoid replacing coverage report with none
- update SO terms, refactored

## [1.1.1] - 2015-08-20
### Fixed
- fetch case based on collaborator status (not owner)

## [1.1.0] - 2015-05-29
### Added
- link(s) to SNPedia based on RS-numbers
- new Jinja filter to "humanize" decimal numbers
- show gene panels in variant view
- new Jinja filter for decoding URL encoding
- add indicator to variants in list that have comments
- add variant number threshold and rank score threshold to load function
- add event methods to mongo adapter
- add tests for models
- show badge "old" if comment was written for a previous analysis

### Changed
- show cDNA change in transcript summary unless variant is exonic
- moved compounds table further up the page
- show dates for case uploads in ISO format
- moved variant comments higher up on page
- updated documentation for pages
- read in coverage report as blob in database and serve directly
- change ``OmimPhenotype`` to ``PhenotypeTerm``
- reorganize models sub-package
- move events (and comments) to separate collection
- only display prev/next links for the research list
- include variant type in breadcrumbs e.g. "Clinical variants"

### Removed
- drop dependency on moment.js

### Fixed
- show the same level of detail for all frequencies on all pages
- properly decode URL encoded symbols in amino acid/cDNA change strings
- fixed issue with wipe permissions in MongoDB
- include default gene lists in "variants" link in breadcrumbs

## [1.0.2] - 2015-05-20
### Changed
- update case fetching function

### Fixed
- handle multiple cases with same id

## [1.0.1] - 2015-04-28
### Fixed
- Fix building URL parameters in cases list Vue component

## [1.0.0] - 2015-04-12
Codename: Sara Lund

![Release 1.0](artwork/releases/release-1-0.jpg)

### Added
- Add email logging for unexpected errors
- New command line tool for deleting case

### Changed
- Much improved logging overall
- Updated documentation/usage guide
- Removed non-working IGV link

### Fixed
- Show sample display name in GT call
- Various small bug fixes
- Make it easier to hover over popups

## [0.0.2-rc1] - 2015-03-04
### Added
- add protein table for each variant
- add many more external links
- add coverage reports as PDFs

### Changed
- incorporate user feedback updates
- big refactor of load scripts

## [0.0.2-rc2] - 2015-03-04
### Changes
- add gene table with gene description
- reorganize inheritance models box

### Fixed
- avoid overwriting gene list on "research" load
- fix various bugs in external links

## [0.0.2-rc3] - 2015-03-05
### Added
- Activity log feed to variant view
- Adds protein change strings to ODM and Sanger email

### Changed
- Extract activity log component to macro

### Fixes
- Make Ensembl transcript links use archive website<|MERGE_RESOLUTION|>--- conflicted
+++ resolved
@@ -10,10 +10,7 @@
 - Display stats from multiple instances of loqusdb on variant page
 ### Fixed
 - Some of the DataTables tables got a bit dark in dark mode
-<<<<<<< HEAD
-=======
 - Visibility of Sanger ordered badge on case page, light mode
->>>>>>> 7efa0003
 
 ## [4.56]
 ### Added
