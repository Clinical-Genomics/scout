--- conflicted
+++ resolved
@@ -7,11 +7,9 @@
 ## [unreleased]
 ### Added
 - Display samples' name (tooltip) and affected status directly on caseS page
-<<<<<<< HEAD
+- Search SVs across all cases, in given genes
 - Hovertip to gene panel names with associated genes in SV variant view, when variant covers more than one gene
-=======
-- Search SVs across all cases, in given genes
->>>>>>> d67fb6cf
+
 
 ## [4.85]
 ### Added
