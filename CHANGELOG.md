# Change Log
All notable changes to this project will be documented in this file.
This project adheres to [Semantic Versioning](http://semver.org/).

About changelog [here](https://keepachangelog.com/en/1.0.0/)

## [unreleased]
<<<<<<< HEAD
### Added
- Display number of OMIM terms available and their last update on Diagnoses page
=======
### Changed
- Speed up instituteS page loadiding by refactoring cases/institutes query
>>>>>>> f23a7634

## [4.66]
### Changed
- Moved Phenomodels code under a dedicated blueprint
- Updated the instructions to load custom case report under admin guide
### Added
- A summary table of pinned variants on the cancer case general report
- New openable matching causatives and managed variants lists for default gene panels only for convenience
### Fixed
- Gens structural variant page link individual id typo

## [4.65.2]
### Fixed
- Generating general case report with str variants containing comments

## [4.65.1]
### Fixed
- Visibility of `Gene(s)` badges on SV VariantS page
- Hide dismiss bar on SV page not working well
- Delivery report PDF download
- Saving Pipeline version file when loading a case
- Backport compatible import of importlib metadata for old python versions (<3.8)

## [4.65]
### Added
- Option to mark a ClinVar submission as submitted
- Docs on how to create/update the PanelApp green genes as a system admin
- `individual_id`-parameter to both Gens links
- Download a gene panel in TXT format from gene panel page
- Panel gene comments on variant page: genes in panels can have comments that describe the gene in a panel context
### Changed
- Always show each case category on caseS page, even if 0 cases in total or after current query
- Improved sorting of ClinVar submissions
- Pre-populate SV type select in ClinVar submission form, when possible
- Show comment badges in related comments tables on general report
- Updated version of several GitHub actions
- Migrate from deprecated `pkg_resources` lib to `importlib_resources`
- Dismiss bar on variantS pages is thinner.
- Dismiss bar on variantS pages can be toggled open or closed for the duration of a login session.
### Fixed
- Fixed Sanger order / Cancel order modal close buttons
- Visibility of SV type in ClinVar submission form
- Fixed a couple of creations where now was called twice, so updated_at and created_at could differ
- Deprecated Ubuntu version 18.04 in one GitHub action
- Panels that have been removed (hidden) should not be visible in views where overlapping gene panels for genes are shown
- Gene panel test pointing to the right function

## [4.64]
### Added
- Create/Update a gene panel containing all PanelApp green genes (`scout update panelapp-green -i <cust_id>`)
- Links for ACMG pathogenicity impact modification on the ACMG classification page
### Changed
- Open local observation matching cases in new windows
### Fixed
- Matching manual ranked variants are now shown also on the somatic variant page
- VarSome links to hg19/GRCh37
- Managed variants filter settings lost when navigating to additional pages
- Collect the right variant category after submitting filter form from research variantS page
- Beacon links are templated and support variants in genome build 38

## [4.63]
### Added
- Display data sharing info for ClinVar, Matchmaker Exchange and Beacon in a dedicated column on Cases page
- Test for `commands.download.omim.print_omim`
- Display dismissed variants comments on general case report
- Modify ACMG pathogenicity impact (most commonly PVS1, PS3) based on strength of evidence with lab director's professional judgement
- REViewer button on STR variant page
- Alamut institution parameter in institute settings for Alamut Visual Plus software
- Added Manual Ranks Risk Factor, Likely Risk Factor and Uncertain Risk Factor
- Display matching manual ranks from previous cases the user has access to on VariantS and Variant pages
- Link to gnomAD gene SVs v2.1 for SV variants with gnomAD frequency
- Support for nf-core/rnafusion reports
### Changed
- Display chrY for sex unknown
- Deprecate legacy scout_load() method API call.
- Message shown when variant tag is updated for a variant
- When all ACMG classifications are deleted from a variant, the current variant classification status is also reset.
- Refactored the functions that collect causative variants
- Removed `scripts/generate_test_data.py`
### Fixed
- Default IGV tracks (genes, ClinVar, ClinVar CNVs) showing even if user unselects them all
- Freeze Flask-Babel below v3.0 due to issue with a locale decorator
- Thaw Flask-Babel and fix according to v3 standard. Thank you @TkTech!
- Show matching causatives on somatic structural variant page
- Visibility of gene names and functional annotations on Causatives/Verified pages
- Panel version can be manually set to floating point numbers, when modified
- Causatives page showing also non-causative variants matching causatives in other cases
- ClinVar form submission for variants with no selected transcript and HGVS
- Validating and submitting ClinVar objects not containing both Variant and Casedata info

## [4.62.1]
### Fixed
- Case page crashing when adding a case to a group without providing a valid case name

## [4.62]
### Added
- Validate ClinVar submission objects using the ClinVar API
- Wrote tests for case and variant API endpoints
- Create ClinVar submissions from Scout using the ClinVar API
- Export Phenopacket for affected individual
- Import Phenopacket from JSON file or Phenopacket API backend server
- Use the new case name option for GENS requests
- Pre-validate refseq:HGVS items using VariantValidator in ClinVar submission form
### Fixed
- Fallback for empty alignment index for REViewer service
- Source link out for MIP 11.1 reference STR annotation
- Avoid duplicate causatives and pinned variants
- ClinVar clinical significance displays only the ACMG terms when user selects ACMG 2015 as assertion criteria
- Spacing between icon and text on Beacon and MatchMaker links on case page sidebar
- Truncate IDs and HGVS representations in ClinVar pages if longer than 25 characters
- Update ClinVar submission ID form
- Handle connection timeout when sending requests requests to external web services
- Validate any ClinVar submission regardless of its status
- Empty Phenopackets import crashes
- Stop Spinner on Phenopacket JSON download
### Changed
- Updated ClinVar submission instructions

## [4.61.1]
### Fixed
- Added `UMLS` as an option of `Condition ID type` in ClinVar Variant downloaded files
- Missing value for `Condition ID type` in ClinVar Variant downloaded files
- Possibility to open, close or delete a ClinVar submission even if it doesn't have an associated name
- Save SV type, ref and alt n. copies to exported ClinVar files
- Inner and outer start and stop SV coordinates not exported in ClinVar files
- ClinVar submissions page crashing when SV files don't contain breakpoint exact coordinates
- Align OMIM diagnoses with delete diagnosis button on case page
- In ClinVar form, reset condition list and customize help when condition ID changes

## [4.61]
### Added
- Filter case list by cases with variants in ClinVar submission
- Filter case list by cases containing RNA-seq data - gene_fusion_reports and sample-level tracks (splice junctions and RNA coverage)
- Additional case category `Ignored`, to be used for cases that don't fall in the existing 'inactive', 'archived', 'solved', 'prioritized' categories
- Display number of cases shown / total number of cases available for each category on Cases page
- Moved buttons to modify case status from sidebar to main case page
- Link to Mutalyzer Normalizer tool on variant's transcripts overview to retrieve official HVGS descriptions
- Option to manually load RNA MULTIQC report using the command `scout load report -t multiqc_rna`
- Load RNA MULTIQC automatically for a case if config file contains the `multiqc_rna` key/value
- Instructions in admin-guide on how to load case reports via the command line
- Possibility to filter RD variants by a specific genotype call
- Distinct colors for different inheritance models on RD Variant page
- Gene panels PDF export with case variants hits by variant type
- A couple of additional README badges for GitHub stats
- Upload and display of pipeline reference info and executable version yaml files as custom reports
- Testing CLI on hasta in PR template
### Changed
- Instructions on how to call dibs on scout-stage server in pull request template
- Deprecated CLI commands `scout load <delivery_report, gene_fusion_report, coverage_qc_report, cnv_report>` to replace them with command `scout load report -t <report type>`
- Refactored code to display and download custom case reports
- Do not export `Assertion method` and `Assertion method citation` to ClinVar submission files according to changes to ClinVar's submission spreadsheet templates.
- Simplified code to create and download ClinVar CSV files
- Colorize inheritance models badges by category on VariantS page
- `Safe variants matching` badge more visible on case page
### Fixed
- Non-admin users saving institute settings would clear loqusdb instance selection
- Layout of variant position, cytoband and type in SV variant summary
- Broken `Build Status - GitHub badge` on GitHub README page
- Visibility of text on grey badges in gene panels PDF exports
- Labels for dashboard search controls
- Dark mode visibility for ClinVar submission
- Whitespaces on outdated panel in extent report

## [4.60]
### Added
- Mitochondrial deletion signatures (mitosign) can be uploaded and shown with mtDNA report
- A `Type of analysis` column on Causatives and Validated variants pages
- List of "safe" gene panels available for matching causatives and managed variants in institute settings, to avoid secondary findings
- `svdb_origin` as a synonym for `FOUND_IN` to complement `set` for variants found by all callers
### Changed
- Hide removed gene panels by default in panels page
- Removed option for filtering cancer SVs by Tumor and Normal alt AF
- Hide links to coverage report from case dynamic HPO panel if cancer analysis
- Remove rerun emails and redirect users to the analysis order portal instead
- Updated clinical SVs igv.js track (dbVar) and added example of external track from `https://trackhubregistry.org/`
- Rewrote the ClinVar export module to simplify and add one variant at the time
- ClinVar submissions with phenotype conditions from: [OMIM, MedGen, Orphanet, MeSH, HP, MONDO]
### Fixed
- If trying to load a badly formatted .tsv file an error message is displayed.
- Avoid showing case as rerun when first attempt at case upload failed
- Dynamic autocomplete search not working on phenomodels page
- Callers added to variant when loading case
- Now possible to update managed variant from file without deleting it first
- Missing preselected chromosome when editing a managed variant
- Preselected variant type and subtype when editing a managed variant
- Typo in dbVar ClinVar track, hg19


## [4.59]
### Added
- Button to go directly to HPO SV filter variantS page from case
- `Scout-REViewer-Service` integration - show `REViewer` picture if available
- Link to HPO panel coverage overview on Case page
- Specify a confidence threshold (green|amber|red) when loading PanelApp panels
- Functional annotations in variants lists exports (all variants)
- Cancer/Normal VAFs and COSMIC ids in in variants lists exports (cancer variants)
### Changed
- Better visualization of regional annotation for long lists of genes in large SVs in Variants tables
- Order of cells in variants tables
- More evident links to gene coverage from Variant page
- Gene panels sorted by display name in the entire Case page
- Round CADD and GnomAD values in variants export files
### Fixed
- HPO filter button on SV variantS page
- Spacing between region|function cells in SVs lists
- Labels on gene panel Chanjo report
- Fixed ambiguous duplicated response headers when requesting a BAM file from /static
- Visited color link on gene coverage button (Variant page)

## [4.58.1]
### Fixed
- Case search with search strings that contain characters that can be escaped

## [4.58]
### Added
- Documentation on how to create/update PanelApp panels
- Add filter by local observations (archive) to structural variants filters
- Add more splicing consequences to SO term definitions
- Search for a specific gene in all gene panels
- Institute settings option to force show all variants on VariantS page for all cases of an institute
- Filter cases by validation pending status
- Link to The Clinical Knowledgebase (CKB) (https://ckb.jax.org/) in cancer variant's page
### Fixed
- Added a not-authorized `auto-login` fixture according to changes in Flask-Login 0.6.2
- Renamed `cache_timeout` param name of flask.send_file function to `max_age` (Flask 2.2 compliant)
- Replaced deprecated `app.config["JSON_SORT_KEYS"]` with app.json.sort_keys in app settings
- Bug in gene variants page (All SNVs and INDELs) when variant gene doesn't have a hgnc id that is found in the database
- Broken export of causatives table
- Query for genes in build 38 on `Search SNVs and INDELs` page
- Prevent typing special characters `^<>?!=\/` in case search form
- Search matching causatives also among research variants in other cases
- Links to variants in Verified variants page
- Broken filter institute cases by pinned gene
- Better visualization of long lists of genes in large SVs on Causative and Verified Variants page
- Reintroduced missing button to export Causative variants
- Better linking and display of matching causatives and managed variants
- Reduced code complexity in `scout/parse/variant/variant.py`
- Reduced complexity of code in `scout/build/variant/variant.py`

### Changed
- State that loqusdb observation is in current case if observations count is one and no cases are shown
- Better pagination and number of variants returned by queries in `Search SNVs and INDELs` page
- Refactored and simplified code used for collecting gene variants for `Search SNVs and INDELs` page
- Fix sidebar panel icons in Case view
- Fix panel spacing in Case view
- Removed unused database `sanger_ordered` and `case_id,category,rank_score` indexes (variant collection)
- Verified variants displayed in a dedicated page reachable from institute sidebar
- Unified stats in dashboard page
- Improved gene info for large SVs and cancer SVs
- Remove the unused `variant.str_variant` endpoint from variant views
- Easier editing of HPO gene panel on case page
- Assign phenotype panel less cramped on Case page
- Causatives and Verified variants pages to use the same template macro
- Allow hyphens in panel names
- Reduce resolution of example images
- Remove some animations in web gui which where rendered slow


## [4.57.4]
### Fixed
- Parsing of variant.FORMAT "DR" key in parse variant file

## [4.57.3]
### Fixed
- Export of STR verified variants
- Do not download as verified variants first verified and then reset to not validated
- Avoid duplicated lines in downloaded verified variants reflecting changes in variant validation status

## [4.57.2]
### Fixed
- Export of verified variants when variant gene has no transcripts
- HTTP 500 when visiting a the details page for a cancer variant that had been ranked with genmod

## [4.57.1]
### Fixed
- Updating/replacing a gene panel from file with a corrupted or malformed file

## [4.57]
### Added
- Display last 50 or 500 events for a user in a timeline
- Show dismiss count from other cases on matching variantS
- Save Beacon-related events in events collection
- Institute settings allow saving multiple loqusdb instances for one institute
- Display stats from multiple instances of loqusdb on variant page
- Display date and frequency of obs derived from count of local archive observations from MIP11 (requires fix in MIP)
### Changed
- Prior ACMG classifications view is no longer limited by pathogenicity
### Fixed
- Visibility of Sanger ordered badge on case page, light mode
- Some of the DataTables tables (Phenotypes and Diagnoses pages) got a bit dark in dark mode
- Remove all redundancies when displaying timeline events (some events are saved both as case-related and variant-related)
- Missing link in saved MatchMaker-related events
- Genes with mixed case gene symbols missing in PanelApp panels
- Alignment of elements on the Beacon submission modal window
- Locus info links from STR variantS page open in new browser tabs

## [4.56]
### Added
- Test for PanelApp panels loading
- `panel-umi` tag option when loading cancer analyses
### Changed
- Black text to make comments more visible in dark mode
- Loading PanelApp panels replaces pre-existing panels with same version
- Removed sidebar from Causatives page - navigation is available on the top bar for now
- Create ClinVar submissions from pinned variants list in case page
- Select which pinned variants will be included in ClinVar submission documents
### Fixed
- Remove a:visited css style from all buttons
- Update of HPO terms via command line
- Background color of `MIXED` and `PANEL-UMI` sequencing types on cases page
- Fixed regex error when searching for cases with query ending with `\ `
- Gene symbols on Causatives page lighter in dark mode
- SpliceAI tooltip of multigene variants

## [4.55]
### Changed
- Represent different tumor samples as vials in cases page
- Option to force-update the OMIM panel
### Fixed
- Low tumor purity badge alignment in cancer samples table on cancer case view
- VariantS comment popovers reactivate on hover
- Updating database genes in build 37
- ACMG classification summary hidden by sticky navbar
- Logo backgrounds fixed to white on welcome page
- Visited links turn purple again
- Style of link buttons and dropdown menus
- Update KUH and GMS logos
- Link color for Managed variants

## [4.54]
### Added
- Dark mode, using browser/OS media preference
- Allow marking case as solved without defining causative variants
- Admin users can create missing beacon datasets from the institute's settings page
- GenCC links on gene and variant pages
- Deprecation warnings when launching the app using a .yaml config file or loading cases using .ped files
### Changed
- Improved HTML syntax in case report template
- Modified message displayed when variant rank stats could not be calculated
- Expanded instructions on how to test on CG development server (cg-vm1)
- Added more somatic variant callers (Balsamic v9 SNV, develop SV)
### Fixed
- Remove load demo case command from docker-compose.yml
- Text elements being split across pages in PDF reports
- Made login password field of type `password` in LDAP login form
- Gene panels HTML select in institute's settings page
- Bootstrap upgraded to version 5
- Fix some Sourcery and SonarCloud suggestions
- Escape special characters in case search on institute and dashboard pages
- Broken case PDF reports when no Madeline pedigree image can be created
- Removed text-white links style that were invisible in new pages style
- Variants pagination after pressing "Filter variants" or "Clinical filter"
- Layout of buttons Matchmaker submission panel (case page)
- Removing cases from Matchmaker (simplified code and fixed functionality)
- Reintroduce check for missing alignment files purged from server

## [4.53]
### Added
### Changed
- Point Alamut API key docs link to new API version
- Parse dbSNP id from ID only if it says "rs", else use VEP CSQ fields
- Removed MarkupSafe from the dependencies
### Fixed
- Reintroduced loading of SVs for demo case 643595
- Successful parse of FOUND_IN should avoid GATK caller default
- All vulnerabilities flagged by SonarCloud

## [4.52]
### Added
- Demo cancer case gets loaded together with demo RD case in demo instance
- Parse REVEL_score alongside REVEL_rankscore from csq field and display it on SNV variant page
- Rank score results now show the ranking range
- cDNA and protein changes displayed on institute causatives pages
- Optional SESSION_TIMEOUT_MINUTES configuration in app config files
- Script to convert old OMIM case format (list of integers) to new format (list of dictionaries)
- Additional check for user logged in status before serving alignment files
- Download .cgh files from cancer samples table on cancer case page
- Number of documents and date of last update on genes page
### Changed
- Verify user before redirecting to IGV alignments and sashimi plots
- Build case IGV tracks starting from case and variant objects instead of passing all params in a form
- Unfreeze Werkzeug lib since Flask_login v.0.6 with bugfix has been released
- Sort gene panels by name (panelS and variant page)
- Removed unused `server.blueprints.alignviewers.unindexed_remote_static` endpoint
- User sessions to check files served by `server.blueprints.alignviewers.remote_static` endpoint
- Moved Beacon-related functions to a dedicated app extension
- Audit Filter now also loads filter displaying the variants for it
### Fixed
- Handle `attachment_filename` parameter renamed to `download_name` when Flask 2.2 will be released
- Removed cursor timeout param in cases find adapter function to avoid many code warnings
- Removed stream argument deprecation warning in tests
- Handle `no intervals found` warning in load_region test
- Beacon remove variants
- Protect remote_cors function in alignviewers view from Server-Side Request Forgery (SSRF)
- Check creation date of last document in gene collection to display when genes collection was updated last

## [4.51]
### Added
- Config file containing codecov settings for pull requests
- Add an IGV.js direct link button from case page
- Security policy file
- Hide/shade compound variants based on rank score on variantS from filter
- Chromograph legend documentation direct link
### Changed
- Updated deprecated Codecov GitHub action to v.2
- Simplified code of scout/adapter/mongo/variant
- Update IGV.js to v2.11.2
- Show summary number of variant gene panels on general report if more than 3
### Fixed
- Marrvel link for variants in genome build 38 (using liftover to build 37)
- Remove flags from codecov config file
- Fixed filter bug with high negative SPIDEX scores
- Renamed IARC TP53 button to to `TP53 Database`, modified also link since IARC has been moved to the US NCI: `https://tp53.isb-cgc.org/`
- Parsing new format of OMIM case info when exporting patients to Matchmaker
- Remove flask-debugtoolbar lib dependency that is using deprecated code and causes app to crash after new release of Jinja2 (3.1)
- Variant page crashing for cases with old OMIM terms structure (a list of integers instead of dictionary)
- Variant page crashing when creating MARRVEL link for cases with no genome build
- SpliceAI documentation link
- Fix deprecated `safe_str_cmp` import from `werkzeug.security` by freezing Werkzeug lib to v2.0 until Flask_login v.0.6 with bugfix is released
- List gene names densely in general report for SVs that contain more than 3 genes
- Show transcript ids on refseq genes on hg19 in IGV.js, using refgene source
- Display correct number of genes in general report for SVs that contain more than 32 genes
- Broken Google login after new major release of `lepture/authlib`
- Fix frequency and callers display on case general report

## [4.50.1]
### Fixed
- Show matching causative STR_repid for legacy str variants (pre Stranger hgnc_id)

## [4.50]
### Added
- Individual-specific OMIM terms
- OMIM disease descriptions in ClinVar submission form
- Add a toggle for melter rerun monitoring of cases
- Add a config option to show the rerun monitoring toggle
- Add a cli option to export cases with rerun monitoring enabled
- Add a link to STRipy for STR variants; shallow for ARX and HOXA13
- Hide by default variants only present in unaffected individuals in variants filters
- OMIM terms in general case report
- Individual-level info on OMIM and HPO terms in general case report
- PanelApp gene link among the external links on variant page
- Dashboard case filters fields help
- Filter cases by OMIM terms in cases and dashboard pages
### Fixed
- A malformed panel id request would crash with exception: now gives user warning flash with redirect
- Link to HPO resource file hosted on `http://purl.obolibrary.org`
- Gene search form when gene exists only in build 38
- Fixed odd redirect error and poor error message on missing column for gene panel csv upload
- Typo in parse variant transcripts function
- Modified keys name used to parse local observations (archived) frequencies to reflect change in MIP keys naming
- Better error handling for partly broken/timed out chanjo reports
- Broken javascript code when case Chromograph data is malformed
- Broader space for case synopsis in general report
- Show partial causatives on causatives and matching causatives panels
- Partial causative assignment in cases with no OMIM or HPO terms
- Partial causative OMIM select options in variant page
### Changed
- Slightly smaller and improved layout of content in case PDF report
- Relabel more cancer variant pages somatic for navigation
- Unify caseS nav links
- Removed unused `add_compounds` param from variant controllers function
- Changed default hg19 genome for IGV.js to legacy hg19_1kg_decoy to fix a few problematic loci
- Reduce code complexity (parse/ensembl.py)
- Silence certain fields in ClinVar export if prioritised ones exist (chrom-start-end if hgvs exist)
- Made phenotype non-mandatory when marking a variant as partial causative
- Only one phenotype condition type (OMIM or HPO) per variant is used in ClinVar submissions
- ClinVar submission variant condition prefers OMIM over HPO if available
- Use lighter version of gene objects in Omim MongoDB adapter, panels controllers, panels views and institute controllers
- Gene-variants table size is now adaptive
- Remove unused file upload on gene-variants page

## [4.49]
### Fixed
- Pydantic model types for genome_build, madeline_info, peddy_ped_check and peddy_sex_check, rank_model_version and sv_rank_model_version
- Replace `MatchMaker` with `Matchmaker` in all places visible by a user
- Save diagnosis labels along with OMIM terms in Matchmaker Exchange submission objects
- `libegl-mesa0_21.0.3-0ubuntu0.3~20.04.5_amd64.deb` lib not found by GitHub actions Docker build
- Remove unused `chromograph_image_files` and `chromograph_prefixes` keys saved when creating or updating an RD case
- Search managed variants by description and with ignore case
### Changed
- Introduced page margins on exported PDF reports
- Smaller gene fonts in downloaded HPO genes PDF reports
- Reintroduced gene coverage data in the PDF-exported general report of rare-disease cases
- Check for existence of case report files before creating sidebar links
- Better description of HPO and OMIM terms for patients submitted to Matchmaker Exchange
- Remove null non-mandatory key/values when updating a case
- Freeze WTForms<3 due to several form input rendering changes

## [4.48.1]
### Fixed
- General case PDF report for recent cases with no pedigree

## [4.48]
### Added
- Option to cancel a request for research variants in case page
### Changed
- Update igv.js to v2.10.5
- Updated example of a case delivery report
- Unfreeze cyvcf2
- Builder images used in Scout Dockerfiles
- Crash report email subject gives host name
- Export general case report to PDF using PDFKit instead of WeasyPrint
- Do not include coverage report in PDF case report since they might have different orientation
- Export cancer cases's "Coverage and QC report" to PDF using PDFKit instead of Weasyprint
- Updated cancer "Coverage and QC report" example
- Keep portrait orientation in PDF delivery report
- Export delivery report to PDF using PDFKit instead of Weasyprint
- PDF export of clinical and research HPO panels using PDFKit instead of Weasyprint
- Export gene panel report to PDF using PDFKit
- Removed WeasyPrint lib dependency

### Fixed
- Reintroduced missing links to Swegen and Beacon and dbSNP in RD variant page, summary section
- Demo delivery report orientation to fit new columns
- Missing delivery report in demo case
- Cast MNVs to SNV for test
- Export verified variants from all institutes when user is admin
- Cancer coverage and QC report not found for demo cancer case
- Pull request template instructions on how to deploy to test server
- PDF Delivery report not showing Swedac logo
- Fix code typos
- Disable codefactor raised by ESLint for javascript functions located on another file
- Loading spinner stuck after downloading a PDF gene panel report
- IGV browser crashing when file system with alignment files is not mounted

## [4.47]
### Added
- Added CADD, GnomAD and genotype calls to variantS export
### Changed
- Pull request template, to illustrate how to deploy pull request branches on cg-vm1 stage server
### Fixed
- Compiled Docker image contains a patched version (v4.9) of chanjo-report

## [4.46.1]
### Fixed
- Downloading of files generated within the app container (MT-report, verified variants, pedigrees, ..)

## [4.46]
### Added
- Created a Dockefile to be used to serve the dockerized app in production
- Modified the code to collect database params specified as env vars
- Created a GitHub action that pushes the Dockerfile-server image to Docker Hub (scout-server-stage) every time a PR is opened
- Created a GitHub action that pushes the Dockerfile-server image to Docker Hub (scout-server) every time a new release is created
- Reassign MatchMaker Exchange submission to another user when a Scout user is deleted
- Expose public API JSON gene panels endpoint, primarily to enable automated rerun checking for updates
- Add utils for dictionary type
- Filter institute cases using multiple HPO terms
- Vulture GitHub action to identify and remove unused variables and imports
### Changed
- Updated the python config file documentation in admin guide
- Case configuration parsing now uses Pydantic for improved typechecking and config handling
- Removed test matrices to speed up automatic testing of PRs
- Switch from Coveralls to Codecov to handle CI test coverage
- Speed-up CI tests by caching installation of libs and splitting tests into randomized groups using pytest-test-groups
- Improved LDAP login documentation
- Use lib flask-ldapconn instead of flask_ldap3_login> to handle ldap authentication
- Updated Managed variant documentation in user guide
- Fix and simplify creating and editing of gene panels
- Simplified gene variants search code
- Increased the height of the genes track in the IGV viewer
### Fixed
- Validate uploaded managed variant file lines, warning the user.
- Exporting validated variants with missing "genes" database key
- No results returned when searching for gene variants using a phenotype term
- Variants filtering by gene symbols file
- Make gene HGNC symbols field mandatory in gene variants page and run search only on form submit
- Make sure collaborator gene variants are still visible, even if HPO filter is used

## [4.45]
### Added
### Changed
- Start Scout also when loqusdbapi is not reachable
- Clearer definition of manual standard and custom inheritance models in gene panels
- Allow searching multiple chromosomes in filters
### Fixed
- Gene panel crashing on edit action

## [4.44]
### Added
### Changed
- Display Gene track beneath each sample track when displaying splice junctions in igv browser
- Check outdated gene symbols and update with aliases for both RD and cancer variantS
### Fixed
- Added query input check and fixed the Genes API endpoint to return a json formatted error when request is malformed
- Typo in ACMG BP6 tooltip

## [4.43.1]
### Added
- Added database index for OMIM disease term genes
### Changed
### Fixed
- Do not drop HPO terms collection when updating HPO terms via the command line
- Do not drop disease (OMIM) terms collection when updating diseases via the command line

## [4.43]
### Added
- Specify which collection(s) update/build indexes for
### Fixed
- Do not drop genes and transcripts collections when updating genes via the command line

## [4.42.1]
### Added
### Changed
### Fixed
- Freeze PyMongo lib to version<4.0 to keep supporting previous MongoDB versions
- Speed up gene panels creation and update by collecting only light gene info from database
- Avoid case page crash on Phenomizer queries timeout

## [4.42]
### Added
- Choose custom pinned variants to submit to MatchMaker Exchange
- Submit structural variant as genes to the MatchMaker Exchange
- Added function for maintainers and admins to remove gene panels
- Admins can restore deleted gene panels
- A development docker-compose file illustrating the scout/chanjo-report integration
- Show AD on variants view for cancer SV (tumor and normal)
- Cancer SV variants filter AD, AF (tumor and normal)
- Hiding the variants score column also from cancer SVs, as for the SNVs
### Changed
- Enforce same case _id and display_name when updating a case
- Enforce same individual ids, display names and affected status when updating a case
- Improved documentation for connecting to loqusdb instances (including loqusdbapi)
- Display and download HPO gene panels' gene symbols in italics
- A faster-built and lighter Docker image
- Reduce complexity of `panels` endpoint moving some code to the panels controllers
- Update requirements to use flask-ldap3-login>=0.9.17 instead of freezing WTForm
### Fixed
- Use of deprecated TextField after the upgrade of WTF to v3.0
- Freeze to WTForms to version < 3
- Remove the extra files (bed files and madeline.svg) introduced by mistake
- Cli command loading demo data in docker-compose when case custom images exist and is None
- Increased MongoDB connection serverSelectionTimeoutMS parameter to 30K (default value according to MongoDB documentation)
- Better differentiate old obs counts 0 vs N/A
- Broken cancer variants page when default gene panel was deleted
- Typo in tx_overview function in variant controllers file
- Fixed loqusdbapi SV search URL
- SV variants filtering using Decipher criterion
- Removing old gene panels that don't contain the `maintainer` key.

## [4.41.1]
### Fixed
- General reports crash for variant annotations with same variant on other cases

## [4.41]
### Added
- Extended the instructions for running the Scout Docker image (web app and cli).
- Enabled inclusion of custom images to STR variant view
### Fixed
- General case report sorting comments for variants with None genetic models
- Do not crash but redirect to variants page with error when a variant is not found for a case
- UCSC links coordinates for SV variants with start chromosome different than end chromosome
- Human readable variants name in case page for variants having start chromosome different from end chromosome
- Avoid always loading all transcripts when checking gene symbol: introduce gene captions
- Slow queries for evaluated variants on e.g. case page - use events instead
### Changed
- Rearrange variant page again, moving severity predictions down.
- More reactive layout width steps on variant page

## [4.40.1]
### Added
### Fixed
- Variants dismissed with inconsistent inheritance pattern can again be shown in general case report
- General report page for variants with genes=None
- General report crashing when variants have no panels
- Added other missing keys to case and variant dictionaries passed to general report
### Changed

## [4.40]
### Added
- A .cff citation file
- Phenotype search API endpoint
- Added pagination to phenotype API
- Extend case search to include internal MongoDB id
- Support for connecting to a MongoDB replica set (.py config files)
- Support for connecting to a MongoDB replica set (.yaml config files)
### Fixed
- Command to load the OMIM gene panel (`scout load panel --omim`)
- Unify style of pinned and causative variants' badges on case page
- Removed automatic spaces after punctuation in comments
- Remove the hardcoded number of total individuals from the variant's old observations panel
- Send delete requests to a connected Beacon using the DELETE method
- Layout of the SNV and SV variant page - move frequency up
### Changed
- Stop updating database indexes after loading exons via command line
- Display validation status badge also for not Sanger-sequenced variants
- Moved Frequencies, Severity and Local observations panels up in RD variants page
- Enabled Flask CORS to communicate CORS status to js apps
- Moved the code preparing the transcripts overview to the backend
- Refactored and filtered json data used in general case report
- Changed the database used in docker-compose file to use the official MongoDB v4.4 image
- Modified the Python (3.6, 3.8) and MongoDB (3.2, 4.4, 5.0) versions used in testing matrices (GitHub actions)
- Capitalize case search terms on institute and dashboard pages


## [4.39]
### Added
- COSMIC IDs collected from CSQ field named `COSMIC`
### Fixed
- Link to other causative variants on variant page
- Allow multiple COSMIC links for a cancer variant
- Fix floating text in severity box #2808
- Fixed MitoMap and HmtVar links for hg38 cases
- Do not open new browser tabs when downloading files
- Selectable IGV tracks on variant page
- Missing splice junctions button on variant page
- Refactor variantS representative gene selection, and use it also for cancer variant summary
### Changed
- Improve Javascript performance for displaying Chromograph images
- Make ClinVar classification more evident in cancer variant page

## [4.38]
### Added
- Option to hide Alamut button in the app config file
### Fixed
- Library deprecation warning fixed (insert is deprecated. Use insert_one or insert_many instead)
- Update genes command will not trigger an update of database indices any more
- Missing resources in temporary downloading directory when updating genes using the command line
- Restore previous variant ACMG classification in a scrollable div
- Loading spinner not stopping after downloading PDF case reports and variant list export
- Add extra Alamut links higher up on variant pages
- Improve UX for phenotypes in case page
- Filter and export of STR variants
- Update look of variants page navigation buttons
### Changed

## [4.37]
### Added
- Highlight and show version number for RefSeq MANE transcripts.
- Added integration to a rerunner service for toggling reanalysis with updated pedigree information
- SpliceAI display and parsing from VEP CSQ
- Display matching tiered variants for cancer variants
- Display a loading icon (spinner) until the page loads completely
- Display filter badges in cancer variants list
- Update genes from pre-downloaded file resources
- On login, OS, browser version and screen size are saved anonymously to understand how users are using Scout
- API returning institutes data for a given user: `/api/v1/institutes`
- API returning case data for a given institute: `/api/v1/institutes/<institute_id>/cases`
- Added GMS and Lund university hospital logos to login page
- Made display of Swedac logo configurable
- Support for displaying custom images in case view
- Individual-specific HPO terms
- Optional alamut_key in institute settings for Alamut Plus software
- Case report API endpoint
- Tooltip in case explaining that genes with genome build different than case genome build will not be added to dynamic HPO panel.
- Add DeepVariant as a caller
### Fixed
- Updated IGV to v2.8.5 to solve missing gene labels on some zoom levels
- Demo cancer case config file to load somatic SNVs and SVs only.
- Expand list of refseq trancripts in ClinVar submission form
- Renamed `All SNVs and INDELs` institute sidebar element to `Search SNVs and INDELs` and fixed its style.
- Add missing parameters to case load-config documentation
- Allow creating/editing gene panels and dynamic gene panels with genes present in genome build 38
- Bugfix broken Pytests
- Bulk dismissing variants error due to key conversion from string to integer
- Fix typo in index documentation
- Fixed crash in institute settings page if "collaborators" key is not set in database
- Don't stop Scout execution if LoqusDB call fails and print stacktrace to log
- Bug when case contains custom images with value `None`
- Bug introduced when fixing another bug in Scout-LoqusDB interaction
- Loading of OMIM diagnoses in Scout demo instance
- Remove the docker-compose with chanjo integration because it doesn't work yet.
- Fixed standard docker-compose with scout demo data and database
- Clinical variant assessments not present for pinned and causative variants on case page.
- MatchMaker matching one node at the time only
- Remove link from previously tiered variants badge in cancer variants page
- Typo in gene cell on cancer variants page
- Managed variants filter form
### Changed
- Better naming for variants buttons on cancer track (somatic, germline). Also show cancer research button if available.
- Load case with missing panels in config files, but show warning.
- Changing the (Female, Male) symbols to (F/M) letters in individuals_table and case-sma.
- Print stacktrace if case load command fails
- Added sort icon and a pointer to the cursor to all tables with sortable fields
- Moved variant, gene and panel info from the basic pane to summary panel for all variants.
- Renamed `Basics` panel to `Classify` on variant page.
- Revamped `Basics` panel to a panel dedicated to classify variants
- Revamped the summary panel to be more compact.
- Added dedicated template for cancer variants
- Removed Gene models, Gene annotations and Conservation panels for cancer variants
- Reorganized the orders of panels for variant and cancer variant views
- Added dedicated variant quality panel and removed relevant panes
- A more compact case page
- Removed OMIM genes panel
- Make genes panel, pinned variants panel, causative variants panel and ClinVar panel scrollable on case page
- Update to Scilifelab's 2020 logo
- Update Gens URL to support Gens v2.0 format
- Refactor tests for parsing case configurations
- Updated links to HPO downloadable resources
- Managed variants filtering defaults to all variant categories
- Changing the (Kind) drop-down according to (Category) drop-down in Managed variant add variant
- Moved Gens button to individuals table
- Check resource files availability before starting updating OMIM diagnoses
- Fix typo in `SHOW_OBSERVED_VARIANT_ARCHIVE` config param

## [4.36]
### Added
- Parse and save splice junction tracks from case config file
- Tooltip in observations panel, explaining that case variants with no link might be old variants, not uploaded after a case rerun
### Fixed
- Warning on overwriting variants with same position was no longer shown
- Increase the height of the dropdowns to 425px
- More indices for the case table as it grows, specifically for causatives queries
- Splice junction tracks not centered over variant genes
- Total number of research variants count
- Update variants stats in case documents every time new variants are loaded
- Bug in flashing warning messages when filtering variants
### Changed
- Clearer warning messages for genes and gene/gene-panels searches in variants filters

## [4.35]
### Added
- A new index for hgnc_symbol in the hgnc_gene collection
- A Pedigree panel in STR page
- Display Tier I and II variants in case view causatives card for cancer cases
### Fixed
- Send partial file data to igv.js when visualizing sashimi plots with splice junction tracks
- Research variants filtering by gene
- Do not attempt to populate annotations for not loaded pinned/causatives
- Add max-height to all dropdowns in filters
### Changed
- Switch off non-clinical gene warnings when filtering research variants
- Don't display OMIM disease card in case view for cancer cases
- Refactored Individuals and Causative card in case view for cancer cases
- Update and style STR case report

## [4.34]
### Added
- Saved filter lock and unlock
- Filters can optionally be marked audited, logging the filter name, user and date on the case events and general report.
- Added `ClinVar hits` and `Cosmic hits` in cancer SNVs filters
- Added `ClinVar hits` to variants filter (rare disease track)
- Load cancer demo case in docker-compose files (default and demo file)
- Inclusive-language check using [woke](https://github.com/get-woke/woke) github action
- Add link to HmtVar for mitochondrial variants (if VCF is annotated with HmtNote)
- Grey background for dismissed compounds in variants list and variant page
- Pin badge for pinned compounds in variants list and variant page
- Support LoqusDB REST API queries
- Add a docker-compose-matchmaker under scout/containers/development to test matchmaker locally
- Script to investigate consequences of symbol search bug
- Added GATK to list of SV and cancer SV callers
### Fixed
- Make MitoMap link work for hg38 again
- Export Variants feature crashing when one of the variants has no primary transcripts
- Redirect to last visited variantS page when dismissing variants from variants list
- Improved matching of SVs Loqus occurrences in other cases
- Remove padding from the list inside (Matching causatives from other cases) panel
- Pass None to get_app function in CLI base since passing script_info to app factory functions was deprecated in Flask 2.0
- Fixed failing tests due to Flask update to version 2.0
- Speed up user events view
- Causative view sort out of memory error
- Use hgnc_id for gene filter query
- Typo in case controllers displaying an error every time a patient is matched against external MatchMaker nodes
- Do not crash while attempting an update for variant documents that are too big (> 16 MB)
- Old STR causatives (and other variants) may not have HGNC symbols - fix sort lambda
- Check if gene_obj has primary_transcript before trying to access it
- Warn if a gene manually searched is in a clinical panel with an outdated name when filtering variants
- ChrPos split js not needed on STR page yet
### Changed
- Remove parsing of case `genome_version`, since it's not used anywhere downstream
- Introduce deprecation warning for Loqus configs that are not dictionaries
- SV clinical filter no longer filters out sub 100 nt variants
- Count cases in LoqusDB by variant type
- Commit pulse repo badge temporarily set to weekly
- Sort ClinVar submissions objects by ascending "Last evaluated" date
- Refactored the MatchMaker integration as an extension
- Replaced some sensitive words as suggested by woke linter
- Documentation for load-configuration rewritten.
- Add styles to MatchMaker matches table
- More detailed info on the data shared in MatchMaker submission form

## [4.33.1]
### Fixed
- Include markdown for release autodeploy docs
- Use standard inheritance model in ClinVar (https://ftp.ncbi.nlm.nih.gov/pub/GTR/standard_terms/Mode_of_inheritance.txt)
- Fix issue crash with variants that have been unflagged causative not being available in other causatives
### Added
### Changed

## [4.33]
### Fixed
- Command line crashing when updating an individual not found in database
- Dashboard page crashing when filters return no data
- Cancer variants filter by chromosome
- /api/v1/genes now searches for genes in all genome builds by default
- Upgraded igv.js to version 2.8.1 (Fixed Unparsable bed record error)
### Added
- Autodeploy docs on release
- Documentation for updating case individuals tracks
- Filter cases and dashboard stats by analysis track
### Changed
- Changed from deprecated db update method
- Pre-selected fields to run queries with in dashboard page
- Do not filter by any institute when first accessing the dashboard
- Removed OMIM panel in case view for cancer cases
- Display Tier I and II variants in case view causatives panel for cancer cases
- Refactored Individuals and Causative panels in case view for cancer cases

## [4.32.1]
### Fixed
- iSort lint check only
### Changed
- Institute cases page crashing when a case has track:Null
### Added

## [4.32]
### Added
- Load and show MITOMAP associated diseases from VCF (INFO field: MitomapAssociatedDiseases, via HmtNote)
- Show variant allele frequencies for mitochondrial variants (GRCh38 cases)
- Extend "public" json API with diseases (OMIM) and phenotypes (HPO)
- HPO gene list download now has option for clinical and non-clinical genes
- Display gene splice junctions data in sashimi plots
- Update case individuals with splice junctions tracks
- Simple Docker compose for development with local build
- Make Phenomodels subpanels collapsible
- User side documentation of cytogenomics features (Gens, Chromograph, vcf2cytosure, rhocall)
- iSort GitHub Action
- Support LoqusDB REST API queries
### Fixed
- Show other causative once, even if several events point to it
- Filtering variants by mitochondrial chromosome for cases with genome build=38
- HPO gene search button triggers any warnings for clinical / non-existing genes also on first search
- Fixed a bug in variants pages caused by MT variants without alt_frequency
- Tests for CADD score parsing function
- Fixed the look of IGV settings on SNV variant page
- Cases analyzed once shown as `rerun`
- Missing case track on case re-upload
- Fixed severity rank for SO term "regulatory region ablation"
### Changed
- Refactor according to CodeFactor - mostly reuse of duplicated code
- Phenomodels language adjustment
- Open variants in a new window (from variants page)
- Open overlapping and compound variants in a new window (from variant page)
- gnomAD link points to gnomAD v.3 (build GRCh38) for mitochondrial variants.
- Display only number of affected genes for dismissed SVs in general report
- Chromosome build check when populating the variants filter chromosome selection
- Display mitochondrial and rare diseases coverage report in cases with missing 'rare' track

## [4.31.1]
### Added
### Changed
- Remove mitochondrial and coverage report from cancer cases sidebar
### Fixed
- ClinVar page when dbSNP id is None

## [4.31]
### Added
- gnomAD annotation field in admin guide
- Export also dynamic panel genes not associated to an HPO term when downloading the HPO panel
- Primary HGNC transcript info in variant export files
- Show variant quality (QUAL field from vcf) in the variant summary
- Load/update PDF gene fusion reports (clinical and research) generated with Arriba
- Support new MANE annotations from VEP (both MANE Select and MANE Plus Clinical)
- Display on case activity the event of a user resetting all dismissed variants
- Support gnomAD population frequencies for mitochondrial variants
- Anchor links in Casedata ClinVar panels to redirect after renaming individuals
### Fixed
- Replace old docs link www.clinicalgenomics.se/scout with new https://clinical-genomics.github.io/scout
- Page formatting issues whenever case and variant comments contain extremely long strings with no spaces
- Chromograph images can be one column and have scrollbar. Removed legacy code.
- Column labels for ClinVar case submission
- Page crashing looking for LoqusDB observation when variant doesn't exist
- Missing inheritance models and custom inheritance models on newly created gene panels
- Accept only numbers in managed variants filter as position and end coordinates
- SNP id format and links in Variant page, ClinVar submission form and general report
- Case groups tooltip triggered only when mouse is on the panel header
### Changed
- A more compact case groups panel
- Added landscape orientation CSS style to cancer coverage and QC demo report
- Improve user documentation to create and save new gene panels
- Removed option to use space as separator when uploading gene panels
- Separating the columns of standard and custom inheritance models in gene panels
- Improved ClinVar instructions for users using non-English Excel

## [4.30.2]
### Added
### Fixed
- Use VEP RefSeq ID if RefSeq list is empty in RefSeq transcripts overview
- Bug creating variant links for variants with no end_chrom
### Changed

## [4.30.1]
### Added
### Fixed
- Cryptography dependency fixed to use version < 3.4
### Changed

## [4.30]
### Added
- Introduced a `reset dismiss variant` verb
- Button to reset all dismissed variants for a case
- Add black border to Chromograph ideograms
- Show ClinVar annotations on variantS page
- Added integration with GENS, copy number visualization tool
- Added a VUS label to the manual classification variant tags
- Add additional information to SNV verification emails
- Tooltips documenting manual annotations from default panels
- Case groups now show bam files from all cases on align view
### Fixed
- Center initial igv view on variant start with SNV/indels
- Don't set initial igv view to negative coordinates
- Display of GQ for SV and STR
- Parsing of AD and related info for STRs
- LoqusDB field in institute settings accepts only existing Loqus instances
- Fix DECIPHER link to work after DECIPHER migrated to GRCh38
- Removed visibility window param from igv.js genes track
- Updated HPO download URL
- Patch HPO download test correctly
- Reference size on STR hover not needed (also wrong)
- Introduced genome build check (allowed values: 37, 38, "37", "38") on case load
- Improve case searching by assignee full name
- Populating the LoqusDB select in institute settings
### Changed
- Cancer variants table header (pop freq etc)
- Only admin users can modify LoqusDB instance in Institute settings
- Style of case synopsis, variants and case comments
- Switched to igv.js 2.7.5
- Do not choke if case is missing research variants when research requested
- Count cases in LoqusDB by variant type
- Introduce deprecation warning for Loqus configs that are not dictionaries
- Improve create new gene panel form validation
- Make XM- transcripts less visible if they don't overlap with transcript refseq_id in variant page
- Color of gene panels and comments panels on cases and variant pages
- Do not choke if case is missing research variants when reserch requested

## [4.29.1]
### Added
### Fixed
- Always load STR variants regardless of RankScore threshold (hotfix)
### Changed

## [4.29]
### Added
- Added a page about migrating potentially breaking changes to the documentation
- markdown_include in development requirements file
- STR variants filter
- Display source, Z-score, inheritance pattern for STR annotations from Stranger (>0.6.1) if available
- Coverage and quality report to cancer view
### Fixed
- ACMG classification page crashing when trying to visualize a classification that was removed
- Pretty print HGVS on gene variants (URL-decode VEP)
- Broken or missing link in the documentation
- Multiple gene names in ClinVar submission form
- Inheritance model select field in ClinVar submission
- IGV.js >2.7.0 has an issue with the gene track zoom levels - temp freeze at 2.7.0
- Revert CORS-anywhere and introduce a local http proxy for cloud tracks
### Changed

## [4.28]
### Added
- Chromograph integration for displaying PNGs in case-page
- Add VAF to cancer case general report, and remove some of its unused fields
- Variants filter compatible with genome browser location strings
- Support for custom public igv tracks stored on the cloud
- Add tests to increase testing coverage
- Update case variants count after deleting variants
- Update IGV.js to latest (v2.7.4)
- Bypass igv.js CORS check using `https://github.com/Rob--W/cors-anywhere`
- Documentation on default and custom IGV.js tracks (admin docs)
- Lock phenomodels so they're editable by admins only
- Small case group assessment sharing
- Tutorial and files for deploying app on containers (Kubernetes pods)
- Canonical transcript and protein change of canonical transcript in exported variants excel sheet
- Support for Font Awesome version 6
- Submit to Beacon from case page sidebar
- Hide dismissed variants in variants pages and variants export function
- Systemd service files and instruction to deploy Scout using podman
### Fixed
- Bugfix: unused `chromgraph_prefix |tojson` removed
- Freeze coloredlogs temporarily
- Marrvel link
- Don't show TP53 link for silent or synonymous changes
- OMIM gene field accepts any custom number as OMIM gene
- Fix Pytest single quote vs double quote string
- Bug in gene variants search by similar cases and no similar case is found
- Delete unused file `userpanel.py`
- Primary transcripts in variant overview and general report
- Google OAuth2 login setup in README file
- Redirect to 'missing file'-icon if configured Chromograph file is missing
- Javascript error in case page
- Fix compound matching during variant loading for hg38
- Cancer variants view containing variants dismissed with cancer-specific reasons
- Zoom to SV variant length was missing IGV contig select
- Tooltips on case page when case has no default gene panels
### Changed
- Save case variants count in case document and not in sessions
- Style of gene panels multiselect on case page
- Collapse/expand main HPO checkboxes in phenomodel preview
- Replaced GQ (Genotype quality) with VAF (Variant allele frequency) in cancer variants GT table
- Allow loading of cancer cases with no tumor_purity field
- Truncate cDNA and protein changes in case report if longer than 20 characters


## [4.27]
### Added
- Exclude one or more variant categories when running variants delete command
### Fixed
### Changed

## [4.26.1]
### Added
### Fixed
- Links with 1-letter aa codes crash on frameshift etc
### Changed

## [4.26]
### Added
- Extend the delete variants command to print analysis date, track, institute, status and research status
- Delete variants by type of analysis (wgs|wes|panel)
- Links to cBioPortal, MutanTP53, IARC TP53, OncoKB, MyCancerGenome, CIViC
### Fixed
- Deleted variants count
### Changed
- Print output of variants delete command as a tab separated table

## [4.25]
### Added
- Command line function to remove variants from one or all cases
### Fixed
- Parse SMN None calls to None rather than False

## [4.24.1]
### Fixed
- Install requirements.txt via setup file

## [4.24]
### Added
- Institute-level phenotype models with sub-panels containing HPO and OMIM terms
- Runnable Docker demo
- Docker image build and push github action
- Makefile with shortcuts to docker commands
- Parse and save synopsis, phenotype and cohort terms from config files upon case upload
### Fixed
- Update dismissed variant status when variant dismissed key is missing
- Breakpoint two IGV button now shows correct chromosome when different from bp1
- Missing font lib in Docker image causing the PDF report download page to crash
- Sentieon Manta calls lack Somaticscore - load anyway
- ClinVar submissions crashing due to pinned variants that are not loaded
- Point ExAC pLI score to new gnomad server address
- Bug uploading cases missing phenotype terms in config file
- STRs loaded but not shown on browser page
- Bug when using adapter.variant.get_causatives with case_id without causatives
- Problem with fetching "solved" from scout export cases cli
- Better serialising of datetime and bson.ObjectId
- Added `volumes` folder to .gitignore
### Changed
- Make matching causative and managed variants foldable on case page
- Remove calls to PyMongo functions marked as deprecated in backend and frontend(as of version 3.7).
- Improved `scout update individual` command
- Export dynamic phenotypes with ordered gene lists as PDF


## [4.23]
### Added
- Save custom IGV track settings
- Show a flash message with clear info about non-valid genes when gene panel creation fails
- CNV report link in cancer case side navigation
- Return to comment section after editing, deleting or submitting a comment
- Managed variants
- MT vs 14 chromosome mean coverage stats if Scout is connected to Chanjo
### Fixed
- missing `vcf_cancer_sv` and `vcf_cancer_sv_research` to manual.
- Split ClinVar multiple clnsig values (slash-separated) and strip them of underscore for annotations without accession number
- Timeout of `All SNVs and INDELs` page when no valid gene is provided in the search
- Round CADD (MIPv9)
- Missing default panel value
- Invisible other causatives lines when other causatives lack gene symbols
### Changed
- Do not freeze mkdocs-material to version 4.6.1
- Remove pre-commit dependency

## [4.22]
### Added
- Editable cases comments
- Editable variants comments
### Fixed
- Empty variant activity panel
- STRs variants popover
- Split new ClinVar multiple significance terms for a variant
- Edit the selected comment, not the latest
### Changed
- Updated RELEASE docs.
- Pinned variants card style on the case page
- Merged `scout export exons` and `scout view exons` commands


## [4.21.2]
### Added
### Fixed
- Do not pre-filter research variants by (case-default) gene panels
- Show OMIM disease tooltip reliably
### Changed

## [4.21.1]
### Added
### Fixed
- Small change to Pop Freq column in variants ang gene panels to avoid strange text shrinking on small screens
- Direct use of HPO list for Clinical HPO SNV (and cancer SNV) filtering
- PDF coverage report redirecting to login page
### Changed
- Remove the option to dismiss single variants from all variants pages
- Bulk dismiss SNVs, SVs and cancer SNVs from variants pages

## [4.21]
### Added
- Support to configure LoqusDB per institute
- Highlight causative variants in the variants list
- Add tests. Mostly regarding building internal datatypes.
- Remove leading and trailing whitespaces from panel_name and display_name when panel is created
- Mark MANE transcript in list of transcripts in "Transcript overview" on variant page
- Show default panel name in case sidebar
- Previous buttons for variants pagination
- Adds a gh action that checks that the changelog is updated
- Adds a gh action that deploys new releases automatically to pypi
- Warn users if case default panels are outdated
- Define institute-specific gene panels for filtering in institute settings
- Use institute-specific gene panels in variants filtering
- Show somatic VAF for pinned and causative variants on case page

### Fixed
- Report pages redirect to login instead of crashing when session expires
- Variants filter loading in cancer variants page
- User, Causative and Cases tables not scaling to full page
- Improved docs for an initial production setup
- Compatibility with latest version of Black
- Fixed tests for Click>7
- Clinical filter required an extra click to Filter to return variants
- Restore pagination and shrink badges in the variants page tables
- Removing a user from the command line now inactivates the case only if user is last assignee and case is active
- Bugfix, LoqusDB per institute feature crashed when institute id was empty string
- Bugfix, LoqusDB calls where missing case count
- filter removal and upload for filters deleted from another page/other user
- Visualize outdated gene panels info in a popover instead of a tooltip in case page side panel

### Changed
- Highlight color on normal STRs in the variants table from green to blue
- Display breakpoints coordinates in verification emails only for structural variants


## [4.20]
### Added
- Display number of filtered variants vs number of total variants in variants page
- Search case by HPO terms
- Dismiss variant column in the variants tables
- Black and pre-commit packages to dev requirements

### Fixed
- Bug occurring when rerun is requested twice
- Peddy info fields in the demo config file
- Added load config safety check for multiple alignment files for one individual
- Formatting of cancer variants table
- Missing Score in SV variants table

### Changed
- Updated the documentation on how to create a new software release
- Genome build-aware cytobands coordinates
- Styling update of the Matchmaker card
- Select search type in case search form


## [4.19]

### Added
- Show internal ID for case
- Add internal ID for downloaded CGH files
- Export dynamic HPO gene list from case page
- Remove users as case assignees when their account is deleted
- Keep variants filters panel expanded when filters have been used

### Fixed
- Handle the ProxyFix ModuleNotFoundError when Werkzeug installed version is >1.0
- General report formatting issues whenever case and variant comments contain extremely long strings with no spaces

### Changed
- Created an institute wrapper page that contains list of cases, causatives, SNVs & Indels, user list, shared data and institute settings
- Display case name instead of case ID on clinVar submissions
- Changed icon of sample update in clinVar submissions


## [4.18]

### Added
- Filter cancer variants on cytoband coordinates
- Show dismiss reasons in a badge with hover for clinical variants
- Show an ellipsis if 10 cases or more to display with loqusdb matches
- A new blog post for version 4.17
- Tooltip to better describe Tumor and Normal columns in cancer variants
- Filter cancer SNVs and SVs by chromosome coordinates
- Default export of `Assertion method citation` to clinVar variants submission file
- Button to export up to 500 cancer variants, filtered or not
- Rename samples of a clinVar submission file

### Fixed
- Apply default gene panel on return to cancer variantS from variant view
- Revert to certificate checking when asking for Chanjo reports
- `scout download everything` command failing while downloading HPO terms

### Changed
- Turn tumor and normal allelic fraction to decimal numbers in tumor variants page
- Moved clinVar submissions code to the institutes blueprints
- Changed name of clinVar export files to FILENAME.Variant.csv and FILENAME.CaseData.csv
- Switched Google login libraries from Flask-OAuthlib to Authlib


## [4.17.1]

### Fixed
- Load cytobands for cases with chromosome build not "37" or "38"


## [4.17]

### Added
- COSMIC badge shown in cancer variants
- Default gene-panel in non-cancer structural view in url
- Filter SNVs and SVs by cytoband coordinates
- Filter cancer SNV variants by alt allele frequency in tumor
- Correct genome build in UCSC link from structural variant page



### Fixed
- Bug in clinVar form when variant has no gene
- Bug when sharing cases with the same institute twice
- Page crashing when removing causative variant tag
- Do not default to GATK caller when no caller info is provided for cancer SNVs


## [4.16.1]

### Fixed
- Fix the fix for handling of delivery reports for rerun cases

## [4.16]

### Added
- Adds possibility to add "lims_id" to cases. Currently only stored in database, not shown anywhere
- Adds verification comment box to SVs (previously only available for small variants)
- Scrollable pedigree panel

### Fixed
- Error caused by changes in WTForm (new release 2.3.x)
- Bug in OMIM case page form, causing the page to crash when a string was provided instead of a numerical OMIM id
- Fix Alamut link to work properly on hg38
- Better handling of delivery reports for rerun cases
- Small CodeFactor style issues: matchmaker results counting, a couple of incomplete tests and safer external xml
- Fix an issue with Phenomizer introduced by CodeFactor style changes

### Changed
- Updated the version of igv.js to 2.5.4

## [4.15.1]

### Added
- Display gene names in ClinVar submissions page
- Links to Varsome in variant transcripts table

### Fixed
- Small fixes to ClinVar submission form
- Gene panel page crash when old panel has no maintainers

## [4.15]

### Added
- Clinvar CNVs IGV track
- Gene panels can have maintainers
- Keep variant actions (dismissed, manual rank, mosaic, acmg, comments) upon variant re-upload
- Keep variant actions also on full case re-upload

### Fixed
- Fix the link to Ensembl for SV variants when genome build 38.
- Arrange information in columns on variant page
- Fix so that new cosmic identifier (COSV) is also acceptable #1304
- Fixed COSMIC tag in INFO (outside of CSQ) to be parses as well with `&` splitter.
- COSMIC stub URL changed to https://cancer.sanger.ac.uk/cosmic/search?q= instead.
- Updated to a version of IGV where bigBed tracks are visualized correctly
- Clinvar submission files are named according to the content (variant_data and case_data)
- Always show causatives from other cases in case overview
- Correct disease associations for gene symbol aliases that exist as separate genes
- Re-add "custom annotations" for SV variants
- The override ClinVar P/LP add-in in the Clinical Filter failed for new CSQ strings

### Changed
- Runs all CI checks in github actions

## [4.14.1]

### Fixed
- Error when variant found in loqusdb is not loaded for other case

## [4.14]

### Added
- Use github actions to run tests
- Adds CLI command to update individual alignments path
- Update HPO terms using downloaded definitions files
- Option to use alternative flask config when running `scout serve`
- Requirement to use loqusdb >= 2.5 if integrated

### Fixed
- Do not display Pedigree panel in cancer view
- Do not rely on internet connection and services available when running CI tests
- Variant loading assumes GATK if no caller set given and GATK filter status is seen in FILTER
- Pass genome build param all the way in order to get the right gene mappings for cases with build 38
- Parse correctly variants with zero frequency values
- Continue even if there are problems to create a region vcf
- STR and cancer variant navigation back to variants pages could fail

### Changed
- Improved code that sends requests to the external APIs
- Updates ranges for user ranks to fit todays usage
- Run coveralls on github actions instead of travis
- Run pip checks on github actions instead of coveralls
- For hg38 cases, change gnomAD link to point to version 3.0 (which is hg38 based)
- Show pinned or causative STR variants a bit more human readable

## [4.13.1]

### Added
### Fixed
- Typo that caused not all clinvar conflicting interpretations to be loaded no matter what
- Parse and retrieve clinvar annotations from VEP-annotated (VEP 97+) CSQ VCF field
- Variant clinvar significance shown as `not provided` whenever is `Uncertain significance`
- Phenomizer query crashing when case has no HPO terms assigned
- Fixed a bug affecting `All SNVs and INDELs` page when variants don't have canonical transcript
- Add gene name or id in cancer variant view

### Changed
- Cancer Variant view changed "Variant:Transcript:Exon:HGVS" to "Gene:Transcript:Exon:HGVS"

## [4.13]

### Added
- ClinVar SNVs track in IGV
- Add SMA view with SMN Copy Number data
- Easier to assign OMIM diagnoses from case page
- OMIM terms and specific OMIM term page

### Fixed
- Bug when adding a new gene to a panel
- Restored missing recent delivery reports
- Fixed style and links to other reports in case side panel
- Deleting cases using display_name and institute not deleting its variants
- Fixed bug that caused coordinates filter to override other filters
- Fixed a problem with finding some INS in loqusdb
- Layout on SV page when local observations without cases are present
- Make scout compatible with the new HPO definition files from `http://compbio.charite.de/jenkins/`
- General report visualization error when SNVs display names are very long


### Changed


## [4.12.4]

### Fixed
- Layout on SV page when local observations without cases are present

## [4.12.3]

### Fixed
- Case report when causative or pinned SVs have non null allele frequencies

## [4.12.2]

### Fixed
- SV variant links now take you to the SV variant page again
- Cancer variant view has cleaner table data entries for "N/A" data
- Pinned variant case level display hotfix for cancer and str - more on this later
- Cancer variants show correct alt/ref reads mirroring alt frequency now
- Always load all clinical STR variants even if a region load is attempted - index may be missing
- Same case repetition in variant local observations

## [4.12.1]

### Fixed
- Bug in variant.gene when gene has no HGVS description


## [4.12]

### Added
- Accepts `alignment_path` in load config to pass bam/cram files
- Display all phenotypes on variant page
- Display hgvs coordinates on pinned and causatives
- Clear panel pending changes
- Adds option to setup the database with static files
- Adds cli command to download the resources from CLI that scout needs
- Adds test files for merged somatic SV and CNV; as well as merged SNV, and INDEL part of #1279
- Allows for upload of OMIM-AUTO gene panel from static files without api-key

### Fixed
- Cancer case HPO panel variants link
- Fix so that some drop downs have correct size
- First IGV button in str variants page
- Cancer case activates on SNV variants
- Cases activate when STR variants are viewed
- Always calculate code coverage
- Pinned/Classification/comments in all types of variants pages
- Null values for panel's custom_inheritance_models
- Discrepancy between the manual disease transcripts and those in database in gene-edit page
- ACMG classification not showing for some causatives
- Fix bug which caused IGV.js to use hg19 reference files for hg38 data
- Bug when multiple bam files sources with non-null values are available


### Changed
- Renamed `requests` file to `scout_requests`
- Cancer variant view shows two, instead of four, decimals for allele and normal


## [4.11.1]

### Fixed
- Institute settings page
- Link institute settings to sharing institutes choices

## [4.11.0]

### Added
- Display locus name on STR variant page
- Alternative key `GNOMADAF_popmax` for Gnomad popmax allele frequency
- Automatic suggestions on how to improve the code on Pull Requests
- Parse GERP, phastCons and phyloP annotations from vep annotated CSQ fields
- Avoid flickering comment popovers in variant list
- Parse REVEL score from vep annotated CSQ fields
- Allow users to modify general institute settings
- Optionally format code automatically on commit
- Adds command to backup vital parts `scout export database`
- Parsing and displaying cancer SV variants from Manta annotated VCF files
- Dismiss cancer snv variants with cancer-specific options
- Add IGV.js UPD, RHO and TIDDIT coverage wig tracks.


### Fixed
- Slightly darker page background
- Fixed an issued with parsed conservation values from CSQ
- Clinvar submissions accessible to all users of an institute
- Header toolbar when on Clinvar page now shows institute name correctly
- Case should not always inactivate upon update
- Show dismissed snv cancer variants as grey on the cancer variants page
- Improved style of mappability link and local observations on variant page
- Convert all the GET requests to the igv view to POST request
- Error when updating gene panels using a file containing BOM chars
- Add/replace gene radio button not working in gene panels


## [4.10.1]

### Fixed
- Fixed issue with opening research variants
- Problem with coveralls not called by Travis CI
- Handle Biomart service down in tests


## [4.10.0]

### Added
- Rank score model in causatives page
- Exportable HPO terms from phenotypes page
- AMP guideline tiers for cancer variants
- Adds scroll for the transcript tab
- Added CLI option to query cases on time since case event was added
- Shadow clinical assessments also on research variants display
- Support for CRAM alignment files
- Improved str variants view : sorting by locus, grouped by allele.
- Delivery report PDF export
- New mosaicism tag option
- Add or modify individuals' age or tissue type from case page
- Display GC and allele depth in causatives table.
- Included primary reference transcript in general report
- Included partial causative variants in general report
- Remove dependency of loqusdb by utilising the CLI

### Fixed
- Fixed update OMIM command bug due to change in the header of the genemap2 file
- Removed Mosaic Tag from Cancer variants
- Fixes issue with unaligned table headers that comes with hidden Datatables
- Layout in general report PDF export
- Fixed issue on the case statistics view. The validation bars didn't show up when all institutes were selected. Now they do.
- Fixed missing path import by importing pathlib.Path
- Handle index inconsistencies in the update index functions
- Fixed layout problems


## [4.9.0]

### Added
- Improved MatchMaker pages, including visible patient contacts email address
- New badges for the github repo
- Links to [GENEMANIA](genemania.org)
- Sort gene panel list on case view.
- More automatic tests
- Allow loading of custom annotations in VCF using the SCOUT_CUSTOM info tag.

### Fixed
- Fix error when a gene is added to an empty dynamic gene panel
- Fix crash when attempting to add genes on incorrect format to dynamic gene panel
- Manual rank variant tags could be saved in a "Select a tag"-state, a problem in the variants view.
- Same case evaluations are no longer shown as gray previous evaluations on the variants page
- Stay on research pages, even if reset, next first buttons are pressed..
- Overlapping variants will now be visible on variant page again
- Fix missing classification comments and links in evaluations page
- All prioritized cases are shown on cases page


## [4.8.3]

### Added

### Fixed
- Bug when ordering sanger
- Improved scrolling over long list of genes/transcripts


## [4.8.2]

### Added

### Fixed
- Avoid opening extra tab for coverage report
- Fixed a problem when rank model version was saved as floats and not strings
- Fixed a problem with displaying dismiss variant reasons on the general report
- Disable load and delete filter buttons if there are no saved filters
- Fix problem with missing verifications
- Remove duplicate users and merge their data and activity


## [4.8.1]

### Added

### Fixed
- Prevent login fail for users with id defined by ObjectId and not email
- Prevent the app from crashing with `AttributeError: 'NoneType' object has no attribute 'message'`


## [4.8.0]

### Added
- Updated Scout to use Bootstrap 4.3
- New looks for Scout
- Improved dashboard using Chart.js
- Ask before inactivating a case where last assigned user leaves it
- Genes can be manually added to the dynamic gene list directly on the case page
- Dynamic gene panels can optionally be used with clinical filter, instead of default gene panel
- Dynamic gene panels get link out to chanjo-report for coverage report
- Load all clinvar variants with clinvar Pathogenic, Likely Pathogenic and Conflicting pathogenic
- Show transcripts with exon numbers for structural variants
- Case sort order can now be toggled between ascending and descending.
- Variants can be marked as partial causative if phenotype is available for case.
- Show a frequency tooltip hover for SV-variants.
- Added support for LDAP login system
- Search snv and structural variants by chromosomal coordinates
- Structural variants can be marked as partial causative if phenotype is available for case.
- Show normal and pathologic limits for STRs in the STR variants view.
- Institute level persistent variant filter settings that can be retrieved and used.
- export causative variants to Excel
- Add support for ROH, WIG and chromosome PNGs in case-view

### Fixed
- Fixed missing import for variants with comments
- Instructions on how to build docs
- Keep sanger order + verification when updating/reloading variants
- Fixed and moved broken filter actions (HPO gene panel and reset filter)
- Fixed string conversion to number
- UCSC links for structural variants are now separated per breakpoint (and whole variant where applicable)
- Reintroduced missing coverage report
- Fixed a bug preventing loading samples using the command line
- Better inheritance models customization for genes in gene panels
- STR variant page back to list button now does its one job.
- Allows to setup scout without a omim api key
- Fixed error causing "favicon not found" flash messages
- Removed flask --version from base cli
- Request rerun no longer changes case status. Active or archived cases inactivate on upload.
- Fixed missing tooltip on the cancer variants page
- Fixed weird Rank cell in variants page
- Next and first buttons order swap
- Added pagination (and POST capability) to cancer variants.
- Improves loading speed for variant page
- Problem with updating variant rank when no variants
- Improved Clinvar submission form
- General report crashing when dismissed variant has no valid dismiss code
- Also show collaborative case variants on the All variants view.
- Improved phenotype search using dataTables.js on phenotypes page
- Search and delete users with `email` instead of `_id`
- Fixed css styles so that multiselect options will all fit one column


## [4.7.3]

### Added
- RankScore can be used with VCFs for vcf_cancer files

### Fixed
- Fix issue with STR view next page button not doing its one job.

### Deleted
- Removed pileup as a bam viewing option. This is replaced by IGV


## [4.7.2]

### Added
- Show earlier ACMG classification in the variant list

### Fixed
- Fixed igv search not working due to igv.js dist 2.2.17
- Fixed searches for cases with a gene with variants pinned or marked causative.
- Load variant pages faster after fixing other causatives query
- Fixed mitochondrial report bug for variants without genes

## [4.7.1]

### Added

### Fixed
- Fixed bug on genes page


## [4.7.0]

### Added
- Export genes and gene panels in build GRCh38
- Search for cases with variants pinned or marked causative in a given gene.
- Search for cases phenotypically similar to a case also from WUI.
- Case variant searches can be limited to similar cases, matching HPO-terms,
  phenogroups and cohorts.
- De-archive reruns and flag them as 'inactive' if archived
- Sort cases by analysis_date, track or status
- Display cases in the following order: prioritized, active, inactive, archived, solved
- Assign case to user when user activates it or asks for rerun
- Case becomes inactive when it has no assignees
- Fetch refseq version from entrez and use it in clinvar form
- Load and export of exons for all genes, independent on refseq
- Documentation for loading/updating exons
- Showing SV variant annotations: SV cgh frequencies, gnomad-SV, local SV frequencies
- Showing transcripts mapping score in segmental duplications
- Handle requests to Ensembl Rest API
- Handle requests to Ensembl Rest Biomart
- STR variants view now displays GT and IGV link.
- Description field for gene panels
- Export exons in build 37 and 38 using the command line

### Fixed
- Fixes of and induced by build tests
- Fixed bug affecting variant observations in other cases
- Fixed a bug that showed wrong gene coverage in general panel PDF export
- MT report only shows variants occurring in the specific individual of the excel sheet
- Disable SSL certifcate verification in requests to chanjo
- Updates how intervaltree and pymongo is used to void deprecated functions
- Increased size of IGV sample tracks
- Optimized tests


## [4.6.1]

### Added

### Fixed
- Missing 'father' and 'mother' keys when parsing single individual cases


## [4.6.0]

### Added
- Description of Scout branching model in CONTRIBUTING doc
- Causatives in alphabetical order, display ACMG classification and filter by gene.
- Added 'external' to the list of analysis type options
- Adds functionality to display "Tissue type". Passed via load config.
- Update to IGV 2.

### Fixed
- Fixed alignment visualization and vcf2cytosure availability for demo case samples
- Fixed 3 bugs affecting SV pages visualization
- Reintroduced the --version cli option
- Fixed variants query by panel (hpo panel + gene panel).
- Downloaded MT report contains excel files with individuals' display name
- Refactored code in parsing of config files.


## [4.5.1]

### Added

### Fixed
- update requirement to use PyYaml version >= 5.1
- Safer code when loading config params in cli base


## [4.5.0]

### Added
- Search for similar cases from scout view CLI
- Scout cli is now invoked from the app object and works under the app context

### Fixed
- PyYaml dependency fixed to use version >= 5.1


## [4.4.1]

### Added
- Display SV rank model version when available

### Fixed
- Fixed upload of delivery report via API


## [4.4.0]

### Added
- Displaying more info on the Causatives page and hiding those not causative at the case level
- Add a comment text field to Sanger order request form, allowing a message to be included in the email
- MatchMaker Exchange integration
- List cases with empty synopsis, missing HPO terms and phenotype groups.
- Search for cases with open research list, or a given case status (active, inactive, archived)

### Fixed
- Variant query builder split into several functions
- Fixed delivery report load bug


## [4.3.3]

### Added
- Different individual table for cancer cases

### Fixed
- Dashboard collects validated variants from verification events instead of using 'sanger' field
- Cases shared with collaborators are visible again in cases page
- Force users to select a real institute to share cases with (actionbar select fix)


## [4.3.2]

### Added
- Dashboard data can be filtered using filters available in cases page
- Causatives for each institute are displayed on a dedicated page
- SNVs and and SVs are searchable across cases by gene and rank score
- A more complete report with validated variants is downloadable from dashboard

### Fixed
- Clinsig filter is fixed so clinsig numerical values are returned
- Split multi clinsig string values in different elements of clinsig array
- Regex to search in multi clinsig string values or multi revstat string values
- It works to upload vcf files with no variants now
- Combined Pileup and IGV alignments for SVs having variant start and stop on the same chromosome


## [4.3.1]

### Added
- Show calls from all callers even if call is not available
- Instructions to install cairo and pango libs from WeasyPrint page
- Display cases with number of variants from CLI
- Only display cases with number of variants above certain treshold. (Also CLI)
- Export of verified variants by CLI or from the dashboard
- Extend case level queries with default panels, cohorts and phenotype groups.
- Slice dashboard statistics display using case level queries
- Add a view where all variants for an institute can be searched across cases, filtering on gene and rank score. Allows searching research variants for cases that have research open.

### Fixed
- Fixed code to extract variant conservation (gerp, phyloP, phastCons)
- Visualization of PDF-exported gene panels
- Reintroduced the exon/intron number in variant verification email
- Sex and affected status is correctly displayed on general report
- Force number validation in SV filter by size
- Display ensembl transcripts when no refseq exists


## [4.3.0]

### Added
- Mosaicism tag on variants
- Show and filter on SweGen frequency for SVs
- Show annotations for STR variants
- Show all transcripts in verification email
- Added mitochondrial export
- Adds alternative to search for SVs shorter that the given length
- Look for 'bcftools' in the `set` field of VCFs
- Display digenic inheritance from OMIM
- Displays what refseq transcript that is primary in hgnc

### Fixed

- Archived panels displays the correct date (not retroactive change)
- Fixed problem with waiting times in gene panel exports
- Clinvar fiter not working with human readable clinsig values

## [4.2.2]

### Fixed
- Fixed gene panel create/modify from CSV file utf-8 decoding error
- Updating genes in gene panels now supports edit comments and entry version
- Gene panel export timeout error

## [4.2.1]

### Fixed
- Re-introduced gene name(s) in verification email subject
- Better PDF rendering for excluded variants in report
- Problem to access old case when `is_default` did not exist on a panel


## [4.2.0]

### Added
- New index on variant_id for events
- Display overlapping compounds on variants view

### Fixed
- Fixed broken clinical filter


## [4.1.4]

### Added
- Download of filtered SVs

### Fixed
- Fixed broken download of filtered variants
- Fixed visualization issue in gene panel PDF export
- Fixed bug when updating gene names in variant controller


## [4.1.3]

### Fixed
- Displays all primary transcripts


## [4.1.2]

### Added
- Option add/replace when updating a panel via CSV file
- More flexible versioning of the gene panels
- Printing coverage report on the bottom of the pdf case report
- Variant verification option for SVs
- Logs uri without pwd when connecting
- Disease-causing transcripts in case report
- Thicker lines in case report
- Supports HPO search for cases, both terms or if described in synopsis
- Adds sanger information to dashboard

### Fixed
- Use db name instead of **auth** as default for authentication
- Fixes so that reports can be generated even with many variants
- Fixed sanger validation popup to show individual variants queried by user and institute.
- Fixed problem with setting up scout
- Fixes problem when exac file is not available through broad ftp
- Fetch transcripts for correct build in `adapter.hgnc_gene`

## [4.1.1]
- Fix problem with institute authentication flash message in utils
- Fix problem with comments
- Fix problem with ensembl link


## [4.1.0]

### Added
- OMIM phenotypes to case report
- Command to download all panel app gene panels `scout load panel --panel-app`
- Links to genenames.org and omim on gene page
- Popup on gene at variants page with gene information
- reset sanger status to "Not validated" for pinned variants
- highlight cases with variants to be evaluated by Sanger on the cases page
- option to point to local reference files to the genome viewer pileup.js. Documented in `docs.admin-guide.server`
- option to export single variants in `scout export variants`
- option to load a multiqc report together with a case(add line in load config)
- added a view for searching HPO terms. It is accessed from the top left corner menu
- Updates the variants view for cancer variants. Adds a small cancer specific filter for known variants
- Adds hgvs information on cancer variants page
- Adds option to update phenotype groups from CLI

### Fixed
- Improved Clinvar to submit variants from different cases. Fixed HPO terms in casedata according to feedback
- Fixed broken link to case page from Sanger modal in cases view
- Now only cases with non empty lists of causative variants are returned in `adapter.case(has_causatives=True)`
- Can handle Tumor only samples
- Long lists of HGNC symbols are now possible. This was previously difficult with manual, uploaded or by HPO search when changing filter settings due to GET request limitations. Relevant pages now use POST requests. Adds the dynamic HPO panel as a selection on the gene panel dropdown.
- Variant filter defaults to default panels also on SV and Cancer variants pages.

## [4.0.0]

### WARNING ###

This is a major version update and will require that the backend of pre releases is updated.
Run commands:

```
$scout update genes
$scout update hpo
```

- Created a Clinvar submission tool, to speed up Clinvar submission of SNVs and SVs
- Added an analysis report page (html and PDF format) containing phenotype, gene panels and variants that are relevant to solve a case.

### Fixed
- Optimized evaluated variants to speed up creation of case report
- Moved igv and pileup viewer under a common folder
- Fixed MT alignment view pileup.js
- Fixed coordinates for SVs with start chromosome different from end chromosome
- Global comments shown across cases and institutes. Case-specific variant comments are shown only for that specific case.
- Links to clinvar submitted variants at the cases level
- Adapts clinvar parsing to new format
- Fixed problem in `scout update user` when the user object had no roles
- Makes pileup.js use online genome resources when viewing alignments. Now any instance of Scout can make use of this functionality.
- Fix ensembl link for structural variants
- Works even when cases does not have `'madeline_info'`
- Parses Polyphen in correct way again
- Fix problem with parsing gnomad from VEP

### Added
- Added a PDF export function for gene panels
- Added a "Filter and export" button to export custom-filtered SNVs to CSV file
- Dismiss SVs
- Added IGV alignments viewer
- Read delivery report path from case config or CLI command
- Filter for spidex scores
- All HPO terms are now added and fetched from the correct source (https://github.com/obophenotype/human-phenotype-ontology/blob/master/hp.obo)
- New command `scout update hpo`
- New command `scout update genes` will fetch all the latest information about genes and update them
- Load **all** variants found on chromosome **MT**
- Adds choice in cases overview do show as many cases as user like

### Removed
- pileup.min.js and pileup css are imported from a remote web location now
- All source files for HPO information, this is instead fetched directly from source
- All source files for gene information, this is instead fetched directly from source

## [3.0.0]
### Fixed
- hide pedigree panel unless it exists

## [1.5.1] - 2016-07-27
### Fixed
- look for both ".bam.bai" and ".bai" extensions

## [1.4.0] - 2016-03-22
### Added
- support for local frequency through loqusdb
- bunch of other stuff

## [1.3.0] - 2016-02-19
### Fixed
- Update query-phenomizer and add username/password

### Changed
- Update the way a case is checked for rerun-status

### Added
- Add new button to mark a case as "checked"
- Link to clinical variants _without_ 1000G annotation

## [1.2.2] - 2016-02-18
### Fixed
- avoid filtering out variants lacking ExAC and 1000G annotations

## [1.1.3] - 2015-10-01
### Fixed
- persist (clinical) filter when clicking load more
- fix #154 by robustly setting clinical filter func. terms

## [1.1.2] - 2015-09-07
### Fixed
- avoid replacing coverage report with none
- update SO terms, refactored

## [1.1.1] - 2015-08-20
### Fixed
- fetch case based on collaborator status (not owner)

## [1.1.0] - 2015-05-29
### Added
- link(s) to SNPedia based on RS-numbers
- new Jinja filter to "humanize" decimal numbers
- show gene panels in variant view
- new Jinja filter for decoding URL encoding
- add indicator to variants in list that have comments
- add variant number threshold and rank score threshold to load function
- add event methods to mongo adapter
- add tests for models
- show badge "old" if comment was written for a previous analysis

### Changed
- show cDNA change in transcript summary unless variant is exonic
- moved compounds table further up the page
- show dates for case uploads in ISO format
- moved variant comments higher up on page
- updated documentation for pages
- read in coverage report as blob in database and serve directly
- change ``OmimPhenotype`` to ``PhenotypeTerm``
- reorganize models sub-package
- move events (and comments) to separate collection
- only display prev/next links for the research list
- include variant type in breadcrumbs e.g. "Clinical variants"

### Removed
- drop dependency on moment.js

### Fixed
- show the same level of detail for all frequencies on all pages
- properly decode URL encoded symbols in amino acid/cDNA change strings
- fixed issue with wipe permissions in MongoDB
- include default gene lists in "variants" link in breadcrumbs

## [1.0.2] - 2015-05-20
### Changed
- update case fetching function

### Fixed
- handle multiple cases with same id

## [1.0.1] - 2015-04-28
### Fixed
- Fix building URL parameters in cases list Vue component

## [1.0.0] - 2015-04-12
Codename: Sara Lund

![Release 1.0](artwork/releases/release-1-0.jpg)

### Added
- Add email logging for unexpected errors
- New command line tool for deleting case

### Changed
- Much improved logging overall
- Updated documentation/usage guide
- Removed non-working IGV link

### Fixed
- Show sample display name in GT call
- Various small bug fixes
- Make it easier to hover over popups

## [0.0.2-rc1] - 2015-03-04
### Added
- add protein table for each variant
- add many more external links
- add coverage reports as PDFs

### Changed
- incorporate user feedback updates
- big refactor of load scripts

## [0.0.2-rc2] - 2015-03-04
### Changes
- add gene table with gene description
- reorganize inheritance models box

### Fixed
- avoid overwriting gene list on "research" load
- fix various bugs in external links

## [0.0.2-rc3] - 2015-03-05
### Added
- Activity log feed to variant view
- Adds protein change strings to ODM and Sanger email

### Changed
- Extract activity log component to macro

### Fixes
- Make Ensembl transcript links use archive website<|MERGE_RESOLUTION|>--- conflicted
+++ resolved
@@ -5,13 +5,10 @@
 About changelog [here](https://keepachangelog.com/en/1.0.0/)
 
 ## [unreleased]
-<<<<<<< HEAD
 ### Added
 - Display number of OMIM terms available and their last update on Diagnoses page
-=======
 ### Changed
 - Speed up instituteS page loadiding by refactoring cases/institutes query
->>>>>>> f23a7634
 
 ## [4.66]
 ### Changed
