# Change Log
All notable changes to this project will be documented in this file.
This project adheres to [Semantic Versioning](http://semver.org/).

About changelog [here](https://keepachangelog.com/en/1.0.0/)

## [4.97]
### Added
- Software version and link to the relative release on GitHub on the top left dropdown menu
- Option to sort WTS outliers by p_value, Δψ, ψ value, zscore or l2fc
- Display pLI score and LOEUF on rare diseases and cancer SNV pages
- Preselect MANE SELECT transcripts in the multi-step ClinVar variant add to submission process
- Allow updating case with WTS Fraser and Outrider research files
- Load research WTS outliers using the `scout load variants --outliers-research` command
- Chanjo2 gene coverage completeness indicator and report from variant page, summary card
- Enhanced SNV and SV filtering for cancer and rare disease cases, now supporting size thresholds (≥ or < a specified base pair length)
- Option to exclude ClinVar significance status in SNVs filters form
### Changed
- Do not show overlapping gene panels badge on variants from cases runned without gene panels
- Set case as research case if it contains any type of research variants
- Update igv.js to 3.2.0
- IGV DNA alignment track defaults to group by tag:HP and color by methylation (useful for LRS), and show soft-clips
- Update gnomAD constraint to v4.1
- HG38 genes track in igv.js browser, to correctly display gene names
- Refactored code for prioritizing the order of variant loading
- Modified the web pages body style to adapt content to smaller screens
- Refactored filters to filter variants by ClinVar significance, CLINSIG Confident and ClinVar hits at the same time
<<<<<<< HEAD
- Updated dependencies in uv.lock file
=======
- Improved tooltips for ClinVar filter in SNVs filter form
>>>>>>> 44a364ed
### Fixed
- Don't save any "-1", "." or "0" frequency values for SNVs - same as for SVs
- Downloading and parsing of genes from Ensembl (including MT-TP)
- Don't parse SV frequencies for SNVs even if the name matches. Also accept "." as missing value for SV frequencies.
- HPO search on WTS Outliers page

## [4.96]
### Added
- Support case status assignment upon loading (by providing case status in the case config file)
- Severity predictions on general case report for SNVs and cancer SNVs
- Variant functional annotation on general case report for SNVs and cancer SNVs
- Version of Scout used when the case was loaded is displayed on case page and general report
### Removed
- Discontinue ClinVar submissions via CSV files and support only submission via API: removed buttons for downloading ClinVar submission objects as CSV files
### Changed
- Display STR variant filter status on corresponding variantS page
- Warning and reference to Biesecker et al when using PP1/BS4 and PP4 together in ACMG classifications
- Warning to not use PP4 criterion together with PS2/PM6 in ACMG classifications with reference to the SVI Recommendation for _de novo_ Criteria (PS2 & PM6)
- Button to directly remove accepted submissions from ClinVar
- Upgraded libs in uv.lock file
### Fixed
- Release docs to include instructions for upgrading dependencies
- Truncated long HGVS descriptions on cancer SNV and SNVs pages
- Avoid recurrent error by removing variant ranking settings in unranked demo case
- Actually re-raise exception after load aborts and has rolled back variant insertion

## [4.95]
### Added
- CCV score / temperature on case reports
- ACMG SNV classification form also accessible from SV variant page
- Simplify updating of the PanelApp Green panel from all source types in the command line interactive session
### Changed
- Clearer link to `Richards 2015` on ACMG classification section on SVs and cancer SVs variants pages
- Parse HGNC Ids directly from PanelApp when updating/downloading PanelApp panels
- Skip variant genotype matching check and just return True when matching causative is found in a case with only one individual/sample
- Reduced number of research MEI variants present in the demo case from 17K to 145 to speed up automatic tests
### Fixed
- ACMG temperature on case general report should respect term modifiers
- Missing inheritance, constraint info for genes with symbols matching other genes previous aliases with some lower case letters
- Loading of all PanelApp panels from command line
- Saving gene inheritance models when loading/updating specific/all PanelApp panels (doesn't apply to the `PanelApp Green Genes panel`)
- Save also complete penetrance status (in addition to incomplete) if available when loading specific/all PanelApp panels (does not apply to the `PanelApp Green Genes panel`)
- Variants and managed variants query by coordinates, which was returning all variants in the chromosome if start position was 0
- Compound loading matches also "chr"-containing compound variant names

## [4.94.1]
### Fixed
- Temporary directory generation for MT reports and pedigree file for case general report

## [4.94]
### Added
- Max-level provenance and Software Bill Of Materials (SBOM) to the Docker images pushed to Docker Hub
- ACMG VUS Bayesian score / temperature on case reports
- Button to filter and download case individuals/samples from institute's caseS page
### Changed
- On variant page, RefSeq transcripts panel, truncate very long protein change descriptions
- Build system changed to uv/hatchling, remove setuptools, version file, add project toml and associated files
- On variantS pages, display chromosome directly on start and end chromosome if different
- On cancer variantS pages, display allele counts and frequency the same way for SNVs and SVs (refactor macro)
- Stricter coordinate check in BND variants queries (affecting search results on SV variants page)
### Fixed
- UCSC hg38 links are updated
- Variants page tooltip errors
- Cancer variantS page had poor visibility of VAF and chromosome coordinate on causatives (green background)

## [4.93.1]
### Fixed
- Updated PyPi build GitHub action to explicitly include setuptools (for Python 3.12 distro)

## [4.93]
### Added
- ClinGen-CGC-VICC oncogenicity classification for cancer SNVs
- A warning to not to post sensitive or personal info when opening an issue
### Changed
- "Show more/less" button to toggle showing 50 (instead of 10) observed cases in LoqusDB observation panel
- Show customer id on share and revoke sharing case collapsible sidebar dialog
- Switch to python v.3.12 in Dockerfiles and automatic tests
### Fixed
- Limit the size of custom images displayed on case and variant pages and add a link to display them in full size in a new tab
- Classified variants not showing on case report when collaborator adds classification
- On variantS page, when a variant has more than one gene, then the gene panel badge reflect the panels each gene is actually in
- Updating genes on a gene panel using a file
- Link out to Horak 2020 from CCV classify page opens in new tab

## [4.92]
### Added
- PanelApp link on gene page and on gene panels description
- Add more filters to the delete variants command (institute ID and text file with list of case IDs)
### Changed
- Use the `clinicalgenomics/python3.11-venv:1.0` image everywhere in the Dockerfiles
### Fixed
- list/List typing issue on PanelApp extension module

## [4.91.2]
### Fixed
- Stranger TRGT parsing of `.` in `FORMAT.MC`
- Parse ClinVar low-penetrance info and display it alongside Pathogenic and likely pathogenic on SNVs pages
- Gene panel indexes to reflect the indexes used in production database
- Panel version check while editing the genes of a panel
- Display unknown filter tags as "danger" marked badges
- Open WTS variantS SNVs and SVs in new tabs
- PanelApp panels update documentation to reflect the latest changes in the command line
- Display panel IDs alongside panel display names on gene panels page
- Just one `Hide removed panels` checkbox for all panels on gene panels page
- Variant filters redecoration from multiple classifications crash on general case report

## [4.91.1]
### Fixed
- Update IGV.js to v3.1.0
- Columns/headings on SV variantS shifted

## [4.91]
### Added
- Variant link to Franklin in database buttons (different depending on rare or cancer track)
- MANE badges on list of variant's Genes/Transcripts/Proteins table, this way also SVs will display MANE annotations
- Export variant type and callers-related info fields when exporting variants from variantS pages
- Cases advanced search on the dashboard page
- Possibility to use only signed off panels when building the PanelApp GREEN panel
### Changed
- On genes panel page and gene panel PDF export, it's more evident which genes were newly introduced into the panel
- WTS outlier position copy button on WTS outliers page
- Update IGV.js to v3.0.9
- Managed variants VCF export more verbose on SVs
- `/api/v1/hpo-terms` returns pymongo OperationFailure errors when provided query string contains problematic characters
- When parsing variants, prioritise caller AF if set in FORMAT over recalculation from AD
- Expand the submissions information section on the ClinVar submissions page to fully display long text entries
- Jarvik et al for PP1 added to ACMG modification guidelines
- Display institute `_id` + display name on dashboard filters
- ClinVar category 8 has changed to "Conflicting classifications of pathogenicity" instead of "interpretations"
- Simplify always loading ClinVar `CLNSIG` P, LP and conflicting annotations slightly
- Increased visibility of variant callers's "Pass" or "Filtered" on the following pages: SNV variants (cancer cases), SV variants (both RD and cancer cases)
- Names on IGV buttons, including an overview level IGV MT button
- Cases query no longer accepts strings for the `name_query` parameter, only ImmutableMultiDict (form data)
- Refactor the loading of PanelApp panels to use the maintained API - Customised PanelApp GREEN panels
- Better layout for Consequence cell on cancer SNVs page
- Merged `Qual` and `Callers` cell on cancer SNVs page
### Fixed
- Empty custom_images dicts in case load config do not crash
- Tracks missing alignment files are skipped on generating IGV views
- ClinVar form to accept MedGen phenotypes
- Cancer SV variantS page spinner on variant export
- STRs variants export (do not allow null estimated variant size and repeat locus ID)
- STRs variants page when one or more variants have SweGen mean frequency but lack Short Tandem Repeat motif count
- ClinVar submission enquiry status for all submissions after the latest
- CLI scout update type hint error when running commands using Python 3.9
- Missing alignment files but present index files could crash the function creating alignment tracks for IGV display
- Fix missing "Repeat locus" info on STRs export

## [4.90.1]
### Fixed
- Parsing Matchmaker Exchange's matches dates

## [4.90]
### Added
- Link to chanjo2 MANE coverage overview on case page and panel page
- More SVI recommendation links on the ACMG page
- IGV buttons for SMN CN page
- Warnings on ACMG classifications for potentially conflicting classification pairs
- ACMG Bayesian foundation point scale after Tavtigian for variant heat profile
### Changed
- Variants query backend allows rank_score filtering
- Added script to tabulate causatives clinical filter rank
- Do not display inheritance models associated to ORPHA terms on variant page
- Moved edit and delete buttons close to gene names on gene panel page and other aesthetical fixes
- SNV VariantS page functional annotation and region annotation columns merged
- VariantS pages (not cancer) gene cells show OMIM inheritance pattern badges also without hover
- STR variantS page to show STR inheritance model without hover (fallback to OMIM for non-Stranger annotation)
- VariantS page local observation badges have counts visible also without hover
- On Matchmaker page, show number of matches together with matching attempt date
- Display all custom inheritance models, both standard and non-standard, as gathered from the gene panel information on the variant page
- Moved PanelApp-related code to distinct modules/extension
### Fixed
- Make BA1 fully stand-alone to Benign prediction
- Modifying Benign terms to "Moderate" has no effect under Richards. Ignored completely before, will retain unmodified significance now
- Extract all fields correctly when exporting a panel to file from gene panel page
- Custom updates to a gene in a panel
- Gene panel PDF export, including gene links
- Cancer SV, Fusion, MEI and Outlier filters are shown on the Institute Filters overview
- CaseS advanced search limit
- Visibility of Matchmaker Exchange matches on dark mode
- When creating a new gene panel from file, all gene fields are saved, including comments and manual inheritance models
- Downloading on gene names from EBI
- Links to gene panels on variant page, summary panel
- Exporting gene variants when one or more variants' genes are missing HGNC symbol

## [4.89.2]
## Fixed
- If OMIM gene panel gene symbols are not mapping to hgnc_id, allow fallback use of a unique gene alias

## [4.89.1]
### Fixed
- General case report crash when encountering STR variants without `source` tags
- Coloring and SV inheritance patterns on general case report

## [4.89]
### Added
- Button on SMN CN page to search variants within SMN1 and SMN2 genes
- Options for selectively updating OMICS variants (fraser, outrider) on a case
- Log users' activity to file by specifying `USERS_ACTIVITY_LOG_PATH` parameter in app config
- `Mean MT coverage`, `Mean chrom 14 coverage` and `Estimated mtDNA copy number` on MT coverage file from chanjo2 if available
- In ClinVar multistep form, preselect ACMG criteria according to the variant's ACMG classification, if available
- Subject id search from caseS page (supporting multiple sample types e.g.) - adding indexes to speed up caseS queries
- Advanced cases search to narrow down results using more than one search parameter
- Coverage report available for any case with samples containing d4 files, even if case has no associated gene panels
- RNA delivery reports
- Two new LRS SV callers (hificnv, severus)
### Changed
- Documentation for OMICS variants and updating a case
- Include both creation and deletion dates in gene panels pages
- Moved code to collect MT copy number stats for the MT report to the chanjo extension
- On the gene panelS page, show expanded gene panel version list in one column only
- IGV.js WTS loci default to zoom to a region around a variant instead of whole gene
- Refactored logging module
- Case general report no longer shows ORPHA inheritance models. OMIM models are shown colored.
- Chromosome alias tab files used in the igv.js browser, which now contain the alias for chromosome "M"
- Renamed "Comment on clinical significance" to "Comment on classification" in ClinVar multistep form
- Enable Gens CN button also for non-wgs cancer track cases
### Fixed
- Broken heading anchors in the documentation (`admin-guide/login-system.md` and `admin-guide/setup-scout.md` files)
- Avoid open login redirect attacks by always redirecting to cases page upon user login
- Stricter check of ID of gene panels to prevent file downloading vulnerability
- Removed link to the retired SPANR service. SPIDEX scores are still parsed and displayed if available from variant annotation.
- Omics variant view test coverage
- String pattern escape warnings
- Code creating Alamut links for variant genes without canonical_transcript set
- Variant delete button in ClinVar submissions page
- Broken search cases by case similarity
- Missing caller tag for TRGT

## [4.88.1]
### Fixed
- Patch update igv.js to 3.0.5

## [4.88]
### Added
- Added CoLoRSdb frequency to Pop Freq column on variantS page
- Hovertip to gene panel names with associated genes in SV variant view, when variant covers more than one gene
- RNA sample ID can be provided in case load config if different from sample_id
### Fixed
- Broken `scout setup database` command
- Update demo VCF header, adding missing keys found on variants
- Broken upload to Codecov step in Tests & Coverage GitHub action
- Tomte DROP column names have been updated (backwards compatibility preserved for main fields)
- WTS outlierS view to display correct individual IDs for cases with multiple individuals
- WTS outlierS not displayed on WTS outlierS view

## [4.87.1]
### Fixed
- Positioning and alignment of genes cell on variantS page

## [4.87]
### Added
- Option to configure RNA build on case load (default '38')
### Changed
- Tooltip on RNA alignments now shows RNA genome build version
- Updated igv.js to v3.0.4
### Fixed
- Style of "SNVs" and "SVs" buttons on WTS Outliers page
- Chromosome alias files for igv.js
- Genes track displayed also when RNA alignments are present without splice junctions track on igv browser
- Genes track displayed again when splice junction tracks are present

## [4.86.1]
### Fixed
- Loading and updating PanelApp panels, including PanelApp green

## [4.86]
### Added
- Display samples' name (tooltip) and affected status directly on caseS page
- Search SVs across all cases, in given genes
- `CLINVAR_API_URL` param can be specified in app settings to override the URL used to send ClinVar submissions to. Intended for testing.
- Support for loading and storing OMICS data
- Parse DROP Fraser and Outrider TSVs
- Display omics variants - wts outliers (Fraser, Outrider)
- Parse GNOMAD `gnomad_af` and `gnomad_popmax_af` keys from variants annotated with `echtvar`
- Make removed panel optionally visible to non-admin or non maintainers
- Parse CoLoRSdb frequencies annotated in the variant INFO field with the `colorsdb_af` key
- Download -omics variants using the `Filter and export button`
- Clickable COSMIC links on IGV tracks
- Possibility to un-audit previously audited filters
- Reverted table style and removed font awesome style from IGV template
- Case status tags displayed on dashboard case overview
### Changed
- Updated igv.js to v3.0.1
- Alphabetically sort IGV track available for custom selection
- Updated wokeignore to avoid unfixable warning
- Update Chart.js to v4.4.3
- Use tornado library version >= 6.4.1
- Fewer variants in the MEI demo file
- Switch to FontAwesome v.6 instead of using icons v.5 + kit with icons v.6
- Show time (hours and minutes) additionally to date on comments and activity panel
### Fixed
- Only add expected caller keys to variant (FOUND_IN or SVDB_ORIGIN)
- Splice junction merged track height offset in IGV.js
- Splice junction initiation crash with empty variant obj
- Splice junction variant routing for cases with WTS but without outlier data
- Variant links to ExAC, now pointing to gnomAD, since the ExAC browser is no longer available
- Style of HPO terms assigned to a case, now one phenotype per line
- RNA sashimi view rendering should work also if the gene track is user disabled
- Respect IGV tracks chosen by user in variant IGV settings

## [4.85]
### Added
- Load also genes which are missing Ensembl gene ID (72 in both builds), including immunoglobulins and fragile sites
### Changed
- Unfreeze werkzeug again
- Show "(Removed)" after removed panels in dropdown
- The REVEL score is collected as the maximum REVEL score from all of the variant's transcripts
- Parse GNOMAD POPMAX values only if they are numerical when loading variants
### Fixed
- Alphabetically sort "select default panels" dropdown menu options on case page
- Show gene panel removed status on case page
- Fixed visibility of the following buttons: remove assignee, remove pinned/causative, remove comment, remove case from group

## [4.84]
### Changed
- Clearer error message when a loqusdb query fails for an instance that initially connected
- Do not load chanjo-report module if not needed and more visible message when it fails loading
- Converted the HgncGene class into a Pydantic class
- Swap menu open and collapse indicator chevrons - down is now displayed-open, right hidden-closed
- Linters and actions now all use python 3.11
### Fixed
- Safer way to update variant genes and compounds that avoids saving temporary decorators into variants' database documents
- Link to HGNC gene report on gene page
- Case file load priority so that e.g. SNV get loaded before SV, or clinical before research, for consistent variant_id collisions

## [4.83]
### Added
- Edit ACMG classifications from variant page (only for classifications with criteria)
- Events for case CLI events (load case, update case, update individual)
- Support for loading and displaying local custom IGV tracks
- MANE IGV track to be used as a local track for igv.js (see scout demo config file)
- Optional separate MT VCFs, for `nf-core/raredisease`
### Changed
- Avoid passing verbs from CaseHandler - functions for case sample and individual in CaseEventHandler
- Hide mtDNA report and coverage report links on case sidebar for cases with WTS data only
- Modified OMIM-AUTO gene panel to include genes in both genome builds
- Moved chanjo code into a dedicated extension
- Optimise the function that collects "match-safe" genes for an institute by avoiding duplicated genes from different panels
- Users must actively select "show matching causatives/managed" on a case page to see matching numbers
- Upgraded python version from 3.8 to 3.11 in Docker images
### Fixed
- Fix several tests that relied on number of events after setup to be 0
- Removed unused load case function
- Artwork logo sync sketch with png and export svg
- Clearer exception handling on chanjo-report setup - fail early and visibly
- mtDNA report crashing when one or more samples from a case is not in the chanjo database
- Case page crashing on missing phenotype terms
- ACMG benign modifiers
- Speed up tests by caching python env correctly in Github action and adding two more test groups
- Agile issue templates were added globally to the CG-org. Adding custom issue templates to avoid exposing customers
- PanelApp panel not saving genes with empty `EnsembleGeneIds` list
- Speed up checking outdated gene panels
- Do not load research variants automatically when loading a case

## [4.82.2]
### Fixed
- Warning icon in case pages for individuals where `confirmed_sex` is false
- Show allele sizes form ExpansionHunter on STR variantS page again

## [4.82.1]
### Fixed
- Revert the installation of flask-ldapconn to use the version available on PyPI to be able to push new scout releases to PyPI

## [4.82]
### Added
- Tooltip for combined score in tables for compounds and overlapping variants
- Checkbox to filter variants by excluding genes listed in selected gene panels, files or provided as list
- STR variant information card with database links, replacing empty frequency panel
- Display paging and number of HPO terms available in the database on Phenotypes page
- On case page, typeahead hints when searching for a disease using substrings containing source ("OMIM:", "ORPHA:")
- Button to monitor the status of submissions on ClinVar Submissions page
- Option to filter cancer variants by number of observations in somatic and germline archived database
- Documentation for integrating chanjo2
- More up-to-date VEP CSQ dbNSFP frequency keys
- Parse PacBio TRGT (Tandem repeat genotyping tool) Short Tandem Repeat VCFs
### Changed
- In the case_report #panel-tables has a fixed width
- Updated IGV.js to 2.15.11
- Fusion variants in case report now contain same info as on fusion variantS page
- Block submission of somatic variants to ClinVar until we harmonise with their changed API
- Additional control on the format of conditions provided in ClinVar form
- Errors while loading managed variants from file are now displayed on the Managed Variants page
- Chanjo2 coverage button visible only when query will contain a list of HGNC gene IDs
- Use Python-Markdown directly instead of the unmaintained Flask-Markdown
- Use Markupsafe instead of long deprecated, now removed Flask Markup
- Prepare to unfreeze Werkzeug, but don't actually activate until chanjo can deal with the change
### Fixed
- Submit requests to Chanjo2 using HTML forms instead of JSON data
- `Research somatic variants` link name on caseS page
- Broken `Install the HTML 2 PDF renderer` step in a GitHub action
- Fix ClinVar form parsing to not include ":" in conditionType.id when condition conditionType.db is Orphanet
- Fix condition dropdown and pre-selection on ClinVar form for cases with associated ORPHA diagnoses
- Improved visibility of ClinVar form in dark mode
- End coordinates for indels in ClinVar form
- Diagnoses API search crashing with empty search string
- Variant's overlapping panels should show overlapping of variant genes against the latest version of the panel
- Case page crashing when case has both variants in a ClinVar submission and pinned not loaded variants
- Installation of git in second build stage of Dockerfile, allowing correct installation of libraries

## [4.81]
### Added
- Tag for somatic SV IGH-DUX4 detection samtools script
### Changed
- Upgraded Bootstrap version in reports from 4.3.1 to 5.1.3
### Fixed
- Buttons layout in HPO genes panel on case page
- Added back old variant rankscore index with different key order to help loading on demo instance
- Cancer case_report panel-table no longer contains inheritance information
- Case report pinned variants card now displays info text if all pinned variants are present in causatives
- Darkmode setting now applies to the comment-box accordion
- Typo in case report causing `cancer_rank_options is undefined` error

## [4.80]
### Added
- Support for .d4 files coverage using chanjo2 (Case page sidebar link) with test
- Link to chanjo2 coverage report and coverage gene overview on gene panel page
- Link to chanjo2 coverage report on Case page, HPO dynamic gene list
- Link to genes coverage overview report on Case page, HPO dynamic gene list
### Changed
- All links in disease table on diagnosis page now open in a new tab
- Dark mode settings applied to multi-selects on institute settings page
- Comments on case and variant pages can be viewed by expanding an accordion
- On case page information on pinned variants and variants submitted to ClinVar are displayed in the same table
- Demo case file paths are now stored as absolute paths
- Optimised indices to address slow queries
- On case page default panels are now found at the top of the table, and it can be sorted by this trait
### Fixed
- On variants page, search for variants in genes present only in build 38 returning no results
- Pin/unpin with API was not able to make event links
- A new field `Explanation for multiple conditions` is available in ClinVar for submitting variants with more than one associated condition
- Fusion genes with partners lacking gene HGNC id will still be fully loaded
- Fusion variantS export now contains fusion variant specific columns
- When Loqusdb observations count is one the table includes information on if observation was for the current or another case

## [4.79.1]
### Fixed
- Exporting variants without rank score causing page to crash
- Display custom annotations also on cancer variant page

## [4.79]
### Added
- Added tags for Sniffles and CNVpytor, two LRS SV callers
- Button on case page for displaying STR variants occurring in the dynamic HPO panel
- Display functional annotation relative to variant gene's MANE transcripts on variant summary, when available
- Links to ACMG structural variant pathogenicity classification guidelines
- Phenomodels checkboxes can now include orpha terms
- Add incidental finding to case tags
- Get an alert on caseS page when somebody validates variants you ordered Sanger sequencing for
### Changed
- In the diagnoses page genes associated with a disease are displayed using hgnc symbol instead of hgnc id
- Refactor view route to allow navigation directly to unique variant document id, improve permissions check
- Do not show MANE and MANE Plus Clinical transcripts annotated from VEP (saved in variants) but collect this info from the transcripts database collection
- Refactor view route to allow navigation directly to unique case id (in particular for gens)
- `Institutes to share cases with` on institute's settings page now displays institutes names and IDs
- View route with document id selects view template based on variant category
### Fixed
- Refactored code in cases blueprints and variant_events adapter (set diseases for partial causative variants) to use "disease" instead of "omim" to encompass also ORPHA terms
- Refactored code in `scout/parse/omim.py` and `scout/parse/disease_terms.py` to use "disease" instead of "phenotype" to differentiate from HPO terms
- Be more careful about checking access to variant on API access
- Show also ACMG VUS on general report (could be missing if not e.g. pinned)

## [4.78]
### Added
- Case status labels can be added, giving more finegrained details on a solved status (provisional, diagnostic, carrier, UPD, SMN, ...)
- New SO terms: `sequence_variant` and `coding_transcript_variant`
- More MEI specific annotation is shown on the variant page
- Parse and save MANE transcripts info when updating genes in build 38
- ClinVar submission can now be downloaded as a json file
- `Mane Select` and `Mane Plus Clinical` badges on Gene page, when available
- ClinVar submission can now be downloaded as a json file
- API endpoint to pin variant
- Display common/uncommon/rare on summary of mei variant page
### Changed
- In the ClinVar form, database and id of assertion criteria citation are now separate inputs
- Customise institute settings to be able to display all cases with a certain status on cases page (admin users)
- Renamed `Clinical Significance` to `Germline Classification` on multistep ClinVar form
- Changed the "x" in cases.utils.remove_form button text to red for better visibility in dark mode
- Update GitHub actions
- Default loglevel up to INFO, making logs with default start easier to read
- Add XTR region to PAR region definition
- Diagnoses can be searched on diagnoses page without waiting for load first
### Fixed
- Removed log info showing hgnc IDs used in variantS search
- Maintain Matchmaker Exchange and Beacon submission status when a case is re-uploaded
- Inheritance mode from ORPHA should not be confounded with the OMIM inheritance model
- Decipher link URL changes
- Refactored code in cases blueprints to use "disease" instead of "omim" to encompass also ORPHA terms

## [4.77]
### Added
- Orpha disease terms now include information on inheritance
- Case loading via .yaml config file accepts subject_id and phenotype_groups (if previously defined as constant default or added per institute)
- Possibility to submit variants associated with Orphanet conditions to ClinVar
- Option update path to .d4 files path for individuals of an existing case using the command line
- More constraint information is displayed per gene in addition to pLi: missense and LoF OE, CI (inluding LOEUF) and Z-score.
### Changed
- Introduce validation in the ClinVar multistep form to make sure users provide at least one variant-associated condition
- CLI scout update individual accepts subject_id
- Update ClinVar inheritance models to reflect changes in ClinVar submission API
- Handle variant-associated condition ID format in background when creating ClinVar submissions
- Replace the code that downloads Ensembl genes, transcripts and exons with the Schug web app
- Add more info to error log when transcript variant frequency parsing fails.
- GnomAD v4 constraint information replaces ExAC constraints (pLi).
### Fixed
- Text input of associated condition in ClinVar form now aligns to the left
- Alignment of contents in the case report has been updated
- Missing number of phenotypes and genes from case diagnoses
- Associate OMIM and/or ORPHA diagnoses with partial causatives
- Visualization of partial causatives' diagnoses on case page: style and links
- Revert style of pinned variants window on the case page
- Rename `Clinical significanc` to `Germline classification` in ClinVar submissions exported files
- Rename `Clinical significance citations` to `Classification citations` in ClinVar submissions exported files
- Rename `Comment on clinical significance` to `Comment on classification` in ClinVar submissions exported files
- Show matching partial causatives on variant page
- Matching causatives shown on case page consisting only of variant matching the default panels of the case - bug introduced since scout v4.72 (Oct 18, 2023)
- Missing somatic variant read depth leading to report division by zero

## [4.76]
### Added
- Orphacodes are visible in phenotype tables
- Pydantic validation of image paths provided in case load config file
- Info on the user which created a ClinVar submission, when available
- Associate .d4 files to case individuals when loading a case via config file
### Changed
- In diagnoses page the load of diseases are initiated by clicking a button
- Revel score, Revel rank score and SpliceAI values are also displayed in Causatives and Validated variants tables
- Remove unused functions and tests
- Analysis type and direct link from cases list for OGM cases
- Removed unused `case_obj` parameter from server/blueprints/variant/controllers/observations function
- Possibility to reset ClinVar submission ID
- Allow ClinVar submissions with custom API key for users registered as ClinVar submitters or when institute doesn't have a preset list of ClinVar submitters
- Ordered event verbs alphabetically and created ClinVar-related user events
- Removed the unused "no-variants" option from the load case command line
### Fixed
- All disease_terms have gene HGNC ids as integers when added to the scout database
- Disease_term identifiers are now prefixed with the name of the coding system
- Command line crashing with error when updating a user that doesn't exist
- Thaw coloredlogs - 15.0.1 restores errorhandler issue
- Thaw crypography - current base image and library version allow Docker builds
- Missing delete icons on phenomodels page
- Missing cryptography lib error while running Scout container on an ARM processor
- Round CADD values with many decimals on causatives and validated variants pages
- Dark-mode visibility of some fields on causatives and validated variants pages
- Clinvar submitters would be cleared when unprivileged users saved institute settings page
- Added a default empty string in cases search form to avoid None default value
- Page crashing when user tries to remove the same variant from a ClinVar submission in different browser tabs
- Update more GnomAD links to GnomAD v4 (v38 SNVs, MT vars, STRs)
- Empty cells for RNA fusion variants in Causatives and Verified variants page
- Submenu icons missing from collapsible actionbar
- The collapsible actionbar had some non-collapsing overly long entries
- Cancer observations for SVs not appearing in the variant details view
- Archived local observations not visible on cancer variantS page
- Empty Population Frequency column in the Cancer SV Variants view
- Capital letters in ClinVar events description shown on case page

## [4.75]
### Added
- Hovertip to gene panel names with associated genes in variant view, when variant covers more than one gene
- Tests for panel to genes
- Download of Orphadata en_product6 and en_product4 from CLI
- Parse and save `database_found` key/values for RNA fusion variants
- Added fusion_score, ffpm, split_reads, junction_reads and fusion_caller to the list of filters on RNA fusion variants page
- Renamed the function `get_mei_info` to `set_mei_info` to be consistent with the other functions
- Fixed removing None key/values from parsed variants
- Orphacodes are included in the database disease_terms
### Changed
- Allow use of projections when retrieving gene panels
- Do not save custom images as binary data into case and variant database documents
- Retrieve and display case and variant custom images using image's saved path
- Cases are activated by viewing FSHD and SMA reports
- Split multi-gene SNV variants into single genes when submitting to Matchmaker Exchange
- Alamut links also on the gene level, using transcript and HGVS: better for indels. Keep variant link for missing HGVS
- Thaw WTForms - explicitly coerce form decimal field entries when filters fetched from db
### Fixed
- Removed some extra characters from top of general report left over from FontAwsome fix
- Do not save fusion variants-specific key/values in other types of variants
- Alamut link for MT variants in build 38
- Convert RNA fusions variants `tool_hits` and `fusion_score` keys from string to numbers
- Fix genotype reference and alternative sequencing depths defaulting to -1 when values are 0
- DecimalFields were limited to two decimal places for several forms - lifting restrictions on AF, CADD etc.

## [4.74.1]
### Changed
- Parse and save into database also OMIM terms not associated to genes
### Fixed
- BioNano API FSHD report requests are GET in Access 1.8, were POST in 1.7
- Update more FontAwesome icons to avoid Pro icons
- Test if files still exist before attempting to load research variants
- Parsing of genotypes error, resulting in -1 values when alt or ref read depths are 0

## [4.74]
### Added
- SNVs and Indels, MEI and str variants genes have links to Decipher
- An `owner + case display name` index for cases database collection
- Test and fixtures for RNA fusion case page
- Load and display fusion variants from VCF files as the other variant types
- Option to update case document with path to mei variants (clinical and research)
### Changed
- Details on variant type and category for audit filters on case general report
- Enable Gens CN profile button also in somatic case view
- Fix case of analysis type check for Gens analysis button - only show for WGS
### Fixed
- loqusdb table no longer has empty row below each loqusid
- MatchMaker submission details page crashing because of change in date format returned by PatientMatcher
- Variant external links buttons style does not change color when visited
- Hide compounds with compounds follow filter for region or function would fail for variants in multiple genes
- Updated FontAwesome version to fix missing icons

## [4.73]
### Added
- Shortcut button for HPO panel MEI variants from case page
- Export managed variants from CLI
### Changed
- STRs visualization on case panel to emphasize abnormal repeat count and associated condition
- Removed cytoband column from STRs variant view on case report
- More long integers formatted with thin spaces, and copy to clipboard buttons added
### Fixed
- OMIM table is scrollable if higher than 700px on SV page
- Pinned variants validation badge is now red for false positives.
- Case display name defaulting to case ID when `family_name` or `display_name` are missing from case upload config file
- Expanded menu visible at screen sizes below 1000px now has background color
- The image in ClinVar howto-modal is now responsive
- Clicking on a case in case groups when case was already removed from group in another browser tab
- Page crashing when saving filters for mei variants
- Link visited color of images

## [4.72.4]
### Changed
- Automatic test mongod version increased to v7
### Fixed
- GnomAD now defaults to hg38 - change build 37 links accordingly

## [4.72.3]
### Fixed
- Somatic general case report small variant table can crash with unclassified variants

## [4.72.2]
### Changed
- A gunicorn maxrequests parameter for Docker server image - default to 1200
- STR export limit increased to 500, as for other variants
- Prevent long number wrapping and use thin spaces for separation, as per standards from SI, NIST, IUPAC, BIPM.
- Speed up case retrieval and lower memory use by projecting case queries
- Make relatedness check fails stand out a little more to new users
- Speed up case retrieval and lower memory use by projecting case queries
- Speed up variant pages by projecting only the necessary keys in disease collection query
### Fixed
- Huge memory use caused by cases and variants pages pulling complete disease documents from DB
- Do not include genes fetched from HPO terms when loading diseases
- Consider the renamed fields `Approved Symbol` -> `Approved Gene Symbol` and `Gene Symbols` -> `Gene/Locus And Other Related Symbols` when parsing OMIM terms from genemap2.txt file

## [4.72.1]
### Fixed
- Jinja filter that renders long integers
- Case cache when looking for causatives in other cases causing the server to hang

## [4.72]
### Added
- A GitHub action that checks for broken internal links in docs pages
- Link validation settings in mkdocs.yml file
- Load and display full RNA alignments on alignment viewer
- Genome build check when loading a case
- Extend event index to previous causative variants and always load them
### Fixed
- Documentation nav links for a few documents
- Slightly extended the BioNano Genomics Access integration docs
- Loading of SVs when VCF is missing the INFO.END field but has INFO.SVLEN field
- Escape protein sequence name (if available) in case general report to render special characters correctly
- CaseS HPO term searches for multiple terms works independent of order
- CaseS search regexp should not allow backslash
- CaseS cohort tags can contain whitespace and still match
- Remove diagnoses from cases even if OMIM term is not found in the database
- Parsing of disease-associated genes
- Removed an annoying warning while updating database's disease terms
- Displaying custom case images loaded with scout version <= 4.71
- Use pydantic version >=2 in requirements.txt file
### Changed
- Column width adjustment on caseS page
- Use Python 3.11 in tests
- Update some github actions
- Upgraded Pydantic to version 2
- Case validation fails on loading when associated files (alignments, VCFs and reports) are not present on disk
- Case validation fails on loading when custom images have format different then ["gif", "svg", "png", "jpg", "jpeg"]
- Custom images keys `case` and `str` in case config yaml file are renamed to `case_images` and `str_variants_images`
- Simplify and speed up case general report code
- Speed up case retrieval in case_matching_causatives
- Upgrade pymongo to version 4
- When updating disease terms, check that all terms are consistent with a DiseaseTerm model before dropping the old collection
- Better separation between modules loading HPO terms and diseases
- Deleted unused scout.build.phenotype module
- Stricter validation of mandatory genome build key when loading a case. Allowed values are ['37','38',37,38]
- Improved readability of variants length and coordinates on variantS pages

## [4.71]
### Added
- Added Balsamic keys for SweGen and loqusdb local archive frequecies, SNV and SV
- New filter option for Cancer variantS: local archive RD loqusdb
- Show annotated observations on SV variantS view, also for cancer somatic SVs
- Revel filter for variantS
- Show case default panel on caseS page
- CADD filter for Cancer Somatic SNV variantS - show score
- SpliceAI-lookup link (BROAD, shows SpliceAI and Pangolin) from variant page
- BioNano Access server API - check projects, samples and fetch FSHD reports
### Fixed
- Name of reference genome build for RNA for compatibility with IGV locus search change
- Howto to run the Docker image on Mac computers in `admin-guide/containers/container-deploy.md`
- Link to Weasyprint installation howto in README file
- Avoid filling up disk by creating a reduced VCF file for every variant that is visualized
- Remove legacy incorrectly formatted CODEOWNERS file
- Restrain variant_type requests to variantS views to "clinical" or "research"
- Visualization of cancer variants where cancer case has no affected individual
- ProteinPaint gene link (small StJude API change)
- Causative MEI variant link on causatives page
- Bionano access api settings commented out by default in Scout demo config file.
- Do not show FSHD button on freshly loaded cases without bionano_access individuals
- Truncate long variants' HGVS on causative/Clinically significant and pinned variants case panels
### Changed
- Remove function call that tracks users' browser version
- Include three more splice variant SO terms in clinical filter severe SO terms
- Drop old HPO term collection only after parsing and validation of new terms completes
- Move score to own column on Cancer Somatic SNV variantS page
- Refactored a few complex case operations, breaking out sub functionalities

## [4.70]
### Added
- Download a list of Gene Variants (max 500) resulting from SNVs and Indels search
- Variant PubMed link to search for gene symbol and any aliases
### Changed
- Clearer gnomAD values in Variants page
### Fixed
- CaseS page uniform column widths
- Include ClinVar variants into a scrollable div element on Case page
- `canonical_transcript` variable not initialized in get_hgvs function (server.blueprints.institutes.controllers.py)
- Catch and display any error while importing Phenopacket info
- Modified Docker files to use python:3.8-slim-bullseye to prevent gunicorn workers booting error

## [4.69]
### Added
- ClinVar submission howto available also on Case page
- Somatic score and filtering for somatic SV callers, if available
- Show caller as a tooltip on variantS list
### Fixed
- Crash when attempting to export phenotype from a case that had never had phenotypes
- Aesthetic fix to Causative and Pinned Variants on Case page
- Structural inconsistency for ClinVar Blueprint templates
- Updated igv.js to 2.15.8 to fix track default color bug
- Fixed release versions for actions.
- Freeze tornado below 6.3.0 for compatibility with livereload 2.6.3
- Force update variants count on case re-upload
- IGV locus search not working - add genome reference id
- Pin links to MEI variants should end up on MEI not SV variant view
- Load also matching MEI variants on forced region load
- Allow excluding MEI from case variant deletion
- Fixed the name of the assigned user when the internal user ID is different from the user email address
- Gene variantS should display gene function, region and full hgvs
### Changed
- FontAwesome integrity check fail (updated resource)
- Removed ClinVar API validation buttons in favour of direct API submission
- Improved layout of Institute settings page
- ClinVar API key and allowed submitters are set in the Institute settings page


## [4.68]
### Added
- Rare Disease Mobile Element Insertion variants view
### Changed
- Updated igv.js to 2.15.6
### Fixed
- Docker stage build pycairo.
- Restore SNV and SV rank models versions on Causatives and Verified pages
- Saving `REVEL_RANKSCORE` value in a field named `revel` in variants database documents

## [4.67]
### Added
- Prepare to filter local SV frequency
### Changed
- Speed up instituteS page loading by refactoring cases/institutes query
- Clinical Filter for SVs includes `splice_polypyrimidine_tract_variant` as a severe consequence
- Clinical Filter for SVs includes local variant frequency freeze ("old") for filtering, starting at 30 counts
- Speed up caseS page loading by adding status to index and refactoring totals count
- HPO file parsing is updated to reflect that HPO have changed a few downloadable file formats with their 230405 release.
### Fixed
- Page crashing when a user tries to edit a comment that was removed
- Warning instead of crashed page when attempting to retrieve a non-existent Phenopacket
- Fixed StJude ProteinPaint gene link (URL change)
- Freeze of werkzeug library to version<2.3 to avoid problems resulting from the consequential upgrade of the Flask lib
- Huge list of genes in case report for megabases-long structural variants.
- Fix displaying institutes without associated cases on institutes page
- Fix default panel selection on SVs in cancer case report

## [4.66]
### Changed
- Moved Phenomodels code under a dedicated blueprint
- Updated the instructions to load custom case report under admin guide
- Keep variants filter window collapsed except when user expands it to filter
### Added
- A summary table of pinned variants on the cancer case general report
- New openable matching causatives and managed variants lists for default gene panels only for convenience
### Fixed
- Gens structural variant page link individual id typo

## [4.65.2]
### Fixed
- Generating general case report with str variants containing comments

## [4.65.1]
### Fixed
- Visibility of `Gene(s)` badges on SV VariantS page
- Hide dismiss bar on SV page not working well
- Delivery report PDF download
- Saving Pipeline version file when loading a case
- Backport compatible import of importlib metadata for old python versions (<3.8)

## [4.65]
### Added
- Option to mark a ClinVar submission as submitted
- Docs on how to create/update the PanelApp green genes as a system admin
- `individual_id`-parameter to both Gens links
- Download a gene panel in TXT format from gene panel page
- Panel gene comments on variant page: genes in panels can have comments that describe the gene in a panel context
### Changed
- Always show each case category on caseS page, even if 0 cases in total or after current query
- Improved sorting of ClinVar submissions
- Pre-populate SV type select in ClinVar submission form, when possible
- Show comment badges in related comments tables on general report
- Updated version of several GitHub actions
- Migrate from deprecated `pkg_resources` lib to `importlib_resources`
- Dismiss bar on variantS pages is thinner.
- Dismiss bar on variantS pages can be toggled open or closed for the duration of a login session.
### Fixed
- Fixed Sanger order / Cancel order modal close buttons
- Visibility of SV type in ClinVar submission form
- Fixed a couple of creations where now was called twice, so updated_at and created_at could differ
- Deprecated Ubuntu version 18.04 in one GitHub action
- Panels that have been removed (hidden) should not be visible in views where overlapping gene panels for genes are shown
- Gene panel test pointing to the right function

## [4.64]
### Added
- Create/Update a gene panel containing all PanelApp green genes (`scout update panelapp-green -i <cust_id>`)
- Links for ACMG pathogenicity impact modification on the ACMG classification page
### Changed
- Open local observation matching cases in new windows
### Fixed
- Matching manual ranked variants are now shown also on the somatic variant page
- VarSome links to hg19/GRCh37
- Managed variants filter settings lost when navigating to additional pages
- Collect the right variant category after submitting filter form from research variantS page
- Beacon links are templated and support variants in genome build 38

## [4.63]
### Added
- Display data sharing info for ClinVar, Matchmaker Exchange and Beacon in a dedicated column on Cases page
- Test for `commands.download.omim.print_omim`
- Display dismissed variants comments on general case report
- Modify ACMG pathogenicity impact (most commonly PVS1, PS3) based on strength of evidence with lab director's professional judgement
- REViewer button on STR variant page
- Alamut institution parameter in institute settings for Alamut Visual Plus software
- Added Manual Ranks Risk Factor, Likely Risk Factor and Uncertain Risk Factor
- Display matching manual ranks from previous cases the user has access to on VariantS and Variant pages
- Link to gnomAD gene SVs v2.1 for SV variants with gnomAD frequency
- Support for nf-core/rnafusion reports
### Changed
- Display chrY for sex unknown
- Deprecate legacy scout_load() method API call.
- Message shown when variant tag is updated for a variant
- When all ACMG classifications are deleted from a variant, the current variant classification status is also reset.
- Refactored the functions that collect causative variants
- Removed `scripts/generate_test_data.py`
### Fixed
- Default IGV tracks (genes, ClinVar, ClinVar CNVs) showing even if user unselects them all
- Freeze Flask-Babel below v3.0 due to issue with a locale decorator
- Thaw Flask-Babel and fix according to v3 standard. Thank you @TkTech!
- Show matching causatives on somatic structural variant page
- Visibility of gene names and functional annotations on Causatives/Verified pages
- Panel version can be manually set to floating point numbers, when modified
- Causatives page showing also non-causative variants matching causatives in other cases
- ClinVar form submission for variants with no selected transcript and HGVS
- Validating and submitting ClinVar objects not containing both Variant and Casedata info

## [4.62.1]
### Fixed
- Case page crashing when adding a case to a group without providing a valid case name

## [4.62]
### Added
- Validate ClinVar submission objects using the ClinVar API
- Wrote tests for case and variant API endpoints
- Create ClinVar submissions from Scout using the ClinVar API
- Export Phenopacket for affected individual
- Import Phenopacket from JSON file or Phenopacket API backend server
- Use the new case name option for GENS requests
- Pre-validate refseq:HGVS items using VariantValidator in ClinVar submission form
### Fixed
- Fallback for empty alignment index for REViewer service
- Source link out for MIP 11.1 reference STR annotation
- Avoid duplicate causatives and pinned variants
- ClinVar clinical significance displays only the ACMG terms when user selects ACMG 2015 as assertion criteria
- Spacing between icon and text on Beacon and MatchMaker links on case page sidebar
- Truncate IDs and HGVS representations in ClinVar pages if longer than 25 characters
- Update ClinVar submission ID form
- Handle connection timeout when sending requests requests to external web services
- Validate any ClinVar submission regardless of its status
- Empty Phenopackets import crashes
- Stop Spinner on Phenopacket JSON download
### Changed
- Updated ClinVar submission instructions

## [4.61.1]
### Fixed
- Added `UMLS` as an option of `Condition ID type` in ClinVar Variant downloaded files
- Missing value for `Condition ID type` in ClinVar Variant downloaded files
- Possibility to open, close or delete a ClinVar submission even if it doesn't have an associated name
- Save SV type, ref and alt n. copies to exported ClinVar files
- Inner and outer start and stop SV coordinates not exported in ClinVar files
- ClinVar submissions page crashing when SV files don't contain breakpoint exact coordinates
- Align OMIM diagnoses with delete diagnosis button on case page
- In ClinVar form, reset condition list and customize help when condition ID changes

## [4.61]
### Added
- Filter case list by cases with variants in ClinVar submission
- Filter case list by cases containing RNA-seq data - gene_fusion_reports and sample-level tracks (splice junctions and RNA coverage)
- Additional case category `Ignored`, to be used for cases that don't fall in the existing 'inactive', 'archived', 'solved', 'prioritized' categories
- Display number of cases shown / total number of cases available for each category on Cases page
- Moved buttons to modify case status from sidebar to main case page
- Link to Mutalyzer Normalizer tool on variant's transcripts overview to retrieve official HVGS descriptions
- Option to manually load RNA MULTIQC report using the command `scout load report -t multiqc_rna`
- Load RNA MULTIQC automatically for a case if config file contains the `multiqc_rna` key/value
- Instructions in admin-guide on how to load case reports via the command line
- Possibility to filter RD variants by a specific genotype call
- Distinct colors for different inheritance models on RD Variant page
- Gene panels PDF export with case variants hits by variant type
- A couple of additional README badges for GitHub stats
- Upload and display of pipeline reference info and executable version yaml files as custom reports
- Testing CLI on hasta in PR template
### Changed
- Instructions on how to call dibs on scout-stage server in pull request template
- Deprecated CLI commands `scout load <delivery_report, gene_fusion_report, coverage_qc_report, cnv_report>` to replace them with command `scout load report -t <report type>`
- Refactored code to display and download custom case reports
- Do not export `Assertion method` and `Assertion method citation` to ClinVar submission files according to changes to ClinVar's submission spreadsheet templates.
- Simplified code to create and download ClinVar CSV files
- Colorize inheritance models badges by category on VariantS page
- `Safe variants matching` badge more visible on case page
### Fixed
- Non-admin users saving institute settings would clear loqusdb instance selection
- Layout of variant position, cytoband and type in SV variant summary
- Broken `Build Status - GitHub badge` on GitHub README page
- Visibility of text on grey badges in gene panels PDF exports
- Labels for dashboard search controls
- Dark mode visibility for ClinVar submission
- Whitespaces on outdated panel in extent report

## [4.60]
### Added
- Mitochondrial deletion signatures (mitosign) can be uploaded and shown with mtDNA report
- A `Type of analysis` column on Causatives and Validated variants pages
- List of "safe" gene panels available for matching causatives and managed variants in institute settings, to avoid secondary findings
- `svdb_origin` as a synonym for `FOUND_IN` to complement `set` for variants found by all callers
### Changed
- Hide removed gene panels by default in panels page
- Removed option for filtering cancer SVs by Tumor and Normal alt AF
- Hide links to coverage report from case dynamic HPO panel if cancer analysis
- Remove rerun emails and redirect users to the analysis order portal instead
- Updated clinical SVs igv.js track (dbVar) and added example of external track from `https://trackhubregistry.org/`
- Rewrote the ClinVar export module to simplify and add one variant at the time
- ClinVar submissions with phenotype conditions from: [OMIM, MedGen, Orphanet, MeSH, HP, MONDO]
### Fixed
- If trying to load a badly formatted .tsv file an error message is displayed.
- Avoid showing case as rerun when first attempt at case upload failed
- Dynamic autocomplete search not working on phenomodels page
- Callers added to variant when loading case
- Now possible to update managed variant from file without deleting it first
- Missing preselected chromosome when editing a managed variant
- Preselected variant type and subtype when editing a managed variant
- Typo in dbVar ClinVar track, hg19


## [4.59]
### Added
- Button to go directly to HPO SV filter variantS page from case
- `Scout-REViewer-Service` integration - show `REViewer` picture if available
- Link to HPO panel coverage overview on Case page
- Specify a confidence threshold (green|amber|red) when loading PanelApp panels
- Functional annotations in variants lists exports (all variants)
- Cancer/Normal VAFs and COSMIC ids in in variants lists exports (cancer variants)
### Changed
- Better visualization of regional annotation for long lists of genes in large SVs in Variants tables
- Order of cells in variants tables
- More evident links to gene coverage from Variant page
- Gene panels sorted by display name in the entire Case page
- Round CADD and GnomAD values in variants export files
### Fixed
- HPO filter button on SV variantS page
- Spacing between region|function cells in SVs lists
- Labels on gene panel Chanjo report
- Fixed ambiguous duplicated response headers when requesting a BAM file from /static
- Visited color link on gene coverage button (Variant page)

## [4.58.1]
### Fixed
- Case search with search strings that contain characters that can be escaped

## [4.58]
### Added
- Documentation on how to create/update PanelApp panels
- Add filter by local observations (archive) to structural variants filters
- Add more splicing consequences to SO term definitions
- Search for a specific gene in all gene panels
- Institute settings option to force show all variants on VariantS page for all cases of an institute
- Filter cases by validation pending status
- Link to The Clinical Knowledgebase (CKB) (https://ckb.jax.org/) in cancer variant's page
### Fixed
- Added a not-authorized `auto-login` fixture according to changes in Flask-Login 0.6.2
- Renamed `cache_timeout` param name of flask.send_file function to `max_age` (Flask 2.2 compliant)
- Replaced deprecated `app.config["JSON_SORT_KEYS"]` with app.json.sort_keys in app settings
- Bug in gene variants page (All SNVs and INDELs) when variant gene doesn't have a hgnc id that is found in the database
- Broken export of causatives table
- Query for genes in build 38 on `Search SNVs and INDELs` page
- Prevent typing special characters `^<>?!=\/` in case search form
- Search matching causatives also among research variants in other cases
- Links to variants in Verified variants page
- Broken filter institute cases by pinned gene
- Better visualization of long lists of genes in large SVs on Causative and Verified Variants page
- Reintroduced missing button to export Causative variants
- Better linking and display of matching causatives and managed variants
- Reduced code complexity in `scout/parse/variant/variant.py`
- Reduced complexity of code in `scout/build/variant/variant.py`

### Changed
- State that loqusdb observation is in current case if observations count is one and no cases are shown
- Better pagination and number of variants returned by queries in `Search SNVs and INDELs` page
- Refactored and simplified code used for collecting gene variants for `Search SNVs and INDELs` page
- Fix sidebar panel icons in Case view
- Fix panel spacing in Case view
- Removed unused database `sanger_ordered` and `case_id,category,rank_score` indexes (variant collection)
- Verified variants displayed in a dedicated page reachable from institute sidebar
- Unified stats in dashboard page
- Improved gene info for large SVs and cancer SVs
- Remove the unused `variant.str_variant` endpoint from variant views
- Easier editing of HPO gene panel on case page
- Assign phenotype panel less cramped on Case page
- Causatives and Verified variants pages to use the same template macro
- Allow hyphens in panel names
- Reduce resolution of example images
- Remove some animations in web gui which where rendered slow


## [4.57.4]
### Fixed
- Parsing of variant.FORMAT "DR" key in parse variant file

## [4.57.3]
### Fixed
- Export of STR verified variants
- Do not download as verified variants first verified and then reset to not validated
- Avoid duplicated lines in downloaded verified variants reflecting changes in variant validation status

## [4.57.2]
### Fixed
- Export of verified variants when variant gene has no transcripts
- HTTP 500 when visiting a the details page for a cancer variant that had been ranked with genmod

## [4.57.1]
### Fixed
- Updating/replacing a gene panel from file with a corrupted or malformed file

## [4.57]
### Added
- Display last 50 or 500 events for a user in a timeline
- Show dismiss count from other cases on matching variantS
- Save Beacon-related events in events collection
- Institute settings allow saving multiple loqusdb instances for one institute
- Display stats from multiple instances of loqusdb on variant page
- Display date and frequency of obs derived from count of local archive observations from MIP11 (requires fix in MIP)
### Changed
- Prior ACMG classifications view is no longer limited by pathogenicity
### Fixed
- Visibility of Sanger ordered badge on case page, light mode
- Some of the DataTables tables (Phenotypes and Diagnoses pages) got a bit dark in dark mode
- Remove all redundancies when displaying timeline events (some events are saved both as case-related and variant-related)
- Missing link in saved MatchMaker-related events
- Genes with mixed case gene symbols missing in PanelApp panels
- Alignment of elements on the Beacon submission modal window
- Locus info links from STR variantS page open in new browser tabs

## [4.56]
### Added
- Test for PanelApp panels loading
- `panel-umi` tag option when loading cancer analyses
### Changed
- Black text to make comments more visible in dark mode
- Loading PanelApp panels replaces pre-existing panels with same version
- Removed sidebar from Causatives page - navigation is available on the top bar for now
- Create ClinVar submissions from pinned variants list in case page
- Select which pinned variants will be included in ClinVar submission documents
### Fixed
- Remove a:visited css style from all buttons
- Update of HPO terms via command line
- Background color of `MIXED` and `PANEL-UMI` sequencing types on cases page
- Fixed regex error when searching for cases with query ending with `\ `
- Gene symbols on Causatives page lighter in dark mode
- SpliceAI tooltip of multigene variants

## [4.55]
### Changed
- Represent different tumor samples as vials in cases page
- Option to force-update the OMIM panel
### Fixed
- Low tumor purity badge alignment in cancer samples table on cancer case view
- VariantS comment popovers reactivate on hover
- Updating database genes in build 37
- ACMG classification summary hidden by sticky navbar
- Logo backgrounds fixed to white on welcome page
- Visited links turn purple again
- Style of link buttons and dropdown menus
- Update KUH and GMS logos
- Link color for Managed variants

## [4.54]
### Added
- Dark mode, using browser/OS media preference
- Allow marking case as solved without defining causative variants
- Admin users can create missing beacon datasets from the institute's settings page
- GenCC links on gene and variant pages
- Deprecation warnings when launching the app using a .yaml config file or loading cases using .ped files
### Changed
- Improved HTML syntax in case report template
- Modified message displayed when variant rank stats could not be calculated
- Expanded instructions on how to test on CG development server (cg-vm1)
- Added more somatic variant callers (Balsamic v9 SNV, develop SV)
### Fixed
- Remove load demo case command from docker-compose.yml
- Text elements being split across pages in PDF reports
- Made login password field of type `password` in LDAP login form
- Gene panels HTML select in institute's settings page
- Bootstrap upgraded to version 5
- Fix some Sourcery and SonarCloud suggestions
- Escape special characters in case search on institute and dashboard pages
- Broken case PDF reports when no Madeline pedigree image can be created
- Removed text-white links style that were invisible in new pages style
- Variants pagination after pressing "Filter variants" or "Clinical filter"
- Layout of buttons Matchmaker submission panel (case page)
- Removing cases from Matchmaker (simplified code and fixed functionality)
- Reintroduce check for missing alignment files purged from server

## [4.53]
### Added
### Changed
- Point Alamut API key docs link to new API version
- Parse dbSNP id from ID only if it says "rs", else use VEP CSQ fields
- Removed MarkupSafe from the dependencies
### Fixed
- Reintroduced loading of SVs for demo case 643595
- Successful parse of FOUND_IN should avoid GATK caller default
- All vulnerabilities flagged by SonarCloud

## [4.52]
### Added
- Demo cancer case gets loaded together with demo RD case in demo instance
- Parse REVEL_score alongside REVEL_rankscore from csq field and display it on SNV variant page
- Rank score results now show the ranking range
- cDNA and protein changes displayed on institute causatives pages
- Optional SESSION_TIMEOUT_MINUTES configuration in app config files
- Script to convert old OMIM case format (list of integers) to new format (list of dictionaries)
- Additional check for user logged in status before serving alignment files
- Download .cgh files from cancer samples table on cancer case page
- Number of documents and date of last update on genes page
### Changed
- Verify user before redirecting to IGV alignments and sashimi plots
- Build case IGV tracks starting from case and variant objects instead of passing all params in a form
- Unfreeze Werkzeug lib since Flask_login v.0.6 with bugfix has been released
- Sort gene panels by name (panelS and variant page)
- Removed unused `server.blueprints.alignviewers.unindexed_remote_static` endpoint
- User sessions to check files served by `server.blueprints.alignviewers.remote_static` endpoint
- Moved Beacon-related functions to a dedicated app extension
- Audit Filter now also loads filter displaying the variants for it
### Fixed
- Handle `attachment_filename` parameter renamed to `download_name` when Flask 2.2 will be released
- Removed cursor timeout param in cases find adapter function to avoid many code warnings
- Removed stream argument deprecation warning in tests
- Handle `no intervals found` warning in load_region test
- Beacon remove variants
- Protect remote_cors function in alignviewers view from Server-Side Request Forgery (SSRF)
- Check creation date of last document in gene collection to display when genes collection was updated last

## [4.51]
### Added
- Config file containing codecov settings for pull requests
- Add an IGV.js direct link button from case page
- Security policy file
- Hide/shade compound variants based on rank score on variantS from filter
- Chromograph legend documentation direct link
### Changed
- Updated deprecated Codecov GitHub action to v.2
- Simplified code of scout/adapter/mongo/variant
- Update IGV.js to v2.11.2
- Show summary number of variant gene panels on general report if more than 3
### Fixed
- Marrvel link for variants in genome build 38 (using liftover to build 37)
- Remove flags from codecov config file
- Fixed filter bug with high negative SPIDEX scores
- Renamed IARC TP53 button to to `TP53 Database`, modified also link since IARC has been moved to the US NCI: `https://tp53.isb-cgc.org/`
- Parsing new format of OMIM case info when exporting patients to Matchmaker
- Remove flask-debugtoolbar lib dependency that is using deprecated code and causes app to crash after new release of Jinja2 (3.1)
- Variant page crashing for cases with old OMIM terms structure (a list of integers instead of dictionary)
- Variant page crashing when creating MARRVEL link for cases with no genome build
- SpliceAI documentation link
- Fix deprecated `safe_str_cmp` import from `werkzeug.security` by freezing Werkzeug lib to v2.0 until Flask_login v.0.6 with bugfix is released
- List gene names densely in general report for SVs that contain more than 3 genes
- Show transcript ids on refseq genes on hg19 in IGV.js, using refgene source
- Display correct number of genes in general report for SVs that contain more than 32 genes
- Broken Google login after new major release of `lepture/authlib`
- Fix frequency and callers display on case general report

## [4.50.1]
### Fixed
- Show matching causative STR_repid for legacy str variants (pre Stranger hgnc_id)

## [4.50]
### Added
- Individual-specific OMIM terms
- OMIM disease descriptions in ClinVar submission form
- Add a toggle for melter rerun monitoring of cases
- Add a config option to show the rerun monitoring toggle
- Add a cli option to export cases with rerun monitoring enabled
- Add a link to STRipy for STR variants; shallow for ARX and HOXA13
- Hide by default variants only present in unaffected individuals in variants filters
- OMIM terms in general case report
- Individual-level info on OMIM and HPO terms in general case report
- PanelApp gene link among the external links on variant page
- Dashboard case filters fields help
- Filter cases by OMIM terms in cases and dashboard pages
### Fixed
- A malformed panel id request would crash with exception: now gives user warning flash with redirect
- Link to HPO resource file hosted on `http://purl.obolibrary.org`
- Gene search form when gene exists only in build 38
- Fixed odd redirect error and poor error message on missing column for gene panel csv upload
- Typo in parse variant transcripts function
- Modified keys name used to parse local observations (archived) frequencies to reflect change in MIP keys naming
- Better error handling for partly broken/timed out chanjo reports
- Broken javascript code when case Chromograph data is malformed
- Broader space for case synopsis in general report
- Show partial causatives on causatives and matching causatives panels
- Partial causative assignment in cases with no OMIM or HPO terms
- Partial causative OMIM select options in variant page
### Changed
- Slightly smaller and improved layout of content in case PDF report
- Relabel more cancer variant pages somatic for navigation
- Unify caseS nav links
- Removed unused `add_compounds` param from variant controllers function
- Changed default hg19 genome for IGV.js to legacy hg19_1kg_decoy to fix a few problematic loci
- Reduce code complexity (parse/ensembl.py)
- Silence certain fields in ClinVar export if prioritised ones exist (chrom-start-end if hgvs exist)
- Made phenotype non-mandatory when marking a variant as partial causative
- Only one phenotype condition type (OMIM or HPO) per variant is used in ClinVar submissions
- ClinVar submission variant condition prefers OMIM over HPO if available
- Use lighter version of gene objects in Omim MongoDB adapter, panels controllers, panels views and institute controllers
- Gene-variants table size is now adaptive
- Remove unused file upload on gene-variants page

## [4.49]
### Fixed
- Pydantic model types for genome_build, madeline_info, peddy_ped_check and peddy_sex_check, rank_model_version and sv_rank_model_version
- Replace `MatchMaker` with `Matchmaker` in all places visible by a user
- Save diagnosis labels along with OMIM terms in Matchmaker Exchange submission objects
- `libegl-mesa0_21.0.3-0ubuntu0.3~20.04.5_amd64.deb` lib not found by GitHub actions Docker build
- Remove unused `chromograph_image_files` and `chromograph_prefixes` keys saved when creating or updating an RD case
- Search managed variants by description and with ignore case
### Changed
- Introduced page margins on exported PDF reports
- Smaller gene fonts in downloaded HPO genes PDF reports
- Reintroduced gene coverage data in the PDF-exported general report of rare-disease cases
- Check for existence of case report files before creating sidebar links
- Better description of HPO and OMIM terms for patients submitted to Matchmaker Exchange
- Remove null non-mandatory key/values when updating a case
- Freeze WTForms<3 due to several form input rendering changes

## [4.48.1]
### Fixed
- General case PDF report for recent cases with no pedigree

## [4.48]
### Added
- Option to cancel a request for research variants in case page
### Changed
- Update igv.js to v2.10.5
- Updated example of a case delivery report
- Unfreeze cyvcf2
- Builder images used in Scout Dockerfiles
- Crash report email subject gives host name
- Export general case report to PDF using PDFKit instead of WeasyPrint
- Do not include coverage report in PDF case report since they might have different orientation
- Export cancer cases's "Coverage and QC report" to PDF using PDFKit instead of Weasyprint
- Updated cancer "Coverage and QC report" example
- Keep portrait orientation in PDF delivery report
- Export delivery report to PDF using PDFKit instead of Weasyprint
- PDF export of clinical and research HPO panels using PDFKit instead of Weasyprint
- Export gene panel report to PDF using PDFKit
- Removed WeasyPrint lib dependency

### Fixed
- Reintroduced missing links to Swegen and Beacon and dbSNP in RD variant page, summary section
- Demo delivery report orientation to fit new columns
- Missing delivery report in demo case
- Cast MNVs to SNV for test
- Export verified variants from all institutes when user is admin
- Cancer coverage and QC report not found for demo cancer case
- Pull request template instructions on how to deploy to test server
- PDF Delivery report not showing Swedac logo
- Fix code typos
- Disable codefactor raised by ESLint for javascript functions located on another file
- Loading spinner stuck after downloading a PDF gene panel report
- IGV browser crashing when file system with alignment files is not mounted

## [4.47]
### Added
- Added CADD, GnomAD and genotype calls to variantS export
### Changed
- Pull request template, to illustrate how to deploy pull request branches on cg-vm1 stage server
### Fixed
- Compiled Docker image contains a patched version (v4.9) of chanjo-report

## [4.46.1]
### Fixed
- Downloading of files generated within the app container (MT-report, verified variants, pedigrees, ..)

## [4.46]
### Added
- Created a Dockefile to be used to serve the dockerized app in production
- Modified the code to collect database params specified as env vars
- Created a GitHub action that pushes the Dockerfile-server image to Docker Hub (scout-server-stage) every time a PR is opened
- Created a GitHub action that pushes the Dockerfile-server image to Docker Hub (scout-server) every time a new release is created
- Reassign MatchMaker Exchange submission to another user when a Scout user is deleted
- Expose public API JSON gene panels endpoint, primarily to enable automated rerun checking for updates
- Add utils for dictionary type
- Filter institute cases using multiple HPO terms
- Vulture GitHub action to identify and remove unused variables and imports
### Changed
- Updated the python config file documentation in admin guide
- Case configuration parsing now uses Pydantic for improved typechecking and config handling
- Removed test matrices to speed up automatic testing of PRs
- Switch from Coveralls to Codecov to handle CI test coverage
- Speed-up CI tests by caching installation of libs and splitting tests into randomized groups using pytest-test-groups
- Improved LDAP login documentation
- Use lib flask-ldapconn instead of flask_ldap3_login> to handle ldap authentication
- Updated Managed variant documentation in user guide
- Fix and simplify creating and editing of gene panels
- Simplified gene variants search code
- Increased the height of the genes track in the IGV viewer
### Fixed
- Validate uploaded managed variant file lines, warning the user.
- Exporting validated variants with missing "genes" database key
- No results returned when searching for gene variants using a phenotype term
- Variants filtering by gene symbols file
- Make gene HGNC symbols field mandatory in gene variants page and run search only on form submit
- Make sure collaborator gene variants are still visible, even if HPO filter is used

## [4.45]
### Added
### Changed
- Start Scout also when loqusdbapi is not reachable
- Clearer definition of manual standard and custom inheritance models in gene panels
- Allow searching multiple chromosomes in filters
### Fixed
- Gene panel crashing on edit action

## [4.44]
### Added
### Changed
- Display Gene track beneath each sample track when displaying splice junctions in igv browser
- Check outdated gene symbols and update with aliases for both RD and cancer variantS
### Fixed
- Added query input check and fixed the Genes API endpoint to return a json formatted error when request is malformed
- Typo in ACMG BP6 tooltip

## [4.43.1]
### Added
- Added database index for OMIM disease term genes
### Changed
### Fixed
- Do not drop HPO terms collection when updating HPO terms via the command line
- Do not drop disease (OMIM) terms collection when updating diseases via the command line

## [4.43]
### Added
- Specify which collection(s) update/build indexes for
### Fixed
- Do not drop genes and transcripts collections when updating genes via the command line

## [4.42.1]
### Added
### Changed
### Fixed
- Freeze PyMongo lib to version<4.0 to keep supporting previous MongoDB versions
- Speed up gene panels creation and update by collecting only light gene info from database
- Avoid case page crash on Phenomizer queries timeout

## [4.42]
### Added
- Choose custom pinned variants to submit to MatchMaker Exchange
- Submit structural variant as genes to the MatchMaker Exchange
- Added function for maintainers and admins to remove gene panels
- Admins can restore deleted gene panels
- A development docker-compose file illustrating the scout/chanjo-report integration
- Show AD on variants view for cancer SV (tumor and normal)
- Cancer SV variants filter AD, AF (tumor and normal)
- Hiding the variants score column also from cancer SVs, as for the SNVs
### Changed
- Enforce same case _id and display_name when updating a case
- Enforce same individual ids, display names and affected status when updating a case
- Improved documentation for connecting to loqusdb instances (including loqusdbapi)
- Display and download HPO gene panels' gene symbols in italics
- A faster-built and lighter Docker image
- Reduce complexity of `panels` endpoint moving some code to the panels controllers
- Update requirements to use flask-ldap3-login>=0.9.17 instead of freezing WTForm
### Fixed
- Use of deprecated TextField after the upgrade of WTF to v3.0
- Freeze to WTForms to version < 3
- Remove the extra files (bed files and madeline.svg) introduced by mistake
- Cli command loading demo data in docker-compose when case custom images exist and is None
- Increased MongoDB connection serverSelectionTimeoutMS parameter to 30K (default value according to MongoDB documentation)
- Better differentiate old obs counts 0 vs N/A
- Broken cancer variants page when default gene panel was deleted
- Typo in tx_overview function in variant controllers file
- Fixed loqusdbapi SV search URL
- SV variants filtering using Decipher criterion
- Removing old gene panels that don't contain the `maintainer` key.

## [4.41.1]
### Fixed
- General reports crash for variant annotations with same variant on other cases

## [4.41]
### Added
- Extended the instructions for running the Scout Docker image (web app and cli).
- Enabled inclusion of custom images to STR variant view
### Fixed
- General case report sorting comments for variants with None genetic models
- Do not crash but redirect to variants page with error when a variant is not found for a case
- UCSC links coordinates for SV variants with start chromosome different than end chromosome
- Human readable variants name in case page for variants having start chromosome different from end chromosome
- Avoid always loading all transcripts when checking gene symbol: introduce gene captions
- Slow queries for evaluated variants on e.g. case page - use events instead
### Changed
- Rearrange variant page again, moving severity predictions down.
- More reactive layout width steps on variant page

## [4.40.1]
### Added
### Fixed
- Variants dismissed with inconsistent inheritance pattern can again be shown in general case report
- General report page for variants with genes=None
- General report crashing when variants have no panels
- Added other missing keys to case and variant dictionaries passed to general report
### Changed

## [4.40]
### Added
- A .cff citation file
- Phenotype search API endpoint
- Added pagination to phenotype API
- Extend case search to include internal MongoDB id
- Support for connecting to a MongoDB replica set (.py config files)
- Support for connecting to a MongoDB replica set (.yaml config files)
### Fixed
- Command to load the OMIM gene panel (`scout load panel --omim`)
- Unify style of pinned and causative variants' badges on case page
- Removed automatic spaces after punctuation in comments
- Remove the hardcoded number of total individuals from the variant's old observations panel
- Send delete requests to a connected Beacon using the DELETE method
- Layout of the SNV and SV variant page - move frequency up
### Changed
- Stop updating database indexes after loading exons via command line
- Display validation status badge also for not Sanger-sequenced variants
- Moved Frequencies, Severity and Local observations panels up in RD variants page
- Enabled Flask CORS to communicate CORS status to js apps
- Moved the code preparing the transcripts overview to the backend
- Refactored and filtered json data used in general case report
- Changed the database used in docker-compose file to use the official MongoDB v4.4 image
- Modified the Python (3.6, 3.8) and MongoDB (3.2, 4.4, 5.0) versions used in testing matrices (GitHub actions)
- Capitalize case search terms on institute and dashboard pages


## [4.39]
### Added
- COSMIC IDs collected from CSQ field named `COSMIC`
### Fixed
- Link to other causative variants on variant page
- Allow multiple COSMIC links for a cancer variant
- Fix floating text in severity box #2808
- Fixed MitoMap and HmtVar links for hg38 cases
- Do not open new browser tabs when downloading files
- Selectable IGV tracks on variant page
- Missing splice junctions button on variant page
- Refactor variantS representative gene selection, and use it also for cancer variant summary
### Changed
- Improve Javascript performance for displaying Chromograph images
- Make ClinVar classification more evident in cancer variant page

## [4.38]
### Added
- Option to hide Alamut button in the app config file
### Fixed
- Library deprecation warning fixed (insert is deprecated. Use insert_one or insert_many instead)
- Update genes command will not trigger an update of database indices any more
- Missing resources in temporary downloading directory when updating genes using the command line
- Restore previous variant ACMG classification in a scrollable div
- Loading spinner not stopping after downloading PDF case reports and variant list export
- Add extra Alamut links higher up on variant pages
- Improve UX for phenotypes in case page
- Filter and export of STR variants
- Update look of variants page navigation buttons
### Changed

## [4.37]
### Added
- Highlight and show version number for RefSeq MANE transcripts.
- Added integration to a rerunner service for toggling reanalysis with updated pedigree information
- SpliceAI display and parsing from VEP CSQ
- Display matching tiered variants for cancer variants
- Display a loading icon (spinner) until the page loads completely
- Display filter badges in cancer variants list
- Update genes from pre-downloaded file resources
- On login, OS, browser version and screen size are saved anonymously to understand how users are using Scout
- API returning institutes data for a given user: `/api/v1/institutes`
- API returning case data for a given institute: `/api/v1/institutes/<institute_id>/cases`
- Added GMS and Lund university hospital logos to login page
- Made display of Swedac logo configurable
- Support for displaying custom images in case view
- Individual-specific HPO terms
- Optional alamut_key in institute settings for Alamut Plus software
- Case report API endpoint
- Tooltip in case explaining that genes with genome build different than case genome build will not be added to dynamic HPO panel.
- Add DeepVariant as a caller
### Fixed
- Updated IGV to v2.8.5 to solve missing gene labels on some zoom levels
- Demo cancer case config file to load somatic SNVs and SVs only.
- Expand list of refseq trancripts in ClinVar submission form
- Renamed `All SNVs and INDELs` institute sidebar element to `Search SNVs and INDELs` and fixed its style.
- Add missing parameters to case load-config documentation
- Allow creating/editing gene panels and dynamic gene panels with genes present in genome build 38
- Bugfix broken Pytests
- Bulk dismissing variants error due to key conversion from string to integer
- Fix typo in index documentation
- Fixed crash in institute settings page if "collaborators" key is not set in database
- Don't stop Scout execution if LoqusDB call fails and print stacktrace to log
- Bug when case contains custom images with value `None`
- Bug introduced when fixing another bug in Scout-LoqusDB interaction
- Loading of OMIM diagnoses in Scout demo instance
- Remove the docker-compose with chanjo integration because it doesn't work yet.
- Fixed standard docker-compose with scout demo data and database
- Clinical variant assessments not present for pinned and causative variants on case page.
- MatchMaker matching one node at the time only
- Remove link from previously tiered variants badge in cancer variants page
- Typo in gene cell on cancer variants page
- Managed variants filter form
### Changed
- Better naming for variants buttons on cancer track (somatic, germline). Also show cancer research button if available.
- Load case with missing panels in config files, but show warning.
- Changing the (Female, Male) symbols to (F/M) letters in individuals_table and case-sma.
- Print stacktrace if case load command fails
- Added sort icon and a pointer to the cursor to all tables with sortable fields
- Moved variant, gene and panel info from the basic pane to summary panel for all variants.
- Renamed `Basics` panel to `Classify` on variant page.
- Revamped `Basics` panel to a panel dedicated to classify variants
- Revamped the summary panel to be more compact.
- Added dedicated template for cancer variants
- Removed Gene models, Gene annotations and Conservation panels for cancer variants
- Reorganized the orders of panels for variant and cancer variant views
- Added dedicated variant quality panel and removed relevant panes
- A more compact case page
- Removed OMIM genes panel
- Make genes panel, pinned variants panel, causative variants panel and ClinVar panel scrollable on case page
- Update to Scilifelab's 2020 logo
- Update Gens URL to support Gens v2.0 format
- Refactor tests for parsing case configurations
- Updated links to HPO downloadable resources
- Managed variants filtering defaults to all variant categories
- Changing the (Kind) drop-down according to (Category) drop-down in Managed variant add variant
- Moved Gens button to individuals table
- Check resource files availability before starting updating OMIM diagnoses
- Fix typo in `SHOW_OBSERVED_VARIANT_ARCHIVE` config param

## [4.36]
### Added
- Parse and save splice junction tracks from case config file
- Tooltip in observations panel, explaining that case variants with no link might be old variants, not uploaded after a case rerun
### Fixed
- Warning on overwriting variants with same position was no longer shown
- Increase the height of the dropdowns to 425px
- More indices for the case table as it grows, specifically for causatives queries
- Splice junction tracks not centered over variant genes
- Total number of research variants count
- Update variants stats in case documents every time new variants are loaded
- Bug in flashing warning messages when filtering variants
### Changed
- Clearer warning messages for genes and gene/gene-panels searches in variants filters

## [4.35]
### Added
- A new index for hgnc_symbol in the hgnc_gene collection
- A Pedigree panel in STR page
- Display Tier I and II variants in case view causatives card for cancer cases
### Fixed
- Send partial file data to igv.js when visualizing sashimi plots with splice junction tracks
- Research variants filtering by gene
- Do not attempt to populate annotations for not loaded pinned/causatives
- Add max-height to all dropdowns in filters
### Changed
- Switch off non-clinical gene warnings when filtering research variants
- Don't display OMIM disease card in case view for cancer cases
- Refactored Individuals and Causative card in case view for cancer cases
- Update and style STR case report

## [4.34]
### Added
- Saved filter lock and unlock
- Filters can optionally be marked audited, logging the filter name, user and date on the case events and general report.
- Added `ClinVar hits` and `Cosmic hits` in cancer SNVs filters
- Added `ClinVar hits` to variants filter (rare disease track)
- Load cancer demo case in docker-compose files (default and demo file)
- Inclusive-language check using [woke](https://github.com/get-woke/woke) github action
- Add link to HmtVar for mitochondrial variants (if VCF is annotated with HmtNote)
- Grey background for dismissed compounds in variants list and variant page
- Pin badge for pinned compounds in variants list and variant page
- Support LoqusDB REST API queries
- Add a docker-compose-matchmaker under scout/containers/development to test matchmaker locally
- Script to investigate consequences of symbol search bug
- Added GATK to list of SV and cancer SV callers
### Fixed
- Make MitoMap link work for hg38 again
- Export Variants feature crashing when one of the variants has no primary transcripts
- Redirect to last visited variantS page when dismissing variants from variants list
- Improved matching of SVs Loqus occurrences in other cases
- Remove padding from the list inside (Matching causatives from other cases) panel
- Pass None to get_app function in CLI base since passing script_info to app factory functions was deprecated in Flask 2.0
- Fixed failing tests due to Flask update to version 2.0
- Speed up user events view
- Causative view sort out of memory error
- Use hgnc_id for gene filter query
- Typo in case controllers displaying an error every time a patient is matched against external MatchMaker nodes
- Do not crash while attempting an update for variant documents that are too big (> 16 MB)
- Old STR causatives (and other variants) may not have HGNC symbols - fix sort lambda
- Check if gene_obj has primary_transcript before trying to access it
- Warn if a gene manually searched is in a clinical panel with an outdated name when filtering variants
- ChrPos split js not needed on STR page yet
### Changed
- Remove parsing of case `genome_version`, since it's not used anywhere downstream
- Introduce deprecation warning for Loqus configs that are not dictionaries
- SV clinical filter no longer filters out sub 100 nt variants
- Count cases in LoqusDB by variant type
- Commit pulse repo badge temporarily set to weekly
- Sort ClinVar submissions objects by ascending "Last evaluated" date
- Refactored the MatchMaker integration as an extension
- Replaced some sensitive words as suggested by woke linter
- Documentation for load-configuration rewritten.
- Add styles to MatchMaker matches table
- More detailed info on the data shared in MatchMaker submission form

## [4.33.1]
### Fixed
- Include markdown for release autodeploy docs
- Use standard inheritance model in ClinVar (https://ftp.ncbi.nlm.nih.gov/pub/GTR/standard_terms/Mode_of_inheritance.txt)
- Fix issue crash with variants that have been unflagged causative not being available in other causatives
### Added
### Changed

## [4.33]
### Fixed
- Command line crashing when updating an individual not found in database
- Dashboard page crashing when filters return no data
- Cancer variants filter by chromosome
- /api/v1/genes now searches for genes in all genome builds by default
- Upgraded igv.js to version 2.8.1 (Fixed Unparsable bed record error)
### Added
- Autodeploy docs on release
- Documentation for updating case individuals tracks
- Filter cases and dashboard stats by analysis track
### Changed
- Changed from deprecated db update method
- Pre-selected fields to run queries with in dashboard page
- Do not filter by any institute when first accessing the dashboard
- Removed OMIM panel in case view for cancer cases
- Display Tier I and II variants in case view causatives panel for cancer cases
- Refactored Individuals and Causative panels in case view for cancer cases

## [4.32.1]
### Fixed
- iSort lint check only
### Changed
- Institute cases page crashing when a case has track:Null
### Added

## [4.32]
### Added
- Load and show MITOMAP associated diseases from VCF (INFO field: MitomapAssociatedDiseases, via HmtNote)
- Show variant allele frequencies for mitochondrial variants (GRCh38 cases)
- Extend "public" json API with diseases (OMIM) and phenotypes (HPO)
- HPO gene list download now has option for clinical and non-clinical genes
- Display gene splice junctions data in sashimi plots
- Update case individuals with splice junctions tracks
- Simple Docker compose for development with local build
- Make Phenomodels subpanels collapsible
- User side documentation of cytogenomics features (Gens, Chromograph, vcf2cytosure, rhocall)
- iSort GitHub Action
- Support LoqusDB REST API queries
### Fixed
- Show other causative once, even if several events point to it
- Filtering variants by mitochondrial chromosome for cases with genome build=38
- HPO gene search button triggers any warnings for clinical / non-existing genes also on first search
- Fixed a bug in variants pages caused by MT variants without alt_frequency
- Tests for CADD score parsing function
- Fixed the look of IGV settings on SNV variant page
- Cases analyzed once shown as `rerun`
- Missing case track on case re-upload
- Fixed severity rank for SO term "regulatory region ablation"
### Changed
- Refactor according to CodeFactor - mostly reuse of duplicated code
- Phenomodels language adjustment
- Open variants in a new window (from variants page)
- Open overlapping and compound variants in a new window (from variant page)
- gnomAD link points to gnomAD v.3 (build GRCh38) for mitochondrial variants.
- Display only number of affected genes for dismissed SVs in general report
- Chromosome build check when populating the variants filter chromosome selection
- Display mitochondrial and rare diseases coverage report in cases with missing 'rare' track

## [4.31.1]
### Added
### Changed
- Remove mitochondrial and coverage report from cancer cases sidebar
### Fixed
- ClinVar page when dbSNP id is None

## [4.31]
### Added
- gnomAD annotation field in admin guide
- Export also dynamic panel genes not associated to an HPO term when downloading the HPO panel
- Primary HGNC transcript info in variant export files
- Show variant quality (QUAL field from vcf) in the variant summary
- Load/update PDF gene fusion reports (clinical and research) generated with Arriba
- Support new MANE annotations from VEP (both MANE Select and MANE Plus Clinical)
- Display on case activity the event of a user resetting all dismissed variants
- Support gnomAD population frequencies for mitochondrial variants
- Anchor links in Casedata ClinVar panels to redirect after renaming individuals
### Fixed
- Replace old docs link www.clinicalgenomics.se/scout with new https://clinical-genomics.github.io/scout
- Page formatting issues whenever case and variant comments contain extremely long strings with no spaces
- Chromograph images can be one column and have scrollbar. Removed legacy code.
- Column labels for ClinVar case submission
- Page crashing looking for LoqusDB observation when variant doesn't exist
- Missing inheritance models and custom inheritance models on newly created gene panels
- Accept only numbers in managed variants filter as position and end coordinates
- SNP id format and links in Variant page, ClinVar submission form and general report
- Case groups tooltip triggered only when mouse is on the panel header
- Loadable filters displayed in alphabetical order on variants page
### Changed
- A more compact case groups panel
- Added landscape orientation CSS style to cancer coverage and QC demo report
- Improve user documentation to create and save new gene panels
- Removed option to use space as separator when uploading gene panels
- Separating the columns of standard and custom inheritance models in gene panels
- Improved ClinVar instructions for users using non-English Excel

## [4.30.2]
### Added
### Fixed
- Use VEP RefSeq ID if RefSeq list is empty in RefSeq transcripts overview
- Bug creating variant links for variants with no end_chrom
### Changed

## [4.30.1]
### Added
### Fixed
- Cryptography dependency fixed to use version < 3.4
### Changed

## [4.30]
### Added
- Introduced a `reset dismiss variant` verb
- Button to reset all dismissed variants for a case
- Add black border to Chromograph ideograms
- Show ClinVar annotations on variantS page
- Added integration with GENS, copy number visualization tool
- Added a VUS label to the manual classification variant tags
- Add additional information to SNV verification emails
- Tooltips documenting manual annotations from default panels
- Case groups now show bam files from all cases on align view
### Fixed
- Center initial igv view on variant start with SNV/indels
- Don't set initial igv view to negative coordinates
- Display of GQ for SV and STR
- Parsing of AD and related info for STRs
- LoqusDB field in institute settings accepts only existing Loqus instances
- Fix DECIPHER link to work after DECIPHER migrated to GRCh38
- Removed visibility window param from igv.js genes track
- Updated HPO download URL
- Patch HPO download test correctly
- Reference size on STR hover not needed (also wrong)
- Introduced genome build check (allowed values: 37, 38, "37", "38") on case load
- Improve case searching by assignee full name
- Populating the LoqusDB select in institute settings
### Changed
- Cancer variants table header (pop freq etc)
- Only admin users can modify LoqusDB instance in Institute settings
- Style of case synopsis, variants and case comments
- Switched to igv.js 2.7.5
- Do not choke if case is missing research variants when research requested
- Count cases in LoqusDB by variant type
- Introduce deprecation warning for Loqus configs that are not dictionaries
- Improve create new gene panel form validation
- Make XM- transcripts less visible if they don't overlap with transcript refseq_id in variant page
- Color of gene panels and comments panels on cases and variant pages
- Do not choke if case is missing research variants when reserch requested

## [4.29.1]
### Added
### Fixed
- Always load STR variants regardless of RankScore threshold (hotfix)
### Changed

## [4.29]
### Added
- Added a page about migrating potentially breaking changes to the documentation
- markdown_include in development requirements file
- STR variants filter
- Display source, Z-score, inheritance pattern for STR annotations from Stranger (>0.6.1) if available
- Coverage and quality report to cancer view
### Fixed
- ACMG classification page crashing when trying to visualize a classification that was removed
- Pretty print HGVS on gene variants (URL-decode VEP)
- Broken or missing link in the documentation
- Multiple gene names in ClinVar submission form
- Inheritance model select field in ClinVar submission
- IGV.js >2.7.0 has an issue with the gene track zoom levels - temp freeze at 2.7.0
- Revert CORS-anywhere and introduce a local http proxy for cloud tracks
### Changed

## [4.28]
### Added
- Chromograph integration for displaying PNGs in case-page
- Add VAF to cancer case general report, and remove some of its unused fields
- Variants filter compatible with genome browser location strings
- Support for custom public igv tracks stored on the cloud
- Add tests to increase testing coverage
- Update case variants count after deleting variants
- Update IGV.js to latest (v2.7.4)
- Bypass igv.js CORS check using `https://github.com/Rob--W/cors-anywhere`
- Documentation on default and custom IGV.js tracks (admin docs)
- Lock phenomodels so they're editable by admins only
- Small case group assessment sharing
- Tutorial and files for deploying app on containers (Kubernetes pods)
- Canonical transcript and protein change of canonical transcript in exported variants excel sheet
- Support for Font Awesome version 6
- Submit to Beacon from case page sidebar
- Hide dismissed variants in variants pages and variants export function
- Systemd service files and instruction to deploy Scout using podman
### Fixed
- Bugfix: unused `chromgraph_prefix |tojson` removed
- Freeze coloredlogs temporarily
- Marrvel link
- Don't show TP53 link for silent or synonymous changes
- OMIM gene field accepts any custom number as OMIM gene
- Fix Pytest single quote vs double quote string
- Bug in gene variants search by similar cases and no similar case is found
- Delete unused file `userpanel.py`
- Primary transcripts in variant overview and general report
- Google OAuth2 login setup in README file
- Redirect to 'missing file'-icon if configured Chromograph file is missing
- Javascript error in case page
- Fix compound matching during variant loading for hg38
- Cancer variants view containing variants dismissed with cancer-specific reasons
- Zoom to SV variant length was missing IGV contig select
- Tooltips on case page when case has no default gene panels
### Changed
- Save case variants count in case document and not in sessions
- Style of gene panels multiselect on case page
- Collapse/expand main HPO checkboxes in phenomodel preview
- Replaced GQ (Genotype quality) with VAF (Variant allele frequency) in cancer variants GT table
- Allow loading of cancer cases with no tumor_purity field
- Truncate cDNA and protein changes in case report if longer than 20 characters


## [4.27]
### Added
- Exclude one or more variant categories when running variants delete command
### Fixed
### Changed

## [4.26.1]
### Added
### Fixed
- Links with 1-letter aa codes crash on frameshift etc
### Changed

## [4.26]
### Added
- Extend the delete variants command to print analysis date, track, institute, status and research status
- Delete variants by type of analysis (wgs|wes|panel)
- Links to cBioPortal, MutanTP53, IARC TP53, OncoKB, MyCancerGenome, CIViC
### Fixed
- Deleted variants count
### Changed
- Print output of variants delete command as a tab separated table

## [4.25]
### Added
- Command line function to remove variants from one or all cases
### Fixed
- Parse SMN None calls to None rather than False

## [4.24.1]
### Fixed
- Install requirements.txt via setup file

## [4.24]
### Added
- Institute-level phenotype models with sub-panels containing HPO and OMIM terms
- Runnable Docker demo
- Docker image build and push github action
- Makefile with shortcuts to docker commands
- Parse and save synopsis, phenotype and cohort terms from config files upon case upload
### Fixed
- Update dismissed variant status when variant dismissed key is missing
- Breakpoint two IGV button now shows correct chromosome when different from bp1
- Missing font lib in Docker image causing the PDF report download page to crash
- Sentieon Manta calls lack Somaticscore - load anyway
- ClinVar submissions crashing due to pinned variants that are not loaded
- Point ExAC pLI score to new gnomad server address
- Bug uploading cases missing phenotype terms in config file
- STRs loaded but not shown on browser page
- Bug when using adapter.variant.get_causatives with case_id without causatives
- Problem with fetching "solved" from scout export cases cli
- Better serialising of datetime and bson.ObjectId
- Added `volumes` folder to .gitignore
### Changed
- Make matching causative and managed variants foldable on case page
- Remove calls to PyMongo functions marked as deprecated in backend and frontend(as of version 3.7).
- Improved `scout update individual` command
- Export dynamic phenotypes with ordered gene lists as PDF


## [4.23]
### Added
- Save custom IGV track settings
- Show a flash message with clear info about non-valid genes when gene panel creation fails
- CNV report link in cancer case side navigation
- Return to comment section after editing, deleting or submitting a comment
- Managed variants
- MT vs 14 chromosome mean coverage stats if Scout is connected to Chanjo
### Fixed
- missing `vcf_cancer_sv` and `vcf_cancer_sv_research` to manual.
- Split ClinVar multiple clnsig values (slash-separated) and strip them of underscore for annotations without accession number
- Timeout of `All SNVs and INDELs` page when no valid gene is provided in the search
- Round CADD (MIPv9)
- Missing default panel value
- Invisible other causatives lines when other causatives lack gene symbols
### Changed
- Do not freeze mkdocs-material to version 4.6.1
- Remove pre-commit dependency

## [4.22]
### Added
- Editable cases comments
- Editable variants comments
### Fixed
- Empty variant activity panel
- STRs variants popover
- Split new ClinVar multiple significance terms for a variant
- Edit the selected comment, not the latest
### Changed
- Updated RELEASE docs.
- Pinned variants card style on the case page
- Merged `scout export exons` and `scout view exons` commands


## [4.21.2]
### Added
### Fixed
- Do not pre-filter research variants by (case-default) gene panels
- Show OMIM disease tooltip reliably
### Changed

## [4.21.1]
### Added
### Fixed
- Small change to Pop Freq column in variants ang gene panels to avoid strange text shrinking on small screens
- Direct use of HPO list for Clinical HPO SNV (and cancer SNV) filtering
- PDF coverage report redirecting to login page
### Changed
- Remove the option to dismiss single variants from all variants pages
- Bulk dismiss SNVs, SVs and cancer SNVs from variants pages

## [4.21]
### Added
- Support to configure LoqusDB per institute
- Highlight causative variants in the variants list
- Add tests. Mostly regarding building internal datatypes.
- Remove leading and trailing whitespaces from panel_name and display_name when panel is created
- Mark MANE transcript in list of transcripts in "Transcript overview" on variant page
- Show default panel name in case sidebar
- Previous buttons for variants pagination
- Adds a gh action that checks that the changelog is updated
- Adds a gh action that deploys new releases automatically to pypi
- Warn users if case default panels are outdated
- Define institute-specific gene panels for filtering in institute settings
- Use institute-specific gene panels in variants filtering
- Show somatic VAF for pinned and causative variants on case page

### Fixed
- Report pages redirect to login instead of crashing when session expires
- Variants filter loading in cancer variants page
- User, Causative and Cases tables not scaling to full page
- Improved docs for an initial production setup
- Compatibility with latest version of Black
- Fixed tests for Click>7
- Clinical filter required an extra click to Filter to return variants
- Restore pagination and shrink badges in the variants page tables
- Removing a user from the command line now inactivates the case only if user is last assignee and case is active
- Bugfix, LoqusDB per institute feature crashed when institute id was empty string
- Bugfix, LoqusDB calls where missing case count
- filter removal and upload for filters deleted from another page/other user
- Visualize outdated gene panels info in a popover instead of a tooltip in case page side panel

### Changed
- Highlight color on normal STRs in the variants table from green to blue
- Display breakpoints coordinates in verification emails only for structural variants


## [4.20]
### Added
- Display number of filtered variants vs number of total variants in variants page
- Search case by HPO terms
- Dismiss variant column in the variants tables
- Black and pre-commit packages to dev requirements

### Fixed
- Bug occurring when rerun is requested twice
- Peddy info fields in the demo config file
- Added load config safety check for multiple alignment files for one individual
- Formatting of cancer variants table
- Missing Score in SV variants table

### Changed
- Updated the documentation on how to create a new software release
- Genome build-aware cytobands coordinates
- Styling update of the Matchmaker card
- Select search type in case search form


## [4.19]

### Added
- Show internal ID for case
- Add internal ID for downloaded CGH files
- Export dynamic HPO gene list from case page
- Remove users as case assignees when their account is deleted
- Keep variants filters panel expanded when filters have been used

### Fixed
- Handle the ProxyFix ModuleNotFoundError when Werkzeug installed version is >1.0
- General report formatting issues whenever case and variant comments contain extremely long strings with no spaces

### Changed
- Created an institute wrapper page that contains list of cases, causatives, SNVs & Indels, user list, shared data and institute settings
- Display case name instead of case ID on clinVar submissions
- Changed icon of sample update in clinVar submissions


## [4.18]

### Added
- Filter cancer variants on cytoband coordinates
- Show dismiss reasons in a badge with hover for clinical variants
- Show an ellipsis if 10 cases or more to display with loqusdb matches
- A new blog post for version 4.17
- Tooltip to better describe Tumor and Normal columns in cancer variants
- Filter cancer SNVs and SVs by chromosome coordinates
- Default export of `Assertion method citation` to clinVar variants submission file
- Button to export up to 500 cancer variants, filtered or not
- Rename samples of a clinVar submission file

### Fixed
- Apply default gene panel on return to cancer variantS from variant view
- Revert to certificate checking when asking for Chanjo reports
- `scout download everything` command failing while downloading HPO terms

### Changed
- Turn tumor and normal allelic fraction to decimal numbers in tumor variants page
- Moved clinVar submissions code to the institutes blueprints
- Changed name of clinVar export files to FILENAME.Variant.csv and FILENAME.CaseData.csv
- Switched Google login libraries from Flask-OAuthlib to Authlib


## [4.17.1]

### Fixed
- Load cytobands for cases with chromosome build not "37" or "38"


## [4.17]

### Added
- COSMIC badge shown in cancer variants
- Default gene-panel in non-cancer structural view in url
- Filter SNVs and SVs by cytoband coordinates
- Filter cancer SNV variants by alt allele frequency in tumor
- Correct genome build in UCSC link from structural variant page



### Fixed
- Bug in clinVar form when variant has no gene
- Bug when sharing cases with the same institute twice
- Page crashing when removing causative variant tag
- Do not default to GATK caller when no caller info is provided for cancer SNVs


## [4.16.1]

### Fixed
- Fix the fix for handling of delivery reports for rerun cases

## [4.16]

### Added
- Adds possibility to add "lims_id" to cases. Currently only stored in database, not shown anywhere
- Adds verification comment box to SVs (previously only available for small variants)
- Scrollable pedigree panel

### Fixed
- Error caused by changes in WTForm (new release 2.3.x)
- Bug in OMIM case page form, causing the page to crash when a string was provided instead of a numerical OMIM id
- Fix Alamut link to work properly on hg38
- Better handling of delivery reports for rerun cases
- Small CodeFactor style issues: matchmaker results counting, a couple of incomplete tests and safer external xml
- Fix an issue with Phenomizer introduced by CodeFactor style changes

### Changed
- Updated the version of igv.js to 2.5.4

## [4.15.1]

### Added
- Display gene names in ClinVar submissions page
- Links to Varsome in variant transcripts table

### Fixed
- Small fixes to ClinVar submission form
- Gene panel page crash when old panel has no maintainers

## [4.15]

### Added
- Clinvar CNVs IGV track
- Gene panels can have maintainers
- Keep variant actions (dismissed, manual rank, mosaic, acmg, comments) upon variant re-upload
- Keep variant actions also on full case re-upload

### Fixed
- Fix the link to Ensembl for SV variants when genome build 38.
- Arrange information in columns on variant page
- Fix so that new cosmic identifier (COSV) is also acceptable #1304
- Fixed COSMIC tag in INFO (outside of CSQ) to be parses as well with `&` splitter.
- COSMIC stub URL changed to https://cancer.sanger.ac.uk/cosmic/search?q= instead.
- Updated to a version of IGV where bigBed tracks are visualized correctly
- Clinvar submission files are named according to the content (variant_data and case_data)
- Always show causatives from other cases in case overview
- Correct disease associations for gene symbol aliases that exist as separate genes
- Re-add "custom annotations" for SV variants
- The override ClinVar P/LP add-in in the Clinical Filter failed for new CSQ strings

### Changed
- Runs all CI checks in github actions

## [4.14.1]

### Fixed
- Error when variant found in loqusdb is not loaded for other case

## [4.14]

### Added
- Use github actions to run tests
- Adds CLI command to update individual alignments path
- Update HPO terms using downloaded definitions files
- Option to use alternative flask config when running `scout serve`
- Requirement to use loqusdb >= 2.5 if integrated

### Fixed
- Do not display Pedigree panel in cancer view
- Do not rely on internet connection and services available when running CI tests
- Variant loading assumes GATK if no caller set given and GATK filter status is seen in FILTER
- Pass genome build param all the way in order to get the right gene mappings for cases with build 38
- Parse correctly variants with zero frequency values
- Continue even if there are problems to create a region vcf
- STR and cancer variant navigation back to variants pages could fail

### Changed
- Improved code that sends requests to the external APIs
- Updates ranges for user ranks to fit todays usage
- Run coveralls on github actions instead of travis
- Run pip checks on github actions instead of coveralls
- For hg38 cases, change gnomAD link to point to version 3.0 (which is hg38 based)
- Show pinned or causative STR variants a bit more human readable

## [4.13.1]

### Added
### Fixed
- Typo that caused not all clinvar conflicting interpretations to be loaded no matter what
- Parse and retrieve clinvar annotations from VEP-annotated (VEP 97+) CSQ VCF field
- Variant clinvar significance shown as `not provided` whenever is `Uncertain significance`
- Phenomizer query crashing when case has no HPO terms assigned
- Fixed a bug affecting `All SNVs and INDELs` page when variants don't have canonical transcript
- Add gene name or id in cancer variant view

### Changed
- Cancer Variant view changed "Variant:Transcript:Exon:HGVS" to "Gene:Transcript:Exon:HGVS"

## [4.13]

### Added
- ClinVar SNVs track in IGV
- Add SMA view with SMN Copy Number data
- Easier to assign OMIM diagnoses from case page
- OMIM terms and specific OMIM term page

### Fixed
- Bug when adding a new gene to a panel
- Restored missing recent delivery reports
- Fixed style and links to other reports in case side panel
- Deleting cases using display_name and institute not deleting its variants
- Fixed bug that caused coordinates filter to override other filters
- Fixed a problem with finding some INS in loqusdb
- Layout on SV page when local observations without cases are present
- Make scout compatible with the new HPO definition files from `http://compbio.charite.de/jenkins/`
- General report visualization error when SNVs display names are very long


### Changed


## [4.12.4]

### Fixed
- Layout on SV page when local observations without cases are present

## [4.12.3]

### Fixed
- Case report when causative or pinned SVs have non null allele frequencies

## [4.12.2]

### Fixed
- SV variant links now take you to the SV variant page again
- Cancer variant view has cleaner table data entries for "N/A" data
- Pinned variant case level display hotfix for cancer and str - more on this later
- Cancer variants show correct alt/ref reads mirroring alt frequency now
- Always load all clinical STR variants even if a region load is attempted - index may be missing
- Same case repetition in variant local observations

## [4.12.1]

### Fixed
- Bug in variant.gene when gene has no HGVS description


## [4.12]

### Added
- Accepts `alignment_path` in load config to pass bam/cram files
- Display all phenotypes on variant page
- Display hgvs coordinates on pinned and causatives
- Clear panel pending changes
- Adds option to setup the database with static files
- Adds cli command to download the resources from CLI that scout needs
- Adds test files for merged somatic SV and CNV; as well as merged SNV, and INDEL part of #1279
- Allows for upload of OMIM-AUTO gene panel from static files without api-key

### Fixed
- Cancer case HPO panel variants link
- Fix so that some drop downs have correct size
- First IGV button in str variants page
- Cancer case activates on SNV variants
- Cases activate when STR variants are viewed
- Always calculate code coverage
- Pinned/Classification/comments in all types of variants pages
- Null values for panel's custom_inheritance_models
- Discrepancy between the manual disease transcripts and those in database in gene-edit page
- ACMG classification not showing for some causatives
- Fix bug which caused IGV.js to use hg19 reference files for hg38 data
- Bug when multiple bam files sources with non-null values are available


### Changed
- Renamed `requests` file to `scout_requests`
- Cancer variant view shows two, instead of four, decimals for allele and normal


## [4.11.1]

### Fixed
- Institute settings page
- Link institute settings to sharing institutes choices

## [4.11.0]

### Added
- Display locus name on STR variant page
- Alternative key `GNOMADAF_popmax` for Gnomad popmax allele frequency
- Automatic suggestions on how to improve the code on Pull Requests
- Parse GERP, phastCons and phyloP annotations from vep annotated CSQ fields
- Avoid flickering comment popovers in variant list
- Parse REVEL score from vep annotated CSQ fields
- Allow users to modify general institute settings
- Optionally format code automatically on commit
- Adds command to backup vital parts `scout export database`
- Parsing and displaying cancer SV variants from Manta annotated VCF files
- Dismiss cancer snv variants with cancer-specific options
- Add IGV.js UPD, RHO and TIDDIT coverage wig tracks.


### Fixed
- Slightly darker page background
- Fixed an issued with parsed conservation values from CSQ
- Clinvar submissions accessible to all users of an institute
- Header toolbar when on Clinvar page now shows institute name correctly
- Case should not always inactivate upon update
- Show dismissed snv cancer variants as grey on the cancer variants page
- Improved style of mappability link and local observations on variant page
- Convert all the GET requests to the igv view to POST request
- Error when updating gene panels using a file containing BOM chars
- Add/replace gene radio button not working in gene panels


## [4.10.1]

### Fixed
- Fixed issue with opening research variants
- Problem with coveralls not called by Travis CI
- Handle Biomart service down in tests


## [4.10.0]

### Added
- Rank score model in causatives page
- Exportable HPO terms from phenotypes page
- AMP guideline tiers for cancer variants
- Adds scroll for the transcript tab
- Added CLI option to query cases on time since case event was added
- Shadow clinical assessments also on research variants display
- Support for CRAM alignment files
- Improved str variants view : sorting by locus, grouped by allele.
- Delivery report PDF export
- New mosaicism tag option
- Add or modify individuals' age or tissue type from case page
- Display GC and allele depth in causatives table.
- Included primary reference transcript in general report
- Included partial causative variants in general report
- Remove dependency of loqusdb by utilising the CLI

### Fixed
- Fixed update OMIM command bug due to change in the header of the genemap2 file
- Removed Mosaic Tag from Cancer variants
- Fixes issue with unaligned table headers that comes with hidden Datatables
- Layout in general report PDF export
- Fixed issue on the case statistics view. The validation bars didn't show up when all institutes were selected. Now they do.
- Fixed missing path import by importing pathlib.Path
- Handle index inconsistencies in the update index functions
- Fixed layout problems


## [4.9.0]

### Added
- Improved MatchMaker pages, including visible patient contacts email address
- New badges for the github repo
- Links to [GENEMANIA](genemania.org)
- Sort gene panel list on case view.
- More automatic tests
- Allow loading of custom annotations in VCF using the SCOUT_CUSTOM info tag.

### Fixed
- Fix error when a gene is added to an empty dynamic gene panel
- Fix crash when attempting to add genes on incorrect format to dynamic gene panel
- Manual rank variant tags could be saved in a "Select a tag"-state, a problem in the variants view.
- Same case evaluations are no longer shown as gray previous evaluations on the variants page
- Stay on research pages, even if reset, next first buttons are pressed..
- Overlapping variants will now be visible on variant page again
- Fix missing classification comments and links in evaluations page
- All prioritized cases are shown on cases page


## [4.8.3]

### Added

### Fixed
- Bug when ordering sanger
- Improved scrolling over long list of genes/transcripts


## [4.8.2]

### Added

### Fixed
- Avoid opening extra tab for coverage report
- Fixed a problem when rank model version was saved as floats and not strings
- Fixed a problem with displaying dismiss variant reasons on the general report
- Disable load and delete filter buttons if there are no saved filters
- Fix problem with missing verifications
- Remove duplicate users and merge their data and activity


## [4.8.1]

### Added

### Fixed
- Prevent login fail for users with id defined by ObjectId and not email
- Prevent the app from crashing with `AttributeError: 'NoneType' object has no attribute 'message'`


## [4.8.0]

### Added
- Updated Scout to use Bootstrap 4.3
- New looks for Scout
- Improved dashboard using Chart.js
- Ask before inactivating a case where last assigned user leaves it
- Genes can be manually added to the dynamic gene list directly on the case page
- Dynamic gene panels can optionally be used with clinical filter, instead of default gene panel
- Dynamic gene panels get link out to chanjo-report for coverage report
- Load all clinvar variants with clinvar Pathogenic, Likely Pathogenic and Conflicting pathogenic
- Show transcripts with exon numbers for structural variants
- Case sort order can now be toggled between ascending and descending.
- Variants can be marked as partial causative if phenotype is available for case.
- Show a frequency tooltip hover for SV-variants.
- Added support for LDAP login system
- Search snv and structural variants by chromosomal coordinates
- Structural variants can be marked as partial causative if phenotype is available for case.
- Show normal and pathologic limits for STRs in the STR variants view.
- Institute level persistent variant filter settings that can be retrieved and used.
- export causative variants to Excel
- Add support for ROH, WIG and chromosome PNGs in case-view

### Fixed
- Fixed missing import for variants with comments
- Instructions on how to build docs
- Keep sanger order + verification when updating/reloading variants
- Fixed and moved broken filter actions (HPO gene panel and reset filter)
- Fixed string conversion to number
- UCSC links for structural variants are now separated per breakpoint (and whole variant where applicable)
- Reintroduced missing coverage report
- Fixed a bug preventing loading samples using the command line
- Better inheritance models customization for genes in gene panels
- STR variant page back to list button now does its one job.
- Allows to setup scout without a omim api key
- Fixed error causing "favicon not found" flash messages
- Removed flask --version from base cli
- Request rerun no longer changes case status. Active or archived cases inactivate on upload.
- Fixed missing tooltip on the cancer variants page
- Fixed weird Rank cell in variants page
- Next and first buttons order swap
- Added pagination (and POST capability) to cancer variants.
- Improves loading speed for variant page
- Problem with updating variant rank when no variants
- Improved Clinvar submission form
- General report crashing when dismissed variant has no valid dismiss code
- Also show collaborative case variants on the All variants view.
- Improved phenotype search using dataTables.js on phenotypes page
- Search and delete users with `email` instead of `_id`
- Fixed css styles so that multiselect options will all fit one column


## [4.7.3]

### Added
- RankScore can be used with VCFs for vcf_cancer files

### Fixed
- Fix issue with STR view next page button not doing its one job.

### Deleted
- Removed pileup as a bam viewing option. This is replaced by IGV


## [4.7.2]

### Added
- Show earlier ACMG classification in the variant list

### Fixed
- Fixed igv search not working due to igv.js dist 2.2.17
- Fixed searches for cases with a gene with variants pinned or marked causative.
- Load variant pages faster after fixing other causatives query
- Fixed mitochondrial report bug for variants without genes

## [4.7.1]

### Added

### Fixed
- Fixed bug on genes page


## [4.7.0]

### Added
- Export genes and gene panels in build GRCh38
- Search for cases with variants pinned or marked causative in a given gene.
- Search for cases phenotypically similar to a case also from WUI.
- Case variant searches can be limited to similar cases, matching HPO-terms,
  phenogroups and cohorts.
- De-archive reruns and flag them as 'inactive' if archived
- Sort cases by analysis_date, track or status
- Display cases in the following order: prioritized, active, inactive, archived, solved
- Assign case to user when user activates it or asks for rerun
- Case becomes inactive when it has no assignees
- Fetch refseq version from entrez and use it in clinvar form
- Load and export of exons for all genes, independent on refseq
- Documentation for loading/updating exons
- Showing SV variant annotations: SV cgh frequencies, gnomad-SV, local SV frequencies
- Showing transcripts mapping score in segmental duplications
- Handle requests to Ensembl Rest API
- Handle requests to Ensembl Rest Biomart
- STR variants view now displays GT and IGV link.
- Description field for gene panels
- Export exons in build 37 and 38 using the command line

### Fixed
- Fixes of and induced by build tests
- Fixed bug affecting variant observations in other cases
- Fixed a bug that showed wrong gene coverage in general panel PDF export
- MT report only shows variants occurring in the specific individual of the excel sheet
- Disable SSL certifcate verification in requests to chanjo
- Updates how intervaltree and pymongo is used to void deprecated functions
- Increased size of IGV sample tracks
- Optimized tests


## [4.6.1]

### Added

### Fixed
- Missing 'father' and 'mother' keys when parsing single individual cases


## [4.6.0]

### Added
- Description of Scout branching model in CONTRIBUTING doc
- Causatives in alphabetical order, display ACMG classification and filter by gene.
- Added 'external' to the list of analysis type options
- Adds functionality to display "Tissue type". Passed via load config.
- Update to IGV 2.

### Fixed
- Fixed alignment visualization and vcf2cytosure availability for demo case samples
- Fixed 3 bugs affecting SV pages visualization
- Reintroduced the --version cli option
- Fixed variants query by panel (hpo panel + gene panel).
- Downloaded MT report contains excel files with individuals' display name
- Refactored code in parsing of config files.


## [4.5.1]

### Added

### Fixed
- update requirement to use PyYaml version >= 5.1
- Safer code when loading config params in cli base


## [4.5.0]

### Added
- Search for similar cases from scout view CLI
- Scout cli is now invoked from the app object and works under the app context

### Fixed
- PyYaml dependency fixed to use version >= 5.1


## [4.4.1]

### Added
- Display SV rank model version when available

### Fixed
- Fixed upload of delivery report via API


## [4.4.0]

### Added
- Displaying more info on the Causatives page and hiding those not causative at the case level
- Add a comment text field to Sanger order request form, allowing a message to be included in the email
- MatchMaker Exchange integration
- List cases with empty synopsis, missing HPO terms and phenotype groups.
- Search for cases with open research list, or a given case status (active, inactive, archived)

### Fixed
- Variant query builder split into several functions
- Fixed delivery report load bug


## [4.3.3]

### Added
- Different individual table for cancer cases

### Fixed
- Dashboard collects validated variants from verification events instead of using 'sanger' field
- Cases shared with collaborators are visible again in cases page
- Force users to select a real institute to share cases with (actionbar select fix)


## [4.3.2]

### Added
- Dashboard data can be filtered using filters available in cases page
- Causatives for each institute are displayed on a dedicated page
- SNVs and and SVs are searchable across cases by gene and rank score
- A more complete report with validated variants is downloadable from dashboard

### Fixed
- Clinsig filter is fixed so clinsig numerical values are returned
- Split multi clinsig string values in different elements of clinsig array
- Regex to search in multi clinsig string values or multi revstat string values
- It works to upload vcf files with no variants now
- Combined Pileup and IGV alignments for SVs having variant start and stop on the same chromosome


## [4.3.1]

### Added
- Show calls from all callers even if call is not available
- Instructions to install cairo and pango libs from WeasyPrint page
- Display cases with number of variants from CLI
- Only display cases with number of variants above certain treshold. (Also CLI)
- Export of verified variants by CLI or from the dashboard
- Extend case level queries with default panels, cohorts and phenotype groups.
- Slice dashboard statistics display using case level queries
- Add a view where all variants for an institute can be searched across cases, filtering on gene and rank score. Allows searching research variants for cases that have research open.

### Fixed
- Fixed code to extract variant conservation (gerp, phyloP, phastCons)
- Visualization of PDF-exported gene panels
- Reintroduced the exon/intron number in variant verification email
- Sex and affected status is correctly displayed on general report
- Force number validation in SV filter by size
- Display ensembl transcripts when no refseq exists


## [4.3.0]

### Added
- Mosaicism tag on variants
- Show and filter on SweGen frequency for SVs
- Show annotations for STR variants
- Show all transcripts in verification email
- Added mitochondrial export
- Adds alternative to search for SVs shorter that the given length
- Look for 'bcftools' in the `set` field of VCFs
- Display digenic inheritance from OMIM
- Displays what refseq transcript that is primary in hgnc

### Fixed

- Archived panels displays the correct date (not retroactive change)
- Fixed problem with waiting times in gene panel exports
- Clinvar fiter not working with human readable clinsig values

## [4.2.2]

### Fixed
- Fixed gene panel create/modify from CSV file utf-8 decoding error
- Updating genes in gene panels now supports edit comments and entry version
- Gene panel export timeout error

## [4.2.1]

### Fixed
- Re-introduced gene name(s) in verification email subject
- Better PDF rendering for excluded variants in report
- Problem to access old case when `is_default` did not exist on a panel


## [4.2.0]

### Added
- New index on variant_id for events
- Display overlapping compounds on variants view

### Fixed
- Fixed broken clinical filter


## [4.1.4]

### Added
- Download of filtered SVs

### Fixed
- Fixed broken download of filtered variants
- Fixed visualization issue in gene panel PDF export
- Fixed bug when updating gene names in variant controller


## [4.1.3]

### Fixed
- Displays all primary transcripts


## [4.1.2]

### Added
- Option add/replace when updating a panel via CSV file
- More flexible versioning of the gene panels
- Printing coverage report on the bottom of the pdf case report
- Variant verification option for SVs
- Logs uri without pwd when connecting
- Disease-causing transcripts in case report
- Thicker lines in case report
- Supports HPO search for cases, both terms or if described in synopsis
- Adds sanger information to dashboard

### Fixed
- Use db name instead of **auth** as default for authentication
- Fixes so that reports can be generated even with many variants
- Fixed sanger validation popup to show individual variants queried by user and institute.
- Fixed problem with setting up scout
- Fixes problem when exac file is not available through broad ftp
- Fetch transcripts for correct build in `adapter.hgnc_gene`

## [4.1.1]
- Fix problem with institute authentication flash message in utils
- Fix problem with comments
- Fix problem with ensembl link


## [4.1.0]

### Added
- OMIM phenotypes to case report
- Command to download all panel app gene panels `scout load panel --panel-app`
- Links to genenames.org and omim on gene page
- Popup on gene at variants page with gene information
- reset sanger status to "Not validated" for pinned variants
- highlight cases with variants to be evaluated by Sanger on the cases page
- option to point to local reference files to the genome viewer pileup.js. Documented in `docs.admin-guide.server`
- option to export single variants in `scout export variants`
- option to load a multiqc report together with a case(add line in load config)
- added a view for searching HPO terms. It is accessed from the top left corner menu
- Updates the variants view for cancer variants. Adds a small cancer specific filter for known variants
- Adds hgvs information on cancer variants page
- Adds option to update phenotype groups from CLI

### Fixed
- Improved Clinvar to submit variants from different cases. Fixed HPO terms in casedata according to feedback
- Fixed broken link to case page from Sanger modal in cases view
- Now only cases with non empty lists of causative variants are returned in `adapter.case(has_causatives=True)`
- Can handle Tumor only samples
- Long lists of HGNC symbols are now possible. This was previously difficult with manual, uploaded or by HPO search when changing filter settings due to GET request limitations. Relevant pages now use POST requests. Adds the dynamic HPO panel as a selection on the gene panel dropdown.
- Variant filter defaults to default panels also on SV and Cancer variants pages.

## [4.0.0]

### WARNING ###

This is a major version update and will require that the backend of pre releases is updated.
Run commands:

```
$scout update genes
$scout update hpo
```

- Created a Clinvar submission tool, to speed up Clinvar submission of SNVs and SVs
- Added an analysis report page (html and PDF format) containing phenotype, gene panels and variants that are relevant to solve a case.

### Fixed
- Optimized evaluated variants to speed up creation of case report
- Moved igv and pileup viewer under a common folder
- Fixed MT alignment view pileup.js
- Fixed coordinates for SVs with start chromosome different from end chromosome
- Global comments shown across cases and institutes. Case-specific variant comments are shown only for that specific case.
- Links to clinvar submitted variants at the cases level
- Adapts clinvar parsing to new format
- Fixed problem in `scout update user` when the user object had no roles
- Makes pileup.js use online genome resources when viewing alignments. Now any instance of Scout can make use of this functionality.
- Fix ensembl link for structural variants
- Works even when cases does not have `'madeline_info'`
- Parses Polyphen in correct way again
- Fix problem with parsing gnomad from VEP

### Added
- Added a PDF export function for gene panels
- Added a "Filter and export" button to export custom-filtered SNVs to CSV file
- Dismiss SVs
- Added IGV alignments viewer
- Read delivery report path from case config or CLI command
- Filter for spidex scores
- All HPO terms are now added and fetched from the correct source (https://github.com/obophenotype/human-phenotype-ontology/blob/master/hp.obo)
- New command `scout update hpo`
- New command `scout update genes` will fetch all the latest information about genes and update them
- Load **all** variants found on chromosome **MT**
- Adds choice in cases overview do show as many cases as user like

### Removed
- pileup.min.js and pileup css are imported from a remote web location now
- All source files for HPO information, this is instead fetched directly from source
- All source files for gene information, this is instead fetched directly from source

## [3.0.0]
### Fixed
- hide pedigree panel unless it exists

## [1.5.1] - 2016-07-27
### Fixed
- look for both ".bam.bai" and ".bai" extensions

## [1.4.0] - 2016-03-22
### Added
- support for local frequency through loqusdb
- bunch of other stuff

## [1.3.0] - 2016-02-19
### Fixed
- Update query-phenomizer and add username/password

### Changed
- Update the way a case is checked for rerun-status

### Added
- Add new button to mark a case as "checked"
- Link to clinical variants _without_ 1000G annotation

## [1.2.2] - 2016-02-18
### Fixed
- avoid filtering out variants lacking ExAC and 1000G annotations

## [1.1.3] - 2015-10-01
### Fixed
- persist (clinical) filter when clicking load more
- fix #154 by robustly setting clinical filter func. terms

## [1.1.2] - 2015-09-07
### Fixed
- avoid replacing coverage report with none
- update SO terms, refactored

## [1.1.1] - 2015-08-20
### Fixed
- fetch case based on collaborator status (not owner)

## [1.1.0] - 2015-05-29
### Added
- link(s) to SNPedia based on RS-numbers
- new Jinja filter to "humanize" decimal numbers
- show gene panels in variant view
- new Jinja filter for decoding URL encoding
- add indicator to variants in list that have comments
- add variant number threshold and rank score threshold to load function
- add event methods to mongo adapter
- add tests for models
- show badge "old" if comment was written for a previous analysis

### Changed
- show cDNA change in transcript summary unless variant is exonic
- moved compounds table further up the page
- show dates for case uploads in ISO format
- moved variant comments higher up on page
- updated documentation for pages
- read in coverage report as blob in database and serve directly
- change ``OmimPhenotype`` to ``PhenotypeTerm``
- reorganize models sub-package
- move events (and comments) to separate collection
- only display prev/next links for the research list
- include variant type in breadcrumbs e.g. "Clinical variants"

### Removed
- drop dependency on moment.js

### Fixed
- show the same level of detail for all frequencies on all pages
- properly decode URL encoded symbols in amino acid/cDNA change strings
- fixed issue with wipe permissions in MongoDB
- include default gene lists in "variants" link in breadcrumbs

## [1.0.2] - 2015-05-20
### Changed
- update case fetching function

### Fixed
- handle multiple cases with same id

## [1.0.1] - 2015-04-28
### Fixed
- Fix building URL parameters in cases list Vue component

## [1.0.0] - 2015-04-12
Codename: Sara Lund

![Release 1.0](artwork/releases/release-1-0.jpg)

### Added
- Add email logging for unexpected errors
- New command line tool for deleting case

### Changed
- Much improved logging overall
- Updated documentation/usage guide
- Removed non-working IGV link

### Fixed
- Show sample display name in GT call
- Various small bug fixes
- Make it easier to hover over popups

## [0.0.2-rc1] - 2015-03-04
### Added
- add protein table for each variant
- add many more external links
- add coverage reports as PDFs

### Changed
- incorporate user feedback updates
- big refactor of load scripts

## [0.0.2-rc2] - 2015-03-04
### Changes
- add gene table with gene description
- reorganize inheritance models box

### Fixed
- avoid overwriting gene list on "research" load
- fix various bugs in external links

## [0.0.2-rc3] - 2015-03-05
### Added
- Activity log feed to variant view
- Adds protein change strings to ODM and Sanger email

### Changed
- Extract activity log component to macro

### Fixes
- Make Ensembl transcript links use archive website<|MERGE_RESOLUTION|>--- conflicted
+++ resolved
@@ -25,11 +25,8 @@
 - Refactored code for prioritizing the order of variant loading
 - Modified the web pages body style to adapt content to smaller screens
 - Refactored filters to filter variants by ClinVar significance, CLINSIG Confident and ClinVar hits at the same time
-<<<<<<< HEAD
+- Improved tooltips for ClinVar filter in SNVs filter form
 - Updated dependencies in uv.lock file
-=======
-- Improved tooltips for ClinVar filter in SNVs filter form
->>>>>>> 44a364ed
 ### Fixed
 - Don't save any "-1", "." or "0" frequency values for SNVs - same as for SVs
 - Downloading and parsing of genes from Ensembl (including MT-TP)
