--- conflicted
+++ resolved
@@ -11,15 +11,12 @@
 - Add a toggle for melter rerun monitoring of cases
 - Add a config option to show the rerun monitoring toggle
 - Add a cli option to export cases with rerun monitoring enabled
-<<<<<<< HEAD
+- Add a link to STRipy for STR variants
 - `Scout-REViewer-Service` integration - show `REViewer` picture if available
-=======
-- Add a link to STRipy for STR variants
 ### Fixed
 - A malformed panel id request would crash with exception: now gives user warning flash with redirect
 - Link to HPO resource file hosted on `http://purl.obolibrary.org`
 - Gene search form when gene exists only in build 38
->>>>>>> 697396f5
 ### Changed
 - Slightly smaller and improved layout of content in case PDF report
 - Relabel more cancer variant pages somatic for navigation
