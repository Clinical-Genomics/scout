--- conflicted
+++ resolved
@@ -9,18 +9,15 @@
 ### Added
 - Autodeploy docs on release
 ### Changed
+- Refactored the MatchMaker integration as an extension
 
 ## [4.32.1]
 ### Fixed
 - iSort lint check only
-<<<<<<< HEAD
-### Changed
-- Refactored the MatchMaker integration as an extension
-=======
+### Changed
 - Institute cases page crashing when a case has track:Null
 ### Added
 ### Changed
->>>>>>> 3d327d64
 
 ## [4.32]
 ### Added
