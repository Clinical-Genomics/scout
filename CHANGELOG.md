# Change Log
All notable changes to this project will be documented in this file.
This project adheres to [Semantic Versioning](http://semver.org/).

About changelog [here](https://keepachangelog.com/en/1.0.0/)

## [unreleased]
### Added
- A GitHub action that checks for broken internal links in docs pages
- Link validation settings in mkdocs.yml file
- Load and display full RNA alignments on alignment viewer
- Genome build check when loading a case
- Extend event index to previous causative variants and always load them
### Fixed
- Documentation nav links for a few documents
- Slightly extended the BioNano Genomics Access integration docs
- Loading of SVs when VCF is missing the INFO.END field but has INFO.SVLEN field
- Escape protein sequence name (if available) in case general report to render special characters correctly
- CaseS HPO term searches for multiple terms works independent of order
- CaseS search regexp should not allow backslash
- CaseS cohort tags can contain whitespace and still match
- Remove diagnoses from cases even if OMIM term is not found in the database
- Parsing of disease-associated genes
### Changed
- Column width adjustment on caseS page
- Use Python 3.11 in tests
- Update some github actions
- Upgraded Pydantic to version 2
- Case validation fails on loading when associated files (alignments, VCFs and reports) are not present on disk
- Case validation fails on loading when custom images have format different then ["gif", "svg", "png", "jpg", "jpeg"]
- Custom images keys `case` and `str` in case config yaml file are renamed to `case_images` and `srt_variants_images`
- Simplify and speed up case general report code
- Speed up case retrieval in case_matching_causatives
<<<<<<< HEAD
- When updating disease terms, check that all terms are consistent with a DiseaseTerm model before dropping the old collection
- Better separation between modules loading HPO terms and diseases
=======
- Upgrade pymongo to version 4
>>>>>>> c873e3ae


## [4.71]
### Added
- Added Balsamic keys for SweGen and loqusdb local archive frequecies, SNV and SV
- New filter option for Cancer variantS: local archive RD loqusdb
- Show annotated observations on SV variantS view, also for cancer somatic SVs
- Revel filter for variantS
- Show case default panel on caseS page
- CADD filter for Cancer Somatic SNV variantS - show score
- SpliceAI-lookup link (BROAD, shows SpliceAI and Pangolin) from variant page
- BioNano Access server API - check projects, samples and fetch FSHD reports
### Fixed
- Name of reference genome build for RNA for compatibility with IGV locus search change
- Howto to run the Docker image on Mac computers in `admin-guide/containers/container-deploy.md`
- Link to Weasyprint installation howto in README file
- Avoid filling up disk by creating a reduced VCF file for every variant that is visualized
- Remove legacy incorrectly formatted CODEOWNERS file
- Restrain variant_type requests to variantS views to "clinical" or "research"
- Visualization of cancer variants where cancer case has no affected individual
- ProteinPaint gene link (small StJude API change)
- Causative MEI variant link on causatives page
- Bionano access api settings commented out by default in Scout demo config file.
- Do not show FSHD button on freshly loaded cases without bionano_access individuals
- Truncate long variants' HGVS on causative/Clinically significant and pinned variants case panels
### Changed
- Remove function call that tracks users' browser version
- Include three more splice variant SO terms in clinical filter severe SO terms
- Drop old HPO term collection only after parsing and validation of new terms completes
- Move score to own column on Cancer Somatic SNV variantS page
- Refactored a few complex case operations, breaking out sub functionalities

## [4.70]
### Added
- Download a list of Gene Variants (max 500) resulting from SNVs and Indels search
- Variant PubMed link to search for gene symbol and any aliases
### Changed
- Clearer gnomAD values in Variants page
### Fixed
- CaseS page uniform column widths
- Include ClinVar variants into a scrollable div element on Case page
- `canonical_transcript` variable not initialized in get_hgvs function (server.blueprints.institutes.controllers.py)
- Catch and display any error while importing Phenopacket info
- Modified Docker files to use python:3.8-slim-bullseye to prevent gunicorn workers booting error

## [4.69]
### Added
- ClinVar submission howto available also on Case page
- Somatic score and filtering for somatic SV callers, if available
- Show caller as a tooltip on variantS list
### Fixed
- Crash when attempting to export phenotype from a case that had never had phenotypes
- Aesthetic fix to Causative and Pinned Variants on Case page
- Structural inconsistency for ClinVar Blueprint templates
- Updated igv.js to 2.15.8 to fix track default color bug
- Fixed release versions for actions.
- Freeze tornado below 6.3.0 for compatibility with livereload 2.6.3
- Force update variants count on case re-upload
- IGV locus search not working - add genome reference id
- Pin links to MEI variants should end up on MEI not SV variant view
- Load also matching MEI variants on forced region load
- Allow excluding MEI from case variant deletion
- Fixed the name of the assigned user when the internal user ID is different from the user email address
- Gene variantS should display gene function, region and full hgvs
### Changed
- FontAwesome integrity check fail (updated resource)
- Removed ClinVar API validation buttons in favour of direct API submission
- Improved layout of Institute settings page
- ClinVar API key and allowed submitters are set in the Institute settings page


## [4.68]
### Added
- Rare Disease Mobile Element Insertion variants view
### Changed
- Updated igv.js to 2.15.6
### Fixed
- Docker stage build pycairo.
- Restore SNV and SV rank models versions on Causatives and Verified pages
- Saving `REVEL_RANKSCORE` value in a field named `revel` in variants database documents

## [4.67]
### Added
- Prepare to filter local SV frequency
### Changed
- Speed up instituteS page loading by refactoring cases/institutes query
- Clinical Filter for SVs includes `splice_polypyrimidine_tract_variant` as a severe consequence
- Clinical Filter for SVs includes local variant frequency freeze ("old") for filtering, starting at 30 counts
- Speed up caseS page loading by adding status to index and refactoring totals count
- HPO file parsing is updated to reflect that HPO have changed a few downloadable file formats with their 230405 release.
### Fixed
- Page crashing when a user tries to edit a comment that was removed
- Warning instead of crashed page when attempting to retrieve a non-existent Phenopacket
- Fixed StJude ProteinPaint gene link (URL change)
- Freeze of werkzeug library to version<2.3 to avoid problems resulting from the consequential upgrade of the Flask lib
- Huge list of genes in case report for megabases-long structural variants.
- Fix displaying institutes without associated cases on institutes page
- Fix default panel selection on SVs in cancer case report

## [4.66]
### Changed
- Moved Phenomodels code under a dedicated blueprint
- Updated the instructions to load custom case report under admin guide
- Keep variants filter window collapsed except when user expands it to filter
### Added
- A summary table of pinned variants on the cancer case general report
- New openable matching causatives and managed variants lists for default gene panels only for convenience
### Fixed
- Gens structural variant page link individual id typo

## [4.65.2]
### Fixed
- Generating general case report with str variants containing comments

## [4.65.1]
### Fixed
- Visibility of `Gene(s)` badges on SV VariantS page
- Hide dismiss bar on SV page not working well
- Delivery report PDF download
- Saving Pipeline version file when loading a case
- Backport compatible import of importlib metadata for old python versions (<3.8)

## [4.65]
### Added
- Option to mark a ClinVar submission as submitted
- Docs on how to create/update the PanelApp green genes as a system admin
- `individual_id`-parameter to both Gens links
- Download a gene panel in TXT format from gene panel page
- Panel gene comments on variant page: genes in panels can have comments that describe the gene in a panel context
### Changed
- Always show each case category on caseS page, even if 0 cases in total or after current query
- Improved sorting of ClinVar submissions
- Pre-populate SV type select in ClinVar submission form, when possible
- Show comment badges in related comments tables on general report
- Updated version of several GitHub actions
- Migrate from deprecated `pkg_resources` lib to `importlib_resources`
- Dismiss bar on variantS pages is thinner.
- Dismiss bar on variantS pages can be toggled open or closed for the duration of a login session.
### Fixed
- Fixed Sanger order / Cancel order modal close buttons
- Visibility of SV type in ClinVar submission form
- Fixed a couple of creations where now was called twice, so updated_at and created_at could differ
- Deprecated Ubuntu version 18.04 in one GitHub action
- Panels that have been removed (hidden) should not be visible in views where overlapping gene panels for genes are shown
- Gene panel test pointing to the right function

## [4.64]
### Added
- Create/Update a gene panel containing all PanelApp green genes (`scout update panelapp-green -i <cust_id>`)
- Links for ACMG pathogenicity impact modification on the ACMG classification page
### Changed
- Open local observation matching cases in new windows
### Fixed
- Matching manual ranked variants are now shown also on the somatic variant page
- VarSome links to hg19/GRCh37
- Managed variants filter settings lost when navigating to additional pages
- Collect the right variant category after submitting filter form from research variantS page
- Beacon links are templated and support variants in genome build 38

## [4.63]
### Added
- Display data sharing info for ClinVar, Matchmaker Exchange and Beacon in a dedicated column on Cases page
- Test for `commands.download.omim.print_omim`
- Display dismissed variants comments on general case report
- Modify ACMG pathogenicity impact (most commonly PVS1, PS3) based on strength of evidence with lab director's professional judgement
- REViewer button on STR variant page
- Alamut institution parameter in institute settings for Alamut Visual Plus software
- Added Manual Ranks Risk Factor, Likely Risk Factor and Uncertain Risk Factor
- Display matching manual ranks from previous cases the user has access to on VariantS and Variant pages
- Link to gnomAD gene SVs v2.1 for SV variants with gnomAD frequency
- Support for nf-core/rnafusion reports
### Changed
- Display chrY for sex unknown
- Deprecate legacy scout_load() method API call.
- Message shown when variant tag is updated for a variant
- When all ACMG classifications are deleted from a variant, the current variant classification status is also reset.
- Refactored the functions that collect causative variants
- Removed `scripts/generate_test_data.py`
### Fixed
- Default IGV tracks (genes, ClinVar, ClinVar CNVs) showing even if user unselects them all
- Freeze Flask-Babel below v3.0 due to issue with a locale decorator
- Thaw Flask-Babel and fix according to v3 standard. Thank you @TkTech!
- Show matching causatives on somatic structural variant page
- Visibility of gene names and functional annotations on Causatives/Verified pages
- Panel version can be manually set to floating point numbers, when modified
- Causatives page showing also non-causative variants matching causatives in other cases
- ClinVar form submission for variants with no selected transcript and HGVS
- Validating and submitting ClinVar objects not containing both Variant and Casedata info

## [4.62.1]
### Fixed
- Case page crashing when adding a case to a group without providing a valid case name

## [4.62]
### Added
- Validate ClinVar submission objects using the ClinVar API
- Wrote tests for case and variant API endpoints
- Create ClinVar submissions from Scout using the ClinVar API
- Export Phenopacket for affected individual
- Import Phenopacket from JSON file or Phenopacket API backend server
- Use the new case name option for GENS requests
- Pre-validate refseq:HGVS items using VariantValidator in ClinVar submission form
### Fixed
- Fallback for empty alignment index for REViewer service
- Source link out for MIP 11.1 reference STR annotation
- Avoid duplicate causatives and pinned variants
- ClinVar clinical significance displays only the ACMG terms when user selects ACMG 2015 as assertion criteria
- Spacing between icon and text on Beacon and MatchMaker links on case page sidebar
- Truncate IDs and HGVS representations in ClinVar pages if longer than 25 characters
- Update ClinVar submission ID form
- Handle connection timeout when sending requests requests to external web services
- Validate any ClinVar submission regardless of its status
- Empty Phenopackets import crashes
- Stop Spinner on Phenopacket JSON download
### Changed
- Updated ClinVar submission instructions

## [4.61.1]
### Fixed
- Added `UMLS` as an option of `Condition ID type` in ClinVar Variant downloaded files
- Missing value for `Condition ID type` in ClinVar Variant downloaded files
- Possibility to open, close or delete a ClinVar submission even if it doesn't have an associated name
- Save SV type, ref and alt n. copies to exported ClinVar files
- Inner and outer start and stop SV coordinates not exported in ClinVar files
- ClinVar submissions page crashing when SV files don't contain breakpoint exact coordinates
- Align OMIM diagnoses with delete diagnosis button on case page
- In ClinVar form, reset condition list and customize help when condition ID changes

## [4.61]
### Added
- Filter case list by cases with variants in ClinVar submission
- Filter case list by cases containing RNA-seq data - gene_fusion_reports and sample-level tracks (splice junctions and RNA coverage)
- Additional case category `Ignored`, to be used for cases that don't fall in the existing 'inactive', 'archived', 'solved', 'prioritized' categories
- Display number of cases shown / total number of cases available for each category on Cases page
- Moved buttons to modify case status from sidebar to main case page
- Link to Mutalyzer Normalizer tool on variant's transcripts overview to retrieve official HVGS descriptions
- Option to manually load RNA MULTIQC report using the command `scout load report -t multiqc_rna`
- Load RNA MULTIQC automatically for a case if config file contains the `multiqc_rna` key/value
- Instructions in admin-guide on how to load case reports via the command line
- Possibility to filter RD variants by a specific genotype call
- Distinct colors for different inheritance models on RD Variant page
- Gene panels PDF export with case variants hits by variant type
- A couple of additional README badges for GitHub stats
- Upload and display of pipeline reference info and executable version yaml files as custom reports
- Testing CLI on hasta in PR template
### Changed
- Instructions on how to call dibs on scout-stage server in pull request template
- Deprecated CLI commands `scout load <delivery_report, gene_fusion_report, coverage_qc_report, cnv_report>` to replace them with command `scout load report -t <report type>`
- Refactored code to display and download custom case reports
- Do not export `Assertion method` and `Assertion method citation` to ClinVar submission files according to changes to ClinVar's submission spreadsheet templates.
- Simplified code to create and download ClinVar CSV files
- Colorize inheritance models badges by category on VariantS page
- `Safe variants matching` badge more visible on case page
### Fixed
- Non-admin users saving institute settings would clear loqusdb instance selection
- Layout of variant position, cytoband and type in SV variant summary
- Broken `Build Status - GitHub badge` on GitHub README page
- Visibility of text on grey badges in gene panels PDF exports
- Labels for dashboard search controls
- Dark mode visibility for ClinVar submission
- Whitespaces on outdated panel in extent report

## [4.60]
### Added
- Mitochondrial deletion signatures (mitosign) can be uploaded and shown with mtDNA report
- A `Type of analysis` column on Causatives and Validated variants pages
- List of "safe" gene panels available for matching causatives and managed variants in institute settings, to avoid secondary findings
- `svdb_origin` as a synonym for `FOUND_IN` to complement `set` for variants found by all callers
### Changed
- Hide removed gene panels by default in panels page
- Removed option for filtering cancer SVs by Tumor and Normal alt AF
- Hide links to coverage report from case dynamic HPO panel if cancer analysis
- Remove rerun emails and redirect users to the analysis order portal instead
- Updated clinical SVs igv.js track (dbVar) and added example of external track from `https://trackhubregistry.org/`
- Rewrote the ClinVar export module to simplify and add one variant at the time
- ClinVar submissions with phenotype conditions from: [OMIM, MedGen, Orphanet, MeSH, HP, MONDO]
### Fixed
- If trying to load a badly formatted .tsv file an error message is displayed.
- Avoid showing case as rerun when first attempt at case upload failed
- Dynamic autocomplete search not working on phenomodels page
- Callers added to variant when loading case
- Now possible to update managed variant from file without deleting it first
- Missing preselected chromosome when editing a managed variant
- Preselected variant type and subtype when editing a managed variant
- Typo in dbVar ClinVar track, hg19


## [4.59]
### Added
- Button to go directly to HPO SV filter variantS page from case
- `Scout-REViewer-Service` integration - show `REViewer` picture if available
- Link to HPO panel coverage overview on Case page
- Specify a confidence threshold (green|amber|red) when loading PanelApp panels
- Functional annotations in variants lists exports (all variants)
- Cancer/Normal VAFs and COSMIC ids in in variants lists exports (cancer variants)
### Changed
- Better visualization of regional annotation for long lists of genes in large SVs in Variants tables
- Order of cells in variants tables
- More evident links to gene coverage from Variant page
- Gene panels sorted by display name in the entire Case page
- Round CADD and GnomAD values in variants export files
### Fixed
- HPO filter button on SV variantS page
- Spacing between region|function cells in SVs lists
- Labels on gene panel Chanjo report
- Fixed ambiguous duplicated response headers when requesting a BAM file from /static
- Visited color link on gene coverage button (Variant page)

## [4.58.1]
### Fixed
- Case search with search strings that contain characters that can be escaped

## [4.58]
### Added
- Documentation on how to create/update PanelApp panels
- Add filter by local observations (archive) to structural variants filters
- Add more splicing consequences to SO term definitions
- Search for a specific gene in all gene panels
- Institute settings option to force show all variants on VariantS page for all cases of an institute
- Filter cases by validation pending status
- Link to The Clinical Knowledgebase (CKB) (https://ckb.jax.org/) in cancer variant's page
### Fixed
- Added a not-authorized `auto-login` fixture according to changes in Flask-Login 0.6.2
- Renamed `cache_timeout` param name of flask.send_file function to `max_age` (Flask 2.2 compliant)
- Replaced deprecated `app.config["JSON_SORT_KEYS"]` with app.json.sort_keys in app settings
- Bug in gene variants page (All SNVs and INDELs) when variant gene doesn't have a hgnc id that is found in the database
- Broken export of causatives table
- Query for genes in build 38 on `Search SNVs and INDELs` page
- Prevent typing special characters `^<>?!=\/` in case search form
- Search matching causatives also among research variants in other cases
- Links to variants in Verified variants page
- Broken filter institute cases by pinned gene
- Better visualization of long lists of genes in large SVs on Causative and Verified Variants page
- Reintroduced missing button to export Causative variants
- Better linking and display of matching causatives and managed variants
- Reduced code complexity in `scout/parse/variant/variant.py`
- Reduced complexity of code in `scout/build/variant/variant.py`

### Changed
- State that loqusdb observation is in current case if observations count is one and no cases are shown
- Better pagination and number of variants returned by queries in `Search SNVs and INDELs` page
- Refactored and simplified code used for collecting gene variants for `Search SNVs and INDELs` page
- Fix sidebar panel icons in Case view
- Fix panel spacing in Case view
- Removed unused database `sanger_ordered` and `case_id,category,rank_score` indexes (variant collection)
- Verified variants displayed in a dedicated page reachable from institute sidebar
- Unified stats in dashboard page
- Improved gene info for large SVs and cancer SVs
- Remove the unused `variant.str_variant` endpoint from variant views
- Easier editing of HPO gene panel on case page
- Assign phenotype panel less cramped on Case page
- Causatives and Verified variants pages to use the same template macro
- Allow hyphens in panel names
- Reduce resolution of example images
- Remove some animations in web gui which where rendered slow


## [4.57.4]
### Fixed
- Parsing of variant.FORMAT "DR" key in parse variant file

## [4.57.3]
### Fixed
- Export of STR verified variants
- Do not download as verified variants first verified and then reset to not validated
- Avoid duplicated lines in downloaded verified variants reflecting changes in variant validation status

## [4.57.2]
### Fixed
- Export of verified variants when variant gene has no transcripts
- HTTP 500 when visiting a the details page for a cancer variant that had been ranked with genmod

## [4.57.1]
### Fixed
- Updating/replacing a gene panel from file with a corrupted or malformed file

## [4.57]
### Added
- Display last 50 or 500 events for a user in a timeline
- Show dismiss count from other cases on matching variantS
- Save Beacon-related events in events collection
- Institute settings allow saving multiple loqusdb instances for one institute
- Display stats from multiple instances of loqusdb on variant page
- Display date and frequency of obs derived from count of local archive observations from MIP11 (requires fix in MIP)
### Changed
- Prior ACMG classifications view is no longer limited by pathogenicity
### Fixed
- Visibility of Sanger ordered badge on case page, light mode
- Some of the DataTables tables (Phenotypes and Diagnoses pages) got a bit dark in dark mode
- Remove all redundancies when displaying timeline events (some events are saved both as case-related and variant-related)
- Missing link in saved MatchMaker-related events
- Genes with mixed case gene symbols missing in PanelApp panels
- Alignment of elements on the Beacon submission modal window
- Locus info links from STR variantS page open in new browser tabs

## [4.56]
### Added
- Test for PanelApp panels loading
- `panel-umi` tag option when loading cancer analyses
### Changed
- Black text to make comments more visible in dark mode
- Loading PanelApp panels replaces pre-existing panels with same version
- Removed sidebar from Causatives page - navigation is available on the top bar for now
- Create ClinVar submissions from pinned variants list in case page
- Select which pinned variants will be included in ClinVar submission documents
### Fixed
- Remove a:visited css style from all buttons
- Update of HPO terms via command line
- Background color of `MIXED` and `PANEL-UMI` sequencing types on cases page
- Fixed regex error when searching for cases with query ending with `\ `
- Gene symbols on Causatives page lighter in dark mode
- SpliceAI tooltip of multigene variants

## [4.55]
### Changed
- Represent different tumor samples as vials in cases page
- Option to force-update the OMIM panel
### Fixed
- Low tumor purity badge alignment in cancer samples table on cancer case view
- VariantS comment popovers reactivate on hover
- Updating database genes in build 37
- ACMG classification summary hidden by sticky navbar
- Logo backgrounds fixed to white on welcome page
- Visited links turn purple again
- Style of link buttons and dropdown menus
- Update KUH and GMS logos
- Link color for Managed variants

## [4.54]
### Added
- Dark mode, using browser/OS media preference
- Allow marking case as solved without defining causative variants
- Admin users can create missing beacon datasets from the institute's settings page
- GenCC links on gene and variant pages
- Deprecation warnings when launching the app using a .yaml config file or loading cases using .ped files
### Changed
- Improved HTML syntax in case report template
- Modified message displayed when variant rank stats could not be calculated
- Expanded instructions on how to test on CG development server (cg-vm1)
- Added more somatic variant callers (Balsamic v9 SNV, develop SV)
### Fixed
- Remove load demo case command from docker-compose.yml
- Text elements being split across pages in PDF reports
- Made login password field of type `password` in LDAP login form
- Gene panels HTML select in institute's settings page
- Bootstrap upgraded to version 5
- Fix some Sourcery and SonarCloud suggestions
- Escape special characters in case search on institute and dashboard pages
- Broken case PDF reports when no Madeline pedigree image can be created
- Removed text-white links style that were invisible in new pages style
- Variants pagination after pressing "Filter variants" or "Clinical filter"
- Layout of buttons Matchmaker submission panel (case page)
- Removing cases from Matchmaker (simplified code and fixed functionality)
- Reintroduce check for missing alignment files purged from server

## [4.53]
### Added
### Changed
- Point Alamut API key docs link to new API version
- Parse dbSNP id from ID only if it says "rs", else use VEP CSQ fields
- Removed MarkupSafe from the dependencies
### Fixed
- Reintroduced loading of SVs for demo case 643595
- Successful parse of FOUND_IN should avoid GATK caller default
- All vulnerabilities flagged by SonarCloud

## [4.52]
### Added
- Demo cancer case gets loaded together with demo RD case in demo instance
- Parse REVEL_score alongside REVEL_rankscore from csq field and display it on SNV variant page
- Rank score results now show the ranking range
- cDNA and protein changes displayed on institute causatives pages
- Optional SESSION_TIMEOUT_MINUTES configuration in app config files
- Script to convert old OMIM case format (list of integers) to new format (list of dictionaries)
- Additional check for user logged in status before serving alignment files
- Download .cgh files from cancer samples table on cancer case page
- Number of documents and date of last update on genes page
### Changed
- Verify user before redirecting to IGV alignments and sashimi plots
- Build case IGV tracks starting from case and variant objects instead of passing all params in a form
- Unfreeze Werkzeug lib since Flask_login v.0.6 with bugfix has been released
- Sort gene panels by name (panelS and variant page)
- Removed unused `server.blueprints.alignviewers.unindexed_remote_static` endpoint
- User sessions to check files served by `server.blueprints.alignviewers.remote_static` endpoint
- Moved Beacon-related functions to a dedicated app extension
- Audit Filter now also loads filter displaying the variants for it
### Fixed
- Handle `attachment_filename` parameter renamed to `download_name` when Flask 2.2 will be released
- Removed cursor timeout param in cases find adapter function to avoid many code warnings
- Removed stream argument deprecation warning in tests
- Handle `no intervals found` warning in load_region test
- Beacon remove variants
- Protect remote_cors function in alignviewers view from Server-Side Request Forgery (SSRF)
- Check creation date of last document in gene collection to display when genes collection was updated last

## [4.51]
### Added
- Config file containing codecov settings for pull requests
- Add an IGV.js direct link button from case page
- Security policy file
- Hide/shade compound variants based on rank score on variantS from filter
- Chromograph legend documentation direct link
### Changed
- Updated deprecated Codecov GitHub action to v.2
- Simplified code of scout/adapter/mongo/variant
- Update IGV.js to v2.11.2
- Show summary number of variant gene panels on general report if more than 3
### Fixed
- Marrvel link for variants in genome build 38 (using liftover to build 37)
- Remove flags from codecov config file
- Fixed filter bug with high negative SPIDEX scores
- Renamed IARC TP53 button to to `TP53 Database`, modified also link since IARC has been moved to the US NCI: `https://tp53.isb-cgc.org/`
- Parsing new format of OMIM case info when exporting patients to Matchmaker
- Remove flask-debugtoolbar lib dependency that is using deprecated code and causes app to crash after new release of Jinja2 (3.1)
- Variant page crashing for cases with old OMIM terms structure (a list of integers instead of dictionary)
- Variant page crashing when creating MARRVEL link for cases with no genome build
- SpliceAI documentation link
- Fix deprecated `safe_str_cmp` import from `werkzeug.security` by freezing Werkzeug lib to v2.0 until Flask_login v.0.6 with bugfix is released
- List gene names densely in general report for SVs that contain more than 3 genes
- Show transcript ids on refseq genes on hg19 in IGV.js, using refgene source
- Display correct number of genes in general report for SVs that contain more than 32 genes
- Broken Google login after new major release of `lepture/authlib`
- Fix frequency and callers display on case general report

## [4.50.1]
### Fixed
- Show matching causative STR_repid for legacy str variants (pre Stranger hgnc_id)

## [4.50]
### Added
- Individual-specific OMIM terms
- OMIM disease descriptions in ClinVar submission form
- Add a toggle for melter rerun monitoring of cases
- Add a config option to show the rerun monitoring toggle
- Add a cli option to export cases with rerun monitoring enabled
- Add a link to STRipy for STR variants; shallow for ARX and HOXA13
- Hide by default variants only present in unaffected individuals in variants filters
- OMIM terms in general case report
- Individual-level info on OMIM and HPO terms in general case report
- PanelApp gene link among the external links on variant page
- Dashboard case filters fields help
- Filter cases by OMIM terms in cases and dashboard pages
### Fixed
- A malformed panel id request would crash with exception: now gives user warning flash with redirect
- Link to HPO resource file hosted on `http://purl.obolibrary.org`
- Gene search form when gene exists only in build 38
- Fixed odd redirect error and poor error message on missing column for gene panel csv upload
- Typo in parse variant transcripts function
- Modified keys name used to parse local observations (archived) frequencies to reflect change in MIP keys naming
- Better error handling for partly broken/timed out chanjo reports
- Broken javascript code when case Chromograph data is malformed
- Broader space for case synopsis in general report
- Show partial causatives on causatives and matching causatives panels
- Partial causative assignment in cases with no OMIM or HPO terms
- Partial causative OMIM select options in variant page
### Changed
- Slightly smaller and improved layout of content in case PDF report
- Relabel more cancer variant pages somatic for navigation
- Unify caseS nav links
- Removed unused `add_compounds` param from variant controllers function
- Changed default hg19 genome for IGV.js to legacy hg19_1kg_decoy to fix a few problematic loci
- Reduce code complexity (parse/ensembl.py)
- Silence certain fields in ClinVar export if prioritised ones exist (chrom-start-end if hgvs exist)
- Made phenotype non-mandatory when marking a variant as partial causative
- Only one phenotype condition type (OMIM or HPO) per variant is used in ClinVar submissions
- ClinVar submission variant condition prefers OMIM over HPO if available
- Use lighter version of gene objects in Omim MongoDB adapter, panels controllers, panels views and institute controllers
- Gene-variants table size is now adaptive
- Remove unused file upload on gene-variants page

## [4.49]
### Fixed
- Pydantic model types for genome_build, madeline_info, peddy_ped_check and peddy_sex_check, rank_model_version and sv_rank_model_version
- Replace `MatchMaker` with `Matchmaker` in all places visible by a user
- Save diagnosis labels along with OMIM terms in Matchmaker Exchange submission objects
- `libegl-mesa0_21.0.3-0ubuntu0.3~20.04.5_amd64.deb` lib not found by GitHub actions Docker build
- Remove unused `chromograph_image_files` and `chromograph_prefixes` keys saved when creating or updating an RD case
- Search managed variants by description and with ignore case
### Changed
- Introduced page margins on exported PDF reports
- Smaller gene fonts in downloaded HPO genes PDF reports
- Reintroduced gene coverage data in the PDF-exported general report of rare-disease cases
- Check for existence of case report files before creating sidebar links
- Better description of HPO and OMIM terms for patients submitted to Matchmaker Exchange
- Remove null non-mandatory key/values when updating a case
- Freeze WTForms<3 due to several form input rendering changes

## [4.48.1]
### Fixed
- General case PDF report for recent cases with no pedigree

## [4.48]
### Added
- Option to cancel a request for research variants in case page
### Changed
- Update igv.js to v2.10.5
- Updated example of a case delivery report
- Unfreeze cyvcf2
- Builder images used in Scout Dockerfiles
- Crash report email subject gives host name
- Export general case report to PDF using PDFKit instead of WeasyPrint
- Do not include coverage report in PDF case report since they might have different orientation
- Export cancer cases's "Coverage and QC report" to PDF using PDFKit instead of Weasyprint
- Updated cancer "Coverage and QC report" example
- Keep portrait orientation in PDF delivery report
- Export delivery report to PDF using PDFKit instead of Weasyprint
- PDF export of clinical and research HPO panels using PDFKit instead of Weasyprint
- Export gene panel report to PDF using PDFKit
- Removed WeasyPrint lib dependency

### Fixed
- Reintroduced missing links to Swegen and Beacon and dbSNP in RD variant page, summary section
- Demo delivery report orientation to fit new columns
- Missing delivery report in demo case
- Cast MNVs to SNV for test
- Export verified variants from all institutes when user is admin
- Cancer coverage and QC report not found for demo cancer case
- Pull request template instructions on how to deploy to test server
- PDF Delivery report not showing Swedac logo
- Fix code typos
- Disable codefactor raised by ESLint for javascript functions located on another file
- Loading spinner stuck after downloading a PDF gene panel report
- IGV browser crashing when file system with alignment files is not mounted

## [4.47]
### Added
- Added CADD, GnomAD and genotype calls to variantS export
### Changed
- Pull request template, to illustrate how to deploy pull request branches on cg-vm1 stage server
### Fixed
- Compiled Docker image contains a patched version (v4.9) of chanjo-report

## [4.46.1]
### Fixed
- Downloading of files generated within the app container (MT-report, verified variants, pedigrees, ..)

## [4.46]
### Added
- Created a Dockefile to be used to serve the dockerized app in production
- Modified the code to collect database params specified as env vars
- Created a GitHub action that pushes the Dockerfile-server image to Docker Hub (scout-server-stage) every time a PR is opened
- Created a GitHub action that pushes the Dockerfile-server image to Docker Hub (scout-server) every time a new release is created
- Reassign MatchMaker Exchange submission to another user when a Scout user is deleted
- Expose public API JSON gene panels endpoint, primarily to enable automated rerun checking for updates
- Add utils for dictionary type
- Filter institute cases using multiple HPO terms
- Vulture GitHub action to identify and remove unused variables and imports
### Changed
- Updated the python config file documentation in admin guide
- Case configuration parsing now uses Pydantic for improved typechecking and config handling
- Removed test matrices to speed up automatic testing of PRs
- Switch from Coveralls to Codecov to handle CI test coverage
- Speed-up CI tests by caching installation of libs and splitting tests into randomized groups using pytest-test-groups
- Improved LDAP login documentation
- Use lib flask-ldapconn instead of flask_ldap3_login> to handle ldap authentication
- Updated Managed variant documentation in user guide
- Fix and simplify creating and editing of gene panels
- Simplified gene variants search code
- Increased the height of the genes track in the IGV viewer
### Fixed
- Validate uploaded managed variant file lines, warning the user.
- Exporting validated variants with missing "genes" database key
- No results returned when searching for gene variants using a phenotype term
- Variants filtering by gene symbols file
- Make gene HGNC symbols field mandatory in gene variants page and run search only on form submit
- Make sure collaborator gene variants are still visible, even if HPO filter is used

## [4.45]
### Added
### Changed
- Start Scout also when loqusdbapi is not reachable
- Clearer definition of manual standard and custom inheritance models in gene panels
- Allow searching multiple chromosomes in filters
### Fixed
- Gene panel crashing on edit action

## [4.44]
### Added
### Changed
- Display Gene track beneath each sample track when displaying splice junctions in igv browser
- Check outdated gene symbols and update with aliases for both RD and cancer variantS
### Fixed
- Added query input check and fixed the Genes API endpoint to return a json formatted error when request is malformed
- Typo in ACMG BP6 tooltip

## [4.43.1]
### Added
- Added database index for OMIM disease term genes
### Changed
### Fixed
- Do not drop HPO terms collection when updating HPO terms via the command line
- Do not drop disease (OMIM) terms collection when updating diseases via the command line

## [4.43]
### Added
- Specify which collection(s) update/build indexes for
### Fixed
- Do not drop genes and transcripts collections when updating genes via the command line

## [4.42.1]
### Added
### Changed
### Fixed
- Freeze PyMongo lib to version<4.0 to keep supporting previous MongoDB versions
- Speed up gene panels creation and update by collecting only light gene info from database
- Avoid case page crash on Phenomizer queries timeout

## [4.42]
### Added
- Choose custom pinned variants to submit to MatchMaker Exchange
- Submit structural variant as genes to the MatchMaker Exchange
- Added function for maintainers and admins to remove gene panels
- Admins can restore deleted gene panels
- A development docker-compose file illustrating the scout/chanjo-report integration
- Show AD on variants view for cancer SV (tumor and normal)
- Cancer SV variants filter AD, AF (tumor and normal)
- Hiding the variants score column also from cancer SVs, as for the SNVs
### Changed
- Enforce same case _id and display_name when updating a case
- Enforce same individual ids, display names and affected status when updating a case
- Improved documentation for connecting to loqusdb instances (including loqusdbapi)
- Display and download HPO gene panels' gene symbols in italics
- A faster-built and lighter Docker image
- Reduce complexity of `panels` endpoint moving some code to the panels controllers
- Update requirements to use flask-ldap3-login>=0.9.17 instead of freezing WTForm
### Fixed
- Use of deprecated TextField after the upgrade of WTF to v3.0
- Freeze to WTForms to version < 3
- Remove the extra files (bed files and madeline.svg) introduced by mistake
- Cli command loading demo data in docker-compose when case custom images exist and is None
- Increased MongoDB connection serverSelectionTimeoutMS parameter to 30K (default value according to MongoDB documentation)
- Better differentiate old obs counts 0 vs N/A
- Broken cancer variants page when default gene panel was deleted
- Typo in tx_overview function in variant controllers file
- Fixed loqusdbapi SV search URL
- SV variants filtering using Decipher criterion
- Removing old gene panels that don't contain the `maintainer` key.

## [4.41.1]
### Fixed
- General reports crash for variant annotations with same variant on other cases

## [4.41]
### Added
- Extended the instructions for running the Scout Docker image (web app and cli).
- Enabled inclusion of custom images to STR variant view
### Fixed
- General case report sorting comments for variants with None genetic models
- Do not crash but redirect to variants page with error when a variant is not found for a case
- UCSC links coordinates for SV variants with start chromosome different than end chromosome
- Human readable variants name in case page for variants having start chromosome different from end chromosome
- Avoid always loading all transcripts when checking gene symbol: introduce gene captions
- Slow queries for evaluated variants on e.g. case page - use events instead
### Changed
- Rearrange variant page again, moving severity predictions down.
- More reactive layout width steps on variant page

## [4.40.1]
### Added
### Fixed
- Variants dismissed with inconsistent inheritance pattern can again be shown in general case report
- General report page for variants with genes=None
- General report crashing when variants have no panels
- Added other missing keys to case and variant dictionaries passed to general report
### Changed

## [4.40]
### Added
- A .cff citation file
- Phenotype search API endpoint
- Added pagination to phenotype API
- Extend case search to include internal MongoDB id
- Support for connecting to a MongoDB replica set (.py config files)
- Support for connecting to a MongoDB replica set (.yaml config files)
### Fixed
- Command to load the OMIM gene panel (`scout load panel --omim`)
- Unify style of pinned and causative variants' badges on case page
- Removed automatic spaces after punctuation in comments
- Remove the hardcoded number of total individuals from the variant's old observations panel
- Send delete requests to a connected Beacon using the DELETE method
- Layout of the SNV and SV variant page - move frequency up
### Changed
- Stop updating database indexes after loading exons via command line
- Display validation status badge also for not Sanger-sequenced variants
- Moved Frequencies, Severity and Local observations panels up in RD variants page
- Enabled Flask CORS to communicate CORS status to js apps
- Moved the code preparing the transcripts overview to the backend
- Refactored and filtered json data used in general case report
- Changed the database used in docker-compose file to use the official MongoDB v4.4 image
- Modified the Python (3.6, 3.8) and MongoDB (3.2, 4.4, 5.0) versions used in testing matrices (GitHub actions)
- Capitalize case search terms on institute and dashboard pages


## [4.39]
### Added
- COSMIC IDs collected from CSQ field named `COSMIC`
### Fixed
- Link to other causative variants on variant page
- Allow multiple COSMIC links for a cancer variant
- Fix floating text in severity box #2808
- Fixed MitoMap and HmtVar links for hg38 cases
- Do not open new browser tabs when downloading files
- Selectable IGV tracks on variant page
- Missing splice junctions button on variant page
- Refactor variantS representative gene selection, and use it also for cancer variant summary
### Changed
- Improve Javascript performance for displaying Chromograph images
- Make ClinVar classification more evident in cancer variant page

## [4.38]
### Added
- Option to hide Alamut button in the app config file
### Fixed
- Library deprecation warning fixed (insert is deprecated. Use insert_one or insert_many instead)
- Update genes command will not trigger an update of database indices any more
- Missing resources in temporary downloading directory when updating genes using the command line
- Restore previous variant ACMG classification in a scrollable div
- Loading spinner not stopping after downloading PDF case reports and variant list export
- Add extra Alamut links higher up on variant pages
- Improve UX for phenotypes in case page
- Filter and export of STR variants
- Update look of variants page navigation buttons
### Changed

## [4.37]
### Added
- Highlight and show version number for RefSeq MANE transcripts.
- Added integration to a rerunner service for toggling reanalysis with updated pedigree information
- SpliceAI display and parsing from VEP CSQ
- Display matching tiered variants for cancer variants
- Display a loading icon (spinner) until the page loads completely
- Display filter badges in cancer variants list
- Update genes from pre-downloaded file resources
- On login, OS, browser version and screen size are saved anonymously to understand how users are using Scout
- API returning institutes data for a given user: `/api/v1/institutes`
- API returning case data for a given institute: `/api/v1/institutes/<institute_id>/cases`
- Added GMS and Lund university hospital logos to login page
- Made display of Swedac logo configurable
- Support for displaying custom images in case view
- Individual-specific HPO terms
- Optional alamut_key in institute settings for Alamut Plus software
- Case report API endpoint
- Tooltip in case explaining that genes with genome build different than case genome build will not be added to dynamic HPO panel.
- Add DeepVariant as a caller
### Fixed
- Updated IGV to v2.8.5 to solve missing gene labels on some zoom levels
- Demo cancer case config file to load somatic SNVs and SVs only.
- Expand list of refseq trancripts in ClinVar submission form
- Renamed `All SNVs and INDELs` institute sidebar element to `Search SNVs and INDELs` and fixed its style.
- Add missing parameters to case load-config documentation
- Allow creating/editing gene panels and dynamic gene panels with genes present in genome build 38
- Bugfix broken Pytests
- Bulk dismissing variants error due to key conversion from string to integer
- Fix typo in index documentation
- Fixed crash in institute settings page if "collaborators" key is not set in database
- Don't stop Scout execution if LoqusDB call fails and print stacktrace to log
- Bug when case contains custom images with value `None`
- Bug introduced when fixing another bug in Scout-LoqusDB interaction
- Loading of OMIM diagnoses in Scout demo instance
- Remove the docker-compose with chanjo integration because it doesn't work yet.
- Fixed standard docker-compose with scout demo data and database
- Clinical variant assessments not present for pinned and causative variants on case page.
- MatchMaker matching one node at the time only
- Remove link from previously tiered variants badge in cancer variants page
- Typo in gene cell on cancer variants page
- Managed variants filter form
### Changed
- Better naming for variants buttons on cancer track (somatic, germline). Also show cancer research button if available.
- Load case with missing panels in config files, but show warning.
- Changing the (Female, Male) symbols to (F/M) letters in individuals_table and case-sma.
- Print stacktrace if case load command fails
- Added sort icon and a pointer to the cursor to all tables with sortable fields
- Moved variant, gene and panel info from the basic pane to summary panel for all variants.
- Renamed `Basics` panel to `Classify` on variant page.
- Revamped `Basics` panel to a panel dedicated to classify variants
- Revamped the summary panel to be more compact.
- Added dedicated template for cancer variants
- Removed Gene models, Gene annotations and Conservation panels for cancer variants
- Reorganized the orders of panels for variant and cancer variant views
- Added dedicated variant quality panel and removed relevant panes
- A more compact case page
- Removed OMIM genes panel
- Make genes panel, pinned variants panel, causative variants panel and ClinVar panel scrollable on case page
- Update to Scilifelab's 2020 logo
- Update Gens URL to support Gens v2.0 format
- Refactor tests for parsing case configurations
- Updated links to HPO downloadable resources
- Managed variants filtering defaults to all variant categories
- Changing the (Kind) drop-down according to (Category) drop-down in Managed variant add variant
- Moved Gens button to individuals table
- Check resource files availability before starting updating OMIM diagnoses
- Fix typo in `SHOW_OBSERVED_VARIANT_ARCHIVE` config param

## [4.36]
### Added
- Parse and save splice junction tracks from case config file
- Tooltip in observations panel, explaining that case variants with no link might be old variants, not uploaded after a case rerun
### Fixed
- Warning on overwriting variants with same position was no longer shown
- Increase the height of the dropdowns to 425px
- More indices for the case table as it grows, specifically for causatives queries
- Splice junction tracks not centered over variant genes
- Total number of research variants count
- Update variants stats in case documents every time new variants are loaded
- Bug in flashing warning messages when filtering variants
### Changed
- Clearer warning messages for genes and gene/gene-panels searches in variants filters

## [4.35]
### Added
- A new index for hgnc_symbol in the hgnc_gene collection
- A Pedigree panel in STR page
- Display Tier I and II variants in case view causatives card for cancer cases
### Fixed
- Send partial file data to igv.js when visualizing sashimi plots with splice junction tracks
- Research variants filtering by gene
- Do not attempt to populate annotations for not loaded pinned/causatives
- Add max-height to all dropdowns in filters
### Changed
- Switch off non-clinical gene warnings when filtering research variants
- Don't display OMIM disease card in case view for cancer cases
- Refactored Individuals and Causative card in case view for cancer cases
- Update and style STR case report

## [4.34]
### Added
- Saved filter lock and unlock
- Filters can optionally be marked audited, logging the filter name, user and date on the case events and general report.
- Added `ClinVar hits` and `Cosmic hits` in cancer SNVs filters
- Added `ClinVar hits` to variants filter (rare disease track)
- Load cancer demo case in docker-compose files (default and demo file)
- Inclusive-language check using [woke](https://github.com/get-woke/woke) github action
- Add link to HmtVar for mitochondrial variants (if VCF is annotated with HmtNote)
- Grey background for dismissed compounds in variants list and variant page
- Pin badge for pinned compounds in variants list and variant page
- Support LoqusDB REST API queries
- Add a docker-compose-matchmaker under scout/containers/development to test matchmaker locally
- Script to investigate consequences of symbol search bug
- Added GATK to list of SV and cancer SV callers
### Fixed
- Make MitoMap link work for hg38 again
- Export Variants feature crashing when one of the variants has no primary transcripts
- Redirect to last visited variantS page when dismissing variants from variants list
- Improved matching of SVs Loqus occurrences in other cases
- Remove padding from the list inside (Matching causatives from other cases) panel
- Pass None to get_app function in CLI base since passing script_info to app factory functions was deprecated in Flask 2.0
- Fixed failing tests due to Flask update to version 2.0
- Speed up user events view
- Causative view sort out of memory error
- Use hgnc_id for gene filter query
- Typo in case controllers displaying an error every time a patient is matched against external MatchMaker nodes
- Do not crash while attempting an update for variant documents that are too big (> 16 MB)
- Old STR causatives (and other variants) may not have HGNC symbols - fix sort lambda
- Check if gene_obj has primary_transcript before trying to access it
- Warn if a gene manually searched is in a clinical panel with an outdated name when filtering variants
- ChrPos split js not needed on STR page yet
### Changed
- Remove parsing of case `genome_version`, since it's not used anywhere downstream
- Introduce deprecation warning for Loqus configs that are not dictionaries
- SV clinical filter no longer filters out sub 100 nt variants
- Count cases in LoqusDB by variant type
- Commit pulse repo badge temporarily set to weekly
- Sort ClinVar submissions objects by ascending "Last evaluated" date
- Refactored the MatchMaker integration as an extension
- Replaced some sensitive words as suggested by woke linter
- Documentation for load-configuration rewritten.
- Add styles to MatchMaker matches table
- More detailed info on the data shared in MatchMaker submission form

## [4.33.1]
### Fixed
- Include markdown for release autodeploy docs
- Use standard inheritance model in ClinVar (https://ftp.ncbi.nlm.nih.gov/pub/GTR/standard_terms/Mode_of_inheritance.txt)
- Fix issue crash with variants that have been unflagged causative not being available in other causatives
### Added
### Changed

## [4.33]
### Fixed
- Command line crashing when updating an individual not found in database
- Dashboard page crashing when filters return no data
- Cancer variants filter by chromosome
- /api/v1/genes now searches for genes in all genome builds by default
- Upgraded igv.js to version 2.8.1 (Fixed Unparsable bed record error)
### Added
- Autodeploy docs on release
- Documentation for updating case individuals tracks
- Filter cases and dashboard stats by analysis track
### Changed
- Changed from deprecated db update method
- Pre-selected fields to run queries with in dashboard page
- Do not filter by any institute when first accessing the dashboard
- Removed OMIM panel in case view for cancer cases
- Display Tier I and II variants in case view causatives panel for cancer cases
- Refactored Individuals and Causative panels in case view for cancer cases

## [4.32.1]
### Fixed
- iSort lint check only
### Changed
- Institute cases page crashing when a case has track:Null
### Added

## [4.32]
### Added
- Load and show MITOMAP associated diseases from VCF (INFO field: MitomapAssociatedDiseases, via HmtNote)
- Show variant allele frequencies for mitochondrial variants (GRCh38 cases)
- Extend "public" json API with diseases (OMIM) and phenotypes (HPO)
- HPO gene list download now has option for clinical and non-clinical genes
- Display gene splice junctions data in sashimi plots
- Update case individuals with splice junctions tracks
- Simple Docker compose for development with local build
- Make Phenomodels subpanels collapsible
- User side documentation of cytogenomics features (Gens, Chromograph, vcf2cytosure, rhocall)
- iSort GitHub Action
- Support LoqusDB REST API queries
### Fixed
- Show other causative once, even if several events point to it
- Filtering variants by mitochondrial chromosome for cases with genome build=38
- HPO gene search button triggers any warnings for clinical / non-existing genes also on first search
- Fixed a bug in variants pages caused by MT variants without alt_frequency
- Tests for CADD score parsing function
- Fixed the look of IGV settings on SNV variant page
- Cases analyzed once shown as `rerun`
- Missing case track on case re-upload
- Fixed severity rank for SO term "regulatory region ablation"
### Changed
- Refactor according to CodeFactor - mostly reuse of duplicated code
- Phenomodels language adjustment
- Open variants in a new window (from variants page)
- Open overlapping and compound variants in a new window (from variant page)
- gnomAD link points to gnomAD v.3 (build GRCh38) for mitochondrial variants.
- Display only number of affected genes for dismissed SVs in general report
- Chromosome build check when populating the variants filter chromosome selection
- Display mitochondrial and rare diseases coverage report in cases with missing 'rare' track

## [4.31.1]
### Added
### Changed
- Remove mitochondrial and coverage report from cancer cases sidebar
### Fixed
- ClinVar page when dbSNP id is None

## [4.31]
### Added
- gnomAD annotation field in admin guide
- Export also dynamic panel genes not associated to an HPO term when downloading the HPO panel
- Primary HGNC transcript info in variant export files
- Show variant quality (QUAL field from vcf) in the variant summary
- Load/update PDF gene fusion reports (clinical and research) generated with Arriba
- Support new MANE annotations from VEP (both MANE Select and MANE Plus Clinical)
- Display on case activity the event of a user resetting all dismissed variants
- Support gnomAD population frequencies for mitochondrial variants
- Anchor links in Casedata ClinVar panels to redirect after renaming individuals
### Fixed
- Replace old docs link www.clinicalgenomics.se/scout with new https://clinical-genomics.github.io/scout
- Page formatting issues whenever case and variant comments contain extremely long strings with no spaces
- Chromograph images can be one column and have scrollbar. Removed legacy code.
- Column labels for ClinVar case submission
- Page crashing looking for LoqusDB observation when variant doesn't exist
- Missing inheritance models and custom inheritance models on newly created gene panels
- Accept only numbers in managed variants filter as position and end coordinates
- SNP id format and links in Variant page, ClinVar submission form and general report
- Case groups tooltip triggered only when mouse is on the panel header
### Changed
- A more compact case groups panel
- Added landscape orientation CSS style to cancer coverage and QC demo report
- Improve user documentation to create and save new gene panels
- Removed option to use space as separator when uploading gene panels
- Separating the columns of standard and custom inheritance models in gene panels
- Improved ClinVar instructions for users using non-English Excel

## [4.30.2]
### Added
### Fixed
- Use VEP RefSeq ID if RefSeq list is empty in RefSeq transcripts overview
- Bug creating variant links for variants with no end_chrom
### Changed

## [4.30.1]
### Added
### Fixed
- Cryptography dependency fixed to use version < 3.4
### Changed

## [4.30]
### Added
- Introduced a `reset dismiss variant` verb
- Button to reset all dismissed variants for a case
- Add black border to Chromograph ideograms
- Show ClinVar annotations on variantS page
- Added integration with GENS, copy number visualization tool
- Added a VUS label to the manual classification variant tags
- Add additional information to SNV verification emails
- Tooltips documenting manual annotations from default panels
- Case groups now show bam files from all cases on align view
### Fixed
- Center initial igv view on variant start with SNV/indels
- Don't set initial igv view to negative coordinates
- Display of GQ for SV and STR
- Parsing of AD and related info for STRs
- LoqusDB field in institute settings accepts only existing Loqus instances
- Fix DECIPHER link to work after DECIPHER migrated to GRCh38
- Removed visibility window param from igv.js genes track
- Updated HPO download URL
- Patch HPO download test correctly
- Reference size on STR hover not needed (also wrong)
- Introduced genome build check (allowed values: 37, 38, "37", "38") on case load
- Improve case searching by assignee full name
- Populating the LoqusDB select in institute settings
### Changed
- Cancer variants table header (pop freq etc)
- Only admin users can modify LoqusDB instance in Institute settings
- Style of case synopsis, variants and case comments
- Switched to igv.js 2.7.5
- Do not choke if case is missing research variants when research requested
- Count cases in LoqusDB by variant type
- Introduce deprecation warning for Loqus configs that are not dictionaries
- Improve create new gene panel form validation
- Make XM- transcripts less visible if they don't overlap with transcript refseq_id in variant page
- Color of gene panels and comments panels on cases and variant pages
- Do not choke if case is missing research variants when reserch requested

## [4.29.1]
### Added
### Fixed
- Always load STR variants regardless of RankScore threshold (hotfix)
### Changed

## [4.29]
### Added
- Added a page about migrating potentially breaking changes to the documentation
- markdown_include in development requirements file
- STR variants filter
- Display source, Z-score, inheritance pattern for STR annotations from Stranger (>0.6.1) if available
- Coverage and quality report to cancer view
### Fixed
- ACMG classification page crashing when trying to visualize a classification that was removed
- Pretty print HGVS on gene variants (URL-decode VEP)
- Broken or missing link in the documentation
- Multiple gene names in ClinVar submission form
- Inheritance model select field in ClinVar submission
- IGV.js >2.7.0 has an issue with the gene track zoom levels - temp freeze at 2.7.0
- Revert CORS-anywhere and introduce a local http proxy for cloud tracks
### Changed

## [4.28]
### Added
- Chromograph integration for displaying PNGs in case-page
- Add VAF to cancer case general report, and remove some of its unused fields
- Variants filter compatible with genome browser location strings
- Support for custom public igv tracks stored on the cloud
- Add tests to increase testing coverage
- Update case variants count after deleting variants
- Update IGV.js to latest (v2.7.4)
- Bypass igv.js CORS check using `https://github.com/Rob--W/cors-anywhere`
- Documentation on default and custom IGV.js tracks (admin docs)
- Lock phenomodels so they're editable by admins only
- Small case group assessment sharing
- Tutorial and files for deploying app on containers (Kubernetes pods)
- Canonical transcript and protein change of canonical transcript in exported variants excel sheet
- Support for Font Awesome version 6
- Submit to Beacon from case page sidebar
- Hide dismissed variants in variants pages and variants export function
- Systemd service files and instruction to deploy Scout using podman
### Fixed
- Bugfix: unused `chromgraph_prefix |tojson` removed
- Freeze coloredlogs temporarily
- Marrvel link
- Don't show TP53 link for silent or synonymous changes
- OMIM gene field accepts any custom number as OMIM gene
- Fix Pytest single quote vs double quote string
- Bug in gene variants search by similar cases and no similar case is found
- Delete unused file `userpanel.py`
- Primary transcripts in variant overview and general report
- Google OAuth2 login setup in README file
- Redirect to 'missing file'-icon if configured Chromograph file is missing
- Javascript error in case page
- Fix compound matching during variant loading for hg38
- Cancer variants view containing variants dismissed with cancer-specific reasons
- Zoom to SV variant length was missing IGV contig select
- Tooltips on case page when case has no default gene panels
### Changed
- Save case variants count in case document and not in sessions
- Style of gene panels multiselect on case page
- Collapse/expand main HPO checkboxes in phenomodel preview
- Replaced GQ (Genotype quality) with VAF (Variant allele frequency) in cancer variants GT table
- Allow loading of cancer cases with no tumor_purity field
- Truncate cDNA and protein changes in case report if longer than 20 characters


## [4.27]
### Added
- Exclude one or more variant categories when running variants delete command
### Fixed
### Changed

## [4.26.1]
### Added
### Fixed
- Links with 1-letter aa codes crash on frameshift etc
### Changed

## [4.26]
### Added
- Extend the delete variants command to print analysis date, track, institute, status and research status
- Delete variants by type of analysis (wgs|wes|panel)
- Links to cBioPortal, MutanTP53, IARC TP53, OncoKB, MyCancerGenome, CIViC
### Fixed
- Deleted variants count
### Changed
- Print output of variants delete command as a tab separated table

## [4.25]
### Added
- Command line function to remove variants from one or all cases
### Fixed
- Parse SMN None calls to None rather than False

## [4.24.1]
### Fixed
- Install requirements.txt via setup file

## [4.24]
### Added
- Institute-level phenotype models with sub-panels containing HPO and OMIM terms
- Runnable Docker demo
- Docker image build and push github action
- Makefile with shortcuts to docker commands
- Parse and save synopsis, phenotype and cohort terms from config files upon case upload
### Fixed
- Update dismissed variant status when variant dismissed key is missing
- Breakpoint two IGV button now shows correct chromosome when different from bp1
- Missing font lib in Docker image causing the PDF report download page to crash
- Sentieon Manta calls lack Somaticscore - load anyway
- ClinVar submissions crashing due to pinned variants that are not loaded
- Point ExAC pLI score to new gnomad server address
- Bug uploading cases missing phenotype terms in config file
- STRs loaded but not shown on browser page
- Bug when using adapter.variant.get_causatives with case_id without causatives
- Problem with fetching "solved" from scout export cases cli
- Better serialising of datetime and bson.ObjectId
- Added `volumes` folder to .gitignore
### Changed
- Make matching causative and managed variants foldable on case page
- Remove calls to PyMongo functions marked as deprecated in backend and frontend(as of version 3.7).
- Improved `scout update individual` command
- Export dynamic phenotypes with ordered gene lists as PDF


## [4.23]
### Added
- Save custom IGV track settings
- Show a flash message with clear info about non-valid genes when gene panel creation fails
- CNV report link in cancer case side navigation
- Return to comment section after editing, deleting or submitting a comment
- Managed variants
- MT vs 14 chromosome mean coverage stats if Scout is connected to Chanjo
### Fixed
- missing `vcf_cancer_sv` and `vcf_cancer_sv_research` to manual.
- Split ClinVar multiple clnsig values (slash-separated) and strip them of underscore for annotations without accession number
- Timeout of `All SNVs and INDELs` page when no valid gene is provided in the search
- Round CADD (MIPv9)
- Missing default panel value
- Invisible other causatives lines when other causatives lack gene symbols
### Changed
- Do not freeze mkdocs-material to version 4.6.1
- Remove pre-commit dependency

## [4.22]
### Added
- Editable cases comments
- Editable variants comments
### Fixed
- Empty variant activity panel
- STRs variants popover
- Split new ClinVar multiple significance terms for a variant
- Edit the selected comment, not the latest
### Changed
- Updated RELEASE docs.
- Pinned variants card style on the case page
- Merged `scout export exons` and `scout view exons` commands


## [4.21.2]
### Added
### Fixed
- Do not pre-filter research variants by (case-default) gene panels
- Show OMIM disease tooltip reliably
### Changed

## [4.21.1]
### Added
### Fixed
- Small change to Pop Freq column in variants ang gene panels to avoid strange text shrinking on small screens
- Direct use of HPO list for Clinical HPO SNV (and cancer SNV) filtering
- PDF coverage report redirecting to login page
### Changed
- Remove the option to dismiss single variants from all variants pages
- Bulk dismiss SNVs, SVs and cancer SNVs from variants pages

## [4.21]
### Added
- Support to configure LoqusDB per institute
- Highlight causative variants in the variants list
- Add tests. Mostly regarding building internal datatypes.
- Remove leading and trailing whitespaces from panel_name and display_name when panel is created
- Mark MANE transcript in list of transcripts in "Transcript overview" on variant page
- Show default panel name in case sidebar
- Previous buttons for variants pagination
- Adds a gh action that checks that the changelog is updated
- Adds a gh action that deploys new releases automatically to pypi
- Warn users if case default panels are outdated
- Define institute-specific gene panels for filtering in institute settings
- Use institute-specific gene panels in variants filtering
- Show somatic VAF for pinned and causative variants on case page

### Fixed
- Report pages redirect to login instead of crashing when session expires
- Variants filter loading in cancer variants page
- User, Causative and Cases tables not scaling to full page
- Improved docs for an initial production setup
- Compatibility with latest version of Black
- Fixed tests for Click>7
- Clinical filter required an extra click to Filter to return variants
- Restore pagination and shrink badges in the variants page tables
- Removing a user from the command line now inactivates the case only if user is last assignee and case is active
- Bugfix, LoqusDB per institute feature crashed when institute id was empty string
- Bugfix, LoqusDB calls where missing case count
- filter removal and upload for filters deleted from another page/other user
- Visualize outdated gene panels info in a popover instead of a tooltip in case page side panel

### Changed
- Highlight color on normal STRs in the variants table from green to blue
- Display breakpoints coordinates in verification emails only for structural variants


## [4.20]
### Added
- Display number of filtered variants vs number of total variants in variants page
- Search case by HPO terms
- Dismiss variant column in the variants tables
- Black and pre-commit packages to dev requirements

### Fixed
- Bug occurring when rerun is requested twice
- Peddy info fields in the demo config file
- Added load config safety check for multiple alignment files for one individual
- Formatting of cancer variants table
- Missing Score in SV variants table

### Changed
- Updated the documentation on how to create a new software release
- Genome build-aware cytobands coordinates
- Styling update of the Matchmaker card
- Select search type in case search form


## [4.19]

### Added
- Show internal ID for case
- Add internal ID for downloaded CGH files
- Export dynamic HPO gene list from case page
- Remove users as case assignees when their account is deleted
- Keep variants filters panel expanded when filters have been used

### Fixed
- Handle the ProxyFix ModuleNotFoundError when Werkzeug installed version is >1.0
- General report formatting issues whenever case and variant comments contain extremely long strings with no spaces

### Changed
- Created an institute wrapper page that contains list of cases, causatives, SNVs & Indels, user list, shared data and institute settings
- Display case name instead of case ID on clinVar submissions
- Changed icon of sample update in clinVar submissions


## [4.18]

### Added
- Filter cancer variants on cytoband coordinates
- Show dismiss reasons in a badge with hover for clinical variants
- Show an ellipsis if 10 cases or more to display with loqusdb matches
- A new blog post for version 4.17
- Tooltip to better describe Tumor and Normal columns in cancer variants
- Filter cancer SNVs and SVs by chromosome coordinates
- Default export of `Assertion method citation` to clinVar variants submission file
- Button to export up to 500 cancer variants, filtered or not
- Rename samples of a clinVar submission file

### Fixed
- Apply default gene panel on return to cancer variantS from variant view
- Revert to certificate checking when asking for Chanjo reports
- `scout download everything` command failing while downloading HPO terms

### Changed
- Turn tumor and normal allelic fraction to decimal numbers in tumor variants page
- Moved clinVar submissions code to the institutes blueprints
- Changed name of clinVar export files to FILENAME.Variant.csv and FILENAME.CaseData.csv
- Switched Google login libraries from Flask-OAuthlib to Authlib


## [4.17.1]

### Fixed
- Load cytobands for cases with chromosome build not "37" or "38"


## [4.17]

### Added
- COSMIC badge shown in cancer variants
- Default gene-panel in non-cancer structural view in url
- Filter SNVs and SVs by cytoband coordinates
- Filter cancer SNV variants by alt allele frequency in tumor
- Correct genome build in UCSC link from structural variant page



### Fixed
- Bug in clinVar form when variant has no gene
- Bug when sharing cases with the same institute twice
- Page crashing when removing causative variant tag
- Do not default to GATK caller when no caller info is provided for cancer SNVs


## [4.16.1]

### Fixed
- Fix the fix for handling of delivery reports for rerun cases

## [4.16]

### Added
- Adds possibility to add "lims_id" to cases. Currently only stored in database, not shown anywhere
- Adds verification comment box to SVs (previously only available for small variants)
- Scrollable pedigree panel

### Fixed
- Error caused by changes in WTForm (new release 2.3.x)
- Bug in OMIM case page form, causing the page to crash when a string was provided instead of a numerical OMIM id
- Fix Alamut link to work properly on hg38
- Better handling of delivery reports for rerun cases
- Small CodeFactor style issues: matchmaker results counting, a couple of incomplete tests and safer external xml
- Fix an issue with Phenomizer introduced by CodeFactor style changes

### Changed
- Updated the version of igv.js to 2.5.4

## [4.15.1]

### Added
- Display gene names in ClinVar submissions page
- Links to Varsome in variant transcripts table

### Fixed
- Small fixes to ClinVar submission form
- Gene panel page crash when old panel has no maintainers

## [4.15]

### Added
- Clinvar CNVs IGV track
- Gene panels can have maintainers
- Keep variant actions (dismissed, manual rank, mosaic, acmg, comments) upon variant re-upload
- Keep variant actions also on full case re-upload

### Fixed
- Fix the link to Ensembl for SV variants when genome build 38.
- Arrange information in columns on variant page
- Fix so that new cosmic identifier (COSV) is also acceptable #1304
- Fixed COSMIC tag in INFO (outside of CSQ) to be parses as well with `&` splitter.
- COSMIC stub URL changed to https://cancer.sanger.ac.uk/cosmic/search?q= instead.
- Updated to a version of IGV where bigBed tracks are visualized correctly
- Clinvar submission files are named according to the content (variant_data and case_data)
- Always show causatives from other cases in case overview
- Correct disease associations for gene symbol aliases that exist as separate genes
- Re-add "custom annotations" for SV variants
- The override ClinVar P/LP add-in in the Clinical Filter failed for new CSQ strings

### Changed
- Runs all CI checks in github actions

## [4.14.1]

### Fixed
- Error when variant found in loqusdb is not loaded for other case

## [4.14]

### Added
- Use github actions to run tests
- Adds CLI command to update individual alignments path
- Update HPO terms using downloaded definitions files
- Option to use alternative flask config when running `scout serve`
- Requirement to use loqusdb >= 2.5 if integrated

### Fixed
- Do not display Pedigree panel in cancer view
- Do not rely on internet connection and services available when running CI tests
- Variant loading assumes GATK if no caller set given and GATK filter status is seen in FILTER
- Pass genome build param all the way in order to get the right gene mappings for cases with build 38
- Parse correctly variants with zero frequency values
- Continue even if there are problems to create a region vcf
- STR and cancer variant navigation back to variants pages could fail

### Changed
- Improved code that sends requests to the external APIs
- Updates ranges for user ranks to fit todays usage
- Run coveralls on github actions instead of travis
- Run pip checks on github actions instead of coveralls
- For hg38 cases, change gnomAD link to point to version 3.0 (which is hg38 based)
- Show pinned or causative STR variants a bit more human readable

## [4.13.1]

### Added
### Fixed
- Typo that caused not all clinvar conflicting interpretations to be loaded no matter what
- Parse and retrieve clinvar annotations from VEP-annotated (VEP 97+) CSQ VCF field
- Variant clinvar significance shown as `not provided` whenever is `Uncertain significance`
- Phenomizer query crashing when case has no HPO terms assigned
- Fixed a bug affecting `All SNVs and INDELs` page when variants don't have canonical transcript
- Add gene name or id in cancer variant view

### Changed
- Cancer Variant view changed "Variant:Transcript:Exon:HGVS" to "Gene:Transcript:Exon:HGVS"

## [4.13]

### Added
- ClinVar SNVs track in IGV
- Add SMA view with SMN Copy Number data
- Easier to assign OMIM diagnoses from case page
- OMIM terms and specific OMIM term page

### Fixed
- Bug when adding a new gene to a panel
- Restored missing recent delivery reports
- Fixed style and links to other reports in case side panel
- Deleting cases using display_name and institute not deleting its variants
- Fixed bug that caused coordinates filter to override other filters
- Fixed a problem with finding some INS in loqusdb
- Layout on SV page when local observations without cases are present
- Make scout compatible with the new HPO definition files from `http://compbio.charite.de/jenkins/`
- General report visualization error when SNVs display names are very long


### Changed


## [4.12.4]

### Fixed
- Layout on SV page when local observations without cases are present

## [4.12.3]

### Fixed
- Case report when causative or pinned SVs have non null allele frequencies

## [4.12.2]

### Fixed
- SV variant links now take you to the SV variant page again
- Cancer variant view has cleaner table data entries for "N/A" data
- Pinned variant case level display hotfix for cancer and str - more on this later
- Cancer variants show correct alt/ref reads mirroring alt frequency now
- Always load all clinical STR variants even if a region load is attempted - index may be missing
- Same case repetition in variant local observations

## [4.12.1]

### Fixed
- Bug in variant.gene when gene has no HGVS description


## [4.12]

### Added
- Accepts `alignment_path` in load config to pass bam/cram files
- Display all phenotypes on variant page
- Display hgvs coordinates on pinned and causatives
- Clear panel pending changes
- Adds option to setup the database with static files
- Adds cli command to download the resources from CLI that scout needs
- Adds test files for merged somatic SV and CNV; as well as merged SNV, and INDEL part of #1279
- Allows for upload of OMIM-AUTO gene panel from static files without api-key

### Fixed
- Cancer case HPO panel variants link
- Fix so that some drop downs have correct size
- First IGV button in str variants page
- Cancer case activates on SNV variants
- Cases activate when STR variants are viewed
- Always calculate code coverage
- Pinned/Classification/comments in all types of variants pages
- Null values for panel's custom_inheritance_models
- Discrepancy between the manual disease transcripts and those in database in gene-edit page
- ACMG classification not showing for some causatives
- Fix bug which caused IGV.js to use hg19 reference files for hg38 data
- Bug when multiple bam files sources with non-null values are available


### Changed
- Renamed `requests` file to `scout_requests`
- Cancer variant view shows two, instead of four, decimals for allele and normal


## [4.11.1]

### Fixed
- Institute settings page
- Link institute settings to sharing institutes choices

## [4.11.0]

### Added
- Display locus name on STR variant page
- Alternative key `GNOMADAF_popmax` for Gnomad popmax allele frequency
- Automatic suggestions on how to improve the code on Pull Requests
- Parse GERP, phastCons and phyloP annotations from vep annotated CSQ fields
- Avoid flickering comment popovers in variant list
- Parse REVEL score from vep annotated CSQ fields
- Allow users to modify general institute settings
- Optionally format code automatically on commit
- Adds command to backup vital parts `scout export database`
- Parsing and displaying cancer SV variants from Manta annotated VCF files
- Dismiss cancer snv variants with cancer-specific options
- Add IGV.js UPD, RHO and TIDDIT coverage wig tracks.


### Fixed
- Slightly darker page background
- Fixed an issued with parsed conservation values from CSQ
- Clinvar submissions accessible to all users of an institute
- Header toolbar when on Clinvar page now shows institute name correctly
- Case should not always inactivate upon update
- Show dismissed snv cancer variants as grey on the cancer variants page
- Improved style of mappability link and local observations on variant page
- Convert all the GET requests to the igv view to POST request
- Error when updating gene panels using a file containing BOM chars
- Add/replace gene radio button not working in gene panels


## [4.10.1]

### Fixed
- Fixed issue with opening research variants
- Problem with coveralls not called by Travis CI
- Handle Biomart service down in tests


## [4.10.0]

### Added
- Rank score model in causatives page
- Exportable HPO terms from phenotypes page
- AMP guideline tiers for cancer variants
- Adds scroll for the transcript tab
- Added CLI option to query cases on time since case event was added
- Shadow clinical assessments also on research variants display
- Support for CRAM alignment files
- Improved str variants view : sorting by locus, grouped by allele.
- Delivery report PDF export
- New mosaicism tag option
- Add or modify individuals' age or tissue type from case page
- Display GC and allele depth in causatives table.
- Included primary reference transcript in general report
- Included partial causative variants in general report
- Remove dependency of loqusdb by utilising the CLI

### Fixed
- Fixed update OMIM command bug due to change in the header of the genemap2 file
- Removed Mosaic Tag from Cancer variants
- Fixes issue with unaligned table headers that comes with hidden Datatables
- Layout in general report PDF export
- Fixed issue on the case statistics view. The validation bars didn't show up when all institutes were selected. Now they do.
- Fixed missing path import by importing pathlib.Path
- Handle index inconsistencies in the update index functions
- Fixed layout problems


## [4.9.0]

### Added
- Improved MatchMaker pages, including visible patient contacts email address
- New badges for the github repo
- Links to [GENEMANIA](genemania.org)
- Sort gene panel list on case view.
- More automatic tests
- Allow loading of custom annotations in VCF using the SCOUT_CUSTOM info tag.

### Fixed
- Fix error when a gene is added to an empty dynamic gene panel
- Fix crash when attempting to add genes on incorrect format to dynamic gene panel
- Manual rank variant tags could be saved in a "Select a tag"-state, a problem in the variants view.
- Same case evaluations are no longer shown as gray previous evaluations on the variants page
- Stay on research pages, even if reset, next first buttons are pressed..
- Overlapping variants will now be visible on variant page again
- Fix missing classification comments and links in evaluations page
- All prioritized cases are shown on cases page


## [4.8.3]

### Added

### Fixed
- Bug when ordering sanger
- Improved scrolling over long list of genes/transcripts


## [4.8.2]

### Added

### Fixed
- Avoid opening extra tab for coverage report
- Fixed a problem when rank model version was saved as floats and not strings
- Fixed a problem with displaying dismiss variant reasons on the general report
- Disable load and delete filter buttons if there are no saved filters
- Fix problem with missing verifications
- Remove duplicate users and merge their data and activity


## [4.8.1]

### Added

### Fixed
- Prevent login fail for users with id defined by ObjectId and not email
- Prevent the app from crashing with `AttributeError: 'NoneType' object has no attribute 'message'`


## [4.8.0]

### Added
- Updated Scout to use Bootstrap 4.3
- New looks for Scout
- Improved dashboard using Chart.js
- Ask before inactivating a case where last assigned user leaves it
- Genes can be manually added to the dynamic gene list directly on the case page
- Dynamic gene panels can optionally be used with clinical filter, instead of default gene panel
- Dynamic gene panels get link out to chanjo-report for coverage report
- Load all clinvar variants with clinvar Pathogenic, Likely Pathogenic and Conflicting pathogenic
- Show transcripts with exon numbers for structural variants
- Case sort order can now be toggled between ascending and descending.
- Variants can be marked as partial causative if phenotype is available for case.
- Show a frequency tooltip hover for SV-variants.
- Added support for LDAP login system
- Search snv and structural variants by chromosomal coordinates
- Structural variants can be marked as partial causative if phenotype is available for case.
- Show normal and pathologic limits for STRs in the STR variants view.
- Institute level persistent variant filter settings that can be retrieved and used.
- export causative variants to Excel
- Add support for ROH, WIG and chromosome PNGs in case-view

### Fixed
- Fixed missing import for variants with comments
- Instructions on how to build docs
- Keep sanger order + verification when updating/reloading variants
- Fixed and moved broken filter actions (HPO gene panel and reset filter)
- Fixed string conversion to number
- UCSC links for structural variants are now separated per breakpoint (and whole variant where applicable)
- Reintroduced missing coverage report
- Fixed a bug preventing loading samples using the command line
- Better inheritance models customization for genes in gene panels
- STR variant page back to list button now does its one job.
- Allows to setup scout without a omim api key
- Fixed error causing "favicon not found" flash messages
- Removed flask --version from base cli
- Request rerun no longer changes case status. Active or archived cases inactivate on upload.
- Fixed missing tooltip on the cancer variants page
- Fixed weird Rank cell in variants page
- Next and first buttons order swap
- Added pagination (and POST capability) to cancer variants.
- Improves loading speed for variant page
- Problem with updating variant rank when no variants
- Improved Clinvar submission form
- General report crashing when dismissed variant has no valid dismiss code
- Also show collaborative case variants on the All variants view.
- Improved phenotype search using dataTables.js on phenotypes page
- Search and delete users with `email` instead of `_id`
- Fixed css styles so that multiselect options will all fit one column


## [4.7.3]

### Added
- RankScore can be used with VCFs for vcf_cancer files

### Fixed
- Fix issue with STR view next page button not doing its one job.

### Deleted
- Removed pileup as a bam viewing option. This is replaced by IGV


## [4.7.2]

### Added
- Show earlier ACMG classification in the variant list

### Fixed
- Fixed igv search not working due to igv.js dist 2.2.17
- Fixed searches for cases with a gene with variants pinned or marked causative.
- Load variant pages faster after fixing other causatives query
- Fixed mitochondrial report bug for variants without genes

## [4.7.1]

### Added

### Fixed
- Fixed bug on genes page


## [4.7.0]

### Added
- Export genes and gene panels in build GRCh38
- Search for cases with variants pinned or marked causative in a given gene.
- Search for cases phenotypically similar to a case also from WUI.
- Case variant searches can be limited to similar cases, matching HPO-terms,
  phenogroups and cohorts.
- De-archive reruns and flag them as 'inactive' if archived
- Sort cases by analysis_date, track or status
- Display cases in the following order: prioritized, active, inactive, archived, solved
- Assign case to user when user activates it or asks for rerun
- Case becomes inactive when it has no assignees
- Fetch refseq version from entrez and use it in clinvar form
- Load and export of exons for all genes, independent on refseq
- Documentation for loading/updating exons
- Showing SV variant annotations: SV cgh frequencies, gnomad-SV, local SV frequencies
- Showing transcripts mapping score in segmental duplications
- Handle requests to Ensembl Rest API
- Handle requests to Ensembl Rest Biomart
- STR variants view now displays GT and IGV link.
- Description field for gene panels
- Export exons in build 37 and 38 using the command line

### Fixed
- Fixes of and induced by build tests
- Fixed bug affecting variant observations in other cases
- Fixed a bug that showed wrong gene coverage in general panel PDF export
- MT report only shows variants occurring in the specific individual of the excel sheet
- Disable SSL certifcate verification in requests to chanjo
- Updates how intervaltree and pymongo is used to void deprecated functions
- Increased size of IGV sample tracks
- Optimized tests


## [4.6.1]

### Added

### Fixed
- Missing 'father' and 'mother' keys when parsing single individual cases


## [4.6.0]

### Added
- Description of Scout branching model in CONTRIBUTING doc
- Causatives in alphabetical order, display ACMG classification and filter by gene.
- Added 'external' to the list of analysis type options
- Adds functionality to display "Tissue type". Passed via load config.
- Update to IGV 2.

### Fixed
- Fixed alignment visualization and vcf2cytosure availability for demo case samples
- Fixed 3 bugs affecting SV pages visualization
- Reintroduced the --version cli option
- Fixed variants query by panel (hpo panel + gene panel).
- Downloaded MT report contains excel files with individuals' display name
- Refactored code in parsing of config files.


## [4.5.1]

### Added

### Fixed
- update requirement to use PyYaml version >= 5.1
- Safer code when loading config params in cli base


## [4.5.0]

### Added
- Search for similar cases from scout view CLI
- Scout cli is now invoked from the app object and works under the app context

### Fixed
- PyYaml dependency fixed to use version >= 5.1


## [4.4.1]

### Added
- Display SV rank model version when available

### Fixed
- Fixed upload of delivery report via API


## [4.4.0]

### Added
- Displaying more info on the Causatives page and hiding those not causative at the case level
- Add a comment text field to Sanger order request form, allowing a message to be included in the email
- MatchMaker Exchange integration
- List cases with empty synopsis, missing HPO terms and phenotype groups.
- Search for cases with open research list, or a given case status (active, inactive, archived)

### Fixed
- Variant query builder split into several functions
- Fixed delivery report load bug


## [4.3.3]

### Added
- Different individual table for cancer cases

### Fixed
- Dashboard collects validated variants from verification events instead of using 'sanger' field
- Cases shared with collaborators are visible again in cases page
- Force users to select a real institute to share cases with (actionbar select fix)


## [4.3.2]

### Added
- Dashboard data can be filtered using filters available in cases page
- Causatives for each institute are displayed on a dedicated page
- SNVs and and SVs are searchable across cases by gene and rank score
- A more complete report with validated variants is downloadable from dashboard

### Fixed
- Clinsig filter is fixed so clinsig numerical values are returned
- Split multi clinsig string values in different elements of clinsig array
- Regex to search in multi clinsig string values or multi revstat string values
- It works to upload vcf files with no variants now
- Combined Pileup and IGV alignments for SVs having variant start and stop on the same chromosome


## [4.3.1]

### Added
- Show calls from all callers even if call is not available
- Instructions to install cairo and pango libs from WeasyPrint page
- Display cases with number of variants from CLI
- Only display cases with number of variants above certain treshold. (Also CLI)
- Export of verified variants by CLI or from the dashboard
- Extend case level queries with default panels, cohorts and phenotype groups.
- Slice dashboard statistics display using case level queries
- Add a view where all variants for an institute can be searched across cases, filtering on gene and rank score. Allows searching research variants for cases that have research open.

### Fixed
- Fixed code to extract variant conservation (gerp, phyloP, phastCons)
- Visualization of PDF-exported gene panels
- Reintroduced the exon/intron number in variant verification email
- Sex and affected status is correctly displayed on general report
- Force number validation in SV filter by size
- Display ensembl transcripts when no refseq exists


## [4.3.0]

### Added
- Mosaicism tag on variants
- Show and filter on SweGen frequency for SVs
- Show annotations for STR variants
- Show all transcripts in verification email
- Added mitochondrial export
- Adds alternative to search for SVs shorter that the given length
- Look for 'bcftools' in the `set` field of VCFs
- Display digenic inheritance from OMIM
- Displays what refseq transcript that is primary in hgnc

### Fixed

- Archived panels displays the correct date (not retroactive change)
- Fixed problem with waiting times in gene panel exports
- Clinvar fiter not working with human readable clinsig values

## [4.2.2]

### Fixed
- Fixed gene panel create/modify from CSV file utf-8 decoding error
- Updating genes in gene panels now supports edit comments and entry version
- Gene panel export timeout error

## [4.2.1]

### Fixed
- Re-introduced gene name(s) in verification email subject
- Better PDF rendering for excluded variants in report
- Problem to access old case when `is_default` did not exist on a panel


## [4.2.0]

### Added
- New index on variant_id for events
- Display overlapping compounds on variants view

### Fixed
- Fixed broken clinical filter


## [4.1.4]

### Added
- Download of filtered SVs

### Fixed
- Fixed broken download of filtered variants
- Fixed visualization issue in gene panel PDF export
- Fixed bug when updating gene names in variant controller


## [4.1.3]

### Fixed
- Displays all primary transcripts


## [4.1.2]

### Added
- Option add/replace when updating a panel via CSV file
- More flexible versioning of the gene panels
- Printing coverage report on the bottom of the pdf case report
- Variant verification option for SVs
- Logs uri without pwd when connecting
- Disease-causing transcripts in case report
- Thicker lines in case report
- Supports HPO search for cases, both terms or if described in synopsis
- Adds sanger information to dashboard

### Fixed
- Use db name instead of **auth** as default for authentication
- Fixes so that reports can be generated even with many variants
- Fixed sanger validation popup to show individual variants queried by user and institute.
- Fixed problem with setting up scout
- Fixes problem when exac file is not available through broad ftp
- Fetch transcripts for correct build in `adapter.hgnc_gene`

## [4.1.1]
- Fix problem with institute authentication flash message in utils
- Fix problem with comments
- Fix problem with ensembl link


## [4.1.0]

### Added
- OMIM phenotypes to case report
- Command to download all panel app gene panels `scout load panel --panel-app`
- Links to genenames.org and omim on gene page
- Popup on gene at variants page with gene information
- reset sanger status to "Not validated" for pinned variants
- highlight cases with variants to be evaluated by Sanger on the cases page
- option to point to local reference files to the genome viewer pileup.js. Documented in `docs.admin-guide.server`
- option to export single variants in `scout export variants`
- option to load a multiqc report together with a case(add line in load config)
- added a view for searching HPO terms. It is accessed from the top left corner menu
- Updates the variants view for cancer variants. Adds a small cancer specific filter for known variants
- Adds hgvs information on cancer variants page
- Adds option to update phenotype groups from CLI

### Fixed
- Improved Clinvar to submit variants from different cases. Fixed HPO terms in casedata according to feedback
- Fixed broken link to case page from Sanger modal in cases view
- Now only cases with non empty lists of causative variants are returned in `adapter.case(has_causatives=True)`
- Can handle Tumor only samples
- Long lists of HGNC symbols are now possible. This was previously difficult with manual, uploaded or by HPO search when changing filter settings due to GET request limitations. Relevant pages now use POST requests. Adds the dynamic HPO panel as a selection on the gene panel dropdown.
- Variant filter defaults to default panels also on SV and Cancer variants pages.

## [4.0.0]

### WARNING ###

This is a major version update and will require that the backend of pre releases is updated.
Run commands:

```
$scout update genes
$scout update hpo
```

- Created a Clinvar submission tool, to speed up Clinvar submission of SNVs and SVs
- Added an analysis report page (html and PDF format) containing phenotype, gene panels and variants that are relevant to solve a case.

### Fixed
- Optimized evaluated variants to speed up creation of case report
- Moved igv and pileup viewer under a common folder
- Fixed MT alignment view pileup.js
- Fixed coordinates for SVs with start chromosome different from end chromosome
- Global comments shown across cases and institutes. Case-specific variant comments are shown only for that specific case.
- Links to clinvar submitted variants at the cases level
- Adapts clinvar parsing to new format
- Fixed problem in `scout update user` when the user object had no roles
- Makes pileup.js use online genome resources when viewing alignments. Now any instance of Scout can make use of this functionality.
- Fix ensembl link for structural variants
- Works even when cases does not have `'madeline_info'`
- Parses Polyphen in correct way again
- Fix problem with parsing gnomad from VEP

### Added
- Added a PDF export function for gene panels
- Added a "Filter and export" button to export custom-filtered SNVs to CSV file
- Dismiss SVs
- Added IGV alignments viewer
- Read delivery report path from case config or CLI command
- Filter for spidex scores
- All HPO terms are now added and fetched from the correct source (https://github.com/obophenotype/human-phenotype-ontology/blob/master/hp.obo)
- New command `scout update hpo`
- New command `scout update genes` will fetch all the latest information about genes and update them
- Load **all** variants found on chromosome **MT**
- Adds choice in cases overview do show as many cases as user like

### Removed
- pileup.min.js and pileup css are imported from a remote web location now
- All source files for HPO information, this is instead fetched directly from source
- All source files for gene information, this is instead fetched directly from source

## [3.0.0]
### Fixed
- hide pedigree panel unless it exists

## [1.5.1] - 2016-07-27
### Fixed
- look for both ".bam.bai" and ".bai" extensions

## [1.4.0] - 2016-03-22
### Added
- support for local frequency through loqusdb
- bunch of other stuff

## [1.3.0] - 2016-02-19
### Fixed
- Update query-phenomizer and add username/password

### Changed
- Update the way a case is checked for rerun-status

### Added
- Add new button to mark a case as "checked"
- Link to clinical variants _without_ 1000G annotation

## [1.2.2] - 2016-02-18
### Fixed
- avoid filtering out variants lacking ExAC and 1000G annotations

## [1.1.3] - 2015-10-01
### Fixed
- persist (clinical) filter when clicking load more
- fix #154 by robustly setting clinical filter func. terms

## [1.1.2] - 2015-09-07
### Fixed
- avoid replacing coverage report with none
- update SO terms, refactored

## [1.1.1] - 2015-08-20
### Fixed
- fetch case based on collaborator status (not owner)

## [1.1.0] - 2015-05-29
### Added
- link(s) to SNPedia based on RS-numbers
- new Jinja filter to "humanize" decimal numbers
- show gene panels in variant view
- new Jinja filter for decoding URL encoding
- add indicator to variants in list that have comments
- add variant number threshold and rank score threshold to load function
- add event methods to mongo adapter
- add tests for models
- show badge "old" if comment was written for a previous analysis

### Changed
- show cDNA change in transcript summary unless variant is exonic
- moved compounds table further up the page
- show dates for case uploads in ISO format
- moved variant comments higher up on page
- updated documentation for pages
- read in coverage report as blob in database and serve directly
- change ``OmimPhenotype`` to ``PhenotypeTerm``
- reorganize models sub-package
- move events (and comments) to separate collection
- only display prev/next links for the research list
- include variant type in breadcrumbs e.g. "Clinical variants"

### Removed
- drop dependency on moment.js

### Fixed
- show the same level of detail for all frequencies on all pages
- properly decode URL encoded symbols in amino acid/cDNA change strings
- fixed issue with wipe permissions in MongoDB
- include default gene lists in "variants" link in breadcrumbs

## [1.0.2] - 2015-05-20
### Changed
- update case fetching function

### Fixed
- handle multiple cases with same id

## [1.0.1] - 2015-04-28
### Fixed
- Fix building URL parameters in cases list Vue component

## [1.0.0] - 2015-04-12
Codename: Sara Lund

![Release 1.0](artwork/releases/release-1-0.jpg)

### Added
- Add email logging for unexpected errors
- New command line tool for deleting case

### Changed
- Much improved logging overall
- Updated documentation/usage guide
- Removed non-working IGV link

### Fixed
- Show sample display name in GT call
- Various small bug fixes
- Make it easier to hover over popups

## [0.0.2-rc1] - 2015-03-04
### Added
- add protein table for each variant
- add many more external links
- add coverage reports as PDFs

### Changed
- incorporate user feedback updates
- big refactor of load scripts

## [0.0.2-rc2] - 2015-03-04
### Changes
- add gene table with gene description
- reorganize inheritance models box

### Fixed
- avoid overwriting gene list on "research" load
- fix various bugs in external links

## [0.0.2-rc3] - 2015-03-05
### Added
- Activity log feed to variant view
- Adds protein change strings to ODM and Sanger email

### Changed
- Extract activity log component to macro

### Fixes
- Make Ensembl transcript links use archive website<|MERGE_RESOLUTION|>--- conflicted
+++ resolved
@@ -31,12 +31,9 @@
 - Custom images keys `case` and `str` in case config yaml file are renamed to `case_images` and `srt_variants_images`
 - Simplify and speed up case general report code
 - Speed up case retrieval in case_matching_causatives
-<<<<<<< HEAD
+- Upgrade pymongo to version 4
 - When updating disease terms, check that all terms are consistent with a DiseaseTerm model before dropping the old collection
 - Better separation between modules loading HPO terms and diseases
-=======
-- Upgrade pymongo to version 4
->>>>>>> c873e3ae
 
 
 ## [4.71]
