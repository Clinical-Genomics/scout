--- conflicted
+++ resolved
@@ -30,11 +30,8 @@
 - Missing variant key `tool_hits` causing fusion variants page to crash (#5614)
 - Add/fix conflicts between ClinGen-CGC-VICC classification criteria to fix discrepancies to Horak et al (#5629)
 - Fix display of gene symbols for TRGT loci on variantS page (#5634)
-<<<<<<< HEAD
+- Parse and store also SpliceAI, CADD scores where all scores are 0. (#5637)
 - Git missing from docker bookworm slim image (#5642)
-=======
-- Parse and store also SpliceAI, CADD scores where all scores are 0. (#5637)
->>>>>>> d04f9546
 
 ## [4.103.3]
 ### Changed
