# Change Log
All notable changes to this project will be documented in this file.
This project adheres to [Semantic Versioning](http://semver.org/).

About changelog [here](https://keepachangelog.com/en/1.0.0/)

## []
### Added
- Individual-specific OMIM terms
- OMIM disease descriptions in ClinVar submission form
- Add a toggle for melter rerun monitoring of cases
- Add a config option to show the rerun monitoring toggle
- Add a cli option to export cases with rerun monitoring enabled
- Add a link to STRipy for STR variants
### Fixed
- A malformed panel id request would crash with exception: now gives user warning flash with redirect
- Link to HPO resource file hosted on `http://purl.obolibrary.org`
- Gene search form when gene exists only in build 38
- Fixed odd redirect error and poor error message on missing column for gene panel csv upload
- Typo in parse variant transcripts function
- Modified keys name used to parse local observations (archived) frequencies to reflect change in MIP keys naming
- Better error handling for partly broken/timed out chanjo reports
### Changed
- Slightly smaller and improved layout of content in case PDF report
- Relabel more cancer variant pages somatic for navigation
- Removed unused `add_compounds` param from variant controllers function
- Changed default hg19 genome for IGV.js to legacy hg19_1kg_decoy to fix a few problematic loci
- Reduce code complexity (parse/ensembl.py)
- Silence certain fields in ClinVar export if prioritised ones exist (chrom-start-end if hgvs exist)
- Made phenotype non-mandatory when marking a variant as partial causative
- Only one phenotype condition type (OMIM or HPO) per variant is used in ClinVar submissions
- ClinVar submission variant condition prefers OMIM over HPO if available
<<<<<<< HEAD
- Refactor to reduce code complexity
=======
- Use lighter version of gene objects in Omim MongoDB adapter, panels controllers, panels views and institute controllers
- Gene-variants table size is now adaptive
- Remove unused file upload on gene-variants page
>>>>>>> 68187e8b

## [4.49]
### Fixed
- Pydantic model types for genome_build, madeline_info, peddy_ped_check and peddy_sex_check, rank_model_version and sv_rank_model_version
- Replace `MatchMaker` with `Matchmaker` in all places visible by a user
- Save diagnosis labels along with OMIM terms in Matchmaker Exchange submission objects
- `libegl-mesa0_21.0.3-0ubuntu0.3~20.04.5_amd64.deb` lib not found by GitHub actions Docker build
- Remove unused `chromograph_image_files` and `chromograph_prefixes` keys saved when creating or updating an RD case
- Search managed variants by description and with ignore case
### Changed
- Introduced page margins on exported PDF reports
- Smaller gene fonts in downloaded HPO genes PDF reports
- Reintroduced gene coverage data in the PDF-exported general report of rare-disease cases
- Check for existence of case report files before creating sidebar links
- Better description of HPO and OMIM terms for patients submitted to Matchmaker Exchange
- Remove null non-mandatory key/values when updating a case
- Freeze WTForms<3 due to several form input rendering changes

## [4.48.1]
### Fixed
- General case PDF report for recent cases with no pedigree

## [4.48]
### Added
- Option to cancel a request for research variants in case page
### Changed
- Update igv.js to v2.10.5
- Updated example of a case delivery report
- Unfreeze cyvcf2
- Builder images used in Scout Dockerfiles
- Crash report email subject gives host name
- Export general case report to PDF using PDFKit instead of WeasyPrint
- Do not include coverage report in PDF case report since they might have different orientation
- Export cancer cases's "Coverage and QC report" to PDF using PDFKit instead of Weasyprint
- Updated cancer "Coverage and QC report" example
- Keep portrait orientation in PDF delivery report
- Export delivery report to PDF using PDFKit instead of Weasyprint
- PDF export of clinical and research HPO panels using PDFKit instead of Weasyprint
- Export gene panel report to PDF using PDFKit
- Removed WeasyPrint lib dependency

### Fixed
- Reintroduced missing links to Swegen and Beacon and dbSNP in RD variant page, summary section
- Demo delivery report orientation to fit new columns
- Missing delivery report in demo case
- Cast MNVs to SNV for test
- Export verified variants from all institutes when user is admin
- Cancer coverage and QC report not found for demo cancer case
- Pull request template instructions on how to deploy to test server
- PDF Delivery report not showing Swedac logo
- Fix code typos
- Disable codefactor raised by ESLint for javascript functions located on another file
- Loading spinner stuck after downloading a PDF gene panel report
- IGV browser crashing when file system with alignment files is not mounted

## [4.47]
### Added
- Added CADD, GnomAD and genotype calls to variantS export
### Changed
- Pull request template, to illustrate how to deploy pull request branches on cg-vm1 stage server
### Fixed
- Compiled Docker image contains a patched version (v4.9) of chanjo-report

## [4.46.1]
### Fixed
- Downloading of files generated within the app container (MT-report, verified variants, pedigrees, ..)

## [4.46]
### Added
- Created a Dockefile to be used to serve the dockerized app in production
- Modified the code to collect database params specified as env vars
- Created a GitHub action that pushes the Dockerfile-server image to Docker Hub (scout-server-stage) every time a PR is opened
- Created a GitHub action that pushes the Dockerfile-server image to Docker Hub (scout-server) every time a new release is created
- Reassign MatchMaker Exchange submission to another user when a Scout user is deleted
- Expose public API JSON gene panels endpoint, primarily to enable automated rerun checking for updates
- Add utils for dictionary type
- Filter institute cases using multiple HPO terms
- Vulture GitHub action to identify and remove unused variables and imports
### Changed
- Updated the python config file documentation in admin guide
- Case configuration parsing now uses Pydantic for improved typechecking and config handling
- Removed test matrices to speed up automatic testing of PRs
- Switch from Coveralls to Codecov to handle CI test coverage
- Speed-up CI tests by caching installation of libs and splitting tests into randomized groups using pytest-test-groups
- Improved LDAP login documentation
- Use lib flask-ldapconn instead of flask_ldap3_login> to handle ldap authentication
- Updated Managed variant documentation in user guide
- Fix and simplify creating and editing of gene panels
- Simplified gene variants search code
- Increased the height of the genes track in the IGV viewer
### Fixed
- Validate uploaded managed variant file lines, warning the user.
- Exporting validated variants with missing "genes" database key
- No results returned when searching for gene variants using a phenotype term
- Variants filtering by gene symbols file
- Make gene HGNC symbols field mandatory in gene variants page and run search only on form submit
- Make sure collaborator gene variants are still visible, even if HPO filter is used

## [4.45]
### Added
### Changed
- Start Scout also when loqusdbapi is not reachable
- Clearer definition of manual standard and custom inheritance models in gene panels
- Allow searching multiple chromosomes in filters
### Fixed
- Gene panel crashing on edit action

## [4.44]
### Added
### Changed
- Display Gene track beneath each sample track when displaying splice junctions in igv browser
- Check outdated gene symbols and update with aliases for both RD and cancer variantS
### Fixed
- Added query input check and fixed the Genes API endpoint to return a json formatted error when request is malformed
- Typo in ACMG BP6 tooltip

## [4.43.1]
### Added
- Added database index for OMIM disease term genes
### Changed
### Fixed
- Do not drop HPO terms collection when updating HPO terms via the command line
- Do not drop disease (OMIM) terms collection when updating diseases via the command line

## [4.43]
### Added
- Specify which collection(s) update/build indexes for
### Fixed
- Do not drop genes and transcripts collections when updating genes via the command line

## [4.42.1]
### Added
### Changed
### Fixed
- Freeze PyMongo lib to version<4.0 to keep supporting previous MongoDB versions
- Speed up gene panels creation and update by collecting only light gene info from database
- Avoid case page crash on Phenomizer queries timeout

## [4.42]
### Added
- Choose custom pinned variants to submit to MatchMaker Exchange
- Submit structural variant as genes to the MatchMaker Exchange
- Added function for maintainers and admins to remove gene panels
- Admins can restore deleted gene panels
- A development docker-compose file illustrating the scout/chanjo-report integration
- Show AD on variants view for cancer SV (tumor and normal)
- Cancer SV variants filter AD, AF (tumor and normal)
- Hiding the variants score column also from cancer SVs, as for the SNVs
### Changed
- Enforce same case _id and display_name when updating a case
- Enforce same individual ids, display names and affected status when updating a case
- Improved documentation for connecting to loqusdb instances (including loqusdbapi)
- Display and download HPO gene panels' gene symbols in italics
- A faster-built and lighter Docker image
- Reduce complexity of `panels` endpoint moving some code to the panels controllers
- Update requirements to use flask-ldap3-login>=0.9.17 instead of freezing WTForm
### Fixed
- Use of deprecated TextField after the upgrade of WTF to v3.0
- Freeze to WTForms to version < 3
- Remove the extra files (bed files and madeline.svg) introduced by mistake
- Cli command loading demo data in docker-compose when case custom images exist and is None
- Increased MongoDB connection serverSelectionTimeoutMS parameter to 30K (default value according to MongoDB documentation)
- Better differentiate old obs counts 0 vs N/A
- Broken cancer variants page when default gene panel was deleted
- Typo in tx_overview function in variant controllers file
- Fixed loqusdbapi SV search URL
- SV variants filtering using Decipher criterion
- Removing old gene panels that don't contain the `maintainer` key.

## [4.41.1]
### Fixed
- General reports crash for variant annotations with same variant on other cases

## [4.41]
### Added
- Extended the instructions for running the Scout Docker image (web app and cli).
- Enabled inclusion of custom images to STR variant view
### Fixed
- General case report sorting comments for variants with None genetic models
- Do not crash but redirect to variants page with error when a variant is not found for a case
- UCSC links coordinates for SV variants with start chromosome different than end chromosome
- Human readable variants name in case page for variants having start chromosome different from end chromosome
- Avoid always loading all transcripts when checking gene symbol: introduce gene captions
- Slow queries for evaluated variants on e.g. case page - use events instead
### Changed
- Rearrange variant page again, moving severity predictions down.
- More reactive layout width steps on variant page

## [4.40.1]
### Added
### Fixed
- Variants dismissed with inconsistent inheritance pattern can again be shown in general case report
- General report page for variants with genes=None
- General report crashing when variants have no panels
- Added other missing keys to case and variant dictionaries passed to general report
### Changed

## [4.40]
### Added
- A .cff citation file
- Phenotype search API endpoint
- Added pagination to phenotype API
- Extend case search to include internal MongoDB id
- Support for connecting to a MongoDB replica set (.py config files)
- Support for connecting to a MongoDB replica set (.yaml config files)
### Fixed
- Command to load the OMIM gene panel (`scout load panel --omim`)
- Unify style of pinned and causative variants' badges on case page
- Removed automatic spaces after punctuation in comments
- Remove the hardcoded number of total individuals from the variant's old observations panel
- Send delete requests to a connected Beacon using the DELETE method
- Layout of the SNV and SV variant page - move frequency up
### Changed
- Stop updating database indexes after loading exons via command line
- Display validation status badge also for not Sanger-sequenced variants
- Moved Frequencies, Severity and Local observations panels up in RD variants page
- Enabled Flask CORS to communicate CORS status to js apps
- Moved the code preparing the transcripts overview to the backend
- Refactored and filtered json data used in general case report
- Changed the database used in docker-compose file to use the official MongoDB v4.4 image
- Modified the Python (3.6, 3.8) and MongoDB (3.2, 4.4, 5.0) versions used in testing matrices (GitHub actions)
- Capitalize case search terms on institute and dashboard pages


## [4.39]
### Added
- COSMIC IDs collected from CSQ field named `COSMIC`
### Fixed
- Link to other causative variants on variant page
- Allow multiple COSMIC links for a cancer variant
- Fix floating text in severity box #2808
- Fixed MitoMap and HmtVar links for hg38 cases
- Do not open new browser tabs when downloading files
- Selectable IGV tracks on variant page
- Missing splice junctions button on variant page
- Refactor variantS representative gene selection, and use it also for cancer variant summary
### Changed
- Improve Javascript performance for displaying Chromograph images
- Make ClinVar classification more evident in cancer variant page

## [4.38]
### Added
- Option to hide Alamut button in the app config file
### Fixed
- Library deprecation warning fixed (insert is deprecated. Use insert_one or insert_many instead)
- Update genes command will not trigger an update of database indices any more
- Missing resources in temporary downloading directory when updating genes using the command line
- Restore previous variant ACMG classification in a scrollable div
- Loading spinner not stopping after downloading PDF case reports and variant list export
- Add extra Alamut links higher up on variant pages
- Improve UX for phenotypes in case page
- Filter and export of STR variants
- Update look of variants page navigation buttons
### Changed

## [4.37]
### Added
- Highlight and show version number for RefSeq MANE transcripts.
- Added integration to a rerunner service for toggling reanalysis with updated pedigree information
- SpliceAI display and parsing from VEP CSQ
- Display matching tiered variants for cancer variants
- Display a loading icon (spinner) until the page loads completely
- Display filter badges in cancer variants list
- Update genes from pre-downloaded file resources
- On login, OS, browser version and screen size are saved anonymously to understand how users are using Scout
- API returning institutes data for a given user: `/api/v1/institutes`
- API returning case data for a given institute: `/api/v1/institutes/<institute_id>/cases`
- Added GMS and Lund university hospital logos to login page
- Made display of Swedac logo configurable
- Support for displaying custom images in case view
- Individual-specific HPO terms
- Optional alamut_key in institute settings for Alamut Plus software
- Case report API endpoint
- Tooltip in case explaining that genes with genome build different than case genome build will not be added to dynamic HPO panel.
- Add DeepVariant as a caller
### Fixed
- Updated IGV to v2.8.5 to solve missing gene labels on some zoom levels
- Demo cancer case config file to load somatic SNVs and SVs only.
- Expand list of refseq trancripts in ClinVar submission form
- Renamed `All SNVs and INDELs` institute sidebar element to `Search SNVs and INDELs` and fixed its style.
- Add missing parameters to case load-config documentation
- Allow creating/editing gene panels and dynamic gene panels with genes present in genome build 38
- Bugfix broken Pytests
- Bulk dismissing variants error due to key conversion from string to integer
- Fix typo in index documentation
- Fixed crash in institute settings page if "collaborators" key is not set in database
- Don't stop Scout execution if LoqusDB call fails and print stacktrace to log
- Bug when case contains custom images with value `None`
- Bug introduced when fixing another bug in Scout-LoqusDB interaction
- Loading of OMIM diagnoses in Scout demo instance
- Remove the docker-compose with chanjo integration because it doesn't work yet.
- Fixed standard docker-compose with scout demo data and database
- Clinical variant assessments not present for pinned and causative variants on case page.
- MatchMaker matching one node at the time only
- Remove link from previously tiered variants badge in cancer variants page
- Typo in gene cell on cancer variants page
- Managed variants filter form
### Changed
- Better naming for variants buttons on cancer track (somatic, germline). Also show cancer research button if available.
- Load case with missing panels in config files, but show warning.
- Changing the (Female, Male) symbols to (F/M) letters in individuals_table and case-sma.
- Print stacktrace if case load command fails
- Added sort icon and a pointer to the cursor to all tables with sortable fields
- Moved variant, gene and panel info from the basic pane to summary panel for all variants.
- Renamed `Basics` panel to `Classify` on variant page.
- Revamped `Basics` panel to a panel dedicated to classify variants
- Revamped the summary panel to be more compact.
- Added dedicated template for cancer variants
- Removed Gene models, Gene annotations and Conservation panels for cancer variants
- Reorganized the orders of panels for variant and cancer variant views
- Added dedicated variant quality panel and removed relevant panes
- A more compact case page
- Removed OMIM genes panel
- Make genes panel, pinned variants panel, causative variants panel and ClinVar panel scrollable on case page
- Update to Scilifelab's 2020 logo
- Update Gens URL to support Gens v2.0 format
- Refactor tests for parsing case configurations
- Updated links to HPO downloadable resources
- Managed variants filtering defaults to all variant categories
- Changing the (Kind) drop-down according to (Category) drop-down in Managed variant add variant
- Moved Gens button to individuals table
- Check resource files availability before starting updating OMIM diagnoses
- Fix typo in `SHOW_OBSERVED_VARIANT_ARCHIVE` config param

## [4.36]
### Added
- Parse and save splice junction tracks from case config file
- Tooltip in observations panel, explaining that case variants with no link might be old variants, not uploaded after a case rerun
### Fixed
- Warning on overwriting variants with same position was no longer shown
- Increase the height of the dropdowns to 425px
- More indices for the case table as it grows, specifically for causatives queries
- Splice junction tracks not centered over variant genes
- Total number of research variants count
- Update variants stats in case documents every time new variants are loaded
- Bug in flashing warning messages when filtering variants
### Changed
- Clearer warning messages for genes and gene/gene-panels searches in variants filters

## [4.35]
### Added
- A new index for hgnc_symbol in the hgnc_gene collection
- A Pedigree panel in STR page
- Display Tier I and II variants in case view causatives card for cancer cases
### Fixed
- Send partial file data to igv.js when visualizing sashimi plots with splice junction tracks
- Research variants filtering by gene
- Do not attempt to populate annotations for not loaded pinned/causatives
- Add max-height to all dropdowns in filters
### Changed
- Switch off non-clinical gene warnings when filtering research variants
- Don't display OMIM disease card in case view for cancer cases
- Refactored Individuals and Causative card in case view for cancer cases
- Update and style STR case report

## [4.34]
### Added
- Saved filter lock and unlock
- Filters can optionally be marked audited, logging the filter name, user and date on the case events and general report.
- Added `ClinVar hits` and `Cosmic hits` in cancer SNVs filters
- Added `ClinVar hits` to variants filter (rare disease track)
- Load cancer demo case in docker-compose files (default and demo file)
- Inclusive-language check using [woke](https://github.com/get-woke/woke) github action
- Add link to HmtVar for mitochondrial variants (if VCF is annotated with HmtNote)
- Grey background for dismissed compounds in variants list and variant page
- Pin badge for pinned compounds in variants list and variant page
- Support LoqusDB REST API queries
- Add a docker-compose-matchmaker under scout/containers/development to test matchmaker locally
- Script to investigate consequences of symbol search bug
- Added GATK to list of SV and cancer SV callers
### Fixed
- Make MitoMap link work for hg38 again
- Export Variants feature crashing when one of the variants has no primary transcripts
- Redirect to last visited variantS page when dismissing variants from variants list
- Improved matching of SVs Loqus occurrences in other cases
- Remove padding from the list inside (Matching causatives from other cases) panel
- Pass None to get_app function in CLI base since passing script_info to app factory functions was deprecated in Flask 2.0
- Fixed failing tests due to Flask update to version 2.0
- Speed up user events view
- Causative view sort out of memory error
- Use hgnc_id for gene filter query
- Typo in case controllers displaying an error every time a patient is matched against external MatchMaker nodes
- Do not crash while attempting an update for variant documents that are too big (> 16 MB)
- Old STR causatives (and other variants) may not have HGNC symbols - fix sort lambda
- Check if gene_obj has primary_transcript before trying to access it
- Warn if a gene manually searched is in a clinical panel with an outdated name when filtering variants
- ChrPos split js not needed on STR page yet
### Changed
- Remove parsing of case `genome_version`, since it's not used anywhere downstream
- Introduce deprecation warning for Loqus configs that are not dictionaries
- SV clinical filter no longer filters out sub 100 nt variants
- Count cases in LoqusDB by variant type
- Commit pulse repo badge temporarily set to weekly
- Sort ClinVar submissions objects by ascending "Last evaluated" date
- Refactored the MatchMaker integration as an extension
- Replaced some sensitive words as suggested by woke linter
- Documentation for load-configuration rewritten.
- Add styles to MatchMaker matches table
- More detailed info on the data shared in MatchMaker submission form

## [4.33.1]
### Fixed
- Include markdown for release autodeploy docs
- Use standard inheritance model in ClinVar (https://ftp.ncbi.nlm.nih.gov/pub/GTR/standard_terms/Mode_of_inheritance.txt)
- Fix issue crash with variants that have been unflagged causative not being available in other causatives
### Added
### Changed

## [4.33]
### Fixed
- Command line crashing when updating an individual not found in database
- Dashboard page crashing when filters return no data
- Cancer variants filter by chromosome
- /api/v1/genes now searches for genes in all genome builds by default
- Upgraded igv.js to version 2.8.1 (Fixed Unparsable bed record error)
### Added
- Autodeploy docs on release
- Documentation for updating case individuals tracks
- Filter cases and dashboard stats by analysis track
### Changed
- Changed from deprecated db update method
- Pre-selected fields to run queries with in dashboard page
- Do not filter by any institute when first accessing the dashboard
- Removed OMIM panel in case view for cancer cases
- Display Tier I and II variants in case view causatives panel for cancer cases
- Refactored Individuals and Causative panels in case view for cancer cases

## [4.32.1]
### Fixed
- iSort lint check only
### Changed
- Institute cases page crashing when a case has track:Null
### Added

## [4.32]
### Added
- Load and show MITOMAP associated diseases from VCF (INFO field: MitomapAssociatedDiseases, via HmtNote)
- Show variant allele frequencies for mitochondrial variants (GRCh38 cases)
- Extend "public" json API with diseases (OMIM) and phenotypes (HPO)
- HPO gene list download now has option for clinical and non-clinical genes
- Display gene splice junctions data in sashimi plots
- Update case individuals with splice junctions tracks
- Simple Docker compose for development with local build
- Make Phenomodels subpanels collapsible
- User side documentation of cytogenomics features (Gens, Chromograph, vcf2cytosure, rhocall)
- iSort GitHub Action
- Support LoqusDB REST API queries
### Fixed
- Show other causative once, even if several events point to it
- Filtering variants by mitochondrial chromosome for cases with genome build=38
- HPO gene search button triggers any warnings for clinical / non-existing genes also on first search
- Fixed a bug in variants pages caused by MT variants without alt_frequency
- Tests for CADD score parsing function
- Fixed the look of IGV settings on SNV variant page
- Cases analyzed once shown as `rerun`
- Missing case track on case re-upload
- Fixed severity rank for SO term "regulatory region ablation"
### Changed
- Refactor according to CodeFactor - mostly reuse of duplicated code
- Phenomodels language adjustment
- Open variants in a new window (from variants page)
- Open overlapping and compound variants in a new window (from variant page)
- gnomAD link points to gnomAD v.3 (build GRCh38) for mitochondrial variants.
- Display only number of affected genes for dismissed SVs in general report
- Chromosome build check when populating the variants filter chromosome selection
- Display mitochondrial and rare diseases coverage report in cases with missing 'rare' track

## [4.31.1]
### Added
### Changed
- Remove mitochondrial and coverage report from cancer cases sidebar
### Fixed
- ClinVar page when dbSNP id is None

## [4.31]
### Added
- gnomAD annotation field in admin guide
- Export also dynamic panel genes not associated to an HPO term when downloading the HPO panel
- Primary HGNC transcript info in variant export files
- Show variant quality (QUAL field from vcf) in the variant summary
- Load/update PDF gene fusion reports (clinical and research) generated with Arriba
- Support new MANE annotations from VEP (both MANE Select and MANE Plus Clinical)
- Display on case activity the event of a user resetting all dismissed variants
- Support gnomAD population frequencies for mitochondrial variants
- Anchor links in Casedata ClinVar panels to redirect after renaming individuals
### Fixed
- Replace old docs link www.clinicalgenomics.se/scout with new https://clinical-genomics.github.io/scout
- Page formatting issues whenever case and variant comments contain extremely long strings with no spaces
- Chromograph images can be one column and have scrollbar. Removed legacy code.
- Column labels for ClinVar case submission
- Page crashing looking for LoqusDB observation when variant doesn't exist
- Missing inheritance models and custom inheritance models on newly created gene panels
- Accept only numbers in managed variants filter as position and end coordinates
- SNP id format and links in Variant page, ClinVar submission form and general report
- Case groups tooltip triggered only when mouse is on the panel header
### Changed
- A more compact case groups panel
- Added landscape orientation CSS style to cancer coverage and QC demo report
- Improve user documentation to create and save new gene panels
- Removed option to use space as separator when uploading gene panels
- Separating the columns of standard and custom inheritance models in gene panels
- Improved ClinVar instructions for users using non-English Excel

## [4.30.2]
### Added
### Fixed
- Use VEP RefSeq ID if RefSeq list is empty in RefSeq transcripts overview
- Bug creating variant links for variants with no end_chrom
### Changed

## [4.30.1]
### Added
### Fixed
- Cryptography dependency fixed to use version < 3.4
### Changed

## [4.30]
### Added
- Introduced a `reset dismiss variant` verb
- Button to reset all dismissed variants for a case
- Add black border to Chromograph ideograms
- Show ClinVar annotations on variantS page
- Added integration with GENS, copy number visualization tool
- Added a VUS label to the manual classification variant tags
- Add additional information to SNV verification emails
- Tooltips documenting manual annotations from default panels
- Case groups now show bam files from all cases on align view
### Fixed
- Center initial igv view on variant start with SNV/indels
- Don't set initial igv view to negative coordinates
- Display of GQ for SV and STR
- Parsing of AD and related info for STRs
- LoqusDB field in institute settings accepts only existing Loqus instances
- Fix DECIPHER link to work after DECIPHER migrated to GRCh38
- Removed visibility window param from igv.js genes track
- Updated HPO download URL
- Patch HPO download test correctly
- Reference size on STR hover not needed (also wrong)
- Introduced genome build check (allowed values: 37, 38, "37", "38") on case load
- Improve case searching by assignee full name
- Populating the LoqusDB select in institute settings
### Changed
- Cancer variants table header (pop freq etc)
- Only admin users can modify LoqusDB instance in Institute settings
- Style of case synopsis, variants and case comments
- Switched to igv.js 2.7.5
- Do not choke if case is missing research variants when research requested
- Count cases in LoqusDB by variant type
- Introduce deprecation warning for Loqus configs that are not dictionaries
- Improve create new gene panel form validation
- Make XM- transcripts less visible if they don't overlap with transcript refseq_id in variant page
- Color of gene panels and comments panels on cases and variant pages
- Do not choke if case is missing research variants when reserch requested

## [4.29.1]
### Added
### Fixed
- Always load STR variants regardless of RankScore threshold (hotfix)
### Changed

## [4.29]
### Added
- Added a page about migrating potentially breaking changes to the documentation
- markdown_include in development requirements file
- STR variants filter
- Display source, Z-score, inheritance pattern for STR annotations from Stranger (>0.6.1) if available
- Coverage and quality report to cancer view
### Fixed
- ACMG classification page crashing when trying to visualize a classification that was removed
- Pretty print HGVS on gene variants (URL-decode VEP)
- Broken or missing link in the documentation
- Multiple gene names in ClinVar submission form
- Inheritance model select field in ClinVar submission
- IGV.js >2.7.0 has an issue with the gene track zoom levels - temp freeze at 2.7.0
- Revert CORS-anywhere and introduce a local http proxy for cloud tracks
### Changed

## [4.28]
### Added
- Chromograph integration for displaying PNGs in case-page
- Add VAF to cancer case general report, and remove some of its unused fields
- Variants filter compatible with genome browser location strings
- Support for custom public igv tracks stored on the cloud
- Add tests to increase testing coverage
- Update case variants count after deleting variants
- Update IGV.js to latest (v2.7.4)
- Bypass igv.js CORS check using `https://github.com/Rob--W/cors-anywhere`
- Documentation on default and custom IGV.js tracks (admin docs)
- Lock phenomodels so they're editable by admins only
- Small case group assessment sharing
- Tutorial and files for deploying app on containers (Kubernetes pods)
- Canonical transcript and protein change of canonical transcript in exported variants excel sheet
- Support for Font Awesome version 6
- Submit to Beacon from case page sidebar
- Hide dismissed variants in variants pages and variants export function
- Systemd service files and instruction to deploy Scout using podman
### Fixed
- Bugfix: unused `chromgraph_prefix |tojson` removed
- Freeze coloredlogs temporarily
- Marrvel link
- Don't show TP53 link for silent or synonymous changes
- OMIM gene field accepts any custom number as OMIM gene
- Fix Pytest single quote vs double quote string
- Bug in gene variants search by similar cases and no similar case is found
- Delete unused file `userpanel.py`
- Primary transcripts in variant overview and general report
- Google OAuth2 login setup in README file
- Redirect to 'missing file'-icon if configured Chromograph file is missing
- Javascript error in case page
- Fix compound matching during variant loading for hg38
- Cancer variants view containing variants dismissed with cancer-specific reasons
- Zoom to SV variant length was missing IGV contig select
- Tooltips on case page when case has no default gene panels
### Changed
- Save case variants count in case document and not in sessions
- Style of gene panels multiselect on case page
- Collapse/expand main HPO checkboxes in phenomodel preview
- Replaced GQ (Genotype quality) with VAF (Variant allele frequency) in cancer variants GT table
- Allow loading of cancer cases with no tumor_purity field
- Truncate cDNA and protein changes in case report if longer than 20 characters


## [4.27]
### Added
- Exclude one or more variant categories when running variants delete command
### Fixed
### Changed

## [4.26.1]
### Added
### Fixed
- Links with 1-letter aa codes crash on frameshift etc
### Changed

## [4.26]
### Added
- Extend the delete variants command to print analysis date, track, institute, status and research status
- Delete variants by type of analysis (wgs|wes|panel)
- Links to cBioPortal, MutanTP53, IARC TP53, OncoKB, MyCancerGenome, CIViC
### Fixed
- Deleted variants count
### Changed
- Print output of variants delete command as a tab separated table

## [4.25]
### Added
- Command line function to remove variants from one or all cases
### Fixed
- Parse SMN None calls to None rather than False

## [4.24.1]
### Fixed
- Install requirements.txt via setup file

## [4.24]
### Added
- Institute-level phenotype models with sub-panels containing HPO and OMIM terms
- Runnable Docker demo
- Docker image build and push github action
- Makefile with shortcuts to docker commands
- Parse and save synopsis, phenotype and cohort terms from config files upon case upload
### Fixed
- Update dismissed variant status when variant dismissed key is missing
- Breakpoint two IGV button now shows correct chromosome when different from bp1
- Missing font lib in Docker image causing the PDF report download page to crash
- Sentieon Manta calls lack Somaticscore - load anyway
- ClinVar submissions crashing due to pinned variants that are not loaded
- Point ExAC pLI score to new gnomad server address
- Bug uploading cases missing phenotype terms in config file
- STRs loaded but not shown on browser page
- Bug when using adapter.variant.get_causatives with case_id without causatives
- Problem with fetching "solved" from scout export cases cli
- Better serialising of datetime and bson.ObjectId
- Added `volumes` folder to .gitignore
### Changed
- Make matching causative and managed variants foldable on case page
- Remove calls to PyMongo functions marked as deprecated in backend and frontend(as of version 3.7).
- Improved `scout update individual` command
- Export dynamic phenotypes with ordered gene lists as PDF


## [4.23]
### Added
- Save custom IGV track settings
- Show a flash message with clear info about non-valid genes when gene panel creation fails
- CNV report link in cancer case side navigation
- Return to comment section after editing, deleting or submitting a comment
- Managed variants
- MT vs 14 chromosome mean coverage stats if Scout is connected to Chanjo
### Fixed
- missing `vcf_cancer_sv` and `vcf_cancer_sv_research` to manual.
- Split ClinVar multiple clnsig values (slash-separated) and strip them of underscore for annotations without accession number
- Timeout of `All SNVs and INDELs` page when no valid gene is provided in the search
- Round CADD (MIPv9)
- Missing default panel value
- Invisible other causatives lines when other causatives lack gene symbols
### Changed
- Do not freeze mkdocs-material to version 4.6.1
- Remove pre-commit dependency

## [4.22]
### Added
- Editable cases comments
- Editable variants comments
### Fixed
- Empty variant activity panel
- STRs variants popover
- Split new ClinVar multiple significance terms for a variant
- Edit the selected comment, not the latest
### Changed
- Updated RELEASE docs.
- Pinned variants card style on the case page
- Merged `scout export exons` and `scout view exons` commands


## [4.21.2]
### Added
### Fixed
- Do not pre-filter research variants by (case-default) gene panels
- Show OMIM disease tooltip reliably
### Changed

## [4.21.1]
### Added
### Fixed
- Small change to Pop Freq column in variants ang gene panels to avoid strange text shrinking on small screens
- Direct use of HPO list for Clinical HPO SNV (and cancer SNV) filtering
- PDF coverage report redirecting to login page
### Changed
- Remove the option to dismiss single variants from all variants pages
- Bulk dismiss SNVs, SVs and cancer SNVs from variants pages

## [4.21]
### Added
- Support to configure LoqusDB per institute
- Highlight causative variants in the variants list
- Add tests. Mostly regarding building internal datatypes.
- Remove leading and trailing whitespaces from panel_name and display_name when panel is created
- Mark MANE transcript in list of transcripts in "Transcript overview" on variant page
- Show default panel name in case sidebar
- Previous buttons for variants pagination
- Adds a gh action that checks that the changelog is updated
- Adds a gh action that deploys new releases automatically to pypi
- Warn users if case default panels are outdated
- Define institute-specific gene panels for filtering in institute settings
- Use institute-specific gene panels in variants filtering
- Show somatic VAF for pinned and causative variants on case page

### Fixed
- Report pages redirect to login instead of crashing when session expires
- Variants filter loading in cancer variants page
- User, Causative and Cases tables not scaling to full page
- Improved docs for an initial production setup
- Compatibility with latest version of Black
- Fixed tests for Click>7
- Clinical filter required an extra click to Filter to return variants
- Restore pagination and shrink badges in the variants page tables
- Removing a user from the command line now inactivates the case only if user is last assignee and case is active
- Bugfix, LoqusDB per institute feature crashed when institute id was empty string
- Bugfix, LoqusDB calls where missing case count
- filter removal and upload for filters deleted from another page/other user
- Visualize outdated gene panels info in a popover instead of a tooltip in case page side panel

### Changed
- Highlight color on normal STRs in the variants table from green to blue
- Display breakpoints coordinates in verification emails only for structural variants


## [4.20]
### Added
- Display number of filtered variants vs number of total variants in variants page
- Search case by HPO terms
- Dismiss variant column in the variants tables
- Black and pre-commit packages to dev requirements

### Fixed
- Bug occurring when rerun is requested twice
- Peddy info fields in the demo config file
- Added load config safety check for multiple alignment files for one individual
- Formatting of cancer variants table
- Missing Score in SV variants table

### Changed
- Updated the documentation on how to create a new software release
- Genome build-aware cytobands coordinates
- Styling update of the Matchmaker card
- Select search type in case search form


## [4.19]

### Added
- Show internal ID for case
- Add internal ID for downloaded CGH files
- Export dynamic HPO gene list from case page
- Remove users as case assignees when their account is deleted
- Keep variants filters panel expanded when filters have been used

### Fixed
- Handle the ProxyFix ModuleNotFoundError when Werkzeug installed version is >1.0
- General report formatting issues whenever case and variant comments contain extremely long strings with no spaces

### Changed
- Created an institute wrapper page that contains list of cases, causatives, SNVs & Indels, user list, shared data and institute settings
- Display case name instead of case ID on clinVar submissions
- Changed icon of sample update in clinVar submissions


## [4.18]

### Added
- Filter cancer variants on cytoband coordinates
- Show dismiss reasons in a badge with hover for clinical variants
- Show an ellipsis if 10 cases or more to display with loqusdb matches
- A new blog post for version 4.17
- Tooltip to better describe Tumor and Normal columns in cancer variants
- Filter cancer SNVs and SVs by chromosome coordinates
- Default export of `Assertion method citation` to clinVar variants submission file
- Button to export up to 500 cancer variants, filtered or not
- Rename samples of a clinVar submission file

### Fixed
- Apply default gene panel on return to cancer variantS from variant view
- Revert to certificate checking when asking for Chanjo reports
- `scout download everything` command failing while downloading HPO terms

### Changed
- Turn tumor and normal allelic fraction to decimal numbers in tumor variants page
- Moved clinVar submissions code to the institutes blueprints
- Changed name of clinVar export files to FILENAME.Variant.csv and FILENAME.CaseData.csv
- Switched Google login libraries from Flask-OAuthlib to Authlib


## [4.17.1]

### Fixed
- Load cytobands for cases with chromosome build not "37" or "38"


## [4.17]

### Added
- COSMIC badge shown in cancer variants
- Default gene-panel in non-cancer structural view in url
- Filter SNVs and SVs by cytoband coordinates
- Filter cancer SNV variants by alt allele frequency in tumor
- Correct genome build in UCSC link from structural variant page



### Fixed
- Bug in clinVar form when variant has no gene
- Bug when sharing cases with the same institute twice
- Page crashing when removing causative variant tag
- Do not default to GATK caller when no caller info is provided for cancer SNVs


## [4.16.1]

### Fixed
- Fix the fix for handling of delivery reports for rerun cases

## [4.16]

### Added
- Adds possibility to add "lims_id" to cases. Currently only stored in database, not shown anywhere
- Adds verification comment box to SVs (previously only available for small variants)
- Scrollable pedigree panel

### Fixed
- Error caused by changes in WTForm (new release 2.3.x)
- Bug in OMIM case page form, causing the page to crash when a string was provided instead of a numerical OMIM id
- Fix Alamut link to work properly on hg38
- Better handling of delivery reports for rerun cases
- Small CodeFactor style issues: matchmaker results counting, a couple of incomplete tests and safer external xml
- Fix an issue with Phenomizer introduced by CodeFactor style changes

### Changed
- Updated the version of igv.js to 2.5.4

## [4.15.1]

### Added
- Display gene names in ClinVar submissions page
- Links to Varsome in variant transcripts table

### Fixed
- Small fixes to ClinVar submission form
- Gene panel page crash when old panel has no maintainers

## [4.15]

### Added
- Clinvar CNVs IGV track
- Gene panels can have maintainers
- Keep variant actions (dismissed, manual rank, mosaic, acmg, comments) upon variant re-upload
- Keep variant actions also on full case re-upload

### Fixed
- Fix the link to Ensembl for SV variants when genome build 38.
- Arrange information in columns on variant page
- Fix so that new cosmic identifier (COSV) is also acceptable #1304
- Fixed COSMIC tag in INFO (outside of CSQ) to be parses as well with `&` splitter.
- COSMIC stub URL changed to https://cancer.sanger.ac.uk/cosmic/search?q= instead.
- Updated to a version of IGV where bigBed tracks are visualized correctly
- Clinvar submission files are named according to the content (variant_data and case_data)
- Always show causatives from other cases in case overview
- Correct disease associations for gene symbol aliases that exist as separate genes
- Re-add "custom annotations" for SV variants
- The override ClinVar P/LP add-in in the Clinical Filter failed for new CSQ strings

### Changed
- Runs all CI checks in github actions

## [4.14.1]

### Fixed
- Error when variant found in loqusdb is not loaded for other case

## [4.14]

### Added
- Use github actions to run tests
- Adds CLI command to update individual alignments path
- Update HPO terms using downloaded definitions files
- Option to use alternative flask config when running `scout serve`
- Requirement to use loqusdb >= 2.5 if integrated

### Fixed
- Do not display Pedigree panel in cancer view
- Do not rely on internet connection and services available when running CI tests
- Variant loading assumes GATK if no caller set given and GATK filter status is seen in FILTER
- Pass genome build param all the way in order to get the right gene mappings for cases with build 38
- Parse correctly variants with zero frequency values
- Continue even if there are problems to create a region vcf
- STR and cancer variant navigation back to variants pages could fail

### Changed
- Improved code that sends requests to the external APIs
- Updates ranges for user ranks to fit todays usage
- Run coveralls on github actions instead of travis
- Run pip checks on github actions instead of coveralls
- For hg38 cases, change gnomAD link to point to version 3.0 (which is hg38 based)
- Show pinned or causative STR variants a bit more human readable

## [4.13.1]

### Added
### Fixed
- Typo that caused not all clinvar conflicting interpretations to be loaded no matter what
- Parse and retrieve clinvar annotations from VEP-annotated (VEP 97+) CSQ VCF field
- Variant clinvar significance shown as `not provided` whenever is `Uncertain significance`
- Phenomizer query crashing when case has no HPO terms assigned
- Fixed a bug affecting `All SNVs and INDELs` page when variants don't have canonical transcript
- Add gene name or id in cancer variant view

### Changed
- Cancer Variant view changed "Variant:Transcript:Exon:HGVS" to "Gene:Transcript:Exon:HGVS"

## [4.13]

### Added
- ClinVar SNVs track in IGV
- Add SMA view with SMN Copy Number data
- Easier to assign OMIM diagnoses from case page
- OMIM terms and specific OMIM term page

### Fixed
- Bug when adding a new gene to a panel
- Restored missing recent delivery reports
- Fixed style and links to other reports in case side panel
- Deleting cases using display_name and institute not deleting its variants
- Fixed bug that caused coordinates filter to override other filters
- Fixed a problem with finding some INS in loqusdb
- Layout on SV page when local observations without cases are present
- Make scout compatible with the new HPO definition files from `http://compbio.charite.de/jenkins/`
- General report visualization error when SNVs display names are very long


### Changed


## [4.12.4]

### Fixed
- Layout on SV page when local observations without cases are present

## [4.12.3]

### Fixed
- Case report when causative or pinned SVs have non null allele frequencies

## [4.12.2]

### Fixed
- SV variant links now take you to the SV variant page again
- Cancer variant view has cleaner table data entries for "N/A" data
- Pinned variant case level display hotfix for cancer and str - more on this later
- Cancer variants show correct alt/ref reads mirroring alt frequency now
- Always load all clinical STR variants even if a region load is attempted - index may be missing
- Same case repetition in variant local observations

## [4.12.1]

### Fixed
- Bug in variant.gene when gene has no HGVS description


## [4.12]

### Added
- Accepts `alignment_path` in load config to pass bam/cram files
- Display all phenotypes on variant page
- Display hgvs coordinates on pinned and causatives
- Clear panel pending changes
- Adds option to setup the database with static files
- Adds cli command to download the resources from CLI that scout needs
- Adds test files for merged somatic SV and CNV; as well as merged SNV, and INDEL part of #1279
- Allows for upload of OMIM-AUTO gene panel from static files without api-key

### Fixed
- Cancer case HPO panel variants link
- Fix so that some drop downs have correct size
- First IGV button in str variants page
- Cancer case activates on SNV variants
- Cases activate when STR variants are viewed
- Always calculate code coverage
- Pinned/Classification/comments in all types of variants pages
- Null values for panel's custom_inheritance_models
- Discrepancy between the manual disease transcripts and those in database in gene-edit page
- ACMG classification not showing for some causatives
- Fix bug which caused IGV.js to use hg19 reference files for hg38 data
- Bug when multiple bam files sources with non-null values are available


### Changed
- Renamed `requests` file to `scout_requests`
- Cancer variant view shows two, instead of four, decimals for allele and normal


## [4.11.1]

### Fixed
- Institute settings page
- Link institute settings to sharing institutes choices

## [4.11.0]

### Added
- Display locus name on STR variant page
- Alternative key `GNOMADAF_popmax` for Gnomad popmax allele frequency
- Automatic suggestions on how to improve the code on Pull Requests
- Parse GERP, phastCons and phyloP annotations from vep annotated CSQ fields
- Avoid flickering comment popovers in variant list
- Parse REVEL score from vep annotated CSQ fields
- Allow users to modify general institute settings
- Optionally format code automatically on commit
- Adds command to backup vital parts `scout export database`
- Parsing and displaying cancer SV variants from Manta annotated VCF files
- Dismiss cancer snv variants with cancer-specific options
- Add IGV.js UPD, RHO and TIDDIT coverage wig tracks.


### Fixed
- Slightly darker page background
- Fixed an issued with parsed conservation values from CSQ
- Clinvar submissions accessible to all users of an institute
- Header toolbar when on Clinvar page now shows institute name correctly
- Case should not always inactivate upon update
- Show dismissed snv cancer variants as grey on the cancer variants page
- Improved style of mappability link and local observations on variant page
- Convert all the GET requests to the igv view to POST request
- Error when updating gene panels using a file containing BOM chars
- Add/replace gene radio button not working in gene panels


## [4.10.1]

### Fixed
- Fixed issue with opening research variants
- Problem with coveralls not called by Travis CI
- Handle Biomart service down in tests


## [4.10.0]

### Added
- Rank score model in causatives page
- Exportable HPO terms from phenotypes page
- AMP guideline tiers for cancer variants
- Adds scroll for the transcript tab
- Added CLI option to query cases on time since case event was added
- Shadow clinical assessments also on research variants display
- Support for CRAM alignment files
- Improved str variants view : sorting by locus, grouped by allele.
- Delivery report PDF export
- New mosaicism tag option
- Add or modify individuals' age or tissue type from case page
- Display GC and allele depth in causatives table.
- Included primary reference transcript in general report
- Included partial causative variants in general report
- Remove dependency of loqusdb by utilising the CLI

### Fixed
- Fixed update OMIM command bug due to change in the header of the genemap2 file
- Removed Mosaic Tag from Cancer variants
- Fixes issue with unaligned table headers that comes with hidden Datatables
- Layout in general report PDF export
- Fixed issue on the case statistics view. The validation bars didn't show up when all institutes were selected. Now they do.
- Fixed missing path import by importing pathlib.Path
- Handle index inconsistencies in the update index functions
- Fixed layout problems


## [4.9.0]

### Added
- Improved MatchMaker pages, including visible patient contacts email address
- New badges for the github repo
- Links to [GENEMANIA](genemania.org)
- Sort gene panel list on case view.
- More automatic tests
- Allow loading of custom annotations in VCF using the SCOUT_CUSTOM info tag.

### Fixed
- Fix error when a gene is added to an empty dynamic gene panel
- Fix crash when attempting to add genes on incorrect format to dynamic gene panel
- Manual rank variant tags could be saved in a "Select a tag"-state, a problem in the variants view.
- Same case evaluations are no longer shown as gray previous evaluations on the variants page
- Stay on research pages, even if reset, next first buttons are pressed..
- Overlapping variants will now be visible on variant page again
- Fix missing classification comments and links in evaluations page
- All prioritized cases are shown on cases page


## [4.8.3]

### Added

### Fixed
- Bug when ordering sanger
- Improved scrolling over long list of genes/transcripts


## [4.8.2]

### Added

### Fixed
- Avoid opening extra tab for coverage report
- Fixed a problem when rank model version was saved as floats and not strings
- Fixed a problem with displaying dismiss variant reasons on the general report
- Disable load and delete filter buttons if there are no saved filters
- Fix problem with missing verifications
- Remove duplicate users and merge their data and activity


## [4.8.1]

### Added

### Fixed
- Prevent login fail for users with id defined by ObjectId and not email
- Prevent the app from crashing with `AttributeError: 'NoneType' object has no attribute 'message'`


## [4.8.0]

### Added
- Updated Scout to use Bootstrap 4.3
- New looks for Scout
- Improved dashboard using Chart.js
- Ask before inactivating a case where last assigned user leaves it
- Genes can be manually added to the dynamic gene list directly on the case page
- Dynamic gene panels can optionally be used with clinical filter, instead of default gene panel
- Dynamic gene panels get link out to chanjo-report for coverage report
- Load all clinvar variants with clinvar Pathogenic, Likely Pathogenic and Conflicting pathogenic
- Show transcripts with exon numbers for structural variants
- Case sort order can now be toggled between ascending and descending.
- Variants can be marked as partial causative if phenotype is available for case.
- Show a frequency tooltip hover for SV-variants.
- Added support for LDAP login system
- Search snv and structural variants by chromosomal coordinates
- Structural variants can be marked as partial causative if phenotype is available for case.
- Show normal and pathologic limits for STRs in the STR variants view.
- Institute level persistent variant filter settings that can be retrieved and used.
- export causative variants to Excel
- Add support for ROH, WIG and chromosome PNGs in case-view

### Fixed
- Fixed missing import for variants with comments
- Instructions on how to build docs
- Keep sanger order + verification when updating/reloading variants
- Fixed and moved broken filter actions (HPO gene panel and reset filter)
- Fixed string conversion to number
- UCSC links for structural variants are now separated per breakpoint (and whole variant where applicable)
- Reintroduced missing coverage report
- Fixed a bug preventing loading samples using the command line
- Better inheritance models customization for genes in gene panels
- STR variant page back to list button now does its one job.
- Allows to setup scout without a omim api key
- Fixed error causing "favicon not found" flash messages
- Removed flask --version from base cli
- Request rerun no longer changes case status. Active or archived cases inactivate on upload.
- Fixed missing tooltip on the cancer variants page
- Fixed weird Rank cell in variants page
- Next and first buttons order swap
- Added pagination (and POST capability) to cancer variants.
- Improves loading speed for variant page
- Problem with updating variant rank when no variants
- Improved Clinvar submission form
- General report crashing when dismissed variant has no valid dismiss code
- Also show collaborative case variants on the All variants view.
- Improved phenotype search using dataTables.js on phenotypes page
- Search and delete users with `email` instead of `_id`
- Fixed css styles so that multiselect options will all fit one column


## [4.7.3]

### Added
- RankScore can be used with VCFs for vcf_cancer files

### Fixed
- Fix issue with STR view next page button not doing its one job.

### Deleted
- Removed pileup as a bam viewing option. This is replaced by IGV


## [4.7.2]

### Added
- Show earlier ACMG classification in the variant list

### Fixed
- Fixed igv search not working due to igv.js dist 2.2.17
- Fixed searches for cases with a gene with variants pinned or marked causative.
- Load variant pages faster after fixing other causatives query
- Fixed mitochondrial report bug for variants without genes

## [4.7.1]

### Added

### Fixed
- Fixed bug on genes page


## [4.7.0]

### Added
- Export genes and gene panels in build GRCh38
- Search for cases with variants pinned or marked causative in a given gene.
- Search for cases phenotypically similar to a case also from WUI.
- Case variant searches can be limited to similar cases, matching HPO-terms,
  phenogroups and cohorts.
- De-archive reruns and flag them as 'inactive' if archived
- Sort cases by analysis_date, track or status
- Display cases in the following order: prioritized, active, inactive, archived, solved
- Assign case to user when user activates it or asks for rerun
- Case becomes inactive when it has no assignees
- Fetch refseq version from entrez and use it in clinvar form
- Load and export of exons for all genes, independent on refseq
- Documentation for loading/updating exons
- Showing SV variant annotations: SV cgh frequencies, gnomad-SV, local SV frequencies
- Showing transcripts mapping score in segmental duplications
- Handle requests to Ensembl Rest API
- Handle requests to Ensembl Rest Biomart
- STR variants view now displays GT and IGV link.
- Description field for gene panels
- Export exons in build 37 and 38 using the command line

### Fixed
- Fixes of and induced by build tests
- Fixed bug affecting variant observations in other cases
- Fixed a bug that showed wrong gene coverage in general panel PDF export
- MT report only shows variants occurring in the specific individual of the excel sheet
- Disable SSL certifcate verification in requests to chanjo
- Updates how intervaltree and pymongo is used to void deprecated functions
- Increased size of IGV sample tracks
- Optimized tests


## [4.6.1]

### Added

### Fixed
- Missing 'father' and 'mother' keys when parsing single individual cases


## [4.6.0]

### Added
- Description of Scout branching model in CONTRIBUTING doc
- Causatives in alphabetical order, display ACMG classification and filter by gene.
- Added 'external' to the list of analysis type options
- Adds functionality to display "Tissue type". Passed via load config.
- Update to IGV 2.

### Fixed
- Fixed alignment visualization and vcf2cytosure availability for demo case samples
- Fixed 3 bugs affecting SV pages visualization
- Reintroduced the --version cli option
- Fixed variants query by panel (hpo panel + gene panel).
- Downloaded MT report contains excel files with individuals' display name
- Refactored code in parsing of config files.


## [4.5.1]

### Added

### Fixed
- update requirement to use PyYaml version >= 5.1
- Safer code when loading config params in cli base


## [4.5.0]

### Added
- Search for similar cases from scout view CLI
- Scout cli is now invoked from the app object and works under the app context

### Fixed
- PyYaml dependency fixed to use version >= 5.1


## [4.4.1]

### Added
- Display SV rank model version when available

### Fixed
- Fixed upload of delivery report via API


## [4.4.0]

### Added
- Displaying more info on the Causatives page and hiding those not causative at the case level
- Add a comment text field to Sanger order request form, allowing a message to be included in the email
- MatchMaker Exchange integration
- List cases with empty synopsis, missing HPO terms and phenotype groups.
- Search for cases with open research list, or a given case status (active, inactive, archived)

### Fixed
- Variant query builder split into several functions
- Fixed delivery report load bug


## [4.3.3]

### Added
- Different individual table for cancer cases

### Fixed
- Dashboard collects validated variants from verification events instead of using 'sanger' field
- Cases shared with collaborators are visible again in cases page
- Force users to select a real institute to share cases with (actionbar select fix)


## [4.3.2]

### Added
- Dashboard data can be filtered using filters available in cases page
- Causatives for each institute are displayed on a dedicated page
- SNVs and and SVs are searchable across cases by gene and rank score
- A more complete report with validated variants is downloadable from dashboard

### Fixed
- Clinsig filter is fixed so clinsig numerical values are returned
- Split multi clinsig string values in different elements of clinsig array
- Regex to search in multi clinsig string values or multi revstat string values
- It works to upload vcf files with no variants now
- Combined Pileup and IGV alignments for SVs having variant start and stop on the same chromosome


## [4.3.1]

### Added
- Show calls from all callers even if call is not available
- Instructions to install cairo and pango libs from WeasyPrint page
- Display cases with number of variants from CLI
- Only display cases with number of variants above certain treshold. (Also CLI)
- Export of verified variants by CLI or from the dashboard
- Extend case level queries with default panels, cohorts and phenotype groups.
- Slice dashboard statistics display using case level queries
- Add a view where all variants for an institute can be searched across cases, filtering on gene and rank score. Allows searching research variants for cases that have research open.

### Fixed
- Fixed code to extract variant conservation (gerp, phyloP, phastCons)
- Visualization of PDF-exported gene panels
- Reintroduced the exon/intron number in variant verification email
- Sex and affected status is correctly displayed on general report
- Force number validation in SV filter by size
- Display ensembl transcripts when no refseq exists


## [4.3.0]

### Added
- Mosaicism tag on variants
- Show and filter on SweGen frequency for SVs
- Show annotations for STR variants
- Show all transcripts in verification email
- Added mitochondrial export
- Adds alternative to search for SVs shorter that the given length
- Look for 'bcftools' in the `set` field of VCFs
- Display digenic inheritance from OMIM
- Displays what refseq transcript that is primary in hgnc

### Fixed

- Archived panels displays the correct date (not retroactive change)
- Fixed problem with waiting times in gene panel exports
- Clinvar fiter not working with human readable clinsig values

## [4.2.2]

### Fixed
- Fixed gene panel create/modify from CSV file utf-8 decoding error
- Updating genes in gene panels now supports edit comments and entry version
- Gene panel export timeout error

## [4.2.1]

### Fixed
- Re-introduced gene name(s) in verification email subject
- Better PDF rendering for excluded variants in report
- Problem to access old case when `is_default` did not exist on a panel


## [4.2.0]

### Added
- New index on variant_id for events
- Display overlapping compounds on variants view

### Fixed
- Fixed broken clinical filter


## [4.1.4]

### Added
- Download of filtered SVs

### Fixed
- Fixed broken download of filtered variants
- Fixed visualization issue in gene panel PDF export
- Fixed bug when updating gene names in variant controller


## [4.1.3]

### Fixed
- Displays all primary transcripts


## [4.1.2]

### Added
- Option add/replace when updating a panel via CSV file
- More flexible versioning of the gene panels
- Printing coverage report on the bottom of the pdf case report
- Variant verification option for SVs
- Logs uri without pwd when connecting
- Disease-causing transcripts in case report
- Thicker lines in case report
- Supports HPO search for cases, both terms or if described in synopsis
- Adds sanger information to dashboard

### Fixed
- Use db name instead of **auth** as default for authentication
- Fixes so that reports can be generated even with many variants
- Fixed sanger validation popup to show individual variants queried by user and institute.
- Fixed problem with setting up scout
- Fixes problem when exac file is not available through broad ftp
- Fetch transcripts for correct build in `adapter.hgnc_gene`

## [4.1.1]
- Fix problem with institute authentication flash message in utils
- Fix problem with comments
- Fix problem with ensembl link


## [4.1.0]

### Added
- OMIM phenotypes to case report
- Command to download all panel app gene panels `scout load panel --panel-app`
- Links to genenames.org and omim on gene page
- Popup on gene at variants page with gene information
- reset sanger status to "Not validated" for pinned variants
- highlight cases with variants to be evaluated by Sanger on the cases page
- option to point to local reference files to the genome viewer pileup.js. Documented in `docs.admin-guide.server`
- option to export single variants in `scout export variants`
- option to load a multiqc report together with a case(add line in load config)
- added a view for searching HPO terms. It is accessed from the top left corner menu
- Updates the variants view for cancer variants. Adds a small cancer specific filter for known variants
- Adds hgvs information on cancer variants page
- Adds option to update phenotype groups from CLI

### Fixed
- Improved Clinvar to submit variants from different cases. Fixed HPO terms in casedata according to feedback
- Fixed broken link to case page from Sanger modal in cases view
- Now only cases with non empty lists of causative variants are returned in `adapter.case(has_causatives=True)`
- Can handle Tumor only samples
- Long lists of HGNC symbols are now possible. This was previously difficult with manual, uploaded or by HPO search when changing filter settings due to GET request limitations. Relevant pages now use POST requests. Adds the dynamic HPO panel as a selection on the gene panel dropdown.
- Variant filter defaults to default panels also on SV and Cancer variants pages.

## [4.0.0]

### WARNING ###

This is a major version update and will require that the backend of pre releases is updated.
Run commands:

```
$scout update genes
$scout update hpo
```

- Created a Clinvar submission tool, to speed up Clinvar submission of SNVs and SVs
- Added an analysis report page (html and PDF format) containing phenotype, gene panels and variants that are relevant to solve a case.

### Fixed
- Optimized evaluated variants to speed up creation of case report
- Moved igv and pileup viewer under a common folder
- Fixed MT alignment view pileup.js
- Fixed coordinates for SVs with start chromosome different from end chromosome
- Global comments shown across cases and institutes. Case-specific variant comments are shown only for that specific case.
- Links to clinvar submitted variants at the cases level
- Adapts clinvar parsing to new format
- Fixed problem in `scout update user` when the user object had no roles
- Makes pileup.js use online genome resources when viewing alignments. Now any instance of Scout can make use of this functionality.
- Fix ensembl link for structural variants
- Works even when cases does not have `'madeline_info'`
- Parses Polyphen in correct way again
- Fix problem with parsing gnomad from VEP

### Added
- Added a PDF export function for gene panels
- Added a "Filter and export" button to export custom-filtered SNVs to CSV file
- Dismiss SVs
- Added IGV alignments viewer
- Read delivery report path from case config or CLI command
- Filter for spidex scores
- All HPO terms are now added and fetched from the correct source (https://github.com/obophenotype/human-phenotype-ontology/blob/master/hp.obo)
- New command `scout update hpo`
- New command `scout update genes` will fetch all the latest information about genes and update them
- Load **all** variants found on chromosome **MT**
- Adds choice in cases overview do show as many cases as user like

### Removed
- pileup.min.js and pileup css are imported from a remote web location now
- All source files for HPO information, this is instead fetched directly from source
- All source files for gene information, this is instead fetched directly from source

## [3.0.0]
### Fixed
- hide pedigree panel unless it exists

## [1.5.1] - 2016-07-27
### Fixed
- look for both ".bam.bai" and ".bai" extensions

## [1.4.0] - 2016-03-22
### Added
- support for local frequency through loqusdb
- bunch of other stuff

## [1.3.0] - 2016-02-19
### Fixed
- Update query-phenomizer and add username/password

### Changed
- Update the way a case is checked for rerun-status

### Added
- Add new button to mark a case as "checked"
- Link to clinical variants _without_ 1000G annotation

## [1.2.2] - 2016-02-18
### Fixed
- avoid filtering out variants lacking ExAC and 1000G annotations

## [1.1.3] - 2015-10-01
### Fixed
- persist (clinical) filter when clicking load more
- fix #154 by robustly setting clinical filter func. terms

## [1.1.2] - 2015-09-07
### Fixed
- avoid replacing coverage report with none
- update SO terms, refactored

## [1.1.1] - 2015-08-20
### Fixed
- fetch case based on collaborator status (not owner)

## [1.1.0] - 2015-05-29
### Added
- link(s) to SNPedia based on RS-numbers
- new Jinja filter to "humanize" decimal numbers
- show gene panels in variant view
- new Jinja filter for decoding URL encoding
- add indicator to variants in list that have comments
- add variant number threshold and rank score threshold to load function
- add event methods to mongo adapter
- add tests for models
- show badge "old" if comment was written for a previous analysis

### Changed
- show cDNA change in transcript summary unless variant is exonic
- moved compounds table further up the page
- show dates for case uploads in ISO format
- moved variant comments higher up on page
- updated documentation for pages
- read in coverage report as blob in database and serve directly
- change ``OmimPhenotype`` to ``PhenotypeTerm``
- reorganize models sub-package
- move events (and comments) to separate collection
- only display prev/next links for the research list
- include variant type in breadcrumbs e.g. "Clinical variants"

### Removed
- drop dependency on moment.js

### Fixed
- show the same level of detail for all frequencies on all pages
- properly decode URL encoded symbols in amino acid/cDNA change strings
- fixed issue with wipe permissions in MongoDB
- include default gene lists in "variants" link in breadcrumbs

## [1.0.2] - 2015-05-20
### Changed
- update case fetching function

### Fixed
- handle multiple cases with same id

## [1.0.1] - 2015-04-28
### Fixed
- Fix building URL parameters in cases list Vue component

## [1.0.0] - 2015-04-12
Codename: Sara Lund

![Release 1.0](artwork/releases/release-1-0.jpg)

### Added
- Add email logging for unexpected errors
- New command line tool for deleting case

### Changed
- Much improved logging overall
- Updated documentation/usage guide
- Removed non-working IGV link

### Fixed
- Show sample display name in GT call
- Various small bug fixes
- Make it easier to hover over popups

## [0.0.2-rc1] - 2015-03-04
### Added
- add protein table for each variant
- add many more external links
- add coverage reports as PDFs

### Changed
- incorporate user feedback updates
- big refactor of load scripts

## [0.0.2-rc2] - 2015-03-04
### Changes
- add gene table with gene description
- reorganize inheritance models box

### Fixed
- avoid overwriting gene list on "research" load
- fix various bugs in external links

## [0.0.2-rc3] - 2015-03-05
### Added
- Activity log feed to variant view
- Adds protein change strings to ODM and Sanger email

### Changed
- Extract activity log component to macro

### Fixes
- Make Ensembl transcript links use archive website<|MERGE_RESOLUTION|>--- conflicted
+++ resolved
@@ -30,13 +30,10 @@
 - Made phenotype non-mandatory when marking a variant as partial causative
 - Only one phenotype condition type (OMIM or HPO) per variant is used in ClinVar submissions
 - ClinVar submission variant condition prefers OMIM over HPO if available
-<<<<<<< HEAD
-- Refactor to reduce code complexity
-=======
 - Use lighter version of gene objects in Omim MongoDB adapter, panels controllers, panels views and institute controllers
 - Gene-variants table size is now adaptive
 - Remove unused file upload on gene-variants page
->>>>>>> 68187e8b
+- Refactor to reduce code complexity
 
 ## [4.49]
 ### Fixed
