# Change Log
All notable changes to this project will be documented in this file.
This project adheres to [Semantic Versioning](http://semver.org/).

About changelog [here](https://keepachangelog.com/en/1.0.0/)

## [unreleased]
### Added
- Add cancer SNVs to Oncogenicity ClinVar submissions (downloadable json document only) (#5449)
- Fold changes values alongside Log2 fold changes values (l2fc) on WTS outliers page (#5536)
- REVEL and SpliceAI scores are now displayed as multi-colored, labeled badges on the variant and report pages (#5537, #5538)
<<<<<<< HEAD
- Code for refreshing access token, if needed. To be used for authenticated requests to chanjo2 (#5532)
=======
- Filter results in `Search SNVs & SVs` page by one or more institutes (#5539)
>>>>>>> 9797fe2d
### Changed
- Improved test that checks code collecting other categories of variants overlapping a variant (#5521)
- Enable insertion/deletion size display on IGV.js alignment tracks (#5547)
- Chanjo2 requests are sent with OIDC access token, if available - tested with Keycloak authentication (#5532)
### Fixed
- Instance badge class and config option documentation (#5500)
- Fix incorrect reference to non-existent pymongo.synchronous (#5517)
- More clearly dim cases for empty queries (#5507)
- Case search form enforces numeric input for number of results returned (`Limit` field) (#5519)
- Parsing of canonical transcript in variants genes when variant is outside the coding sequence (#5515)
- Download of a ClinVar submission's json file when observation data is no longer present in the database (#5520)
- Removed extra warnings for missing file types on case loading (#5525)
- Matchmaker Exchange submissions page crashing when one or more cases have no synopsis(#5534)
- Loading PathologicStruc from Stranger annotated TRGT STR files (#5542)
- Badge color for missing REVEL and SpliceAI scores (#5546)
- Truncate long STR RepeatUnit names, from loci missing formal RU just showing ref allele (#5551)

## [4.102]
### Added
- ClinVar data with link to ClinVar for variants present on the general case report (#5478)
- Customise Scout instance color and name, by adding INSTANCE_NAME and INSTANCE_COLOR parameters in the app config file (#5479)
- Display local archived frequencies on general case report (#5492)
### Changed
- Refactored and simplified code that fetches case's genome build (#5443)
- On caseS page, dim cases only included from the always display cases with status option (#5464)
- Reuse the variant frequencies table from variant page on case reports (#5478)
- Loading of outliers files (Fraser and Outrider) do not raise error when path to these files is missing or wrong, just a warning (#5486)
- Updated libraries on uv lock file (#5495)
### Fixed
- Fix long STR variant pinned display on case page (#5455)
- Variant page crashing when Loqusdb instance is chosen on institute settings but is not found at the given URL (#5447)
- Show assignees in case list when user ID is different from email (#5460)
- When removing a germline variant from a ClinVar submission, make sure to remove also its associated observations from the database (#5463)
- Chanjo2 genes full coverage check when variant has no genes (#5468)
- Full Flask user logout blocked by session clear (#5470)
- SV page UCSC link for breakpoints did not detect genome build 38 (#5489)
- HPO term deep link URL updated to a working one (#5488)
- Add `str_trid` as a sorting criterion when selecting STRs. This fixes the sort order problem of STRs from cases with genome build 38 (#5491)
- Always use GitHub original for igv.js genomes.json config - it is intended as official backup URL already (#5496)
- Update igv.js to v3.3.0 (#5496)
- Introduced a function that checks redirect URLs to avoid redirection to external sites (#5458)
- Loading of missing outliers files should also not raise error if key exists but is unset (#5497)
- Do not add null references to HPO-associated genes when parsing errors occur (#5472)
- Possibility to change user immediately after logging out from Google Oauth or Keycloak (#5493)
- Trust hgnc_id for unique aliases for HPO-associated genes (#5498)

## [4.101]
### Changed
- Institutes are now sorted by ID on gene panels page (#5436)
- Simplified visualization of previous ACMG and CCV classifications for a variant on variantS page (#5439 & #5440)
- On ClinVar multistep submission form, skip fetching transcript versions for build 38 transcripts which are not MANE Select or MANE Plus Clinical (#5426)
### Fixed
- Malformatted table cell for analysis date on caseS page (#5438)
- Remove "Add to ClinVar submission" button for pinned MEI variants as submission is not supported at the moment (#5442)
- Clinical variant files could once again be read in arbitrary order on load (#5452)
- Fix test_sanger_validation test to be run with a mock app instantiated (#5453)

## [4.100.2]
### Fixed
- Keyerror 'ensembl_transcript_id' when loading transcripts from a pre-downloaded Ensembl transcripts file (#5435)

## [4.100.1]
### Fixed
- Removed an extra `x` from compounds functional annotation cells (#5432)

## [4.100]
### Added
- Button with link to cancerhotspots.org on variant page for cancer cases (#5359)
- Link to ClinGen ACMG CSPEC Criteria Specification Registry from ACMG classification page (#5364)
- Documentation on how to export data from the scout database using the command line (#5373)
- Filter cancer SNVs by ClinVar oncogenicity. OBS: since annotations are still sparse in ClinVar, relying solely on them could be too restrictive (#5367)
- Include eventual gene-matching WTS outliers on variantS page (Overlap column) and variant page (Gene overlapping non-SNVs table) (#5371)
- Minor Allele Frequency (HiFiCNV) IGV.js track for Nallo cases (#5401)
- A page showing all cases submitted to the Matchmaker Exchange, accessible from the institute's sidebar (#5378)
- Variants' loader progress bar (#5411)
### Changed
- Allow matching compounded subcategories from SV callers e.g. DUP:INV (#5360)
- Adjust the link to the chanjo2 gene coverage report to reflect the type of analyses used for the samples (#5368)
- Gene panels open in new tabs from case panels and display case name on the top of the page (#5369)
- When uploading research variants, use rank threshold defined in case settings, if available, otherwise use the default threshold of 8 (#5370)
- Display genome build version on case general report (#5381)
- On pull request template, fixed instructions on how to deploy a branch to the development server (#5382)
- On case general report, when a variant is classified (ACMG or CCV), tagged, commented and also dismissed, will only be displayed among the dismissed variants (#5377)
- If case is re-runned/re-uploaded with the `--keep-actions` tag, remember also previously assigned diseases, HPO terms, phenotype groups and HPO panels (#5365)
- Case load config alias and updated track label for TIDDIT coverage tracks to accommodate HiFiCNV dito (#5401)
- On variants page, compounds popup table, truncate the display name of compound variants with display name that exceeds 20 characters (#5404)
- Update dataTables js (#5407)
- Load variants command prints more clearly which categories of variants are being loaded (#5409)
- Tooltips instead of popovers (no click needed) for matching indicators on variantS page (#5419)
- Call chanjo2 coverage completeness indicator via API after window loading completes (#5366)
- On ClinVar multistep submission form, silence warnings coming from missing HGVS version using Entrez Eutils (#5424)
### Fixed
- Style of Alamut button on variant page (#5358)
- Scope of overlapping functions (#5385)
- Tests involving the variants controllers, which failed when not run in a specific order (#5391)
- Option to return to the previous step in each of the steps of the ClinVar submission form (#5393)
- chanjo2 MT report for cases in build 38 (#5397)
- Fixed some variantS view tests accessing database out of app context (#5415)
- Display of matching manual rank on the SV variant page (#5419)
- Broken `scout setup database` command (#5422)
- Collecting submission data for cases which have been removed (#5421)
- Speed up query for gene overlapping variants (#5413)
- Removing submission data for cases which have been removed (#5430)

## [4.99]
### Added
- De novo assembly alignment file load and display (#5284)
- Paraphase bam-let alignment file load and display (#5284)
- Parsing and showing ClinVar somatic oncogenicity anontations, when available (#5304)
- Gene overlapping variants (superset of compounds) for SVs (#5332)
- Gene overlapping variants for MEIs (#5332)
- Gene overlapping variants for cancer (and cancer_sv) (#5332)
- Tests for the Google login functionality (#5335)
- Support for login using Keycloak (#5337)
- Documentation on Keycloak login system integration (#5342)
- Integrity check for genes/transcripts/exons files downloaded from Ensembl (#5353)
- Options for custom ID/display name for PanelApp Green updates (#5355)
### Changed
- Allow ACMG criteria strength modification to Very strong/Stand-alone (#5297)
- Mocked the Ensembl liftover service in igv tracks tests (#5319)
- Refactored the login function into smaller functions, handling respectively: user consent, LDAP login, Google login, database login and user validation (#5331)
- Allow loading of mixed analysis type cases where some individuals are fully WTS and do not appear in DNA VCFs (#5327)
- Documentation available in dark mode, and expanded installation instructions (#5343)
### Fixed
- Re-enable display of case and individual specific tracks (pre-computed coverage, UPD, zygosity) (#5300)
- Disable 2-color mode in IGV.js by default, since it obscures variant proportion of reads. Can be manually enabled (#5311)
- Institute settings reset (#5309)
- Updated color scheme for variant assessment badges that were hard to see in light mode, notably Risk Factor (#5318)
- Avoid page timeout by skipping HGVS validations in ClinVar multistep submission for non-MANE transcripts from variants in build 38 (#5302)
- Sashimi view page displaying an error message when Ensembl REST API (LiftOver) is not available (#5322)
- Refactored the liftover functionality to avoid using the old Ensembl REST API (#5326)
- Downloading of Ensembl resources by fixing the URL to the schug server, pointing to the production instance instead of the staging one (#5348)
- Missing MT genes from the IGV track (#5339)
- Paraphase and de novo assembly tracks could mismatch alignment sample labels - refactor to case specific tracks (#5357)

## [4.98]
### Added
- Documentation on how to delete variants for one or more cases
- Document the option to collect green genes from any panel when updating the PanelApp green genes panel
- On the institute's filters page, display also any soft filters applied to institute's variants
### Fixed
- Case page patch for research cases without WTS outliers

## [4.97]
### Added
- Software version and link to the relative release on GitHub on the top left dropdown menu
- Option to sort WTS outliers by p_value, Δψ, ψ value, zscore or l2fc
- Display pLI score and LOEUF on rare diseases and cancer SNV pages
- Preselect MANE SELECT transcripts in the multi-step ClinVar variant add to submission process
- Allow updating case with WTS Fraser and Outrider research files
- Load research WTS outliers using the `scout load variants --outliers-research` command
- Chanjo2 gene coverage completeness indicator and report from variant page, summary card
- Enhanced SNV and SV filtering for cancer and rare disease cases, now supporting size thresholds (≥ or < a specified base pair length)
- Option to exclude ClinVar significance status in SNVs filters form
- Made HRD a config parameter and display it for cancer cases.
- Preset institute-level soft filters for variants (filtering based on "filters" values on variant documents). Settings editable by admins on the institute's settings page. Allows e.g. hiding tumor `in_normal` and `germline_risk` filter status variants.
- Load pedigree and sex check from Somalier, provided by e.g. the Nallo pipeline
- Expand the command line to remove more types of variants. Now supports: `cancer`, `cancer_sv`, `fusion`, `mei`, `outlier`, `snv`, `str`, and `sv`.
- New `prioritise_clinvar` checkbox on rare diseases cases, SNVs page, used by clinical filter or for expanding the search to always return variants that match the selected ClinVar conditions
- ClinVar CLNSIG Exclude option on cancer variantS filters
### Changed
- Do not show overlapping gene panels badge on variants from cases runned without gene panels
- Set case as research case if it contains any type of research variants
- Update igv.js to 3.2.0
- IGV DNA alignment track defaults to group by tag:HP and color by methylation (useful for LRS), and show soft-clips
- Update gnomAD constraint to v4.1
- HG38 genes track in igv.js browser, to correctly display gene names
- Refactored code for prioritizing the order of variant loading
- Modified the web pages body style to adapt content to smaller screens
- Refactored filters to filter variants by ClinVar significance, CLINSIG Confident and ClinVar hits at the same time
- Improved tooltips for ClinVar filter in SNVs filter form
- `showSoftClips` parameter in igv.js is set to false by default for WES and PANEL samples
- Updated dependencies in uv.lock file
### Fixed
- Don't save any "-1", "." or "0" frequency values for SNVs - same as for SVs
- Downloading and parsing of genes from Ensembl (including MT-TP)
- Don't parse SV frequencies for SNVs even if the name matches. Also accept "." as missing value for SV frequencies.
- HPO search on WTS Outliers page
- Stop using dynamic gene panel (HPO generated list) for clinical filter when the last gene is removed from the dynamic gene panel
- Return only variants with ClinVar annotation when `ClinVar hits` checkbox is checked on variants search form
- Legacy variant filter option `clinsig_confident_always_returned` on saved filters is remapped as `prioritised_clivar` and `clinvar_trusted_revstat`
- Variants queries excluding ClinVar tags without `prioritise_clinvar` checkbox checked
- Pedigree QC Somalier loading demo ancestry file and operator priority

## [4.96]
### Added
- Support case status assignment upon loading (by providing case status in the case config file)
- Severity predictions on general case report for SNVs and cancer SNVs
- Variant functional annotation on general case report for SNVs and cancer SNVs
- Version of Scout used when the case was loaded is displayed on case page and general report
### Removed
- Discontinue ClinVar submissions via CSV files and support only submission via API: removed buttons for downloading ClinVar submission objects as CSV files
### Changed
- Display STR variant filter status on corresponding variantS page
- Warning and reference to Biesecker et al when using PP1/BS4 and PP4 together in ACMG classifications
- Warning to not use PP4 criterion together with PS2/PM6 in ACMG classifications with reference to the SVI Recommendation for _de novo_ Criteria (PS2 & PM6)
- Button to directly remove accepted submissions from ClinVar
- Upgraded libs in uv.lock file
### Fixed
- Release docs to include instructions for upgrading dependencies
- Truncated long HGVS descriptions on cancer SNV and SNVs pages
- Avoid recurrent error by removing variant ranking settings in unranked demo case
- Actually re-raise exception after load aborts and has rolled back variant insertion

## [4.95]
### Added
- CCV score / temperature on case reports
- ACMG SNV classification form also accessible from SV variant page
- Simplify updating of the PanelApp Green panel from all source types in the command line interactive session
### Changed
- Clearer link to `Richards 2015` on ACMG classification section on SVs and cancer SVs variants pages
- Parse HGNC Ids directly from PanelApp when updating/downloading PanelApp panels
- Skip variant genotype matching check and just return True when matching causative is found in a case with only one individual/sample
- Reduced number of research MEI variants present in the demo case from 17K to 145 to speed up automatic tests
### Fixed
- ACMG temperature on case general report should respect term modifiers
- Missing inheritance, constraint info for genes with symbols matching other genes previous aliases with some lower case letters
- Loading of all PanelApp panels from command line
- Saving gene inheritance models when loading/updating specific/all PanelApp panels (doesn't apply to the `PanelApp Green Genes panel`)
- Save also complete penetrance status (in addition to incomplete) if available when loading specific/all PanelApp panels (does not apply to the `PanelApp Green Genes panel`)
- Variants and managed variants query by coordinates, which was returning all variants in the chromosome if start position was 0
- Compound loading matches also "chr"-containing compound variant names

## [4.94.1]
### Fixed
- Temporary directory generation for MT reports and pedigree file for case general report

## [4.94]
### Added
- Max-level provenance and Software Bill Of Materials (SBOM) to the Docker images pushed to Docker Hub
- ACMG VUS Bayesian score / temperature on case reports
- Button to filter and download case individuals/samples from institute's caseS page
### Changed
- On variant page, RefSeq transcripts panel, truncate very long protein change descriptions
- Build system changed to uv/hatchling, remove setuptools, version file, add project toml and associated files
- On variantS pages, display chromosome directly on start and end chromosome if different
- On cancer variantS pages, display allele counts and frequency the same way for SNVs and SVs (refactor macro)
- Stricter coordinate check in BND variants queries (affecting search results on SV variants page)
### Fixed
- UCSC hg38 links are updated
- Variants page tooltip errors
- Cancer variantS page had poor visibility of VAF and chromosome coordinate on causatives (green background)

## [4.93.1]
### Fixed
- Updated PyPi build GitHub action to explicitly include setuptools (for Python 3.12 distro)

## [4.93]
### Added
- ClinGen-CGC-VICC oncogenicity classification for cancer SNVs
- A warning to not to post sensitive or personal info when opening an issue
### Changed
- "Show more/less" button to toggle showing 50 (instead of 10) observed cases in LoqusDB observation panel
- Show customer id on share and revoke sharing case collapsible sidebar dialog
- Switch to python v.3.12 in Dockerfiles and automatic tests
### Fixed
- Limit the size of custom images displayed on case and variant pages and add a link to display them in full size in a new tab
- Classified variants not showing on case report when collaborator adds classification
- On variantS page, when a variant has more than one gene, then the gene panel badge reflect the panels each gene is actually in
- Updating genes on a gene panel using a file
- Link out to Horak 2020 from CCV classify page opens in new tab

## [4.92]
### Added
- PanelApp link on gene page and on gene panels description
- Add more filters to the delete variants command (institute ID and text file with list of case IDs)
### Changed
- Use the `clinicalgenomics/python3.11-venv:1.0` image everywhere in the Dockerfiles
### Fixed
- list/List typing issue on PanelApp extension module

## [4.91.2]
### Fixed
- Stranger TRGT parsing of `.` in `FORMAT.MC`
- Parse ClinVar low-penetrance info and display it alongside Pathogenic and likely pathogenic on SNVs pages
- Gene panel indexes to reflect the indexes used in production database
- Panel version check while editing the genes of a panel
- Display unknown filter tags as "danger" marked badges
- Open WTS variantS SNVs and SVs in new tabs
- PanelApp panels update documentation to reflect the latest changes in the command line
- Display panel IDs alongside panel display names on gene panels page
- Just one `Hide removed panels` checkbox for all panels on gene panels page
- Variant filters redecoration from multiple classifications crash on general case report

## [4.91.1]
### Fixed
- Update IGV.js to v3.1.0
- Columns/headings on SV variantS shifted

## [4.91]
### Added
- Variant link to Franklin in database buttons (different depending on rare or cancer track)
- MANE badges on list of variant's Genes/Transcripts/Proteins table, this way also SVs will display MANE annotations
- Export variant type and callers-related info fields when exporting variants from variantS pages
- Cases advanced search on the dashboard page
- Possibility to use only signed off panels when building the PanelApp GREEN panel
### Changed
- On genes panel page and gene panel PDF export, it's more evident which genes were newly introduced into the panel
- WTS outlier position copy button on WTS outliers page
- Update IGV.js to v3.0.9
- Managed variants VCF export more verbose on SVs
- `/api/v1/hpo-terms` returns pymongo OperationFailure errors when provided query string contains problematic characters
- When parsing variants, prioritise caller AF if set in FORMAT over recalculation from AD
- Expand the submissions information section on the ClinVar submissions page to fully display long text entries
- Jarvik et al for PP1 added to ACMG modification guidelines
- Display institute `_id` + display name on dashboard filters
- ClinVar category 8 has changed to "Conflicting classifications of pathogenicity" instead of "interpretations"
- Simplify always loading ClinVar `CLNSIG` P, LP and conflicting annotations slightly
- Increased visibility of variant callers's "Pass" or "Filtered" on the following pages: SNV variants (cancer cases), SV variants (both RD and cancer cases)
- Names on IGV buttons, including an overview level IGV MT button
- Cases query no longer accepts strings for the `name_query` parameter, only ImmutableMultiDict (form data)
- Refactor the loading of PanelApp panels to use the maintained API - Customised PanelApp GREEN panels
- Better layout for Consequence cell on cancer SNVs page
- Merged `Qual` and `Callers` cell on cancer SNVs page
### Fixed
- Empty custom_images dicts in case load config do not crash
- Tracks missing alignment files are skipped on generating IGV views
- ClinVar form to accept MedGen phenotypes
- Cancer SV variantS page spinner on variant export
- STRs variants export (do not allow null estimated variant size and repeat locus ID)
- STRs variants page when one or more variants have SweGen mean frequency but lack Short Tandem Repeat motif count
- ClinVar submission enquiry status for all submissions after the latest
- CLI scout update type hint error when running commands using Python 3.9
- Missing alignment files but present index files could crash the function creating alignment tracks for IGV display
- Fix missing "Repeat locus" info on STRs export

## [4.90.1]
### Fixed
- Parsing Matchmaker Exchange's matches dates

## [4.90]
### Added
- Link to chanjo2 MANE coverage overview on case page and panel page
- More SVI recommendation links on the ACMG page
- IGV buttons for SMN CN page
- Warnings on ACMG classifications for potentially conflicting classification pairs
- ACMG Bayesian foundation point scale after Tavtigian for variant heat profile
### Changed
- Variants query backend allows rank_score filtering
- Added script to tabulate causatives clinical filter rank
- Do not display inheritance models associated to ORPHA terms on variant page
- Moved edit and delete buttons close to gene names on gene panel page and other aesthetical fixes
- SNV VariantS page functional annotation and region annotation columns merged
- VariantS pages (not cancer) gene cells show OMIM inheritance pattern badges also without hover
- STR variantS page to show STR inheritance model without hover (fallback to OMIM for non-Stranger annotation)
- VariantS page local observation badges have counts visible also without hover
- On Matchmaker page, show number of matches together with matching attempt date
- Display all custom inheritance models, both standard and non-standard, as gathered from the gene panel information on the variant page
- Moved PanelApp-related code to distinct modules/extension
### Fixed
- Make BA1 fully stand-alone to Benign prediction
- Modifying Benign terms to "Moderate" has no effect under Richards. Ignored completely before, will retain unmodified significance now
- Extract all fields correctly when exporting a panel to file from gene panel page
- Custom updates to a gene in a panel
- Gene panel PDF export, including gene links
- Cancer SV, Fusion, MEI and Outlier filters are shown on the Institute Filters overview
- CaseS advanced search limit
- Visibility of Matchmaker Exchange matches on dark mode
- When creating a new gene panel from file, all gene fields are saved, including comments and manual inheritance models
- Downloading on gene names from EBI
- Links to gene panels on variant page, summary panel
- Exporting gene variants when one or more variants' genes are missing HGNC symbol

## [4.89.2]
## Fixed
- If OMIM gene panel gene symbols are not mapping to hgnc_id, allow fallback use of a unique gene alias

## [4.89.1]
### Fixed
- General case report crash when encountering STR variants without `source` tags
- Coloring and SV inheritance patterns on general case report

## [4.89]
### Added
- Button on SMN CN page to search variants within SMN1 and SMN2 genes
- Options for selectively updating OMICS variants (fraser, outrider) on a case
- Log users' activity to file by specifying `USERS_ACTIVITY_LOG_PATH` parameter in app config
- `Mean MT coverage`, `Mean chrom 14 coverage` and `Estimated mtDNA copy number` on MT coverage file from chanjo2 if available
- In ClinVar multistep form, preselect ACMG criteria according to the variant's ACMG classification, if available
- Subject id search from caseS page (supporting multiple sample types e.g.) - adding indexes to speed up caseS queries
- Advanced cases search to narrow down results using more than one search parameter
- Coverage report available for any case with samples containing d4 files, even if case has no associated gene panels
- RNA delivery reports
- Two new LRS SV callers (hificnv, severus)
### Changed
- Documentation for OMICS variants and updating a case
- Include both creation and deletion dates in gene panels pages
- Moved code to collect MT copy number stats for the MT report to the chanjo extension
- On the gene panelS page, show expanded gene panel version list in one column only
- IGV.js WTS loci default to zoom to a region around a variant instead of whole gene
- Refactored logging module
- Case general report no longer shows ORPHA inheritance models. OMIM models are shown colored.
- Chromosome alias tab files used in the igv.js browser, which now contain the alias for chromosome "M"
- Renamed "Comment on clinical significance" to "Comment on classification" in ClinVar multistep form
- Enable Gens CN button also for non-wgs cancer track cases
### Fixed
- Broken heading anchors in the documentation (`admin-guide/login-system.md` and `admin-guide/setup-scout.md` files)
- Avoid open login redirect attacks by always redirecting to cases page upon user login
- Stricter check of ID of gene panels to prevent file downloading vulnerability
- Removed link to the retired SPANR service. SPIDEX scores are still parsed and displayed if available from variant annotation.
- Omics variant view test coverage
- String pattern escape warnings
- Code creating Alamut links for variant genes without canonical_transcript set
- Variant delete button in ClinVar submissions page
- Broken search cases by case similarity
- Missing caller tag for TRGT

## [4.88.1]
### Fixed
- Patch update igv.js to 3.0.5

## [4.88]
### Added
- Added CoLoRSdb frequency to Pop Freq column on variantS page
- Hovertip to gene panel names with associated genes in SV variant view, when variant covers more than one gene
- RNA sample ID can be provided in case load config if different from sample_id
### Fixed
- Broken `scout setup database` command
- Update demo VCF header, adding missing keys found on variants
- Broken upload to Codecov step in Tests & Coverage GitHub action
- Tomte DROP column names have been updated (backwards compatibility preserved for main fields)
- WTS outlierS view to display correct individual IDs for cases with multiple individuals
- WTS outlierS not displayed on WTS outlierS view

## [4.87.1]
### Fixed
- Positioning and alignment of genes cell on variantS page

## [4.87]
### Added
- Option to configure RNA build on case load (default '38')
### Changed
- Tooltip on RNA alignments now shows RNA genome build version
- Updated igv.js to v3.0.4
### Fixed
- Style of "SNVs" and "SVs" buttons on WTS Outliers page
- Chromosome alias files for igv.js
- Genes track displayed also when RNA alignments are present without splice junctions track on igv browser
- Genes track displayed again when splice junction tracks are present

## [4.86.1]
### Fixed
- Loading and updating PanelApp panels, including PanelApp green

## [4.86]
### Added
- Display samples' name (tooltip) and affected status directly on caseS page
- Search SVs across all cases, in given genes
- `CLINVAR_API_URL` param can be specified in app settings to override the URL used to send ClinVar submissions to. Intended for testing.
- Support for loading and storing OMICS data
- Parse DROP Fraser and Outrider TSVs
- Display omics variants - wts outliers (Fraser, Outrider)
- Parse GNOMAD `gnomad_af` and `gnomad_popmax_af` keys from variants annotated with `echtvar`
- Make removed panel optionally visible to non-admin or non maintainers
- Parse CoLoRSdb frequencies annotated in the variant INFO field with the `colorsdb_af` key
- Download -omics variants using the `Filter and export button`
- Clickable COSMIC links on IGV tracks
- Possibility to un-audit previously audited filters
- Reverted table style and removed font awesome style from IGV template
- Case status tags displayed on dashboard case overview
### Changed
- Updated igv.js to v3.0.1
- Alphabetically sort IGV track available for custom selection
- Updated wokeignore to avoid unfixable warning
- Update Chart.js to v4.4.3
- Use tornado library version >= 6.4.1
- Fewer variants in the MEI demo file
- Switch to FontAwesome v.6 instead of using icons v.5 + kit with icons v.6
- Show time (hours and minutes) additionally to date on comments and activity panel
### Fixed
- Only add expected caller keys to variant (FOUND_IN or SVDB_ORIGIN)
- Splice junction merged track height offset in IGV.js
- Splice junction initiation crash with empty variant obj
- Splice junction variant routing for cases with WTS but without outlier data
- Variant links to ExAC, now pointing to gnomAD, since the ExAC browser is no longer available
- Style of HPO terms assigned to a case, now one phenotype per line
- RNA sashimi view rendering should work also if the gene track is user disabled
- Respect IGV tracks chosen by user in variant IGV settings

## [4.85]
### Added
- Load also genes which are missing Ensembl gene ID (72 in both builds), including immunoglobulins and fragile sites
### Changed
- Unfreeze werkzeug again
- Show "(Removed)" after removed panels in dropdown
- The REVEL score is collected as the maximum REVEL score from all of the variant's transcripts
- Parse GNOMAD POPMAX values only if they are numerical when loading variants
### Fixed
- Alphabetically sort "select default panels" dropdown menu options on case page
- Show gene panel removed status on case page
- Fixed visibility of the following buttons: remove assignee, remove pinned/causative, remove comment, remove case from group

## [4.84]
### Changed
- Clearer error message when a loqusdb query fails for an instance that initially connected
- Do not load chanjo-report module if not needed and more visible message when it fails loading
- Converted the HgncGene class into a Pydantic class
- Swap menu open and collapse indicator chevrons - down is now displayed-open, right hidden-closed
- Linters and actions now all use python 3.11
### Fixed
- Safer way to update variant genes and compounds that avoids saving temporary decorators into variants' database documents
- Link to HGNC gene report on gene page
- Case file load priority so that e.g. SNV get loaded before SV, or clinical before research, for consistent variant_id collisions

## [4.83]
### Added
- Edit ACMG classifications from variant page (only for classifications with criteria)
- Events for case CLI events (load case, update case, update individual)
- Support for loading and displaying local custom IGV tracks
- MANE IGV track to be used as a local track for igv.js (see scout demo config file)
- Optional separate MT VCFs, for `nf-core/raredisease`
### Changed
- Avoid passing verbs from CaseHandler - functions for case sample and individual in CaseEventHandler
- Hide mtDNA report and coverage report links on case sidebar for cases with WTS data only
- Modified OMIM-AUTO gene panel to include genes in both genome builds
- Moved chanjo code into a dedicated extension
- Optimise the function that collects "match-safe" genes for an institute by avoiding duplicated genes from different panels
- Users must actively select "show matching causatives/managed" on a case page to see matching numbers
- Upgraded python version from 3.8 to 3.11 in Docker images
### Fixed
- Fix several tests that relied on number of events after setup to be 0
- Removed unused load case function
- Artwork logo sync sketch with png and export svg
- Clearer exception handling on chanjo-report setup - fail early and visibly
- mtDNA report crashing when one or more samples from a case is not in the chanjo database
- Case page crashing on missing phenotype terms
- ACMG benign modifiers
- Speed up tests by caching python env correctly in Github action and adding two more test groups
- Agile issue templates were added globally to the CG-org. Adding custom issue templates to avoid exposing customers
- PanelApp panel not saving genes with empty `EnsembleGeneIds` list
- Speed up checking outdated gene panels
- Do not load research variants automatically when loading a case

## [4.82.2]
### Fixed
- Warning icon in case pages for individuals where `confirmed_sex` is false
- Show allele sizes form ExpansionHunter on STR variantS page again

## [4.82.1]
### Fixed
- Revert the installation of flask-ldapconn to use the version available on PyPI to be able to push new scout releases to PyPI

## [4.82]
### Added
- Tooltip for combined score in tables for compounds and overlapping variants
- Checkbox to filter variants by excluding genes listed in selected gene panels, files or provided as list
- STR variant information card with database links, replacing empty frequency panel
- Display paging and number of HPO terms available in the database on Phenotypes page
- On case page, typeahead hints when searching for a disease using substrings containing source ("OMIM:", "ORPHA:")
- Button to monitor the status of submissions on ClinVar Submissions page
- Option to filter cancer variants by number of observations in somatic and germline archived database
- Documentation for integrating chanjo2
- More up-to-date VEP CSQ dbNSFP frequency keys
- Parse PacBio TRGT (Tandem repeat genotyping tool) Short Tandem Repeat VCFs
### Changed
- In the case_report #panel-tables has a fixed width
- Updated IGV.js to 2.15.11
- Fusion variants in case report now contain same info as on fusion variantS page
- Block submission of somatic variants to ClinVar until we harmonise with their changed API
- Additional control on the format of conditions provided in ClinVar form
- Errors while loading managed variants from file are now displayed on the Managed Variants page
- Chanjo2 coverage button visible only when query will contain a list of HGNC gene IDs
- Use Python-Markdown directly instead of the unmaintained Flask-Markdown
- Use Markupsafe instead of long deprecated, now removed Flask Markup
- Prepare to unfreeze Werkzeug, but don't actually activate until chanjo can deal with the change
### Fixed
- Submit requests to Chanjo2 using HTML forms instead of JSON data
- `Research somatic variants` link name on caseS page
- Broken `Install the HTML 2 PDF renderer` step in a GitHub action
- Fix ClinVar form parsing to not include ":" in conditionType.id when condition conditionType.db is Orphanet
- Fix condition dropdown and pre-selection on ClinVar form for cases with associated ORPHA diagnoses
- Improved visibility of ClinVar form in dark mode
- End coordinates for indels in ClinVar form
- Diagnoses API search crashing with empty search string
- Variant's overlapping panels should show overlapping of variant genes against the latest version of the panel
- Case page crashing when case has both variants in a ClinVar submission and pinned not loaded variants
- Installation of git in second build stage of Dockerfile, allowing correct installation of libraries

## [4.81]
### Added
- Tag for somatic SV IGH-DUX4 detection samtools script
### Changed
- Upgraded Bootstrap version in reports from 4.3.1 to 5.1.3
### Fixed
- Buttons layout in HPO genes panel on case page
- Added back old variant rankscore index with different key order to help loading on demo instance
- Cancer case_report panel-table no longer contains inheritance information
- Case report pinned variants card now displays info text if all pinned variants are present in causatives
- Darkmode setting now applies to the comment-box accordion
- Typo in case report causing `cancer_rank_options is undefined` error

## [4.80]
### Added
- Support for .d4 files coverage using chanjo2 (Case page sidebar link) with test
- Link to chanjo2 coverage report and coverage gene overview on gene panel page
- Link to chanjo2 coverage report on Case page, HPO dynamic gene list
- Link to genes coverage overview report on Case page, HPO dynamic gene list
### Changed
- All links in disease table on diagnosis page now open in a new tab
- Dark mode settings applied to multi-selects on institute settings page
- Comments on case and variant pages can be viewed by expanding an accordion
- On case page information on pinned variants and variants submitted to ClinVar are displayed in the same table
- Demo case file paths are now stored as absolute paths
- Optimised indices to address slow queries
- On case page default panels are now found at the top of the table, and it can be sorted by this trait
### Fixed
- On variants page, search for variants in genes present only in build 38 returning no results
- Pin/unpin with API was not able to make event links
- A new field `Explanation for multiple conditions` is available in ClinVar for submitting variants with more than one associated condition
- Fusion genes with partners lacking gene HGNC id will still be fully loaded
- Fusion variantS export now contains fusion variant specific columns
- When Loqusdb observations count is one the table includes information on if observation was for the current or another case

## [4.79.1]
### Fixed
- Exporting variants without rank score causing page to crash
- Display custom annotations also on cancer variant page

## [4.79]
### Added
- Added tags for Sniffles and CNVpytor, two LRS SV callers
- Button on case page for displaying STR variants occurring in the dynamic HPO panel
- Display functional annotation relative to variant gene's MANE transcripts on variant summary, when available
- Links to ACMG structural variant pathogenicity classification guidelines
- Phenomodels checkboxes can now include orpha terms
- Add incidental finding to case tags
- Get an alert on caseS page when somebody validates variants you ordered Sanger sequencing for
### Changed
- In the diagnoses page genes associated with a disease are displayed using hgnc symbol instead of hgnc id
- Refactor view route to allow navigation directly to unique variant document id, improve permissions check
- Do not show MANE and MANE Plus Clinical transcripts annotated from VEP (saved in variants) but collect this info from the transcripts database collection
- Refactor view route to allow navigation directly to unique case id (in particular for gens)
- `Institutes to share cases with` on institute's settings page now displays institutes names and IDs
- View route with document id selects view template based on variant category
### Fixed
- Refactored code in cases blueprints and variant_events adapter (set diseases for partial causative variants) to use "disease" instead of "omim" to encompass also ORPHA terms
- Refactored code in `scout/parse/omim.py` and `scout/parse/disease_terms.py` to use "disease" instead of "phenotype" to differentiate from HPO terms
- Be more careful about checking access to variant on API access
- Show also ACMG VUS on general report (could be missing if not e.g. pinned)

## [4.78]
### Added
- Case status labels can be added, giving more finegrained details on a solved status (provisional, diagnostic, carrier, UPD, SMN, ...)
- New SO terms: `sequence_variant` and `coding_transcript_variant`
- More MEI specific annotation is shown on the variant page
- Parse and save MANE transcripts info when updating genes in build 38
- ClinVar submission can now be downloaded as a json file
- `Mane Select` and `Mane Plus Clinical` badges on Gene page, when available
- ClinVar submission can now be downloaded as a json file
- API endpoint to pin variant
- Display common/uncommon/rare on summary of mei variant page
### Changed
- In the ClinVar form, database and id of assertion criteria citation are now separate inputs
- Customise institute settings to be able to display all cases with a certain status on cases page (admin users)
- Renamed `Clinical Significance` to `Germline Classification` on multistep ClinVar form
- Changed the "x" in cases.utils.remove_form button text to red for better visibility in dark mode
- Update GitHub actions
- Default loglevel up to INFO, making logs with default start easier to read
- Add XTR region to PAR region definition
- Diagnoses can be searched on diagnoses page without waiting for load first
### Fixed
- Removed log info showing hgnc IDs used in variantS search
- Maintain Matchmaker Exchange and Beacon submission status when a case is re-uploaded
- Inheritance mode from ORPHA should not be confounded with the OMIM inheritance model
- Decipher link URL changes
- Refactored code in cases blueprints to use "disease" instead of "omim" to encompass also ORPHA terms

## [4.77]
### Added
- Orpha disease terms now include information on inheritance
- Case loading via .yaml config file accepts subject_id and phenotype_groups (if previously defined as constant default or added per institute)
- Possibility to submit variants associated with Orphanet conditions to ClinVar
- Option update path to .d4 files path for individuals of an existing case using the command line
- More constraint information is displayed per gene in addition to pLi: missense and LoF OE, CI (inluding LOEUF) and Z-score.
### Changed
- Introduce validation in the ClinVar multistep form to make sure users provide at least one variant-associated condition
- CLI scout update individual accepts subject_id
- Update ClinVar inheritance models to reflect changes in ClinVar submission API
- Handle variant-associated condition ID format in background when creating ClinVar submissions
- Replace the code that downloads Ensembl genes, transcripts and exons with the Schug web app
- Add more info to error log when transcript variant frequency parsing fails.
- GnomAD v4 constraint information replaces ExAC constraints (pLi).
### Fixed
- Text input of associated condition in ClinVar form now aligns to the left
- Alignment of contents in the case report has been updated
- Missing number of phenotypes and genes from case diagnoses
- Associate OMIM and/or ORPHA diagnoses with partial causatives
- Visualization of partial causatives' diagnoses on case page: style and links
- Revert style of pinned variants window on the case page
- Rename `Clinical significanc` to `Germline classification` in ClinVar submissions exported files
- Rename `Clinical significance citations` to `Classification citations` in ClinVar submissions exported files
- Rename `Comment on clinical significance` to `Comment on classification` in ClinVar submissions exported files
- Show matching partial causatives on variant page
- Matching causatives shown on case page consisting only of variant matching the default panels of the case - bug introduced since scout v4.72 (Oct 18, 2023)
- Missing somatic variant read depth leading to report division by zero

## [4.76]
### Added
- Orphacodes are visible in phenotype tables
- Pydantic validation of image paths provided in case load config file
- Info on the user which created a ClinVar submission, when available
- Associate .d4 files to case individuals when loading a case via config file
### Changed
- In diagnoses page the load of diseases are initiated by clicking a button
- Revel score, Revel rank score and SpliceAI values are also displayed in Causatives and Validated variants tables
- Remove unused functions and tests
- Analysis type and direct link from cases list for OGM cases
- Removed unused `case_obj` parameter from server/blueprints/variant/controllers/observations function
- Possibility to reset ClinVar submission ID
- Allow ClinVar submissions with custom API key for users registered as ClinVar submitters or when institute doesn't have a preset list of ClinVar submitters
- Ordered event verbs alphabetically and created ClinVar-related user events
- Removed the unused "no-variants" option from the load case command line
### Fixed
- All disease_terms have gene HGNC ids as integers when added to the scout database
- Disease_term identifiers are now prefixed with the name of the coding system
- Command line crashing with error when updating a user that doesn't exist
- Thaw coloredlogs - 15.0.1 restores errorhandler issue
- Thaw crypography - current base image and library version allow Docker builds
- Missing delete icons on phenomodels page
- Missing cryptography lib error while running Scout container on an ARM processor
- Round CADD values with many decimals on causatives and validated variants pages
- Dark-mode visibility of some fields on causatives and validated variants pages
- Clinvar submitters would be cleared when unprivileged users saved institute settings page
- Added a default empty string in cases search form to avoid None default value
- Page crashing when user tries to remove the same variant from a ClinVar submission in different browser tabs
- Update more GnomAD links to GnomAD v4 (v38 SNVs, MT vars, STRs)
- Empty cells for RNA fusion variants in Causatives and Verified variants page
- Submenu icons missing from collapsible actionbar
- The collapsible actionbar had some non-collapsing overly long entries
- Cancer observations for SVs not appearing in the variant details view
- Archived local observations not visible on cancer variantS page
- Empty Population Frequency column in the Cancer SV Variants view
- Capital letters in ClinVar events description shown on case page

## [4.75]
### Added
- Hovertip to gene panel names with associated genes in variant view, when variant covers more than one gene
- Tests for panel to genes
- Download of Orphadata en_product6 and en_product4 from CLI
- Parse and save `database_found` key/values for RNA fusion variants
- Added fusion_score, ffpm, split_reads, junction_reads and fusion_caller to the list of filters on RNA fusion variants page
- Renamed the function `get_mei_info` to `set_mei_info` to be consistent with the other functions
- Fixed removing None key/values from parsed variants
- Orphacodes are included in the database disease_terms
### Changed
- Allow use of projections when retrieving gene panels
- Do not save custom images as binary data into case and variant database documents
- Retrieve and display case and variant custom images using image's saved path
- Cases are activated by viewing FSHD and SMA reports
- Split multi-gene SNV variants into single genes when submitting to Matchmaker Exchange
- Alamut links also on the gene level, using transcript and HGVS: better for indels. Keep variant link for missing HGVS
- Thaw WTForms - explicitly coerce form decimal field entries when filters fetched from db
### Fixed
- Removed some extra characters from top of general report left over from FontAwsome fix
- Do not save fusion variants-specific key/values in other types of variants
- Alamut link for MT variants in build 38
- Convert RNA fusions variants `tool_hits` and `fusion_score` keys from string to numbers
- Fix genotype reference and alternative sequencing depths defaulting to -1 when values are 0
- DecimalFields were limited to two decimal places for several forms - lifting restrictions on AF, CADD etc.

## [4.74.1]
### Changed
- Parse and save into database also OMIM terms not associated to genes
### Fixed
- BioNano API FSHD report requests are GET in Access 1.8, were POST in 1.7
- Update more FontAwesome icons to avoid Pro icons
- Test if files still exist before attempting to load research variants
- Parsing of genotypes error, resulting in -1 values when alt or ref read depths are 0

## [4.74]
### Added
- SNVs and Indels, MEI and str variants genes have links to Decipher
- An `owner + case display name` index for cases database collection
- Test and fixtures for RNA fusion case page
- Load and display fusion variants from VCF files as the other variant types
- Option to update case document with path to mei variants (clinical and research)
### Changed
- Details on variant type and category for audit filters on case general report
- Enable Gens CN profile button also in somatic case view
- Fix case of analysis type check for Gens analysis button - only show for WGS
### Fixed
- loqusdb table no longer has empty row below each loqusid
- MatchMaker submission details page crashing because of change in date format returned by PatientMatcher
- Variant external links buttons style does not change color when visited
- Hide compounds with compounds follow filter for region or function would fail for variants in multiple genes
- Updated FontAwesome version to fix missing icons

## [4.73]
### Added
- Shortcut button for HPO panel MEI variants from case page
- Export managed variants from CLI
### Changed
- STRs visualization on case panel to emphasize abnormal repeat count and associated condition
- Removed cytoband column from STRs variant view on case report
- More long integers formatted with thin spaces, and copy to clipboard buttons added
### Fixed
- OMIM table is scrollable if higher than 700px on SV page
- Pinned variants validation badge is now red for false positives.
- Case display name defaulting to case ID when `family_name` or `display_name` are missing from case upload config file
- Expanded menu visible at screen sizes below 1000px now has background color
- The image in ClinVar howto-modal is now responsive
- Clicking on a case in case groups when case was already removed from group in another browser tab
- Page crashing when saving filters for mei variants
- Link visited color of images

## [4.72.4]
### Changed
- Automatic test mongod version increased to v7
### Fixed
- GnomAD now defaults to hg38 - change build 37 links accordingly

## [4.72.3]
### Fixed
- Somatic general case report small variant table can crash with unclassified variants

## [4.72.2]
### Changed
- A gunicorn maxrequests parameter for Docker server image - default to 1200
- STR export limit increased to 500, as for other variants
- Prevent long number wrapping and use thin spaces for separation, as per standards from SI, NIST, IUPAC, BIPM.
- Speed up case retrieval and lower memory use by projecting case queries
- Make relatedness check fails stand out a little more to new users
- Speed up case retrieval and lower memory use by projecting case queries
- Speed up variant pages by projecting only the necessary keys in disease collection query
### Fixed
- Huge memory use caused by cases and variants pages pulling complete disease documents from DB
- Do not include genes fetched from HPO terms when loading diseases
- Consider the renamed fields `Approved Symbol` -> `Approved Gene Symbol` and `Gene Symbols` -> `Gene/Locus And Other Related Symbols` when parsing OMIM terms from genemap2.txt file

## [4.72.1]
### Fixed
- Jinja filter that renders long integers
- Case cache when looking for causatives in other cases causing the server to hang

## [4.72]
### Added
- A GitHub action that checks for broken internal links in docs pages
- Link validation settings in mkdocs.yml file
- Load and display full RNA alignments on alignment viewer
- Genome build check when loading a case
- Extend event index to previous causative variants and always load them
### Fixed
- Documentation nav links for a few documents
- Slightly extended the BioNano Genomics Access integration docs
- Loading of SVs when VCF is missing the INFO.END field but has INFO.SVLEN field
- Escape protein sequence name (if available) in case general report to render special characters correctly
- CaseS HPO term searches for multiple terms works independent of order
- CaseS search regexp should not allow backslash
- CaseS cohort tags can contain whitespace and still match
- Remove diagnoses from cases even if OMIM term is not found in the database
- Parsing of disease-associated genes
- Removed an annoying warning while updating database's disease terms
- Displaying custom case images loaded with scout version <= 4.71
- Use pydantic version >=2 in requirements.txt file
### Changed
- Column width adjustment on caseS page
- Use Python 3.11 in tests
- Update some github actions
- Upgraded Pydantic to version 2
- Case validation fails on loading when associated files (alignments, VCFs and reports) are not present on disk
- Case validation fails on loading when custom images have format different then ["gif", "svg", "png", "jpg", "jpeg"]
- Custom images keys `case` and `str` in case config yaml file are renamed to `case_images` and `str_variants_images`
- Simplify and speed up case general report code
- Speed up case retrieval in case_matching_causatives
- Upgrade pymongo to version 4
- When updating disease terms, check that all terms are consistent with a DiseaseTerm model before dropping the old collection
- Better separation between modules loading HPO terms and diseases
- Deleted unused scout.build.phenotype module
- Stricter validation of mandatory genome build key when loading a case. Allowed values are ['37','38',37,38]
- Improved readability of variants length and coordinates on variantS pages

## [4.71]
### Added
- Added Balsamic keys for SweGen and loqusdb local archive frequecies, SNV and SV
- New filter option for Cancer variantS: local archive RD loqusdb
- Show annotated observations on SV variantS view, also for cancer somatic SVs
- Revel filter for variantS
- Show case default panel on caseS page
- CADD filter for Cancer Somatic SNV variantS - show score
- SpliceAI-lookup link (BROAD, shows SpliceAI and Pangolin) from variant page
- BioNano Access server API - check projects, samples and fetch FSHD reports
### Fixed
- Name of reference genome build for RNA for compatibility with IGV locus search change
- Howto to run the Docker image on Mac computers in `admin-guide/containers/container-deploy.md`
- Link to Weasyprint installation howto in README file
- Avoid filling up disk by creating a reduced VCF file for every variant that is visualized
- Remove legacy incorrectly formatted CODEOWNERS file
- Restrain variant_type requests to variantS views to "clinical" or "research"
- Visualization of cancer variants where cancer case has no affected individual
- ProteinPaint gene link (small StJude API change)
- Causative MEI variant link on causatives page
- Bionano access api settings commented out by default in Scout demo config file.
- Do not show FSHD button on freshly loaded cases without bionano_access individuals
- Truncate long variants' HGVS on causative/Clinically significant and pinned variants case panels
### Changed
- Remove function call that tracks users' browser version
- Include three more splice variant SO terms in clinical filter severe SO terms
- Drop old HPO term collection only after parsing and validation of new terms completes
- Move score to own column on Cancer Somatic SNV variantS page
- Refactored a few complex case operations, breaking out sub functionalities

## [4.70]
### Added
- Download a list of Gene Variants (max 500) resulting from SNVs and Indels search
- Variant PubMed link to search for gene symbol and any aliases
### Changed
- Clearer gnomAD values in Variants page
### Fixed
- CaseS page uniform column widths
- Include ClinVar variants into a scrollable div element on Case page
- `canonical_transcript` variable not initialized in get_hgvs function (server.blueprints.institutes.controllers.py)
- Catch and display any error while importing Phenopacket info
- Modified Docker files to use python:3.8-slim-bullseye to prevent gunicorn workers booting error

## [4.69]
### Added
- ClinVar submission howto available also on Case page
- Somatic score and filtering for somatic SV callers, if available
- Show caller as a tooltip on variantS list
### Fixed
- Crash when attempting to export phenotype from a case that had never had phenotypes
- Aesthetic fix to Causative and Pinned Variants on Case page
- Structural inconsistency for ClinVar Blueprint templates
- Updated igv.js to 2.15.8 to fix track default color bug
- Fixed release versions for actions.
- Freeze tornado below 6.3.0 for compatibility with livereload 2.6.3
- Force update variants count on case re-upload
- IGV locus search not working - add genome reference id
- Pin links to MEI variants should end up on MEI not SV variant view
- Load also matching MEI variants on forced region load
- Allow excluding MEI from case variant deletion
- Fixed the name of the assigned user when the internal user ID is different from the user email address
- Gene variantS should display gene function, region and full hgvs
### Changed
- FontAwesome integrity check fail (updated resource)
- Removed ClinVar API validation buttons in favour of direct API submission
- Improved layout of Institute settings page
- ClinVar API key and allowed submitters are set in the Institute settings page


## [4.68]
### Added
- Rare Disease Mobile Element Insertion variants view
### Changed
- Updated igv.js to 2.15.6
### Fixed
- Docker stage build pycairo.
- Restore SNV and SV rank models versions on Causatives and Verified pages
- Saving `REVEL_RANKSCORE` value in a field named `revel` in variants database documents

## [4.67]
### Added
- Prepare to filter local SV frequency
### Changed
- Speed up instituteS page loading by refactoring cases/institutes query
- Clinical Filter for SVs includes `splice_polypyrimidine_tract_variant` as a severe consequence
- Clinical Filter for SVs includes local variant frequency freeze ("old") for filtering, starting at 30 counts
- Speed up caseS page loading by adding status to index and refactoring totals count
- HPO file parsing is updated to reflect that HPO have changed a few downloadable file formats with their 230405 release.
### Fixed
- Page crashing when a user tries to edit a comment that was removed
- Warning instead of crashed page when attempting to retrieve a non-existent Phenopacket
- Fixed StJude ProteinPaint gene link (URL change)
- Freeze of werkzeug library to version<2.3 to avoid problems resulting from the consequential upgrade of the Flask lib
- Huge list of genes in case report for megabases-long structural variants.
- Fix displaying institutes without associated cases on institutes page
- Fix default panel selection on SVs in cancer case report

## [4.66]
### Changed
- Moved Phenomodels code under a dedicated blueprint
- Updated the instructions to load custom case report under admin guide
- Keep variants filter window collapsed except when user expands it to filter
### Added
- A summary table of pinned variants on the cancer case general report
- New openable matching causatives and managed variants lists for default gene panels only for convenience
### Fixed
- Gens structural variant page link individual id typo

## [4.65.2]
### Fixed
- Generating general case report with str variants containing comments

## [4.65.1]
### Fixed
- Visibility of `Gene(s)` badges on SV VariantS page
- Hide dismiss bar on SV page not working well
- Delivery report PDF download
- Saving Pipeline version file when loading a case
- Backport compatible import of importlib metadata for old python versions (<3.8)

## [4.65]
### Added
- Option to mark a ClinVar submission as submitted
- Docs on how to create/update the PanelApp green genes as a system admin
- `individual_id`-parameter to both Gens links
- Download a gene panel in TXT format from gene panel page
- Panel gene comments on variant page: genes in panels can have comments that describe the gene in a panel context
### Changed
- Always show each case category on caseS page, even if 0 cases in total or after current query
- Improved sorting of ClinVar submissions
- Pre-populate SV type select in ClinVar submission form, when possible
- Show comment badges in related comments tables on general report
- Updated version of several GitHub actions
- Migrate from deprecated `pkg_resources` lib to `importlib_resources`
- Dismiss bar on variantS pages is thinner.
- Dismiss bar on variantS pages can be toggled open or closed for the duration of a login session.
### Fixed
- Fixed Sanger order / Cancel order modal close buttons
- Visibility of SV type in ClinVar submission form
- Fixed a couple of creations where now was called twice, so updated_at and created_at could differ
- Deprecated Ubuntu version 18.04 in one GitHub action
- Panels that have been removed (hidden) should not be visible in views where overlapping gene panels for genes are shown
- Gene panel test pointing to the right function

## [4.64]
### Added
- Create/Update a gene panel containing all PanelApp green genes (`scout update panelapp-green -i <cust_id>`)
- Links for ACMG pathogenicity impact modification on the ACMG classification page
### Changed
- Open local observation matching cases in new windows
### Fixed
- Matching manual ranked variants are now shown also on the somatic variant page
- VarSome links to hg19/GRCh37
- Managed variants filter settings lost when navigating to additional pages
- Collect the right variant category after submitting filter form from research variantS page
- Beacon links are templated and support variants in genome build 38

## [4.63]
### Added
- Display data sharing info for ClinVar, Matchmaker Exchange and Beacon in a dedicated column on Cases page
- Test for `commands.download.omim.print_omim`
- Display dismissed variants comments on general case report
- Modify ACMG pathogenicity impact (most commonly PVS1, PS3) based on strength of evidence with lab director's professional judgement
- REViewer button on STR variant page
- Alamut institution parameter in institute settings for Alamut Visual Plus software
- Added Manual Ranks Risk Factor, Likely Risk Factor and Uncertain Risk Factor
- Display matching manual ranks from previous cases the user has access to on VariantS and Variant pages
- Link to gnomAD gene SVs v2.1 for SV variants with gnomAD frequency
- Support for nf-core/rnafusion reports
### Changed
- Display chrY for sex unknown
- Deprecate legacy scout_load() method API call.
- Message shown when variant tag is updated for a variant
- When all ACMG classifications are deleted from a variant, the current variant classification status is also reset.
- Refactored the functions that collect causative variants
- Removed `scripts/generate_test_data.py`
### Fixed
- Default IGV tracks (genes, ClinVar, ClinVar CNVs) showing even if user unselects them all
- Freeze Flask-Babel below v3.0 due to issue with a locale decorator
- Thaw Flask-Babel and fix according to v3 standard. Thank you @TkTech!
- Show matching causatives on somatic structural variant page
- Visibility of gene names and functional annotations on Causatives/Verified pages
- Panel version can be manually set to floating point numbers, when modified
- Causatives page showing also non-causative variants matching causatives in other cases
- ClinVar form submission for variants with no selected transcript and HGVS
- Validating and submitting ClinVar objects not containing both Variant and Casedata info

## [4.62.1]
### Fixed
- Case page crashing when adding a case to a group without providing a valid case name

## [4.62]
### Added
- Validate ClinVar submission objects using the ClinVar API
- Wrote tests for case and variant API endpoints
- Create ClinVar submissions from Scout using the ClinVar API
- Export Phenopacket for affected individual
- Import Phenopacket from JSON file or Phenopacket API backend server
- Use the new case name option for GENS requests
- Pre-validate refseq:HGVS items using VariantValidator in ClinVar submission form
### Fixed
- Fallback for empty alignment index for REViewer service
- Source link out for MIP 11.1 reference STR annotation
- Avoid duplicate causatives and pinned variants
- ClinVar clinical significance displays only the ACMG terms when user selects ACMG 2015 as assertion criteria
- Spacing between icon and text on Beacon and MatchMaker links on case page sidebar
- Truncate IDs and HGVS representations in ClinVar pages if longer than 25 characters
- Update ClinVar submission ID form
- Handle connection timeout when sending requests requests to external web services
- Validate any ClinVar submission regardless of its status
- Empty Phenopackets import crashes
- Stop Spinner on Phenopacket JSON download
### Changed
- Updated ClinVar submission instructions

## [4.61.1]
### Fixed
- Added `UMLS` as an option of `Condition ID type` in ClinVar Variant downloaded files
- Missing value for `Condition ID type` in ClinVar Variant downloaded files
- Possibility to open, close or delete a ClinVar submission even if it doesn't have an associated name
- Save SV type, ref and alt n. copies to exported ClinVar files
- Inner and outer start and stop SV coordinates not exported in ClinVar files
- ClinVar submissions page crashing when SV files don't contain breakpoint exact coordinates
- Align OMIM diagnoses with delete diagnosis button on case page
- In ClinVar form, reset condition list and customize help when condition ID changes

## [4.61]
### Added
- Filter case list by cases with variants in ClinVar submission
- Filter case list by cases containing RNA-seq data - gene_fusion_reports and sample-level tracks (splice junctions and RNA coverage)
- Additional case category `Ignored`, to be used for cases that don't fall in the existing 'inactive', 'archived', 'solved', 'prioritized' categories
- Display number of cases shown / total number of cases available for each category on Cases page
- Moved buttons to modify case status from sidebar to main case page
- Link to Mutalyzer Normalizer tool on variant's transcripts overview to retrieve official HVGS descriptions
- Option to manually load RNA MULTIQC report using the command `scout load report -t multiqc_rna`
- Load RNA MULTIQC automatically for a case if config file contains the `multiqc_rna` key/value
- Instructions in admin-guide on how to load case reports via the command line
- Possibility to filter RD variants by a specific genotype call
- Distinct colors for different inheritance models on RD Variant page
- Gene panels PDF export with case variants hits by variant type
- A couple of additional README badges for GitHub stats
- Upload and display of pipeline reference info and executable version yaml files as custom reports
- Testing CLI on hasta in PR template
### Changed
- Instructions on how to call dibs on scout-stage server in pull request template
- Deprecated CLI commands `scout load <delivery_report, gene_fusion_report, coverage_qc_report, cnv_report>` to replace them with command `scout load report -t <report type>`
- Refactored code to display and download custom case reports
- Do not export `Assertion method` and `Assertion method citation` to ClinVar submission files according to changes to ClinVar's submission spreadsheet templates.
- Simplified code to create and download ClinVar CSV files
- Colorize inheritance models badges by category on VariantS page
- `Safe variants matching` badge more visible on case page
### Fixed
- Non-admin users saving institute settings would clear loqusdb instance selection
- Layout of variant position, cytoband and type in SV variant summary
- Broken `Build Status - GitHub badge` on GitHub README page
- Visibility of text on grey badges in gene panels PDF exports
- Labels for dashboard search controls
- Dark mode visibility for ClinVar submission
- Whitespaces on outdated panel in extent report

## [4.60]
### Added
- Mitochondrial deletion signatures (mitosign) can be uploaded and shown with mtDNA report
- A `Type of analysis` column on Causatives and Validated variants pages
- List of "safe" gene panels available for matching causatives and managed variants in institute settings, to avoid secondary findings
- `svdb_origin` as a synonym for `FOUND_IN` to complement `set` for variants found by all callers
### Changed
- Hide removed gene panels by default in panels page
- Removed option for filtering cancer SVs by Tumor and Normal alt AF
- Hide links to coverage report from case dynamic HPO panel if cancer analysis
- Remove rerun emails and redirect users to the analysis order portal instead
- Updated clinical SVs igv.js track (dbVar) and added example of external track from `https://trackhubregistry.org/`
- Rewrote the ClinVar export module to simplify and add one variant at the time
- ClinVar submissions with phenotype conditions from: [OMIM, MedGen, Orphanet, MeSH, HP, MONDO]
### Fixed
- If trying to load a badly formatted .tsv file an error message is displayed.
- Avoid showing case as rerun when first attempt at case upload failed
- Dynamic autocomplete search not working on phenomodels page
- Callers added to variant when loading case
- Now possible to update managed variant from file without deleting it first
- Missing preselected chromosome when editing a managed variant
- Preselected variant type and subtype when editing a managed variant
- Typo in dbVar ClinVar track, hg19


## [4.59]
### Added
- Button to go directly to HPO SV filter variantS page from case
- `Scout-REViewer-Service` integration - show `REViewer` picture if available
- Link to HPO panel coverage overview on Case page
- Specify a confidence threshold (green|amber|red) when loading PanelApp panels
- Functional annotations in variants lists exports (all variants)
- Cancer/Normal VAFs and COSMIC ids in in variants lists exports (cancer variants)
### Changed
- Better visualization of regional annotation for long lists of genes in large SVs in Variants tables
- Order of cells in variants tables
- More evident links to gene coverage from Variant page
- Gene panels sorted by display name in the entire Case page
- Round CADD and GnomAD values in variants export files
### Fixed
- HPO filter button on SV variantS page
- Spacing between region|function cells in SVs lists
- Labels on gene panel Chanjo report
- Fixed ambiguous duplicated response headers when requesting a BAM file from /static
- Visited color link on gene coverage button (Variant page)

## [4.58.1]
### Fixed
- Case search with search strings that contain characters that can be escaped

## [4.58]
### Added
- Documentation on how to create/update PanelApp panels
- Add filter by local observations (archive) to structural variants filters
- Add more splicing consequences to SO term definitions
- Search for a specific gene in all gene panels
- Institute settings option to force show all variants on VariantS page for all cases of an institute
- Filter cases by validation pending status
- Link to The Clinical Knowledgebase (CKB) (https://ckb.jax.org/) in cancer variant's page
### Fixed
- Added a not-authorized `auto-login` fixture according to changes in Flask-Login 0.6.2
- Renamed `cache_timeout` param name of flask.send_file function to `max_age` (Flask 2.2 compliant)
- Replaced deprecated `app.config["JSON_SORT_KEYS"]` with app.json.sort_keys in app settings
- Bug in gene variants page (All SNVs and INDELs) when variant gene doesn't have a hgnc id that is found in the database
- Broken export of causatives table
- Query for genes in build 38 on `Search SNVs and INDELs` page
- Prevent typing special characters `^<>?!=\/` in case search form
- Search matching causatives also among research variants in other cases
- Links to variants in Verified variants page
- Broken filter institute cases by pinned gene
- Better visualization of long lists of genes in large SVs on Causative and Verified Variants page
- Reintroduced missing button to export Causative variants
- Better linking and display of matching causatives and managed variants
- Reduced code complexity in `scout/parse/variant/variant.py`
- Reduced complexity of code in `scout/build/variant/variant.py`

### Changed
- State that loqusdb observation is in current case if observations count is one and no cases are shown
- Better pagination and number of variants returned by queries in `Search SNVs and INDELs` page
- Refactored and simplified code used for collecting gene variants for `Search SNVs and INDELs` page
- Fix sidebar panel icons in Case view
- Fix panel spacing in Case view
- Removed unused database `sanger_ordered` and `case_id,category,rank_score` indexes (variant collection)
- Verified variants displayed in a dedicated page reachable from institute sidebar
- Unified stats in dashboard page
- Improved gene info for large SVs and cancer SVs
- Remove the unused `variant.str_variant` endpoint from variant views
- Easier editing of HPO gene panel on case page
- Assign phenotype panel less cramped on Case page
- Causatives and Verified variants pages to use the same template macro
- Allow hyphens in panel names
- Reduce resolution of example images
- Remove some animations in web gui which where rendered slow


## [4.57.4]
### Fixed
- Parsing of variant.FORMAT "DR" key in parse variant file

## [4.57.3]
### Fixed
- Export of STR verified variants
- Do not download as verified variants first verified and then reset to not validated
- Avoid duplicated lines in downloaded verified variants reflecting changes in variant validation status

## [4.57.2]
### Fixed
- Export of verified variants when variant gene has no transcripts
- HTTP 500 when visiting a the details page for a cancer variant that had been ranked with genmod

## [4.57.1]
### Fixed
- Updating/replacing a gene panel from file with a corrupted or malformed file

## [4.57]
### Added
- Display last 50 or 500 events for a user in a timeline
- Show dismiss count from other cases on matching variantS
- Save Beacon-related events in events collection
- Institute settings allow saving multiple loqusdb instances for one institute
- Display stats from multiple instances of loqusdb on variant page
- Display date and frequency of obs derived from count of local archive observations from MIP11 (requires fix in MIP)
### Changed
- Prior ACMG classifications view is no longer limited by pathogenicity
### Fixed
- Visibility of Sanger ordered badge on case page, light mode
- Some of the DataTables tables (Phenotypes and Diagnoses pages) got a bit dark in dark mode
- Remove all redundancies when displaying timeline events (some events are saved both as case-related and variant-related)
- Missing link in saved MatchMaker-related events
- Genes with mixed case gene symbols missing in PanelApp panels
- Alignment of elements on the Beacon submission modal window
- Locus info links from STR variantS page open in new browser tabs

## [4.56]
### Added
- Test for PanelApp panels loading
- `panel-umi` tag option when loading cancer analyses
### Changed
- Black text to make comments more visible in dark mode
- Loading PanelApp panels replaces pre-existing panels with same version
- Removed sidebar from Causatives page - navigation is available on the top bar for now
- Create ClinVar submissions from pinned variants list in case page
- Select which pinned variants will be included in ClinVar submission documents
### Fixed
- Remove a:visited css style from all buttons
- Update of HPO terms via command line
- Background color of `MIXED` and `PANEL-UMI` sequencing types on cases page
- Fixed regex error when searching for cases with query ending with `\ `
- Gene symbols on Causatives page lighter in dark mode
- SpliceAI tooltip of multigene variants

## [4.55]
### Changed
- Represent different tumor samples as vials in cases page
- Option to force-update the OMIM panel
### Fixed
- Low tumor purity badge alignment in cancer samples table on cancer case view
- VariantS comment popovers reactivate on hover
- Updating database genes in build 37
- ACMG classification summary hidden by sticky navbar
- Logo backgrounds fixed to white on welcome page
- Visited links turn purple again
- Style of link buttons and dropdown menus
- Update KUH and GMS logos
- Link color for Managed variants

## [4.54]
### Added
- Dark mode, using browser/OS media preference
- Allow marking case as solved without defining causative variants
- Admin users can create missing beacon datasets from the institute's settings page
- GenCC links on gene and variant pages
- Deprecation warnings when launching the app using a .yaml config file or loading cases using .ped files
### Changed
- Improved HTML syntax in case report template
- Modified message displayed when variant rank stats could not be calculated
- Expanded instructions on how to test on CG development server (cg-vm1)
- Added more somatic variant callers (Balsamic v9 SNV, develop SV)
### Fixed
- Remove load demo case command from docker-compose.yml
- Text elements being split across pages in PDF reports
- Made login password field of type `password` in LDAP login form
- Gene panels HTML select in institute's settings page
- Bootstrap upgraded to version 5
- Fix some Sourcery and SonarCloud suggestions
- Escape special characters in case search on institute and dashboard pages
- Broken case PDF reports when no Madeline pedigree image can be created
- Removed text-white links style that were invisible in new pages style
- Variants pagination after pressing "Filter variants" or "Clinical filter"
- Layout of buttons Matchmaker submission panel (case page)
- Removing cases from Matchmaker (simplified code and fixed functionality)
- Reintroduce check for missing alignment files purged from server

## [4.53]
### Added
### Changed
- Point Alamut API key docs link to new API version
- Parse dbSNP id from ID only if it says "rs", else use VEP CSQ fields
- Removed MarkupSafe from the dependencies
### Fixed
- Reintroduced loading of SVs for demo case 643595
- Successful parse of FOUND_IN should avoid GATK caller default
- All vulnerabilities flagged by SonarCloud

## [4.52]
### Added
- Demo cancer case gets loaded together with demo RD case in demo instance
- Parse REVEL_score alongside REVEL_rankscore from csq field and display it on SNV variant page
- Rank score results now show the ranking range
- cDNA and protein changes displayed on institute causatives pages
- Optional SESSION_TIMEOUT_MINUTES configuration in app config files
- Script to convert old OMIM case format (list of integers) to new format (list of dictionaries)
- Additional check for user logged in status before serving alignment files
- Download .cgh files from cancer samples table on cancer case page
- Number of documents and date of last update on genes page
### Changed
- Verify user before redirecting to IGV alignments and sashimi plots
- Build case IGV tracks starting from case and variant objects instead of passing all params in a form
- Unfreeze Werkzeug lib since Flask_login v.0.6 with bugfix has been released
- Sort gene panels by name (panelS and variant page)
- Removed unused `server.blueprints.alignviewers.unindexed_remote_static` endpoint
- User sessions to check files served by `server.blueprints.alignviewers.remote_static` endpoint
- Moved Beacon-related functions to a dedicated app extension
- Audit Filter now also loads filter displaying the variants for it
### Fixed
- Handle `attachment_filename` parameter renamed to `download_name` when Flask 2.2 will be released
- Removed cursor timeout param in cases find adapter function to avoid many code warnings
- Removed stream argument deprecation warning in tests
- Handle `no intervals found` warning in load_region test
- Beacon remove variants
- Protect remote_cors function in alignviewers view from Server-Side Request Forgery (SSRF)
- Check creation date of last document in gene collection to display when genes collection was updated last

## [4.51]
### Added
- Config file containing codecov settings for pull requests
- Add an IGV.js direct link button from case page
- Security policy file
- Hide/shade compound variants based on rank score on variantS from filter
- Chromograph legend documentation direct link
### Changed
- Updated deprecated Codecov GitHub action to v.2
- Simplified code of scout/adapter/mongo/variant
- Update IGV.js to v2.11.2
- Show summary number of variant gene panels on general report if more than 3
### Fixed
- Marrvel link for variants in genome build 38 (using liftover to build 37)
- Remove flags from codecov config file
- Fixed filter bug with high negative SPIDEX scores
- Renamed IARC TP53 button to to `TP53 Database`, modified also link since IARC has been moved to the US NCI: `https://tp53.isb-cgc.org/`
- Parsing new format of OMIM case info when exporting patients to Matchmaker
- Remove flask-debugtoolbar lib dependency that is using deprecated code and causes app to crash after new release of Jinja2 (3.1)
- Variant page crashing for cases with old OMIM terms structure (a list of integers instead of dictionary)
- Variant page crashing when creating MARRVEL link for cases with no genome build
- SpliceAI documentation link
- Fix deprecated `safe_str_cmp` import from `werkzeug.security` by freezing Werkzeug lib to v2.0 until Flask_login v.0.6 with bugfix is released
- List gene names densely in general report for SVs that contain more than 3 genes
- Show transcript ids on refseq genes on hg19 in IGV.js, using refgene source
- Display correct number of genes in general report for SVs that contain more than 32 genes
- Broken Google login after new major release of `lepture/authlib`
- Fix frequency and callers display on case general report

## [4.50.1]
### Fixed
- Show matching causative STR_repid for legacy str variants (pre Stranger hgnc_id)

## [4.50]
### Added
- Individual-specific OMIM terms
- OMIM disease descriptions in ClinVar submission form
- Add a toggle for melter rerun monitoring of cases
- Add a config option to show the rerun monitoring toggle
- Add a cli option to export cases with rerun monitoring enabled
- Add a link to STRipy for STR variants; shallow for ARX and HOXA13
- Hide by default variants only present in unaffected individuals in variants filters
- OMIM terms in general case report
- Individual-level info on OMIM and HPO terms in general case report
- PanelApp gene link among the external links on variant page
- Dashboard case filters fields help
- Filter cases by OMIM terms in cases and dashboard pages
### Fixed
- A malformed panel id request would crash with exception: now gives user warning flash with redirect
- Link to HPO resource file hosted on `http://purl.obolibrary.org`
- Gene search form when gene exists only in build 38
- Fixed odd redirect error and poor error message on missing column for gene panel csv upload
- Typo in parse variant transcripts function
- Modified keys name used to parse local observations (archived) frequencies to reflect change in MIP keys naming
- Better error handling for partly broken/timed out chanjo reports
- Broken javascript code when case Chromograph data is malformed
- Broader space for case synopsis in general report
- Show partial causatives on causatives and matching causatives panels
- Partial causative assignment in cases with no OMIM or HPO terms
- Partial causative OMIM select options in variant page
### Changed
- Slightly smaller and improved layout of content in case PDF report
- Relabel more cancer variant pages somatic for navigation
- Unify caseS nav links
- Removed unused `add_compounds` param from variant controllers function
- Changed default hg19 genome for IGV.js to legacy hg19_1kg_decoy to fix a few problematic loci
- Reduce code complexity (parse/ensembl.py)
- Silence certain fields in ClinVar export if prioritised ones exist (chrom-start-end if hgvs exist)
- Made phenotype non-mandatory when marking a variant as partial causative
- Only one phenotype condition type (OMIM or HPO) per variant is used in ClinVar submissions
- ClinVar submission variant condition prefers OMIM over HPO if available
- Use lighter version of gene objects in Omim MongoDB adapter, panels controllers, panels views and institute controllers
- Gene-variants table size is now adaptive
- Remove unused file upload on gene-variants page

## [4.49]
### Fixed
- Pydantic model types for genome_build, madeline_info, peddy_ped_check and peddy_sex_check, rank_model_version and sv_rank_model_version
- Replace `MatchMaker` with `Matchmaker` in all places visible by a user
- Save diagnosis labels along with OMIM terms in Matchmaker Exchange submission objects
- `libegl-mesa0_21.0.3-0ubuntu0.3~20.04.5_amd64.deb` lib not found by GitHub actions Docker build
- Remove unused `chromograph_image_files` and `chromograph_prefixes` keys saved when creating or updating an RD case
- Search managed variants by description and with ignore case
### Changed
- Introduced page margins on exported PDF reports
- Smaller gene fonts in downloaded HPO genes PDF reports
- Reintroduced gene coverage data in the PDF-exported general report of rare-disease cases
- Check for existence of case report files before creating sidebar links
- Better description of HPO and OMIM terms for patients submitted to Matchmaker Exchange
- Remove null non-mandatory key/values when updating a case
- Freeze WTForms<3 due to several form input rendering changes

## [4.48.1]
### Fixed
- General case PDF report for recent cases with no pedigree

## [4.48]
### Added
- Option to cancel a request for research variants in case page
### Changed
- Update igv.js to v2.10.5
- Updated example of a case delivery report
- Unfreeze cyvcf2
- Builder images used in Scout Dockerfiles
- Crash report email subject gives host name
- Export general case report to PDF using PDFKit instead of WeasyPrint
- Do not include coverage report in PDF case report since they might have different orientation
- Export cancer cases's "Coverage and QC report" to PDF using PDFKit instead of Weasyprint
- Updated cancer "Coverage and QC report" example
- Keep portrait orientation in PDF delivery report
- Export delivery report to PDF using PDFKit instead of Weasyprint
- PDF export of clinical and research HPO panels using PDFKit instead of Weasyprint
- Export gene panel report to PDF using PDFKit
- Removed WeasyPrint lib dependency

### Fixed
- Reintroduced missing links to Swegen and Beacon and dbSNP in RD variant page, summary section
- Demo delivery report orientation to fit new columns
- Missing delivery report in demo case
- Cast MNVs to SNV for test
- Export verified variants from all institutes when user is admin
- Cancer coverage and QC report not found for demo cancer case
- Pull request template instructions on how to deploy to test server
- PDF Delivery report not showing Swedac logo
- Fix code typos
- Disable codefactor raised by ESLint for javascript functions located on another file
- Loading spinner stuck after downloading a PDF gene panel report
- IGV browser crashing when file system with alignment files is not mounted

## [4.47]
### Added
- Added CADD, GnomAD and genotype calls to variantS export
### Changed
- Pull request template, to illustrate how to deploy pull request branches on cg-vm1 stage server
### Fixed
- Compiled Docker image contains a patched version (v4.9) of chanjo-report

## [4.46.1]
### Fixed
- Downloading of files generated within the app container (MT-report, verified variants, pedigrees, ..)

## [4.46]
### Added
- Created a Dockefile to be used to serve the dockerized app in production
- Modified the code to collect database params specified as env vars
- Created a GitHub action that pushes the Dockerfile-server image to Docker Hub (scout-server-stage) every time a PR is opened
- Created a GitHub action that pushes the Dockerfile-server image to Docker Hub (scout-server) every time a new release is created
- Reassign MatchMaker Exchange submission to another user when a Scout user is deleted
- Expose public API JSON gene panels endpoint, primarily to enable automated rerun checking for updates
- Add utils for dictionary type
- Filter institute cases using multiple HPO terms
- Vulture GitHub action to identify and remove unused variables and imports
### Changed
- Updated the python config file documentation in admin guide
- Case configuration parsing now uses Pydantic for improved typechecking and config handling
- Removed test matrices to speed up automatic testing of PRs
- Switch from Coveralls to Codecov to handle CI test coverage
- Speed-up CI tests by caching installation of libs and splitting tests into randomized groups using pytest-test-groups
- Improved LDAP login documentation
- Use lib flask-ldapconn instead of flask_ldap3_login> to handle ldap authentication
- Updated Managed variant documentation in user guide
- Fix and simplify creating and editing of gene panels
- Simplified gene variants search code
- Increased the height of the genes track in the IGV viewer
### Fixed
- Validate uploaded managed variant file lines, warning the user.
- Exporting validated variants with missing "genes" database key
- No results returned when searching for gene variants using a phenotype term
- Variants filtering by gene symbols file
- Make gene HGNC symbols field mandatory in gene variants page and run search only on form submit
- Make sure collaborator gene variants are still visible, even if HPO filter is used

## [4.45]
### Added
### Changed
- Start Scout also when loqusdbapi is not reachable
- Clearer definition of manual standard and custom inheritance models in gene panels
- Allow searching multiple chromosomes in filters
### Fixed
- Gene panel crashing on edit action

## [4.44]
### Added
### Changed
- Display Gene track beneath each sample track when displaying splice junctions in igv browser
- Check outdated gene symbols and update with aliases for both RD and cancer variantS
### Fixed
- Added query input check and fixed the Genes API endpoint to return a json formatted error when request is malformed
- Typo in ACMG BP6 tooltip

## [4.43.1]
### Added
- Added database index for OMIM disease term genes
### Changed
### Fixed
- Do not drop HPO terms collection when updating HPO terms via the command line
- Do not drop disease (OMIM) terms collection when updating diseases via the command line

## [4.43]
### Added
- Specify which collection(s) update/build indexes for
### Fixed
- Do not drop genes and transcripts collections when updating genes via the command line

## [4.42.1]
### Added
### Changed
### Fixed
- Freeze PyMongo lib to version<4.0 to keep supporting previous MongoDB versions
- Speed up gene panels creation and update by collecting only light gene info from database
- Avoid case page crash on Phenomizer queries timeout

## [4.42]
### Added
- Choose custom pinned variants to submit to MatchMaker Exchange
- Submit structural variant as genes to the MatchMaker Exchange
- Added function for maintainers and admins to remove gene panels
- Admins can restore deleted gene panels
- A development docker-compose file illustrating the scout/chanjo-report integration
- Show AD on variants view for cancer SV (tumor and normal)
- Cancer SV variants filter AD, AF (tumor and normal)
- Hiding the variants score column also from cancer SVs, as for the SNVs
### Changed
- Enforce same case _id and display_name when updating a case
- Enforce same individual ids, display names and affected status when updating a case
- Improved documentation for connecting to loqusdb instances (including loqusdbapi)
- Display and download HPO gene panels' gene symbols in italics
- A faster-built and lighter Docker image
- Reduce complexity of `panels` endpoint moving some code to the panels controllers
- Update requirements to use flask-ldap3-login>=0.9.17 instead of freezing WTForm
### Fixed
- Use of deprecated TextField after the upgrade of WTF to v3.0
- Freeze to WTForms to version < 3
- Remove the extra files (bed files and madeline.svg) introduced by mistake
- Cli command loading demo data in docker-compose when case custom images exist and is None
- Increased MongoDB connection serverSelectionTimeoutMS parameter to 30K (default value according to MongoDB documentation)
- Better differentiate old obs counts 0 vs N/A
- Broken cancer variants page when default gene panel was deleted
- Typo in tx_overview function in variant controllers file
- Fixed loqusdbapi SV search URL
- SV variants filtering using Decipher criterion
- Removing old gene panels that don't contain the `maintainer` key.

## [4.41.1]
### Fixed
- General reports crash for variant annotations with same variant on other cases

## [4.41]
### Added
- Extended the instructions for running the Scout Docker image (web app and cli).
- Enabled inclusion of custom images to STR variant view
### Fixed
- General case report sorting comments for variants with None genetic models
- Do not crash but redirect to variants page with error when a variant is not found for a case
- UCSC links coordinates for SV variants with start chromosome different than end chromosome
- Human readable variants name in case page for variants having start chromosome different from end chromosome
- Avoid always loading all transcripts when checking gene symbol: introduce gene captions
- Slow queries for evaluated variants on e.g. case page - use events instead
### Changed
- Rearrange variant page again, moving severity predictions down.
- More reactive layout width steps on variant page

## [4.40.1]
### Added
### Fixed
- Variants dismissed with inconsistent inheritance pattern can again be shown in general case report
- General report page for variants with genes=None
- General report crashing when variants have no panels
- Added other missing keys to case and variant dictionaries passed to general report
### Changed

## [4.40]
### Added
- A .cff citation file
- Phenotype search API endpoint
- Added pagination to phenotype API
- Extend case search to include internal MongoDB id
- Support for connecting to a MongoDB replica set (.py config files)
- Support for connecting to a MongoDB replica set (.yaml config files)
### Fixed
- Command to load the OMIM gene panel (`scout load panel --omim`)
- Unify style of pinned and causative variants' badges on case page
- Removed automatic spaces after punctuation in comments
- Remove the hardcoded number of total individuals from the variant's old observations panel
- Send delete requests to a connected Beacon using the DELETE method
- Layout of the SNV and SV variant page - move frequency up
### Changed
- Stop updating database indexes after loading exons via command line
- Display validation status badge also for not Sanger-sequenced variants
- Moved Frequencies, Severity and Local observations panels up in RD variants page
- Enabled Flask CORS to communicate CORS status to js apps
- Moved the code preparing the transcripts overview to the backend
- Refactored and filtered json data used in general case report
- Changed the database used in docker-compose file to use the official MongoDB v4.4 image
- Modified the Python (3.6, 3.8) and MongoDB (3.2, 4.4, 5.0) versions used in testing matrices (GitHub actions)
- Capitalize case search terms on institute and dashboard pages


## [4.39]
### Added
- COSMIC IDs collected from CSQ field named `COSMIC`
### Fixed
- Link to other causative variants on variant page
- Allow multiple COSMIC links for a cancer variant
- Fix floating text in severity box #2808
- Fixed MitoMap and HmtVar links for hg38 cases
- Do not open new browser tabs when downloading files
- Selectable IGV tracks on variant page
- Missing splice junctions button on variant page
- Refactor variantS representative gene selection, and use it also for cancer variant summary
### Changed
- Improve Javascript performance for displaying Chromograph images
- Make ClinVar classification more evident in cancer variant page

## [4.38]
### Added
- Option to hide Alamut button in the app config file
### Fixed
- Library deprecation warning fixed (insert is deprecated. Use insert_one or insert_many instead)
- Update genes command will not trigger an update of database indices any more
- Missing resources in temporary downloading directory when updating genes using the command line
- Restore previous variant ACMG classification in a scrollable div
- Loading spinner not stopping after downloading PDF case reports and variant list export
- Add extra Alamut links higher up on variant pages
- Improve UX for phenotypes in case page
- Filter and export of STR variants
- Update look of variants page navigation buttons
### Changed

## [4.37]
### Added
- Highlight and show version number for RefSeq MANE transcripts.
- Added integration to a rerunner service for toggling reanalysis with updated pedigree information
- SpliceAI display and parsing from VEP CSQ
- Display matching tiered variants for cancer variants
- Display a loading icon (spinner) until the page loads completely
- Display filter badges in cancer variants list
- Update genes from pre-downloaded file resources
- On login, OS, browser version and screen size are saved anonymously to understand how users are using Scout
- API returning institutes data for a given user: `/api/v1/institutes`
- API returning case data for a given institute: `/api/v1/institutes/<institute_id>/cases`
- Added GMS and Lund university hospital logos to login page
- Made display of Swedac logo configurable
- Support for displaying custom images in case view
- Individual-specific HPO terms
- Optional alamut_key in institute settings for Alamut Plus software
- Case report API endpoint
- Tooltip in case explaining that genes with genome build different than case genome build will not be added to dynamic HPO panel.
- Add DeepVariant as a caller
### Fixed
- Updated IGV to v2.8.5 to solve missing gene labels on some zoom levels
- Demo cancer case config file to load somatic SNVs and SVs only.
- Expand list of refseq trancripts in ClinVar submission form
- Renamed `All SNVs and INDELs` institute sidebar element to `Search SNVs and INDELs` and fixed its style.
- Add missing parameters to case load-config documentation
- Allow creating/editing gene panels and dynamic gene panels with genes present in genome build 38
- Bugfix broken Pytests
- Bulk dismissing variants error due to key conversion from string to integer
- Fix typo in index documentation
- Fixed crash in institute settings page if "collaborators" key is not set in database
- Don't stop Scout execution if LoqusDB call fails and print stacktrace to log
- Bug when case contains custom images with value `None`
- Bug introduced when fixing another bug in Scout-LoqusDB interaction
- Loading of OMIM diagnoses in Scout demo instance
- Remove the docker-compose with chanjo integration because it doesn't work yet.
- Fixed standard docker-compose with scout demo data and database
- Clinical variant assessments not present for pinned and causative variants on case page.
- MatchMaker matching one node at the time only
- Remove link from previously tiered variants badge in cancer variants page
- Typo in gene cell on cancer variants page
- Managed variants filter form
### Changed
- Better naming for variants buttons on cancer track (somatic, germline). Also show cancer research button if available.
- Load case with missing panels in config files, but show warning.
- Changing the (Female, Male) symbols to (F/M) letters in individuals_table and case-sma.
- Print stacktrace if case load command fails
- Added sort icon and a pointer to the cursor to all tables with sortable fields
- Moved variant, gene and panel info from the basic pane to summary panel for all variants.
- Renamed `Basics` panel to `Classify` on variant page.
- Revamped `Basics` panel to a panel dedicated to classify variants
- Revamped the summary panel to be more compact.
- Added dedicated template for cancer variants
- Removed Gene models, Gene annotations and Conservation panels for cancer variants
- Reorganized the orders of panels for variant and cancer variant views
- Added dedicated variant quality panel and removed relevant panes
- A more compact case page
- Removed OMIM genes panel
- Make genes panel, pinned variants panel, causative variants panel and ClinVar panel scrollable on case page
- Update to Scilifelab's 2020 logo
- Update Gens URL to support Gens v2.0 format
- Refactor tests for parsing case configurations
- Updated links to HPO downloadable resources
- Managed variants filtering defaults to all variant categories
- Changing the (Kind) drop-down according to (Category) drop-down in Managed variant add variant
- Moved Gens button to individuals table
- Check resource files availability before starting updating OMIM diagnoses
- Fix typo in `SHOW_OBSERVED_VARIANT_ARCHIVE` config param

## [4.36]
### Added
- Parse and save splice junction tracks from case config file
- Tooltip in observations panel, explaining that case variants with no link might be old variants, not uploaded after a case rerun
### Fixed
- Warning on overwriting variants with same position was no longer shown
- Increase the height of the dropdowns to 425px
- More indices for the case table as it grows, specifically for causatives queries
- Splice junction tracks not centered over variant genes
- Total number of research variants count
- Update variants stats in case documents every time new variants are loaded
- Bug in flashing warning messages when filtering variants
### Changed
- Clearer warning messages for genes and gene/gene-panels searches in variants filters

## [4.35]
### Added
- A new index for hgnc_symbol in the hgnc_gene collection
- A Pedigree panel in STR page
- Display Tier I and II variants in case view causatives card for cancer cases
### Fixed
- Send partial file data to igv.js when visualizing sashimi plots with splice junction tracks
- Research variants filtering by gene
- Do not attempt to populate annotations for not loaded pinned/causatives
- Add max-height to all dropdowns in filters
### Changed
- Switch off non-clinical gene warnings when filtering research variants
- Don't display OMIM disease card in case view for cancer cases
- Refactored Individuals and Causative card in case view for cancer cases
- Update and style STR case report

## [4.34]
### Added
- Saved filter lock and unlock
- Filters can optionally be marked audited, logging the filter name, user and date on the case events and general report.
- Added `ClinVar hits` and `Cosmic hits` in cancer SNVs filters
- Added `ClinVar hits` to variants filter (rare disease track)
- Load cancer demo case in docker-compose files (default and demo file)
- Inclusive-language check using [woke](https://github.com/get-woke/woke) github action
- Add link to HmtVar for mitochondrial variants (if VCF is annotated with HmtNote)
- Grey background for dismissed compounds in variants list and variant page
- Pin badge for pinned compounds in variants list and variant page
- Support LoqusDB REST API queries
- Add a docker-compose-matchmaker under scout/containers/development to test matchmaker locally
- Script to investigate consequences of symbol search bug
- Added GATK to list of SV and cancer SV callers
### Fixed
- Make MitoMap link work for hg38 again
- Export Variants feature crashing when one of the variants has no primary transcripts
- Redirect to last visited variantS page when dismissing variants from variants list
- Improved matching of SVs Loqus occurrences in other cases
- Remove padding from the list inside (Matching causatives from other cases) panel
- Pass None to get_app function in CLI base since passing script_info to app factory functions was deprecated in Flask 2.0
- Fixed failing tests due to Flask update to version 2.0
- Speed up user events view
- Causative view sort out of memory error
- Use hgnc_id for gene filter query
- Typo in case controllers displaying an error every time a patient is matched against external MatchMaker nodes
- Do not crash while attempting an update for variant documents that are too big (> 16 MB)
- Old STR causatives (and other variants) may not have HGNC symbols - fix sort lambda
- Check if gene_obj has primary_transcript before trying to access it
- Warn if a gene manually searched is in a clinical panel with an outdated name when filtering variants
- ChrPos split js not needed on STR page yet
### Changed
- Remove parsing of case `genome_version`, since it's not used anywhere downstream
- Introduce deprecation warning for Loqus configs that are not dictionaries
- SV clinical filter no longer filters out sub 100 nt variants
- Count cases in LoqusDB by variant type
- Commit pulse repo badge temporarily set to weekly
- Sort ClinVar submissions objects by ascending "Last evaluated" date
- Refactored the MatchMaker integration as an extension
- Replaced some sensitive words as suggested by woke linter
- Documentation for load-configuration rewritten.
- Add styles to MatchMaker matches table
- More detailed info on the data shared in MatchMaker submission form

## [4.33.1]
### Fixed
- Include markdown for release autodeploy docs
- Use standard inheritance model in ClinVar (https://ftp.ncbi.nlm.nih.gov/pub/GTR/standard_terms/Mode_of_inheritance.txt)
- Fix issue crash with variants that have been unflagged causative not being available in other causatives
### Added
### Changed

## [4.33]
### Fixed
- Command line crashing when updating an individual not found in database
- Dashboard page crashing when filters return no data
- Cancer variants filter by chromosome
- /api/v1/genes now searches for genes in all genome builds by default
- Upgraded igv.js to version 2.8.1 (Fixed Unparsable bed record error)
### Added
- Autodeploy docs on release
- Documentation for updating case individuals tracks
- Filter cases and dashboard stats by analysis track
### Changed
- Changed from deprecated db update method
- Pre-selected fields to run queries with in dashboard page
- Do not filter by any institute when first accessing the dashboard
- Removed OMIM panel in case view for cancer cases
- Display Tier I and II variants in case view causatives panel for cancer cases
- Refactored Individuals and Causative panels in case view for cancer cases

## [4.32.1]
### Fixed
- iSort lint check only
### Changed
- Institute cases page crashing when a case has track:Null
### Added

## [4.32]
### Added
- Load and show MITOMAP associated diseases from VCF (INFO field: MitomapAssociatedDiseases, via HmtNote)
- Show variant allele frequencies for mitochondrial variants (GRCh38 cases)
- Extend "public" json API with diseases (OMIM) and phenotypes (HPO)
- HPO gene list download now has option for clinical and non-clinical genes
- Display gene splice junctions data in sashimi plots
- Update case individuals with splice junctions tracks
- Simple Docker compose for development with local build
- Make Phenomodels subpanels collapsible
- User side documentation of cytogenomics features (Gens, Chromograph, vcf2cytosure, rhocall)
- iSort GitHub Action
- Support LoqusDB REST API queries
### Fixed
- Show other causative once, even if several events point to it
- Filtering variants by mitochondrial chromosome for cases with genome build=38
- HPO gene search button triggers any warnings for clinical / non-existing genes also on first search
- Fixed a bug in variants pages caused by MT variants without alt_frequency
- Tests for CADD score parsing function
- Fixed the look of IGV settings on SNV variant page
- Cases analyzed once shown as `rerun`
- Missing case track on case re-upload
- Fixed severity rank for SO term "regulatory region ablation"
### Changed
- Refactor according to CodeFactor - mostly reuse of duplicated code
- Phenomodels language adjustment
- Open variants in a new window (from variants page)
- Open overlapping and compound variants in a new window (from variant page)
- gnomAD link points to gnomAD v.3 (build GRCh38) for mitochondrial variants.
- Display only number of affected genes for dismissed SVs in general report
- Chromosome build check when populating the variants filter chromosome selection
- Display mitochondrial and rare diseases coverage report in cases with missing 'rare' track

## [4.31.1]
### Added
### Changed
- Remove mitochondrial and coverage report from cancer cases sidebar
### Fixed
- ClinVar page when dbSNP id is None

## [4.31]
### Added
- gnomAD annotation field in admin guide
- Export also dynamic panel genes not associated to an HPO term when downloading the HPO panel
- Primary HGNC transcript info in variant export files
- Show variant quality (QUAL field from vcf) in the variant summary
- Load/update PDF gene fusion reports (clinical and research) generated with Arriba
- Support new MANE annotations from VEP (both MANE Select and MANE Plus Clinical)
- Display on case activity the event of a user resetting all dismissed variants
- Support gnomAD population frequencies for mitochondrial variants
- Anchor links in Casedata ClinVar panels to redirect after renaming individuals
### Fixed
- Replace old docs link www.clinicalgenomics.se/scout with new https://clinical-genomics.github.io/scout
- Page formatting issues whenever case and variant comments contain extremely long strings with no spaces
- Chromograph images can be one column and have scrollbar. Removed legacy code.
- Column labels for ClinVar case submission
- Page crashing looking for LoqusDB observation when variant doesn't exist
- Missing inheritance models and custom inheritance models on newly created gene panels
- Accept only numbers in managed variants filter as position and end coordinates
- SNP id format and links in Variant page, ClinVar submission form and general report
- Case groups tooltip triggered only when mouse is on the panel header
- Loadable filters displayed in alphabetical order on variants page
### Changed
- A more compact case groups panel
- Added landscape orientation CSS style to cancer coverage and QC demo report
- Improve user documentation to create and save new gene panels
- Removed option to use space as separator when uploading gene panels
- Separating the columns of standard and custom inheritance models in gene panels
- Improved ClinVar instructions for users using non-English Excel

## [4.30.2]
### Added
### Fixed
- Use VEP RefSeq ID if RefSeq list is empty in RefSeq transcripts overview
- Bug creating variant links for variants with no end_chrom
### Changed

## [4.30.1]
### Added
### Fixed
- Cryptography dependency fixed to use version < 3.4
### Changed

## [4.30]
### Added
- Introduced a `reset dismiss variant` verb
- Button to reset all dismissed variants for a case
- Add black border to Chromograph ideograms
- Show ClinVar annotations on variantS page
- Added integration with GENS, copy number visualization tool
- Added a VUS label to the manual classification variant tags
- Add additional information to SNV verification emails
- Tooltips documenting manual annotations from default panels
- Case groups now show bam files from all cases on align view
### Fixed
- Center initial igv view on variant start with SNV/indels
- Don't set initial igv view to negative coordinates
- Display of GQ for SV and STR
- Parsing of AD and related info for STRs
- LoqusDB field in institute settings accepts only existing Loqus instances
- Fix DECIPHER link to work after DECIPHER migrated to GRCh38
- Removed visibility window param from igv.js genes track
- Updated HPO download URL
- Patch HPO download test correctly
- Reference size on STR hover not needed (also wrong)
- Introduced genome build check (allowed values: 37, 38, "37", "38") on case load
- Improve case searching by assignee full name
- Populating the LoqusDB select in institute settings
### Changed
- Cancer variants table header (pop freq etc)
- Only admin users can modify LoqusDB instance in Institute settings
- Style of case synopsis, variants and case comments
- Switched to igv.js 2.7.5
- Do not choke if case is missing research variants when research requested
- Count cases in LoqusDB by variant type
- Introduce deprecation warning for Loqus configs that are not dictionaries
- Improve create new gene panel form validation
- Make XM- transcripts less visible if they don't overlap with transcript refseq_id in variant page
- Color of gene panels and comments panels on cases and variant pages
- Do not choke if case is missing research variants when reserch requested

## [4.29.1]
### Added
### Fixed
- Always load STR variants regardless of RankScore threshold (hotfix)
### Changed

## [4.29]
### Added
- Added a page about migrating potentially breaking changes to the documentation
- markdown_include in development requirements file
- STR variants filter
- Display source, Z-score, inheritance pattern for STR annotations from Stranger (>0.6.1) if available
- Coverage and quality report to cancer view
### Fixed
- ACMG classification page crashing when trying to visualize a classification that was removed
- Pretty print HGVS on gene variants (URL-decode VEP)
- Broken or missing link in the documentation
- Multiple gene names in ClinVar submission form
- Inheritance model select field in ClinVar submission
- IGV.js >2.7.0 has an issue with the gene track zoom levels - temp freeze at 2.7.0
- Revert CORS-anywhere and introduce a local http proxy for cloud tracks
### Changed

## [4.28]
### Added
- Chromograph integration for displaying PNGs in case-page
- Add VAF to cancer case general report, and remove some of its unused fields
- Variants filter compatible with genome browser location strings
- Support for custom public igv tracks stored on the cloud
- Add tests to increase testing coverage
- Update case variants count after deleting variants
- Update IGV.js to latest (v2.7.4)
- Bypass igv.js CORS check using `https://github.com/Rob--W/cors-anywhere`
- Documentation on default and custom IGV.js tracks (admin docs)
- Lock phenomodels so they're editable by admins only
- Small case group assessment sharing
- Tutorial and files for deploying app on containers (Kubernetes pods)
- Canonical transcript and protein change of canonical transcript in exported variants excel sheet
- Support for Font Awesome version 6
- Submit to Beacon from case page sidebar
- Hide dismissed variants in variants pages and variants export function
- Systemd service files and instruction to deploy Scout using podman
### Fixed
- Bugfix: unused `chromgraph_prefix |tojson` removed
- Freeze coloredlogs temporarily
- Marrvel link
- Don't show TP53 link for silent or synonymous changes
- OMIM gene field accepts any custom number as OMIM gene
- Fix Pytest single quote vs double quote string
- Bug in gene variants search by similar cases and no similar case is found
- Delete unused file `userpanel.py`
- Primary transcripts in variant overview and general report
- Google OAuth2 login setup in README file
- Redirect to 'missing file'-icon if configured Chromograph file is missing
- Javascript error in case page
- Fix compound matching during variant loading for hg38
- Cancer variants view containing variants dismissed with cancer-specific reasons
- Zoom to SV variant length was missing IGV contig select
- Tooltips on case page when case has no default gene panels
### Changed
- Save case variants count in case document and not in sessions
- Style of gene panels multiselect on case page
- Collapse/expand main HPO checkboxes in phenomodel preview
- Replaced GQ (Genotype quality) with VAF (Variant allele frequency) in cancer variants GT table
- Allow loading of cancer cases with no tumor_purity field
- Truncate cDNA and protein changes in case report if longer than 20 characters


## [4.27]
### Added
- Exclude one or more variant categories when running variants delete command
### Fixed
### Changed

## [4.26.1]
### Added
### Fixed
- Links with 1-letter aa codes crash on frameshift etc
### Changed

## [4.26]
### Added
- Extend the delete variants command to print analysis date, track, institute, status and research status
- Delete variants by type of analysis (wgs|wes|panel)
- Links to cBioPortal, MutanTP53, IARC TP53, OncoKB, MyCancerGenome, CIViC
### Fixed
- Deleted variants count
### Changed
- Print output of variants delete command as a tab separated table

## [4.25]
### Added
- Command line function to remove variants from one or all cases
### Fixed
- Parse SMN None calls to None rather than False

## [4.24.1]
### Fixed
- Install requirements.txt via setup file

## [4.24]
### Added
- Institute-level phenotype models with sub-panels containing HPO and OMIM terms
- Runnable Docker demo
- Docker image build and push github action
- Makefile with shortcuts to docker commands
- Parse and save synopsis, phenotype and cohort terms from config files upon case upload
### Fixed
- Update dismissed variant status when variant dismissed key is missing
- Breakpoint two IGV button now shows correct chromosome when different from bp1
- Missing font lib in Docker image causing the PDF report download page to crash
- Sentieon Manta calls lack Somaticscore - load anyway
- ClinVar submissions crashing due to pinned variants that are not loaded
- Point ExAC pLI score to new gnomad server address
- Bug uploading cases missing phenotype terms in config file
- STRs loaded but not shown on browser page
- Bug when using adapter.variant.get_causatives with case_id without causatives
- Problem with fetching "solved" from scout export cases cli
- Better serialising of datetime and bson.ObjectId
- Added `volumes` folder to .gitignore
### Changed
- Make matching causative and managed variants foldable on case page
- Remove calls to PyMongo functions marked as deprecated in backend and frontend(as of version 3.7).
- Improved `scout update individual` command
- Export dynamic phenotypes with ordered gene lists as PDF


## [4.23]
### Added
- Save custom IGV track settings
- Show a flash message with clear info about non-valid genes when gene panel creation fails
- CNV report link in cancer case side navigation
- Return to comment section after editing, deleting or submitting a comment
- Managed variants
- MT vs 14 chromosome mean coverage stats if Scout is connected to Chanjo
### Fixed
- missing `vcf_cancer_sv` and `vcf_cancer_sv_research` to manual.
- Split ClinVar multiple clnsig values (slash-separated) and strip them of underscore for annotations without accession number
- Timeout of `All SNVs and INDELs` page when no valid gene is provided in the search
- Round CADD (MIPv9)
- Missing default panel value
- Invisible other causatives lines when other causatives lack gene symbols
### Changed
- Do not freeze mkdocs-material to version 4.6.1
- Remove pre-commit dependency

## [4.22]
### Added
- Editable cases comments
- Editable variants comments
### Fixed
- Empty variant activity panel
- STRs variants popover
- Split new ClinVar multiple significance terms for a variant
- Edit the selected comment, not the latest
### Changed
- Updated RELEASE docs.
- Pinned variants card style on the case page
- Merged `scout export exons` and `scout view exons` commands


## [4.21.2]
### Added
### Fixed
- Do not pre-filter research variants by (case-default) gene panels
- Show OMIM disease tooltip reliably
### Changed

## [4.21.1]
### Added
### Fixed
- Small change to Pop Freq column in variants ang gene panels to avoid strange text shrinking on small screens
- Direct use of HPO list for Clinical HPO SNV (and cancer SNV) filtering
- PDF coverage report redirecting to login page
### Changed
- Remove the option to dismiss single variants from all variants pages
- Bulk dismiss SNVs, SVs and cancer SNVs from variants pages

## [4.21]
### Added
- Support to configure LoqusDB per institute
- Highlight causative variants in the variants list
- Add tests. Mostly regarding building internal datatypes.
- Remove leading and trailing whitespaces from panel_name and display_name when panel is created
- Mark MANE transcript in list of transcripts in "Transcript overview" on variant page
- Show default panel name in case sidebar
- Previous buttons for variants pagination
- Adds a gh action that checks that the changelog is updated
- Adds a gh action that deploys new releases automatically to pypi
- Warn users if case default panels are outdated
- Define institute-specific gene panels for filtering in institute settings
- Use institute-specific gene panels in variants filtering
- Show somatic VAF for pinned and causative variants on case page

### Fixed
- Report pages redirect to login instead of crashing when session expires
- Variants filter loading in cancer variants page
- User, Causative and Cases tables not scaling to full page
- Improved docs for an initial production setup
- Compatibility with latest version of Black
- Fixed tests for Click>7
- Clinical filter required an extra click to Filter to return variants
- Restore pagination and shrink badges in the variants page tables
- Removing a user from the command line now inactivates the case only if user is last assignee and case is active
- Bugfix, LoqusDB per institute feature crashed when institute id was empty string
- Bugfix, LoqusDB calls where missing case count
- filter removal and upload for filters deleted from another page/other user
- Visualize outdated gene panels info in a popover instead of a tooltip in case page side panel

### Changed
- Highlight color on normal STRs in the variants table from green to blue
- Display breakpoints coordinates in verification emails only for structural variants


## [4.20]
### Added
- Display number of filtered variants vs number of total variants in variants page
- Search case by HPO terms
- Dismiss variant column in the variants tables
- Black and pre-commit packages to dev requirements

### Fixed
- Bug occurring when rerun is requested twice
- Peddy info fields in the demo config file
- Added load config safety check for multiple alignment files for one individual
- Formatting of cancer variants table
- Missing Score in SV variants table

### Changed
- Updated the documentation on how to create a new software release
- Genome build-aware cytobands coordinates
- Styling update of the Matchmaker card
- Select search type in case search form


## [4.19]

### Added
- Show internal ID for case
- Add internal ID for downloaded CGH files
- Export dynamic HPO gene list from case page
- Remove users as case assignees when their account is deleted
- Keep variants filters panel expanded when filters have been used

### Fixed
- Handle the ProxyFix ModuleNotFoundError when Werkzeug installed version is >1.0
- General report formatting issues whenever case and variant comments contain extremely long strings with no spaces

### Changed
- Created an institute wrapper page that contains list of cases, causatives, SNVs & Indels, user list, shared data and institute settings
- Display case name instead of case ID on clinVar submissions
- Changed icon of sample update in clinVar submissions


## [4.18]

### Added
- Filter cancer variants on cytoband coordinates
- Show dismiss reasons in a badge with hover for clinical variants
- Show an ellipsis if 10 cases or more to display with loqusdb matches
- A new blog post for version 4.17
- Tooltip to better describe Tumor and Normal columns in cancer variants
- Filter cancer SNVs and SVs by chromosome coordinates
- Default export of `Assertion method citation` to clinVar variants submission file
- Button to export up to 500 cancer variants, filtered or not
- Rename samples of a clinVar submission file

### Fixed
- Apply default gene panel on return to cancer variantS from variant view
- Revert to certificate checking when asking for Chanjo reports
- `scout download everything` command failing while downloading HPO terms

### Changed
- Turn tumor and normal allelic fraction to decimal numbers in tumor variants page
- Moved clinVar submissions code to the institutes blueprints
- Changed name of clinVar export files to FILENAME.Variant.csv and FILENAME.CaseData.csv
- Switched Google login libraries from Flask-OAuthlib to Authlib


## [4.17.1]

### Fixed
- Load cytobands for cases with chromosome build not "37" or "38"


## [4.17]

### Added
- COSMIC badge shown in cancer variants
- Default gene-panel in non-cancer structural view in url
- Filter SNVs and SVs by cytoband coordinates
- Filter cancer SNV variants by alt allele frequency in tumor
- Correct genome build in UCSC link from structural variant page



### Fixed
- Bug in clinVar form when variant has no gene
- Bug when sharing cases with the same institute twice
- Page crashing when removing causative variant tag
- Do not default to GATK caller when no caller info is provided for cancer SNVs


## [4.16.1]

### Fixed
- Fix the fix for handling of delivery reports for rerun cases

## [4.16]

### Added
- Adds possibility to add "lims_id" to cases. Currently only stored in database, not shown anywhere
- Adds verification comment box to SVs (previously only available for small variants)
- Scrollable pedigree panel

### Fixed
- Error caused by changes in WTForm (new release 2.3.x)
- Bug in OMIM case page form, causing the page to crash when a string was provided instead of a numerical OMIM id
- Fix Alamut link to work properly on hg38
- Better handling of delivery reports for rerun cases
- Small CodeFactor style issues: matchmaker results counting, a couple of incomplete tests and safer external xml
- Fix an issue with Phenomizer introduced by CodeFactor style changes

### Changed
- Updated the version of igv.js to 2.5.4

## [4.15.1]

### Added
- Display gene names in ClinVar submissions page
- Links to Varsome in variant transcripts table

### Fixed
- Small fixes to ClinVar submission form
- Gene panel page crash when old panel has no maintainers

## [4.15]

### Added
- Clinvar CNVs IGV track
- Gene panels can have maintainers
- Keep variant actions (dismissed, manual rank, mosaic, acmg, comments) upon variant re-upload
- Keep variant actions also on full case re-upload

### Fixed
- Fix the link to Ensembl for SV variants when genome build 38.
- Arrange information in columns on variant page
- Fix so that new cosmic identifier (COSV) is also acceptable #1304
- Fixed COSMIC tag in INFO (outside of CSQ) to be parses as well with `&` splitter.
- COSMIC stub URL changed to https://cancer.sanger.ac.uk/cosmic/search?q= instead.
- Updated to a version of IGV where bigBed tracks are visualized correctly
- Clinvar submission files are named according to the content (variant_data and case_data)
- Always show causatives from other cases in case overview
- Correct disease associations for gene symbol aliases that exist as separate genes
- Re-add "custom annotations" for SV variants
- The override ClinVar P/LP add-in in the Clinical Filter failed for new CSQ strings

### Changed
- Runs all CI checks in github actions

## [4.14.1]

### Fixed
- Error when variant found in loqusdb is not loaded for other case

## [4.14]

### Added
- Use github actions to run tests
- Adds CLI command to update individual alignments path
- Update HPO terms using downloaded definitions files
- Option to use alternative flask config when running `scout serve`
- Requirement to use loqusdb >= 2.5 if integrated

### Fixed
- Do not display Pedigree panel in cancer view
- Do not rely on internet connection and services available when running CI tests
- Variant loading assumes GATK if no caller set given and GATK filter status is seen in FILTER
- Pass genome build param all the way in order to get the right gene mappings for cases with build 38
- Parse correctly variants with zero frequency values
- Continue even if there are problems to create a region vcf
- STR and cancer variant navigation back to variants pages could fail

### Changed
- Improved code that sends requests to the external APIs
- Updates ranges for user ranks to fit todays usage
- Run coveralls on github actions instead of travis
- Run pip checks on github actions instead of coveralls
- For hg38 cases, change gnomAD link to point to version 3.0 (which is hg38 based)
- Show pinned or causative STR variants a bit more human readable

## [4.13.1]

### Added
### Fixed
- Typo that caused not all clinvar conflicting interpretations to be loaded no matter what
- Parse and retrieve clinvar annotations from VEP-annotated (VEP 97+) CSQ VCF field
- Variant clinvar significance shown as `not provided` whenever is `Uncertain significance`
- Phenomizer query crashing when case has no HPO terms assigned
- Fixed a bug affecting `All SNVs and INDELs` page when variants don't have canonical transcript
- Add gene name or id in cancer variant view

### Changed
- Cancer Variant view changed "Variant:Transcript:Exon:HGVS" to "Gene:Transcript:Exon:HGVS"

## [4.13]

### Added
- ClinVar SNVs track in IGV
- Add SMA view with SMN Copy Number data
- Easier to assign OMIM diagnoses from case page
- OMIM terms and specific OMIM term page

### Fixed
- Bug when adding a new gene to a panel
- Restored missing recent delivery reports
- Fixed style and links to other reports in case side panel
- Deleting cases using display_name and institute not deleting its variants
- Fixed bug that caused coordinates filter to override other filters
- Fixed a problem with finding some INS in loqusdb
- Layout on SV page when local observations without cases are present
- Make scout compatible with the new HPO definition files from `http://compbio.charite.de/jenkins/`
- General report visualization error when SNVs display names are very long


### Changed


## [4.12.4]

### Fixed
- Layout on SV page when local observations without cases are present

## [4.12.3]

### Fixed
- Case report when causative or pinned SVs have non null allele frequencies

## [4.12.2]

### Fixed
- SV variant links now take you to the SV variant page again
- Cancer variant view has cleaner table data entries for "N/A" data
- Pinned variant case level display hotfix for cancer and str - more on this later
- Cancer variants show correct alt/ref reads mirroring alt frequency now
- Always load all clinical STR variants even if a region load is attempted - index may be missing
- Same case repetition in variant local observations

## [4.12.1]

### Fixed
- Bug in variant.gene when gene has no HGVS description


## [4.12]

### Added
- Accepts `alignment_path` in load config to pass bam/cram files
- Display all phenotypes on variant page
- Display hgvs coordinates on pinned and causatives
- Clear panel pending changes
- Adds option to setup the database with static files
- Adds cli command to download the resources from CLI that scout needs
- Adds test files for merged somatic SV and CNV; as well as merged SNV, and INDEL part of #1279
- Allows for upload of OMIM-AUTO gene panel from static files without api-key

### Fixed
- Cancer case HPO panel variants link
- Fix so that some drop downs have correct size
- First IGV button in str variants page
- Cancer case activates on SNV variants
- Cases activate when STR variants are viewed
- Always calculate code coverage
- Pinned/Classification/comments in all types of variants pages
- Null values for panel's custom_inheritance_models
- Discrepancy between the manual disease transcripts and those in database in gene-edit page
- ACMG classification not showing for some causatives
- Fix bug which caused IGV.js to use hg19 reference files for hg38 data
- Bug when multiple bam files sources with non-null values are available


### Changed
- Renamed `requests` file to `scout_requests`
- Cancer variant view shows two, instead of four, decimals for allele and normal


## [4.11.1]

### Fixed
- Institute settings page
- Link institute settings to sharing institutes choices

## [4.11.0]

### Added
- Display locus name on STR variant page
- Alternative key `GNOMADAF_popmax` for Gnomad popmax allele frequency
- Automatic suggestions on how to improve the code on Pull Requests
- Parse GERP, phastCons and phyloP annotations from vep annotated CSQ fields
- Avoid flickering comment popovers in variant list
- Parse REVEL score from vep annotated CSQ fields
- Allow users to modify general institute settings
- Optionally format code automatically on commit
- Adds command to backup vital parts `scout export database`
- Parsing and displaying cancer SV variants from Manta annotated VCF files
- Dismiss cancer snv variants with cancer-specific options
- Add IGV.js UPD, RHO and TIDDIT coverage wig tracks.


### Fixed
- Slightly darker page background
- Fixed an issued with parsed conservation values from CSQ
- Clinvar submissions accessible to all users of an institute
- Header toolbar when on Clinvar page now shows institute name correctly
- Case should not always inactivate upon update
- Show dismissed snv cancer variants as grey on the cancer variants page
- Improved style of mappability link and local observations on variant page
- Convert all the GET requests to the igv view to POST request
- Error when updating gene panels using a file containing BOM chars
- Add/replace gene radio button not working in gene panels


## [4.10.1]

### Fixed
- Fixed issue with opening research variants
- Problem with coveralls not called by Travis CI
- Handle Biomart service down in tests


## [4.10.0]

### Added
- Rank score model in causatives page
- Exportable HPO terms from phenotypes page
- AMP guideline tiers for cancer variants
- Adds scroll for the transcript tab
- Added CLI option to query cases on time since case event was added
- Shadow clinical assessments also on research variants display
- Support for CRAM alignment files
- Improved str variants view : sorting by locus, grouped by allele.
- Delivery report PDF export
- New mosaicism tag option
- Add or modify individuals' age or tissue type from case page
- Display GC and allele depth in causatives table.
- Included primary reference transcript in general report
- Included partial causative variants in general report
- Remove dependency of loqusdb by utilising the CLI

### Fixed
- Fixed update OMIM command bug due to change in the header of the genemap2 file
- Removed Mosaic Tag from Cancer variants
- Fixes issue with unaligned table headers that comes with hidden Datatables
- Layout in general report PDF export
- Fixed issue on the case statistics view. The validation bars didn't show up when all institutes were selected. Now they do.
- Fixed missing path import by importing pathlib.Path
- Handle index inconsistencies in the update index functions
- Fixed layout problems


## [4.9.0]

### Added
- Improved MatchMaker pages, including visible patient contacts email address
- New badges for the github repo
- Links to [GENEMANIA](genemania.org)
- Sort gene panel list on case view.
- More automatic tests
- Allow loading of custom annotations in VCF using the SCOUT_CUSTOM info tag.

### Fixed
- Fix error when a gene is added to an empty dynamic gene panel
- Fix crash when attempting to add genes on incorrect format to dynamic gene panel
- Manual rank variant tags could be saved in a "Select a tag"-state, a problem in the variants view.
- Same case evaluations are no longer shown as gray previous evaluations on the variants page
- Stay on research pages, even if reset, next first buttons are pressed..
- Overlapping variants will now be visible on variant page again
- Fix missing classification comments and links in evaluations page
- All prioritized cases are shown on cases page


## [4.8.3]

### Added

### Fixed
- Bug when ordering sanger
- Improved scrolling over long list of genes/transcripts


## [4.8.2]

### Added

### Fixed
- Avoid opening extra tab for coverage report
- Fixed a problem when rank model version was saved as floats and not strings
- Fixed a problem with displaying dismiss variant reasons on the general report
- Disable load and delete filter buttons if there are no saved filters
- Fix problem with missing verifications
- Remove duplicate users and merge their data and activity


## [4.8.1]

### Added

### Fixed
- Prevent login fail for users with id defined by ObjectId and not email
- Prevent the app from crashing with `AttributeError: 'NoneType' object has no attribute 'message'`


## [4.8.0]

### Added
- Updated Scout to use Bootstrap 4.3
- New looks for Scout
- Improved dashboard using Chart.js
- Ask before inactivating a case where last assigned user leaves it
- Genes can be manually added to the dynamic gene list directly on the case page
- Dynamic gene panels can optionally be used with clinical filter, instead of default gene panel
- Dynamic gene panels get link out to chanjo-report for coverage report
- Load all clinvar variants with clinvar Pathogenic, Likely Pathogenic and Conflicting pathogenic
- Show transcripts with exon numbers for structural variants
- Case sort order can now be toggled between ascending and descending.
- Variants can be marked as partial causative if phenotype is available for case.
- Show a frequency tooltip hover for SV-variants.
- Added support for LDAP login system
- Search snv and structural variants by chromosomal coordinates
- Structural variants can be marked as partial causative if phenotype is available for case.
- Show normal and pathologic limits for STRs in the STR variants view.
- Institute level persistent variant filter settings that can be retrieved and used.
- export causative variants to Excel
- Add support for ROH, WIG and chromosome PNGs in case-view

### Fixed
- Fixed missing import for variants with comments
- Instructions on how to build docs
- Keep sanger order + verification when updating/reloading variants
- Fixed and moved broken filter actions (HPO gene panel and reset filter)
- Fixed string conversion to number
- UCSC links for structural variants are now separated per breakpoint (and whole variant where applicable)
- Reintroduced missing coverage report
- Fixed a bug preventing loading samples using the command line
- Better inheritance models customization for genes in gene panels
- STR variant page back to list button now does its one job.
- Allows to setup scout without a omim api key
- Fixed error causing "favicon not found" flash messages
- Removed flask --version from base cli
- Request rerun no longer changes case status. Active or archived cases inactivate on upload.
- Fixed missing tooltip on the cancer variants page
- Fixed weird Rank cell in variants page
- Next and first buttons order swap
- Added pagination (and POST capability) to cancer variants.
- Improves loading speed for variant page
- Problem with updating variant rank when no variants
- Improved Clinvar submission form
- General report crashing when dismissed variant has no valid dismiss code
- Also show collaborative case variants on the All variants view.
- Improved phenotype search using dataTables.js on phenotypes page
- Search and delete users with `email` instead of `_id`
- Fixed css styles so that multiselect options will all fit one column


## [4.7.3]

### Added
- RankScore can be used with VCFs for vcf_cancer files

### Fixed
- Fix issue with STR view next page button not doing its one job.

### Deleted
- Removed pileup as a bam viewing option. This is replaced by IGV


## [4.7.2]

### Added
- Show earlier ACMG classification in the variant list

### Fixed
- Fixed igv search not working due to igv.js dist 2.2.17
- Fixed searches for cases with a gene with variants pinned or marked causative.
- Load variant pages faster after fixing other causatives query
- Fixed mitochondrial report bug for variants without genes

## [4.7.1]

### Added

### Fixed
- Fixed bug on genes page


## [4.7.0]

### Added
- Export genes and gene panels in build GRCh38
- Search for cases with variants pinned or marked causative in a given gene.
- Search for cases phenotypically similar to a case also from WUI.
- Case variant searches can be limited to similar cases, matching HPO-terms,
  phenogroups and cohorts.
- De-archive reruns and flag them as 'inactive' if archived
- Sort cases by analysis_date, track or status
- Display cases in the following order: prioritized, active, inactive, archived, solved
- Assign case to user when user activates it or asks for rerun
- Case becomes inactive when it has no assignees
- Fetch refseq version from entrez and use it in clinvar form
- Load and export of exons for all genes, independent on refseq
- Documentation for loading/updating exons
- Showing SV variant annotations: SV cgh frequencies, gnomad-SV, local SV frequencies
- Showing transcripts mapping score in segmental duplications
- Handle requests to Ensembl Rest API
- Handle requests to Ensembl Rest Biomart
- STR variants view now displays GT and IGV link.
- Description field for gene panels
- Export exons in build 37 and 38 using the command line

### Fixed
- Fixes of and induced by build tests
- Fixed bug affecting variant observations in other cases
- Fixed a bug that showed wrong gene coverage in general panel PDF export
- MT report only shows variants occurring in the specific individual of the excel sheet
- Disable SSL certifcate verification in requests to chanjo
- Updates how intervaltree and pymongo is used to void deprecated functions
- Increased size of IGV sample tracks
- Optimized tests


## [4.6.1]

### Added

### Fixed
- Missing 'father' and 'mother' keys when parsing single individual cases


## [4.6.0]

### Added
- Description of Scout branching model in CONTRIBUTING doc
- Causatives in alphabetical order, display ACMG classification and filter by gene.
- Added 'external' to the list of analysis type options
- Adds functionality to display "Tissue type". Passed via load config.
- Update to IGV 2.

### Fixed
- Fixed alignment visualization and vcf2cytosure availability for demo case samples
- Fixed 3 bugs affecting SV pages visualization
- Reintroduced the --version cli option
- Fixed variants query by panel (hpo panel + gene panel).
- Downloaded MT report contains excel files with individuals' display name
- Refactored code in parsing of config files.


## [4.5.1]

### Added

### Fixed
- update requirement to use PyYaml version >= 5.1
- Safer code when loading config params in cli base


## [4.5.0]

### Added
- Search for similar cases from scout view CLI
- Scout cli is now invoked from the app object and works under the app context

### Fixed
- PyYaml dependency fixed to use version >= 5.1


## [4.4.1]

### Added
- Display SV rank model version when available

### Fixed
- Fixed upload of delivery report via API


## [4.4.0]

### Added
- Displaying more info on the Causatives page and hiding those not causative at the case level
- Add a comment text field to Sanger order request form, allowing a message to be included in the email
- MatchMaker Exchange integration
- List cases with empty synopsis, missing HPO terms and phenotype groups.
- Search for cases with open research list, or a given case status (active, inactive, archived)

### Fixed
- Variant query builder split into several functions
- Fixed delivery report load bug


## [4.3.3]

### Added
- Different individual table for cancer cases

### Fixed
- Dashboard collects validated variants from verification events instead of using 'sanger' field
- Cases shared with collaborators are visible again in cases page
- Force users to select a real institute to share cases with (actionbar select fix)


## [4.3.2]

### Added
- Dashboard data can be filtered using filters available in cases page
- Causatives for each institute are displayed on a dedicated page
- SNVs and and SVs are searchable across cases by gene and rank score
- A more complete report with validated variants is downloadable from dashboard

### Fixed
- Clinsig filter is fixed so clinsig numerical values are returned
- Split multi clinsig string values in different elements of clinsig array
- Regex to search in multi clinsig string values or multi revstat string values
- It works to upload vcf files with no variants now
- Combined Pileup and IGV alignments for SVs having variant start and stop on the same chromosome


## [4.3.1]

### Added
- Show calls from all callers even if call is not available
- Instructions to install cairo and pango libs from WeasyPrint page
- Display cases with number of variants from CLI
- Only display cases with number of variants above certain treshold. (Also CLI)
- Export of verified variants by CLI or from the dashboard
- Extend case level queries with default panels, cohorts and phenotype groups.
- Slice dashboard statistics display using case level queries
- Add a view where all variants for an institute can be searched across cases, filtering on gene and rank score. Allows searching research variants for cases that have research open.

### Fixed
- Fixed code to extract variant conservation (gerp, phyloP, phastCons)
- Visualization of PDF-exported gene panels
- Reintroduced the exon/intron number in variant verification email
- Sex and affected status is correctly displayed on general report
- Force number validation in SV filter by size
- Display ensembl transcripts when no refseq exists


## [4.3.0]

### Added
- Mosaicism tag on variants
- Show and filter on SweGen frequency for SVs
- Show annotations for STR variants
- Show all transcripts in verification email
- Added mitochondrial export
- Adds alternative to search for SVs shorter that the given length
- Look for 'bcftools' in the `set` field of VCFs
- Display digenic inheritance from OMIM
- Displays what refseq transcript that is primary in hgnc

### Fixed

- Archived panels displays the correct date (not retroactive change)
- Fixed problem with waiting times in gene panel exports
- Clinvar fiter not working with human readable clinsig values

## [4.2.2]

### Fixed
- Fixed gene panel create/modify from CSV file utf-8 decoding error
- Updating genes in gene panels now supports edit comments and entry version
- Gene panel export timeout error

## [4.2.1]

### Fixed
- Re-introduced gene name(s) in verification email subject
- Better PDF rendering for excluded variants in report
- Problem to access old case when `is_default` did not exist on a panel


## [4.2.0]

### Added
- New index on variant_id for events
- Display overlapping compounds on variants view

### Fixed
- Fixed broken clinical filter


## [4.1.4]

### Added
- Download of filtered SVs

### Fixed
- Fixed broken download of filtered variants
- Fixed visualization issue in gene panel PDF export
- Fixed bug when updating gene names in variant controller


## [4.1.3]

### Fixed
- Displays all primary transcripts


## [4.1.2]

### Added
- Option add/replace when updating a panel via CSV file
- More flexible versioning of the gene panels
- Printing coverage report on the bottom of the pdf case report
- Variant verification option for SVs
- Logs uri without pwd when connecting
- Disease-causing transcripts in case report
- Thicker lines in case report
- Supports HPO search for cases, both terms or if described in synopsis
- Adds sanger information to dashboard

### Fixed
- Use db name instead of **auth** as default for authentication
- Fixes so that reports can be generated even with many variants
- Fixed sanger validation popup to show individual variants queried by user and institute.
- Fixed problem with setting up scout
- Fixes problem when exac file is not available through broad ftp
- Fetch transcripts for correct build in `adapter.hgnc_gene`

## [4.1.1]
- Fix problem with institute authentication flash message in utils
- Fix problem with comments
- Fix problem with ensembl link


## [4.1.0]

### Added
- OMIM phenotypes to case report
- Command to download all panel app gene panels `scout load panel --panel-app`
- Links to genenames.org and omim on gene page
- Popup on gene at variants page with gene information
- reset sanger status to "Not validated" for pinned variants
- highlight cases with variants to be evaluated by Sanger on the cases page
- option to point to local reference files to the genome viewer pileup.js. Documented in `docs.admin-guide.server`
- option to export single variants in `scout export variants`
- option to load a multiqc report together with a case(add line in load config)
- added a view for searching HPO terms. It is accessed from the top left corner menu
- Updates the variants view for cancer variants. Adds a small cancer specific filter for known variants
- Adds hgvs information on cancer variants page
- Adds option to update phenotype groups from CLI

### Fixed
- Improved Clinvar to submit variants from different cases. Fixed HPO terms in casedata according to feedback
- Fixed broken link to case page from Sanger modal in cases view
- Now only cases with non empty lists of causative variants are returned in `adapter.case(has_causatives=True)`
- Can handle Tumor only samples
- Long lists of HGNC symbols are now possible. This was previously difficult with manual, uploaded or by HPO search when changing filter settings due to GET request limitations. Relevant pages now use POST requests. Adds the dynamic HPO panel as a selection on the gene panel dropdown.
- Variant filter defaults to default panels also on SV and Cancer variants pages.

## [4.0.0]

### WARNING ###

This is a major version update and will require that the backend of pre releases is updated.
Run commands:

```
$scout update genes
$scout update hpo
```

- Created a Clinvar submission tool, to speed up Clinvar submission of SNVs and SVs
- Added an analysis report page (html and PDF format) containing phenotype, gene panels and variants that are relevant to solve a case.

### Fixed
- Optimized evaluated variants to speed up creation of case report
- Moved igv and pileup viewer under a common folder
- Fixed MT alignment view pileup.js
- Fixed coordinates for SVs with start chromosome different from end chromosome
- Global comments shown across cases and institutes. Case-specific variant comments are shown only for that specific case.
- Links to clinvar submitted variants at the cases level
- Adapts clinvar parsing to new format
- Fixed problem in `scout update user` when the user object had no roles
- Makes pileup.js use online genome resources when viewing alignments. Now any instance of Scout can make use of this functionality.
- Fix ensembl link for structural variants
- Works even when cases does not have `'madeline_info'`
- Parses Polyphen in correct way again
- Fix problem with parsing gnomad from VEP

### Added
- Added a PDF export function for gene panels
- Added a "Filter and export" button to export custom-filtered SNVs to CSV file
- Dismiss SVs
- Added IGV alignments viewer
- Read delivery report path from case config or CLI command
- Filter for spidex scores
- All HPO terms are now added and fetched from the correct source (https://github.com/obophenotype/human-phenotype-ontology/blob/master/hp.obo)
- New command `scout update hpo`
- New command `scout update genes` will fetch all the latest information about genes and update them
- Load **all** variants found on chromosome **MT**
- Adds choice in cases overview do show as many cases as user like

### Removed
- pileup.min.js and pileup css are imported from a remote web location now
- All source files for HPO information, this is instead fetched directly from source
- All source files for gene information, this is instead fetched directly from source

## [3.0.0]
### Fixed
- hide pedigree panel unless it exists

## [1.5.1] - 2016-07-27
### Fixed
- look for both ".bam.bai" and ".bai" extensions

## [1.4.0] - 2016-03-22
### Added
- support for local frequency through loqusdb
- bunch of other stuff

## [1.3.0] - 2016-02-19
### Fixed
- Update query-phenomizer and add username/password

### Changed
- Update the way a case is checked for rerun-status

### Added
- Add new button to mark a case as "checked"
- Link to clinical variants _without_ 1000G annotation

## [1.2.2] - 2016-02-18
### Fixed
- avoid filtering out variants lacking ExAC and 1000G annotations

## [1.1.3] - 2015-10-01
### Fixed
- persist (clinical) filter when clicking load more
- fix #154 by robustly setting clinical filter func. terms

## [1.1.2] - 2015-09-07
### Fixed
- avoid replacing coverage report with none
- update SO terms, refactored

## [1.1.1] - 2015-08-20
### Fixed
- fetch case based on collaborator status (not owner)

## [1.1.0] - 2015-05-29
### Added
- link(s) to SNPedia based on RS-numbers
- new Jinja filter to "humanize" decimal numbers
- show gene panels in variant view
- new Jinja filter for decoding URL encoding
- add indicator to variants in list that have comments
- add variant number threshold and rank score threshold to load function
- add event methods to mongo adapter
- add tests for models
- show badge "old" if comment was written for a previous analysis

### Changed
- show cDNA change in transcript summary unless variant is exonic
- moved compounds table further up the page
- show dates for case uploads in ISO format
- moved variant comments higher up on page
- updated documentation for pages
- read in coverage report as blob in database and serve directly
- change ``OmimPhenotype`` to ``PhenotypeTerm``
- reorganize models sub-package
- move events (and comments) to separate collection
- only display prev/next links for the research list
- include variant type in breadcrumbs e.g. "Clinical variants"

### Removed
- drop dependency on moment.js

### Fixed
- show the same level of detail for all frequencies on all pages
- properly decode URL encoded symbols in amino acid/cDNA change strings
- fixed issue with wipe permissions in MongoDB
- include default gene lists in "variants" link in breadcrumbs

## [1.0.2] - 2015-05-20
### Changed
- update case fetching function

### Fixed
- handle multiple cases with same id

## [1.0.1] - 2015-04-28
### Fixed
- Fix building URL parameters in cases list Vue component

## [1.0.0] - 2015-04-12
Codename: Sara Lund

![Release 1.0](artwork/releases/release-1-0.jpg)

### Added
- Add email logging for unexpected errors
- New command line tool for deleting case

### Changed
- Much improved logging overall
- Updated documentation/usage guide
- Removed non-working IGV link

### Fixed
- Show sample display name in GT call
- Various small bug fixes
- Make it easier to hover over popups

## [0.0.2-rc1] - 2015-03-04
### Added
- add protein table for each variant
- add many more external links
- add coverage reports as PDFs

### Changed
- incorporate user feedback updates
- big refactor of load scripts

## [0.0.2-rc2] - 2015-03-04
### Changes
- add gene table with gene description
- reorganize inheritance models box

### Fixed
- avoid overwriting gene list on "research" load
- fix various bugs in external links

## [0.0.2-rc3] - 2015-03-05
### Added
- Activity log feed to variant view
- Adds protein change strings to ODM and Sanger email

### Changed
- Extract activity log component to macro

### Fixes
- Make Ensembl transcript links use archive website<|MERGE_RESOLUTION|>--- conflicted
+++ resolved
@@ -9,11 +9,8 @@
 - Add cancer SNVs to Oncogenicity ClinVar submissions (downloadable json document only) (#5449)
 - Fold changes values alongside Log2 fold changes values (l2fc) on WTS outliers page (#5536)
 - REVEL and SpliceAI scores are now displayed as multi-colored, labeled badges on the variant and report pages (#5537, #5538)
-<<<<<<< HEAD
+- Filter results in `Search SNVs & SVs` page by one or more institutes (#5539)
 - Code for refreshing access token, if needed. To be used for authenticated requests to chanjo2 (#5532)
-=======
-- Filter results in `Search SNVs & SVs` page by one or more institutes (#5539)
->>>>>>> 9797fe2d
 ### Changed
 - Improved test that checks code collecting other categories of variants overlapping a variant (#5521)
 - Enable insertion/deletion size display on IGV.js alignment tracks (#5547)
