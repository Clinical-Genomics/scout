# Change Log
All notable changes to this project will be documented in this file.
This project adheres to [Semantic Versioning](http://semver.org/).

About changelog [here](https://keepachangelog.com/en/1.0.0/)

## [x.x.x]
### Added
- Saved filter lock and unlock
- Filters can optionally be marked audited, logging the filter name, user and date on the case events and general report.
- Added `ClinVar hits` and `Cosmic hits` in cancer SNVs filters
- Added `ClinVar hits` to variants filter (rare disease track)
- Load cancer demo case in docker-compose files (default and demo file)
- Inclusive-language check using [woke](https://github.com/get-woke/woke) github action
- Add link to HmtVar for mitochondrial variants (if VCF is annotated with HmtNote)
- Grey background for dismissed compounds in variants list and variant page
- Pin badge for pinned compounds in variants list and variant page
- Support LoqusDB REST API queries
- Add a docker-compose-matchmaker under scout/containers/development to test matchmaker locally
- Script to investigate consequences of symbol search bug
### Fixed
- Make MitoMap link work for hg38 again
- Export Variants feature crashing when one of the variants has no primary transcripts
- Redirect to last visited variantS page when dismissing variants from variants list
- Improved matching of SVs Loqus occurrences in other cases
- Remove padding from the list inside (Matching causatives from other cases) panel
- Pass None to get_app function in CLI base since passing script_info to app factory functions was deprecated in Flask 2.0
- Fixed failing tests due to Flask update to version 2.0
- Speed up user events view
- Causative view sort out of memory error
- Use hgnc_id for gene filter query
- Typo in case controllers displaying an error every time a patient is matched against external MatchMaker nodes
- Do not crash while attemping an update for variant documents that are too big (> 16 MB)
<<<<<<< HEAD
- Old STR causatives may not have HGNC symbols - fix sort lambda
- Check if gene_obj has primary_transcript before trying to access it
=======
- Old STR causatives (and other variants) may not have HGNC symbols - fix sort lambda
>>>>>>> 011ed15a
### Changed
- Remove parsing of case `genome_version`, since it's not used anywhere downstream
- Introduce deprecation warning for Loqus configs that are not dictionaries
- SV clinical filter no longer filters out sub 100 nt variants
- Count cases in LoqusDB by variant type
- Commit pulse repo badge temporarily set to weekly
- Sort ClinVar submissions objects by ascending "Last evaluated" date
- Refactored the MatchMaker integration as an extension
- Replaced some sensitive words as suggested by woke linter
- Documentation for load-configuration rewritten.
- Add styles to MatchMaker matches table
- More detailed info on the data shared in MatchMaker submission form

## [4.33.1]
### Fixed
- Include markdown for release autodeploy docs
- Use standard inheritance model in ClinVar (https://ftp.ncbi.nlm.nih.gov/pub/GTR/standard_terms/Mode_of_inheritance.txt)
- Fix issue crash with variants that have been unflagged causative not being available in other causatives
### Added
### Changed

## [4.33]
### Fixed
- Command line crashing when updating an individual not found in database
- Dashboard page crashing when filters return no data
- Cancer variants filter by chromosome
- /api/v1/genes now searches for genes in all genome builds by default
- Upgraded igv.js to version 2.8.1 (Fixed Unparsable bed record error)
### Added
- Autodeploy docs on release
- Documentation for updating case individuals tracks
- Filter cases and dashboard stats by analysis track
### Changed
- Changed from deprecated db update method
- Pre-selected fields to run queries with in dashboard page
- Do not filter by any institute when first accessing the dashboard

## [4.32.1]
### Fixed
- iSort lint check only
### Changed
- Institute cases page crashing when a case has track:Null
### Added

## [4.32]
### Added
- Load and show MITOMAP associated diseases from VCF (INFO field: MitomapAssociatedDiseases, via HmtNote)
- Show variant allele frequencies for mitochondrial variants (GRCh38 cases)
- Extend "public" json API with diseases (OMIM) and phenotypes (HPO)
- HPO gene list download now has option for clinical and non-clinical genes
- Display gene splice junctions data in sashimi plots
- Update case individuals with splice junctions tracks
- Simple Docker compose for development with local build
- Make Phenomodels subpanels collapsible
- User side documentation of cytogenomics features (Gens, Chromograph, vcf2cytosure, rhocall)
- iSort GitHub Action
- Support LoqusDB REST API queries
### Fixed
- Show other causative once, even if several events point to it
- Filtering variants by mitochondrial chromosome for cases with genome build=38
- HPO gene search button triggers any warnings for clinical / non-existing genes also on first search
- Fixed a bug in variants pages caused by MT variants without alt_frequency
- Tests for CADD score parsing function
- Fixed the look of IGV settings on SNV variant page
- Cases analyzed once shown as `rerun`
- Missing case track on case re-upload
- Fixed severity rank for SO term "regulatory region ablation"
### Changed
- Refactor according to CodeFactor - mostly reuse of duplicated code
- Phenomodels language adjustment
- Open variants in a new window (from variants page)
- Open overlapping and compound variants in a new window (from variant page)
- gnomAD link points to gnomAD v.3 (build GRCh38) for mitochondrial variants.
- Display only number of affected genes for dismissed SVs in general report
- Chromosome build check when populating the variants filter chromosome selection
- Display mitochondrial and rare diseases coverage report in cases with missing 'rare' track


## [4.31.1]
### Added
### Changed
- Remove mitochondrial and coverage report from cancer cases sidebar
### Fixed
- ClinVar page when dbSNP id is None

## [4.31]
### Added
- gnomAD annotation field in admin guide
- Export also dynamic panel genes not associated to an HPO term when downloading the HPO panel
- Primary HGNC transcript info in variant export files
- Show variant quality (QUAL field from vcf) in the variant summary
- Load/update PDF gene fusion reports (clinical and research) generated with Arriba
- Support new MANE annotations from VEP (both MANE Select and MANE Plus Clinical)
- Display on case activity the event of a user resetting all dismissed variants
- Support gnomAD population frequencies for mitochondrial variants
- Anchor links in Casedata ClinVar panels to redirect after renaming individuals
### Fixed
- Replace old docs link www.clinicalgenomics.se/scout with new https://clinical-genomics.github.io/scout
- Page formatting issues whenever case and variant comments contain extremely long strings with no spaces
- Chromograph images can be one column and have scrollbar. Removed legacy code.
- Column labels for ClinVar case submission
- Page crashing looking for LoqusDB observation when variant doesn't exist
- Missing inheritance models and custom inheritance models on newly created gene panels
- Accept only numbers in managed variants filter as position and end coordinates
- SNP id format and links in Variant page, ClinVar submission form and general report
- Case groups tooltip triggered only when mouse is on the panel header
### Changed
- A more compact case groups panel
- Added landscape orientation CSS style to cancer coverage and QC demo report
- Improve user documentation to create and save new gene panels
- Removed option to use space as separator when uploading gene panels
- Separating the columns of standard and custom inheritance models in gene panels
- Improved ClinVar instructions for users using non-English Excel

## [4.30.2]
### Added
### Fixed
- Use VEP RefSeq ID if RefSeq list is empty in RefSeq transcripts overview
- Bug creating variant links for variants with no end_chrom
### Changed

## [4.30.1]
### Added
### Fixed
- Cryptography dependency fixed to use version < 3.4
### Changed

## [4.30]
### Added
- Introduced a `reset dismiss variant` verb
- Button to reset all dismissed variants for a case
- Add black border to Chromograph ideograms
- Show ClinVar annotations on variantS page
- Added integration with GENS, copy number visualization tool
- Added a VUS label to the manual classification variant tags
- Add additional information to SNV verification emails
- Tooltips documenting manual annotations from default panels
- Case groups now show bam files from all cases on align view
### Fixed
- Center initial igv view on variant start with SNV/indels
- Don't set initial igv view to negative coordinates
- Display of GQ for SV and STR
- Parsing of AD and related info for STRs
- LoqusDB field in institute settings accepts only existing Loqus instances
- Fix DECIPHER link to work after DECIPHER migrated to GRCh38
- Removed visibility window param from igv.js genes track
- Updated HPO download URL
- Patch HPO download test correctly
- Reference size on STR hover not needed (also wrong)
- Introduced genome build check (allowed values: 37, 38, "37", "38") on case load
- Improve case searching by assignee full name
- Populating the LoqusDB select in institute settings
### Changed
- Cancer variants table header (pop freq etc)
- Only admin users can modify LoqusDB instance in Institute settings
- Style of case synopsis, variants and case comments
- Switched to igv.js 2.7.5
- Do not choke if case is missing research variants when research requested
- Count cases in LoqusDB by variant type
- Introduce deprecation warning for Loqus configs that are not dictionaries
- Improve create new gene panel form validation
- Make XM- transcripts less visible if they don't overlap with transcript refseq_id in variant page
- Color of gene panels and comments panels on cases and variant pages
- Do not choke if case is missing research variants when reserch requested

## [4.29.1]
### Added
### Fixed
- Always load STR variants regardless of RankScore threshold (hotfix)
### Changed

## [4.29]
### Added
- Added a page about migrating potentially breaking changes to the documentation
- markdown_include in development requirements file
- STR variants filter
- Display source, Z-score, inheritance pattern for STR annotations from Stranger (>0.6.1) if available
- Coverage and quality report to cancer view
### Fixed
- ACMG classification page crashing when trying to visualize a classification that was removed
- Pretty print HGVS on gene variants (URL-decode VEP)
- Broken or missing link in the documentation
- Multiple gene names in ClinVar submission form
- Inheritance model select field in ClinVar submission
- IGV.js >2.7.0 has an issue with the gene track zoom levels - temp freeze at 2.7.0
- Revert CORS-anywhere and introduce a local http proxy for cloud tracks
### Changed

## [4.28]
### Added
- Chromograph integration for displaying PNGs in case-page
- Add VAF to cancer case general report, and remove some of its unused fields
- Variants filter compatible with genome browser location strings
- Support for custom public igv tracks stored on the cloud
- Add tests to increase testing coverage
- Update case variants count after deleting variants
- Update IGV.js to latest (v2.7.4)
- Bypass igv.js CORS check using `https://github.com/Rob--W/cors-anywhere`
- Documentation on default and custom IGV.js tracks (admin docs)
- Lock phenomodels so they're editable by admins only
- Small case group assessment sharing
- Tutorial and files for deploying app on containers (Kubernetes pods)
- Canonical transcript and protein change of canonical transcript in exported variants excel sheet
- Support for Font Awesome version 6
- Submit to Beacon from case page sidebar
- Hide dismissed variants in variants pages and variants export function
- Systemd service files and instruction to deploy Scout using podman
### Fixed
- Bugfix: unused `chromgraph_prefix |tojson` removed
- Freeze coloredlogs temporarily
- Marrvel link
- Don't show TP53 link for silent or synonymous changes
- OMIM gene field accepts any custom number as OMIM gene
- Fix Pytest single quote vs double quote string
- Bug in gene variants search by similar cases and no similar case is found
- Delete unused file `userpanel.py`
- Primary transcripts in variant overview and general report
- Google OAuth2 login setup in README file
- Redirect to 'missing file'-icon if configured Chromograph file is missing
- Javascript error in case page
- Fix compound matching during variant loading for hg38
- Cancer variants view containing variants dismissed with cancer-specific reasons
- Zoom to SV variant length was missing IGV contig select
- Tooltips on case page when case has no default gene panels
### Changed
- Save case variants count in case document and not in sessions
- Style of gene panels multiselect on case page
- Collapse/expand main HPO checkboxes in phenomodel preview
- Replaced GQ (Genotype quality) with VAF (Variant allele frequency) in cancer variants GT table
- Allow loading of cancer cases with no tumor_purity field
- Truncate cDNA and protein changes in case report if longer than 20 characters


## [4.27]
### Added
- Exclude one or more variant categories when running variants delete command
### Fixed
### Changed

## [4.26.1]
### Added
### Fixed
- Links with 1-letter aa codes crash on frameshift etc
### Changed

## [4.26]
### Added
- Extend the delete variants command to print analysis date, track, institute, status and research status
- Delete variants by type of analysis (wgs|wes|panel)
- Links to cBioPortal, MutanTP53, IARC TP53, OncoKB, MyCancerGenome, CIViC
### Fixed
- Deleted variants count
### Changed
- Print output of variants delete command as a tab separated table

## [4.25]
### Added
- Command line function to remove variants from one or all cases
### Fixed
- Parse SMN None calls to None rather than False

## [4.24.1]
### Fixed
- Install requirements.txt via setup file

## [4.24]
### Added
- Institute-level phenotype models with sub-panels containing HPO and OMIM terms
- Runnable Docker demo
- Docker image build and push github action
- Makefile with shortcuts to docker commands
- Parse and save synopsis, phenotype and cohort terms from config files upon case upload
### Fixed
- Update dismissed variant status when variant dismissed key is missing
- Breakpoint two IGV button now shows correct chromosome when different from bp1
- Missing font lib in Docker image causing the PDF report download page to crash
- Sentieon Manta calls lack Somaticscore - load anyway
- ClinVar submissions crashing due to pinned variants that are not loaded
- Point ExAC pLI score to new gnomad server address
- Bug uploading cases missing phenotype terms in config file
- STRs loaded but not shown on browser page
- Bug when using adapter.variant.get_causatives with case_id without causatives
- Problem with fetching "solved" from scout export cases cli
- Better serialising of datetime and bson.ObjectId
- Added `volumes` folder to .gitignore
### Changed
- Make matching causative and managed variants foldable on case page
- Remove calls to PyMongo functions marked as deprecated in backend and frontend(as of version 3.7).
- Improved `scout update individual` command
- Export dynamic phenotypes with ordered gene lists as PDF


## [4.23]
### Added
- Save custom IGV track settings
- Show a flash message with clear info about non-valid genes when gene panel creation fails
- CNV report link in cancer case side navigation
- Return to comment section after editing, deleting or submitting a comment
- Managed variants
- MT vs 14 chromosome mean coverage stats if Scout is connected to Chanjo
### Fixed
- missing `vcf_cancer_sv` and `vcf_cancer_sv_research` to manual.
- Split ClinVar multiple clnsig values (slash-separated) and strip them of underscore for annotations without accession number
- Timeout of `All SNVs and INDELs` page when no valid gene is provided in the search
- Round CADD (MIPv9)
- Missing default panel value
- Invisible other causatives lines when other causatives lack gene symbols
### Changed
- Do not freeze mkdocs-material to version 4.6.1
- Remove pre-commit dependency

## [4.22]
### Added
- Editable cases comments
- Editable variants comments
### Fixed
- Empty variant activity panel
- STRs variants popover
- Split new ClinVar multiple significance terms for a variant
- Edit the selected comment, not the latest
### Changed
- Updated RELEASE docs.
- Pinned variants card style on the case page
- Merged `scout export exons` and `scout view exons` commands


## [4.21.2]
### Added
### Fixed
- Do not pre-filter research variants by (case-default) gene panels
- Show OMIM disease tooltip reliably
### Changed

## [4.21.1]
### Added
### Fixed
- Small change to Pop Freq column in variants ang gene panels to avoid strange text shrinking on small screens
- Direct use of HPO list for Clinical HPO SNV (and cancer SNV) filtering
- PDF coverage report redirecting to login page
### Changed
- Remove the option to dismiss single variants from all variants pages
- Bulk dismiss SNVs, SVs and cancer SNVs from variants pages

## [4.21]
### Added
- Support to configure LoqusDB per institute
- Highlight causative variants in the variants list
- Add tests. Mostly regarding building internal datatypes.
- Remove leading and trailing whitespaces from panel_name and display_name when panel is created
- Mark MANE transcript in list of transcripts in "Transcript overview" on variant page
- Show default panel name in case sidebar
- Previous buttons for variants pagination
- Adds a gh action that checks that the changelog is updated
- Adds a gh action that deploys new releases automatically to pypi
- Warn users if case default panels are outdated
- Define institute-specific gene panels for filtering in institute settings
- Use institute-specific gene panels in variants filtering
- Show somatic VAF for pinned and causative variants on case page

### Fixed
- Report pages redirect to login instead of crashing when session expires
- Variants filter loading in cancer variants page
- User, Causative and Cases tables not scaling to full page
- Improved docs for an initial production setup
- Compatibility with latest version of Black
- Fixed tests for Click>7
- Clinical filter required an extra click to Filter to return variants
- Restore pagination and shrink badges in the variants page tables
- Removing a user from the command line now inactivates the case only if user is last assignee and case is active
- Bugfix, LoqusDB per institute feature crashed when institute id was empty string
- Bugfix, LoqusDB calls where missing case count
- filter removal and upload for filters deleted from another page/other user
- Visualize outdated gene panels info in a popover instead of a tooltip in case page side panel

### Changed
- Highlight color on normal STRs in the variants table from green to blue
- Display breakpoints coordinates in verification emails only for structural variants


## [4.20]
### Added
- Display number of filtered variants vs number of total variants in variants page
- Search case by HPO terms
- Dismiss variant column in the variants tables
- Black and pre-commit packages to dev requirements

### Fixed
- Bug occurring when rerun is requested twice
- Peddy info fields in the demo config file
- Added load config safety check for multiple alignment files for one individual
- Formatting of cancer variants table
- Missing Score in SV variants table

### Changed
- Updated the documentation on how to create a new software release
- Genome build-aware cytobands coordinates
- Styling update of the Matchmaker card
- Select search type in case search form


## [4.19]

### Added
- Show internal ID for case
- Add internal ID for downloaded CGH files
- Export dynamic HPO gene list from case page
- Remove users as case assignees when their account is deleted
- Keep variants filters panel expanded when filters have been used

### Fixed
- Handle the ProxyFix ModuleNotFoundError when Werkzeug installed version is >1.0
- General report formatting issues whenever case and variant comments contain extremely long strings with no spaces

### Changed
- Created an institute wrapper page that contains list of cases, causatives, SNVs & Indels, user list, shared data and institute settings
- Display case name instead of case ID on clinVar submissions
- Changed icon of sample update in clinVar submissions


## [4.18]

### Added
- Filter cancer variants on cytoband coordinates
- Show dismiss reasons in a badge with hover for clinical variants
- Show an ellipsis if 10 cases or more to display with loqusdb matches
- A new blog post for version 4.17
- Tooltip to better describe Tumor and Normal columns in cancer variants
- Filter cancer SNVs and SVs by chromosome coordinates
- Default export of `Assertion method citation` to clinVar variants submission file
- Button to export up to 500 cancer variants, filtered or not
- Rename samples of a clinVar submission file

### Fixed
- Apply default gene panel on return to cancer variantS from variant view
- Revert to certificate checking when asking for Chanjo reports
- `scout download everything` command failing while downloading HPO terms

### Changed
- Turn tumor and normal allelic fraction to decimal numbers in tumor variants page
- Moved clinVar submissions code to the institutes blueprints
- Changed name of clinVar export files to FILENAME.Variant.csv and FILENAME.CaseData.csv
- Switched Google login libraries from Flask-OAuthlib to Authlib


## [4.17.1]

### Fixed
- Load cytobands for cases with chromosome build not "37" or "38"


## [4.17]

### Added
- COSMIC badge shown in cancer variants
- Default gene-panel in non-cancer structural view in url
- Filter SNVs and SVs by cytoband coordinates
- Filter cancer SNV variants by alt allele frequency in tumor
- Correct genome build in UCSC link from structural variant page



### Fixed
- Bug in clinVar form when variant has no gene
- Bug when sharing cases with the same institute twice
- Page crashing when removing causative variant tag
- Do not default to GATK caller when no caller info is provided for cancer SNVs


## [4.16.1]

### Fixed
- Fix the fix for handling of delivery reports for rerun cases

## [4.16]

### Added
- Adds possibility to add "lims_id" to cases. Currently only stored in database, not shown anywhere
- Adds verification comment box to SVs (previously only available for small variants)
- Scrollable pedigree panel

### Fixed
- Error caused by changes in WTForm (new release 2.3.x)
- Bug in OMIM case page form, causing the page to crash when a string was provided instead of a numerical OMIM id
- Fix Alamut link to work properly on hg38
- Better handling of delivery reports for rerun cases
- Small CodeFactor style issues: matchmaker results counting, a couple of incomplete tests and safer external xml
- Fix an issue with Phenomizer introduced by CodeFactor style changes

### Changed
- Updated the version of igv.js to 2.5.4

## [4.15.1]

### Added
- Display gene names in ClinVar submissions page
- Links to Varsome in variant transcripts table

### Fixed
- Small fixes to ClinVar submission form
- Gene panel page crash when old panel has no maintainers

## [4.15]

### Added
- Clinvar CNVs IGV track
- Gene panels can have maintainers
- Keep variant actions (dismissed, manual rank, mosaic, acmg, comments) upon variant re-upload
- Keep variant actions also on full case re-upload

### Fixed
- Fix the link to Ensembl for SV variants when genome build 38.
- Arrange information in columns on variant page
- Fix so that new cosmic identifier (COSV) is also acceptable #1304
- Fixed COSMIC tag in INFO (outside of CSQ) to be parses as well with `&` splitter.
- COSMIC stub URL changed to https://cancer.sanger.ac.uk/cosmic/search?q= instead.
- Updated to a version of IGV where bigBed tracks are visualized correctly
- Clinvar submission files are named according to the content (variant_data and case_data)
- Always show causatives from other cases in case overview
- Correct disease associations for gene symbol aliases that exist as separate genes
- Re-add "custom annotations" for SV variants
- The override ClinVar P/LP add-in in the Clinical Filter failed for new CSQ strings

### Changed
- Runs all CI checks in github actions

## [4.14.1]

### Fixed
- Error when variant found in loqusdb is not loaded for other case

## [4.14]

### Added
- Use github actions to run tests
- Adds CLI command to update individual alignments path
- Update HPO terms using downloaded definitions files
- Option to use alternative flask config when running `scout serve`
- Requirement to use loqusdb >= 2.5 if integrated

### Fixed
- Do not display Pedigree panel in cancer view
- Do not rely on internet connection and services available when running CI tests
- Variant loading assumes GATK if no caller set given and GATK filter status is seen in FILTER
- Pass genome build param all the way in order to get the right gene mappings for cases with build 38
- Parse correctly variants with zero frequency values
- Continue even if there are problems to create a region vcf
- STR and cancer variant navigation back to variants pages could fail

### Changed
- Improved code that sends requests to the external APIs
- Updates ranges for user ranks to fit todays usage
- Run coveralls on github actions instead of travis
- Run pip checks on github actions instead of coveralls
- For hg38 cases, change gnomAD link to point to version 3.0 (which is hg38 based)
- Show pinned or causative STR variants a bit more human readable

## [4.13.1]

### Added
### Fixed
- Typo that caused not all clinvar conflicting interpretations to be loaded no matter what
- Parse and retrieve clinvar annotations from VEP-annotated (VEP 97+) CSQ VCF field
- Variant clinvar significance shown as `not provided` whenever is `Uncertain significance`
- Phenomizer query crashing when case has no HPO terms assigned
- Fixed a bug affecting `All SNVs and INDELs` page when variants don't have canonical transcript
- Add gene name or id in cancer variant view

### Changed
- Cancer Variant view changed "Variant:Transcript:Exon:HGVS" to "Gene:Transcript:Exon:HGVS"

## [4.13]

### Added
- ClinVar SNVs track in IGV
- Add SMA view with SMN Copy Number data
- Easier to assign OMIM diagnoses from case page
- OMIM terms and specific OMIM term page

### Fixed
- Bug when adding a new gene to a panel
- Restored missing recent delivery reports
- Fixed style and links to other reports in case side panel
- Deleting cases using display_name and institute not deleting its variants
- Fixed bug that caused coordinates filter to override other filters
- Fixed a problem with finding some INS in loqusdb
- Layout on SV page when local observations without cases are present
- Make scout compatible with the new HPO definition files from `http://compbio.charite.de/jenkins/`
- General report visualization error when SNVs display names are very long


### Changed


## [4.12.4]

### Fixed
- Layout on SV page when local observations without cases are present

## [4.12.3]

### Fixed
- Case report when causative or pinned SVs have non null allele frequencies

## [4.12.2]

### Fixed
- SV variant links now take you to the SV variant page again
- Cancer variant view has cleaner table data entries for "N/A" data
- Pinned variant case level display hotfix for cancer and str - more on this later
- Cancer variants show correct alt/ref reads mirroring alt frequency now
- Always load all clinical STR variants even if a region load is attempted - index may be missing
- Same case repetition in variant local observations

## [4.12.1]

### Fixed
- Bug in variant.gene when gene has no HGVS description


## [4.12]

### Added
- Accepts `alignment_path` in load config to pass bam/cram files
- Display all phenotypes on variant page
- Display hgvs coordinates on pinned and causatives
- Clear panel pending changes
- Adds option to setup the database with static files
- Adds cli command to download the resources from CLI that scout needs
- Adds test files for merged somatic SV and CNV; as well as merged SNV, and INDEL part of #1279
- Allows for upload of OMIM-AUTO gene panel from static files without api-key

### Fixed
- Cancer case HPO panel variants link
- Fix so that some drop downs have correct size
- First IGV button in str variants page
- Cancer case activates on SNV variants
- Cases activate when STR variants are viewed
- Always calculate code coverage
- Pinned/Classification/comments in all types of variants pages
- Null values for panel's custom_inheritance_models
- Discrepancy between the manual disease transcripts and those in database in gene-edit page
- ACMG classification not showing for some causatives
- Fix bug which caused IGV.js to use hg19 reference files for hg38 data
- Bug when multiple bam files sources with non-null values are available


### Changed
- Renamed `requests` file to `scout_requests`
- Cancer variant view shows two, instead of four, decimals for allele and normal


## [4.11.1]

### Fixed
- Institute settings page
- Link institute settings to sharing institutes choices

## [4.11.0]

### Added
- Display locus name on STR variant page
- Alternative key `GNOMADAF_popmax` for Gnomad popmax allele frequency
- Automatic suggestions on how to improve the code on Pull Requests
- Parse GERP, phastCons and phyloP annotations from vep annotated CSQ fields
- Avoid flickering comment popovers in variant list
- Parse REVEL score from vep annotated CSQ fields
- Allow users to modify general institute settings
- Optionally format code automatically on commit
- Adds command to backup vital parts `scout export database`
- Parsing and displaying cancer SV variants from Manta annotated VCF files
- Dismiss cancer snv variants with cancer-specific options
- Add IGV.js UPD, RHO and TIDDIT coverage wig tracks.


### Fixed
- Slightly darker page background
- Fixed an issued with parsed conservation values from CSQ
- Clinvar submissions accessible to all users of an institute
- Header toolbar when on Clinvar page now shows institute name correctly
- Case should not always inactivate upon update
- Show dismissed snv cancer variants as grey on the cancer variants page
- Improved style of mappability link and local observations on variant page
- Convert all the GET requests to the igv view to POST request
- Error when updating gene panels using a file containing BOM chars
- Add/replace gene radio button not working in gene panels


## [4.10.1]

### Fixed
- Fixed issue with opening research variants
- Problem with coveralls not called by Travis CI
- Handle Biomart service down in tests


## [4.10.0]

### Added
- Rank score model in causatives page
- Exportable HPO terms from phenotypes page
- AMP guideline tiers for cancer variants
- Adds scroll for the transcript tab
- Added CLI option to query cases on time since case event was added
- Shadow clinical assessments also on research variants display
- Support for CRAM alignment files
- Improved str variants view : sorting by locus, grouped by allele.
- Delivery report PDF export
- New mosaicism tag option
- Add or modify individuals' age or tissue type from case page
- Display GC and allele depth in causatives table.
- Included primary reference transcript in general report
- Included partial causative variants in general report
- Remove dependency of loqusdb by utilising the CLI

### Fixed
- Fixed update OMIM command bug due to change in the header of the genemap2 file
- Removed Mosaic Tag from Cancer variants
- Fixes issue with unaligned table headers that comes with hidden Datatables
- Layout in general report PDF export
- Fixed issue on the case statistics view. The validation bars didn't show up when all institutes were selected. Now they do.
- Fixed missing path import by importing pathlib.Path
- Handle index inconsistencies in the update index functions
- Fixed layout problems


## [4.9.0]

### Added
- Improved MatchMaker pages, including visible patient contacts email address
- New badges for the github repo
- Links to [GENEMANIA](genemania.org)
- Sort gene panel list on case view.
- More automatic tests
- Allow loading of custom annotations in VCF using the SCOUT_CUSTOM info tag.

### Fixed
- Fix error when a gene is added to an empty dynamic gene panel
- Fix crash when attempting to add genes on incorrect format to dynamic gene panel
- Manual rank variant tags could be saved in a "Select a tag"-state, a problem in the variants view.
- Same case evaluations are no longer shown as gray previous evaluations on the variants page
- Stay on research pages, even if reset, next first buttons are pressed..
- Overlapping variants will now be visible on variant page again
- Fix missing classification comments and links in evaluations page
- All prioritized cases are shown on cases page


## [4.8.3]

### Added

### Fixed
- Bug when ordering sanger
- Improved scrolling over long list of genes/transcripts


## [4.8.2]

### Added

### Fixed
- Avoid opening extra tab for coverage report
- Fixed a problem when rank model version was saved as floats and not strings
- Fixed a problem with displaying dismiss variant reasons on the general report
- Disable load and delete filter buttons if there are no saved filters
- Fix problem with missing verifications
- Remove duplicate users and merge their data and activity


## [4.8.1]

### Added

### Fixed
- Prevent login fail for users with id defined by ObjectId and not email
- Prevent the app from crashing with `AttributeError: 'NoneType' object has no attribute 'message'`


## [4.8.0]

### Added
- Updated Scout to use Bootstrap 4.3
- New looks for Scout
- Improved dashboard using Chart.js
- Ask before inactivating a case where last assigned user leaves it
- Genes can be manually added to the dynamic gene list directly on the case page
- Dynamic gene panels can optionally be used with clinical filter, instead of default gene panel
- Dynamic gene panels get link out to chanjo-report for coverage report
- Load all clinvar variants with clinvar Pathogenic, Likely Pathogenic and Conflicting pathogenic
- Show transcripts with exon numbers for structural variants
- Case sort order can now be toggled between ascending and descending.
- Variants can be marked as partial causative if phenotype is available for case.
- Show a frequency tooltip hover for SV-variants.
- Added support for LDAP login system
- Search snv and structural variants by chromosomal coordinates
- Structural variants can be marked as partial causative if phenotype is available for case.
- Show normal and pathologic limits for STRs in the STR variants view.
- Institute level persistent variant filter settings that can be retrieved and used.
- export causative variants to Excel
- Add support for ROH, WIG and chromosome PNGs in case-view

### Fixed
- Fixed missing import for variants with comments
- Instructions on how to build docs
- Keep sanger order + verification when updating/reloading variants
- Fixed and moved broken filter actions (HPO gene panel and reset filter)
- Fixed string conversion to number
- UCSC links for structural variants are now separated per breakpoint (and whole variant where applicable)
- Reintroduced missing coverage report
- Fixed a bug preventing loading samples using the command line
- Better inheritance models customization for genes in gene panels
- STR variant page back to list button now does its one job.
- Allows to setup scout without a omim api key
- Fixed error causing "favicon not found" flash messages
- Removed flask --version from base cli
- Request rerun no longer changes case status. Active or archived cases inactivate on upload.
- Fixed missing tooltip on the cancer variants page
- Fixed weird Rank cell in variants page
- Next and first buttons order swap
- Added pagination (and POST capability) to cancer variants.
- Improves loading speed for variant page
- Problem with updating variant rank when no variants
- Improved Clinvar submission form
- General report crashing when dismissed variant has no valid dismiss code
- Also show collaborative case variants on the All variants view.
- Improved phenotype search using dataTables.js on phenotypes page
- Search and delete users with `email` instead of `_id`
- Fixed css styles so that multiselect options will all fit one column


## [4.7.3]

### Added
- RankScore can be used with VCFs for vcf_cancer files

### Fixed
- Fix issue with STR view next page button not doing its one job.

### Deleted
- Removed pileup as a bam viewing option. This is replaced by IGV


## [4.7.2]

### Added
- Show earlier ACMG classification in the variant list

### Fixed
- Fixed igv search not working due to igv.js dist 2.2.17
- Fixed searches for cases with a gene with variants pinned or marked causative.
- Load variant pages faster after fixing other causatives query
- Fixed mitochondrial report bug for variants without genes

## [4.7.1]

### Added

### Fixed
- Fixed bug on genes page


## [4.7.0]

### Added
- Export genes and gene panels in build GRCh38
- Search for cases with variants pinned or marked causative in a given gene.
- Search for cases phenotypically similar to a case also from WUI.
- Case variant searches can be limited to similar cases, matching HPO-terms,
  phenogroups and cohorts.
- De-archive reruns and flag them as 'inactive' if archived
- Sort cases by analysis_date, track or status
- Display cases in the following order: prioritized, active, inactive, archived, solved
- Assign case to user when user activates it or asks for rerun
- Case becomes inactive when it has no assignees
- Fetch refseq version from entrez and use it in clinvar form
- Load and export of exons for all genes, independent on refseq
- Documentation for loading/updating exons
- Showing SV variant annotations: SV cgh frequencies, gnomad-SV, local SV frequencies
- Showing transcripts mapping score in segmental duplications
- Handle requests to Ensembl Rest API
- Handle requests to Ensembl Rest Biomart
- STR variants view now displays GT and IGV link.
- Description field for gene panels
- Export exons in build 37 and 38 using the command line

### Fixed
- Fixes of and induced by build tests
- Fixed bug affecting variant observations in other cases
- Fixed a bug that showed wrong gene coverage in general panel PDF export
- MT report only shows variants occurring in the specific individual of the excel sheet
- Disable SSL certifcate verification in requests to chanjo
- Updates how intervaltree and pymongo is used to void deprecated functions
- Increased size of IGV sample tracks
- Optimized tests


## [4.6.1]

### Added

### Fixed
- Missing 'father' and 'mother' keys when parsing single individual cases


## [4.6.0]

### Added
- Description of Scout branching model in CONTRIBUTING doc
- Causatives in alphabetical order, display ACMG classification and filter by gene.
- Added 'external' to the list of analysis type options
- Adds functionality to display "Tissue type". Passed via load config.
- Update to IGV 2.

### Fixed
- Fixed alignment visualization and vcf2cytosure availability for demo case samples
- Fixed 3 bugs affecting SV pages visualization
- Reintroduced the --version cli option
- Fixed variants query by panel (hpo panel + gene panel).
- Downloaded MT report contains excel files with individuals' display name
- Refactored code in parsing of config files.


## [4.5.1]

### Added

### Fixed
- update requirement to use PyYaml version >= 5.1
- Safer code when loading config params in cli base


## [4.5.0]

### Added
- Search for similar cases from scout view CLI
- Scout cli is now invoked from the app object and works under the app context

### Fixed
- PyYaml dependency fixed to use version >= 5.1


## [4.4.1]

### Added
- Display SV rank model version when available

### Fixed
- Fixed upload of delivery report via API


## [4.4.0]

### Added
- Displaying more info on the Causatives page and hiding those not causative at the case level
- Add a comment text field to Sanger order request form, allowing a message to be included in the email
- MatchMaker Exchange integration
- List cases with empty synopsis, missing HPO terms and phenotype groups.
- Search for cases with open research list, or a given case status (active, inactive, archived)

### Fixed
- Variant query builder split into several functions
- Fixed delivery report load bug


## [4.3.3]

### Added
- Different individual table for cancer cases

### Fixed
- Dashboard collects validated variants from verification events instead of using 'sanger' field
- Cases shared with collaborators are visible again in cases page
- Force users to select a real institute to share cases with (actionbar select fix)


## [4.3.2]

### Added
- Dashboard data can be filtered using filters available in cases page
- Causatives for each institute are displayed on a dedicated page
- SNVs and and SVs are searchable across cases by gene and rank score
- A more complete report with validated variants is downloadable from dashboard

### Fixed
- Clinsig filter is fixed so clinsig numerical values are returned
- Split multi clinsig string values in different elements of clinsig array
- Regex to search in multi clinsig string values or multi revstat string values
- It works to upload vcf files with no variants now
- Combined Pileup and IGV alignments for SVs having variant start and stop on the same chromosome


## [4.3.1]

### Added
- Show calls from all callers even if call is not available
- Instructions to install cairo and pango libs from WeasyPrint page
- Display cases with number of variants from CLI
- Only display cases with number of variants above certain treshold. (Also CLI)
- Export of verified variants by CLI or from the dashboard
- Extend case level queries with default panels, cohorts and phenotype groups.
- Slice dashboard statistics display using case level queries
- Add a view where all variants for an institute can be searched across cases, filtering on gene and rank score. Allows searching research variants for cases that have research open.

### Fixed
- Fixed code to extract variant conservation (gerp, phyloP, phastCons)
- Visualization of PDF-exported gene panels
- Reintroduced the exon/intron number in variant verification email
- Sex and affected status is correctly displayed on general report
- Force number validation in SV filter by size
- Display ensembl transcripts when no refseq exists


## [4.3.0]

### Added
- Mosaicism tag on variants
- Show and filter on SweGen frequency for SVs
- Show annotations for STR variants
- Show all transcripts in verification email
- Added mitochondrial export
- Adds alternative to search for SVs shorter that the given length
- Look for 'bcftools' in the `set` field of VCFs
- Display digenic inheritance from OMIM
- Displays what refseq transcript that is primary in hgnc

### Fixed

- Archived panels displays the correct date (not retroactive change)
- Fixed problem with waiting times in gene panel exports
- Clinvar fiter not working with human readable clinsig values

## [4.2.2]

### Fixed
- Fixed gene panel create/modify from CSV file utf-8 decoding error
- Updating genes in gene panels now supports edit comments and entry version
- Gene panel export timeout error

## [4.2.1]

### Fixed
- Re-introduced gene name(s) in verification email subject
- Better PDF rendering for excluded variants in report
- Problem to access old case when `is_default` did not exist on a panel


## [4.2.0]

### Added
- New index on variant_id for events
- Display overlapping compounds on variants view

### Fixed
- Fixed broken clinical filter


## [4.1.4]

### Added
- Download of filtered SVs

### Fixed
- Fixed broken download of filtered variants
- Fixed visualization issue in gene panel PDF export
- Fixed bug when updating gene names in variant controller


## [4.1.3]

### Fixed
- Displays all primary transcripts


## [4.1.2]

### Added
- Option add/replace when updating a panel via CSV file
- More flexible versioning of the gene panels
- Printing coverage report on the bottom of the pdf case report
- Variant verification option for SVs
- Logs uri without pwd when connecting
- Disease-causing transcripts in case report
- Thicker lines in case report
- Supports HPO search for cases, both terms or if described in synopsis
- Adds sanger information to dashboard

### Fixed
- Use db name instead of **auth** as default for authentication
- Fixes so that reports can be generated even with many variants
- Fixed sanger validation popup to show individual variants queried by user and institute.
- Fixed problem with setting up scout
- Fixes problem when exac file is not available through broad ftp
- Fetch transcripts for correct build in `adapter.hgnc_gene`

## [4.1.1]
- Fix problem with institute authentication flash message in utils
- Fix problem with comments
- Fix problem with ensembl link


## [4.1.0]

### Added
- OMIM phenotypes to case report
- Command to download all panel app gene panels `scout load panel --panel-app`
- Links to genenames.org and omim on gene page
- Popup on gene at variants page with gene information
- reset sanger status to "Not validated" for pinned variants
- highlight cases with variants to be evaluated by Sanger on the cases page
- option to point to local reference files to the genome viewer pileup.js. Documented in `docs.admin-guide.server`
- option to export single variants in `scout export variants`
- option to load a multiqc report together with a case(add line in load config)
- added a view for searching HPO terms. It is accessed from the top left corner menu
- Updates the variants view for cancer variants. Adds a small cancer specific filter for known variants
- Adds hgvs information on cancer variants page
- Adds option to update phenotype groups from CLI

### Fixed
- Improved Clinvar to submit variants from different cases. Fixed HPO terms in casedata according to feedback
- Fixed broken link to case page from Sanger modal in cases view
- Now only cases with non empty lists of causative variants are returned in `adapter.case(has_causatives=True)`
- Can handle Tumor only samples
- Long lists of HGNC symbols are now possible. This was previously difficult with manual, uploaded or by HPO search when changing filter settings due to GET request limitations. Relevant pages now use POST requests. Adds the dynamic HPO panel as a selection on the gene panel dropdown.
- Variant filter defaults to default panels also on SV and Cancer variants pages.

## [4.0.0]

### WARNING ###

This is a major version update and will require that the backend of pre releases is updated.
Run commands:

```
$scout update genes
$scout update hpo
```

- Created a Clinvar submission tool, to speed up Clinvar submission of SNVs and SVs
- Added an analysis report page (html and PDF format) containing phenotype, gene panels and variants that are relevant to solve a case.

### Fixed
- Optimized evaluated variants to speed up creation of case report
- Moved igv and pileup viewer under a common folder
- Fixed MT alignment view pileup.js
- Fixed coordinates for SVs with start chromosome different from end chromosome
- Global comments shown across cases and institutes. Case-specific variant comments are shown only for that specific case.
- Links to clinvar submitted variants at the cases level
- Adapts clinvar parsing to new format
- Fixed problem in `scout update user` when the user object had no roles
- Makes pileup.js use online genome resources when viewing alignments. Now any instance of Scout can make use of this functionality.
- Fix ensembl link for structural variants
- Works even when cases does not have `'madeline_info'`
- Parses Polyphen in correct way again
- Fix problem with parsing gnomad from VEP

### Added
- Added a PDF export function for gene panels
- Added a "Filter and export" button to export custom-filtered SNVs to CSV file
- Dismiss SVs
- Added IGV alignments viewer
- Read delivery report path from case config or CLI command
- Filter for spidex scores
- All HPO terms are now added and fetched from the correct source (https://github.com/obophenotype/human-phenotype-ontology/blob/master/hp.obo)
- New command `scout update hpo`
- New command `scout update genes` will fetch all the latest information about genes and update them
- Load **all** variants found on chromosome **MT**
- Adds choice in cases overview do show as many cases as user like

### Removed
- pileup.min.js and pileup css are imported from a remote web location now
- All source files for HPO information, this is instead fetched directly from source
- All source files for gene information, this is instead fetched directly from source

## [3.0.0]
### Fixed
- hide pedigree panel unless it exists

## [1.5.1] - 2016-07-27
### Fixed
- look for both ".bam.bai" and ".bai" extensions

## [1.4.0] - 2016-03-22
### Added
- support for local frequency through loqusdb
- bunch of other stuff

## [1.3.0] - 2016-02-19
### Fixed
- Update query-phenomizer and add username/password

### Changed
- Update the way a case is checked for rerun-status

### Added
- Add new button to mark a case as "checked"
- Link to clinical variants _without_ 1000G annotation

## [1.2.2] - 2016-02-18
### Fixed
- avoid filtering out variants lacking ExAC and 1000G annotations

## [1.1.3] - 2015-10-01
### Fixed
- persist (clinical) filter when clicking load more
- fix #154 by robustly setting clinical filter func. terms

## [1.1.2] - 2015-09-07
### Fixed
- avoid replacing coverage report with none
- update SO terms, refactored

## [1.1.1] - 2015-08-20
### Fixed
- fetch case based on collaborator status (not owner)

## [1.1.0] - 2015-05-29
### Added
- link(s) to SNPedia based on RS-numbers
- new Jinja filter to "humanize" decimal numbers
- show gene panels in variant view
- new Jinja filter for decoding URL encoding
- add indicator to variants in list that have comments
- add variant number threshold and rank score threshold to load function
- add event methods to mongo adapter
- add tests for models
- show badge "old" if comment was written for a previous analysis

### Changed
- show cDNA change in transcript summary unless variant is exonic
- moved compounds table further up the page
- show dates for case uploads in ISO format
- moved variant comments higher up on page
- updated documentation for pages
- read in coverage report as blob in database and serve directly
- change ``OmimPhenotype`` to ``PhenotypeTerm``
- reorganize models sub-package
- move events (and comments) to separate collection
- only display prev/next links for the research list
- include variant type in breadcrumbs e.g. "Clinical variants"

### Removed
- drop dependency on moment.js

### Fixed
- show the same level of detail for all frequencies on all pages
- properly decode URL encoded symbols in amino acid/cDNA change strings
- fixed issue with wipe permissions in MongoDB
- include default gene lists in "variants" link in breadcrumbs

## [1.0.2] - 2015-05-20
### Changed
- update case fetching function

### Fixed
- handle multiple cases with same id

## [1.0.1] - 2015-04-28
### Fixed
- Fix building URL parameters in cases list Vue component

## [1.0.0] - 2015-04-12
Codename: Sara Lund

![Release 1.0](artwork/releases/release-1-0.jpg)

### Added
- Add email logging for unexpected errors
- New command line tool for deleting case

### Changed
- Much improved logging overall
- Updated documentation/usage guide
- Removed non-working IGV link

### Fixed
- Show sample display name in GT call
- Various small bug fixes
- Make it easier to hover over popups

## [0.0.2-rc1] - 2015-03-04
### Added
- add protein table for each variant
- add many more external links
- add coverage reports as PDFs

### Changed
- incorporate user feedback updates
- big refactor of load scripts

## [0.0.2-rc2] - 2015-03-04
### Changes
- add gene table with gene description
- reorganize inheritance models box

### Fixed
- avoid overwriting gene list on "research" load
- fix various bugs in external links

## [0.0.2-rc3] - 2015-03-05
### Added
- Activity log feed to variant view
- Adds protein change strings to ODM and Sanger email

### Changed
- Extract activity log component to macro

### Fixes
- Make Ensembl transcript links use archive website<|MERGE_RESOLUTION|>--- conflicted
+++ resolved
@@ -31,12 +31,8 @@
 - Use hgnc_id for gene filter query
 - Typo in case controllers displaying an error every time a patient is matched against external MatchMaker nodes
 - Do not crash while attemping an update for variant documents that are too big (> 16 MB)
-<<<<<<< HEAD
-- Old STR causatives may not have HGNC symbols - fix sort lambda
+- Old STR causatives (and other variants) may not have HGNC symbols - fix sort lambda
 - Check if gene_obj has primary_transcript before trying to access it
-=======
-- Old STR causatives (and other variants) may not have HGNC symbols - fix sort lambda
->>>>>>> 011ed15a
 ### Changed
 - Remove parsing of case `genome_version`, since it's not used anywhere downstream
 - Introduce deprecation warning for Loqus configs that are not dictionaries
