--- conflicted
+++ resolved
@@ -9,16 +9,13 @@
 - Added `UMLS` as an option of `Condition ID type` in ClinVar Variant downloaded files
 ### Fixed
 - Possibility to open, close or delete a ClinVar submission even if it doesn't have an associated name
-<<<<<<< HEAD
 - Missing value for `Condition ID type` in ClinVar Variant downloaded files
-### Changed
-- Parallelize variant loading for each chromosome
-=======
 - Save SV type, ref and alt n. copies to exported ClinVar files
 - Inner and outer start and stop SV coordinates not exported in ClinVar files
 - ClinVar submissions page crashing when SV files don't contain breakpoint exact coordinates
-
->>>>>>> a37be707
+### Changed
+- Parallelize variant loading for each chromosome
+
 
 ## [4.61]
 ### Added
