# Change Log
All notable changes to this project will be documented in this file.
This project adheres to [Semantic Versioning](http://semver.org/).

About changelog [here](https://keepachangelog.com/en/1.0.0/)


## [unreleased]
### Added
- Display data sharing info for ClinVar, Matchmaker Exchange and Beacon in a dedicated column on Cases page
- Test for `commands.download.omim.print_omim`
- Display dismissed variants comments on general case report
- Modify ACMG pathogenicity impact (most commonly PVS1, PS3) based on strength of evidence with lab director's professional judgement
- REViewer button on STR variant page
### Changed
- Display chrY for sex unknown
<<<<<<< HEAD
- Message shown when variant tag is updated for a variant
=======
- Deprecate legacy scout_load() method API call.
>>>>>>> 1590a769
### Fixed
- Default IGV tracks (genes, ClinVar, ClinVar CNVs) showing even if user unselects them all
- Freeze Flask-Babel below v3.0 due to issue with a locale decorator
- Thaw Flask-Babel and fix according to v3 standard. Thank you @TkTech!

## [4.62.1]
### Fixed
- Case page crashing when adding a case to a group without providing a valid case name

## [4.62]
### Added
- Validate ClinVar submission objects using the ClinVar API
- Wrote tests for case and variant API endpoints
- Create ClinVar submissions from Scout using the ClinVar API
- Export Phenopacket for affected individual
- Import Phenopacket from JSON file or Phenopacket API backend server
- Use the new case name option for GENS requests
- Pre-validate refseq:HGVS items using VariantValidator in ClinVar submission form
### Fixed
- Fallback for empty alignment index for REViewer service
- Source link out for MIP 11.1 reference STR annotation
- Avoid duplicate causatives and pinned variants
- ClinVar clinical significance displays only the ACMG terms when user selects ACMG 2015 as assertion criteria
- Spacing between icon and text on Beacon and MatchMaker links on case page sidebar
- Truncate IDs and HGVS representations in ClinVar pages if longer than 25 characters
- Update ClinVar submission ID form
- Handle connection timeout when sending requests requests to external web services
- Validate any ClinVar submission regardless of its status
- Empty Phenopackets import crashes
- Stop Spinner on Phenopacket JSON download
### Changed
- Updated ClinVar submission instructions

## [4.61.1]
### Fixed
- Added `UMLS` as an option of `Condition ID type` in ClinVar Variant downloaded files
- Missing value for `Condition ID type` in ClinVar Variant downloaded files
- Possibility to open, close or delete a ClinVar submission even if it doesn't have an associated name
- Save SV type, ref and alt n. copies to exported ClinVar files
- Inner and outer start and stop SV coordinates not exported in ClinVar files
- ClinVar submissions page crashing when SV files don't contain breakpoint exact coordinates
- Align OMIM diagnoses with delete diagnosis button on case page
- In ClinVar form, reset condition list and customize help when condition ID changes

## [4.61]
### Added
- Filter case list by cases with variants in ClinVar submission
- Filter case list by cases containing RNA-seq data - gene_fusion_reports and sample-level tracks (splice junctions and RNA coverage)
- Additional case category `Ignored`, to be used for cases that don't fall in the existing 'inactive', 'archived', 'solved', 'prioritized' categories
- Display number of cases shown / total number of cases available for each category on Cases page
- Moved buttons to modify case status from sidebar to main case page
- Link to Mutalyzer Normalizer tool on variant's transcripts overview to retrieve official HVGS descriptions
- Option to manually load RNA MULTIQC report using the command `scout load report -t multiqc_rna`
- Load RNA MULTIQC automatically for a case if config file contains the `multiqc_rna` key/value
- Instructions in admin-guide on how to load case reports via the command line
- Possibility to filter RD variants by a specific genotype call
- Distinct colors for different inheritance models on RD Variant page
- Gene panels PDF export with case variants hits by variant type
- A couple of additional README badges for GitHub stats
- Upload and display of pipeline reference info and executable version yaml files as custom reports
- Testing CLI on hasta in PR template
### Changed
- Instructions on how to call dibs on scout-stage server in pull request template
- Deprecated CLI commands `scout load <delivery_report, gene_fusion_report, coverage_qc_report, cnv_report>` to replace them with command `scout load report -t <report type>`
- Refactored code to display and download custom case reports
- Do not export `Assertion method` and `Assertion method citation` to ClinVar submission files according to changes to ClinVar's submission spreadsheet templates.
- Simplified code to create and download ClinVar CSV files
- Colorize inheritance models badges by category on VariantS page
- `Safe variants matching` badge more visible on case page
### Fixed
- Non-admin users saving institute settings would clear loqusdb instance selection
- Layout of variant position, cytoband and type in SV variant summary
- Broken `Build Status - GitHub badge` on GitHub README page
- Visibility of text on grey badges in gene panels PDF exports
- Labels for dashboard search controls
- Dark mode visibility for ClinVar submission
- Whitespaces on outdated panel in extent report

## [4.60]
### Added
- Mitochondrial deletion signatures (mitosign) can be uploaded and shown with mtDNA report
- A `Type of analysis` column on Causatives and Validated variants pages
- List of "safe" gene panels available for matching causatives and managed variants in institute settings, to avoid secondary findings
- `svdb_origin` as a synonym for `FOUND_IN` to complement `set` for variants found by all callers
### Changed
- Hide removed gene panels by default in panels page
- Removed option for filtering cancer SVs by Tumor and Normal alt AF
- Hide links to coverage report from case dynamic HPO panel if cancer analysis
- Remove rerun emails and redirect users to the analysis order portal instead
- Updated clinical SVs igv.js track (dbVar) and added example of external track from `https://trackhubregistry.org/`
- Rewrote the ClinVar export module to simplify and add one variant at the time
- ClinVar submissions with phenotype conditions from: [OMIM, MedGen, Orphanet, MeSH, HP, MONDO]
### Fixed
- If trying to load a badly formatted .tsv file an error message is displayed.
- Avoid showing case as rerun when first attempt at case upload failed
- Dynamic autocomplete search not working on phenomodels page
- Callers added to variant when loading case
- Now possible to update managed variant from file without deleting it first
- Missing preselected chromosome when editing a managed variant
- Preselected variant type and subtype when editing a managed variant
- Typo in dbVar ClinVar track, hg19


## [4.59]
### Added
- Button to go directly to HPO SV filter variantS page from case
- `Scout-REViewer-Service` integration - show `REViewer` picture if available
- Link to HPO panel coverage overview on Case page
- Specify a confidence threshold (green|amber|red) when loading PanelApp panels
- Functional annotations in variants lists exports (all variants)
- Cancer/Normal VAFs and COSMIC ids in in variants lists exports (cancer variants)
### Changed
- Better visualization of regional annotation for long lists of genes in large SVs in Variants tables
- Order of cells in variants tables
- More evident links to gene coverage from Variant page
- Gene panels sorted by display name in the entire Case page
- Round CADD and GnomAD values in variants export files
### Fixed
- HPO filter button on SV variantS page
- Spacing between region|function cells in SVs lists
- Labels on gene panel Chanjo report
- Fixed ambiguous duplicated response headers when requesting a BAM file from /static
- Visited color link on gene coverage button (Variant page)

## [4.58.1]
### Fixed
- Case search with search strings that contain characters that can be escaped

## [4.58]
### Added
- Documentation on how to create/update PanelApp panels
- Add filter by local observations (archive) to structural variants filters
- Add more splicing consequences to SO term definitions
- Search for a specific gene in all gene panels
- Institute settings option to force show all variants on VariantS page for all cases of an institute
- Filter cases by validation pending status
- Link to The Clinical Knowledgebase (CKB) (https://ckb.jax.org/) in cancer variant's page
### Fixed
- Added a not-authorized `auto-login` fixture according to changes in Flask-Login 0.6.2
- Renamed `cache_timeout` param name of flask.send_file function to `max_age` (Flask 2.2 compliant)
- Replaced deprecated `app.config["JSON_SORT_KEYS"]` with app.json.sort_keys in app settings
- Bug in gene variants page (All SNVs and INDELs) when variant gene doesn't have a hgnc id that is found in the database
- Broken export of causatives table
- Query for genes in build 38 on `Search SNVs and INDELs` page
- Prevent typing special characters `^<>?!=\/` in case search form
- Search matching causatives also among research variants in other cases
- Links to variants in Verified variants page
- Broken filter institute cases by pinned gene
- Better visualization of long lists of genes in large SVs on Causative and Verified Variants page
- Reintroduced missing button to export Causative variants
- Better linking and display of matching causatives and managed variants
- Reduced code complexity in `scout/parse/variant/variant.py`
- Reduced complexity of code in `scout/build/variant/variant.py`

### Changed
- State that loqusdb observation is in current case if observations count is one and no cases are shown
- Better pagination and number of variants returned by queries in `Search SNVs and INDELs` page
- Refactored and simplified code used for collecting gene variants for `Search SNVs and INDELs` page
- Fix sidebar panel icons in Case view
- Fix panel spacing in Case view
- Removed unused database `sanger_ordered` and `case_id,category,rank_score` indexes (variant collection)
- Verified variants displayed in a dedicated page reachable from institute sidebar
- Unified stats in dashboard page
- Improved gene info for large SVs and cancer SVs
- Remove the unused `variant.str_variant` endpoint from variant views
- Easier editing of HPO gene panel on case page
- Assign phenotype panel less cramped on Case page
- Causatives and Verified variants pages to use the same template macro
- Allow hyphens in panel names
- Reduce resolution of example images
- Remove some animations in web gui which where rendered slow


## [4.57.4]
### Fixed
- Parsing of variant.FORMAT "DR" key in parse variant file

## [4.57.3]
### Fixed
- Export of STR verified variants
- Do not download as verified variants first verified and then reset to not validated
- Avoid duplicated lines in downloaded verified variants reflecting changes in variant validation status

## [4.57.2]
### Fixed
- Export of verified variants when variant gene has no transcripts
- HTTP 500 when visiting a the details page for a cancer variant that had been ranked with genmod

## [4.57.1]
### Fixed
- Updating/replacing a gene panel from file with a corrupted or malformed file

## [4.57]
### Added
- Display last 50 or 500 events for a user in a timeline
- Show dismiss count from other cases on matching variantS
- Save Beacon-related events in events collection
- Institute settings allow saving multiple loqusdb instances for one institute
- Display stats from multiple instances of loqusdb on variant page
- Display date and frequency of obs derived from count of local archive observations from MIP11 (requires fix in MIP)
### Changed
- Prior ACMG classifications view is no longer limited by pathogenicity
### Fixed
- Visibility of Sanger ordered badge on case page, light mode
- Some of the DataTables tables (Phenotypes and Diagnoses pages) got a bit dark in dark mode
- Remove all redundancies when displaying timeline events (some events are saved both as case-related and variant-related)
- Missing link in saved MatchMaker-related events
- Genes with mixed case gene symbols missing in PanelApp panels
- Alignment of elements on the Beacon submission modal window
- Locus info links from STR variantS page open in new browser tabs

## [4.56]
### Added
- Test for PanelApp panels loading
- `panel-umi` tag option when loading cancer analyses
### Changed
- Black text to make comments more visible in dark mode
- Loading PanelApp panels replaces pre-existing panels with same version
- Removed sidebar from Causatives page - navigation is available on the top bar for now
- Create ClinVar submissions from pinned variants list in case page
- Select which pinned variants will be included in ClinVar submission documents
### Fixed
- Remove a:visited css style from all buttons
- Update of HPO terms via command line
- Background color of `MIXED` and `PANEL-UMI` sequencing types on cases page
- Fixed regex error when searching for cases with query ending with `\ `
- Gene symbols on Causatives page lighter in dark mode
- SpliceAI tooltip of multigene variants

## [4.55]
### Changed
- Represent different tumor samples as vials in cases page
- Option to force-update the OMIM panel
### Fixed
- Low tumor purity badge alignment in cancer samples table on cancer case view
- VariantS comment popovers reactivate on hover
- Updating database genes in build 37
- ACMG classification summary hidden by sticky navbar
- Logo backgrounds fixed to white on welcome page
- Visited links turn purple again
- Style of link buttons and dropdown menus
- Update KUH and GMS logos
- Link color for Managed variants

## [4.54]
### Added
- Dark mode, using browser/OS media preference
- Allow marking case as solved without defining causative variants
- Admin users can create missing beacon datasets from the institute's settings page
- GenCC links on gene and variant pages
- Deprecation warnings when launching the app using a .yaml config file or loading cases using .ped files
### Changed
- Improved HTML syntax in case report template
- Modified message displayed when variant rank stats could not be calculated
- Expanded instructions on how to test on CG development server (cg-vm1)
- Added more somatic variant callers (Balsamic v9 SNV, develop SV)
### Fixed
- Remove load demo case command from docker-compose.yml
- Text elements being split across pages in PDF reports
- Made login password field of type `password` in LDAP login form
- Gene panels HTML select in institute's settings page
- Bootstrap upgraded to version 5
- Fix some Sourcery and SonarCloud suggestions
- Escape special characters in case search on institute and dashboard pages
- Broken case PDF reports when no Madeline pedigree image can be created
- Removed text-white links style that were invisible in new pages style
- Variants pagination after pressing "Filter variants" or "Clinical filter"
- Layout of buttons Matchmaker submission panel (case page)
- Removing cases from Matchmaker (simplified code and fixed functionality)
- Reintroduce check for missing alignment files purged from server

## [4.53]
### Added
### Changed
- Point Alamut API key docs link to new API version
- Parse dbSNP id from ID only if it says "rs", else use VEP CSQ fields
- Removed MarkupSafe from the dependencies
### Fixed
- Reintroduced loading of SVs for demo case 643595
- Successful parse of FOUND_IN should avoid GATK caller default
- All vulnerabilities flagged by SonarCloud

## [4.52]
### Added
- Demo cancer case gets loaded together with demo RD case in demo instance
- Parse REVEL_score alongside REVEL_rankscore from csq field and display it on SNV variant page
- Rank score results now show the ranking range
- cDNA and protein changes displayed on institute causatives pages
- Optional SESSION_TIMEOUT_MINUTES configuration in app config files
- Script to convert old OMIM case format (list of integers) to new format (list of dictionaries)
- Additional check for user logged in status before serving alignment files
- Download .cgh files from cancer samples table on cancer case page
- Number of documents and date of last update on genes page
### Changed
- Verify user before redirecting to IGV alignments and sashimi plots
- Build case IGV tracks starting from case and variant objects instead of passing all params in a form
- Unfreeze Werkzeug lib since Flask_login v.0.6 with bugfix has been released
- Sort gene panels by name (panelS and variant page)
- Removed unused `server.blueprints.alignviewers.unindexed_remote_static` endpoint
- User sessions to check files served by `server.blueprints.alignviewers.remote_static` endpoint
- Moved Beacon-related functions to a dedicated app extension
- Audit Filter now also loads filter displaying the variants for it
### Fixed
- Handle `attachment_filename` parameter renamed to `download_name` when Flask 2.2 will be released
- Removed cursor timeout param in cases find adapter function to avoid many code warnings
- Removed stream argument deprecation warning in tests
- Handle `no intervals found` warning in load_region test
- Beacon remove variants
- Protect remote_cors function in alignviewers view from Server-Side Request Forgery (SSRF)
- Check creation date of last document in gene collection to display when genes collection was updated last

## [4.51]
### Added
- Config file containing codecov settings for pull requests
- Add an IGV.js direct link button from case page
- Security policy file
- Hide/shade compound variants based on rank score on variantS from filter
- Chromograph legend documentation direct link
### Changed
- Updated deprecated Codecov GitHub action to v.2
- Simplified code of scout/adapter/mongo/variant
- Update IGV.js to v2.11.2
- Show summary number of variant gene panels on general report if more than 3
### Fixed
- Marrvel link for variants in genome build 38 (using liftover to build 37)
- Remove flags from codecov config file
- Fixed filter bug with high negative SPIDEX scores
- Renamed IARC TP53 button to to `TP53 Database`, modified also link since IARC has been moved to the US NCI: `https://tp53.isb-cgc.org/`
- Parsing new format of OMIM case info when exporting patients to Matchmaker
- Remove flask-debugtoolbar lib dependency that is using deprecated code and causes app to crash after new release of Jinja2 (3.1)
- Variant page crashing for cases with old OMIM terms structure (a list of integers instead of dictionary)
- Variant page crashing when creating MARRVEL link for cases with no genome build
- SpliceAI documentation link
- Fix deprecated `safe_str_cmp` import from `werkzeug.security` by freezing Werkzeug lib to v2.0 until Flask_login v.0.6 with bugfix is released
- List gene names densely in general report for SVs that contain more than 3 genes
- Show transcript ids on refseq genes on hg19 in IGV.js, using refgene source
- Display correct number of genes in general report for SVs that contain more than 32 genes
- Broken Google login after new major release of `lepture/authlib`
- Fix frequency and callers display on case general report

## [4.50.1]
### Fixed
- Show matching causative STR_repid for legacy str variants (pre Stranger hgnc_id)

## [4.50]
### Added
- Individual-specific OMIM terms
- OMIM disease descriptions in ClinVar submission form
- Add a toggle for melter rerun monitoring of cases
- Add a config option to show the rerun monitoring toggle
- Add a cli option to export cases with rerun monitoring enabled
- Add a link to STRipy for STR variants; shallow for ARX and HOXA13
- Hide by default variants only present in unaffected individuals in variants filters
- OMIM terms in general case report
- Individual-level info on OMIM and HPO terms in general case report
- PanelApp gene link among the external links on variant page
- Dashboard case filters fields help
- Filter cases by OMIM terms in cases and dashboard pages
### Fixed
- A malformed panel id request would crash with exception: now gives user warning flash with redirect
- Link to HPO resource file hosted on `http://purl.obolibrary.org`
- Gene search form when gene exists only in build 38
- Fixed odd redirect error and poor error message on missing column for gene panel csv upload
- Typo in parse variant transcripts function
- Modified keys name used to parse local observations (archived) frequencies to reflect change in MIP keys naming
- Better error handling for partly broken/timed out chanjo reports
- Broken javascript code when case Chromograph data is malformed
- Broader space for case synopsis in general report
- Show partial causatives on causatives and matching causatives panels
- Partial causative assignment in cases with no OMIM or HPO terms
- Partial causative OMIM select options in variant page
### Changed
- Slightly smaller and improved layout of content in case PDF report
- Relabel more cancer variant pages somatic for navigation
- Unify caseS nav links
- Removed unused `add_compounds` param from variant controllers function
- Changed default hg19 genome for IGV.js to legacy hg19_1kg_decoy to fix a few problematic loci
- Reduce code complexity (parse/ensembl.py)
- Silence certain fields in ClinVar export if prioritised ones exist (chrom-start-end if hgvs exist)
- Made phenotype non-mandatory when marking a variant as partial causative
- Only one phenotype condition type (OMIM or HPO) per variant is used in ClinVar submissions
- ClinVar submission variant condition prefers OMIM over HPO if available
- Use lighter version of gene objects in Omim MongoDB adapter, panels controllers, panels views and institute controllers
- Gene-variants table size is now adaptive
- Remove unused file upload on gene-variants page

## [4.49]
### Fixed
- Pydantic model types for genome_build, madeline_info, peddy_ped_check and peddy_sex_check, rank_model_version and sv_rank_model_version
- Replace `MatchMaker` with `Matchmaker` in all places visible by a user
- Save diagnosis labels along with OMIM terms in Matchmaker Exchange submission objects
- `libegl-mesa0_21.0.3-0ubuntu0.3~20.04.5_amd64.deb` lib not found by GitHub actions Docker build
- Remove unused `chromograph_image_files` and `chromograph_prefixes` keys saved when creating or updating an RD case
- Search managed variants by description and with ignore case
### Changed
- Introduced page margins on exported PDF reports
- Smaller gene fonts in downloaded HPO genes PDF reports
- Reintroduced gene coverage data in the PDF-exported general report of rare-disease cases
- Check for existence of case report files before creating sidebar links
- Better description of HPO and OMIM terms for patients submitted to Matchmaker Exchange
- Remove null non-mandatory key/values when updating a case
- Freeze WTForms<3 due to several form input rendering changes

## [4.48.1]
### Fixed
- General case PDF report for recent cases with no pedigree

## [4.48]
### Added
- Option to cancel a request for research variants in case page
### Changed
- Update igv.js to v2.10.5
- Updated example of a case delivery report
- Unfreeze cyvcf2
- Builder images used in Scout Dockerfiles
- Crash report email subject gives host name
- Export general case report to PDF using PDFKit instead of WeasyPrint
- Do not include coverage report in PDF case report since they might have different orientation
- Export cancer cases's "Coverage and QC report" to PDF using PDFKit instead of Weasyprint
- Updated cancer "Coverage and QC report" example
- Keep portrait orientation in PDF delivery report
- Export delivery report to PDF using PDFKit instead of Weasyprint
- PDF export of clinical and research HPO panels using PDFKit instead of Weasyprint
- Export gene panel report to PDF using PDFKit
- Removed WeasyPrint lib dependency

### Fixed
- Reintroduced missing links to Swegen and Beacon and dbSNP in RD variant page, summary section
- Demo delivery report orientation to fit new columns
- Missing delivery report in demo case
- Cast MNVs to SNV for test
- Export verified variants from all institutes when user is admin
- Cancer coverage and QC report not found for demo cancer case
- Pull request template instructions on how to deploy to test server
- PDF Delivery report not showing Swedac logo
- Fix code typos
- Disable codefactor raised by ESLint for javascript functions located on another file
- Loading spinner stuck after downloading a PDF gene panel report
- IGV browser crashing when file system with alignment files is not mounted

## [4.47]
### Added
- Added CADD, GnomAD and genotype calls to variantS export
### Changed
- Pull request template, to illustrate how to deploy pull request branches on cg-vm1 stage server
### Fixed
- Compiled Docker image contains a patched version (v4.9) of chanjo-report

## [4.46.1]
### Fixed
- Downloading of files generated within the app container (MT-report, verified variants, pedigrees, ..)

## [4.46]
### Added
- Created a Dockefile to be used to serve the dockerized app in production
- Modified the code to collect database params specified as env vars
- Created a GitHub action that pushes the Dockerfile-server image to Docker Hub (scout-server-stage) every time a PR is opened
- Created a GitHub action that pushes the Dockerfile-server image to Docker Hub (scout-server) every time a new release is created
- Reassign MatchMaker Exchange submission to another user when a Scout user is deleted
- Expose public API JSON gene panels endpoint, primarily to enable automated rerun checking for updates
- Add utils for dictionary type
- Filter institute cases using multiple HPO terms
- Vulture GitHub action to identify and remove unused variables and imports
### Changed
- Updated the python config file documentation in admin guide
- Case configuration parsing now uses Pydantic for improved typechecking and config handling
- Removed test matrices to speed up automatic testing of PRs
- Switch from Coveralls to Codecov to handle CI test coverage
- Speed-up CI tests by caching installation of libs and splitting tests into randomized groups using pytest-test-groups
- Improved LDAP login documentation
- Use lib flask-ldapconn instead of flask_ldap3_login> to handle ldap authentication
- Updated Managed variant documentation in user guide
- Fix and simplify creating and editing of gene panels
- Simplified gene variants search code
- Increased the height of the genes track in the IGV viewer
### Fixed
- Validate uploaded managed variant file lines, warning the user.
- Exporting validated variants with missing "genes" database key
- No results returned when searching for gene variants using a phenotype term
- Variants filtering by gene symbols file
- Make gene HGNC symbols field mandatory in gene variants page and run search only on form submit
- Make sure collaborator gene variants are still visible, even if HPO filter is used

## [4.45]
### Added
### Changed
- Start Scout also when loqusdbapi is not reachable
- Clearer definition of manual standard and custom inheritance models in gene panels
- Allow searching multiple chromosomes in filters
### Fixed
- Gene panel crashing on edit action

## [4.44]
### Added
### Changed
- Display Gene track beneath each sample track when displaying splice junctions in igv browser
- Check outdated gene symbols and update with aliases for both RD and cancer variantS
### Fixed
- Added query input check and fixed the Genes API endpoint to return a json formatted error when request is malformed
- Typo in ACMG BP6 tooltip

## [4.43.1]
### Added
- Added database index for OMIM disease term genes
### Changed
### Fixed
- Do not drop HPO terms collection when updating HPO terms via the command line
- Do not drop disease (OMIM) terms collection when updating diseases via the command line

## [4.43]
### Added
- Specify which collection(s) update/build indexes for
### Fixed
- Do not drop genes and transcripts collections when updating genes via the command line

## [4.42.1]
### Added
### Changed
### Fixed
- Freeze PyMongo lib to version<4.0 to keep supporting previous MongoDB versions
- Speed up gene panels creation and update by collecting only light gene info from database
- Avoid case page crash on Phenomizer queries timeout

## [4.42]
### Added
- Choose custom pinned variants to submit to MatchMaker Exchange
- Submit structural variant as genes to the MatchMaker Exchange
- Added function for maintainers and admins to remove gene panels
- Admins can restore deleted gene panels
- A development docker-compose file illustrating the scout/chanjo-report integration
- Show AD on variants view for cancer SV (tumor and normal)
- Cancer SV variants filter AD, AF (tumor and normal)
- Hiding the variants score column also from cancer SVs, as for the SNVs
### Changed
- Enforce same case _id and display_name when updating a case
- Enforce same individual ids, display names and affected status when updating a case
- Improved documentation for connecting to loqusdb instances (including loqusdbapi)
- Display and download HPO gene panels' gene symbols in italics
- A faster-built and lighter Docker image
- Reduce complexity of `panels` endpoint moving some code to the panels controllers
- Update requirements to use flask-ldap3-login>=0.9.17 instead of freezing WTForm
### Fixed
- Use of deprecated TextField after the upgrade of WTF to v3.0
- Freeze to WTForms to version < 3
- Remove the extra files (bed files and madeline.svg) introduced by mistake
- Cli command loading demo data in docker-compose when case custom images exist and is None
- Increased MongoDB connection serverSelectionTimeoutMS parameter to 30K (default value according to MongoDB documentation)
- Better differentiate old obs counts 0 vs N/A
- Broken cancer variants page when default gene panel was deleted
- Typo in tx_overview function in variant controllers file
- Fixed loqusdbapi SV search URL
- SV variants filtering using Decipher criterion
- Removing old gene panels that don't contain the `maintainer` key.

## [4.41.1]
### Fixed
- General reports crash for variant annotations with same variant on other cases

## [4.41]
### Added
- Extended the instructions for running the Scout Docker image (web app and cli).
- Enabled inclusion of custom images to STR variant view
### Fixed
- General case report sorting comments for variants with None genetic models
- Do not crash but redirect to variants page with error when a variant is not found for a case
- UCSC links coordinates for SV variants with start chromosome different than end chromosome
- Human readable variants name in case page for variants having start chromosome different from end chromosome
- Avoid always loading all transcripts when checking gene symbol: introduce gene captions
- Slow queries for evaluated variants on e.g. case page - use events instead
### Changed
- Rearrange variant page again, moving severity predictions down.
- More reactive layout width steps on variant page

## [4.40.1]
### Added
### Fixed
- Variants dismissed with inconsistent inheritance pattern can again be shown in general case report
- General report page for variants with genes=None
- General report crashing when variants have no panels
- Added other missing keys to case and variant dictionaries passed to general report
### Changed

## [4.40]
### Added
- A .cff citation file
- Phenotype search API endpoint
- Added pagination to phenotype API
- Extend case search to include internal MongoDB id
- Support for connecting to a MongoDB replica set (.py config files)
- Support for connecting to a MongoDB replica set (.yaml config files)
### Fixed
- Command to load the OMIM gene panel (`scout load panel --omim`)
- Unify style of pinned and causative variants' badges on case page
- Removed automatic spaces after punctuation in comments
- Remove the hardcoded number of total individuals from the variant's old observations panel
- Send delete requests to a connected Beacon using the DELETE method
- Layout of the SNV and SV variant page - move frequency up
### Changed
- Stop updating database indexes after loading exons via command line
- Display validation status badge also for not Sanger-sequenced variants
- Moved Frequencies, Severity and Local observations panels up in RD variants page
- Enabled Flask CORS to communicate CORS status to js apps
- Moved the code preparing the transcripts overview to the backend
- Refactored and filtered json data used in general case report
- Changed the database used in docker-compose file to use the official MongoDB v4.4 image
- Modified the Python (3.6, 3.8) and MongoDB (3.2, 4.4, 5.0) versions used in testing matrices (GitHub actions)
- Capitalize case search terms on institute and dashboard pages


## [4.39]
### Added
- COSMIC IDs collected from CSQ field named `COSMIC`
### Fixed
- Link to other causative variants on variant page
- Allow multiple COSMIC links for a cancer variant
- Fix floating text in severity box #2808
- Fixed MitoMap and HmtVar links for hg38 cases
- Do not open new browser tabs when downloading files
- Selectable IGV tracks on variant page
- Missing splice junctions button on variant page
- Refactor variantS representative gene selection, and use it also for cancer variant summary
### Changed
- Improve Javascript performance for displaying Chromograph images
- Make ClinVar classification more evident in cancer variant page

## [4.38]
### Added
- Option to hide Alamut button in the app config file
### Fixed
- Library deprecation warning fixed (insert is deprecated. Use insert_one or insert_many instead)
- Update genes command will not trigger an update of database indices any more
- Missing resources in temporary downloading directory when updating genes using the command line
- Restore previous variant ACMG classification in a scrollable div
- Loading spinner not stopping after downloading PDF case reports and variant list export
- Add extra Alamut links higher up on variant pages
- Improve UX for phenotypes in case page
- Filter and export of STR variants
- Update look of variants page navigation buttons
### Changed

## [4.37]
### Added
- Highlight and show version number for RefSeq MANE transcripts.
- Added integration to a rerunner service for toggling reanalysis with updated pedigree information
- SpliceAI display and parsing from VEP CSQ
- Display matching tiered variants for cancer variants
- Display a loading icon (spinner) until the page loads completely
- Display filter badges in cancer variants list
- Update genes from pre-downloaded file resources
- On login, OS, browser version and screen size are saved anonymously to understand how users are using Scout
- API returning institutes data for a given user: `/api/v1/institutes`
- API returning case data for a given institute: `/api/v1/institutes/<institute_id>/cases`
- Added GMS and Lund university hospital logos to login page
- Made display of Swedac logo configurable
- Support for displaying custom images in case view
- Individual-specific HPO terms
- Optional alamut_key in institute settings for Alamut Plus software
- Case report API endpoint
- Tooltip in case explaining that genes with genome build different than case genome build will not be added to dynamic HPO panel.
- Add DeepVariant as a caller
### Fixed
- Updated IGV to v2.8.5 to solve missing gene labels on some zoom levels
- Demo cancer case config file to load somatic SNVs and SVs only.
- Expand list of refseq trancripts in ClinVar submission form
- Renamed `All SNVs and INDELs` institute sidebar element to `Search SNVs and INDELs` and fixed its style.
- Add missing parameters to case load-config documentation
- Allow creating/editing gene panels and dynamic gene panels with genes present in genome build 38
- Bugfix broken Pytests
- Bulk dismissing variants error due to key conversion from string to integer
- Fix typo in index documentation
- Fixed crash in institute settings page if "collaborators" key is not set in database
- Don't stop Scout execution if LoqusDB call fails and print stacktrace to log
- Bug when case contains custom images with value `None`
- Bug introduced when fixing another bug in Scout-LoqusDB interaction
- Loading of OMIM diagnoses in Scout demo instance
- Remove the docker-compose with chanjo integration because it doesn't work yet.
- Fixed standard docker-compose with scout demo data and database
- Clinical variant assessments not present for pinned and causative variants on case page.
- MatchMaker matching one node at the time only
- Remove link from previously tiered variants badge in cancer variants page
- Typo in gene cell on cancer variants page
- Managed variants filter form
### Changed
- Better naming for variants buttons on cancer track (somatic, germline). Also show cancer research button if available.
- Load case with missing panels in config files, but show warning.
- Changing the (Female, Male) symbols to (F/M) letters in individuals_table and case-sma.
- Print stacktrace if case load command fails
- Added sort icon and a pointer to the cursor to all tables with sortable fields
- Moved variant, gene and panel info from the basic pane to summary panel for all variants.
- Renamed `Basics` panel to `Classify` on variant page.
- Revamped `Basics` panel to a panel dedicated to classify variants
- Revamped the summary panel to be more compact.
- Added dedicated template for cancer variants
- Removed Gene models, Gene annotations and Conservation panels for cancer variants
- Reorganized the orders of panels for variant and cancer variant views
- Added dedicated variant quality panel and removed relevant panes
- A more compact case page
- Removed OMIM genes panel
- Make genes panel, pinned variants panel, causative variants panel and ClinVar panel scrollable on case page
- Update to Scilifelab's 2020 logo
- Update Gens URL to support Gens v2.0 format
- Refactor tests for parsing case configurations
- Updated links to HPO downloadable resources
- Managed variants filtering defaults to all variant categories
- Changing the (Kind) drop-down according to (Category) drop-down in Managed variant add variant
- Moved Gens button to individuals table
- Check resource files availability before starting updating OMIM diagnoses
- Fix typo in `SHOW_OBSERVED_VARIANT_ARCHIVE` config param

## [4.36]
### Added
- Parse and save splice junction tracks from case config file
- Tooltip in observations panel, explaining that case variants with no link might be old variants, not uploaded after a case rerun
### Fixed
- Warning on overwriting variants with same position was no longer shown
- Increase the height of the dropdowns to 425px
- More indices for the case table as it grows, specifically for causatives queries
- Splice junction tracks not centered over variant genes
- Total number of research variants count
- Update variants stats in case documents every time new variants are loaded
- Bug in flashing warning messages when filtering variants
### Changed
- Clearer warning messages for genes and gene/gene-panels searches in variants filters

## [4.35]
### Added
- A new index for hgnc_symbol in the hgnc_gene collection
- A Pedigree panel in STR page
- Display Tier I and II variants in case view causatives card for cancer cases
### Fixed
- Send partial file data to igv.js when visualizing sashimi plots with splice junction tracks
- Research variants filtering by gene
- Do not attempt to populate annotations for not loaded pinned/causatives
- Add max-height to all dropdowns in filters
### Changed
- Switch off non-clinical gene warnings when filtering research variants
- Don't display OMIM disease card in case view for cancer cases
- Refactored Individuals and Causative card in case view for cancer cases
- Update and style STR case report

## [4.34]
### Added
- Saved filter lock and unlock
- Filters can optionally be marked audited, logging the filter name, user and date on the case events and general report.
- Added `ClinVar hits` and `Cosmic hits` in cancer SNVs filters
- Added `ClinVar hits` to variants filter (rare disease track)
- Load cancer demo case in docker-compose files (default and demo file)
- Inclusive-language check using [woke](https://github.com/get-woke/woke) github action
- Add link to HmtVar for mitochondrial variants (if VCF is annotated with HmtNote)
- Grey background for dismissed compounds in variants list and variant page
- Pin badge for pinned compounds in variants list and variant page
- Support LoqusDB REST API queries
- Add a docker-compose-matchmaker under scout/containers/development to test matchmaker locally
- Script to investigate consequences of symbol search bug
- Added GATK to list of SV and cancer SV callers
### Fixed
- Make MitoMap link work for hg38 again
- Export Variants feature crashing when one of the variants has no primary transcripts
- Redirect to last visited variantS page when dismissing variants from variants list
- Improved matching of SVs Loqus occurrences in other cases
- Remove padding from the list inside (Matching causatives from other cases) panel
- Pass None to get_app function in CLI base since passing script_info to app factory functions was deprecated in Flask 2.0
- Fixed failing tests due to Flask update to version 2.0
- Speed up user events view
- Causative view sort out of memory error
- Use hgnc_id for gene filter query
- Typo in case controllers displaying an error every time a patient is matched against external MatchMaker nodes
- Do not crash while attempting an update for variant documents that are too big (> 16 MB)
- Old STR causatives (and other variants) may not have HGNC symbols - fix sort lambda
- Check if gene_obj has primary_transcript before trying to access it
- Warn if a gene manually searched is in a clinical panel with an outdated name when filtering variants
- ChrPos split js not needed on STR page yet
### Changed
- Remove parsing of case `genome_version`, since it's not used anywhere downstream
- Introduce deprecation warning for Loqus configs that are not dictionaries
- SV clinical filter no longer filters out sub 100 nt variants
- Count cases in LoqusDB by variant type
- Commit pulse repo badge temporarily set to weekly
- Sort ClinVar submissions objects by ascending "Last evaluated" date
- Refactored the MatchMaker integration as an extension
- Replaced some sensitive words as suggested by woke linter
- Documentation for load-configuration rewritten.
- Add styles to MatchMaker matches table
- More detailed info on the data shared in MatchMaker submission form

## [4.33.1]
### Fixed
- Include markdown for release autodeploy docs
- Use standard inheritance model in ClinVar (https://ftp.ncbi.nlm.nih.gov/pub/GTR/standard_terms/Mode_of_inheritance.txt)
- Fix issue crash with variants that have been unflagged causative not being available in other causatives
### Added
### Changed

## [4.33]
### Fixed
- Command line crashing when updating an individual not found in database
- Dashboard page crashing when filters return no data
- Cancer variants filter by chromosome
- /api/v1/genes now searches for genes in all genome builds by default
- Upgraded igv.js to version 2.8.1 (Fixed Unparsable bed record error)
### Added
- Autodeploy docs on release
- Documentation for updating case individuals tracks
- Filter cases and dashboard stats by analysis track
### Changed
- Changed from deprecated db update method
- Pre-selected fields to run queries with in dashboard page
- Do not filter by any institute when first accessing the dashboard
- Removed OMIM panel in case view for cancer cases
- Display Tier I and II variants in case view causatives panel for cancer cases
- Refactored Individuals and Causative panels in case view for cancer cases

## [4.32.1]
### Fixed
- iSort lint check only
### Changed
- Institute cases page crashing when a case has track:Null
### Added

## [4.32]
### Added
- Load and show MITOMAP associated diseases from VCF (INFO field: MitomapAssociatedDiseases, via HmtNote)
- Show variant allele frequencies for mitochondrial variants (GRCh38 cases)
- Extend "public" json API with diseases (OMIM) and phenotypes (HPO)
- HPO gene list download now has option for clinical and non-clinical genes
- Display gene splice junctions data in sashimi plots
- Update case individuals with splice junctions tracks
- Simple Docker compose for development with local build
- Make Phenomodels subpanels collapsible
- User side documentation of cytogenomics features (Gens, Chromograph, vcf2cytosure, rhocall)
- iSort GitHub Action
- Support LoqusDB REST API queries
### Fixed
- Show other causative once, even if several events point to it
- Filtering variants by mitochondrial chromosome for cases with genome build=38
- HPO gene search button triggers any warnings for clinical / non-existing genes also on first search
- Fixed a bug in variants pages caused by MT variants without alt_frequency
- Tests for CADD score parsing function
- Fixed the look of IGV settings on SNV variant page
- Cases analyzed once shown as `rerun`
- Missing case track on case re-upload
- Fixed severity rank for SO term "regulatory region ablation"
### Changed
- Refactor according to CodeFactor - mostly reuse of duplicated code
- Phenomodels language adjustment
- Open variants in a new window (from variants page)
- Open overlapping and compound variants in a new window (from variant page)
- gnomAD link points to gnomAD v.3 (build GRCh38) for mitochondrial variants.
- Display only number of affected genes for dismissed SVs in general report
- Chromosome build check when populating the variants filter chromosome selection
- Display mitochondrial and rare diseases coverage report in cases with missing 'rare' track

## [4.31.1]
### Added
### Changed
- Remove mitochondrial and coverage report from cancer cases sidebar
### Fixed
- ClinVar page when dbSNP id is None

## [4.31]
### Added
- gnomAD annotation field in admin guide
- Export also dynamic panel genes not associated to an HPO term when downloading the HPO panel
- Primary HGNC transcript info in variant export files
- Show variant quality (QUAL field from vcf) in the variant summary
- Load/update PDF gene fusion reports (clinical and research) generated with Arriba
- Support new MANE annotations from VEP (both MANE Select and MANE Plus Clinical)
- Display on case activity the event of a user resetting all dismissed variants
- Support gnomAD population frequencies for mitochondrial variants
- Anchor links in Casedata ClinVar panels to redirect after renaming individuals
### Fixed
- Replace old docs link www.clinicalgenomics.se/scout with new https://clinical-genomics.github.io/scout
- Page formatting issues whenever case and variant comments contain extremely long strings with no spaces
- Chromograph images can be one column and have scrollbar. Removed legacy code.
- Column labels for ClinVar case submission
- Page crashing looking for LoqusDB observation when variant doesn't exist
- Missing inheritance models and custom inheritance models on newly created gene panels
- Accept only numbers in managed variants filter as position and end coordinates
- SNP id format and links in Variant page, ClinVar submission form and general report
- Case groups tooltip triggered only when mouse is on the panel header
### Changed
- A more compact case groups panel
- Added landscape orientation CSS style to cancer coverage and QC demo report
- Improve user documentation to create and save new gene panels
- Removed option to use space as separator when uploading gene panels
- Separating the columns of standard and custom inheritance models in gene panels
- Improved ClinVar instructions for users using non-English Excel

## [4.30.2]
### Added
### Fixed
- Use VEP RefSeq ID if RefSeq list is empty in RefSeq transcripts overview
- Bug creating variant links for variants with no end_chrom
### Changed

## [4.30.1]
### Added
### Fixed
- Cryptography dependency fixed to use version < 3.4
### Changed

## [4.30]
### Added
- Introduced a `reset dismiss variant` verb
- Button to reset all dismissed variants for a case
- Add black border to Chromograph ideograms
- Show ClinVar annotations on variantS page
- Added integration with GENS, copy number visualization tool
- Added a VUS label to the manual classification variant tags
- Add additional information to SNV verification emails
- Tooltips documenting manual annotations from default panels
- Case groups now show bam files from all cases on align view
### Fixed
- Center initial igv view on variant start with SNV/indels
- Don't set initial igv view to negative coordinates
- Display of GQ for SV and STR
- Parsing of AD and related info for STRs
- LoqusDB field in institute settings accepts only existing Loqus instances
- Fix DECIPHER link to work after DECIPHER migrated to GRCh38
- Removed visibility window param from igv.js genes track
- Updated HPO download URL
- Patch HPO download test correctly
- Reference size on STR hover not needed (also wrong)
- Introduced genome build check (allowed values: 37, 38, "37", "38") on case load
- Improve case searching by assignee full name
- Populating the LoqusDB select in institute settings
### Changed
- Cancer variants table header (pop freq etc)
- Only admin users can modify LoqusDB instance in Institute settings
- Style of case synopsis, variants and case comments
- Switched to igv.js 2.7.5
- Do not choke if case is missing research variants when research requested
- Count cases in LoqusDB by variant type
- Introduce deprecation warning for Loqus configs that are not dictionaries
- Improve create new gene panel form validation
- Make XM- transcripts less visible if they don't overlap with transcript refseq_id in variant page
- Color of gene panels and comments panels on cases and variant pages
- Do not choke if case is missing research variants when reserch requested

## [4.29.1]
### Added
### Fixed
- Always load STR variants regardless of RankScore threshold (hotfix)
### Changed

## [4.29]
### Added
- Added a page about migrating potentially breaking changes to the documentation
- markdown_include in development requirements file
- STR variants filter
- Display source, Z-score, inheritance pattern for STR annotations from Stranger (>0.6.1) if available
- Coverage and quality report to cancer view
### Fixed
- ACMG classification page crashing when trying to visualize a classification that was removed
- Pretty print HGVS on gene variants (URL-decode VEP)
- Broken or missing link in the documentation
- Multiple gene names in ClinVar submission form
- Inheritance model select field in ClinVar submission
- IGV.js >2.7.0 has an issue with the gene track zoom levels - temp freeze at 2.7.0
- Revert CORS-anywhere and introduce a local http proxy for cloud tracks
### Changed

## [4.28]
### Added
- Chromograph integration for displaying PNGs in case-page
- Add VAF to cancer case general report, and remove some of its unused fields
- Variants filter compatible with genome browser location strings
- Support for custom public igv tracks stored on the cloud
- Add tests to increase testing coverage
- Update case variants count after deleting variants
- Update IGV.js to latest (v2.7.4)
- Bypass igv.js CORS check using `https://github.com/Rob--W/cors-anywhere`
- Documentation on default and custom IGV.js tracks (admin docs)
- Lock phenomodels so they're editable by admins only
- Small case group assessment sharing
- Tutorial and files for deploying app on containers (Kubernetes pods)
- Canonical transcript and protein change of canonical transcript in exported variants excel sheet
- Support for Font Awesome version 6
- Submit to Beacon from case page sidebar
- Hide dismissed variants in variants pages and variants export function
- Systemd service files and instruction to deploy Scout using podman
### Fixed
- Bugfix: unused `chromgraph_prefix |tojson` removed
- Freeze coloredlogs temporarily
- Marrvel link
- Don't show TP53 link for silent or synonymous changes
- OMIM gene field accepts any custom number as OMIM gene
- Fix Pytest single quote vs double quote string
- Bug in gene variants search by similar cases and no similar case is found
- Delete unused file `userpanel.py`
- Primary transcripts in variant overview and general report
- Google OAuth2 login setup in README file
- Redirect to 'missing file'-icon if configured Chromograph file is missing
- Javascript error in case page
- Fix compound matching during variant loading for hg38
- Cancer variants view containing variants dismissed with cancer-specific reasons
- Zoom to SV variant length was missing IGV contig select
- Tooltips on case page when case has no default gene panels
### Changed
- Save case variants count in case document and not in sessions
- Style of gene panels multiselect on case page
- Collapse/expand main HPO checkboxes in phenomodel preview
- Replaced GQ (Genotype quality) with VAF (Variant allele frequency) in cancer variants GT table
- Allow loading of cancer cases with no tumor_purity field
- Truncate cDNA and protein changes in case report if longer than 20 characters


## [4.27]
### Added
- Exclude one or more variant categories when running variants delete command
### Fixed
### Changed

## [4.26.1]
### Added
### Fixed
- Links with 1-letter aa codes crash on frameshift etc
### Changed

## [4.26]
### Added
- Extend the delete variants command to print analysis date, track, institute, status and research status
- Delete variants by type of analysis (wgs|wes|panel)
- Links to cBioPortal, MutanTP53, IARC TP53, OncoKB, MyCancerGenome, CIViC
### Fixed
- Deleted variants count
### Changed
- Print output of variants delete command as a tab separated table

## [4.25]
### Added
- Command line function to remove variants from one or all cases
### Fixed
- Parse SMN None calls to None rather than False

## [4.24.1]
### Fixed
- Install requirements.txt via setup file

## [4.24]
### Added
- Institute-level phenotype models with sub-panels containing HPO and OMIM terms
- Runnable Docker demo
- Docker image build and push github action
- Makefile with shortcuts to docker commands
- Parse and save synopsis, phenotype and cohort terms from config files upon case upload
### Fixed
- Update dismissed variant status when variant dismissed key is missing
- Breakpoint two IGV button now shows correct chromosome when different from bp1
- Missing font lib in Docker image causing the PDF report download page to crash
- Sentieon Manta calls lack Somaticscore - load anyway
- ClinVar submissions crashing due to pinned variants that are not loaded
- Point ExAC pLI score to new gnomad server address
- Bug uploading cases missing phenotype terms in config file
- STRs loaded but not shown on browser page
- Bug when using adapter.variant.get_causatives with case_id without causatives
- Problem with fetching "solved" from scout export cases cli
- Better serialising of datetime and bson.ObjectId
- Added `volumes` folder to .gitignore
### Changed
- Make matching causative and managed variants foldable on case page
- Remove calls to PyMongo functions marked as deprecated in backend and frontend(as of version 3.7).
- Improved `scout update individual` command
- Export dynamic phenotypes with ordered gene lists as PDF


## [4.23]
### Added
- Save custom IGV track settings
- Show a flash message with clear info about non-valid genes when gene panel creation fails
- CNV report link in cancer case side navigation
- Return to comment section after editing, deleting or submitting a comment
- Managed variants
- MT vs 14 chromosome mean coverage stats if Scout is connected to Chanjo
### Fixed
- missing `vcf_cancer_sv` and `vcf_cancer_sv_research` to manual.
- Split ClinVar multiple clnsig values (slash-separated) and strip them of underscore for annotations without accession number
- Timeout of `All SNVs and INDELs` page when no valid gene is provided in the search
- Round CADD (MIPv9)
- Missing default panel value
- Invisible other causatives lines when other causatives lack gene symbols
### Changed
- Do not freeze mkdocs-material to version 4.6.1
- Remove pre-commit dependency

## [4.22]
### Added
- Editable cases comments
- Editable variants comments
### Fixed
- Empty variant activity panel
- STRs variants popover
- Split new ClinVar multiple significance terms for a variant
- Edit the selected comment, not the latest
### Changed
- Updated RELEASE docs.
- Pinned variants card style on the case page
- Merged `scout export exons` and `scout view exons` commands


## [4.21.2]
### Added
### Fixed
- Do not pre-filter research variants by (case-default) gene panels
- Show OMIM disease tooltip reliably
### Changed

## [4.21.1]
### Added
### Fixed
- Small change to Pop Freq column in variants ang gene panels to avoid strange text shrinking on small screens
- Direct use of HPO list for Clinical HPO SNV (and cancer SNV) filtering
- PDF coverage report redirecting to login page
### Changed
- Remove the option to dismiss single variants from all variants pages
- Bulk dismiss SNVs, SVs and cancer SNVs from variants pages

## [4.21]
### Added
- Support to configure LoqusDB per institute
- Highlight causative variants in the variants list
- Add tests. Mostly regarding building internal datatypes.
- Remove leading and trailing whitespaces from panel_name and display_name when panel is created
- Mark MANE transcript in list of transcripts in "Transcript overview" on variant page
- Show default panel name in case sidebar
- Previous buttons for variants pagination
- Adds a gh action that checks that the changelog is updated
- Adds a gh action that deploys new releases automatically to pypi
- Warn users if case default panels are outdated
- Define institute-specific gene panels for filtering in institute settings
- Use institute-specific gene panels in variants filtering
- Show somatic VAF for pinned and causative variants on case page

### Fixed
- Report pages redirect to login instead of crashing when session expires
- Variants filter loading in cancer variants page
- User, Causative and Cases tables not scaling to full page
- Improved docs for an initial production setup
- Compatibility with latest version of Black
- Fixed tests for Click>7
- Clinical filter required an extra click to Filter to return variants
- Restore pagination and shrink badges in the variants page tables
- Removing a user from the command line now inactivates the case only if user is last assignee and case is active
- Bugfix, LoqusDB per institute feature crashed when institute id was empty string
- Bugfix, LoqusDB calls where missing case count
- filter removal and upload for filters deleted from another page/other user
- Visualize outdated gene panels info in a popover instead of a tooltip in case page side panel

### Changed
- Highlight color on normal STRs in the variants table from green to blue
- Display breakpoints coordinates in verification emails only for structural variants


## [4.20]
### Added
- Display number of filtered variants vs number of total variants in variants page
- Search case by HPO terms
- Dismiss variant column in the variants tables
- Black and pre-commit packages to dev requirements

### Fixed
- Bug occurring when rerun is requested twice
- Peddy info fields in the demo config file
- Added load config safety check for multiple alignment files for one individual
- Formatting of cancer variants table
- Missing Score in SV variants table

### Changed
- Updated the documentation on how to create a new software release
- Genome build-aware cytobands coordinates
- Styling update of the Matchmaker card
- Select search type in case search form


## [4.19]

### Added
- Show internal ID for case
- Add internal ID for downloaded CGH files
- Export dynamic HPO gene list from case page
- Remove users as case assignees when their account is deleted
- Keep variants filters panel expanded when filters have been used

### Fixed
- Handle the ProxyFix ModuleNotFoundError when Werkzeug installed version is >1.0
- General report formatting issues whenever case and variant comments contain extremely long strings with no spaces

### Changed
- Created an institute wrapper page that contains list of cases, causatives, SNVs & Indels, user list, shared data and institute settings
- Display case name instead of case ID on clinVar submissions
- Changed icon of sample update in clinVar submissions


## [4.18]

### Added
- Filter cancer variants on cytoband coordinates
- Show dismiss reasons in a badge with hover for clinical variants
- Show an ellipsis if 10 cases or more to display with loqusdb matches
- A new blog post for version 4.17
- Tooltip to better describe Tumor and Normal columns in cancer variants
- Filter cancer SNVs and SVs by chromosome coordinates
- Default export of `Assertion method citation` to clinVar variants submission file
- Button to export up to 500 cancer variants, filtered or not
- Rename samples of a clinVar submission file

### Fixed
- Apply default gene panel on return to cancer variantS from variant view
- Revert to certificate checking when asking for Chanjo reports
- `scout download everything` command failing while downloading HPO terms

### Changed
- Turn tumor and normal allelic fraction to decimal numbers in tumor variants page
- Moved clinVar submissions code to the institutes blueprints
- Changed name of clinVar export files to FILENAME.Variant.csv and FILENAME.CaseData.csv
- Switched Google login libraries from Flask-OAuthlib to Authlib


## [4.17.1]

### Fixed
- Load cytobands for cases with chromosome build not "37" or "38"


## [4.17]

### Added
- COSMIC badge shown in cancer variants
- Default gene-panel in non-cancer structural view in url
- Filter SNVs and SVs by cytoband coordinates
- Filter cancer SNV variants by alt allele frequency in tumor
- Correct genome build in UCSC link from structural variant page



### Fixed
- Bug in clinVar form when variant has no gene
- Bug when sharing cases with the same institute twice
- Page crashing when removing causative variant tag
- Do not default to GATK caller when no caller info is provided for cancer SNVs


## [4.16.1]

### Fixed
- Fix the fix for handling of delivery reports for rerun cases

## [4.16]

### Added
- Adds possibility to add "lims_id" to cases. Currently only stored in database, not shown anywhere
- Adds verification comment box to SVs (previously only available for small variants)
- Scrollable pedigree panel

### Fixed
- Error caused by changes in WTForm (new release 2.3.x)
- Bug in OMIM case page form, causing the page to crash when a string was provided instead of a numerical OMIM id
- Fix Alamut link to work properly on hg38
- Better handling of delivery reports for rerun cases
- Small CodeFactor style issues: matchmaker results counting, a couple of incomplete tests and safer external xml
- Fix an issue with Phenomizer introduced by CodeFactor style changes

### Changed
- Updated the version of igv.js to 2.5.4

## [4.15.1]

### Added
- Display gene names in ClinVar submissions page
- Links to Varsome in variant transcripts table

### Fixed
- Small fixes to ClinVar submission form
- Gene panel page crash when old panel has no maintainers

## [4.15]

### Added
- Clinvar CNVs IGV track
- Gene panels can have maintainers
- Keep variant actions (dismissed, manual rank, mosaic, acmg, comments) upon variant re-upload
- Keep variant actions also on full case re-upload

### Fixed
- Fix the link to Ensembl for SV variants when genome build 38.
- Arrange information in columns on variant page
- Fix so that new cosmic identifier (COSV) is also acceptable #1304
- Fixed COSMIC tag in INFO (outside of CSQ) to be parses as well with `&` splitter.
- COSMIC stub URL changed to https://cancer.sanger.ac.uk/cosmic/search?q= instead.
- Updated to a version of IGV where bigBed tracks are visualized correctly
- Clinvar submission files are named according to the content (variant_data and case_data)
- Always show causatives from other cases in case overview
- Correct disease associations for gene symbol aliases that exist as separate genes
- Re-add "custom annotations" for SV variants
- The override ClinVar P/LP add-in in the Clinical Filter failed for new CSQ strings

### Changed
- Runs all CI checks in github actions

## [4.14.1]

### Fixed
- Error when variant found in loqusdb is not loaded for other case

## [4.14]

### Added
- Use github actions to run tests
- Adds CLI command to update individual alignments path
- Update HPO terms using downloaded definitions files
- Option to use alternative flask config when running `scout serve`
- Requirement to use loqusdb >= 2.5 if integrated

### Fixed
- Do not display Pedigree panel in cancer view
- Do not rely on internet connection and services available when running CI tests
- Variant loading assumes GATK if no caller set given and GATK filter status is seen in FILTER
- Pass genome build param all the way in order to get the right gene mappings for cases with build 38
- Parse correctly variants with zero frequency values
- Continue even if there are problems to create a region vcf
- STR and cancer variant navigation back to variants pages could fail

### Changed
- Improved code that sends requests to the external APIs
- Updates ranges for user ranks to fit todays usage
- Run coveralls on github actions instead of travis
- Run pip checks on github actions instead of coveralls
- For hg38 cases, change gnomAD link to point to version 3.0 (which is hg38 based)
- Show pinned or causative STR variants a bit more human readable

## [4.13.1]

### Added
### Fixed
- Typo that caused not all clinvar conflicting interpretations to be loaded no matter what
- Parse and retrieve clinvar annotations from VEP-annotated (VEP 97+) CSQ VCF field
- Variant clinvar significance shown as `not provided` whenever is `Uncertain significance`
- Phenomizer query crashing when case has no HPO terms assigned
- Fixed a bug affecting `All SNVs and INDELs` page when variants don't have canonical transcript
- Add gene name or id in cancer variant view

### Changed
- Cancer Variant view changed "Variant:Transcript:Exon:HGVS" to "Gene:Transcript:Exon:HGVS"

## [4.13]

### Added
- ClinVar SNVs track in IGV
- Add SMA view with SMN Copy Number data
- Easier to assign OMIM diagnoses from case page
- OMIM terms and specific OMIM term page

### Fixed
- Bug when adding a new gene to a panel
- Restored missing recent delivery reports
- Fixed style and links to other reports in case side panel
- Deleting cases using display_name and institute not deleting its variants
- Fixed bug that caused coordinates filter to override other filters
- Fixed a problem with finding some INS in loqusdb
- Layout on SV page when local observations without cases are present
- Make scout compatible with the new HPO definition files from `http://compbio.charite.de/jenkins/`
- General report visualization error when SNVs display names are very long


### Changed


## [4.12.4]

### Fixed
- Layout on SV page when local observations without cases are present

## [4.12.3]

### Fixed
- Case report when causative or pinned SVs have non null allele frequencies

## [4.12.2]

### Fixed
- SV variant links now take you to the SV variant page again
- Cancer variant view has cleaner table data entries for "N/A" data
- Pinned variant case level display hotfix for cancer and str - more on this later
- Cancer variants show correct alt/ref reads mirroring alt frequency now
- Always load all clinical STR variants even if a region load is attempted - index may be missing
- Same case repetition in variant local observations

## [4.12.1]

### Fixed
- Bug in variant.gene when gene has no HGVS description


## [4.12]

### Added
- Accepts `alignment_path` in load config to pass bam/cram files
- Display all phenotypes on variant page
- Display hgvs coordinates on pinned and causatives
- Clear panel pending changes
- Adds option to setup the database with static files
- Adds cli command to download the resources from CLI that scout needs
- Adds test files for merged somatic SV and CNV; as well as merged SNV, and INDEL part of #1279
- Allows for upload of OMIM-AUTO gene panel from static files without api-key

### Fixed
- Cancer case HPO panel variants link
- Fix so that some drop downs have correct size
- First IGV button in str variants page
- Cancer case activates on SNV variants
- Cases activate when STR variants are viewed
- Always calculate code coverage
- Pinned/Classification/comments in all types of variants pages
- Null values for panel's custom_inheritance_models
- Discrepancy between the manual disease transcripts and those in database in gene-edit page
- ACMG classification not showing for some causatives
- Fix bug which caused IGV.js to use hg19 reference files for hg38 data
- Bug when multiple bam files sources with non-null values are available


### Changed
- Renamed `requests` file to `scout_requests`
- Cancer variant view shows two, instead of four, decimals for allele and normal


## [4.11.1]

### Fixed
- Institute settings page
- Link institute settings to sharing institutes choices

## [4.11.0]

### Added
- Display locus name on STR variant page
- Alternative key `GNOMADAF_popmax` for Gnomad popmax allele frequency
- Automatic suggestions on how to improve the code on Pull Requests
- Parse GERP, phastCons and phyloP annotations from vep annotated CSQ fields
- Avoid flickering comment popovers in variant list
- Parse REVEL score from vep annotated CSQ fields
- Allow users to modify general institute settings
- Optionally format code automatically on commit
- Adds command to backup vital parts `scout export database`
- Parsing and displaying cancer SV variants from Manta annotated VCF files
- Dismiss cancer snv variants with cancer-specific options
- Add IGV.js UPD, RHO and TIDDIT coverage wig tracks.


### Fixed
- Slightly darker page background
- Fixed an issued with parsed conservation values from CSQ
- Clinvar submissions accessible to all users of an institute
- Header toolbar when on Clinvar page now shows institute name correctly
- Case should not always inactivate upon update
- Show dismissed snv cancer variants as grey on the cancer variants page
- Improved style of mappability link and local observations on variant page
- Convert all the GET requests to the igv view to POST request
- Error when updating gene panels using a file containing BOM chars
- Add/replace gene radio button not working in gene panels


## [4.10.1]

### Fixed
- Fixed issue with opening research variants
- Problem with coveralls not called by Travis CI
- Handle Biomart service down in tests


## [4.10.0]

### Added
- Rank score model in causatives page
- Exportable HPO terms from phenotypes page
- AMP guideline tiers for cancer variants
- Adds scroll for the transcript tab
- Added CLI option to query cases on time since case event was added
- Shadow clinical assessments also on research variants display
- Support for CRAM alignment files
- Improved str variants view : sorting by locus, grouped by allele.
- Delivery report PDF export
- New mosaicism tag option
- Add or modify individuals' age or tissue type from case page
- Display GC and allele depth in causatives table.
- Included primary reference transcript in general report
- Included partial causative variants in general report
- Remove dependency of loqusdb by utilising the CLI

### Fixed
- Fixed update OMIM command bug due to change in the header of the genemap2 file
- Removed Mosaic Tag from Cancer variants
- Fixes issue with unaligned table headers that comes with hidden Datatables
- Layout in general report PDF export
- Fixed issue on the case statistics view. The validation bars didn't show up when all institutes were selected. Now they do.
- Fixed missing path import by importing pathlib.Path
- Handle index inconsistencies in the update index functions
- Fixed layout problems


## [4.9.0]

### Added
- Improved MatchMaker pages, including visible patient contacts email address
- New badges for the github repo
- Links to [GENEMANIA](genemania.org)
- Sort gene panel list on case view.
- More automatic tests
- Allow loading of custom annotations in VCF using the SCOUT_CUSTOM info tag.

### Fixed
- Fix error when a gene is added to an empty dynamic gene panel
- Fix crash when attempting to add genes on incorrect format to dynamic gene panel
- Manual rank variant tags could be saved in a "Select a tag"-state, a problem in the variants view.
- Same case evaluations are no longer shown as gray previous evaluations on the variants page
- Stay on research pages, even if reset, next first buttons are pressed..
- Overlapping variants will now be visible on variant page again
- Fix missing classification comments and links in evaluations page
- All prioritized cases are shown on cases page


## [4.8.3]

### Added

### Fixed
- Bug when ordering sanger
- Improved scrolling over long list of genes/transcripts


## [4.8.2]

### Added

### Fixed
- Avoid opening extra tab for coverage report
- Fixed a problem when rank model version was saved as floats and not strings
- Fixed a problem with displaying dismiss variant reasons on the general report
- Disable load and delete filter buttons if there are no saved filters
- Fix problem with missing verifications
- Remove duplicate users and merge their data and activity


## [4.8.1]

### Added

### Fixed
- Prevent login fail for users with id defined by ObjectId and not email
- Prevent the app from crashing with `AttributeError: 'NoneType' object has no attribute 'message'`


## [4.8.0]

### Added
- Updated Scout to use Bootstrap 4.3
- New looks for Scout
- Improved dashboard using Chart.js
- Ask before inactivating a case where last assigned user leaves it
- Genes can be manually added to the dynamic gene list directly on the case page
- Dynamic gene panels can optionally be used with clinical filter, instead of default gene panel
- Dynamic gene panels get link out to chanjo-report for coverage report
- Load all clinvar variants with clinvar Pathogenic, Likely Pathogenic and Conflicting pathogenic
- Show transcripts with exon numbers for structural variants
- Case sort order can now be toggled between ascending and descending.
- Variants can be marked as partial causative if phenotype is available for case.
- Show a frequency tooltip hover for SV-variants.
- Added support for LDAP login system
- Search snv and structural variants by chromosomal coordinates
- Structural variants can be marked as partial causative if phenotype is available for case.
- Show normal and pathologic limits for STRs in the STR variants view.
- Institute level persistent variant filter settings that can be retrieved and used.
- export causative variants to Excel
- Add support for ROH, WIG and chromosome PNGs in case-view

### Fixed
- Fixed missing import for variants with comments
- Instructions on how to build docs
- Keep sanger order + verification when updating/reloading variants
- Fixed and moved broken filter actions (HPO gene panel and reset filter)
- Fixed string conversion to number
- UCSC links for structural variants are now separated per breakpoint (and whole variant where applicable)
- Reintroduced missing coverage report
- Fixed a bug preventing loading samples using the command line
- Better inheritance models customization for genes in gene panels
- STR variant page back to list button now does its one job.
- Allows to setup scout without a omim api key
- Fixed error causing "favicon not found" flash messages
- Removed flask --version from base cli
- Request rerun no longer changes case status. Active or archived cases inactivate on upload.
- Fixed missing tooltip on the cancer variants page
- Fixed weird Rank cell in variants page
- Next and first buttons order swap
- Added pagination (and POST capability) to cancer variants.
- Improves loading speed for variant page
- Problem with updating variant rank when no variants
- Improved Clinvar submission form
- General report crashing when dismissed variant has no valid dismiss code
- Also show collaborative case variants on the All variants view.
- Improved phenotype search using dataTables.js on phenotypes page
- Search and delete users with `email` instead of `_id`
- Fixed css styles so that multiselect options will all fit one column


## [4.7.3]

### Added
- RankScore can be used with VCFs for vcf_cancer files

### Fixed
- Fix issue with STR view next page button not doing its one job.

### Deleted
- Removed pileup as a bam viewing option. This is replaced by IGV


## [4.7.2]

### Added
- Show earlier ACMG classification in the variant list

### Fixed
- Fixed igv search not working due to igv.js dist 2.2.17
- Fixed searches for cases with a gene with variants pinned or marked causative.
- Load variant pages faster after fixing other causatives query
- Fixed mitochondrial report bug for variants without genes

## [4.7.1]

### Added

### Fixed
- Fixed bug on genes page


## [4.7.0]

### Added
- Export genes and gene panels in build GRCh38
- Search for cases with variants pinned or marked causative in a given gene.
- Search for cases phenotypically similar to a case also from WUI.
- Case variant searches can be limited to similar cases, matching HPO-terms,
  phenogroups and cohorts.
- De-archive reruns and flag them as 'inactive' if archived
- Sort cases by analysis_date, track or status
- Display cases in the following order: prioritized, active, inactive, archived, solved
- Assign case to user when user activates it or asks for rerun
- Case becomes inactive when it has no assignees
- Fetch refseq version from entrez and use it in clinvar form
- Load and export of exons for all genes, independent on refseq
- Documentation for loading/updating exons
- Showing SV variant annotations: SV cgh frequencies, gnomad-SV, local SV frequencies
- Showing transcripts mapping score in segmental duplications
- Handle requests to Ensembl Rest API
- Handle requests to Ensembl Rest Biomart
- STR variants view now displays GT and IGV link.
- Description field for gene panels
- Export exons in build 37 and 38 using the command line

### Fixed
- Fixes of and induced by build tests
- Fixed bug affecting variant observations in other cases
- Fixed a bug that showed wrong gene coverage in general panel PDF export
- MT report only shows variants occurring in the specific individual of the excel sheet
- Disable SSL certifcate verification in requests to chanjo
- Updates how intervaltree and pymongo is used to void deprecated functions
- Increased size of IGV sample tracks
- Optimized tests


## [4.6.1]

### Added

### Fixed
- Missing 'father' and 'mother' keys when parsing single individual cases


## [4.6.0]

### Added
- Description of Scout branching model in CONTRIBUTING doc
- Causatives in alphabetical order, display ACMG classification and filter by gene.
- Added 'external' to the list of analysis type options
- Adds functionality to display "Tissue type". Passed via load config.
- Update to IGV 2.

### Fixed
- Fixed alignment visualization and vcf2cytosure availability for demo case samples
- Fixed 3 bugs affecting SV pages visualization
- Reintroduced the --version cli option
- Fixed variants query by panel (hpo panel + gene panel).
- Downloaded MT report contains excel files with individuals' display name
- Refactored code in parsing of config files.


## [4.5.1]

### Added

### Fixed
- update requirement to use PyYaml version >= 5.1
- Safer code when loading config params in cli base


## [4.5.0]

### Added
- Search for similar cases from scout view CLI
- Scout cli is now invoked from the app object and works under the app context

### Fixed
- PyYaml dependency fixed to use version >= 5.1


## [4.4.1]

### Added
- Display SV rank model version when available

### Fixed
- Fixed upload of delivery report via API


## [4.4.0]

### Added
- Displaying more info on the Causatives page and hiding those not causative at the case level
- Add a comment text field to Sanger order request form, allowing a message to be included in the email
- MatchMaker Exchange integration
- List cases with empty synopsis, missing HPO terms and phenotype groups.
- Search for cases with open research list, or a given case status (active, inactive, archived)

### Fixed
- Variant query builder split into several functions
- Fixed delivery report load bug


## [4.3.3]

### Added
- Different individual table for cancer cases

### Fixed
- Dashboard collects validated variants from verification events instead of using 'sanger' field
- Cases shared with collaborators are visible again in cases page
- Force users to select a real institute to share cases with (actionbar select fix)


## [4.3.2]

### Added
- Dashboard data can be filtered using filters available in cases page
- Causatives for each institute are displayed on a dedicated page
- SNVs and and SVs are searchable across cases by gene and rank score
- A more complete report with validated variants is downloadable from dashboard

### Fixed
- Clinsig filter is fixed so clinsig numerical values are returned
- Split multi clinsig string values in different elements of clinsig array
- Regex to search in multi clinsig string values or multi revstat string values
- It works to upload vcf files with no variants now
- Combined Pileup and IGV alignments for SVs having variant start and stop on the same chromosome


## [4.3.1]

### Added
- Show calls from all callers even if call is not available
- Instructions to install cairo and pango libs from WeasyPrint page
- Display cases with number of variants from CLI
- Only display cases with number of variants above certain treshold. (Also CLI)
- Export of verified variants by CLI or from the dashboard
- Extend case level queries with default panels, cohorts and phenotype groups.
- Slice dashboard statistics display using case level queries
- Add a view where all variants for an institute can be searched across cases, filtering on gene and rank score. Allows searching research variants for cases that have research open.

### Fixed
- Fixed code to extract variant conservation (gerp, phyloP, phastCons)
- Visualization of PDF-exported gene panels
- Reintroduced the exon/intron number in variant verification email
- Sex and affected status is correctly displayed on general report
- Force number validation in SV filter by size
- Display ensembl transcripts when no refseq exists


## [4.3.0]

### Added
- Mosaicism tag on variants
- Show and filter on SweGen frequency for SVs
- Show annotations for STR variants
- Show all transcripts in verification email
- Added mitochondrial export
- Adds alternative to search for SVs shorter that the given length
- Look for 'bcftools' in the `set` field of VCFs
- Display digenic inheritance from OMIM
- Displays what refseq transcript that is primary in hgnc

### Fixed

- Archived panels displays the correct date (not retroactive change)
- Fixed problem with waiting times in gene panel exports
- Clinvar fiter not working with human readable clinsig values

## [4.2.2]

### Fixed
- Fixed gene panel create/modify from CSV file utf-8 decoding error
- Updating genes in gene panels now supports edit comments and entry version
- Gene panel export timeout error

## [4.2.1]

### Fixed
- Re-introduced gene name(s) in verification email subject
- Better PDF rendering for excluded variants in report
- Problem to access old case when `is_default` did not exist on a panel


## [4.2.0]

### Added
- New index on variant_id for events
- Display overlapping compounds on variants view

### Fixed
- Fixed broken clinical filter


## [4.1.4]

### Added
- Download of filtered SVs

### Fixed
- Fixed broken download of filtered variants
- Fixed visualization issue in gene panel PDF export
- Fixed bug when updating gene names in variant controller


## [4.1.3]

### Fixed
- Displays all primary transcripts


## [4.1.2]

### Added
- Option add/replace when updating a panel via CSV file
- More flexible versioning of the gene panels
- Printing coverage report on the bottom of the pdf case report
- Variant verification option for SVs
- Logs uri without pwd when connecting
- Disease-causing transcripts in case report
- Thicker lines in case report
- Supports HPO search for cases, both terms or if described in synopsis
- Adds sanger information to dashboard

### Fixed
- Use db name instead of **auth** as default for authentication
- Fixes so that reports can be generated even with many variants
- Fixed sanger validation popup to show individual variants queried by user and institute.
- Fixed problem with setting up scout
- Fixes problem when exac file is not available through broad ftp
- Fetch transcripts for correct build in `adapter.hgnc_gene`

## [4.1.1]
- Fix problem with institute authentication flash message in utils
- Fix problem with comments
- Fix problem with ensembl link


## [4.1.0]

### Added
- OMIM phenotypes to case report
- Command to download all panel app gene panels `scout load panel --panel-app`
- Links to genenames.org and omim on gene page
- Popup on gene at variants page with gene information
- reset sanger status to "Not validated" for pinned variants
- highlight cases with variants to be evaluated by Sanger on the cases page
- option to point to local reference files to the genome viewer pileup.js. Documented in `docs.admin-guide.server`
- option to export single variants in `scout export variants`
- option to load a multiqc report together with a case(add line in load config)
- added a view for searching HPO terms. It is accessed from the top left corner menu
- Updates the variants view for cancer variants. Adds a small cancer specific filter for known variants
- Adds hgvs information on cancer variants page
- Adds option to update phenotype groups from CLI

### Fixed
- Improved Clinvar to submit variants from different cases. Fixed HPO terms in casedata according to feedback
- Fixed broken link to case page from Sanger modal in cases view
- Now only cases with non empty lists of causative variants are returned in `adapter.case(has_causatives=True)`
- Can handle Tumor only samples
- Long lists of HGNC symbols are now possible. This was previously difficult with manual, uploaded or by HPO search when changing filter settings due to GET request limitations. Relevant pages now use POST requests. Adds the dynamic HPO panel as a selection on the gene panel dropdown.
- Variant filter defaults to default panels also on SV and Cancer variants pages.

## [4.0.0]

### WARNING ###

This is a major version update and will require that the backend of pre releases is updated.
Run commands:

```
$scout update genes
$scout update hpo
```

- Created a Clinvar submission tool, to speed up Clinvar submission of SNVs and SVs
- Added an analysis report page (html and PDF format) containing phenotype, gene panels and variants that are relevant to solve a case.

### Fixed
- Optimized evaluated variants to speed up creation of case report
- Moved igv and pileup viewer under a common folder
- Fixed MT alignment view pileup.js
- Fixed coordinates for SVs with start chromosome different from end chromosome
- Global comments shown across cases and institutes. Case-specific variant comments are shown only for that specific case.
- Links to clinvar submitted variants at the cases level
- Adapts clinvar parsing to new format
- Fixed problem in `scout update user` when the user object had no roles
- Makes pileup.js use online genome resources when viewing alignments. Now any instance of Scout can make use of this functionality.
- Fix ensembl link for structural variants
- Works even when cases does not have `'madeline_info'`
- Parses Polyphen in correct way again
- Fix problem with parsing gnomad from VEP

### Added
- Added a PDF export function for gene panels
- Added a "Filter and export" button to export custom-filtered SNVs to CSV file
- Dismiss SVs
- Added IGV alignments viewer
- Read delivery report path from case config or CLI command
- Filter for spidex scores
- All HPO terms are now added and fetched from the correct source (https://github.com/obophenotype/human-phenotype-ontology/blob/master/hp.obo)
- New command `scout update hpo`
- New command `scout update genes` will fetch all the latest information about genes and update them
- Load **all** variants found on chromosome **MT**
- Adds choice in cases overview do show as many cases as user like

### Removed
- pileup.min.js and pileup css are imported from a remote web location now
- All source files for HPO information, this is instead fetched directly from source
- All source files for gene information, this is instead fetched directly from source

## [3.0.0]
### Fixed
- hide pedigree panel unless it exists

## [1.5.1] - 2016-07-27
### Fixed
- look for both ".bam.bai" and ".bai" extensions

## [1.4.0] - 2016-03-22
### Added
- support for local frequency through loqusdb
- bunch of other stuff

## [1.3.0] - 2016-02-19
### Fixed
- Update query-phenomizer and add username/password

### Changed
- Update the way a case is checked for rerun-status

### Added
- Add new button to mark a case as "checked"
- Link to clinical variants _without_ 1000G annotation

## [1.2.2] - 2016-02-18
### Fixed
- avoid filtering out variants lacking ExAC and 1000G annotations

## [1.1.3] - 2015-10-01
### Fixed
- persist (clinical) filter when clicking load more
- fix #154 by robustly setting clinical filter func. terms

## [1.1.2] - 2015-09-07
### Fixed
- avoid replacing coverage report with none
- update SO terms, refactored

## [1.1.1] - 2015-08-20
### Fixed
- fetch case based on collaborator status (not owner)

## [1.1.0] - 2015-05-29
### Added
- link(s) to SNPedia based on RS-numbers
- new Jinja filter to "humanize" decimal numbers
- show gene panels in variant view
- new Jinja filter for decoding URL encoding
- add indicator to variants in list that have comments
- add variant number threshold and rank score threshold to load function
- add event methods to mongo adapter
- add tests for models
- show badge "old" if comment was written for a previous analysis

### Changed
- show cDNA change in transcript summary unless variant is exonic
- moved compounds table further up the page
- show dates for case uploads in ISO format
- moved variant comments higher up on page
- updated documentation for pages
- read in coverage report as blob in database and serve directly
- change ``OmimPhenotype`` to ``PhenotypeTerm``
- reorganize models sub-package
- move events (and comments) to separate collection
- only display prev/next links for the research list
- include variant type in breadcrumbs e.g. "Clinical variants"

### Removed
- drop dependency on moment.js

### Fixed
- show the same level of detail for all frequencies on all pages
- properly decode URL encoded symbols in amino acid/cDNA change strings
- fixed issue with wipe permissions in MongoDB
- include default gene lists in "variants" link in breadcrumbs

## [1.0.2] - 2015-05-20
### Changed
- update case fetching function

### Fixed
- handle multiple cases with same id

## [1.0.1] - 2015-04-28
### Fixed
- Fix building URL parameters in cases list Vue component

## [1.0.0] - 2015-04-12
Codename: Sara Lund

![Release 1.0](artwork/releases/release-1-0.jpg)

### Added
- Add email logging for unexpected errors
- New command line tool for deleting case

### Changed
- Much improved logging overall
- Updated documentation/usage guide
- Removed non-working IGV link

### Fixed
- Show sample display name in GT call
- Various small bug fixes
- Make it easier to hover over popups

## [0.0.2-rc1] - 2015-03-04
### Added
- add protein table for each variant
- add many more external links
- add coverage reports as PDFs

### Changed
- incorporate user feedback updates
- big refactor of load scripts

## [0.0.2-rc2] - 2015-03-04
### Changes
- add gene table with gene description
- reorganize inheritance models box

### Fixed
- avoid overwriting gene list on "research" load
- fix various bugs in external links

## [0.0.2-rc3] - 2015-03-05
### Added
- Activity log feed to variant view
- Adds protein change strings to ODM and Sanger email

### Changed
- Extract activity log component to macro

### Fixes
- Make Ensembl transcript links use archive website<|MERGE_RESOLUTION|>--- conflicted
+++ resolved
@@ -14,11 +14,8 @@
 - REViewer button on STR variant page
 ### Changed
 - Display chrY for sex unknown
-<<<<<<< HEAD
+- Deprecate legacy scout_load() method API call.
 - Message shown when variant tag is updated for a variant
-=======
-- Deprecate legacy scout_load() method API call.
->>>>>>> 1590a769
 ### Fixed
 - Default IGV tracks (genes, ClinVar, ClinVar CNVs) showing even if user unselects them all
 - Freeze Flask-Babel below v3.0 due to issue with a locale decorator
