# Change Log
All notable changes to this project will be documented in this file.
This project adheres to [Semantic Versioning](http://semver.org/).

About changelog [here](https://keepachangelog.com/en/1.0.0/)

## [unreleased]
### Added
- De novo assembly alignment file load and display
- Paraphase bam-let alignment file load and display
- Parsing and showing ClinVar somatic oncogenicity anontations, when available
### Changed
- Allow ACMG criteria strength modification to Very strong/Stand-alone
### Fixed
- Re-enable display of case and individual specific tracks (pre-computed coverage, UPD, zygosity)
<<<<<<< HEAD
- Updated color scheme for variant assessment badges that were hard to see in light mode, notably Risk Factor
=======
- Disable 2-color mode in IGV.js by default, since it obscures variant proportion of reads. Can be manually enabled.

>>>>>>> 39833a4f

## [4.98]
### Added
- Documentation on how to delete variants for one or more cases
- Document the option to collect green genes from any panel when updating the PanelApp green genes panel
- On the institute's filters page, display also any soft filters applied to institute's variants
### Fixed
- Case page patch for research cases without WTS outliers

## [4.97]
### Added
- Software version and link to the relative release on GitHub on the top left dropdown menu
- Option to sort WTS outliers by p_value, Δψ, ψ value, zscore or l2fc
- Display pLI score and LOEUF on rare diseases and cancer SNV pages
- Preselect MANE SELECT transcripts in the multi-step ClinVar variant add to submission process
- Allow updating case with WTS Fraser and Outrider research files
- Load research WTS outliers using the `scout load variants --outliers-research` command
- Chanjo2 gene coverage completeness indicator and report from variant page, summary card
- Enhanced SNV and SV filtering for cancer and rare disease cases, now supporting size thresholds (≥ or < a specified base pair length)
- Option to exclude ClinVar significance status in SNVs filters form
- Made HRD a config parameter and display it for cancer cases.
- Preset institute-level soft filters for variants (filtering based on "filters" values on variant documents). Settings editable by admins on the institute's settings page. Allows e.g. hiding tumor `in_normal` and `germline_risk` filter status variants.
- Load pedigree and sex check from Somalier, provided by e.g. the Nallo pipeline
- Expand the command line to remove more types of variants. Now supports: `cancer`, `cancer_sv`, `fusion`, `mei`, `outlier`, `snv`, `str`, and `sv`.
- New `prioritise_clinvar` checkbox on rare diseases cases, SNVs page, used by clinical filter or for expanding the search to always return variants that match the selected ClinVar conditions
- ClinVar CLNSIG Exclude option on cancer variantS filters
### Changed
- Do not show overlapping gene panels badge on variants from cases runned without gene panels
- Set case as research case if it contains any type of research variants
- Update igv.js to 3.2.0
- IGV DNA alignment track defaults to group by tag:HP and color by methylation (useful for LRS), and show soft-clips
- Update gnomAD constraint to v4.1
- HG38 genes track in igv.js browser, to correctly display gene names
- Refactored code for prioritizing the order of variant loading
- Modified the web pages body style to adapt content to smaller screens
- Refactored filters to filter variants by ClinVar significance, CLINSIG Confident and ClinVar hits at the same time
- Improved tooltips for ClinVar filter in SNVs filter form
- `showSoftClips` parameter in igv.js is set to false by default for WES and PANEL samples
- Updated dependencies in uv.lock file
### Fixed
- Don't save any "-1", "." or "0" frequency values for SNVs - same as for SVs
- Downloading and parsing of genes from Ensembl (including MT-TP)
- Don't parse SV frequencies for SNVs even if the name matches. Also accept "." as missing value for SV frequencies.
- HPO search on WTS Outliers page
- Stop using dynamic gene panel (HPO generated list) for clinical filter when the last gene is removed from the dynamic gene panel
- Return only variants with ClinVar annotation when `ClinVar hits` checkbox is checked on variants search form
- Legacy variant filter option `clinsig_confident_always_returned` on saved filters is remapped as `prioritised_clivar` and `clinvar_trusted_revstat`
- Variants queries excluding ClinVar tags without `prioritise_clinvar` checkbox checked
- Pedigree QC Somalier loading demo ancestry file and operator priority

## [4.96]
### Added
- Support case status assignment upon loading (by providing case status in the case config file)
- Severity predictions on general case report for SNVs and cancer SNVs
- Variant functional annotation on general case report for SNVs and cancer SNVs
- Version of Scout used when the case was loaded is displayed on case page and general report
### Removed
- Discontinue ClinVar submissions via CSV files and support only submission via API: removed buttons for downloading ClinVar submission objects as CSV files
### Changed
- Display STR variant filter status on corresponding variantS page
- Warning and reference to Biesecker et al when using PP1/BS4 and PP4 together in ACMG classifications
- Warning to not use PP4 criterion together with PS2/PM6 in ACMG classifications with reference to the SVI Recommendation for _de novo_ Criteria (PS2 & PM6)
- Button to directly remove accepted submissions from ClinVar
- Upgraded libs in uv.lock file
### Fixed
- Release docs to include instructions for upgrading dependencies
- Truncated long HGVS descriptions on cancer SNV and SNVs pages
- Avoid recurrent error by removing variant ranking settings in unranked demo case
- Actually re-raise exception after load aborts and has rolled back variant insertion

## [4.95]
### Added
- CCV score / temperature on case reports
- ACMG SNV classification form also accessible from SV variant page
- Simplify updating of the PanelApp Green panel from all source types in the command line interactive session
### Changed
- Clearer link to `Richards 2015` on ACMG classification section on SVs and cancer SVs variants pages
- Parse HGNC Ids directly from PanelApp when updating/downloading PanelApp panels
- Skip variant genotype matching check and just return True when matching causative is found in a case with only one individual/sample
- Reduced number of research MEI variants present in the demo case from 17K to 145 to speed up automatic tests
### Fixed
- ACMG temperature on case general report should respect term modifiers
- Missing inheritance, constraint info for genes with symbols matching other genes previous aliases with some lower case letters
- Loading of all PanelApp panels from command line
- Saving gene inheritance models when loading/updating specific/all PanelApp panels (doesn't apply to the `PanelApp Green Genes panel`)
- Save also complete penetrance status (in addition to incomplete) if available when loading specific/all PanelApp panels (does not apply to the `PanelApp Green Genes panel`)
- Variants and managed variants query by coordinates, which was returning all variants in the chromosome if start position was 0
- Compound loading matches also "chr"-containing compound variant names

## [4.94.1]
### Fixed
- Temporary directory generation for MT reports and pedigree file for case general report

## [4.94]
### Added
- Max-level provenance and Software Bill Of Materials (SBOM) to the Docker images pushed to Docker Hub
- ACMG VUS Bayesian score / temperature on case reports
- Button to filter and download case individuals/samples from institute's caseS page
### Changed
- On variant page, RefSeq transcripts panel, truncate very long protein change descriptions
- Build system changed to uv/hatchling, remove setuptools, version file, add project toml and associated files
- On variantS pages, display chromosome directly on start and end chromosome if different
- On cancer variantS pages, display allele counts and frequency the same way for SNVs and SVs (refactor macro)
- Stricter coordinate check in BND variants queries (affecting search results on SV variants page)
### Fixed
- UCSC hg38 links are updated
- Variants page tooltip errors
- Cancer variantS page had poor visibility of VAF and chromosome coordinate on causatives (green background)

## [4.93.1]
### Fixed
- Updated PyPi build GitHub action to explicitly include setuptools (for Python 3.12 distro)

## [4.93]
### Added
- ClinGen-CGC-VICC oncogenicity classification for cancer SNVs
- A warning to not to post sensitive or personal info when opening an issue
### Changed
- "Show more/less" button to toggle showing 50 (instead of 10) observed cases in LoqusDB observation panel
- Show customer id on share and revoke sharing case collapsible sidebar dialog
- Switch to python v.3.12 in Dockerfiles and automatic tests
### Fixed
- Limit the size of custom images displayed on case and variant pages and add a link to display them in full size in a new tab
- Classified variants not showing on case report when collaborator adds classification
- On variantS page, when a variant has more than one gene, then the gene panel badge reflect the panels each gene is actually in
- Updating genes on a gene panel using a file
- Link out to Horak 2020 from CCV classify page opens in new tab

## [4.92]
### Added
- PanelApp link on gene page and on gene panels description
- Add more filters to the delete variants command (institute ID and text file with list of case IDs)
### Changed
- Use the `clinicalgenomics/python3.11-venv:1.0` image everywhere in the Dockerfiles
### Fixed
- list/List typing issue on PanelApp extension module

## [4.91.2]
### Fixed
- Stranger TRGT parsing of `.` in `FORMAT.MC`
- Parse ClinVar low-penetrance info and display it alongside Pathogenic and likely pathogenic on SNVs pages
- Gene panel indexes to reflect the indexes used in production database
- Panel version check while editing the genes of a panel
- Display unknown filter tags as "danger" marked badges
- Open WTS variantS SNVs and SVs in new tabs
- PanelApp panels update documentation to reflect the latest changes in the command line
- Display panel IDs alongside panel display names on gene panels page
- Just one `Hide removed panels` checkbox for all panels on gene panels page
- Variant filters redecoration from multiple classifications crash on general case report

## [4.91.1]
### Fixed
- Update IGV.js to v3.1.0
- Columns/headings on SV variantS shifted

## [4.91]
### Added
- Variant link to Franklin in database buttons (different depending on rare or cancer track)
- MANE badges on list of variant's Genes/Transcripts/Proteins table, this way also SVs will display MANE annotations
- Export variant type and callers-related info fields when exporting variants from variantS pages
- Cases advanced search on the dashboard page
- Possibility to use only signed off panels when building the PanelApp GREEN panel
### Changed
- On genes panel page and gene panel PDF export, it's more evident which genes were newly introduced into the panel
- WTS outlier position copy button on WTS outliers page
- Update IGV.js to v3.0.9
- Managed variants VCF export more verbose on SVs
- `/api/v1/hpo-terms` returns pymongo OperationFailure errors when provided query string contains problematic characters
- When parsing variants, prioritise caller AF if set in FORMAT over recalculation from AD
- Expand the submissions information section on the ClinVar submissions page to fully display long text entries
- Jarvik et al for PP1 added to ACMG modification guidelines
- Display institute `_id` + display name on dashboard filters
- ClinVar category 8 has changed to "Conflicting classifications of pathogenicity" instead of "interpretations"
- Simplify always loading ClinVar `CLNSIG` P, LP and conflicting annotations slightly
- Increased visibility of variant callers's "Pass" or "Filtered" on the following pages: SNV variants (cancer cases), SV variants (both RD and cancer cases)
- Names on IGV buttons, including an overview level IGV MT button
- Cases query no longer accepts strings for the `name_query` parameter, only ImmutableMultiDict (form data)
- Refactor the loading of PanelApp panels to use the maintained API - Customised PanelApp GREEN panels
- Better layout for Consequence cell on cancer SNVs page
- Merged `Qual` and `Callers` cell on cancer SNVs page
### Fixed
- Empty custom_images dicts in case load config do not crash
- Tracks missing alignment files are skipped on generating IGV views
- ClinVar form to accept MedGen phenotypes
- Cancer SV variantS page spinner on variant export
- STRs variants export (do not allow null estimated variant size and repeat locus ID)
- STRs variants page when one or more variants have SweGen mean frequency but lack Short Tandem Repeat motif count
- ClinVar submission enquiry status for all submissions after the latest
- CLI scout update type hint error when running commands using Python 3.9
- Missing alignment files but present index files could crash the function creating alignment tracks for IGV display
- Fix missing "Repeat locus" info on STRs export

## [4.90.1]
### Fixed
- Parsing Matchmaker Exchange's matches dates

## [4.90]
### Added
- Link to chanjo2 MANE coverage overview on case page and panel page
- More SVI recommendation links on the ACMG page
- IGV buttons for SMN CN page
- Warnings on ACMG classifications for potentially conflicting classification pairs
- ACMG Bayesian foundation point scale after Tavtigian for variant heat profile
### Changed
- Variants query backend allows rank_score filtering
- Added script to tabulate causatives clinical filter rank
- Do not display inheritance models associated to ORPHA terms on variant page
- Moved edit and delete buttons close to gene names on gene panel page and other aesthetical fixes
- SNV VariantS page functional annotation and region annotation columns merged
- VariantS pages (not cancer) gene cells show OMIM inheritance pattern badges also without hover
- STR variantS page to show STR inheritance model without hover (fallback to OMIM for non-Stranger annotation)
- VariantS page local observation badges have counts visible also without hover
- On Matchmaker page, show number of matches together with matching attempt date
- Display all custom inheritance models, both standard and non-standard, as gathered from the gene panel information on the variant page
- Moved PanelApp-related code to distinct modules/extension
### Fixed
- Make BA1 fully stand-alone to Benign prediction
- Modifying Benign terms to "Moderate" has no effect under Richards. Ignored completely before, will retain unmodified significance now
- Extract all fields correctly when exporting a panel to file from gene panel page
- Custom updates to a gene in a panel
- Gene panel PDF export, including gene links
- Cancer SV, Fusion, MEI and Outlier filters are shown on the Institute Filters overview
- CaseS advanced search limit
- Visibility of Matchmaker Exchange matches on dark mode
- When creating a new gene panel from file, all gene fields are saved, including comments and manual inheritance models
- Downloading on gene names from EBI
- Links to gene panels on variant page, summary panel
- Exporting gene variants when one or more variants' genes are missing HGNC symbol

## [4.89.2]
## Fixed
- If OMIM gene panel gene symbols are not mapping to hgnc_id, allow fallback use of a unique gene alias

## [4.89.1]
### Fixed
- General case report crash when encountering STR variants without `source` tags
- Coloring and SV inheritance patterns on general case report

## [4.89]
### Added
- Button on SMN CN page to search variants within SMN1 and SMN2 genes
- Options for selectively updating OMICS variants (fraser, outrider) on a case
- Log users' activity to file by specifying `USERS_ACTIVITY_LOG_PATH` parameter in app config
- `Mean MT coverage`, `Mean chrom 14 coverage` and `Estimated mtDNA copy number` on MT coverage file from chanjo2 if available
- In ClinVar multistep form, preselect ACMG criteria according to the variant's ACMG classification, if available
- Subject id search from caseS page (supporting multiple sample types e.g.) - adding indexes to speed up caseS queries
- Advanced cases search to narrow down results using more than one search parameter
- Coverage report available for any case with samples containing d4 files, even if case has no associated gene panels
- RNA delivery reports
- Two new LRS SV callers (hificnv, severus)
### Changed
- Documentation for OMICS variants and updating a case
- Include both creation and deletion dates in gene panels pages
- Moved code to collect MT copy number stats for the MT report to the chanjo extension
- On the gene panelS page, show expanded gene panel version list in one column only
- IGV.js WTS loci default to zoom to a region around a variant instead of whole gene
- Refactored logging module
- Case general report no longer shows ORPHA inheritance models. OMIM models are shown colored.
- Chromosome alias tab files used in the igv.js browser, which now contain the alias for chromosome "M"
- Renamed "Comment on clinical significance" to "Comment on classification" in ClinVar multistep form
- Enable Gens CN button also for non-wgs cancer track cases
### Fixed
- Broken heading anchors in the documentation (`admin-guide/login-system.md` and `admin-guide/setup-scout.md` files)
- Avoid open login redirect attacks by always redirecting to cases page upon user login
- Stricter check of ID of gene panels to prevent file downloading vulnerability
- Removed link to the retired SPANR service. SPIDEX scores are still parsed and displayed if available from variant annotation.
- Omics variant view test coverage
- String pattern escape warnings
- Code creating Alamut links for variant genes without canonical_transcript set
- Variant delete button in ClinVar submissions page
- Broken search cases by case similarity
- Missing caller tag for TRGT

## [4.88.1]
### Fixed
- Patch update igv.js to 3.0.5

## [4.88]
### Added
- Added CoLoRSdb frequency to Pop Freq column on variantS page
- Hovertip to gene panel names with associated genes in SV variant view, when variant covers more than one gene
- RNA sample ID can be provided in case load config if different from sample_id
### Fixed
- Broken `scout setup database` command
- Update demo VCF header, adding missing keys found on variants
- Broken upload to Codecov step in Tests & Coverage GitHub action
- Tomte DROP column names have been updated (backwards compatibility preserved for main fields)
- WTS outlierS view to display correct individual IDs for cases with multiple individuals
- WTS outlierS not displayed on WTS outlierS view

## [4.87.1]
### Fixed
- Positioning and alignment of genes cell on variantS page

## [4.87]
### Added
- Option to configure RNA build on case load (default '38')
### Changed
- Tooltip on RNA alignments now shows RNA genome build version
- Updated igv.js to v3.0.4
### Fixed
- Style of "SNVs" and "SVs" buttons on WTS Outliers page
- Chromosome alias files for igv.js
- Genes track displayed also when RNA alignments are present without splice junctions track on igv browser
- Genes track displayed again when splice junction tracks are present

## [4.86.1]
### Fixed
- Loading and updating PanelApp panels, including PanelApp green

## [4.86]
### Added
- Display samples' name (tooltip) and affected status directly on caseS page
- Search SVs across all cases, in given genes
- `CLINVAR_API_URL` param can be specified in app settings to override the URL used to send ClinVar submissions to. Intended for testing.
- Support for loading and storing OMICS data
- Parse DROP Fraser and Outrider TSVs
- Display omics variants - wts outliers (Fraser, Outrider)
- Parse GNOMAD `gnomad_af` and `gnomad_popmax_af` keys from variants annotated with `echtvar`
- Make removed panel optionally visible to non-admin or non maintainers
- Parse CoLoRSdb frequencies annotated in the variant INFO field with the `colorsdb_af` key
- Download -omics variants using the `Filter and export button`
- Clickable COSMIC links on IGV tracks
- Possibility to un-audit previously audited filters
- Reverted table style and removed font awesome style from IGV template
- Case status tags displayed on dashboard case overview
### Changed
- Updated igv.js to v3.0.1
- Alphabetically sort IGV track available for custom selection
- Updated wokeignore to avoid unfixable warning
- Update Chart.js to v4.4.3
- Use tornado library version >= 6.4.1
- Fewer variants in the MEI demo file
- Switch to FontAwesome v.6 instead of using icons v.5 + kit with icons v.6
- Show time (hours and minutes) additionally to date on comments and activity panel
### Fixed
- Only add expected caller keys to variant (FOUND_IN or SVDB_ORIGIN)
- Splice junction merged track height offset in IGV.js
- Splice junction initiation crash with empty variant obj
- Splice junction variant routing for cases with WTS but without outlier data
- Variant links to ExAC, now pointing to gnomAD, since the ExAC browser is no longer available
- Style of HPO terms assigned to a case, now one phenotype per line
- RNA sashimi view rendering should work also if the gene track is user disabled
- Respect IGV tracks chosen by user in variant IGV settings

## [4.85]
### Added
- Load also genes which are missing Ensembl gene ID (72 in both builds), including immunoglobulins and fragile sites
### Changed
- Unfreeze werkzeug again
- Show "(Removed)" after removed panels in dropdown
- The REVEL score is collected as the maximum REVEL score from all of the variant's transcripts
- Parse GNOMAD POPMAX values only if they are numerical when loading variants
### Fixed
- Alphabetically sort "select default panels" dropdown menu options on case page
- Show gene panel removed status on case page
- Fixed visibility of the following buttons: remove assignee, remove pinned/causative, remove comment, remove case from group

## [4.84]
### Changed
- Clearer error message when a loqusdb query fails for an instance that initially connected
- Do not load chanjo-report module if not needed and more visible message when it fails loading
- Converted the HgncGene class into a Pydantic class
- Swap menu open and collapse indicator chevrons - down is now displayed-open, right hidden-closed
- Linters and actions now all use python 3.11
### Fixed
- Safer way to update variant genes and compounds that avoids saving temporary decorators into variants' database documents
- Link to HGNC gene report on gene page
- Case file load priority so that e.g. SNV get loaded before SV, or clinical before research, for consistent variant_id collisions

## [4.83]
### Added
- Edit ACMG classifications from variant page (only for classifications with criteria)
- Events for case CLI events (load case, update case, update individual)
- Support for loading and displaying local custom IGV tracks
- MANE IGV track to be used as a local track for igv.js (see scout demo config file)
- Optional separate MT VCFs, for `nf-core/raredisease`
### Changed
- Avoid passing verbs from CaseHandler - functions for case sample and individual in CaseEventHandler
- Hide mtDNA report and coverage report links on case sidebar for cases with WTS data only
- Modified OMIM-AUTO gene panel to include genes in both genome builds
- Moved chanjo code into a dedicated extension
- Optimise the function that collects "match-safe" genes for an institute by avoiding duplicated genes from different panels
- Users must actively select "show matching causatives/managed" on a case page to see matching numbers
- Upgraded python version from 3.8 to 3.11 in Docker images
### Fixed
- Fix several tests that relied on number of events after setup to be 0
- Removed unused load case function
- Artwork logo sync sketch with png and export svg
- Clearer exception handling on chanjo-report setup - fail early and visibly
- mtDNA report crashing when one or more samples from a case is not in the chanjo database
- Case page crashing on missing phenotype terms
- ACMG benign modifiers
- Speed up tests by caching python env correctly in Github action and adding two more test groups
- Agile issue templates were added globally to the CG-org. Adding custom issue templates to avoid exposing customers
- PanelApp panel not saving genes with empty `EnsembleGeneIds` list
- Speed up checking outdated gene panels
- Do not load research variants automatically when loading a case

## [4.82.2]
### Fixed
- Warning icon in case pages for individuals where `confirmed_sex` is false
- Show allele sizes form ExpansionHunter on STR variantS page again

## [4.82.1]
### Fixed
- Revert the installation of flask-ldapconn to use the version available on PyPI to be able to push new scout releases to PyPI

## [4.82]
### Added
- Tooltip for combined score in tables for compounds and overlapping variants
- Checkbox to filter variants by excluding genes listed in selected gene panels, files or provided as list
- STR variant information card with database links, replacing empty frequency panel
- Display paging and number of HPO terms available in the database on Phenotypes page
- On case page, typeahead hints when searching for a disease using substrings containing source ("OMIM:", "ORPHA:")
- Button to monitor the status of submissions on ClinVar Submissions page
- Option to filter cancer variants by number of observations in somatic and germline archived database
- Documentation for integrating chanjo2
- More up-to-date VEP CSQ dbNSFP frequency keys
- Parse PacBio TRGT (Tandem repeat genotyping tool) Short Tandem Repeat VCFs
### Changed
- In the case_report #panel-tables has a fixed width
- Updated IGV.js to 2.15.11
- Fusion variants in case report now contain same info as on fusion variantS page
- Block submission of somatic variants to ClinVar until we harmonise with their changed API
- Additional control on the format of conditions provided in ClinVar form
- Errors while loading managed variants from file are now displayed on the Managed Variants page
- Chanjo2 coverage button visible only when query will contain a list of HGNC gene IDs
- Use Python-Markdown directly instead of the unmaintained Flask-Markdown
- Use Markupsafe instead of long deprecated, now removed Flask Markup
- Prepare to unfreeze Werkzeug, but don't actually activate until chanjo can deal with the change
### Fixed
- Submit requests to Chanjo2 using HTML forms instead of JSON data
- `Research somatic variants` link name on caseS page
- Broken `Install the HTML 2 PDF renderer` step in a GitHub action
- Fix ClinVar form parsing to not include ":" in conditionType.id when condition conditionType.db is Orphanet
- Fix condition dropdown and pre-selection on ClinVar form for cases with associated ORPHA diagnoses
- Improved visibility of ClinVar form in dark mode
- End coordinates for indels in ClinVar form
- Diagnoses API search crashing with empty search string
- Variant's overlapping panels should show overlapping of variant genes against the latest version of the panel
- Case page crashing when case has both variants in a ClinVar submission and pinned not loaded variants
- Installation of git in second build stage of Dockerfile, allowing correct installation of libraries

## [4.81]
### Added
- Tag for somatic SV IGH-DUX4 detection samtools script
### Changed
- Upgraded Bootstrap version in reports from 4.3.1 to 5.1.3
### Fixed
- Buttons layout in HPO genes panel on case page
- Added back old variant rankscore index with different key order to help loading on demo instance
- Cancer case_report panel-table no longer contains inheritance information
- Case report pinned variants card now displays info text if all pinned variants are present in causatives
- Darkmode setting now applies to the comment-box accordion
- Typo in case report causing `cancer_rank_options is undefined` error

## [4.80]
### Added
- Support for .d4 files coverage using chanjo2 (Case page sidebar link) with test
- Link to chanjo2 coverage report and coverage gene overview on gene panel page
- Link to chanjo2 coverage report on Case page, HPO dynamic gene list
- Link to genes coverage overview report on Case page, HPO dynamic gene list
### Changed
- All links in disease table on diagnosis page now open in a new tab
- Dark mode settings applied to multi-selects on institute settings page
- Comments on case and variant pages can be viewed by expanding an accordion
- On case page information on pinned variants and variants submitted to ClinVar are displayed in the same table
- Demo case file paths are now stored as absolute paths
- Optimised indices to address slow queries
- On case page default panels are now found at the top of the table, and it can be sorted by this trait
### Fixed
- On variants page, search for variants in genes present only in build 38 returning no results
- Pin/unpin with API was not able to make event links
- A new field `Explanation for multiple conditions` is available in ClinVar for submitting variants with more than one associated condition
- Fusion genes with partners lacking gene HGNC id will still be fully loaded
- Fusion variantS export now contains fusion variant specific columns
- When Loqusdb observations count is one the table includes information on if observation was for the current or another case

## [4.79.1]
### Fixed
- Exporting variants without rank score causing page to crash
- Display custom annotations also on cancer variant page

## [4.79]
### Added
- Added tags for Sniffles and CNVpytor, two LRS SV callers
- Button on case page for displaying STR variants occurring in the dynamic HPO panel
- Display functional annotation relative to variant gene's MANE transcripts on variant summary, when available
- Links to ACMG structural variant pathogenicity classification guidelines
- Phenomodels checkboxes can now include orpha terms
- Add incidental finding to case tags
- Get an alert on caseS page when somebody validates variants you ordered Sanger sequencing for
### Changed
- In the diagnoses page genes associated with a disease are displayed using hgnc symbol instead of hgnc id
- Refactor view route to allow navigation directly to unique variant document id, improve permissions check
- Do not show MANE and MANE Plus Clinical transcripts annotated from VEP (saved in variants) but collect this info from the transcripts database collection
- Refactor view route to allow navigation directly to unique case id (in particular for gens)
- `Institutes to share cases with` on institute's settings page now displays institutes names and IDs
- View route with document id selects view template based on variant category
### Fixed
- Refactored code in cases blueprints and variant_events adapter (set diseases for partial causative variants) to use "disease" instead of "omim" to encompass also ORPHA terms
- Refactored code in `scout/parse/omim.py` and `scout/parse/disease_terms.py` to use "disease" instead of "phenotype" to differentiate from HPO terms
- Be more careful about checking access to variant on API access
- Show also ACMG VUS on general report (could be missing if not e.g. pinned)

## [4.78]
### Added
- Case status labels can be added, giving more finegrained details on a solved status (provisional, diagnostic, carrier, UPD, SMN, ...)
- New SO terms: `sequence_variant` and `coding_transcript_variant`
- More MEI specific annotation is shown on the variant page
- Parse and save MANE transcripts info when updating genes in build 38
- ClinVar submission can now be downloaded as a json file
- `Mane Select` and `Mane Plus Clinical` badges on Gene page, when available
- ClinVar submission can now be downloaded as a json file
- API endpoint to pin variant
- Display common/uncommon/rare on summary of mei variant page
### Changed
- In the ClinVar form, database and id of assertion criteria citation are now separate inputs
- Customise institute settings to be able to display all cases with a certain status on cases page (admin users)
- Renamed `Clinical Significance` to `Germline Classification` on multistep ClinVar form
- Changed the "x" in cases.utils.remove_form button text to red for better visibility in dark mode
- Update GitHub actions
- Default loglevel up to INFO, making logs with default start easier to read
- Add XTR region to PAR region definition
- Diagnoses can be searched on diagnoses page without waiting for load first
### Fixed
- Removed log info showing hgnc IDs used in variantS search
- Maintain Matchmaker Exchange and Beacon submission status when a case is re-uploaded
- Inheritance mode from ORPHA should not be confounded with the OMIM inheritance model
- Decipher link URL changes
- Refactored code in cases blueprints to use "disease" instead of "omim" to encompass also ORPHA terms

## [4.77]
### Added
- Orpha disease terms now include information on inheritance
- Case loading via .yaml config file accepts subject_id and phenotype_groups (if previously defined as constant default or added per institute)
- Possibility to submit variants associated with Orphanet conditions to ClinVar
- Option update path to .d4 files path for individuals of an existing case using the command line
- More constraint information is displayed per gene in addition to pLi: missense and LoF OE, CI (inluding LOEUF) and Z-score.
### Changed
- Introduce validation in the ClinVar multistep form to make sure users provide at least one variant-associated condition
- CLI scout update individual accepts subject_id
- Update ClinVar inheritance models to reflect changes in ClinVar submission API
- Handle variant-associated condition ID format in background when creating ClinVar submissions
- Replace the code that downloads Ensembl genes, transcripts and exons with the Schug web app
- Add more info to error log when transcript variant frequency parsing fails.
- GnomAD v4 constraint information replaces ExAC constraints (pLi).
### Fixed
- Text input of associated condition in ClinVar form now aligns to the left
- Alignment of contents in the case report has been updated
- Missing number of phenotypes and genes from case diagnoses
- Associate OMIM and/or ORPHA diagnoses with partial causatives
- Visualization of partial causatives' diagnoses on case page: style and links
- Revert style of pinned variants window on the case page
- Rename `Clinical significanc` to `Germline classification` in ClinVar submissions exported files
- Rename `Clinical significance citations` to `Classification citations` in ClinVar submissions exported files
- Rename `Comment on clinical significance` to `Comment on classification` in ClinVar submissions exported files
- Show matching partial causatives on variant page
- Matching causatives shown on case page consisting only of variant matching the default panels of the case - bug introduced since scout v4.72 (Oct 18, 2023)
- Missing somatic variant read depth leading to report division by zero

## [4.76]
### Added
- Orphacodes are visible in phenotype tables
- Pydantic validation of image paths provided in case load config file
- Info on the user which created a ClinVar submission, when available
- Associate .d4 files to case individuals when loading a case via config file
### Changed
- In diagnoses page the load of diseases are initiated by clicking a button
- Revel score, Revel rank score and SpliceAI values are also displayed in Causatives and Validated variants tables
- Remove unused functions and tests
- Analysis type and direct link from cases list for OGM cases
- Removed unused `case_obj` parameter from server/blueprints/variant/controllers/observations function
- Possibility to reset ClinVar submission ID
- Allow ClinVar submissions with custom API key for users registered as ClinVar submitters or when institute doesn't have a preset list of ClinVar submitters
- Ordered event verbs alphabetically and created ClinVar-related user events
- Removed the unused "no-variants" option from the load case command line
### Fixed
- All disease_terms have gene HGNC ids as integers when added to the scout database
- Disease_term identifiers are now prefixed with the name of the coding system
- Command line crashing with error when updating a user that doesn't exist
- Thaw coloredlogs - 15.0.1 restores errorhandler issue
- Thaw crypography - current base image and library version allow Docker builds
- Missing delete icons on phenomodels page
- Missing cryptography lib error while running Scout container on an ARM processor
- Round CADD values with many decimals on causatives and validated variants pages
- Dark-mode visibility of some fields on causatives and validated variants pages
- Clinvar submitters would be cleared when unprivileged users saved institute settings page
- Added a default empty string in cases search form to avoid None default value
- Page crashing when user tries to remove the same variant from a ClinVar submission in different browser tabs
- Update more GnomAD links to GnomAD v4 (v38 SNVs, MT vars, STRs)
- Empty cells for RNA fusion variants in Causatives and Verified variants page
- Submenu icons missing from collapsible actionbar
- The collapsible actionbar had some non-collapsing overly long entries
- Cancer observations for SVs not appearing in the variant details view
- Archived local observations not visible on cancer variantS page
- Empty Population Frequency column in the Cancer SV Variants view
- Capital letters in ClinVar events description shown on case page

## [4.75]
### Added
- Hovertip to gene panel names with associated genes in variant view, when variant covers more than one gene
- Tests for panel to genes
- Download of Orphadata en_product6 and en_product4 from CLI
- Parse and save `database_found` key/values for RNA fusion variants
- Added fusion_score, ffpm, split_reads, junction_reads and fusion_caller to the list of filters on RNA fusion variants page
- Renamed the function `get_mei_info` to `set_mei_info` to be consistent with the other functions
- Fixed removing None key/values from parsed variants
- Orphacodes are included in the database disease_terms
### Changed
- Allow use of projections when retrieving gene panels
- Do not save custom images as binary data into case and variant database documents
- Retrieve and display case and variant custom images using image's saved path
- Cases are activated by viewing FSHD and SMA reports
- Split multi-gene SNV variants into single genes when submitting to Matchmaker Exchange
- Alamut links also on the gene level, using transcript and HGVS: better for indels. Keep variant link for missing HGVS
- Thaw WTForms - explicitly coerce form decimal field entries when filters fetched from db
### Fixed
- Removed some extra characters from top of general report left over from FontAwsome fix
- Do not save fusion variants-specific key/values in other types of variants
- Alamut link for MT variants in build 38
- Convert RNA fusions variants `tool_hits` and `fusion_score` keys from string to numbers
- Fix genotype reference and alternative sequencing depths defaulting to -1 when values are 0
- DecimalFields were limited to two decimal places for several forms - lifting restrictions on AF, CADD etc.

## [4.74.1]
### Changed
- Parse and save into database also OMIM terms not associated to genes
### Fixed
- BioNano API FSHD report requests are GET in Access 1.8, were POST in 1.7
- Update more FontAwesome icons to avoid Pro icons
- Test if files still exist before attempting to load research variants
- Parsing of genotypes error, resulting in -1 values when alt or ref read depths are 0

## [4.74]
### Added
- SNVs and Indels, MEI and str variants genes have links to Decipher
- An `owner + case display name` index for cases database collection
- Test and fixtures for RNA fusion case page
- Load and display fusion variants from VCF files as the other variant types
- Option to update case document with path to mei variants (clinical and research)
### Changed
- Details on variant type and category for audit filters on case general report
- Enable Gens CN profile button also in somatic case view
- Fix case of analysis type check for Gens analysis button - only show for WGS
### Fixed
- loqusdb table no longer has empty row below each loqusid
- MatchMaker submission details page crashing because of change in date format returned by PatientMatcher
- Variant external links buttons style does not change color when visited
- Hide compounds with compounds follow filter for region or function would fail for variants in multiple genes
- Updated FontAwesome version to fix missing icons

## [4.73]
### Added
- Shortcut button for HPO panel MEI variants from case page
- Export managed variants from CLI
### Changed
- STRs visualization on case panel to emphasize abnormal repeat count and associated condition
- Removed cytoband column from STRs variant view on case report
- More long integers formatted with thin spaces, and copy to clipboard buttons added
### Fixed
- OMIM table is scrollable if higher than 700px on SV page
- Pinned variants validation badge is now red for false positives.
- Case display name defaulting to case ID when `family_name` or `display_name` are missing from case upload config file
- Expanded menu visible at screen sizes below 1000px now has background color
- The image in ClinVar howto-modal is now responsive
- Clicking on a case in case groups when case was already removed from group in another browser tab
- Page crashing when saving filters for mei variants
- Link visited color of images

## [4.72.4]
### Changed
- Automatic test mongod version increased to v7
### Fixed
- GnomAD now defaults to hg38 - change build 37 links accordingly

## [4.72.3]
### Fixed
- Somatic general case report small variant table can crash with unclassified variants

## [4.72.2]
### Changed
- A gunicorn maxrequests parameter for Docker server image - default to 1200
- STR export limit increased to 500, as for other variants
- Prevent long number wrapping and use thin spaces for separation, as per standards from SI, NIST, IUPAC, BIPM.
- Speed up case retrieval and lower memory use by projecting case queries
- Make relatedness check fails stand out a little more to new users
- Speed up case retrieval and lower memory use by projecting case queries
- Speed up variant pages by projecting only the necessary keys in disease collection query
### Fixed
- Huge memory use caused by cases and variants pages pulling complete disease documents from DB
- Do not include genes fetched from HPO terms when loading diseases
- Consider the renamed fields `Approved Symbol` -> `Approved Gene Symbol` and `Gene Symbols` -> `Gene/Locus And Other Related Symbols` when parsing OMIM terms from genemap2.txt file

## [4.72.1]
### Fixed
- Jinja filter that renders long integers
- Case cache when looking for causatives in other cases causing the server to hang

## [4.72]
### Added
- A GitHub action that checks for broken internal links in docs pages
- Link validation settings in mkdocs.yml file
- Load and display full RNA alignments on alignment viewer
- Genome build check when loading a case
- Extend event index to previous causative variants and always load them
### Fixed
- Documentation nav links for a few documents
- Slightly extended the BioNano Genomics Access integration docs
- Loading of SVs when VCF is missing the INFO.END field but has INFO.SVLEN field
- Escape protein sequence name (if available) in case general report to render special characters correctly
- CaseS HPO term searches for multiple terms works independent of order
- CaseS search regexp should not allow backslash
- CaseS cohort tags can contain whitespace and still match
- Remove diagnoses from cases even if OMIM term is not found in the database
- Parsing of disease-associated genes
- Removed an annoying warning while updating database's disease terms
- Displaying custom case images loaded with scout version <= 4.71
- Use pydantic version >=2 in requirements.txt file
### Changed
- Column width adjustment on caseS page
- Use Python 3.11 in tests
- Update some github actions
- Upgraded Pydantic to version 2
- Case validation fails on loading when associated files (alignments, VCFs and reports) are not present on disk
- Case validation fails on loading when custom images have format different then ["gif", "svg", "png", "jpg", "jpeg"]
- Custom images keys `case` and `str` in case config yaml file are renamed to `case_images` and `str_variants_images`
- Simplify and speed up case general report code
- Speed up case retrieval in case_matching_causatives
- Upgrade pymongo to version 4
- When updating disease terms, check that all terms are consistent with a DiseaseTerm model before dropping the old collection
- Better separation between modules loading HPO terms and diseases
- Deleted unused scout.build.phenotype module
- Stricter validation of mandatory genome build key when loading a case. Allowed values are ['37','38',37,38]
- Improved readability of variants length and coordinates on variantS pages

## [4.71]
### Added
- Added Balsamic keys for SweGen and loqusdb local archive frequecies, SNV and SV
- New filter option for Cancer variantS: local archive RD loqusdb
- Show annotated observations on SV variantS view, also for cancer somatic SVs
- Revel filter for variantS
- Show case default panel on caseS page
- CADD filter for Cancer Somatic SNV variantS - show score
- SpliceAI-lookup link (BROAD, shows SpliceAI and Pangolin) from variant page
- BioNano Access server API - check projects, samples and fetch FSHD reports
### Fixed
- Name of reference genome build for RNA for compatibility with IGV locus search change
- Howto to run the Docker image on Mac computers in `admin-guide/containers/container-deploy.md`
- Link to Weasyprint installation howto in README file
- Avoid filling up disk by creating a reduced VCF file for every variant that is visualized
- Remove legacy incorrectly formatted CODEOWNERS file
- Restrain variant_type requests to variantS views to "clinical" or "research"
- Visualization of cancer variants where cancer case has no affected individual
- ProteinPaint gene link (small StJude API change)
- Causative MEI variant link on causatives page
- Bionano access api settings commented out by default in Scout demo config file.
- Do not show FSHD button on freshly loaded cases without bionano_access individuals
- Truncate long variants' HGVS on causative/Clinically significant and pinned variants case panels
### Changed
- Remove function call that tracks users' browser version
- Include three more splice variant SO terms in clinical filter severe SO terms
- Drop old HPO term collection only after parsing and validation of new terms completes
- Move score to own column on Cancer Somatic SNV variantS page
- Refactored a few complex case operations, breaking out sub functionalities

## [4.70]
### Added
- Download a list of Gene Variants (max 500) resulting from SNVs and Indels search
- Variant PubMed link to search for gene symbol and any aliases
### Changed
- Clearer gnomAD values in Variants page
### Fixed
- CaseS page uniform column widths
- Include ClinVar variants into a scrollable div element on Case page
- `canonical_transcript` variable not initialized in get_hgvs function (server.blueprints.institutes.controllers.py)
- Catch and display any error while importing Phenopacket info
- Modified Docker files to use python:3.8-slim-bullseye to prevent gunicorn workers booting error

## [4.69]
### Added
- ClinVar submission howto available also on Case page
- Somatic score and filtering for somatic SV callers, if available
- Show caller as a tooltip on variantS list
### Fixed
- Crash when attempting to export phenotype from a case that had never had phenotypes
- Aesthetic fix to Causative and Pinned Variants on Case page
- Structural inconsistency for ClinVar Blueprint templates
- Updated igv.js to 2.15.8 to fix track default color bug
- Fixed release versions for actions.
- Freeze tornado below 6.3.0 for compatibility with livereload 2.6.3
- Force update variants count on case re-upload
- IGV locus search not working - add genome reference id
- Pin links to MEI variants should end up on MEI not SV variant view
- Load also matching MEI variants on forced region load
- Allow excluding MEI from case variant deletion
- Fixed the name of the assigned user when the internal user ID is different from the user email address
- Gene variantS should display gene function, region and full hgvs
### Changed
- FontAwesome integrity check fail (updated resource)
- Removed ClinVar API validation buttons in favour of direct API submission
- Improved layout of Institute settings page
- ClinVar API key and allowed submitters are set in the Institute settings page


## [4.68]
### Added
- Rare Disease Mobile Element Insertion variants view
### Changed
- Updated igv.js to 2.15.6
### Fixed
- Docker stage build pycairo.
- Restore SNV and SV rank models versions on Causatives and Verified pages
- Saving `REVEL_RANKSCORE` value in a field named `revel` in variants database documents

## [4.67]
### Added
- Prepare to filter local SV frequency
### Changed
- Speed up instituteS page loading by refactoring cases/institutes query
- Clinical Filter for SVs includes `splice_polypyrimidine_tract_variant` as a severe consequence
- Clinical Filter for SVs includes local variant frequency freeze ("old") for filtering, starting at 30 counts
- Speed up caseS page loading by adding status to index and refactoring totals count
- HPO file parsing is updated to reflect that HPO have changed a few downloadable file formats with their 230405 release.
### Fixed
- Page crashing when a user tries to edit a comment that was removed
- Warning instead of crashed page when attempting to retrieve a non-existent Phenopacket
- Fixed StJude ProteinPaint gene link (URL change)
- Freeze of werkzeug library to version<2.3 to avoid problems resulting from the consequential upgrade of the Flask lib
- Huge list of genes in case report for megabases-long structural variants.
- Fix displaying institutes without associated cases on institutes page
- Fix default panel selection on SVs in cancer case report

## [4.66]
### Changed
- Moved Phenomodels code under a dedicated blueprint
- Updated the instructions to load custom case report under admin guide
- Keep variants filter window collapsed except when user expands it to filter
### Added
- A summary table of pinned variants on the cancer case general report
- New openable matching causatives and managed variants lists for default gene panels only for convenience
### Fixed
- Gens structural variant page link individual id typo

## [4.65.2]
### Fixed
- Generating general case report with str variants containing comments

## [4.65.1]
### Fixed
- Visibility of `Gene(s)` badges on SV VariantS page
- Hide dismiss bar on SV page not working well
- Delivery report PDF download
- Saving Pipeline version file when loading a case
- Backport compatible import of importlib metadata for old python versions (<3.8)

## [4.65]
### Added
- Option to mark a ClinVar submission as submitted
- Docs on how to create/update the PanelApp green genes as a system admin
- `individual_id`-parameter to both Gens links
- Download a gene panel in TXT format from gene panel page
- Panel gene comments on variant page: genes in panels can have comments that describe the gene in a panel context
### Changed
- Always show each case category on caseS page, even if 0 cases in total or after current query
- Improved sorting of ClinVar submissions
- Pre-populate SV type select in ClinVar submission form, when possible
- Show comment badges in related comments tables on general report
- Updated version of several GitHub actions
- Migrate from deprecated `pkg_resources` lib to `importlib_resources`
- Dismiss bar on variantS pages is thinner.
- Dismiss bar on variantS pages can be toggled open or closed for the duration of a login session.
### Fixed
- Fixed Sanger order / Cancel order modal close buttons
- Visibility of SV type in ClinVar submission form
- Fixed a couple of creations where now was called twice, so updated_at and created_at could differ
- Deprecated Ubuntu version 18.04 in one GitHub action
- Panels that have been removed (hidden) should not be visible in views where overlapping gene panels for genes are shown
- Gene panel test pointing to the right function

## [4.64]
### Added
- Create/Update a gene panel containing all PanelApp green genes (`scout update panelapp-green -i <cust_id>`)
- Links for ACMG pathogenicity impact modification on the ACMG classification page
### Changed
- Open local observation matching cases in new windows
### Fixed
- Matching manual ranked variants are now shown also on the somatic variant page
- VarSome links to hg19/GRCh37
- Managed variants filter settings lost when navigating to additional pages
- Collect the right variant category after submitting filter form from research variantS page
- Beacon links are templated and support variants in genome build 38

## [4.63]
### Added
- Display data sharing info for ClinVar, Matchmaker Exchange and Beacon in a dedicated column on Cases page
- Test for `commands.download.omim.print_omim`
- Display dismissed variants comments on general case report
- Modify ACMG pathogenicity impact (most commonly PVS1, PS3) based on strength of evidence with lab director's professional judgement
- REViewer button on STR variant page
- Alamut institution parameter in institute settings for Alamut Visual Plus software
- Added Manual Ranks Risk Factor, Likely Risk Factor and Uncertain Risk Factor
- Display matching manual ranks from previous cases the user has access to on VariantS and Variant pages
- Link to gnomAD gene SVs v2.1 for SV variants with gnomAD frequency
- Support for nf-core/rnafusion reports
### Changed
- Display chrY for sex unknown
- Deprecate legacy scout_load() method API call.
- Message shown when variant tag is updated for a variant
- When all ACMG classifications are deleted from a variant, the current variant classification status is also reset.
- Refactored the functions that collect causative variants
- Removed `scripts/generate_test_data.py`
### Fixed
- Default IGV tracks (genes, ClinVar, ClinVar CNVs) showing even if user unselects them all
- Freeze Flask-Babel below v3.0 due to issue with a locale decorator
- Thaw Flask-Babel and fix according to v3 standard. Thank you @TkTech!
- Show matching causatives on somatic structural variant page
- Visibility of gene names and functional annotations on Causatives/Verified pages
- Panel version can be manually set to floating point numbers, when modified
- Causatives page showing also non-causative variants matching causatives in other cases
- ClinVar form submission for variants with no selected transcript and HGVS
- Validating and submitting ClinVar objects not containing both Variant and Casedata info

## [4.62.1]
### Fixed
- Case page crashing when adding a case to a group without providing a valid case name

## [4.62]
### Added
- Validate ClinVar submission objects using the ClinVar API
- Wrote tests for case and variant API endpoints
- Create ClinVar submissions from Scout using the ClinVar API
- Export Phenopacket for affected individual
- Import Phenopacket from JSON file or Phenopacket API backend server
- Use the new case name option for GENS requests
- Pre-validate refseq:HGVS items using VariantValidator in ClinVar submission form
### Fixed
- Fallback for empty alignment index for REViewer service
- Source link out for MIP 11.1 reference STR annotation
- Avoid duplicate causatives and pinned variants
- ClinVar clinical significance displays only the ACMG terms when user selects ACMG 2015 as assertion criteria
- Spacing between icon and text on Beacon and MatchMaker links on case page sidebar
- Truncate IDs and HGVS representations in ClinVar pages if longer than 25 characters
- Update ClinVar submission ID form
- Handle connection timeout when sending requests requests to external web services
- Validate any ClinVar submission regardless of its status
- Empty Phenopackets import crashes
- Stop Spinner on Phenopacket JSON download
### Changed
- Updated ClinVar submission instructions

## [4.61.1]
### Fixed
- Added `UMLS` as an option of `Condition ID type` in ClinVar Variant downloaded files
- Missing value for `Condition ID type` in ClinVar Variant downloaded files
- Possibility to open, close or delete a ClinVar submission even if it doesn't have an associated name
- Save SV type, ref and alt n. copies to exported ClinVar files
- Inner and outer start and stop SV coordinates not exported in ClinVar files
- ClinVar submissions page crashing when SV files don't contain breakpoint exact coordinates
- Align OMIM diagnoses with delete diagnosis button on case page
- In ClinVar form, reset condition list and customize help when condition ID changes

## [4.61]
### Added
- Filter case list by cases with variants in ClinVar submission
- Filter case list by cases containing RNA-seq data - gene_fusion_reports and sample-level tracks (splice junctions and RNA coverage)
- Additional case category `Ignored`, to be used for cases that don't fall in the existing 'inactive', 'archived', 'solved', 'prioritized' categories
- Display number of cases shown / total number of cases available for each category on Cases page
- Moved buttons to modify case status from sidebar to main case page
- Link to Mutalyzer Normalizer tool on variant's transcripts overview to retrieve official HVGS descriptions
- Option to manually load RNA MULTIQC report using the command `scout load report -t multiqc_rna`
- Load RNA MULTIQC automatically for a case if config file contains the `multiqc_rna` key/value
- Instructions in admin-guide on how to load case reports via the command line
- Possibility to filter RD variants by a specific genotype call
- Distinct colors for different inheritance models on RD Variant page
- Gene panels PDF export with case variants hits by variant type
- A couple of additional README badges for GitHub stats
- Upload and display of pipeline reference info and executable version yaml files as custom reports
- Testing CLI on hasta in PR template
### Changed
- Instructions on how to call dibs on scout-stage server in pull request template
- Deprecated CLI commands `scout load <delivery_report, gene_fusion_report, coverage_qc_report, cnv_report>` to replace them with command `scout load report -t <report type>`
- Refactored code to display and download custom case reports
- Do not export `Assertion method` and `Assertion method citation` to ClinVar submission files according to changes to ClinVar's submission spreadsheet templates.
- Simplified code to create and download ClinVar CSV files
- Colorize inheritance models badges by category on VariantS page
- `Safe variants matching` badge more visible on case page
### Fixed
- Non-admin users saving institute settings would clear loqusdb instance selection
- Layout of variant position, cytoband and type in SV variant summary
- Broken `Build Status - GitHub badge` on GitHub README page
- Visibility of text on grey badges in gene panels PDF exports
- Labels for dashboard search controls
- Dark mode visibility for ClinVar submission
- Whitespaces on outdated panel in extent report

## [4.60]
### Added
- Mitochondrial deletion signatures (mitosign) can be uploaded and shown with mtDNA report
- A `Type of analysis` column on Causatives and Validated variants pages
- List of "safe" gene panels available for matching causatives and managed variants in institute settings, to avoid secondary findings
- `svdb_origin` as a synonym for `FOUND_IN` to complement `set` for variants found by all callers
### Changed
- Hide removed gene panels by default in panels page
- Removed option for filtering cancer SVs by Tumor and Normal alt AF
- Hide links to coverage report from case dynamic HPO panel if cancer analysis
- Remove rerun emails and redirect users to the analysis order portal instead
- Updated clinical SVs igv.js track (dbVar) and added example of external track from `https://trackhubregistry.org/`
- Rewrote the ClinVar export module to simplify and add one variant at the time
- ClinVar submissions with phenotype conditions from: [OMIM, MedGen, Orphanet, MeSH, HP, MONDO]
### Fixed
- If trying to load a badly formatted .tsv file an error message is displayed.
- Avoid showing case as rerun when first attempt at case upload failed
- Dynamic autocomplete search not working on phenomodels page
- Callers added to variant when loading case
- Now possible to update managed variant from file without deleting it first
- Missing preselected chromosome when editing a managed variant
- Preselected variant type and subtype when editing a managed variant
- Typo in dbVar ClinVar track, hg19


## [4.59]
### Added
- Button to go directly to HPO SV filter variantS page from case
- `Scout-REViewer-Service` integration - show `REViewer` picture if available
- Link to HPO panel coverage overview on Case page
- Specify a confidence threshold (green|amber|red) when loading PanelApp panels
- Functional annotations in variants lists exports (all variants)
- Cancer/Normal VAFs and COSMIC ids in in variants lists exports (cancer variants)
### Changed
- Better visualization of regional annotation for long lists of genes in large SVs in Variants tables
- Order of cells in variants tables
- More evident links to gene coverage from Variant page
- Gene panels sorted by display name in the entire Case page
- Round CADD and GnomAD values in variants export files
### Fixed
- HPO filter button on SV variantS page
- Spacing between region|function cells in SVs lists
- Labels on gene panel Chanjo report
- Fixed ambiguous duplicated response headers when requesting a BAM file from /static
- Visited color link on gene coverage button (Variant page)

## [4.58.1]
### Fixed
- Case search with search strings that contain characters that can be escaped

## [4.58]
### Added
- Documentation on how to create/update PanelApp panels
- Add filter by local observations (archive) to structural variants filters
- Add more splicing consequences to SO term definitions
- Search for a specific gene in all gene panels
- Institute settings option to force show all variants on VariantS page for all cases of an institute
- Filter cases by validation pending status
- Link to The Clinical Knowledgebase (CKB) (https://ckb.jax.org/) in cancer variant's page
### Fixed
- Added a not-authorized `auto-login` fixture according to changes in Flask-Login 0.6.2
- Renamed `cache_timeout` param name of flask.send_file function to `max_age` (Flask 2.2 compliant)
- Replaced deprecated `app.config["JSON_SORT_KEYS"]` with app.json.sort_keys in app settings
- Bug in gene variants page (All SNVs and INDELs) when variant gene doesn't have a hgnc id that is found in the database
- Broken export of causatives table
- Query for genes in build 38 on `Search SNVs and INDELs` page
- Prevent typing special characters `^<>?!=\/` in case search form
- Search matching causatives also among research variants in other cases
- Links to variants in Verified variants page
- Broken filter institute cases by pinned gene
- Better visualization of long lists of genes in large SVs on Causative and Verified Variants page
- Reintroduced missing button to export Causative variants
- Better linking and display of matching causatives and managed variants
- Reduced code complexity in `scout/parse/variant/variant.py`
- Reduced complexity of code in `scout/build/variant/variant.py`

### Changed
- State that loqusdb observation is in current case if observations count is one and no cases are shown
- Better pagination and number of variants returned by queries in `Search SNVs and INDELs` page
- Refactored and simplified code used for collecting gene variants for `Search SNVs and INDELs` page
- Fix sidebar panel icons in Case view
- Fix panel spacing in Case view
- Removed unused database `sanger_ordered` and `case_id,category,rank_score` indexes (variant collection)
- Verified variants displayed in a dedicated page reachable from institute sidebar
- Unified stats in dashboard page
- Improved gene info for large SVs and cancer SVs
- Remove the unused `variant.str_variant` endpoint from variant views
- Easier editing of HPO gene panel on case page
- Assign phenotype panel less cramped on Case page
- Causatives and Verified variants pages to use the same template macro
- Allow hyphens in panel names
- Reduce resolution of example images
- Remove some animations in web gui which where rendered slow


## [4.57.4]
### Fixed
- Parsing of variant.FORMAT "DR" key in parse variant file

## [4.57.3]
### Fixed
- Export of STR verified variants
- Do not download as verified variants first verified and then reset to not validated
- Avoid duplicated lines in downloaded verified variants reflecting changes in variant validation status

## [4.57.2]
### Fixed
- Export of verified variants when variant gene has no transcripts
- HTTP 500 when visiting a the details page for a cancer variant that had been ranked with genmod

## [4.57.1]
### Fixed
- Updating/replacing a gene panel from file with a corrupted or malformed file

## [4.57]
### Added
- Display last 50 or 500 events for a user in a timeline
- Show dismiss count from other cases on matching variantS
- Save Beacon-related events in events collection
- Institute settings allow saving multiple loqusdb instances for one institute
- Display stats from multiple instances of loqusdb on variant page
- Display date and frequency of obs derived from count of local archive observations from MIP11 (requires fix in MIP)
### Changed
- Prior ACMG classifications view is no longer limited by pathogenicity
### Fixed
- Visibility of Sanger ordered badge on case page, light mode
- Some of the DataTables tables (Phenotypes and Diagnoses pages) got a bit dark in dark mode
- Remove all redundancies when displaying timeline events (some events are saved both as case-related and variant-related)
- Missing link in saved MatchMaker-related events
- Genes with mixed case gene symbols missing in PanelApp panels
- Alignment of elements on the Beacon submission modal window
- Locus info links from STR variantS page open in new browser tabs

## [4.56]
### Added
- Test for PanelApp panels loading
- `panel-umi` tag option when loading cancer analyses
### Changed
- Black text to make comments more visible in dark mode
- Loading PanelApp panels replaces pre-existing panels with same version
- Removed sidebar from Causatives page - navigation is available on the top bar for now
- Create ClinVar submissions from pinned variants list in case page
- Select which pinned variants will be included in ClinVar submission documents
### Fixed
- Remove a:visited css style from all buttons
- Update of HPO terms via command line
- Background color of `MIXED` and `PANEL-UMI` sequencing types on cases page
- Fixed regex error when searching for cases with query ending with `\ `
- Gene symbols on Causatives page lighter in dark mode
- SpliceAI tooltip of multigene variants

## [4.55]
### Changed
- Represent different tumor samples as vials in cases page
- Option to force-update the OMIM panel
### Fixed
- Low tumor purity badge alignment in cancer samples table on cancer case view
- VariantS comment popovers reactivate on hover
- Updating database genes in build 37
- ACMG classification summary hidden by sticky navbar
- Logo backgrounds fixed to white on welcome page
- Visited links turn purple again
- Style of link buttons and dropdown menus
- Update KUH and GMS logos
- Link color for Managed variants

## [4.54]
### Added
- Dark mode, using browser/OS media preference
- Allow marking case as solved without defining causative variants
- Admin users can create missing beacon datasets from the institute's settings page
- GenCC links on gene and variant pages
- Deprecation warnings when launching the app using a .yaml config file or loading cases using .ped files
### Changed
- Improved HTML syntax in case report template
- Modified message displayed when variant rank stats could not be calculated
- Expanded instructions on how to test on CG development server (cg-vm1)
- Added more somatic variant callers (Balsamic v9 SNV, develop SV)
### Fixed
- Remove load demo case command from docker-compose.yml
- Text elements being split across pages in PDF reports
- Made login password field of type `password` in LDAP login form
- Gene panels HTML select in institute's settings page
- Bootstrap upgraded to version 5
- Fix some Sourcery and SonarCloud suggestions
- Escape special characters in case search on institute and dashboard pages
- Broken case PDF reports when no Madeline pedigree image can be created
- Removed text-white links style that were invisible in new pages style
- Variants pagination after pressing "Filter variants" or "Clinical filter"
- Layout of buttons Matchmaker submission panel (case page)
- Removing cases from Matchmaker (simplified code and fixed functionality)
- Reintroduce check for missing alignment files purged from server

## [4.53]
### Added
### Changed
- Point Alamut API key docs link to new API version
- Parse dbSNP id from ID only if it says "rs", else use VEP CSQ fields
- Removed MarkupSafe from the dependencies
### Fixed
- Reintroduced loading of SVs for demo case 643595
- Successful parse of FOUND_IN should avoid GATK caller default
- All vulnerabilities flagged by SonarCloud

## [4.52]
### Added
- Demo cancer case gets loaded together with demo RD case in demo instance
- Parse REVEL_score alongside REVEL_rankscore from csq field and display it on SNV variant page
- Rank score results now show the ranking range
- cDNA and protein changes displayed on institute causatives pages
- Optional SESSION_TIMEOUT_MINUTES configuration in app config files
- Script to convert old OMIM case format (list of integers) to new format (list of dictionaries)
- Additional check for user logged in status before serving alignment files
- Download .cgh files from cancer samples table on cancer case page
- Number of documents and date of last update on genes page
### Changed
- Verify user before redirecting to IGV alignments and sashimi plots
- Build case IGV tracks starting from case and variant objects instead of passing all params in a form
- Unfreeze Werkzeug lib since Flask_login v.0.6 with bugfix has been released
- Sort gene panels by name (panelS and variant page)
- Removed unused `server.blueprints.alignviewers.unindexed_remote_static` endpoint
- User sessions to check files served by `server.blueprints.alignviewers.remote_static` endpoint
- Moved Beacon-related functions to a dedicated app extension
- Audit Filter now also loads filter displaying the variants for it
### Fixed
- Handle `attachment_filename` parameter renamed to `download_name` when Flask 2.2 will be released
- Removed cursor timeout param in cases find adapter function to avoid many code warnings
- Removed stream argument deprecation warning in tests
- Handle `no intervals found` warning in load_region test
- Beacon remove variants
- Protect remote_cors function in alignviewers view from Server-Side Request Forgery (SSRF)
- Check creation date of last document in gene collection to display when genes collection was updated last

## [4.51]
### Added
- Config file containing codecov settings for pull requests
- Add an IGV.js direct link button from case page
- Security policy file
- Hide/shade compound variants based on rank score on variantS from filter
- Chromograph legend documentation direct link
### Changed
- Updated deprecated Codecov GitHub action to v.2
- Simplified code of scout/adapter/mongo/variant
- Update IGV.js to v2.11.2
- Show summary number of variant gene panels on general report if more than 3
### Fixed
- Marrvel link for variants in genome build 38 (using liftover to build 37)
- Remove flags from codecov config file
- Fixed filter bug with high negative SPIDEX scores
- Renamed IARC TP53 button to to `TP53 Database`, modified also link since IARC has been moved to the US NCI: `https://tp53.isb-cgc.org/`
- Parsing new format of OMIM case info when exporting patients to Matchmaker
- Remove flask-debugtoolbar lib dependency that is using deprecated code and causes app to crash after new release of Jinja2 (3.1)
- Variant page crashing for cases with old OMIM terms structure (a list of integers instead of dictionary)
- Variant page crashing when creating MARRVEL link for cases with no genome build
- SpliceAI documentation link
- Fix deprecated `safe_str_cmp` import from `werkzeug.security` by freezing Werkzeug lib to v2.0 until Flask_login v.0.6 with bugfix is released
- List gene names densely in general report for SVs that contain more than 3 genes
- Show transcript ids on refseq genes on hg19 in IGV.js, using refgene source
- Display correct number of genes in general report for SVs that contain more than 32 genes
- Broken Google login after new major release of `lepture/authlib`
- Fix frequency and callers display on case general report

## [4.50.1]
### Fixed
- Show matching causative STR_repid for legacy str variants (pre Stranger hgnc_id)

## [4.50]
### Added
- Individual-specific OMIM terms
- OMIM disease descriptions in ClinVar submission form
- Add a toggle for melter rerun monitoring of cases
- Add a config option to show the rerun monitoring toggle
- Add a cli option to export cases with rerun monitoring enabled
- Add a link to STRipy for STR variants; shallow for ARX and HOXA13
- Hide by default variants only present in unaffected individuals in variants filters
- OMIM terms in general case report
- Individual-level info on OMIM and HPO terms in general case report
- PanelApp gene link among the external links on variant page
- Dashboard case filters fields help
- Filter cases by OMIM terms in cases and dashboard pages
### Fixed
- A malformed panel id request would crash with exception: now gives user warning flash with redirect
- Link to HPO resource file hosted on `http://purl.obolibrary.org`
- Gene search form when gene exists only in build 38
- Fixed odd redirect error and poor error message on missing column for gene panel csv upload
- Typo in parse variant transcripts function
- Modified keys name used to parse local observations (archived) frequencies to reflect change in MIP keys naming
- Better error handling for partly broken/timed out chanjo reports
- Broken javascript code when case Chromograph data is malformed
- Broader space for case synopsis in general report
- Show partial causatives on causatives and matching causatives panels
- Partial causative assignment in cases with no OMIM or HPO terms
- Partial causative OMIM select options in variant page
### Changed
- Slightly smaller and improved layout of content in case PDF report
- Relabel more cancer variant pages somatic for navigation
- Unify caseS nav links
- Removed unused `add_compounds` param from variant controllers function
- Changed default hg19 genome for IGV.js to legacy hg19_1kg_decoy to fix a few problematic loci
- Reduce code complexity (parse/ensembl.py)
- Silence certain fields in ClinVar export if prioritised ones exist (chrom-start-end if hgvs exist)
- Made phenotype non-mandatory when marking a variant as partial causative
- Only one phenotype condition type (OMIM or HPO) per variant is used in ClinVar submissions
- ClinVar submission variant condition prefers OMIM over HPO if available
- Use lighter version of gene objects in Omim MongoDB adapter, panels controllers, panels views and institute controllers
- Gene-variants table size is now adaptive
- Remove unused file upload on gene-variants page

## [4.49]
### Fixed
- Pydantic model types for genome_build, madeline_info, peddy_ped_check and peddy_sex_check, rank_model_version and sv_rank_model_version
- Replace `MatchMaker` with `Matchmaker` in all places visible by a user
- Save diagnosis labels along with OMIM terms in Matchmaker Exchange submission objects
- `libegl-mesa0_21.0.3-0ubuntu0.3~20.04.5_amd64.deb` lib not found by GitHub actions Docker build
- Remove unused `chromograph_image_files` and `chromograph_prefixes` keys saved when creating or updating an RD case
- Search managed variants by description and with ignore case
### Changed
- Introduced page margins on exported PDF reports
- Smaller gene fonts in downloaded HPO genes PDF reports
- Reintroduced gene coverage data in the PDF-exported general report of rare-disease cases
- Check for existence of case report files before creating sidebar links
- Better description of HPO and OMIM terms for patients submitted to Matchmaker Exchange
- Remove null non-mandatory key/values when updating a case
- Freeze WTForms<3 due to several form input rendering changes

## [4.48.1]
### Fixed
- General case PDF report for recent cases with no pedigree

## [4.48]
### Added
- Option to cancel a request for research variants in case page
### Changed
- Update igv.js to v2.10.5
- Updated example of a case delivery report
- Unfreeze cyvcf2
- Builder images used in Scout Dockerfiles
- Crash report email subject gives host name
- Export general case report to PDF using PDFKit instead of WeasyPrint
- Do not include coverage report in PDF case report since they might have different orientation
- Export cancer cases's "Coverage and QC report" to PDF using PDFKit instead of Weasyprint
- Updated cancer "Coverage and QC report" example
- Keep portrait orientation in PDF delivery report
- Export delivery report to PDF using PDFKit instead of Weasyprint
- PDF export of clinical and research HPO panels using PDFKit instead of Weasyprint
- Export gene panel report to PDF using PDFKit
- Removed WeasyPrint lib dependency

### Fixed
- Reintroduced missing links to Swegen and Beacon and dbSNP in RD variant page, summary section
- Demo delivery report orientation to fit new columns
- Missing delivery report in demo case
- Cast MNVs to SNV for test
- Export verified variants from all institutes when user is admin
- Cancer coverage and QC report not found for demo cancer case
- Pull request template instructions on how to deploy to test server
- PDF Delivery report not showing Swedac logo
- Fix code typos
- Disable codefactor raised by ESLint for javascript functions located on another file
- Loading spinner stuck after downloading a PDF gene panel report
- IGV browser crashing when file system with alignment files is not mounted

## [4.47]
### Added
- Added CADD, GnomAD and genotype calls to variantS export
### Changed
- Pull request template, to illustrate how to deploy pull request branches on cg-vm1 stage server
### Fixed
- Compiled Docker image contains a patched version (v4.9) of chanjo-report

## [4.46.1]
### Fixed
- Downloading of files generated within the app container (MT-report, verified variants, pedigrees, ..)

## [4.46]
### Added
- Created a Dockefile to be used to serve the dockerized app in production
- Modified the code to collect database params specified as env vars
- Created a GitHub action that pushes the Dockerfile-server image to Docker Hub (scout-server-stage) every time a PR is opened
- Created a GitHub action that pushes the Dockerfile-server image to Docker Hub (scout-server) every time a new release is created
- Reassign MatchMaker Exchange submission to another user when a Scout user is deleted
- Expose public API JSON gene panels endpoint, primarily to enable automated rerun checking for updates
- Add utils for dictionary type
- Filter institute cases using multiple HPO terms
- Vulture GitHub action to identify and remove unused variables and imports
### Changed
- Updated the python config file documentation in admin guide
- Case configuration parsing now uses Pydantic for improved typechecking and config handling
- Removed test matrices to speed up automatic testing of PRs
- Switch from Coveralls to Codecov to handle CI test coverage
- Speed-up CI tests by caching installation of libs and splitting tests into randomized groups using pytest-test-groups
- Improved LDAP login documentation
- Use lib flask-ldapconn instead of flask_ldap3_login> to handle ldap authentication
- Updated Managed variant documentation in user guide
- Fix and simplify creating and editing of gene panels
- Simplified gene variants search code
- Increased the height of the genes track in the IGV viewer
### Fixed
- Validate uploaded managed variant file lines, warning the user.
- Exporting validated variants with missing "genes" database key
- No results returned when searching for gene variants using a phenotype term
- Variants filtering by gene symbols file
- Make gene HGNC symbols field mandatory in gene variants page and run search only on form submit
- Make sure collaborator gene variants are still visible, even if HPO filter is used

## [4.45]
### Added
### Changed
- Start Scout also when loqusdbapi is not reachable
- Clearer definition of manual standard and custom inheritance models in gene panels
- Allow searching multiple chromosomes in filters
### Fixed
- Gene panel crashing on edit action

## [4.44]
### Added
### Changed
- Display Gene track beneath each sample track when displaying splice junctions in igv browser
- Check outdated gene symbols and update with aliases for both RD and cancer variantS
### Fixed
- Added query input check and fixed the Genes API endpoint to return a json formatted error when request is malformed
- Typo in ACMG BP6 tooltip

## [4.43.1]
### Added
- Added database index for OMIM disease term genes
### Changed
### Fixed
- Do not drop HPO terms collection when updating HPO terms via the command line
- Do not drop disease (OMIM) terms collection when updating diseases via the command line

## [4.43]
### Added
- Specify which collection(s) update/build indexes for
### Fixed
- Do not drop genes and transcripts collections when updating genes via the command line

## [4.42.1]
### Added
### Changed
### Fixed
- Freeze PyMongo lib to version<4.0 to keep supporting previous MongoDB versions
- Speed up gene panels creation and update by collecting only light gene info from database
- Avoid case page crash on Phenomizer queries timeout

## [4.42]
### Added
- Choose custom pinned variants to submit to MatchMaker Exchange
- Submit structural variant as genes to the MatchMaker Exchange
- Added function for maintainers and admins to remove gene panels
- Admins can restore deleted gene panels
- A development docker-compose file illustrating the scout/chanjo-report integration
- Show AD on variants view for cancer SV (tumor and normal)
- Cancer SV variants filter AD, AF (tumor and normal)
- Hiding the variants score column also from cancer SVs, as for the SNVs
### Changed
- Enforce same case _id and display_name when updating a case
- Enforce same individual ids, display names and affected status when updating a case
- Improved documentation for connecting to loqusdb instances (including loqusdbapi)
- Display and download HPO gene panels' gene symbols in italics
- A faster-built and lighter Docker image
- Reduce complexity of `panels` endpoint moving some code to the panels controllers
- Update requirements to use flask-ldap3-login>=0.9.17 instead of freezing WTForm
### Fixed
- Use of deprecated TextField after the upgrade of WTF to v3.0
- Freeze to WTForms to version < 3
- Remove the extra files (bed files and madeline.svg) introduced by mistake
- Cli command loading demo data in docker-compose when case custom images exist and is None
- Increased MongoDB connection serverSelectionTimeoutMS parameter to 30K (default value according to MongoDB documentation)
- Better differentiate old obs counts 0 vs N/A
- Broken cancer variants page when default gene panel was deleted
- Typo in tx_overview function in variant controllers file
- Fixed loqusdbapi SV search URL
- SV variants filtering using Decipher criterion
- Removing old gene panels that don't contain the `maintainer` key.

## [4.41.1]
### Fixed
- General reports crash for variant annotations with same variant on other cases

## [4.41]
### Added
- Extended the instructions for running the Scout Docker image (web app and cli).
- Enabled inclusion of custom images to STR variant view
### Fixed
- General case report sorting comments for variants with None genetic models
- Do not crash but redirect to variants page with error when a variant is not found for a case
- UCSC links coordinates for SV variants with start chromosome different than end chromosome
- Human readable variants name in case page for variants having start chromosome different from end chromosome
- Avoid always loading all transcripts when checking gene symbol: introduce gene captions
- Slow queries for evaluated variants on e.g. case page - use events instead
### Changed
- Rearrange variant page again, moving severity predictions down.
- More reactive layout width steps on variant page

## [4.40.1]
### Added
### Fixed
- Variants dismissed with inconsistent inheritance pattern can again be shown in general case report
- General report page for variants with genes=None
- General report crashing when variants have no panels
- Added other missing keys to case and variant dictionaries passed to general report
### Changed

## [4.40]
### Added
- A .cff citation file
- Phenotype search API endpoint
- Added pagination to phenotype API
- Extend case search to include internal MongoDB id
- Support for connecting to a MongoDB replica set (.py config files)
- Support for connecting to a MongoDB replica set (.yaml config files)
### Fixed
- Command to load the OMIM gene panel (`scout load panel --omim`)
- Unify style of pinned and causative variants' badges on case page
- Removed automatic spaces after punctuation in comments
- Remove the hardcoded number of total individuals from the variant's old observations panel
- Send delete requests to a connected Beacon using the DELETE method
- Layout of the SNV and SV variant page - move frequency up
### Changed
- Stop updating database indexes after loading exons via command line
- Display validation status badge also for not Sanger-sequenced variants
- Moved Frequencies, Severity and Local observations panels up in RD variants page
- Enabled Flask CORS to communicate CORS status to js apps
- Moved the code preparing the transcripts overview to the backend
- Refactored and filtered json data used in general case report
- Changed the database used in docker-compose file to use the official MongoDB v4.4 image
- Modified the Python (3.6, 3.8) and MongoDB (3.2, 4.4, 5.0) versions used in testing matrices (GitHub actions)
- Capitalize case search terms on institute and dashboard pages


## [4.39]
### Added
- COSMIC IDs collected from CSQ field named `COSMIC`
### Fixed
- Link to other causative variants on variant page
- Allow multiple COSMIC links for a cancer variant
- Fix floating text in severity box #2808
- Fixed MitoMap and HmtVar links for hg38 cases
- Do not open new browser tabs when downloading files
- Selectable IGV tracks on variant page
- Missing splice junctions button on variant page
- Refactor variantS representative gene selection, and use it also for cancer variant summary
### Changed
- Improve Javascript performance for displaying Chromograph images
- Make ClinVar classification more evident in cancer variant page

## [4.38]
### Added
- Option to hide Alamut button in the app config file
### Fixed
- Library deprecation warning fixed (insert is deprecated. Use insert_one or insert_many instead)
- Update genes command will not trigger an update of database indices any more
- Missing resources in temporary downloading directory when updating genes using the command line
- Restore previous variant ACMG classification in a scrollable div
- Loading spinner not stopping after downloading PDF case reports and variant list export
- Add extra Alamut links higher up on variant pages
- Improve UX for phenotypes in case page
- Filter and export of STR variants
- Update look of variants page navigation buttons
### Changed

## [4.37]
### Added
- Highlight and show version number for RefSeq MANE transcripts.
- Added integration to a rerunner service for toggling reanalysis with updated pedigree information
- SpliceAI display and parsing from VEP CSQ
- Display matching tiered variants for cancer variants
- Display a loading icon (spinner) until the page loads completely
- Display filter badges in cancer variants list
- Update genes from pre-downloaded file resources
- On login, OS, browser version and screen size are saved anonymously to understand how users are using Scout
- API returning institutes data for a given user: `/api/v1/institutes`
- API returning case data for a given institute: `/api/v1/institutes/<institute_id>/cases`
- Added GMS and Lund university hospital logos to login page
- Made display of Swedac logo configurable
- Support for displaying custom images in case view
- Individual-specific HPO terms
- Optional alamut_key in institute settings for Alamut Plus software
- Case report API endpoint
- Tooltip in case explaining that genes with genome build different than case genome build will not be added to dynamic HPO panel.
- Add DeepVariant as a caller
### Fixed
- Updated IGV to v2.8.5 to solve missing gene labels on some zoom levels
- Demo cancer case config file to load somatic SNVs and SVs only.
- Expand list of refseq trancripts in ClinVar submission form
- Renamed `All SNVs and INDELs` institute sidebar element to `Search SNVs and INDELs` and fixed its style.
- Add missing parameters to case load-config documentation
- Allow creating/editing gene panels and dynamic gene panels with genes present in genome build 38
- Bugfix broken Pytests
- Bulk dismissing variants error due to key conversion from string to integer
- Fix typo in index documentation
- Fixed crash in institute settings page if "collaborators" key is not set in database
- Don't stop Scout execution if LoqusDB call fails and print stacktrace to log
- Bug when case contains custom images with value `None`
- Bug introduced when fixing another bug in Scout-LoqusDB interaction
- Loading of OMIM diagnoses in Scout demo instance
- Remove the docker-compose with chanjo integration because it doesn't work yet.
- Fixed standard docker-compose with scout demo data and database
- Clinical variant assessments not present for pinned and causative variants on case page.
- MatchMaker matching one node at the time only
- Remove link from previously tiered variants badge in cancer variants page
- Typo in gene cell on cancer variants page
- Managed variants filter form
### Changed
- Better naming for variants buttons on cancer track (somatic, germline). Also show cancer research button if available.
- Load case with missing panels in config files, but show warning.
- Changing the (Female, Male) symbols to (F/M) letters in individuals_table and case-sma.
- Print stacktrace if case load command fails
- Added sort icon and a pointer to the cursor to all tables with sortable fields
- Moved variant, gene and panel info from the basic pane to summary panel for all variants.
- Renamed `Basics` panel to `Classify` on variant page.
- Revamped `Basics` panel to a panel dedicated to classify variants
- Revamped the summary panel to be more compact.
- Added dedicated template for cancer variants
- Removed Gene models, Gene annotations and Conservation panels for cancer variants
- Reorganized the orders of panels for variant and cancer variant views
- Added dedicated variant quality panel and removed relevant panes
- A more compact case page
- Removed OMIM genes panel
- Make genes panel, pinned variants panel, causative variants panel and ClinVar panel scrollable on case page
- Update to Scilifelab's 2020 logo
- Update Gens URL to support Gens v2.0 format
- Refactor tests for parsing case configurations
- Updated links to HPO downloadable resources
- Managed variants filtering defaults to all variant categories
- Changing the (Kind) drop-down according to (Category) drop-down in Managed variant add variant
- Moved Gens button to individuals table
- Check resource files availability before starting updating OMIM diagnoses
- Fix typo in `SHOW_OBSERVED_VARIANT_ARCHIVE` config param

## [4.36]
### Added
- Parse and save splice junction tracks from case config file
- Tooltip in observations panel, explaining that case variants with no link might be old variants, not uploaded after a case rerun
### Fixed
- Warning on overwriting variants with same position was no longer shown
- Increase the height of the dropdowns to 425px
- More indices for the case table as it grows, specifically for causatives queries
- Splice junction tracks not centered over variant genes
- Total number of research variants count
- Update variants stats in case documents every time new variants are loaded
- Bug in flashing warning messages when filtering variants
### Changed
- Clearer warning messages for genes and gene/gene-panels searches in variants filters

## [4.35]
### Added
- A new index for hgnc_symbol in the hgnc_gene collection
- A Pedigree panel in STR page
- Display Tier I and II variants in case view causatives card for cancer cases
### Fixed
- Send partial file data to igv.js when visualizing sashimi plots with splice junction tracks
- Research variants filtering by gene
- Do not attempt to populate annotations for not loaded pinned/causatives
- Add max-height to all dropdowns in filters
### Changed
- Switch off non-clinical gene warnings when filtering research variants
- Don't display OMIM disease card in case view for cancer cases
- Refactored Individuals and Causative card in case view for cancer cases
- Update and style STR case report

## [4.34]
### Added
- Saved filter lock and unlock
- Filters can optionally be marked audited, logging the filter name, user and date on the case events and general report.
- Added `ClinVar hits` and `Cosmic hits` in cancer SNVs filters
- Added `ClinVar hits` to variants filter (rare disease track)
- Load cancer demo case in docker-compose files (default and demo file)
- Inclusive-language check using [woke](https://github.com/get-woke/woke) github action
- Add link to HmtVar for mitochondrial variants (if VCF is annotated with HmtNote)
- Grey background for dismissed compounds in variants list and variant page
- Pin badge for pinned compounds in variants list and variant page
- Support LoqusDB REST API queries
- Add a docker-compose-matchmaker under scout/containers/development to test matchmaker locally
- Script to investigate consequences of symbol search bug
- Added GATK to list of SV and cancer SV callers
### Fixed
- Make MitoMap link work for hg38 again
- Export Variants feature crashing when one of the variants has no primary transcripts
- Redirect to last visited variantS page when dismissing variants from variants list
- Improved matching of SVs Loqus occurrences in other cases
- Remove padding from the list inside (Matching causatives from other cases) panel
- Pass None to get_app function in CLI base since passing script_info to app factory functions was deprecated in Flask 2.0
- Fixed failing tests due to Flask update to version 2.0
- Speed up user events view
- Causative view sort out of memory error
- Use hgnc_id for gene filter query
- Typo in case controllers displaying an error every time a patient is matched against external MatchMaker nodes
- Do not crash while attempting an update for variant documents that are too big (> 16 MB)
- Old STR causatives (and other variants) may not have HGNC symbols - fix sort lambda
- Check if gene_obj has primary_transcript before trying to access it
- Warn if a gene manually searched is in a clinical panel with an outdated name when filtering variants
- ChrPos split js not needed on STR page yet
### Changed
- Remove parsing of case `genome_version`, since it's not used anywhere downstream
- Introduce deprecation warning for Loqus configs that are not dictionaries
- SV clinical filter no longer filters out sub 100 nt variants
- Count cases in LoqusDB by variant type
- Commit pulse repo badge temporarily set to weekly
- Sort ClinVar submissions objects by ascending "Last evaluated" date
- Refactored the MatchMaker integration as an extension
- Replaced some sensitive words as suggested by woke linter
- Documentation for load-configuration rewritten.
- Add styles to MatchMaker matches table
- More detailed info on the data shared in MatchMaker submission form

## [4.33.1]
### Fixed
- Include markdown for release autodeploy docs
- Use standard inheritance model in ClinVar (https://ftp.ncbi.nlm.nih.gov/pub/GTR/standard_terms/Mode_of_inheritance.txt)
- Fix issue crash with variants that have been unflagged causative not being available in other causatives
### Added
### Changed

## [4.33]
### Fixed
- Command line crashing when updating an individual not found in database
- Dashboard page crashing when filters return no data
- Cancer variants filter by chromosome
- /api/v1/genes now searches for genes in all genome builds by default
- Upgraded igv.js to version 2.8.1 (Fixed Unparsable bed record error)
### Added
- Autodeploy docs on release
- Documentation for updating case individuals tracks
- Filter cases and dashboard stats by analysis track
### Changed
- Changed from deprecated db update method
- Pre-selected fields to run queries with in dashboard page
- Do not filter by any institute when first accessing the dashboard
- Removed OMIM panel in case view for cancer cases
- Display Tier I and II variants in case view causatives panel for cancer cases
- Refactored Individuals and Causative panels in case view for cancer cases

## [4.32.1]
### Fixed
- iSort lint check only
### Changed
- Institute cases page crashing when a case has track:Null
### Added

## [4.32]
### Added
- Load and show MITOMAP associated diseases from VCF (INFO field: MitomapAssociatedDiseases, via HmtNote)
- Show variant allele frequencies for mitochondrial variants (GRCh38 cases)
- Extend "public" json API with diseases (OMIM) and phenotypes (HPO)
- HPO gene list download now has option for clinical and non-clinical genes
- Display gene splice junctions data in sashimi plots
- Update case individuals with splice junctions tracks
- Simple Docker compose for development with local build
- Make Phenomodels subpanels collapsible
- User side documentation of cytogenomics features (Gens, Chromograph, vcf2cytosure, rhocall)
- iSort GitHub Action
- Support LoqusDB REST API queries
### Fixed
- Show other causative once, even if several events point to it
- Filtering variants by mitochondrial chromosome for cases with genome build=38
- HPO gene search button triggers any warnings for clinical / non-existing genes also on first search
- Fixed a bug in variants pages caused by MT variants without alt_frequency
- Tests for CADD score parsing function
- Fixed the look of IGV settings on SNV variant page
- Cases analyzed once shown as `rerun`
- Missing case track on case re-upload
- Fixed severity rank for SO term "regulatory region ablation"
### Changed
- Refactor according to CodeFactor - mostly reuse of duplicated code
- Phenomodels language adjustment
- Open variants in a new window (from variants page)
- Open overlapping and compound variants in a new window (from variant page)
- gnomAD link points to gnomAD v.3 (build GRCh38) for mitochondrial variants.
- Display only number of affected genes for dismissed SVs in general report
- Chromosome build check when populating the variants filter chromosome selection
- Display mitochondrial and rare diseases coverage report in cases with missing 'rare' track

## [4.31.1]
### Added
### Changed
- Remove mitochondrial and coverage report from cancer cases sidebar
### Fixed
- ClinVar page when dbSNP id is None

## [4.31]
### Added
- gnomAD annotation field in admin guide
- Export also dynamic panel genes not associated to an HPO term when downloading the HPO panel
- Primary HGNC transcript info in variant export files
- Show variant quality (QUAL field from vcf) in the variant summary
- Load/update PDF gene fusion reports (clinical and research) generated with Arriba
- Support new MANE annotations from VEP (both MANE Select and MANE Plus Clinical)
- Display on case activity the event of a user resetting all dismissed variants
- Support gnomAD population frequencies for mitochondrial variants
- Anchor links in Casedata ClinVar panels to redirect after renaming individuals
### Fixed
- Replace old docs link www.clinicalgenomics.se/scout with new https://clinical-genomics.github.io/scout
- Page formatting issues whenever case and variant comments contain extremely long strings with no spaces
- Chromograph images can be one column and have scrollbar. Removed legacy code.
- Column labels for ClinVar case submission
- Page crashing looking for LoqusDB observation when variant doesn't exist
- Missing inheritance models and custom inheritance models on newly created gene panels
- Accept only numbers in managed variants filter as position and end coordinates
- SNP id format and links in Variant page, ClinVar submission form and general report
- Case groups tooltip triggered only when mouse is on the panel header
- Loadable filters displayed in alphabetical order on variants page
### Changed
- A more compact case groups panel
- Added landscape orientation CSS style to cancer coverage and QC demo report
- Improve user documentation to create and save new gene panels
- Removed option to use space as separator when uploading gene panels
- Separating the columns of standard and custom inheritance models in gene panels
- Improved ClinVar instructions for users using non-English Excel

## [4.30.2]
### Added
### Fixed
- Use VEP RefSeq ID if RefSeq list is empty in RefSeq transcripts overview
- Bug creating variant links for variants with no end_chrom
### Changed

## [4.30.1]
### Added
### Fixed
- Cryptography dependency fixed to use version < 3.4
### Changed

## [4.30]
### Added
- Introduced a `reset dismiss variant` verb
- Button to reset all dismissed variants for a case
- Add black border to Chromograph ideograms
- Show ClinVar annotations on variantS page
- Added integration with GENS, copy number visualization tool
- Added a VUS label to the manual classification variant tags
- Add additional information to SNV verification emails
- Tooltips documenting manual annotations from default panels
- Case groups now show bam files from all cases on align view
### Fixed
- Center initial igv view on variant start with SNV/indels
- Don't set initial igv view to negative coordinates
- Display of GQ for SV and STR
- Parsing of AD and related info for STRs
- LoqusDB field in institute settings accepts only existing Loqus instances
- Fix DECIPHER link to work after DECIPHER migrated to GRCh38
- Removed visibility window param from igv.js genes track
- Updated HPO download URL
- Patch HPO download test correctly
- Reference size on STR hover not needed (also wrong)
- Introduced genome build check (allowed values: 37, 38, "37", "38") on case load
- Improve case searching by assignee full name
- Populating the LoqusDB select in institute settings
### Changed
- Cancer variants table header (pop freq etc)
- Only admin users can modify LoqusDB instance in Institute settings
- Style of case synopsis, variants and case comments
- Switched to igv.js 2.7.5
- Do not choke if case is missing research variants when research requested
- Count cases in LoqusDB by variant type
- Introduce deprecation warning for Loqus configs that are not dictionaries
- Improve create new gene panel form validation
- Make XM- transcripts less visible if they don't overlap with transcript refseq_id in variant page
- Color of gene panels and comments panels on cases and variant pages
- Do not choke if case is missing research variants when reserch requested

## [4.29.1]
### Added
### Fixed
- Always load STR variants regardless of RankScore threshold (hotfix)
### Changed

## [4.29]
### Added
- Added a page about migrating potentially breaking changes to the documentation
- markdown_include in development requirements file
- STR variants filter
- Display source, Z-score, inheritance pattern for STR annotations from Stranger (>0.6.1) if available
- Coverage and quality report to cancer view
### Fixed
- ACMG classification page crashing when trying to visualize a classification that was removed
- Pretty print HGVS on gene variants (URL-decode VEP)
- Broken or missing link in the documentation
- Multiple gene names in ClinVar submission form
- Inheritance model select field in ClinVar submission
- IGV.js >2.7.0 has an issue with the gene track zoom levels - temp freeze at 2.7.0
- Revert CORS-anywhere and introduce a local http proxy for cloud tracks
### Changed

## [4.28]
### Added
- Chromograph integration for displaying PNGs in case-page
- Add VAF to cancer case general report, and remove some of its unused fields
- Variants filter compatible with genome browser location strings
- Support for custom public igv tracks stored on the cloud
- Add tests to increase testing coverage
- Update case variants count after deleting variants
- Update IGV.js to latest (v2.7.4)
- Bypass igv.js CORS check using `https://github.com/Rob--W/cors-anywhere`
- Documentation on default and custom IGV.js tracks (admin docs)
- Lock phenomodels so they're editable by admins only
- Small case group assessment sharing
- Tutorial and files for deploying app on containers (Kubernetes pods)
- Canonical transcript and protein change of canonical transcript in exported variants excel sheet
- Support for Font Awesome version 6
- Submit to Beacon from case page sidebar
- Hide dismissed variants in variants pages and variants export function
- Systemd service files and instruction to deploy Scout using podman
### Fixed
- Bugfix: unused `chromgraph_prefix |tojson` removed
- Freeze coloredlogs temporarily
- Marrvel link
- Don't show TP53 link for silent or synonymous changes
- OMIM gene field accepts any custom number as OMIM gene
- Fix Pytest single quote vs double quote string
- Bug in gene variants search by similar cases and no similar case is found
- Delete unused file `userpanel.py`
- Primary transcripts in variant overview and general report
- Google OAuth2 login setup in README file
- Redirect to 'missing file'-icon if configured Chromograph file is missing
- Javascript error in case page
- Fix compound matching during variant loading for hg38
- Cancer variants view containing variants dismissed with cancer-specific reasons
- Zoom to SV variant length was missing IGV contig select
- Tooltips on case page when case has no default gene panels
### Changed
- Save case variants count in case document and not in sessions
- Style of gene panels multiselect on case page
- Collapse/expand main HPO checkboxes in phenomodel preview
- Replaced GQ (Genotype quality) with VAF (Variant allele frequency) in cancer variants GT table
- Allow loading of cancer cases with no tumor_purity field
- Truncate cDNA and protein changes in case report if longer than 20 characters


## [4.27]
### Added
- Exclude one or more variant categories when running variants delete command
### Fixed
### Changed

## [4.26.1]
### Added
### Fixed
- Links with 1-letter aa codes crash on frameshift etc
### Changed

## [4.26]
### Added
- Extend the delete variants command to print analysis date, track, institute, status and research status
- Delete variants by type of analysis (wgs|wes|panel)
- Links to cBioPortal, MutanTP53, IARC TP53, OncoKB, MyCancerGenome, CIViC
### Fixed
- Deleted variants count
### Changed
- Print output of variants delete command as a tab separated table

## [4.25]
### Added
- Command line function to remove variants from one or all cases
### Fixed
- Parse SMN None calls to None rather than False

## [4.24.1]
### Fixed
- Install requirements.txt via setup file

## [4.24]
### Added
- Institute-level phenotype models with sub-panels containing HPO and OMIM terms
- Runnable Docker demo
- Docker image build and push github action
- Makefile with shortcuts to docker commands
- Parse and save synopsis, phenotype and cohort terms from config files upon case upload
### Fixed
- Update dismissed variant status when variant dismissed key is missing
- Breakpoint two IGV button now shows correct chromosome when different from bp1
- Missing font lib in Docker image causing the PDF report download page to crash
- Sentieon Manta calls lack Somaticscore - load anyway
- ClinVar submissions crashing due to pinned variants that are not loaded
- Point ExAC pLI score to new gnomad server address
- Bug uploading cases missing phenotype terms in config file
- STRs loaded but not shown on browser page
- Bug when using adapter.variant.get_causatives with case_id without causatives
- Problem with fetching "solved" from scout export cases cli
- Better serialising of datetime and bson.ObjectId
- Added `volumes` folder to .gitignore
### Changed
- Make matching causative and managed variants foldable on case page
- Remove calls to PyMongo functions marked as deprecated in backend and frontend(as of version 3.7).
- Improved `scout update individual` command
- Export dynamic phenotypes with ordered gene lists as PDF


## [4.23]
### Added
- Save custom IGV track settings
- Show a flash message with clear info about non-valid genes when gene panel creation fails
- CNV report link in cancer case side navigation
- Return to comment section after editing, deleting or submitting a comment
- Managed variants
- MT vs 14 chromosome mean coverage stats if Scout is connected to Chanjo
### Fixed
- missing `vcf_cancer_sv` and `vcf_cancer_sv_research` to manual.
- Split ClinVar multiple clnsig values (slash-separated) and strip them of underscore for annotations without accession number
- Timeout of `All SNVs and INDELs` page when no valid gene is provided in the search
- Round CADD (MIPv9)
- Missing default panel value
- Invisible other causatives lines when other causatives lack gene symbols
### Changed
- Do not freeze mkdocs-material to version 4.6.1
- Remove pre-commit dependency

## [4.22]
### Added
- Editable cases comments
- Editable variants comments
### Fixed
- Empty variant activity panel
- STRs variants popover
- Split new ClinVar multiple significance terms for a variant
- Edit the selected comment, not the latest
### Changed
- Updated RELEASE docs.
- Pinned variants card style on the case page
- Merged `scout export exons` and `scout view exons` commands


## [4.21.2]
### Added
### Fixed
- Do not pre-filter research variants by (case-default) gene panels
- Show OMIM disease tooltip reliably
### Changed

## [4.21.1]
### Added
### Fixed
- Small change to Pop Freq column in variants ang gene panels to avoid strange text shrinking on small screens
- Direct use of HPO list for Clinical HPO SNV (and cancer SNV) filtering
- PDF coverage report redirecting to login page
### Changed
- Remove the option to dismiss single variants from all variants pages
- Bulk dismiss SNVs, SVs and cancer SNVs from variants pages

## [4.21]
### Added
- Support to configure LoqusDB per institute
- Highlight causative variants in the variants list
- Add tests. Mostly regarding building internal datatypes.
- Remove leading and trailing whitespaces from panel_name and display_name when panel is created
- Mark MANE transcript in list of transcripts in "Transcript overview" on variant page
- Show default panel name in case sidebar
- Previous buttons for variants pagination
- Adds a gh action that checks that the changelog is updated
- Adds a gh action that deploys new releases automatically to pypi
- Warn users if case default panels are outdated
- Define institute-specific gene panels for filtering in institute settings
- Use institute-specific gene panels in variants filtering
- Show somatic VAF for pinned and causative variants on case page

### Fixed
- Report pages redirect to login instead of crashing when session expires
- Variants filter loading in cancer variants page
- User, Causative and Cases tables not scaling to full page
- Improved docs for an initial production setup
- Compatibility with latest version of Black
- Fixed tests for Click>7
- Clinical filter required an extra click to Filter to return variants
- Restore pagination and shrink badges in the variants page tables
- Removing a user from the command line now inactivates the case only if user is last assignee and case is active
- Bugfix, LoqusDB per institute feature crashed when institute id was empty string
- Bugfix, LoqusDB calls where missing case count
- filter removal and upload for filters deleted from another page/other user
- Visualize outdated gene panels info in a popover instead of a tooltip in case page side panel

### Changed
- Highlight color on normal STRs in the variants table from green to blue
- Display breakpoints coordinates in verification emails only for structural variants


## [4.20]
### Added
- Display number of filtered variants vs number of total variants in variants page
- Search case by HPO terms
- Dismiss variant column in the variants tables
- Black and pre-commit packages to dev requirements

### Fixed
- Bug occurring when rerun is requested twice
- Peddy info fields in the demo config file
- Added load config safety check for multiple alignment files for one individual
- Formatting of cancer variants table
- Missing Score in SV variants table

### Changed
- Updated the documentation on how to create a new software release
- Genome build-aware cytobands coordinates
- Styling update of the Matchmaker card
- Select search type in case search form


## [4.19]

### Added
- Show internal ID for case
- Add internal ID for downloaded CGH files
- Export dynamic HPO gene list from case page
- Remove users as case assignees when their account is deleted
- Keep variants filters panel expanded when filters have been used

### Fixed
- Handle the ProxyFix ModuleNotFoundError when Werkzeug installed version is >1.0
- General report formatting issues whenever case and variant comments contain extremely long strings with no spaces

### Changed
- Created an institute wrapper page that contains list of cases, causatives, SNVs & Indels, user list, shared data and institute settings
- Display case name instead of case ID on clinVar submissions
- Changed icon of sample update in clinVar submissions


## [4.18]

### Added
- Filter cancer variants on cytoband coordinates
- Show dismiss reasons in a badge with hover for clinical variants
- Show an ellipsis if 10 cases or more to display with loqusdb matches
- A new blog post for version 4.17
- Tooltip to better describe Tumor and Normal columns in cancer variants
- Filter cancer SNVs and SVs by chromosome coordinates
- Default export of `Assertion method citation` to clinVar variants submission file
- Button to export up to 500 cancer variants, filtered or not
- Rename samples of a clinVar submission file

### Fixed
- Apply default gene panel on return to cancer variantS from variant view
- Revert to certificate checking when asking for Chanjo reports
- `scout download everything` command failing while downloading HPO terms

### Changed
- Turn tumor and normal allelic fraction to decimal numbers in tumor variants page
- Moved clinVar submissions code to the institutes blueprints
- Changed name of clinVar export files to FILENAME.Variant.csv and FILENAME.CaseData.csv
- Switched Google login libraries from Flask-OAuthlib to Authlib


## [4.17.1]

### Fixed
- Load cytobands for cases with chromosome build not "37" or "38"


## [4.17]

### Added
- COSMIC badge shown in cancer variants
- Default gene-panel in non-cancer structural view in url
- Filter SNVs and SVs by cytoband coordinates
- Filter cancer SNV variants by alt allele frequency in tumor
- Correct genome build in UCSC link from structural variant page



### Fixed
- Bug in clinVar form when variant has no gene
- Bug when sharing cases with the same institute twice
- Page crashing when removing causative variant tag
- Do not default to GATK caller when no caller info is provided for cancer SNVs


## [4.16.1]

### Fixed
- Fix the fix for handling of delivery reports for rerun cases

## [4.16]

### Added
- Adds possibility to add "lims_id" to cases. Currently only stored in database, not shown anywhere
- Adds verification comment box to SVs (previously only available for small variants)
- Scrollable pedigree panel

### Fixed
- Error caused by changes in WTForm (new release 2.3.x)
- Bug in OMIM case page form, causing the page to crash when a string was provided instead of a numerical OMIM id
- Fix Alamut link to work properly on hg38
- Better handling of delivery reports for rerun cases
- Small CodeFactor style issues: matchmaker results counting, a couple of incomplete tests and safer external xml
- Fix an issue with Phenomizer introduced by CodeFactor style changes

### Changed
- Updated the version of igv.js to 2.5.4

## [4.15.1]

### Added
- Display gene names in ClinVar submissions page
- Links to Varsome in variant transcripts table

### Fixed
- Small fixes to ClinVar submission form
- Gene panel page crash when old panel has no maintainers

## [4.15]

### Added
- Clinvar CNVs IGV track
- Gene panels can have maintainers
- Keep variant actions (dismissed, manual rank, mosaic, acmg, comments) upon variant re-upload
- Keep variant actions also on full case re-upload

### Fixed
- Fix the link to Ensembl for SV variants when genome build 38.
- Arrange information in columns on variant page
- Fix so that new cosmic identifier (COSV) is also acceptable #1304
- Fixed COSMIC tag in INFO (outside of CSQ) to be parses as well with `&` splitter.
- COSMIC stub URL changed to https://cancer.sanger.ac.uk/cosmic/search?q= instead.
- Updated to a version of IGV where bigBed tracks are visualized correctly
- Clinvar submission files are named according to the content (variant_data and case_data)
- Always show causatives from other cases in case overview
- Correct disease associations for gene symbol aliases that exist as separate genes
- Re-add "custom annotations" for SV variants
- The override ClinVar P/LP add-in in the Clinical Filter failed for new CSQ strings

### Changed
- Runs all CI checks in github actions

## [4.14.1]

### Fixed
- Error when variant found in loqusdb is not loaded for other case

## [4.14]

### Added
- Use github actions to run tests
- Adds CLI command to update individual alignments path
- Update HPO terms using downloaded definitions files
- Option to use alternative flask config when running `scout serve`
- Requirement to use loqusdb >= 2.5 if integrated

### Fixed
- Do not display Pedigree panel in cancer view
- Do not rely on internet connection and services available when running CI tests
- Variant loading assumes GATK if no caller set given and GATK filter status is seen in FILTER
- Pass genome build param all the way in order to get the right gene mappings for cases with build 38
- Parse correctly variants with zero frequency values
- Continue even if there are problems to create a region vcf
- STR and cancer variant navigation back to variants pages could fail

### Changed
- Improved code that sends requests to the external APIs
- Updates ranges for user ranks to fit todays usage
- Run coveralls on github actions instead of travis
- Run pip checks on github actions instead of coveralls
- For hg38 cases, change gnomAD link to point to version 3.0 (which is hg38 based)
- Show pinned or causative STR variants a bit more human readable

## [4.13.1]

### Added
### Fixed
- Typo that caused not all clinvar conflicting interpretations to be loaded no matter what
- Parse and retrieve clinvar annotations from VEP-annotated (VEP 97+) CSQ VCF field
- Variant clinvar significance shown as `not provided` whenever is `Uncertain significance`
- Phenomizer query crashing when case has no HPO terms assigned
- Fixed a bug affecting `All SNVs and INDELs` page when variants don't have canonical transcript
- Add gene name or id in cancer variant view

### Changed
- Cancer Variant view changed "Variant:Transcript:Exon:HGVS" to "Gene:Transcript:Exon:HGVS"

## [4.13]

### Added
- ClinVar SNVs track in IGV
- Add SMA view with SMN Copy Number data
- Easier to assign OMIM diagnoses from case page
- OMIM terms and specific OMIM term page

### Fixed
- Bug when adding a new gene to a panel
- Restored missing recent delivery reports
- Fixed style and links to other reports in case side panel
- Deleting cases using display_name and institute not deleting its variants
- Fixed bug that caused coordinates filter to override other filters
- Fixed a problem with finding some INS in loqusdb
- Layout on SV page when local observations without cases are present
- Make scout compatible with the new HPO definition files from `http://compbio.charite.de/jenkins/`
- General report visualization error when SNVs display names are very long


### Changed


## [4.12.4]

### Fixed
- Layout on SV page when local observations without cases are present

## [4.12.3]

### Fixed
- Case report when causative or pinned SVs have non null allele frequencies

## [4.12.2]

### Fixed
- SV variant links now take you to the SV variant page again
- Cancer variant view has cleaner table data entries for "N/A" data
- Pinned variant case level display hotfix for cancer and str - more on this later
- Cancer variants show correct alt/ref reads mirroring alt frequency now
- Always load all clinical STR variants even if a region load is attempted - index may be missing
- Same case repetition in variant local observations

## [4.12.1]

### Fixed
- Bug in variant.gene when gene has no HGVS description


## [4.12]

### Added
- Accepts `alignment_path` in load config to pass bam/cram files
- Display all phenotypes on variant page
- Display hgvs coordinates on pinned and causatives
- Clear panel pending changes
- Adds option to setup the database with static files
- Adds cli command to download the resources from CLI that scout needs
- Adds test files for merged somatic SV and CNV; as well as merged SNV, and INDEL part of #1279
- Allows for upload of OMIM-AUTO gene panel from static files without api-key

### Fixed
- Cancer case HPO panel variants link
- Fix so that some drop downs have correct size
- First IGV button in str variants page
- Cancer case activates on SNV variants
- Cases activate when STR variants are viewed
- Always calculate code coverage
- Pinned/Classification/comments in all types of variants pages
- Null values for panel's custom_inheritance_models
- Discrepancy between the manual disease transcripts and those in database in gene-edit page
- ACMG classification not showing for some causatives
- Fix bug which caused IGV.js to use hg19 reference files for hg38 data
- Bug when multiple bam files sources with non-null values are available


### Changed
- Renamed `requests` file to `scout_requests`
- Cancer variant view shows two, instead of four, decimals for allele and normal


## [4.11.1]

### Fixed
- Institute settings page
- Link institute settings to sharing institutes choices

## [4.11.0]

### Added
- Display locus name on STR variant page
- Alternative key `GNOMADAF_popmax` for Gnomad popmax allele frequency
- Automatic suggestions on how to improve the code on Pull Requests
- Parse GERP, phastCons and phyloP annotations from vep annotated CSQ fields
- Avoid flickering comment popovers in variant list
- Parse REVEL score from vep annotated CSQ fields
- Allow users to modify general institute settings
- Optionally format code automatically on commit
- Adds command to backup vital parts `scout export database`
- Parsing and displaying cancer SV variants from Manta annotated VCF files
- Dismiss cancer snv variants with cancer-specific options
- Add IGV.js UPD, RHO and TIDDIT coverage wig tracks.


### Fixed
- Slightly darker page background
- Fixed an issued with parsed conservation values from CSQ
- Clinvar submissions accessible to all users of an institute
- Header toolbar when on Clinvar page now shows institute name correctly
- Case should not always inactivate upon update
- Show dismissed snv cancer variants as grey on the cancer variants page
- Improved style of mappability link and local observations on variant page
- Convert all the GET requests to the igv view to POST request
- Error when updating gene panels using a file containing BOM chars
- Add/replace gene radio button not working in gene panels


## [4.10.1]

### Fixed
- Fixed issue with opening research variants
- Problem with coveralls not called by Travis CI
- Handle Biomart service down in tests


## [4.10.0]

### Added
- Rank score model in causatives page
- Exportable HPO terms from phenotypes page
- AMP guideline tiers for cancer variants
- Adds scroll for the transcript tab
- Added CLI option to query cases on time since case event was added
- Shadow clinical assessments also on research variants display
- Support for CRAM alignment files
- Improved str variants view : sorting by locus, grouped by allele.
- Delivery report PDF export
- New mosaicism tag option
- Add or modify individuals' age or tissue type from case page
- Display GC and allele depth in causatives table.
- Included primary reference transcript in general report
- Included partial causative variants in general report
- Remove dependency of loqusdb by utilising the CLI

### Fixed
- Fixed update OMIM command bug due to change in the header of the genemap2 file
- Removed Mosaic Tag from Cancer variants
- Fixes issue with unaligned table headers that comes with hidden Datatables
- Layout in general report PDF export
- Fixed issue on the case statistics view. The validation bars didn't show up when all institutes were selected. Now they do.
- Fixed missing path import by importing pathlib.Path
- Handle index inconsistencies in the update index functions
- Fixed layout problems


## [4.9.0]

### Added
- Improved MatchMaker pages, including visible patient contacts email address
- New badges for the github repo
- Links to [GENEMANIA](genemania.org)
- Sort gene panel list on case view.
- More automatic tests
- Allow loading of custom annotations in VCF using the SCOUT_CUSTOM info tag.

### Fixed
- Fix error when a gene is added to an empty dynamic gene panel
- Fix crash when attempting to add genes on incorrect format to dynamic gene panel
- Manual rank variant tags could be saved in a "Select a tag"-state, a problem in the variants view.
- Same case evaluations are no longer shown as gray previous evaluations on the variants page
- Stay on research pages, even if reset, next first buttons are pressed..
- Overlapping variants will now be visible on variant page again
- Fix missing classification comments and links in evaluations page
- All prioritized cases are shown on cases page


## [4.8.3]

### Added

### Fixed
- Bug when ordering sanger
- Improved scrolling over long list of genes/transcripts


## [4.8.2]

### Added

### Fixed
- Avoid opening extra tab for coverage report
- Fixed a problem when rank model version was saved as floats and not strings
- Fixed a problem with displaying dismiss variant reasons on the general report
- Disable load and delete filter buttons if there are no saved filters
- Fix problem with missing verifications
- Remove duplicate users and merge their data and activity


## [4.8.1]

### Added

### Fixed
- Prevent login fail for users with id defined by ObjectId and not email
- Prevent the app from crashing with `AttributeError: 'NoneType' object has no attribute 'message'`


## [4.8.0]

### Added
- Updated Scout to use Bootstrap 4.3
- New looks for Scout
- Improved dashboard using Chart.js
- Ask before inactivating a case where last assigned user leaves it
- Genes can be manually added to the dynamic gene list directly on the case page
- Dynamic gene panels can optionally be used with clinical filter, instead of default gene panel
- Dynamic gene panels get link out to chanjo-report for coverage report
- Load all clinvar variants with clinvar Pathogenic, Likely Pathogenic and Conflicting pathogenic
- Show transcripts with exon numbers for structural variants
- Case sort order can now be toggled between ascending and descending.
- Variants can be marked as partial causative if phenotype is available for case.
- Show a frequency tooltip hover for SV-variants.
- Added support for LDAP login system
- Search snv and structural variants by chromosomal coordinates
- Structural variants can be marked as partial causative if phenotype is available for case.
- Show normal and pathologic limits for STRs in the STR variants view.
- Institute level persistent variant filter settings that can be retrieved and used.
- export causative variants to Excel
- Add support for ROH, WIG and chromosome PNGs in case-view

### Fixed
- Fixed missing import for variants with comments
- Instructions on how to build docs
- Keep sanger order + verification when updating/reloading variants
- Fixed and moved broken filter actions (HPO gene panel and reset filter)
- Fixed string conversion to number
- UCSC links for structural variants are now separated per breakpoint (and whole variant where applicable)
- Reintroduced missing coverage report
- Fixed a bug preventing loading samples using the command line
- Better inheritance models customization for genes in gene panels
- STR variant page back to list button now does its one job.
- Allows to setup scout without a omim api key
- Fixed error causing "favicon not found" flash messages
- Removed flask --version from base cli
- Request rerun no longer changes case status. Active or archived cases inactivate on upload.
- Fixed missing tooltip on the cancer variants page
- Fixed weird Rank cell in variants page
- Next and first buttons order swap
- Added pagination (and POST capability) to cancer variants.
- Improves loading speed for variant page
- Problem with updating variant rank when no variants
- Improved Clinvar submission form
- General report crashing when dismissed variant has no valid dismiss code
- Also show collaborative case variants on the All variants view.
- Improved phenotype search using dataTables.js on phenotypes page
- Search and delete users with `email` instead of `_id`
- Fixed css styles so that multiselect options will all fit one column


## [4.7.3]

### Added
- RankScore can be used with VCFs for vcf_cancer files

### Fixed
- Fix issue with STR view next page button not doing its one job.

### Deleted
- Removed pileup as a bam viewing option. This is replaced by IGV


## [4.7.2]

### Added
- Show earlier ACMG classification in the variant list

### Fixed
- Fixed igv search not working due to igv.js dist 2.2.17
- Fixed searches for cases with a gene with variants pinned or marked causative.
- Load variant pages faster after fixing other causatives query
- Fixed mitochondrial report bug for variants without genes

## [4.7.1]

### Added

### Fixed
- Fixed bug on genes page


## [4.7.0]

### Added
- Export genes and gene panels in build GRCh38
- Search for cases with variants pinned or marked causative in a given gene.
- Search for cases phenotypically similar to a case also from WUI.
- Case variant searches can be limited to similar cases, matching HPO-terms,
  phenogroups and cohorts.
- De-archive reruns and flag them as 'inactive' if archived
- Sort cases by analysis_date, track or status
- Display cases in the following order: prioritized, active, inactive, archived, solved
- Assign case to user when user activates it or asks for rerun
- Case becomes inactive when it has no assignees
- Fetch refseq version from entrez and use it in clinvar form
- Load and export of exons for all genes, independent on refseq
- Documentation for loading/updating exons
- Showing SV variant annotations: SV cgh frequencies, gnomad-SV, local SV frequencies
- Showing transcripts mapping score in segmental duplications
- Handle requests to Ensembl Rest API
- Handle requests to Ensembl Rest Biomart
- STR variants view now displays GT and IGV link.
- Description field for gene panels
- Export exons in build 37 and 38 using the command line

### Fixed
- Fixes of and induced by build tests
- Fixed bug affecting variant observations in other cases
- Fixed a bug that showed wrong gene coverage in general panel PDF export
- MT report only shows variants occurring in the specific individual of the excel sheet
- Disable SSL certifcate verification in requests to chanjo
- Updates how intervaltree and pymongo is used to void deprecated functions
- Increased size of IGV sample tracks
- Optimized tests


## [4.6.1]

### Added

### Fixed
- Missing 'father' and 'mother' keys when parsing single individual cases


## [4.6.0]

### Added
- Description of Scout branching model in CONTRIBUTING doc
- Causatives in alphabetical order, display ACMG classification and filter by gene.
- Added 'external' to the list of analysis type options
- Adds functionality to display "Tissue type". Passed via load config.
- Update to IGV 2.

### Fixed
- Fixed alignment visualization and vcf2cytosure availability for demo case samples
- Fixed 3 bugs affecting SV pages visualization
- Reintroduced the --version cli option
- Fixed variants query by panel (hpo panel + gene panel).
- Downloaded MT report contains excel files with individuals' display name
- Refactored code in parsing of config files.


## [4.5.1]

### Added

### Fixed
- update requirement to use PyYaml version >= 5.1
- Safer code when loading config params in cli base


## [4.5.0]

### Added
- Search for similar cases from scout view CLI
- Scout cli is now invoked from the app object and works under the app context

### Fixed
- PyYaml dependency fixed to use version >= 5.1


## [4.4.1]

### Added
- Display SV rank model version when available

### Fixed
- Fixed upload of delivery report via API


## [4.4.0]

### Added
- Displaying more info on the Causatives page and hiding those not causative at the case level
- Add a comment text field to Sanger order request form, allowing a message to be included in the email
- MatchMaker Exchange integration
- List cases with empty synopsis, missing HPO terms and phenotype groups.
- Search for cases with open research list, or a given case status (active, inactive, archived)

### Fixed
- Variant query builder split into several functions
- Fixed delivery report load bug


## [4.3.3]

### Added
- Different individual table for cancer cases

### Fixed
- Dashboard collects validated variants from verification events instead of using 'sanger' field
- Cases shared with collaborators are visible again in cases page
- Force users to select a real institute to share cases with (actionbar select fix)


## [4.3.2]

### Added
- Dashboard data can be filtered using filters available in cases page
- Causatives for each institute are displayed on a dedicated page
- SNVs and and SVs are searchable across cases by gene and rank score
- A more complete report with validated variants is downloadable from dashboard

### Fixed
- Clinsig filter is fixed so clinsig numerical values are returned
- Split multi clinsig string values in different elements of clinsig array
- Regex to search in multi clinsig string values or multi revstat string values
- It works to upload vcf files with no variants now
- Combined Pileup and IGV alignments for SVs having variant start and stop on the same chromosome


## [4.3.1]

### Added
- Show calls from all callers even if call is not available
- Instructions to install cairo and pango libs from WeasyPrint page
- Display cases with number of variants from CLI
- Only display cases with number of variants above certain treshold. (Also CLI)
- Export of verified variants by CLI or from the dashboard
- Extend case level queries with default panels, cohorts and phenotype groups.
- Slice dashboard statistics display using case level queries
- Add a view where all variants for an institute can be searched across cases, filtering on gene and rank score. Allows searching research variants for cases that have research open.

### Fixed
- Fixed code to extract variant conservation (gerp, phyloP, phastCons)
- Visualization of PDF-exported gene panels
- Reintroduced the exon/intron number in variant verification email
- Sex and affected status is correctly displayed on general report
- Force number validation in SV filter by size
- Display ensembl transcripts when no refseq exists


## [4.3.0]

### Added
- Mosaicism tag on variants
- Show and filter on SweGen frequency for SVs
- Show annotations for STR variants
- Show all transcripts in verification email
- Added mitochondrial export
- Adds alternative to search for SVs shorter that the given length
- Look for 'bcftools' in the `set` field of VCFs
- Display digenic inheritance from OMIM
- Displays what refseq transcript that is primary in hgnc

### Fixed

- Archived panels displays the correct date (not retroactive change)
- Fixed problem with waiting times in gene panel exports
- Clinvar fiter not working with human readable clinsig values

## [4.2.2]

### Fixed
- Fixed gene panel create/modify from CSV file utf-8 decoding error
- Updating genes in gene panels now supports edit comments and entry version
- Gene panel export timeout error

## [4.2.1]

### Fixed
- Re-introduced gene name(s) in verification email subject
- Better PDF rendering for excluded variants in report
- Problem to access old case when `is_default` did not exist on a panel


## [4.2.0]

### Added
- New index on variant_id for events
- Display overlapping compounds on variants view

### Fixed
- Fixed broken clinical filter


## [4.1.4]

### Added
- Download of filtered SVs

### Fixed
- Fixed broken download of filtered variants
- Fixed visualization issue in gene panel PDF export
- Fixed bug when updating gene names in variant controller


## [4.1.3]

### Fixed
- Displays all primary transcripts


## [4.1.2]

### Added
- Option add/replace when updating a panel via CSV file
- More flexible versioning of the gene panels
- Printing coverage report on the bottom of the pdf case report
- Variant verification option for SVs
- Logs uri without pwd when connecting
- Disease-causing transcripts in case report
- Thicker lines in case report
- Supports HPO search for cases, both terms or if described in synopsis
- Adds sanger information to dashboard

### Fixed
- Use db name instead of **auth** as default for authentication
- Fixes so that reports can be generated even with many variants
- Fixed sanger validation popup to show individual variants queried by user and institute.
- Fixed problem with setting up scout
- Fixes problem when exac file is not available through broad ftp
- Fetch transcripts for correct build in `adapter.hgnc_gene`

## [4.1.1]
- Fix problem with institute authentication flash message in utils
- Fix problem with comments
- Fix problem with ensembl link


## [4.1.0]

### Added
- OMIM phenotypes to case report
- Command to download all panel app gene panels `scout load panel --panel-app`
- Links to genenames.org and omim on gene page
- Popup on gene at variants page with gene information
- reset sanger status to "Not validated" for pinned variants
- highlight cases with variants to be evaluated by Sanger on the cases page
- option to point to local reference files to the genome viewer pileup.js. Documented in `docs.admin-guide.server`
- option to export single variants in `scout export variants`
- option to load a multiqc report together with a case(add line in load config)
- added a view for searching HPO terms. It is accessed from the top left corner menu
- Updates the variants view for cancer variants. Adds a small cancer specific filter for known variants
- Adds hgvs information on cancer variants page
- Adds option to update phenotype groups from CLI

### Fixed
- Improved Clinvar to submit variants from different cases. Fixed HPO terms in casedata according to feedback
- Fixed broken link to case page from Sanger modal in cases view
- Now only cases with non empty lists of causative variants are returned in `adapter.case(has_causatives=True)`
- Can handle Tumor only samples
- Long lists of HGNC symbols are now possible. This was previously difficult with manual, uploaded or by HPO search when changing filter settings due to GET request limitations. Relevant pages now use POST requests. Adds the dynamic HPO panel as a selection on the gene panel dropdown.
- Variant filter defaults to default panels also on SV and Cancer variants pages.

## [4.0.0]

### WARNING ###

This is a major version update and will require that the backend of pre releases is updated.
Run commands:

```
$scout update genes
$scout update hpo
```

- Created a Clinvar submission tool, to speed up Clinvar submission of SNVs and SVs
- Added an analysis report page (html and PDF format) containing phenotype, gene panels and variants that are relevant to solve a case.

### Fixed
- Optimized evaluated variants to speed up creation of case report
- Moved igv and pileup viewer under a common folder
- Fixed MT alignment view pileup.js
- Fixed coordinates for SVs with start chromosome different from end chromosome
- Global comments shown across cases and institutes. Case-specific variant comments are shown only for that specific case.
- Links to clinvar submitted variants at the cases level
- Adapts clinvar parsing to new format
- Fixed problem in `scout update user` when the user object had no roles
- Makes pileup.js use online genome resources when viewing alignments. Now any instance of Scout can make use of this functionality.
- Fix ensembl link for structural variants
- Works even when cases does not have `'madeline_info'`
- Parses Polyphen in correct way again
- Fix problem with parsing gnomad from VEP

### Added
- Added a PDF export function for gene panels
- Added a "Filter and export" button to export custom-filtered SNVs to CSV file
- Dismiss SVs
- Added IGV alignments viewer
- Read delivery report path from case config or CLI command
- Filter for spidex scores
- All HPO terms are now added and fetched from the correct source (https://github.com/obophenotype/human-phenotype-ontology/blob/master/hp.obo)
- New command `scout update hpo`
- New command `scout update genes` will fetch all the latest information about genes and update them
- Load **all** variants found on chromosome **MT**
- Adds choice in cases overview do show as many cases as user like

### Removed
- pileup.min.js and pileup css are imported from a remote web location now
- All source files for HPO information, this is instead fetched directly from source
- All source files for gene information, this is instead fetched directly from source

## [3.0.0]
### Fixed
- hide pedigree panel unless it exists

## [1.5.1] - 2016-07-27
### Fixed
- look for both ".bam.bai" and ".bai" extensions

## [1.4.0] - 2016-03-22
### Added
- support for local frequency through loqusdb
- bunch of other stuff

## [1.3.0] - 2016-02-19
### Fixed
- Update query-phenomizer and add username/password

### Changed
- Update the way a case is checked for rerun-status

### Added
- Add new button to mark a case as "checked"
- Link to clinical variants _without_ 1000G annotation

## [1.2.2] - 2016-02-18
### Fixed
- avoid filtering out variants lacking ExAC and 1000G annotations

## [1.1.3] - 2015-10-01
### Fixed
- persist (clinical) filter when clicking load more
- fix #154 by robustly setting clinical filter func. terms

## [1.1.2] - 2015-09-07
### Fixed
- avoid replacing coverage report with none
- update SO terms, refactored

## [1.1.1] - 2015-08-20
### Fixed
- fetch case based on collaborator status (not owner)

## [1.1.0] - 2015-05-29
### Added
- link(s) to SNPedia based on RS-numbers
- new Jinja filter to "humanize" decimal numbers
- show gene panels in variant view
- new Jinja filter for decoding URL encoding
- add indicator to variants in list that have comments
- add variant number threshold and rank score threshold to load function
- add event methods to mongo adapter
- add tests for models
- show badge "old" if comment was written for a previous analysis

### Changed
- show cDNA change in transcript summary unless variant is exonic
- moved compounds table further up the page
- show dates for case uploads in ISO format
- moved variant comments higher up on page
- updated documentation for pages
- read in coverage report as blob in database and serve directly
- change ``OmimPhenotype`` to ``PhenotypeTerm``
- reorganize models sub-package
- move events (and comments) to separate collection
- only display prev/next links for the research list
- include variant type in breadcrumbs e.g. "Clinical variants"

### Removed
- drop dependency on moment.js

### Fixed
- show the same level of detail for all frequencies on all pages
- properly decode URL encoded symbols in amino acid/cDNA change strings
- fixed issue with wipe permissions in MongoDB
- include default gene lists in "variants" link in breadcrumbs

## [1.0.2] - 2015-05-20
### Changed
- update case fetching function

### Fixed
- handle multiple cases with same id

## [1.0.1] - 2015-04-28
### Fixed
- Fix building URL parameters in cases list Vue component

## [1.0.0] - 2015-04-12
Codename: Sara Lund

![Release 1.0](artwork/releases/release-1-0.jpg)

### Added
- Add email logging for unexpected errors
- New command line tool for deleting case

### Changed
- Much improved logging overall
- Updated documentation/usage guide
- Removed non-working IGV link

### Fixed
- Show sample display name in GT call
- Various small bug fixes
- Make it easier to hover over popups

## [0.0.2-rc1] - 2015-03-04
### Added
- add protein table for each variant
- add many more external links
- add coverage reports as PDFs

### Changed
- incorporate user feedback updates
- big refactor of load scripts

## [0.0.2-rc2] - 2015-03-04
### Changes
- add gene table with gene description
- reorganize inheritance models box

### Fixed
- avoid overwriting gene list on "research" load
- fix various bugs in external links

## [0.0.2-rc3] - 2015-03-05
### Added
- Activity log feed to variant view
- Adds protein change strings to ODM and Sanger email

### Changed
- Extract activity log component to macro

### Fixes
- Make Ensembl transcript links use archive website<|MERGE_RESOLUTION|>--- conflicted
+++ resolved
@@ -13,12 +13,9 @@
 - Allow ACMG criteria strength modification to Very strong/Stand-alone
 ### Fixed
 - Re-enable display of case and individual specific tracks (pre-computed coverage, UPD, zygosity)
-<<<<<<< HEAD
+- Disable 2-color mode in IGV.js by default, since it obscures variant proportion of reads. Can be manually enabled.
 - Updated color scheme for variant assessment badges that were hard to see in light mode, notably Risk Factor
-=======
-- Disable 2-color mode in IGV.js by default, since it obscures variant proportion of reads. Can be manually enabled.
-
->>>>>>> 39833a4f
+
 
 ## [4.98]
 ### Added
