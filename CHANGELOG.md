--- conflicted
+++ resolved
@@ -6,11 +6,8 @@
 
 ## [unreleased]
 ### Added
-<<<<<<< HEAD
+- Support for variants annotated with an unmodified ClinVar VCF (#5691)
 - Parse and display copy number on SV page, genotype table (#5692)
-=======
-- Support for variants annotated with an unmodified ClinVar VCF (#5691)
->>>>>>> 99f84939
 ### Fixed
 - Typo in PR template (#5682)
 - Highlight affected individuals/samples on `GT call` tables (#5682)
