# Change Log
All notable changes to this project will be documented in this file.
This project adheres to [Semantic Versioning](http://semver.org/).

About changelog [here](https://keepachangelog.com/en/1.0.0/)

## [x.x.x]
### Added
- Support to configure LoqusDB per institute
- Highlight causative variants in the variants list
- Add tests. Mostly regarding building internal datatypes.
- Remove leading and trailing whitespaces from panel_name and display_name when panel is created
### Fixed
- Report pages redirect to login instead of crashing when session expires
- Variants filter loading in cancer variants page
- User, Causative and Cases tables not scaling to full page
- Improved docs for an initial production setup
- Compatibility with latest version of Black
- Fixed tests for Click>7
- Clinical filter required an extra click to Filter to return variants
- Restore pagination to variants pages

### Changed
- Highlight color on normal STRs in the variants table from green to blue


## [4.20]
### Added
- Display number of filtered variants vs number of total variants in variants page
- Search case by HPO terms
- Dismiss variant column in the variants tables
- Black and pre-commit packages to dev requirements

### Fixed
- Bug occurring when rerun is requested twice
- Peddy info fields in the demo config file
- Added load config safety check for multiple alignment files for one individual

### Changed
- Updated the documentation on how to create a new software release
- Genome build-aware cytobands coordinates
- Styling update of the Matchmaker card
- Select search type in case search form


## [4.19]

### Added
- Show internal ID for case
- Add internal ID for downloaded CGH files
- Export dynamic HPO gene list from case page
- Remove users as case assignees when their account is deleted
- Keep variants filters panel expanded when filters have been used

### Fixed
- Handle the ProxyFix ModuleNotFoundError when Werkzeug installed version is >1.0
- General report formatting issues whenever case and variant comments contain extremely long strings with no spaces

### Changed
- Created an institute wrapper page that contains list of cases, causatives, SNVs & Indels, user list, shared data and institute settings
- Display case name instead of case ID on clinVar submissions
- Changed icon of sample update in clinVar submissions


## [4.18]

### Added
- Filter cancer variants on cytoband coordinates
- Show dismiss reasons in a badge with hover for clinical variants
- Show an ellipsis if 10 cases or more to display with loqusdb matches
- A new blog post for version 4.17
- Tooltip to better describe Tumor and Normal columns in cancer variants
- Filter cancer SNVs and SVs by chromosome coordinates
- Default export of `Assertion method citation` to clinVar variants submission file
- Button to export up to 500 cancer variants, filtered or not
- Rename samples of a clinVar submission file

### Fixed
- Apply default gene panel on return to cancer variantS from variant view
- Revert to certificate checking when asking for Chanjo reports
- `scout download everything` command failing while downloading HPO terms

### Changed
- Turn tumor and normal allelic fraction to decimal numbers in tumor variants page
- Moved clinVar submissions code to the institutes blueprints
- Changed name of clinVar export files to FILENAME.Variant.csv and FILENAME.CaseData.csv
- Switched Google login libraries from Flask-OAuthlib to Authlib


## [4.17.1]

### Fixed
- Load cytobands for cases with chromosome build not "37" or "38"


## [4.17]

### Added
- COSMIC badge shown in cancer variants
- Default gene-panel in non-cancer structural view in url
- Filter SNVs and SVs by cytoband coordinates
- Filter cancer SNV variants by alt allele frequency in tumor
<<<<<<< HEAD
- Mark MANE transcript in list of transcripts in "Transcript overview" on variant page
=======
- Correct genome build in UCSC link from structural variant page

>>>>>>> b2723735


### Fixed
- Bug in clinVar form when variant has no gene
- Bug when sharing cases with the same institute twice
- Page crashing when removing causative variant tag
- Do not default to GATK caller when no caller info is provided for cancer SNVs


## [4.16.1]

### Fixed
- Fix the fix for handling of delivery reports for rerun cases

## [4.16]

### Added
- Adds possibility to add "lims_id" to cases. Currently only stored in database, not shown anywhere
- Adds verification comment box to SVs (previously only available for small variants)
- Scrollable pedigree panel

### Fixed
- Error caused by changes in WTForm (new release 2.3.x)
- Bug in OMIM case page form, causing the page to crash when a string was provided instead of a numerical OMIM id
- Fix Alamut link to work properly on hg38
- Better handling of delivery reports for rerun cases
- Small CodeFactor style issues: matchmaker results counting, a couple of incomplete tests and safer external xml
- Fix an issue with Phenomizer introduced by CodeFactor style changes

### Changed
- Updated the version of igv.js to 2.5.4

## [4.15.1]

### Added
- Display gene names in ClinVar submissions page
- Links to Varsome in variant transcripts table

### Fixed
- Small fixes to ClinVar submission form
- Gene panel page crash when old panel has no maintainers

## [4.15]

### Added
- Clinvar CNVs IGV track
- Gene panels can have maintainers
- Keep variant actions (dismissed, manual rank, mosaic, acmg, comments) upon variant re-upload
- Keep variant actions also on full case re-upload

### Fixed
- Fix the link to Ensembl for SV variants when genome build 38.
- Arrange information in columns on variant page
- Fix so that new cosmic identifier (COSV) is also acceptable #1304
- Fixed COSMIC tag in INFO (outside of CSQ) to be parses as well with `&` splitter.
- COSMIC stub URL changed to https://cancer.sanger.ac.uk/cosmic/search?q= instead.
- Updated to a version of IGV where bigBed tracks are visualized correctly
- Clinvar submission files are named according to the content (variant_data and case_data)
- Always show causatives from other cases in case overview
- Correct disease associations for gene symbol aliases that exist as separate genes
- Re-add "custom annotations" for SV variants
- The override ClinVar P/LP add-in in the Clinical Filter failed for new CSQ strings

### Changed
- Runs all CI checks in github actions

## [4.14.1]

### Fixed
- Error when variant found in loqusdb is not loaded for other case

## [4.14]

### Added
- Use github actions to run tests
- Adds CLI command to update individual alignments path
- Update HPO terms using downloaded definitions files
- Option to use alternative flask config when running `scout serve`
- Requirement to use loqusdb >= 2.5 if integrated

### Fixed
- Do not display Pedigree panel in cancer view
- Do not rely on internet connection and services available when running CI tests
- Variant loading assumes GATK if no caller set given and GATK filter status is seen in FILTER
- Pass genome build param all the way in order to get the right gene mappings for cases with build 38
- Parse correctly variants with zero frequency values
- Continue even if there are problems to create a region vcf
- STR and cancer variant navigation back to variants pages could fail

### Changed
- Improved code that sends requests to the external APIs
- Updates ranges for user ranks to fit todays usage
- Run coveralls on github actions instead of travis
- Run pip checks on github actions instead of coveralls
- For hg38 cases, change gnomAD link to point to version 3.0 (which is hg38 based)
- Show pinned or causative STR variants a bit more human readable

## [4.13.1]

### Added
### Fixed
- Typo that caused not all clinvar conflicting interpretations to be loaded no matter what
- Parse and retrieve clinvar annotations from VEP-annotated (VEP 97+) CSQ VCF field
- Variant clinvar significance shown as `not provided` whenever is `Uncertain significance`
- Phenomizer query crashing when case has no HPO terms assigned
- Fixed a bug affecting `All SNVs and INDELs` page when variants don't have canonical transcript
- Add gene name or id in cancer variant view

### Changed
- Cancer Variant view changed "Variant:Transcript:Exon:HGVS" to "Gene:Transcript:Exon:HGVS"

## [4.13]

### Added
- ClinVar SNVs track in IGV
- Add SMA view with SMN Copy Number data
- Easier to assign OMIM diagnoses from case page
- OMIM terms and specific OMIM term page

### Fixed
- Bug when adding a new gene to a panel
- Restored missing recent delivery reports
- Fixed style and links to other reports in case side panel
- Deleting cases using display_name and institute not deleting its variants
- Fixed bug that caused coordinates filter to override other filters
- Fixed a problem with finding some INS in loqusdb
- Layout on SV page when local observations without cases are present
- Make scout compatible with the new HPO definition files from `http://compbio.charite.de/jenkins/`
- General report visualization error when SNVs display names are very long


### Changed


## [4.12.4]

### Fixed
- Layout on SV page when local observations without cases are present

## [4.12.3]

### Fixed
- Case report when causative or pinned SVs have non null allele frequencies

## [4.12.2]

### Fixed
- SV variant links now take you to the SV variant page again
- Cancer variant view has cleaner table data entries for "N/A" data
- Pinned variant case level display hotfix for cancer and str - more on this later
- Cancer variants show correct alt/ref reads mirroring alt frequency now
- Always load all clinical STR variants even if a region load is attempted - index may be missing
- Same case repetition in variant local observations

## [4.12.1]

### Fixed
- Bug in variant.gene when gene has no HGVS description


## [4.12]

### Added
- Accepts `alignment_path` in load config to pass bam/cram files
- Display all phenotypes on variant page
- Display hgvs coordinates on pinned and causatives
- Clear panel pending changes
- Adds option to setup the database with static files
- Adds cli command to download the resources from CLI that scout needs
- Adds dummy files for merged somatic SV and CNV; as well as merged SNV, and INDEL part of #1279
- Allows for upload of OMIM-AUTO gene panel from static files without api-key

### Fixed
- Cancer case HPO panel variants link
- Fix so that some drop downs have correct size
- First IGV button in str variants page
- Cancer case activates on SNV variants
- Cases activate when STR variants are viewed
- Always calculate code coverage
- Pinned/Classification/comments in all types of variants pages
- Null values for panel's custom_inheritance_models
- Discrepancy between the manual disease transcripts and those in database in gene-edit page
- ACMG classification not showing for some causatives
- Fix bug which caused IGV.js to use hg19 reference files for hg38 data
- Bug when multiple bam files sources with non-null values are available


### Changed
- Renamed `requests` file to `scout_requests`
- Cancer variant view shows two, instead of four, decimals for allele and normal


## [4.11.1]

### Fixed
- Institute settings page
- Link institute settings to sharing institutes choices

## [4.11.0]

### Added
- Display locus name on STR variant page
- Alternative key `GNOMADAF_popmax` for Gnomad popmax allele frequency
- Automatic suggestions on how to improve the code on Pull Requests
- Parse GERP, phastCons and phyloP annotations from vep annotated CSQ fields
- Avoid flickering comment popovers in variant list
- Parse REVEL score from vep annotated CSQ fields
- Allow users to modify general institute settings
- Optionally format code automatically on commit
- Adds command to backup vital parts `scout export database`
- Parsing and displaying cancer SV variants from Manta annotated VCF files
- Dismiss cancer snv variants with cancer-specific options
- Add IGV.js UPD, RHO and TIDDIT coverage wig tracks.


### Fixed
- Slightly darker page background
- Fixed an issued with parsed conservation values from CSQ
- Clinvar submissions accessible to all users of an institute
- Header toolbar when on Clinvar page now shows institute name correctly
- Case should not always inactivate upon update
- Show dismissed snv cancer variants as grey on the cancer variants page
- Improved style of mappability link and local observations on variant page
- Convert all the GET requests to the igv view to POST request
- Error when updating gene panels using a file containing BOM chars
- Add/replace gene radio button not working in gene panels


## [4.10.1]

### Fixed
- Fixed issue with opening research variants
- Problem with coveralls not called by Travis CI
- Handle Biomart service down in tests


## [4.10.0]

### Added
- Rank score model in causatives page
- Exportable HPO terms from phenotypes page
- AMP guideline tiers for cancer variants
- Adds scroll for the transcript tab
- Added CLI option to query cases on time since case event was added
- Shadow clinical assessments also on research variants display
- Support for CRAM alignment files
- Improved str variants view : sorting by locus, grouped by allele.
- Delivery report PDF export
- New mosaicism tag option
- Add or modify individuals' age or tissue type from case page
- Display GC and allele depth in causatives table.
- Included primary reference transcript in general report
- Included partial causative variants in general report
- Remove dependency of loqusdb by utilising the CLI

### Fixed
- Fixed update OMIM command bug due to change in the header of the genemap2 file
- Removed Mosaic Tag from Cancer variants
- Fixes issue with unaligned table headers that comes with hidden Datatables
- Layout in general report PDF export
- Fixed issue on the case statistics view. The validation bars didn't show up when all institutes were selected. Now they do.
- Fixed missing path import by importing pathlib.Path
- Handle index inconsistencies in the update index functions
- Fixed layout problems


## [4.9.0]

### Added
- Improved MatchMaker pages, including visible patient contacts email address
- New badges for the github repo
- Links to [GENEMANIA](genemania.org)
- Sort gene panel list on case view.
- More automatic tests
- Allow loading of custom annotations in VCF using the SCOUT_CUSTOM info tag.

### Fixed
- Fix error when a gene is added to an empty dynamic gene panel
- Fix crash when attempting to add genes on incorrect format to dynamic gene panel
- Manual rank variant tags could be saved in a "Select a tag"-state, a problem in the variants view.
- Same case evaluations are no longer shown as gray previous evaluations on the variants page
- Stay on research pages, even if reset, next first buttons are pressed..
- Overlapping variants will now be visible on variant page again
- Fix missing classification comments and links in evaluations page
- All prioritized cases are shown on cases page


## [4.8.3]

### Added

### Fixed
- Bug when ordering sanger
- Improved scrolling over long list of genes/transcripts


## [4.8.2]

### Added

### Fixed
- Avoid opening extra tab for coverage report
- Fixed a problem when rank model version was saved as floats and not strings
- Fixed a problem with displaying dismiss variant reasons on the general report
- Disable load and delete filter buttons if there are no saved filters
- Fix problem with missing verifications
- Remove duplicate users and merge their data and activity


## [4.8.1]

### Added

### Fixed
- Prevent login fail for users with id defined by ObjectId and not email
- Prevent the app from crashing with `AttributeError: 'NoneType' object has no attribute 'message'`


## [4.8.0]

### Added
- Updated Scout to use Bootstrap 4.3
- New looks for Scout
- Improved dashboard using Chart.js
- Ask before inactivating a case where last assigned user leaves it
- Genes can be manually added to the dynamic gene list directly on the case page
- Dynamic gene panels can optionally be used with clinical filter, instead of default gene panel
- Dynamic gene panels get link out to chanjo-report for coverage report
- Load all clinvar variants with clinvar Pathogenic, Likely Pathogenic and Conflicting pathogenic
- Show transcripts with exon numbers for structural variants
- Case sort order can now be toggled between ascending and descending.
- Variants can be marked as partial causative if phenotype is available for case.
- Show a frequency tooltip hover for SV-variants.
- Added support for LDAP login system
- Search snv and structural variants by chromosomal coordinates
- Structural variants can be marked as partial causative if phenotype is available for case.
- Show normal and pathologic limits for STRs in the STR variants view.
- Institute level persistent variant filter settings that can be retrieved and used.
- export causative variants to Excel
- Add support for ROH, WIG and chromosome PNGs in case-view

### Fixed
- Fixed missing import for variants with comments
- Instructions on how to build docs
- Keep sanger order + verification when updating/reloading variants
- Fixed and moved broken filter actions (HPO gene panel and reset filter)
- Fixed string conversion to number
- UCSC links for structural variants are now separated per breakpoint (and whole variant where applicable)
- Reintroduced missing coverage report
- Fixed a bug preventing loading samples using the command line
- Better inheritance models customization for genes in gene panels
- STR variant page back to list button now does its one job.
- Allows to setup scout without a omim api key
- Fixed error causing "favicon not found" flash messages
- Removed flask --version from base cli
- Request rerun no longer changes case status. Active or archived cases inactivate on upload.
- Fixed missing tooltip on the cancer variants page
- Fixed weird Rank cell in variants page
- Next and first buttons order swap
- Added pagination (and POST capability) to cancer variants.
- Improves loading speed for variant page
- Problem with updating variant rank when no variants
- Improved Clinvar submission form
- General report crashing when dismissed variant has no valid dismiss code
- Also show collaborative case variants on the All variants view.
- Improved phenotype search using dataTables.js on phenotypes page
- Search and delete users with `email` instead of `_id`
- Fixed css styles so that multiselect options will all fit one column


## [4.7.3]

### Added
- RankScore can be used with VCFs for vcf_cancer files

### Fixed
- Fix issue with STR view next page button not doing its one job.

### Deleted
- Removed pileup as a bam viewing option. This is replaced by IGV


## [4.7.2]

### Added
- Show earlier ACMG classification in the variant list

### Fixed
- Fixed igv search not working due to igv.js dist 2.2.17
- Fixed searches for cases with a gene with variants pinned or marked causative.
- Load variant pages faster after fixing other causatives query
- Fixed mitochondrial report bug for variants without genes

## [4.7.1]

### Added

### Fixed
- Fixed bug on genes page


## [4.7.0]

### Added
- Export genes and gene panels in build GRCh38
- Search for cases with variants pinned or marked causative in a given gene.
- Search for cases phenotypically similar to a case also from WUI.
- Case variant searches can be limited to similar cases, matching HPO-terms,
  phenogroups and cohorts.
- De-archive reruns and flag them as 'inactive' if archived
- Sort cases by analysis_date, track or status
- Display cases in the following order: prioritized, active, inactive, archived, solved
- Assign case to user when user activates it or asks for rerun
- Case becomes inactive when it has no assignees
- Fetch refseq version from entrez and use it in clinvar form
- Load and export of exons for all genes, independent on refseq
- Documentation for loading/updating exons
- Showing SV variant annotations: SV cgh frequencies, gnomad-SV, local SV frequencies
- Showing transcripts mapping score in segmental duplications
- Handle requests to Ensembl Rest API
- Handle requests to Ensembl Rest Biomart
- STR variants view now displays GT and IGV link.
- Description field for gene panels
- Export exons in build 37 and 38 using the command line

### Fixed
- Fixes of and induced by build tests
- Fixed bug affecting variant observations in other cases
- Fixed a bug that showed wrong gene coverage in general panel PDF export
- MT report only shows variants occurring in the specific individual of the excel sheet
- Disable SSL certifcate verification in requests to chanjo
- Updates how intervaltree and pymongo is used to void deprecated functions
- Increased size of IGV sample tracks
- Optimized tests


## [4.6.1]

### Added

### Fixed
- Missing 'father' and 'mother' keys when parsing single individual cases


## [4.6.0]

### Added
- Description of Scout branching model in CONTRIBUTING doc
- Causatives in alphabetical order, display ACMG classification and filter by gene.
- Added 'external' to the list of analysis type options
- Adds functionality to display "Tissue type". Passed via load config.
- Update to IGV 2.

### Fixed
- Fixed alignment visualization and vcf2cytosure availability for demo case samples
- Fixed 3 bugs affecting SV pages visualization
- Reintroduced the --version cli option
- Fixed variants query by panel (hpo panel + gene panel).
- Downloaded MT report contains excel files with individuals' display name
- Refactored code in parsing of config files.


## [4.5.1]

### Added

### Fixed
- update requirement to use PyYaml version >= 5.1
- Safer code when loading config params in cli base


## [4.5.0]

### Added
- Search for similar cases from scout view CLI
- Scout cli is now invoked from the app object and works under the app context

### Fixed
- PyYaml dependency fixed to use version >= 5.1


## [4.4.1]

### Added
- Display SV rank model version when available

### Fixed
- Fixed upload of delivery report via API


## [4.4.0]

### Added
- Displaying more info on the Causatives page and hiding those not causative at the case level
- Add a comment text field to Sanger order request form, allowing a message to be included in the email
- MatchMaker Exchange integration
- List cases with empty synopsis, missing HPO terms and phenotype groups.
- Search for cases with open research list, or a given case status (active, inactive, archived)

### Fixed
- Variant query builder split into several functions
- Fixed delivery report load bug


## [4.3.3]

### Added
- Different individual table for cancer cases

### Fixed
- Dashboard collects validated variants from verification events instead of using 'sanger' field
- Cases shared with collaborators are visible again in cases page
- Force users to select a real institute to share cases with (actionbar select fix)


## [4.3.2]

### Added
- Dashboard data can be filtered using filters available in cases page
- Causatives for each institute are displayed on a dedicated page
- SNVs and and SVs are searchable across cases by gene and rank score
- A more complete report with validated variants is downloadable from dashboard

### Fixed
- Clinsig filter is fixed so clinsig numerical values are returned
- Split multi clinsig string values in different elements of clinsig array
- Regex to search in multi clinsig string values or multi revstat string values
- It works to upload vcf files with no variants now
- Combined Pileup and IGV alignments for SVs having variant start and stop on the same chromosome


## [4.3.1]

### Added
- Show calls from all callers even if call is not available
- Instructions to install cairo and pango libs from WeasyPrint page
- Display cases with number of variants from CLI
- Only display cases with number of variants above certain treshold. (Also CLI)
- Export of verified variants by CLI or from the dashboard
- Extend case level queries with default panels, cohorts and phenotype groups.
- Slice dashboard statistics display using case level queries
- Add a view where all variants for an institute can be searched across cases, filtering on gene and rank score. Allows searching research variants for cases that have research open.

### Fixed
- Fixed code to extract variant conservation (gerp, phyloP, phastCons)
- Visualization of PDF-exported gene panels
- Reintroduced the exon/intron number in variant verification email
- Sex and affected status is correctly displayed on general report
- Force number validation in SV filter by size
- Display ensembl transcripts when no refseq exists


## [4.3.0]

### Added
- Mosaicism tag on variants
- Show and filter on SweGen frequency for SVs
- Show annotations for STR variants
- Show all transcripts in verification email
- Added mitochondrial export
- Adds alternative to search for SVs shorter that the given length
- Look for 'bcftools' in the `set` field of VCFs
- Display digenic inheritance from OMIM
- Displays what refseq transcript that is primary in hgnc

### Fixed

- Archived panels displays the correct date (not retroactive change)
- Fixed problem with waiting times in gene panel exports
- Clinvar fiter not working with human readable clinsig values

## [4.2.2]

### Fixed
- Fixed gene panel create/modify from CSV file utf-8 decoding error
- Updating genes in gene panels now supports edit comments and entry version
- Gene panel export timeout error

## [4.2.1]

### Fixed
- Re-introduced gene name(s) in verification email subject
- Better PDF rendering for excluded variants in report
- Problem to access old case when `is_default` did not exist on a panel


## [4.2.0]

### Added
- New index on variant_id for events
- Display overlapping compounds on variants view

### Fixed
- Fixed broken clinical filter


## [4.1.4]

### Added
- Download of filtered SVs

### Fixed
- Fixed broken download of filtered variants
- Fixed visualization issue in gene panel PDF export
- Fixed bug when updating gene names in variant controller


## [4.1.3]

### Fixed
- Displays all primary transcripts


## [4.1.2]

### Added
- Option add/replace when updating a panel via CSV file
- More flexible versioning of the gene panels
- Printing coverage report on the bottom of the pdf case report
- Variant verification option for SVs
- Logs uri without pwd when connecting
- Disease-causing transcripts in case report
- Thicker lines in case report
- Supports HPO search for cases, both terms or if described in synopsis
- Adds sanger information to dashboard

### Fixed
- Use db name instead of **auth** as default for authentication
- Fixes so that reports can be generated even with many variants
- Fixed sanger validation popup to show individual variants queried by user and institute.
- Fixed problem with setting up scout
- Fixes problem when exac file is not available through broad ftp
- Fetch transcripts for correct build in `adapter.hgnc_gene`

## [4.1.1]
- Fix problem with institute authentication flash message in utils
- Fix problem with comments
- Fix problem with ensembl link


## [4.1.0]

### Added
- OMIM phenotypes to case report
- Command to download all panel app gene panels `scout load panel --panel-app`
- Links to genenames.org and omim on gene page
- Popup on gene at variants page with gene information
- reset sanger status to "Not validated" for pinned variants
- highlight cases with variants to be evaluated by Sanger on the cases page
- option to point to local reference files to the genome viewer pileup.js. Documented in `docs.admin-guide.server`
- option to export single variants in `scout export variants`
- option to load a multiqc report together with a case(add line in load config)
- added a view for searching HPO terms. It is accessed from the top left corner menu
- Updates the variants view for cancer variants. Adds a small cancer specific filter for known variants
- Adds hgvs information on cancer variants page
- Adds option to update phenotype groups from CLI

### Fixed
- Improved Clinvar to submit variants from different cases. Fixed HPO terms in casedata according to feedback
- Fixed broken link to case page from Sanger modal in cases view
- Now only cases with non empty lists of causative variants are returned in `adapter.case(has_causatives=True)`
- Can handle Tumor only samples
- Long lists of HGNC symbols are now possible. This was previously difficult with manual, uploaded or by HPO search when changing filter settings due to GET request limitations. Relevant pages now use POST requests. Adds the dynamic HPO panel as a selection on the gene panel dropdown.
- Variant filter defaults to default panels also on SV and Cancer variants pages.

## [4.0.0]

### WARNING ###

This is a major version update and will require that the backend of pre releases is updated.
Run commands:

```
$scout update genes
$scout update hpo
```

- Created a Clinvar submission tool, to speed up Clinvar submission of SNVs and SVs
- Added an analysis report page (html and PDF format) containing phenotype, gene panels and variants that are relevant to solve a case.

### Fixed
- Optimized evaluated variants to speed up creation of case report
- Moved igv and pileup viewer under a common folder
- Fixed MT alignment view pileup.js
- Fixed coordinates for SVs with start chromosome different from end chromosome
- Global comments shown across cases and institutes. Case-specific variant comments are shown only for that specific case.
- Links to clinvar submitted variants at the cases level
- Adapts clinvar parsing to new format
- Fixed problem in `scout update user` when the user object had no roles
- Makes pileup.js use online genome resources when viewing alignments. Now any instance of Scout can make use of this functionality.
- Fix ensembl link for structural variants
- Works even when cases does not have `'madeline_info'`
- Parses Polyphen in correct way again
- Fix problem with parsing gnomad from VEP

### Added
- Added a PDF export function for gene panels
- Added a "Filter and export" button to export custom-filtered SNVs to CSV file
- Dismiss SVs
- Added IGV alignments viewer
- Read delivery report path from case config or CLI command
- Filter for spidex scores
- All HPO terms are now added and fetched from the correct source (https://github.com/obophenotype/human-phenotype-ontology/blob/master/hp.obo)
- New command `scout update hpo`
- New command `scout update genes` will fetch all the latest information about genes and update them
- Load **all** variants found on chromosome **MT**
- Adds choice in cases overview do show as many cases as user like

### Removed
- pileup.min.js and pileup css are imported from a remote web location now
- All source files for HPO information, this is instead fetched directly from source
- All source files for gene information, this is instead fetched directly from source

## [3.0.0]
### Fixed
- hide pedigree panel unless it exists

## [1.5.1] - 2016-07-27
### Fixed
- look for both ".bam.bai" and ".bai" extensions

## [1.4.0] - 2016-03-22
### Added
- support for local frequency through loqusdb
- bunch of other stuff

## [1.3.0] - 2016-02-19
### Fixed
- Update query-phenomizer and add username/password

### Changed
- Update the way a case is checked for rerun-status

### Added
- Add new button to mark a case as "checked"
- Link to clinical variants _without_ 1000G annotation

## [1.2.2] - 2016-02-18
### Fixed
- avoid filtering out variants lacking ExAC and 1000G annotations

## [1.1.3] - 2015-10-01
### Fixed
- persist (clinical) filter when clicking load more
- fix #154 by robustly setting clinical filter func. terms

## [1.1.2] - 2015-09-07
### Fixed
- avoid replacing coverage report with none
- update SO terms, refactored

## [1.1.1] - 2015-08-20
### Fixed
- fetch case based on collaborator status (not owner)

## [1.1.0] - 2015-05-29
### Added
- link(s) to SNPedia based on RS-numbers
- new Jinja filter to "humanize" decimal numbers
- show gene panels in variant view
- new Jinja filter for decoding URL encoding
- add indicator to variants in list that have comments
- add variant number threshold and rank score threshold to load function
- add event methods to mongo adapter
- add tests for models
- show badge "old" if comment was written for a previous analysis

### Changed
- show cDNA change in transcript summary unless variant is exonic
- moved compounds table further up the page
- show dates for case uploads in ISO format
- moved variant comments higher up on page
- updated documentation for pages
- read in coverage report as blob in database and serve directly
- change ``OmimPhenotype`` to ``PhenotypeTerm``
- reorganize models sub-package
- move events (and comments) to separate collection
- only display prev/next links for the research list
- include variant type in breadcrumbs e.g. "Clinical variants"

### Removed
- drop dependency on moment.js

### Fixed
- show the same level of detail for all frequencies on all pages
- properly decode URL encoded symbols in amino acid/cDNA change strings
- fixed issue with wipe permissions in MongoDB
- include default gene lists in "variants" link in breadcrumbs

## [1.0.2] - 2015-05-20
### Changed
- update case fetching function

### Fixed
- handle multiple cases with same id

## [1.0.1] - 2015-04-28
### Fixed
- Fix building URL parameters in cases list Vue component

## [1.0.0] - 2015-04-12
Codename: Sara Lund

![Release 1.0](artwork/releases/release-1-0.jpg)

### Added
- Add email logging for unexpected errors
- New command line tool for deleting case

### Changed
- Much improved logging overall
- Updated documentation/usage guide
- Removed non-working IGV link

### Fixed
- Show sample display name in GT call
- Various small bug fixes
- Make it easier to hover over popups

## [0.0.2-rc1] - 2015-03-04
### Added
- add protein table for each variant
- add many more external links
- add coverage reports as PDFs

### Changed
- incorporate user feedback updates
- big refactor of load scripts

## [0.0.2-rc2] - 2015-03-04
### Changes
- add gene table with gene description
- reorganize inheritance models box

### Fixed
- avoid overwriting gene list on "research" load
- fix various bugs in external links

## [0.0.2-rc3] - 2015-03-05
### Added
- Activity log feed to variant view
- Adds protein change strings to ODM and Sanger email

### Changed
- Extract activity log component to macro

### Fixes
- Make Ensembl transcript links use archive website<|MERGE_RESOLUTION|>--- conflicted
+++ resolved
@@ -10,6 +10,7 @@
 - Highlight causative variants in the variants list
 - Add tests. Mostly regarding building internal datatypes.
 - Remove leading and trailing whitespaces from panel_name and display_name when panel is created
+- Mark MANE transcript in list of transcripts in "Transcript overview" on variant page
 ### Fixed
 - Report pages redirect to login instead of crashing when session expires
 - Variants filter loading in cancer variants page
@@ -100,12 +101,8 @@
 - Default gene-panel in non-cancer structural view in url
 - Filter SNVs and SVs by cytoband coordinates
 - Filter cancer SNV variants by alt allele frequency in tumor
-<<<<<<< HEAD
-- Mark MANE transcript in list of transcripts in "Transcript overview" on variant page
-=======
 - Correct genome build in UCSC link from structural variant page
 
->>>>>>> b2723735
 
 
 ### Fixed
