--- conflicted
+++ resolved
@@ -13,13 +13,10 @@
 - Variants query backend allows rank_score filtering
 - Added script to tabulate causatives clinical filter rank
 - Do not display inheritance models associated to ORPHA terms on variant page
-<<<<<<< HEAD
+- Moved edit and delete buttons close to gene names on gene panel page and other aesthetical fixes
 - VariantS page functional annotation and region annotation columns merged
 - VariantS page gene cell shows OMIM inheritance pattern badges also without hover
 - VariantS page local observation badges have counts visible also without hover
-=======
-- Moved edit and delete buttons close to gene names on gene panel page and other aesthetical fixes
->>>>>>> 84d79059
 ### Fixed
 - Make BA1 fully stand-alone to Benign prediction
 - Modifying Benign terms to "Moderate" has no effect under Richards. Ignored completely before, will retain unmodified significance now
