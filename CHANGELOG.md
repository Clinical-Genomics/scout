# Change Log
All notable changes to this project will be documented in this file.
This project adheres to [Semantic Versioning](http://semver.org/).

About changelog [here](https://keepachangelog.com/en/1.0.0/)

## []
### Fixed
- Low tumor purity badge alignment in cancer samples table on cancer case view
### Changed
- VariantS comment popovers reactivate on hover
<<<<<<< HEAD
- Represent different tumor samples as vials in cases page
=======
- Updating database genes in build 37
>>>>>>> e2719f30

## [4.54]
### Added
- Dark mode, using browser/OS media preference
- Allow marking case as solved without defining causative variants
- Admin users can create missing beacon datasets from the institute's settings page
- GenCC links on gene and variant pages
- Deprecation warnings when launching the app using a .yaml config file or loading cases using .ped files
### Changed
- Improved HTML syntax in case report template
- Modified message displayed when variant rank stats could not be calculated
- Expanded instructions on how to test on CG development server (cg-vm1)
- Added more somatic variant callers (Balsamic v9 SNV, develop SV)
### Fixed
- Remove load demo case command from docker-compose.yml
- Text elements being split across pages in PDF reports
- Made login password field of type `password` in LDAP login form
- Gene panels HTML select in institute's settings page
- Bootstrap upgraded to version 5
- Fix some Sourcery and SonarCloud suggestions
- Escape special characters in case search on institute and dashboard pages
- Broken case PDF reports when no Madeline pedigree image can be created
- Removed text-white links style that were invisible in new pages style
- Variants pagination after pressing "Filter variants" or "Clinical filter"
- Layout of buttons Matchmaker submission panel (case page)
- Removing cases from Matchmaker (simplified code and fixed functionality)
- Reintroduce check for missing alignment files purged from server

## [4.53]
### Added
### Changed
- Point Alamut API key docs link to new API version
- Parse dbSNP id from ID only if it says "rs", else use VEP CSQ fields
- Removed MarkupSafe from the dependencies
### Fixed
- Reintroduced loading of SVs for demo case 643595
- Successful parse of FOUND_IN should avoid GATK caller default
- All vulnerabilities flagged by SonarCloud

## [4.52]
### Added
- Demo cancer case gets loaded together with demo RD case in demo instance
- Parse REVEL_score alongside REVEL_rankscore from csq field and display it on SNV variant page
- Rank score results now show the ranking range
- cDNA and protein changes displayed on institute causatives pages
- Optional SESSION_TIMEOUT_MINUTES configuration in app config files
- Script to convert old OMIM case format (list of integers) to new format (list of dictionaries)
- Additional check for user logged in status before serving alignment files
- Download .cgh files from cancer samples table on cancer case page
- Number of documents and date of last update on genes page
### Changed
- Verify user before redirecting to IGV alignments and sashimi plots
- Build case IGV tracks starting from case and variant objects instead of passing all params in a form
- Unfreeze Werkzeug lib since Flask_login v.0.6 with bugfix has been released
- Sort gene panels by name (panelS and variant page)
- Removed unused `server.blueprints.alignviewers.unindexed_remote_static` endpoint
- User sessions to check files served by `server.blueprints.alignviewers.remote_static` endpoint
- Moved Beacon-related functions to a dedicated app extension
- Audit Filter now also loads filter displaying the variants for it
### Fixed
- Handle `attachment_filename` parameter renamed to `download_name` when Flask 2.2 will be released
- Removed cursor timeout param in cases find adapter function to avoid many code warnings
- Removed stream argument deprecation warning in tests
- Handle `no intervals found` warning in load_region test
- Beacon remove variants
- Protect remote_cors function in alignviewers view from Server-Side Request Forgery (SSRF)
- Check creation date of last document in gene collection to display when genes collection was updated last

## [4.51]
### Added
- Config file containing codecov settings for pull requests
- Add an IGV.js direct link button from case page
- Security policy file
- Hide/shade compound variants based on rank score on variantS from filter
- Chromograph legend documentation direct link
### Changed
- Updated deprecated Codecov GitHub action to v.2
- Simplified code of scout/adapter/mongo/variant
- Update IGV.js to v2.11.2
- Show summary number of variant gene panels on general report if more than 3
### Fixed
- Marrvel link for variants in genome build 38 (using liftover to build 37)
- Remove flags from codecov config file
- Fixed filter bug with high negative SPIDEX scores
- Renamed IARC TP53 button to to `TP53 Database`, modified also link since IARC has been moved to the US NCI: `https://tp53.isb-cgc.org/`
- Parsing new format of OMIM case info when exporting patients to Matchmaker
- Remove flask-debugtoolbar lib dependency that is using deprecated code and causes app to crash after new release of Jinja2 (3.1)
- Variant page crashing for cases with old OMIM terms structure (a list of integers instead of dictionary)
- Variant page crashing when creating MARRVEL link for cases with no genome build
- SpliceAI documentation link
- Fix deprecated `safe_str_cmp` import from `werkzeug.security` by freezing Werkzeug lib to v2.0 until Flask_login v.0.6 with bugfix is released
- List gene names densely in general report for SVs that contain more than 3 genes
- Show transcript ids on refseq genes on hg19 in IGV.js, using refgene source
- Display correct number of genes in general report for SVs that contain more than 32 genes
- Broken Google login after new major release of `lepture/authlib`
- Fix frequency and callers display on case general report

## [4.50.1]
### Fixed
- Show matching causative STR_repid for legacy str variants (pre Stranger hgnc_id)

## [4.50]
### Added
- Individual-specific OMIM terms
- OMIM disease descriptions in ClinVar submission form
- Add a toggle for melter rerun monitoring of cases
- Add a config option to show the rerun monitoring toggle
- Add a cli option to export cases with rerun monitoring enabled
- Add a link to STRipy for STR variants; shallow for ARX and HOXA13
- Hide by default variants only present in unaffected individuals in variants filters
- OMIM terms in general case report
- Individual-level info on OMIM and HPO terms in general case report
- PanelApp gene link among the external links on variant page
- Dashboard case filters fields help
- Filter cases by OMIM terms in cases and dashboard pages
### Fixed
- A malformed panel id request would crash with exception: now gives user warning flash with redirect
- Link to HPO resource file hosted on `http://purl.obolibrary.org`
- Gene search form when gene exists only in build 38
- Fixed odd redirect error and poor error message on missing column for gene panel csv upload
- Typo in parse variant transcripts function
- Modified keys name used to parse local observations (archived) frequencies to reflect change in MIP keys naming
- Better error handling for partly broken/timed out chanjo reports
- Broken javascript code when case Chromograph data is malformed
- Broader space for case synopsis in general report
- Show partial causatives on causatives and matching causatives panels
- Partial causative assignment in cases with no OMIM or HPO terms
- Partial causative OMIM select options in variant page
### Changed
- Slightly smaller and improved layout of content in case PDF report
- Relabel more cancer variant pages somatic for navigation
- Unify caseS nav links
- Removed unused `add_compounds` param from variant controllers function
- Changed default hg19 genome for IGV.js to legacy hg19_1kg_decoy to fix a few problematic loci
- Reduce code complexity (parse/ensembl.py)
- Silence certain fields in ClinVar export if prioritised ones exist (chrom-start-end if hgvs exist)
- Made phenotype non-mandatory when marking a variant as partial causative
- Only one phenotype condition type (OMIM or HPO) per variant is used in ClinVar submissions
- ClinVar submission variant condition prefers OMIM over HPO if available
- Use lighter version of gene objects in Omim MongoDB adapter, panels controllers, panels views and institute controllers
- Gene-variants table size is now adaptive
- Remove unused file upload on gene-variants page

## [4.49]
### Fixed
- Pydantic model types for genome_build, madeline_info, peddy_ped_check and peddy_sex_check, rank_model_version and sv_rank_model_version
- Replace `MatchMaker` with `Matchmaker` in all places visible by a user
- Save diagnosis labels along with OMIM terms in Matchmaker Exchange submission objects
- `libegl-mesa0_21.0.3-0ubuntu0.3~20.04.5_amd64.deb` lib not found by GitHub actions Docker build
- Remove unused `chromograph_image_files` and `chromograph_prefixes` keys saved when creating or updating an RD case
- Search managed variants by description and with ignore case
### Changed
- Introduced page margins on exported PDF reports
- Smaller gene fonts in downloaded HPO genes PDF reports
- Reintroduced gene coverage data in the PDF-exported general report of rare-disease cases
- Check for existence of case report files before creating sidebar links
- Better description of HPO and OMIM terms for patients submitted to Matchmaker Exchange
- Remove null non-mandatory key/values when updating a case
- Freeze WTForms<3 due to several form input rendering changes

## [4.48.1]
### Fixed
- General case PDF report for recent cases with no pedigree

## [4.48]
### Added
- Option to cancel a request for research variants in case page
### Changed
- Update igv.js to v2.10.5
- Updated example of a case delivery report
- Unfreeze cyvcf2
- Builder images used in Scout Dockerfiles
- Crash report email subject gives host name
- Export general case report to PDF using PDFKit instead of WeasyPrint
- Do not include coverage report in PDF case report since they might have different orientation
- Export cancer cases's "Coverage and QC report" to PDF using PDFKit instead of Weasyprint
- Updated cancer "Coverage and QC report" example
- Keep portrait orientation in PDF delivery report
- Export delivery report to PDF using PDFKit instead of Weasyprint
- PDF export of clinical and research HPO panels using PDFKit instead of Weasyprint
- Export gene panel report to PDF using PDFKit
- Removed WeasyPrint lib dependency

### Fixed
- Reintroduced missing links to Swegen and Beacon and dbSNP in RD variant page, summary section
- Demo delivery report orientation to fit new columns
- Missing delivery report in demo case
- Cast MNVs to SNV for test
- Export verified variants from all institutes when user is admin
- Cancer coverage and QC report not found for demo cancer case
- Pull request template instructions on how to deploy to test server
- PDF Delivery report not showing Swedac logo
- Fix code typos
- Disable codefactor raised by ESLint for javascript functions located on another file
- Loading spinner stuck after downloading a PDF gene panel report
- IGV browser crashing when file system with alignment files is not mounted

## [4.47]
### Added
- Added CADD, GnomAD and genotype calls to variantS export
### Changed
- Pull request template, to illustrate how to deploy pull request branches on cg-vm1 stage server
### Fixed
- Compiled Docker image contains a patched version (v4.9) of chanjo-report

## [4.46.1]
### Fixed
- Downloading of files generated within the app container (MT-report, verified variants, pedigrees, ..)

## [4.46]
### Added
- Created a Dockefile to be used to serve the dockerized app in production
- Modified the code to collect database params specified as env vars
- Created a GitHub action that pushes the Dockerfile-server image to Docker Hub (scout-server-stage) every time a PR is opened
- Created a GitHub action that pushes the Dockerfile-server image to Docker Hub (scout-server) every time a new release is created
- Reassign MatchMaker Exchange submission to another user when a Scout user is deleted
- Expose public API JSON gene panels endpoint, primarily to enable automated rerun checking for updates
- Add utils for dictionary type
- Filter institute cases using multiple HPO terms
- Vulture GitHub action to identify and remove unused variables and imports
### Changed
- Updated the python config file documentation in admin guide
- Case configuration parsing now uses Pydantic for improved typechecking and config handling
- Removed test matrices to speed up automatic testing of PRs
- Switch from Coveralls to Codecov to handle CI test coverage
- Speed-up CI tests by caching installation of libs and splitting tests into randomized groups using pytest-test-groups
- Improved LDAP login documentation
- Use lib flask-ldapconn instead of flask_ldap3_login> to handle ldap authentication
- Updated Managed variant documentation in user guide
- Fix and simplify creating and editing of gene panels
- Simplified gene variants search code
- Increased the height of the genes track in the IGV viewer
### Fixed
- Validate uploaded managed variant file lines, warning the user.
- Exporting validated variants with missing "genes" database key
- No results returned when searching for gene variants using a phenotype term
- Variants filtering by gene symbols file
- Make gene HGNC symbols field mandatory in gene variants page and run search only on form submit
- Make sure collaborator gene variants are still visible, even if HPO filter is used

## [4.45]
### Added
### Changed
- Start Scout also when loqusdbapi is not reachable
- Clearer definition of manual standard and custom inheritance models in gene panels
- Allow searching multiple chromosomes in filters
### Fixed
- Gene panel crashing on edit action

## [4.44]
### Added
### Changed
- Display Gene track beneath each sample track when displaying splice junctions in igv browser
- Check outdated gene symbols and update with aliases for both RD and cancer variantS
### Fixed
- Added query input check and fixed the Genes API endpoint to return a json formatted error when request is malformed
- Typo in ACMG BP6 tooltip

## [4.43.1]
### Added
- Added database index for OMIM disease term genes
### Changed
### Fixed
- Do not drop HPO terms collection when updating HPO terms via the command line
- Do not drop disease (OMIM) terms collection when updating diseases via the command line

## [4.43]
### Added
- Specify which collection(s) update/build indexes for
### Fixed
- Do not drop genes and transcripts collections when updating genes via the command line

## [4.42.1]
### Added
### Changed
### Fixed
- Freeze PyMongo lib to version<4.0 to keep supporting previous MongoDB versions
- Speed up gene panels creation and update by collecting only light gene info from database
- Avoid case page crash on Phenomizer queries timeout

## [4.42]
### Added
- Choose custom pinned variants to submit to MatchMaker Exchange
- Submit structural variant as genes to the MatchMaker Exchange
- Added function for maintainers and admins to remove gene panels
- Admins can restore deleted gene panels
- A development docker-compose file illustrating the scout/chanjo-report integration
- Show AD on variants view for cancer SV (tumor and normal)
- Cancer SV variants filter AD, AF (tumor and normal)
- Hiding the variants score column also from cancer SVs, as for the SNVs
### Changed
- Enforce same case _id and display_name when updating a case
- Enforce same individual ids, display names and affected status when updating a case
- Improved documentation for connecting to loqusdb instances (including loqusdbapi)
- Display and download HPO gene panels' gene symbols in italics
- A faster-built and lighter Docker image
- Reduce complexity of `panels` endpoint moving some code to the panels controllers
- Update requirements to use flask-ldap3-login>=0.9.17 instead of freezing WTForm
### Fixed
- Use of deprecated TextField after the upgrade of WTF to v3.0
- Freeze to WTForms to version < 3
- Remove the extra files (bed files and madeline.svg) introduced by mistake
- Cli command loading demo data in docker-compose when case custom images exist and is None
- Increased MongoDB connection serverSelectionTimeoutMS parameter to 30K (default value according to MongoDB documentation)
- Better differentiate old obs counts 0 vs N/A
- Broken cancer variants page when default gene panel was deleted
- Typo in tx_overview function in variant controllers file
- Fixed loqusdbapi SV search URL
- SV variants filtering using Decipher criterion
- Removing old gene panels that don't contain the `maintainer` key.

## [4.41.1]
### Fixed
- General reports crash for variant annotations with same variant on other cases

## [4.41]
### Added
- Extended the instructions for running the Scout Docker image (web app and cli).
- Enabled inclusion of custom images to STR variant view
### Fixed
- General case report sorting comments for variants with None genetic models
- Do not crash but redirect to variants page with error when a variant is not found for a case
- UCSC links coordinates for SV variants with start chromosome different than end chromosome
- Human readable variants name in case page for variants having start chromosome different from end chromosome
- Avoid always loading all transcripts when checking gene symbol: introduce gene captions
- Slow queries for evaluated variants on e.g. case page - use events instead
### Changed
- Rearrange variant page again, moving severity predictions down.
- More reactive layout width steps on variant page

## [4.40.1]
### Added
### Fixed
- Variants dismissed with inconsistent inheritance pattern can again be shown in general case report
- General report page for variants with genes=None
- General report crashing when variants have no panels
- Added other missing keys to case and variant dictionaries passed to general report
### Changed

## [4.40]
### Added
- A .cff citation file
- Phenotype search API endpoint
- Added pagination to phenotype API
- Extend case search to include internal MongoDB id
- Support for connecting to a MongoDB replica set (.py config files)
- Support for connecting to a MongoDB replica set (.yaml config files)
### Fixed
- Command to load the OMIM gene panel (`scout load panel --omim`)
- Unify style of pinned and causative variants' badges on case page
- Removed automatic spaces after punctuation in comments
- Remove the hardcoded number of total individuals from the variant's old observations panel
- Send delete requests to a connected Beacon using the DELETE method
- Layout of the SNV and SV variant page - move frequency up
### Changed
- Stop updating database indexes after loading exons via command line
- Display validation status badge also for not Sanger-sequenced variants
- Moved Frequencies, Severity and Local observations panels up in RD variants page
- Enabled Flask CORS to communicate CORS status to js apps
- Moved the code preparing the transcripts overview to the backend
- Refactored and filtered json data used in general case report
- Changed the database used in docker-compose file to use the official MongoDB v4.4 image
- Modified the Python (3.6, 3.8) and MongoDB (3.2, 4.4, 5.0) versions used in testing matrices (GitHub actions)
- Capitalize case search terms on institute and dashboard pages


## [4.39]
### Added
- COSMIC IDs collected from CSQ field named `COSMIC`
### Fixed
- Link to other causative variants on variant page
- Allow multiple COSMIC links for a cancer variant
- Fix floating text in severity box #2808
- Fixed MitoMap and HmtVar links for hg38 cases
- Do not open new browser tabs when downloading files
- Selectable IGV tracks on variant page
- Missing splice junctions button on variant page
- Refactor variantS representative gene selection, and use it also for cancer variant summary
### Changed
- Improve Javascript performance for displaying Chromograph images
- Make ClinVar classification more evident in cancer variant page

## [4.38]
### Added
- Option to hide Alamut button in the app config file
### Fixed
- Library deprecation warning fixed (insert is deprecated. Use insert_one or insert_many instead)
- Update genes command will not trigger an update of database indices any more
- Missing resources in temporary downloading directory when updating genes using the command line
- Restore previous variant ACMG classification in a scrollable div
- Loading spinner not stopping after downloading PDF case reports and variant list export
- Add extra Alamut links higher up on variant pages
- Improve UX for phenotypes in case page
- Filter and export of STR variants
- Update look of variants page navigation buttons
### Changed

## [4.37]
### Added
- Highlight and show version number for RefSeq MANE transcripts.
- Added integration to a rerunner service for toggling reanalysis with updated pedigree information
- SpliceAI display and parsing from VEP CSQ
- Display matching tiered variants for cancer variants
- Display a loading icon (spinner) until the page loads completely
- Display filter badges in cancer variants list
- Update genes from pre-downloaded file resources
- On login, OS, browser version and screen size are saved anonymously to understand how users are using Scout
- API returning institutes data for a given user: `/api/v1/institutes`
- API returning case data for a given institute: `/api/v1/institutes/<institute_id>/cases`
- Added GMS and Lund university hospital logos to login page
- Made display of Swedac logo configurable
- Support for displaying custom images in case view
- Individual-specific HPO terms
- Optional alamut_key in institute settings for Alamut Plus software
- Case report API endpoint
- Tooltip in case explaining that genes with genome build different than case genome build will not be added to dynamic HPO panel.
- Add DeepVariant as a caller
### Fixed
- Updated IGV to v2.8.5 to solve missing gene labels on some zoom levels
- Demo cancer case config file to load somatic SNVs and SVs only.
- Expand list of refseq trancripts in ClinVar submission form
- Renamed `All SNVs and INDELs` institute sidebar element to `Search SNVs and INDELs` and fixed its style.
- Add missing parameters to case load-config documentation
- Allow creating/editing gene panels and dynamic gene panels with genes present in genome build 38
- Bugfix broken Pytests
- Bulk dismissing variants error due to key conversion from string to integer
- Fix typo in index documentation
- Fixed crash in institute settings page if "collaborators" key is not set in database
- Don't stop Scout execution if LoqusDB call fails and print stacktrace to log
- Bug when case contains custom images with value `None`
- Bug introduced when fixing another bug in Scout-LoqusDB interaction
- Loading of OMIM diagnoses in Scout demo instance
- Remove the docker-compose with chanjo integration because it doesn't work yet.
- Fixed standard docker-compose with scout demo data and database
- Clinical variant assessments not present for pinned and causative variants on case page.
- MatchMaker matching one node at the time only
- Remove link from previously tiered variants badge in cancer variants page
- Typo in gene cell on cancer variants page
- Managed variants filter form
### Changed
- Better naming for variants buttons on cancer track (somatic, germline). Also show cancer research button if available.
- Load case with missing panels in config files, but show warning.
- Changing the (Female, Male) symbols to (F/M) letters in individuals_table and case-sma.
- Print stacktrace if case load command fails
- Added sort icon and a pointer to the cursor to all tables with sortable fields
- Moved variant, gene and panel info from the basic pane to summary panel for all variants.
- Renamed `Basics` panel to `Classify` on variant page.
- Revamped `Basics` panel to a panel dedicated to classify variants
- Revamped the summary panel to be more compact.
- Added dedicated template for cancer variants
- Removed Gene models, Gene annotations and Conservation panels for cancer variants
- Reorganized the orders of panels for variant and cancer variant views
- Added dedicated variant quality panel and removed relevant panes
- A more compact case page
- Removed OMIM genes panel
- Make genes panel, pinned variants panel, causative variants panel and ClinVar panel scrollable on case page
- Update to Scilifelab's 2020 logo
- Update Gens URL to support Gens v2.0 format
- Refactor tests for parsing case configurations
- Updated links to HPO downloadable resources
- Managed variants filtering defaults to all variant categories
- Changing the (Kind) drop-down according to (Category) drop-down in Managed variant add variant
- Moved Gens button to individuals table
- Check resource files availability before starting updating OMIM diagnoses
- Fix typo in `SHOW_OBSERVED_VARIANT_ARCHIVE` config param

## [4.36]
### Added
- Parse and save splice junction tracks from case config file
- Tooltip in observations panel, explaining that case variants with no link might be old variants, not uploaded after a case rerun
### Fixed
- Warning on overwriting variants with same position was no longer shown
- Increase the height of the dropdowns to 425px
- More indices for the case table as it grows, specifically for causatives queries
- Splice junction tracks not centered over variant genes
- Total number of research variants count
- Update variants stats in case documents every time new variants are loaded
- Bug in flashing warning messages when filtering variants
### Changed
- Clearer warning messages for genes and gene/gene-panels searches in variants filters

## [4.35]
### Added
- A new index for hgnc_symbol in the hgnc_gene collection
- A Pedigree panel in STR page
- Display Tier I and II variants in case view causatives card for cancer cases
### Fixed
- Send partial file data to igv.js when visualizing sashimi plots with splice junction tracks
- Research variants filtering by gene
- Do not attempt to populate annotations for not loaded pinned/causatives
- Add max-height to all dropdowns in filters
### Changed
- Switch off non-clinical gene warnings when filtering research variants
- Don't display OMIM disease card in case view for cancer cases
- Refactored Individuals and Causative card in case view for cancer cases
- Update and style STR case report

## [4.34]
### Added
- Saved filter lock and unlock
- Filters can optionally be marked audited, logging the filter name, user and date on the case events and general report.
- Added `ClinVar hits` and `Cosmic hits` in cancer SNVs filters
- Added `ClinVar hits` to variants filter (rare disease track)
- Load cancer demo case in docker-compose files (default and demo file)
- Inclusive-language check using [woke](https://github.com/get-woke/woke) github action
- Add link to HmtVar for mitochondrial variants (if VCF is annotated with HmtNote)
- Grey background for dismissed compounds in variants list and variant page
- Pin badge for pinned compounds in variants list and variant page
- Support LoqusDB REST API queries
- Add a docker-compose-matchmaker under scout/containers/development to test matchmaker locally
- Script to investigate consequences of symbol search bug
- Added GATK to list of SV and cancer SV callers
### Fixed
- Make MitoMap link work for hg38 again
- Export Variants feature crashing when one of the variants has no primary transcripts
- Redirect to last visited variantS page when dismissing variants from variants list
- Improved matching of SVs Loqus occurrences in other cases
- Remove padding from the list inside (Matching causatives from other cases) panel
- Pass None to get_app function in CLI base since passing script_info to app factory functions was deprecated in Flask 2.0
- Fixed failing tests due to Flask update to version 2.0
- Speed up user events view
- Causative view sort out of memory error
- Use hgnc_id for gene filter query
- Typo in case controllers displaying an error every time a patient is matched against external MatchMaker nodes
- Do not crash while attempting an update for variant documents that are too big (> 16 MB)
- Old STR causatives (and other variants) may not have HGNC symbols - fix sort lambda
- Check if gene_obj has primary_transcript before trying to access it
- Warn if a gene manually searched is in a clinical panel with an outdated name when filtering variants
- ChrPos split js not needed on STR page yet
### Changed
- Remove parsing of case `genome_version`, since it's not used anywhere downstream
- Introduce deprecation warning for Loqus configs that are not dictionaries
- SV clinical filter no longer filters out sub 100 nt variants
- Count cases in LoqusDB by variant type
- Commit pulse repo badge temporarily set to weekly
- Sort ClinVar submissions objects by ascending "Last evaluated" date
- Refactored the MatchMaker integration as an extension
- Replaced some sensitive words as suggested by woke linter
- Documentation for load-configuration rewritten.
- Add styles to MatchMaker matches table
- More detailed info on the data shared in MatchMaker submission form

## [4.33.1]
### Fixed
- Include markdown for release autodeploy docs
- Use standard inheritance model in ClinVar (https://ftp.ncbi.nlm.nih.gov/pub/GTR/standard_terms/Mode_of_inheritance.txt)
- Fix issue crash with variants that have been unflagged causative not being available in other causatives
### Added
### Changed

## [4.33]
### Fixed
- Command line crashing when updating an individual not found in database
- Dashboard page crashing when filters return no data
- Cancer variants filter by chromosome
- /api/v1/genes now searches for genes in all genome builds by default
- Upgraded igv.js to version 2.8.1 (Fixed Unparsable bed record error)
### Added
- Autodeploy docs on release
- Documentation for updating case individuals tracks
- Filter cases and dashboard stats by analysis track
### Changed
- Changed from deprecated db update method
- Pre-selected fields to run queries with in dashboard page
- Do not filter by any institute when first accessing the dashboard
- Removed OMIM panel in case view for cancer cases
- Display Tier I and II variants in case view causatives panel for cancer cases
- Refactored Individuals and Causative panels in case view for cancer cases

## [4.32.1]
### Fixed
- iSort lint check only
### Changed
- Institute cases page crashing when a case has track:Null
### Added

## [4.32]
### Added
- Load and show MITOMAP associated diseases from VCF (INFO field: MitomapAssociatedDiseases, via HmtNote)
- Show variant allele frequencies for mitochondrial variants (GRCh38 cases)
- Extend "public" json API with diseases (OMIM) and phenotypes (HPO)
- HPO gene list download now has option for clinical and non-clinical genes
- Display gene splice junctions data in sashimi plots
- Update case individuals with splice junctions tracks
- Simple Docker compose for development with local build
- Make Phenomodels subpanels collapsible
- User side documentation of cytogenomics features (Gens, Chromograph, vcf2cytosure, rhocall)
- iSort GitHub Action
- Support LoqusDB REST API queries
### Fixed
- Show other causative once, even if several events point to it
- Filtering variants by mitochondrial chromosome for cases with genome build=38
- HPO gene search button triggers any warnings for clinical / non-existing genes also on first search
- Fixed a bug in variants pages caused by MT variants without alt_frequency
- Tests for CADD score parsing function
- Fixed the look of IGV settings on SNV variant page
- Cases analyzed once shown as `rerun`
- Missing case track on case re-upload
- Fixed severity rank for SO term "regulatory region ablation"
### Changed
- Refactor according to CodeFactor - mostly reuse of duplicated code
- Phenomodels language adjustment
- Open variants in a new window (from variants page)
- Open overlapping and compound variants in a new window (from variant page)
- gnomAD link points to gnomAD v.3 (build GRCh38) for mitochondrial variants.
- Display only number of affected genes for dismissed SVs in general report
- Chromosome build check when populating the variants filter chromosome selection
- Display mitochondrial and rare diseases coverage report in cases with missing 'rare' track

## [4.31.1]
### Added
### Changed
- Remove mitochondrial and coverage report from cancer cases sidebar
### Fixed
- ClinVar page when dbSNP id is None

## [4.31]
### Added
- gnomAD annotation field in admin guide
- Export also dynamic panel genes not associated to an HPO term when downloading the HPO panel
- Primary HGNC transcript info in variant export files
- Show variant quality (QUAL field from vcf) in the variant summary
- Load/update PDF gene fusion reports (clinical and research) generated with Arriba
- Support new MANE annotations from VEP (both MANE Select and MANE Plus Clinical)
- Display on case activity the event of a user resetting all dismissed variants
- Support gnomAD population frequencies for mitochondrial variants
- Anchor links in Casedata ClinVar panels to redirect after renaming individuals
### Fixed
- Replace old docs link www.clinicalgenomics.se/scout with new https://clinical-genomics.github.io/scout
- Page formatting issues whenever case and variant comments contain extremely long strings with no spaces
- Chromograph images can be one column and have scrollbar. Removed legacy code.
- Column labels for ClinVar case submission
- Page crashing looking for LoqusDB observation when variant doesn't exist
- Missing inheritance models and custom inheritance models on newly created gene panels
- Accept only numbers in managed variants filter as position and end coordinates
- SNP id format and links in Variant page, ClinVar submission form and general report
- Case groups tooltip triggered only when mouse is on the panel header
### Changed
- A more compact case groups panel
- Added landscape orientation CSS style to cancer coverage and QC demo report
- Improve user documentation to create and save new gene panels
- Removed option to use space as separator when uploading gene panels
- Separating the columns of standard and custom inheritance models in gene panels
- Improved ClinVar instructions for users using non-English Excel

## [4.30.2]
### Added
### Fixed
- Use VEP RefSeq ID if RefSeq list is empty in RefSeq transcripts overview
- Bug creating variant links for variants with no end_chrom
### Changed

## [4.30.1]
### Added
### Fixed
- Cryptography dependency fixed to use version < 3.4
### Changed

## [4.30]
### Added
- Introduced a `reset dismiss variant` verb
- Button to reset all dismissed variants for a case
- Add black border to Chromograph ideograms
- Show ClinVar annotations on variantS page
- Added integration with GENS, copy number visualization tool
- Added a VUS label to the manual classification variant tags
- Add additional information to SNV verification emails
- Tooltips documenting manual annotations from default panels
- Case groups now show bam files from all cases on align view
### Fixed
- Center initial igv view on variant start with SNV/indels
- Don't set initial igv view to negative coordinates
- Display of GQ for SV and STR
- Parsing of AD and related info for STRs
- LoqusDB field in institute settings accepts only existing Loqus instances
- Fix DECIPHER link to work after DECIPHER migrated to GRCh38
- Removed visibility window param from igv.js genes track
- Updated HPO download URL
- Patch HPO download test correctly
- Reference size on STR hover not needed (also wrong)
- Introduced genome build check (allowed values: 37, 38, "37", "38") on case load
- Improve case searching by assignee full name
- Populating the LoqusDB select in institute settings
### Changed
- Cancer variants table header (pop freq etc)
- Only admin users can modify LoqusDB instance in Institute settings
- Style of case synopsis, variants and case comments
- Switched to igv.js 2.7.5
- Do not choke if case is missing research variants when research requested
- Count cases in LoqusDB by variant type
- Introduce deprecation warning for Loqus configs that are not dictionaries
- Improve create new gene panel form validation
- Make XM- transcripts less visible if they don't overlap with transcript refseq_id in variant page
- Color of gene panels and comments panels on cases and variant pages
- Do not choke if case is missing research variants when reserch requested

## [4.29.1]
### Added
### Fixed
- Always load STR variants regardless of RankScore threshold (hotfix)
### Changed

## [4.29]
### Added
- Added a page about migrating potentially breaking changes to the documentation
- markdown_include in development requirements file
- STR variants filter
- Display source, Z-score, inheritance pattern for STR annotations from Stranger (>0.6.1) if available
- Coverage and quality report to cancer view
### Fixed
- ACMG classification page crashing when trying to visualize a classification that was removed
- Pretty print HGVS on gene variants (URL-decode VEP)
- Broken or missing link in the documentation
- Multiple gene names in ClinVar submission form
- Inheritance model select field in ClinVar submission
- IGV.js >2.7.0 has an issue with the gene track zoom levels - temp freeze at 2.7.0
- Revert CORS-anywhere and introduce a local http proxy for cloud tracks
### Changed

## [4.28]
### Added
- Chromograph integration for displaying PNGs in case-page
- Add VAF to cancer case general report, and remove some of its unused fields
- Variants filter compatible with genome browser location strings
- Support for custom public igv tracks stored on the cloud
- Add tests to increase testing coverage
- Update case variants count after deleting variants
- Update IGV.js to latest (v2.7.4)
- Bypass igv.js CORS check using `https://github.com/Rob--W/cors-anywhere`
- Documentation on default and custom IGV.js tracks (admin docs)
- Lock phenomodels so they're editable by admins only
- Small case group assessment sharing
- Tutorial and files for deploying app on containers (Kubernetes pods)
- Canonical transcript and protein change of canonical transcript in exported variants excel sheet
- Support for Font Awesome version 6
- Submit to Beacon from case page sidebar
- Hide dismissed variants in variants pages and variants export function
- Systemd service files and instruction to deploy Scout using podman
### Fixed
- Bugfix: unused `chromgraph_prefix |tojson` removed
- Freeze coloredlogs temporarily
- Marrvel link
- Don't show TP53 link for silent or synonymous changes
- OMIM gene field accepts any custom number as OMIM gene
- Fix Pytest single quote vs double quote string
- Bug in gene variants search by similar cases and no similar case is found
- Delete unused file `userpanel.py`
- Primary transcripts in variant overview and general report
- Google OAuth2 login setup in README file
- Redirect to 'missing file'-icon if configured Chromograph file is missing
- Javascript error in case page
- Fix compound matching during variant loading for hg38
- Cancer variants view containing variants dismissed with cancer-specific reasons
- Zoom to SV variant length was missing IGV contig select
- Tooltips on case page when case has no default gene panels
### Changed
- Save case variants count in case document and not in sessions
- Style of gene panels multiselect on case page
- Collapse/expand main HPO checkboxes in phenomodel preview
- Replaced GQ (Genotype quality) with VAF (Variant allele frequency) in cancer variants GT table
- Allow loading of cancer cases with no tumor_purity field
- Truncate cDNA and protein changes in case report if longer than 20 characters


## [4.27]
### Added
- Exclude one or more variant categories when running variants delete command
### Fixed
### Changed

## [4.26.1]
### Added
### Fixed
- Links with 1-letter aa codes crash on frameshift etc
### Changed

## [4.26]
### Added
- Extend the delete variants command to print analysis date, track, institute, status and research status
- Delete variants by type of analysis (wgs|wes|panel)
- Links to cBioPortal, MutanTP53, IARC TP53, OncoKB, MyCancerGenome, CIViC
### Fixed
- Deleted variants count
### Changed
- Print output of variants delete command as a tab separated table

## [4.25]
### Added
- Command line function to remove variants from one or all cases
### Fixed
- Parse SMN None calls to None rather than False

## [4.24.1]
### Fixed
- Install requirements.txt via setup file

## [4.24]
### Added
- Institute-level phenotype models with sub-panels containing HPO and OMIM terms
- Runnable Docker demo
- Docker image build and push github action
- Makefile with shortcuts to docker commands
- Parse and save synopsis, phenotype and cohort terms from config files upon case upload
### Fixed
- Update dismissed variant status when variant dismissed key is missing
- Breakpoint two IGV button now shows correct chromosome when different from bp1
- Missing font lib in Docker image causing the PDF report download page to crash
- Sentieon Manta calls lack Somaticscore - load anyway
- ClinVar submissions crashing due to pinned variants that are not loaded
- Point ExAC pLI score to new gnomad server address
- Bug uploading cases missing phenotype terms in config file
- STRs loaded but not shown on browser page
- Bug when using adapter.variant.get_causatives with case_id without causatives
- Problem with fetching "solved" from scout export cases cli
- Better serialising of datetime and bson.ObjectId
- Added `volumes` folder to .gitignore
### Changed
- Make matching causative and managed variants foldable on case page
- Remove calls to PyMongo functions marked as deprecated in backend and frontend(as of version 3.7).
- Improved `scout update individual` command
- Export dynamic phenotypes with ordered gene lists as PDF


## [4.23]
### Added
- Save custom IGV track settings
- Show a flash message with clear info about non-valid genes when gene panel creation fails
- CNV report link in cancer case side navigation
- Return to comment section after editing, deleting or submitting a comment
- Managed variants
- MT vs 14 chromosome mean coverage stats if Scout is connected to Chanjo
### Fixed
- missing `vcf_cancer_sv` and `vcf_cancer_sv_research` to manual.
- Split ClinVar multiple clnsig values (slash-separated) and strip them of underscore for annotations without accession number
- Timeout of `All SNVs and INDELs` page when no valid gene is provided in the search
- Round CADD (MIPv9)
- Missing default panel value
- Invisible other causatives lines when other causatives lack gene symbols
### Changed
- Do not freeze mkdocs-material to version 4.6.1
- Remove pre-commit dependency

## [4.22]
### Added
- Editable cases comments
- Editable variants comments
### Fixed
- Empty variant activity panel
- STRs variants popover
- Split new ClinVar multiple significance terms for a variant
- Edit the selected comment, not the latest
### Changed
- Updated RELEASE docs.
- Pinned variants card style on the case page
- Merged `scout export exons` and `scout view exons` commands


## [4.21.2]
### Added
### Fixed
- Do not pre-filter research variants by (case-default) gene panels
- Show OMIM disease tooltip reliably
### Changed

## [4.21.1]
### Added
### Fixed
- Small change to Pop Freq column in variants ang gene panels to avoid strange text shrinking on small screens
- Direct use of HPO list for Clinical HPO SNV (and cancer SNV) filtering
- PDF coverage report redirecting to login page
### Changed
- Remove the option to dismiss single variants from all variants pages
- Bulk dismiss SNVs, SVs and cancer SNVs from variants pages

## [4.21]
### Added
- Support to configure LoqusDB per institute
- Highlight causative variants in the variants list
- Add tests. Mostly regarding building internal datatypes.
- Remove leading and trailing whitespaces from panel_name and display_name when panel is created
- Mark MANE transcript in list of transcripts in "Transcript overview" on variant page
- Show default panel name in case sidebar
- Previous buttons for variants pagination
- Adds a gh action that checks that the changelog is updated
- Adds a gh action that deploys new releases automatically to pypi
- Warn users if case default panels are outdated
- Define institute-specific gene panels for filtering in institute settings
- Use institute-specific gene panels in variants filtering
- Show somatic VAF for pinned and causative variants on case page

### Fixed
- Report pages redirect to login instead of crashing when session expires
- Variants filter loading in cancer variants page
- User, Causative and Cases tables not scaling to full page
- Improved docs for an initial production setup
- Compatibility with latest version of Black
- Fixed tests for Click>7
- Clinical filter required an extra click to Filter to return variants
- Restore pagination and shrink badges in the variants page tables
- Removing a user from the command line now inactivates the case only if user is last assignee and case is active
- Bugfix, LoqusDB per institute feature crashed when institute id was empty string
- Bugfix, LoqusDB calls where missing case count
- filter removal and upload for filters deleted from another page/other user
- Visualize outdated gene panels info in a popover instead of a tooltip in case page side panel

### Changed
- Highlight color on normal STRs in the variants table from green to blue
- Display breakpoints coordinates in verification emails only for structural variants


## [4.20]
### Added
- Display number of filtered variants vs number of total variants in variants page
- Search case by HPO terms
- Dismiss variant column in the variants tables
- Black and pre-commit packages to dev requirements

### Fixed
- Bug occurring when rerun is requested twice
- Peddy info fields in the demo config file
- Added load config safety check for multiple alignment files for one individual
- Formatting of cancer variants table
- Missing Score in SV variants table

### Changed
- Updated the documentation on how to create a new software release
- Genome build-aware cytobands coordinates
- Styling update of the Matchmaker card
- Select search type in case search form


## [4.19]

### Added
- Show internal ID for case
- Add internal ID for downloaded CGH files
- Export dynamic HPO gene list from case page
- Remove users as case assignees when their account is deleted
- Keep variants filters panel expanded when filters have been used

### Fixed
- Handle the ProxyFix ModuleNotFoundError when Werkzeug installed version is >1.0
- General report formatting issues whenever case and variant comments contain extremely long strings with no spaces

### Changed
- Created an institute wrapper page that contains list of cases, causatives, SNVs & Indels, user list, shared data and institute settings
- Display case name instead of case ID on clinVar submissions
- Changed icon of sample update in clinVar submissions


## [4.18]

### Added
- Filter cancer variants on cytoband coordinates
- Show dismiss reasons in a badge with hover for clinical variants
- Show an ellipsis if 10 cases or more to display with loqusdb matches
- A new blog post for version 4.17
- Tooltip to better describe Tumor and Normal columns in cancer variants
- Filter cancer SNVs and SVs by chromosome coordinates
- Default export of `Assertion method citation` to clinVar variants submission file
- Button to export up to 500 cancer variants, filtered or not
- Rename samples of a clinVar submission file

### Fixed
- Apply default gene panel on return to cancer variantS from variant view
- Revert to certificate checking when asking for Chanjo reports
- `scout download everything` command failing while downloading HPO terms

### Changed
- Turn tumor and normal allelic fraction to decimal numbers in tumor variants page
- Moved clinVar submissions code to the institutes blueprints
- Changed name of clinVar export files to FILENAME.Variant.csv and FILENAME.CaseData.csv
- Switched Google login libraries from Flask-OAuthlib to Authlib


## [4.17.1]

### Fixed
- Load cytobands for cases with chromosome build not "37" or "38"


## [4.17]

### Added
- COSMIC badge shown in cancer variants
- Default gene-panel in non-cancer structural view in url
- Filter SNVs and SVs by cytoband coordinates
- Filter cancer SNV variants by alt allele frequency in tumor
- Correct genome build in UCSC link from structural variant page



### Fixed
- Bug in clinVar form when variant has no gene
- Bug when sharing cases with the same institute twice
- Page crashing when removing causative variant tag
- Do not default to GATK caller when no caller info is provided for cancer SNVs


## [4.16.1]

### Fixed
- Fix the fix for handling of delivery reports for rerun cases

## [4.16]

### Added
- Adds possibility to add "lims_id" to cases. Currently only stored in database, not shown anywhere
- Adds verification comment box to SVs (previously only available for small variants)
- Scrollable pedigree panel

### Fixed
- Error caused by changes in WTForm (new release 2.3.x)
- Bug in OMIM case page form, causing the page to crash when a string was provided instead of a numerical OMIM id
- Fix Alamut link to work properly on hg38
- Better handling of delivery reports for rerun cases
- Small CodeFactor style issues: matchmaker results counting, a couple of incomplete tests and safer external xml
- Fix an issue with Phenomizer introduced by CodeFactor style changes

### Changed
- Updated the version of igv.js to 2.5.4

## [4.15.1]

### Added
- Display gene names in ClinVar submissions page
- Links to Varsome in variant transcripts table

### Fixed
- Small fixes to ClinVar submission form
- Gene panel page crash when old panel has no maintainers

## [4.15]

### Added
- Clinvar CNVs IGV track
- Gene panels can have maintainers
- Keep variant actions (dismissed, manual rank, mosaic, acmg, comments) upon variant re-upload
- Keep variant actions also on full case re-upload

### Fixed
- Fix the link to Ensembl for SV variants when genome build 38.
- Arrange information in columns on variant page
- Fix so that new cosmic identifier (COSV) is also acceptable #1304
- Fixed COSMIC tag in INFO (outside of CSQ) to be parses as well with `&` splitter.
- COSMIC stub URL changed to https://cancer.sanger.ac.uk/cosmic/search?q= instead.
- Updated to a version of IGV where bigBed tracks are visualized correctly
- Clinvar submission files are named according to the content (variant_data and case_data)
- Always show causatives from other cases in case overview
- Correct disease associations for gene symbol aliases that exist as separate genes
- Re-add "custom annotations" for SV variants
- The override ClinVar P/LP add-in in the Clinical Filter failed for new CSQ strings

### Changed
- Runs all CI checks in github actions

## [4.14.1]

### Fixed
- Error when variant found in loqusdb is not loaded for other case

## [4.14]

### Added
- Use github actions to run tests
- Adds CLI command to update individual alignments path
- Update HPO terms using downloaded definitions files
- Option to use alternative flask config when running `scout serve`
- Requirement to use loqusdb >= 2.5 if integrated

### Fixed
- Do not display Pedigree panel in cancer view
- Do not rely on internet connection and services available when running CI tests
- Variant loading assumes GATK if no caller set given and GATK filter status is seen in FILTER
- Pass genome build param all the way in order to get the right gene mappings for cases with build 38
- Parse correctly variants with zero frequency values
- Continue even if there are problems to create a region vcf
- STR and cancer variant navigation back to variants pages could fail

### Changed
- Improved code that sends requests to the external APIs
- Updates ranges for user ranks to fit todays usage
- Run coveralls on github actions instead of travis
- Run pip checks on github actions instead of coveralls
- For hg38 cases, change gnomAD link to point to version 3.0 (which is hg38 based)
- Show pinned or causative STR variants a bit more human readable

## [4.13.1]

### Added
### Fixed
- Typo that caused not all clinvar conflicting interpretations to be loaded no matter what
- Parse and retrieve clinvar annotations from VEP-annotated (VEP 97+) CSQ VCF field
- Variant clinvar significance shown as `not provided` whenever is `Uncertain significance`
- Phenomizer query crashing when case has no HPO terms assigned
- Fixed a bug affecting `All SNVs and INDELs` page when variants don't have canonical transcript
- Add gene name or id in cancer variant view

### Changed
- Cancer Variant view changed "Variant:Transcript:Exon:HGVS" to "Gene:Transcript:Exon:HGVS"

## [4.13]

### Added
- ClinVar SNVs track in IGV
- Add SMA view with SMN Copy Number data
- Easier to assign OMIM diagnoses from case page
- OMIM terms and specific OMIM term page

### Fixed
- Bug when adding a new gene to a panel
- Restored missing recent delivery reports
- Fixed style and links to other reports in case side panel
- Deleting cases using display_name and institute not deleting its variants
- Fixed bug that caused coordinates filter to override other filters
- Fixed a problem with finding some INS in loqusdb
- Layout on SV page when local observations without cases are present
- Make scout compatible with the new HPO definition files from `http://compbio.charite.de/jenkins/`
- General report visualization error when SNVs display names are very long


### Changed


## [4.12.4]

### Fixed
- Layout on SV page when local observations without cases are present

## [4.12.3]

### Fixed
- Case report when causative or pinned SVs have non null allele frequencies

## [4.12.2]

### Fixed
- SV variant links now take you to the SV variant page again
- Cancer variant view has cleaner table data entries for "N/A" data
- Pinned variant case level display hotfix for cancer and str - more on this later
- Cancer variants show correct alt/ref reads mirroring alt frequency now
- Always load all clinical STR variants even if a region load is attempted - index may be missing
- Same case repetition in variant local observations

## [4.12.1]

### Fixed
- Bug in variant.gene when gene has no HGVS description


## [4.12]

### Added
- Accepts `alignment_path` in load config to pass bam/cram files
- Display all phenotypes on variant page
- Display hgvs coordinates on pinned and causatives
- Clear panel pending changes
- Adds option to setup the database with static files
- Adds cli command to download the resources from CLI that scout needs
- Adds test files for merged somatic SV and CNV; as well as merged SNV, and INDEL part of #1279
- Allows for upload of OMIM-AUTO gene panel from static files without api-key

### Fixed
- Cancer case HPO panel variants link
- Fix so that some drop downs have correct size
- First IGV button in str variants page
- Cancer case activates on SNV variants
- Cases activate when STR variants are viewed
- Always calculate code coverage
- Pinned/Classification/comments in all types of variants pages
- Null values for panel's custom_inheritance_models
- Discrepancy between the manual disease transcripts and those in database in gene-edit page
- ACMG classification not showing for some causatives
- Fix bug which caused IGV.js to use hg19 reference files for hg38 data
- Bug when multiple bam files sources with non-null values are available


### Changed
- Renamed `requests` file to `scout_requests`
- Cancer variant view shows two, instead of four, decimals for allele and normal


## [4.11.1]

### Fixed
- Institute settings page
- Link institute settings to sharing institutes choices

## [4.11.0]

### Added
- Display locus name on STR variant page
- Alternative key `GNOMADAF_popmax` for Gnomad popmax allele frequency
- Automatic suggestions on how to improve the code on Pull Requests
- Parse GERP, phastCons and phyloP annotations from vep annotated CSQ fields
- Avoid flickering comment popovers in variant list
- Parse REVEL score from vep annotated CSQ fields
- Allow users to modify general institute settings
- Optionally format code automatically on commit
- Adds command to backup vital parts `scout export database`
- Parsing and displaying cancer SV variants from Manta annotated VCF files
- Dismiss cancer snv variants with cancer-specific options
- Add IGV.js UPD, RHO and TIDDIT coverage wig tracks.


### Fixed
- Slightly darker page background
- Fixed an issued with parsed conservation values from CSQ
- Clinvar submissions accessible to all users of an institute
- Header toolbar when on Clinvar page now shows institute name correctly
- Case should not always inactivate upon update
- Show dismissed snv cancer variants as grey on the cancer variants page
- Improved style of mappability link and local observations on variant page
- Convert all the GET requests to the igv view to POST request
- Error when updating gene panels using a file containing BOM chars
- Add/replace gene radio button not working in gene panels


## [4.10.1]

### Fixed
- Fixed issue with opening research variants
- Problem with coveralls not called by Travis CI
- Handle Biomart service down in tests


## [4.10.0]

### Added
- Rank score model in causatives page
- Exportable HPO terms from phenotypes page
- AMP guideline tiers for cancer variants
- Adds scroll for the transcript tab
- Added CLI option to query cases on time since case event was added
- Shadow clinical assessments also on research variants display
- Support for CRAM alignment files
- Improved str variants view : sorting by locus, grouped by allele.
- Delivery report PDF export
- New mosaicism tag option
- Add or modify individuals' age or tissue type from case page
- Display GC and allele depth in causatives table.
- Included primary reference transcript in general report
- Included partial causative variants in general report
- Remove dependency of loqusdb by utilising the CLI

### Fixed
- Fixed update OMIM command bug due to change in the header of the genemap2 file
- Removed Mosaic Tag from Cancer variants
- Fixes issue with unaligned table headers that comes with hidden Datatables
- Layout in general report PDF export
- Fixed issue on the case statistics view. The validation bars didn't show up when all institutes were selected. Now they do.
- Fixed missing path import by importing pathlib.Path
- Handle index inconsistencies in the update index functions
- Fixed layout problems


## [4.9.0]

### Added
- Improved MatchMaker pages, including visible patient contacts email address
- New badges for the github repo
- Links to [GENEMANIA](genemania.org)
- Sort gene panel list on case view.
- More automatic tests
- Allow loading of custom annotations in VCF using the SCOUT_CUSTOM info tag.

### Fixed
- Fix error when a gene is added to an empty dynamic gene panel
- Fix crash when attempting to add genes on incorrect format to dynamic gene panel
- Manual rank variant tags could be saved in a "Select a tag"-state, a problem in the variants view.
- Same case evaluations are no longer shown as gray previous evaluations on the variants page
- Stay on research pages, even if reset, next first buttons are pressed..
- Overlapping variants will now be visible on variant page again
- Fix missing classification comments and links in evaluations page
- All prioritized cases are shown on cases page


## [4.8.3]

### Added

### Fixed
- Bug when ordering sanger
- Improved scrolling over long list of genes/transcripts


## [4.8.2]

### Added

### Fixed
- Avoid opening extra tab for coverage report
- Fixed a problem when rank model version was saved as floats and not strings
- Fixed a problem with displaying dismiss variant reasons on the general report
- Disable load and delete filter buttons if there are no saved filters
- Fix problem with missing verifications
- Remove duplicate users and merge their data and activity


## [4.8.1]

### Added

### Fixed
- Prevent login fail for users with id defined by ObjectId and not email
- Prevent the app from crashing with `AttributeError: 'NoneType' object has no attribute 'message'`


## [4.8.0]

### Added
- Updated Scout to use Bootstrap 4.3
- New looks for Scout
- Improved dashboard using Chart.js
- Ask before inactivating a case where last assigned user leaves it
- Genes can be manually added to the dynamic gene list directly on the case page
- Dynamic gene panels can optionally be used with clinical filter, instead of default gene panel
- Dynamic gene panels get link out to chanjo-report for coverage report
- Load all clinvar variants with clinvar Pathogenic, Likely Pathogenic and Conflicting pathogenic
- Show transcripts with exon numbers for structural variants
- Case sort order can now be toggled between ascending and descending.
- Variants can be marked as partial causative if phenotype is available for case.
- Show a frequency tooltip hover for SV-variants.
- Added support for LDAP login system
- Search snv and structural variants by chromosomal coordinates
- Structural variants can be marked as partial causative if phenotype is available for case.
- Show normal and pathologic limits for STRs in the STR variants view.
- Institute level persistent variant filter settings that can be retrieved and used.
- export causative variants to Excel
- Add support for ROH, WIG and chromosome PNGs in case-view

### Fixed
- Fixed missing import for variants with comments
- Instructions on how to build docs
- Keep sanger order + verification when updating/reloading variants
- Fixed and moved broken filter actions (HPO gene panel and reset filter)
- Fixed string conversion to number
- UCSC links for structural variants are now separated per breakpoint (and whole variant where applicable)
- Reintroduced missing coverage report
- Fixed a bug preventing loading samples using the command line
- Better inheritance models customization for genes in gene panels
- STR variant page back to list button now does its one job.
- Allows to setup scout without a omim api key
- Fixed error causing "favicon not found" flash messages
- Removed flask --version from base cli
- Request rerun no longer changes case status. Active or archived cases inactivate on upload.
- Fixed missing tooltip on the cancer variants page
- Fixed weird Rank cell in variants page
- Next and first buttons order swap
- Added pagination (and POST capability) to cancer variants.
- Improves loading speed for variant page
- Problem with updating variant rank when no variants
- Improved Clinvar submission form
- General report crashing when dismissed variant has no valid dismiss code
- Also show collaborative case variants on the All variants view.
- Improved phenotype search using dataTables.js on phenotypes page
- Search and delete users with `email` instead of `_id`
- Fixed css styles so that multiselect options will all fit one column


## [4.7.3]

### Added
- RankScore can be used with VCFs for vcf_cancer files

### Fixed
- Fix issue with STR view next page button not doing its one job.

### Deleted
- Removed pileup as a bam viewing option. This is replaced by IGV


## [4.7.2]

### Added
- Show earlier ACMG classification in the variant list

### Fixed
- Fixed igv search not working due to igv.js dist 2.2.17
- Fixed searches for cases with a gene with variants pinned or marked causative.
- Load variant pages faster after fixing other causatives query
- Fixed mitochondrial report bug for variants without genes

## [4.7.1]

### Added

### Fixed
- Fixed bug on genes page


## [4.7.0]

### Added
- Export genes and gene panels in build GRCh38
- Search for cases with variants pinned or marked causative in a given gene.
- Search for cases phenotypically similar to a case also from WUI.
- Case variant searches can be limited to similar cases, matching HPO-terms,
  phenogroups and cohorts.
- De-archive reruns and flag them as 'inactive' if archived
- Sort cases by analysis_date, track or status
- Display cases in the following order: prioritized, active, inactive, archived, solved
- Assign case to user when user activates it or asks for rerun
- Case becomes inactive when it has no assignees
- Fetch refseq version from entrez and use it in clinvar form
- Load and export of exons for all genes, independent on refseq
- Documentation for loading/updating exons
- Showing SV variant annotations: SV cgh frequencies, gnomad-SV, local SV frequencies
- Showing transcripts mapping score in segmental duplications
- Handle requests to Ensembl Rest API
- Handle requests to Ensembl Rest Biomart
- STR variants view now displays GT and IGV link.
- Description field for gene panels
- Export exons in build 37 and 38 using the command line

### Fixed
- Fixes of and induced by build tests
- Fixed bug affecting variant observations in other cases
- Fixed a bug that showed wrong gene coverage in general panel PDF export
- MT report only shows variants occurring in the specific individual of the excel sheet
- Disable SSL certifcate verification in requests to chanjo
- Updates how intervaltree and pymongo is used to void deprecated functions
- Increased size of IGV sample tracks
- Optimized tests


## [4.6.1]

### Added

### Fixed
- Missing 'father' and 'mother' keys when parsing single individual cases


## [4.6.0]

### Added
- Description of Scout branching model in CONTRIBUTING doc
- Causatives in alphabetical order, display ACMG classification and filter by gene.
- Added 'external' to the list of analysis type options
- Adds functionality to display "Tissue type". Passed via load config.
- Update to IGV 2.

### Fixed
- Fixed alignment visualization and vcf2cytosure availability for demo case samples
- Fixed 3 bugs affecting SV pages visualization
- Reintroduced the --version cli option
- Fixed variants query by panel (hpo panel + gene panel).
- Downloaded MT report contains excel files with individuals' display name
- Refactored code in parsing of config files.


## [4.5.1]

### Added

### Fixed
- update requirement to use PyYaml version >= 5.1
- Safer code when loading config params in cli base


## [4.5.0]

### Added
- Search for similar cases from scout view CLI
- Scout cli is now invoked from the app object and works under the app context

### Fixed
- PyYaml dependency fixed to use version >= 5.1


## [4.4.1]

### Added
- Display SV rank model version when available

### Fixed
- Fixed upload of delivery report via API


## [4.4.0]

### Added
- Displaying more info on the Causatives page and hiding those not causative at the case level
- Add a comment text field to Sanger order request form, allowing a message to be included in the email
- MatchMaker Exchange integration
- List cases with empty synopsis, missing HPO terms and phenotype groups.
- Search for cases with open research list, or a given case status (active, inactive, archived)

### Fixed
- Variant query builder split into several functions
- Fixed delivery report load bug


## [4.3.3]

### Added
- Different individual table for cancer cases

### Fixed
- Dashboard collects validated variants from verification events instead of using 'sanger' field
- Cases shared with collaborators are visible again in cases page
- Force users to select a real institute to share cases with (actionbar select fix)


## [4.3.2]

### Added
- Dashboard data can be filtered using filters available in cases page
- Causatives for each institute are displayed on a dedicated page
- SNVs and and SVs are searchable across cases by gene and rank score
- A more complete report with validated variants is downloadable from dashboard

### Fixed
- Clinsig filter is fixed so clinsig numerical values are returned
- Split multi clinsig string values in different elements of clinsig array
- Regex to search in multi clinsig string values or multi revstat string values
- It works to upload vcf files with no variants now
- Combined Pileup and IGV alignments for SVs having variant start and stop on the same chromosome


## [4.3.1]

### Added
- Show calls from all callers even if call is not available
- Instructions to install cairo and pango libs from WeasyPrint page
- Display cases with number of variants from CLI
- Only display cases with number of variants above certain treshold. (Also CLI)
- Export of verified variants by CLI or from the dashboard
- Extend case level queries with default panels, cohorts and phenotype groups.
- Slice dashboard statistics display using case level queries
- Add a view where all variants for an institute can be searched across cases, filtering on gene and rank score. Allows searching research variants for cases that have research open.

### Fixed
- Fixed code to extract variant conservation (gerp, phyloP, phastCons)
- Visualization of PDF-exported gene panels
- Reintroduced the exon/intron number in variant verification email
- Sex and affected status is correctly displayed on general report
- Force number validation in SV filter by size
- Display ensembl transcripts when no refseq exists


## [4.3.0]

### Added
- Mosaicism tag on variants
- Show and filter on SweGen frequency for SVs
- Show annotations for STR variants
- Show all transcripts in verification email
- Added mitochondrial export
- Adds alternative to search for SVs shorter that the given length
- Look for 'bcftools' in the `set` field of VCFs
- Display digenic inheritance from OMIM
- Displays what refseq transcript that is primary in hgnc

### Fixed

- Archived panels displays the correct date (not retroactive change)
- Fixed problem with waiting times in gene panel exports
- Clinvar fiter not working with human readable clinsig values

## [4.2.2]

### Fixed
- Fixed gene panel create/modify from CSV file utf-8 decoding error
- Updating genes in gene panels now supports edit comments and entry version
- Gene panel export timeout error

## [4.2.1]

### Fixed
- Re-introduced gene name(s) in verification email subject
- Better PDF rendering for excluded variants in report
- Problem to access old case when `is_default` did not exist on a panel


## [4.2.0]

### Added
- New index on variant_id for events
- Display overlapping compounds on variants view

### Fixed
- Fixed broken clinical filter


## [4.1.4]

### Added
- Download of filtered SVs

### Fixed
- Fixed broken download of filtered variants
- Fixed visualization issue in gene panel PDF export
- Fixed bug when updating gene names in variant controller


## [4.1.3]

### Fixed
- Displays all primary transcripts


## [4.1.2]

### Added
- Option add/replace when updating a panel via CSV file
- More flexible versioning of the gene panels
- Printing coverage report on the bottom of the pdf case report
- Variant verification option for SVs
- Logs uri without pwd when connecting
- Disease-causing transcripts in case report
- Thicker lines in case report
- Supports HPO search for cases, both terms or if described in synopsis
- Adds sanger information to dashboard

### Fixed
- Use db name instead of **auth** as default for authentication
- Fixes so that reports can be generated even with many variants
- Fixed sanger validation popup to show individual variants queried by user and institute.
- Fixed problem with setting up scout
- Fixes problem when exac file is not available through broad ftp
- Fetch transcripts for correct build in `adapter.hgnc_gene`

## [4.1.1]
- Fix problem with institute authentication flash message in utils
- Fix problem with comments
- Fix problem with ensembl link


## [4.1.0]

### Added
- OMIM phenotypes to case report
- Command to download all panel app gene panels `scout load panel --panel-app`
- Links to genenames.org and omim on gene page
- Popup on gene at variants page with gene information
- reset sanger status to "Not validated" for pinned variants
- highlight cases with variants to be evaluated by Sanger on the cases page
- option to point to local reference files to the genome viewer pileup.js. Documented in `docs.admin-guide.server`
- option to export single variants in `scout export variants`
- option to load a multiqc report together with a case(add line in load config)
- added a view for searching HPO terms. It is accessed from the top left corner menu
- Updates the variants view for cancer variants. Adds a small cancer specific filter for known variants
- Adds hgvs information on cancer variants page
- Adds option to update phenotype groups from CLI

### Fixed
- Improved Clinvar to submit variants from different cases. Fixed HPO terms in casedata according to feedback
- Fixed broken link to case page from Sanger modal in cases view
- Now only cases with non empty lists of causative variants are returned in `adapter.case(has_causatives=True)`
- Can handle Tumor only samples
- Long lists of HGNC symbols are now possible. This was previously difficult with manual, uploaded or by HPO search when changing filter settings due to GET request limitations. Relevant pages now use POST requests. Adds the dynamic HPO panel as a selection on the gene panel dropdown.
- Variant filter defaults to default panels also on SV and Cancer variants pages.

## [4.0.0]

### WARNING ###

This is a major version update and will require that the backend of pre releases is updated.
Run commands:

```
$scout update genes
$scout update hpo
```

- Created a Clinvar submission tool, to speed up Clinvar submission of SNVs and SVs
- Added an analysis report page (html and PDF format) containing phenotype, gene panels and variants that are relevant to solve a case.

### Fixed
- Optimized evaluated variants to speed up creation of case report
- Moved igv and pileup viewer under a common folder
- Fixed MT alignment view pileup.js
- Fixed coordinates for SVs with start chromosome different from end chromosome
- Global comments shown across cases and institutes. Case-specific variant comments are shown only for that specific case.
- Links to clinvar submitted variants at the cases level
- Adapts clinvar parsing to new format
- Fixed problem in `scout update user` when the user object had no roles
- Makes pileup.js use online genome resources when viewing alignments. Now any instance of Scout can make use of this functionality.
- Fix ensembl link for structural variants
- Works even when cases does not have `'madeline_info'`
- Parses Polyphen in correct way again
- Fix problem with parsing gnomad from VEP

### Added
- Added a PDF export function for gene panels
- Added a "Filter and export" button to export custom-filtered SNVs to CSV file
- Dismiss SVs
- Added IGV alignments viewer
- Read delivery report path from case config or CLI command
- Filter for spidex scores
- All HPO terms are now added and fetched from the correct source (https://github.com/obophenotype/human-phenotype-ontology/blob/master/hp.obo)
- New command `scout update hpo`
- New command `scout update genes` will fetch all the latest information about genes and update them
- Load **all** variants found on chromosome **MT**
- Adds choice in cases overview do show as many cases as user like

### Removed
- pileup.min.js and pileup css are imported from a remote web location now
- All source files for HPO information, this is instead fetched directly from source
- All source files for gene information, this is instead fetched directly from source

## [3.0.0]
### Fixed
- hide pedigree panel unless it exists

## [1.5.1] - 2016-07-27
### Fixed
- look for both ".bam.bai" and ".bai" extensions

## [1.4.0] - 2016-03-22
### Added
- support for local frequency through loqusdb
- bunch of other stuff

## [1.3.0] - 2016-02-19
### Fixed
- Update query-phenomizer and add username/password

### Changed
- Update the way a case is checked for rerun-status

### Added
- Add new button to mark a case as "checked"
- Link to clinical variants _without_ 1000G annotation

## [1.2.2] - 2016-02-18
### Fixed
- avoid filtering out variants lacking ExAC and 1000G annotations

## [1.1.3] - 2015-10-01
### Fixed
- persist (clinical) filter when clicking load more
- fix #154 by robustly setting clinical filter func. terms

## [1.1.2] - 2015-09-07
### Fixed
- avoid replacing coverage report with none
- update SO terms, refactored

## [1.1.1] - 2015-08-20
### Fixed
- fetch case based on collaborator status (not owner)

## [1.1.0] - 2015-05-29
### Added
- link(s) to SNPedia based on RS-numbers
- new Jinja filter to "humanize" decimal numbers
- show gene panels in variant view
- new Jinja filter for decoding URL encoding
- add indicator to variants in list that have comments
- add variant number threshold and rank score threshold to load function
- add event methods to mongo adapter
- add tests for models
- show badge "old" if comment was written for a previous analysis

### Changed
- show cDNA change in transcript summary unless variant is exonic
- moved compounds table further up the page
- show dates for case uploads in ISO format
- moved variant comments higher up on page
- updated documentation for pages
- read in coverage report as blob in database and serve directly
- change ``OmimPhenotype`` to ``PhenotypeTerm``
- reorganize models sub-package
- move events (and comments) to separate collection
- only display prev/next links for the research list
- include variant type in breadcrumbs e.g. "Clinical variants"

### Removed
- drop dependency on moment.js

### Fixed
- show the same level of detail for all frequencies on all pages
- properly decode URL encoded symbols in amino acid/cDNA change strings
- fixed issue with wipe permissions in MongoDB
- include default gene lists in "variants" link in breadcrumbs

## [1.0.2] - 2015-05-20
### Changed
- update case fetching function

### Fixed
- handle multiple cases with same id

## [1.0.1] - 2015-04-28
### Fixed
- Fix building URL parameters in cases list Vue component

## [1.0.0] - 2015-04-12
Codename: Sara Lund

![Release 1.0](artwork/releases/release-1-0.jpg)

### Added
- Add email logging for unexpected errors
- New command line tool for deleting case

### Changed
- Much improved logging overall
- Updated documentation/usage guide
- Removed non-working IGV link

### Fixed
- Show sample display name in GT call
- Various small bug fixes
- Make it easier to hover over popups

## [0.0.2-rc1] - 2015-03-04
### Added
- add protein table for each variant
- add many more external links
- add coverage reports as PDFs

### Changed
- incorporate user feedback updates
- big refactor of load scripts

## [0.0.2-rc2] - 2015-03-04
### Changes
- add gene table with gene description
- reorganize inheritance models box

### Fixed
- avoid overwriting gene list on "research" load
- fix various bugs in external links

## [0.0.2-rc3] - 2015-03-05
### Added
- Activity log feed to variant view
- Adds protein change strings to ODM and Sanger email

### Changed
- Extract activity log component to macro

### Fixes
- Make Ensembl transcript links use archive website<|MERGE_RESOLUTION|>--- conflicted
+++ resolved
@@ -9,11 +9,8 @@
 - Low tumor purity badge alignment in cancer samples table on cancer case view
 ### Changed
 - VariantS comment popovers reactivate on hover
-<<<<<<< HEAD
+- Updating database genes in build 37
 - Represent different tumor samples as vials in cases page
-=======
-- Updating database genes in build 37
->>>>>>> e2719f30
 
 ## [4.54]
 ### Added
