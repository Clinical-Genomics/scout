--- conflicted
+++ resolved
@@ -4,17 +4,12 @@
 
 About changelog [here](https://keepachangelog.com/en/1.0.0/)
 
-<<<<<<< HEAD
 ## [Unreleased]
 ### Added
 ### Changed
+- In the case_report #panel-tables has a fixed width
 - Updated IGV.js to 2.15.11
 ### Fixed
-=======
-## [unreleased]
-### Changed
-- In the case_report #panel-tables has a fixed width
->>>>>>> 34c3552b
 
 ## [4.81]
 ### Added
