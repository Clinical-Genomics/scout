--- conflicted
+++ resolved
@@ -9,12 +9,9 @@
 - Institute-level phenotype models with sub-panels containing HPO and OMIM terms
 - Runnable Docker demo
 - Docker image build and push github action
-<<<<<<< HEAD
 - Makefile with shortcuts to docker commands
-=======
-- SV variant filter compatible with genome browser location strings
->>>>>>> 200cb6e4
 - Parse and save synopsis, phenotype and cohort terms from config files upon case upload
+- Variants filter compatible with genome browser location strings
 ### Fixed
 - Update dismissed variant status when variant dismissed key is missing
 - Breakpoint two IGV button now shows correct chromosome when different from bp1
