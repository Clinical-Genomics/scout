# Change Log
All notable changes to this project will be documented in this file.
This project adheres to [Semantic Versioning](http://semver.org/).

About changelog [here](https://keepachangelog.com/en/1.0.0/)

## [unreleased]
### Added
- Bulk dismiss STR variants from variantS page (#5774)
- Delete flag for update individual command (#5793)
- Update report command, with a delete flag (#5793)
### Changed
- Refactored variantS pages to share an intermediate template (#5774)
- Removed ClinVar submissions instructions from case pages - it's still present on the ClinVar submissions page (#5806)
- Render the case report's pedigree SVG to a temporary file without Cairo when exporting it to PDF (#5791)
### Fixed
- Filter `f` hotkey not working on cancer variantS pages (#5788)
- IGV.js updated to v3.5.4 (#5790)
- Broken ClinVar germline submission page when submission contains SVs (#5805)
<<<<<<< HEAD
- MIM diseases can have multiple descriptions - merge them instead of using the first (#5814)
=======
- Missing size_selector in old filters containing a size criterion, causing the variantS page to crash (#5817)
>>>>>>> cc43a3df

## [4.105.2]
### Fixed
- Downgrade igv.js to 3.5.0 to restore alignment track popupData (#5783)
- CN profile button not to dim for visited links (#5787)
- Saving an SNV variant in a germline ClinVar submission object without specifying HGVS and transcript (#5804)

## [4.105.1]
### Fixed
- uv lockfile update (#5780)

## [4.105]
### Added
- Support for variants annotated with an unmodified ClinVar VCF (#5691)
- Parse and display copy number on SV page, genotype table (#5692)
- Bootstrap-based pagination on variantS pages (#5697)
- More transcript insights on variant summary for SV variants hitting max 5 genes (#5706)
- Button to export ACMG classifications to PDF (#5715)
- CLINSIG table on SV variant page (#5718)
- Search genes at breakpoint for larger SVs (#5722)
- Code for refreshing id token, if needed. To be used for authenticated requests to chanjo2 (#5532)
- Genotypes on `Search SNVs & SVs` page (#5737)
- Display the number of fusion variants on the variantS page, just like the other variant types (#5754)
- Keyboard shortcuts on the variantS pages - see the updated user guide for details (#5768)
### Changed
- Better access to ALT allele for SVs (#5694)
- Remove unused `variant_count` parameter from several functions involved with variant queries (#5700)
- Consolidated and simplified case handling tests (#5708)
- Authorize access to IGV.js track files at endpoint, instead of by session cookie. Allows huge case groups and many open IGV.js sessions. (#5712)
- On the variant page, the corresponding button opens the ACMG and CCV classification tools in a new tab (#5723)
- Fix CLI parameter typo --rank-treshold with backward-compatible alias and deprecation warning (#5720)
- Safer redirect to previous page for all views and controllers still using `redirect(request.referrer)`(#5721)
- Default paraphase igv.js track settings: color by YC, squish, extend visibility window, auto-height and place last in view. (#5724)
- Chanjo2 requests are sent with OIDC id token, if available (#5532)
- Refactored and simplified SV, cancer SV and MEI variants views (#5701)
- Replaced deprecated `flask-ldapconn` library with `flask-ldap3-login`. Modified LDAP login module accordingly (#5719)
- Update IGV.js to v3.5.3 (#5757)
- Specify in the MT report that Chanjo2 stats are based on full chromosomes MT and 14, not transcript intervals. (#5771)
### Fixed
- Typo in PR template (#5682)
- Highlight affected individuals/samples on `GT call` tables (#5683)
- Refactored and simplified the LoqusDB archived observations table. -1 is no longer shown for missing observations (#5680)
- Fix a parsing issue with VEP annotations done with `--check_existing` where the `CSQ` key `CLIN_SIG` would be prioritised over `CLINVAR` (#5691)
- Display variant rank score 0 (#5699)
- Show only IGV link to breakpoint1 for SVs of sub-category INS (#5694)
- Allow updating case owner on `scout load case -u` (#5681)
- Missing query results on STR variantS page (#5713)
- Links to variants with missing rank scores from Causatives and Verified pages (#5715)
- Clinical filter button on research variants, wrongly redirecting to respective clinical variants pages (#5725)
- Pagination to handle empty search results (#5727)
- Gene variants page to return all resulting variants again (#5727)
- Gene panel parsing if gene doesn't contain an identifier (#5733)
- Include both chanjo and chanjo2 stats on MT report (#5686)
- Institute cases filtering with Has ClinVar submissions checkbox (#5735)
- Display plain variant rank score also if norm rank score is missing (#5738)
- Missing cairo runtime dependency (#5750)
- Fix pagination for somatic SVs (#5746)
- Fix display of STR MC for cases with GT "./0" calls (#5749)
- Build full HGNC genes for STR variants with HGNCId on load (#5751)
- Use proper end position for large SVs when looking up edge genes (#5755)
- Fixed crash on the Gene Panel page when changes to the same panel version were applied from multiple browser tabs (#5762 and #5765)
- Sort STRs primarily by HGNC symbol, if available (#5763)
- Refresh login token on stale case pages before submitting chanjo2 forms (#5772)
- Safer code in gene panel parsing (#5778)

## [4.104]
### Added
- Parsing variant's`local_obs_cancer_somatic_panel_old` and `local_obs_cancer_somatic_panel_old_freq`from `Cancer_Somatic_Panel_Obs` and `Cancer_Somatic_Panel_Frq` INFO keys respectively (#5594)
- Filter cancer variants by archived number of cancer somatic panel observations (#5598)
- Export Managed Variants: CLI now supports `--category` to filter by one or more categories (snv, sv, cancer_snv, cancer_sv). Defaults to all. (#5608)
- New form to create/edit users on the general users page (visible to admin users only) (#5610 and #5613)
- Scout-Reviewer-Service endpoint to visualise PacBio trgt called expansions (#5611)
- Updated the documentation with instructions on how, as an admin, to add/edit/remove users from the main users page (#5625)
- Button to remove users from the main users page (visible to admins only) (#5612)
- New `"P-value`, `abs log₂FC` and `abs ΔΨ` WTS filters options (#5639)
- ESCAT tiers for cancer SNVs (#5660)
### Changed
- Avoid `utcnow()` deprecated code by installing Flask-Login from its main branch (#5592)
- Compute chanjo2 coverage on exons only when at least case individual has analysis_type=panel (#5601)
- Display conservation scores for PHAST, GERP and phyloP alongside "Conserved" or "NotConserved" (#5593)
- Exporting managed variants from the command line with the `--collaborator` option will return variants from the specified institute plus those not assigned to any institute (#5607)
- Safer redirect to previous page for variants views (#5599)
- Make whole caseS row clickable link for case page (#5620)
- Make whole variantS row clickable link for variant page (#5618)
- Refined the filtering logic for Clinical WTS variants. The clinical filter now selects variants with either `padjust` < 0.05 or (`p_adjust_gene` < 0.1 and abs(`delta_psi`) > 0.1), for OUTRIDER expression variants and FRASER splicing variants respectively (#5630)
- Removing git installers when building Docker images (#5644)
- Refactored the parsing of the app config file so there exists only one centralized loader for both cli and web app (#5638)
- Restrict gene-overlapping variants (DNA and WTS outliers) search to variants found in affected individuals (#5623, #5659)
- Update command: `scout export variants` now `scout export causatives` (backward-compatible) (#5654)
- Show estimated VAF% also for panel and WES SNVs, much as for MT variants (#5658)
### Fixed
- Treat -1 values as None values when parsing archived LoqusDB frequencies - works retroactively on variantS page, not on variant page yet (#5591)
- Links to SNVs and SVs from SMN CN page (#5600)
- Consistent panel display on variants pages for unselected "All" panels (#5600)
- Bump tj-actions-branch-names GitHub action to v9 (#5605)
- Missing variant key `tool_hits` causing fusion variants page to crash (#5614)
- Add/fix conflicts between ClinGen-CGC-VICC classification criteria to fix discrepancies to Horak et al (#5629)
- Fix display of gene symbols for TRGT loci on variantS page (#5634)
- Parse and store also SpliceAI, CADD scores where all scores are 0. (#5637)
- Git missing from docker bookworm slim image (#5642)
- Matching cancer_snv managed variants failure (#5647)
- Parsing of database name when provided on a .yaml config file (#5663)
- Export causatives command crashing on variants that have been removed (#5665)
- Don't follow row link for checkboxes or other input elements (#5668)
- Parse error on REViewer.trgt case load entries (#5672)
- Fix SpliceAI 0.0 score display (#5675)

## [4.103.3]
### Changed
- Sort institute multiselect alphabetically by display name on 'Search SNVs & SVs' page (#5584)
- Always display STRs sorted by ascending gene symbol (#5580)
### Fixed
- App filter `format_variant_canonical_transcripts` (used on `Search SNVs and SVs` page) crashing when a gene has no canonical transcript (#5582)
- STRs not displaying a repeat locus (#5587)

## [4.103.2]
### Changed
- Display number of available/displayed variants on variantS pages without having to expand search filters (#5571) with collapsing chevron (#5572)
- Update to IGV.js v3.4.1 (#5573)
- Allow autoscaling on IGV tracks, but group alignment scale (#5574)
### Fixed
- Fixed panel filename sanitization in download panel function (#5577)

## [4.103.1]
### Fixed
- Rounding of SV VQ with undefined value (#5568)

## [4.103]
### Added
- Add cancer SNVs to Oncogenicity ClinVar submissions (downloadable json document) (#5449)
- Fold changes values alongside Log2 fold changes values (l2fc) on WTS outliers page (#5536)
- REVEL and SpliceAI scores are now displayed as multi-colored, labeled badges on the variant and report pages (#5537, #5538)
- Filter results in `Search SNVs & SVs` page by one or more institutes (#5539)
- New exome CNV caller GATK CNV (#5557)
- Automatic ClinVar oncogenicity submissions via ClinVar API (#5510)
- Parse and show normalized rank scores (`RankScoreNormalized`) on SNVs (RD & cancer) and SVs (RD) pages (#5554)
- Add MuTect2 SNV caller (used in nf-core/raredisease MT calling) (#5558)
- Option to remove any role assigned to a user, not only the admin role (#5523)
### Changed
- Improved test that checks code collecting other categories of variants overlapping a variant (#5521)
- Enable insertion/deletion size display on IGV.js alignment tracks (#5547)
- LRS STR variant read support (TRGT SD) stored and displayed on variant as ref/alt depth (#5552)
- On `Search SNVs and SVs` page, display multiple HGVS descriptors when variant has more than one gene (#5513)
- Deprecated the `--remove-admin` flag in the update user command line (#5523)
### Fixed
- Instance badge class and config option documentation (#5500)
- Fix incorrect reference to non-existent pymongo.synchronous (#5517)
- More clearly dim cases for empty queries (#5507)
- Case search form enforces numeric input for number of results returned (`Limit` field) (#5519)
- Parsing of canonical transcript in variants genes when variant is outside the coding sequence (#5515)
- Download of a ClinVar submission's json file when observation data is no longer present in the database (#5520)
- Removed extra warnings for missing file types on case loading (#5525)
- Matchmaker Exchange submissions page crashing when one or more cases have no synopsis(#5534)
- Loading PathologicStruc from Stranger annotated TRGT STR files (#5542)
- Badge color for missing REVEL and SpliceAI scores (#5546)
- Truncate long STR RepeatUnit names, from loci missing formal RU just showing ref allele (#5551)
- Do not reorder Sanger sequencing for variants when case is re-uploaded. Just assign Sanger status = ordered to them. (#5504)
- Do not create new variant-associated events, when re-uploading a case. New variant inherits key/values from old evaluated variants (#5507)
- Increased bottom margin in ClinVar submission option on institute's sidebar (#5561)
- `Search SNVs & SVs` for cases which have been removed (#5563)
- SpliceAI label color when variant hits multiple genes (#5565)

## [4.102]
### Added
- ClinVar data with link to ClinVar for variants present on the general case report (#5478)
- Customise Scout instance color and name, by adding INSTANCE_NAME and INSTANCE_COLOR parameters in the app config file (#5479)
- Display local archived frequencies on general case report (#5492)
### Changed
- Refactored and simplified code that fetches case's genome build (#5443)
- On caseS page, dim cases only included from the always display cases with status option (#5464)
- Reuse the variant frequencies table from variant page on case reports (#5478)
- Loading of outliers files (Fraser and Outrider) do not raise error when path to these files is missing or wrong, just a warning (#5486)
- Updated libraries on uv lock file (#5495)
### Fixed
- Fix long STR variant pinned display on case page (#5455)
- Variant page crashing when Loqusdb instance is chosen on institute settings but is not found at the given URL (#5447)
- Show assignees in case list when user ID is different from email (#5460)
- When removing a germline variant from a ClinVar submission, make sure to remove also its associated observations from the database (#5463)
- Chanjo2 genes full coverage check when variant has no genes (#5468)
- Full Flask user logout blocked by session clear (#5470)
- SV page UCSC link for breakpoints did not detect genome build 38 (#5489)
- HPO term deep link URL updated to a working one (#5488)
- Add `str_trid` as a sorting criterion when selecting STRs. This fixes the sort order problem of STRs from cases with genome build 38 (#5491)
- Always use GitHub original for igv.js genomes.json config - it is intended as official backup URL already (#5496)
- Update igv.js to v3.3.0 (#5496)
- Introduced a function that checks redirect URLs to avoid redirection to external sites (#5458)
- Loading of missing outliers files should also not raise error if key exists but is unset (#5497)
- Do not add null references to HPO-associated genes when parsing errors occur (#5472)
- Possibility to change user immediately after logging out from Google Oauth or Keycloak (#5493)
- Trust hgnc_id for unique aliases for HPO-associated genes (#5498)

## [4.101]
### Changed
- Institutes are now sorted by ID on gene panels page (#5436)
- Simplified visualization of previous ACMG and CCV classifications for a variant on variantS page (#5439 & #5440)
- On ClinVar multistep submission form, skip fetching transcript versions for build 38 transcripts which are not MANE Select or MANE Plus Clinical (#5426)
### Fixed
- Malformatted table cell for analysis date on caseS page (#5438)
- Remove "Add to ClinVar submission" button for pinned MEI variants as submission is not supported at the moment (#5442)
- Clinical variant files could once again be read in arbitrary order on load (#5452)
- Fix test_sanger_validation test to be run with a mock app instantiated (#5453)

## [4.100.2]
### Fixed
- Keyerror 'ensembl_transcript_id' when loading transcripts from a pre-downloaded Ensembl transcripts file (#5435)

## [4.100.1]
### Fixed
- Removed an extra `x` from compounds functional annotation cells (#5432)

## [4.100]
### Added
- Button with link to cancerhotspots.org on variant page for cancer cases (#5359)
- Link to ClinGen ACMG CSPEC Criteria Specification Registry from ACMG classification page (#5364)
- Documentation on how to export data from the scout database using the command line (#5373)
- Filter cancer SNVs by ClinVar oncogenicity. OBS: since annotations are still sparse in ClinVar, relying solely on them could be too restrictive (#5367)
- Include eventual gene-matching WTS outliers on variantS page (Overlap column) and variant page (Gene overlapping non-SNVs table) (#5371)
- Minor Allele Frequency (HiFiCNV) IGV.js track for Nallo cases (#5401)
- A page showing all cases submitted to the Matchmaker Exchange, accessible from the institute's sidebar (#5378)
- Variants' loader progress bar (#5411)
### Changed
- Allow matching compounded subcategories from SV callers e.g. DUP:INV (#5360)
- Adjust the link to the chanjo2 gene coverage report to reflect the type of analyses used for the samples (#5368)
- Gene panels open in new tabs from case panels and display case name on the top of the page (#5369)
- When uploading research variants, use rank threshold defined in case settings, if available, otherwise use the default threshold of 8 (#5370)
- Display genome build version on case general report (#5381)
- On pull request template, fixed instructions on how to deploy a branch to the development server (#5382)
- On case general report, when a variant is classified (ACMG or CCV), tagged, commented and also dismissed, will only be displayed among the dismissed variants (#5377)
- If case is re-runned/re-uploaded with the `--keep-actions` tag, remember also previously assigned diseases, HPO terms, phenotype groups and HPO panels (#5365)
- Case load config alias and updated track label for TIDDIT coverage tracks to accommodate HiFiCNV dito (#5401)
- On variants page, compounds popup table, truncate the display name of compound variants with display name that exceeds 20 characters (#5404)
- Update dataTables js (#5407)
- Load variants command prints more clearly which categories of variants are being loaded (#5409)
- Tooltips instead of popovers (no click needed) for matching indicators on variantS page (#5419)
- Call chanjo2 coverage completeness indicator via API after window loading completes (#5366)
- On ClinVar multistep submission form, silence warnings coming from missing HGVS version using Entrez Eutils (#5424)
### Fixed
- Style of Alamut button on variant page (#5358)
- Scope of overlapping functions (#5385)
- Tests involving the variants controllers, which failed when not run in a specific order (#5391)
- Option to return to the previous step in each of the steps of the ClinVar submission form (#5393)
- chanjo2 MT report for cases in build 38 (#5397)
- Fixed some variantS view tests accessing database out of app context (#5415)
- Display of matching manual rank on the SV variant page (#5419)
- Broken `scout setup database` command (#5422)
- Collecting submission data for cases which have been removed (#5421)
- Speed up query for gene overlapping variants (#5413)
- Removing submission data for cases which have been removed (#5430)

## [4.99]
### Added
- De novo assembly alignment file load and display (#5284)
- Paraphase bam-let alignment file load and display (#5284)
- Parsing and showing ClinVar somatic oncogenicity anontations, when available (#5304)
- Gene overlapping variants (superset of compounds) for SVs (#5332)
- Gene overlapping variants for MEIs (#5332)
- Gene overlapping variants for cancer (and cancer_sv) (#5332)
- Tests for the Google login functionality (#5335)
- Support for login using Keycloak (#5337)
- Documentation on Keycloak login system integration (#5342)
- Integrity check for genes/transcripts/exons files downloaded from Ensembl (#5353)
- Options for custom ID/display name for PanelApp Green updates (#5355)
### Changed
- Allow ACMG criteria strength modification to Very strong/Stand-alone (#5297)
- Mocked the Ensembl liftover service in igv tracks tests (#5319)
- Refactored the login function into smaller functions, handling respectively: user consent, LDAP login, Google login, database login and user validation (#5331)
- Allow loading of mixed analysis type cases where some individuals are fully WTS and do not appear in DNA VCFs (#5327)
- Documentation available in dark mode, and expanded installation instructions (#5343)
### Fixed
- Re-enable display of case and individual specific tracks (pre-computed coverage, UPD, zygosity) (#5300)
- Disable 2-color mode in IGV.js by default, since it obscures variant proportion of reads. Can be manually enabled (#5311)
- Institute settings reset (#5309)
- Updated color scheme for variant assessment badges that were hard to see in light mode, notably Risk Factor (#5318)
- Avoid page timeout by skipping HGVS validations in ClinVar multistep submission for non-MANE transcripts from variants in build 38 (#5302)
- Sashimi view page displaying an error message when Ensembl REST API (LiftOver) is not available (#5322)
- Refactored the liftover functionality to avoid using the old Ensembl REST API (#5326)
- Downloading of Ensembl resources by fixing the URL to the schug server, pointing to the production instance instead of the staging one (#5348)
- Missing MT genes from the IGV track (#5339)
- Paraphase and de novo assembly tracks could mismatch alignment sample labels - refactor to case specific tracks (#5357)

## [4.98]
### Added
- Documentation on how to delete variants for one or more cases
- Document the option to collect green genes from any panel when updating the PanelApp green genes panel
- On the institute's filters page, display also any soft filters applied to institute's variants
### Fixed
- Case page patch for research cases without WTS outliers

## [4.97]
### Added
- Software version and link to the relative release on GitHub on the top left dropdown menu
- Option to sort WTS outliers by p_value, Δψ, ψ value, zscore or l2fc
- Display pLI score and LOEUF on rare diseases and cancer SNV pages
- Preselect MANE SELECT transcripts in the multi-step ClinVar variant add to submission process
- Allow updating case with WTS Fraser and Outrider research files
- Load research WTS outliers using the `scout load variants --outliers-research` command
- Chanjo2 gene coverage completeness indicator and report from variant page, summary card
- Enhanced SNV and SV filtering for cancer and rare disease cases, now supporting size thresholds (≥ or < a specified base pair length)
- Option to exclude ClinVar significance status in SNVs filters form
- Made HRD a config parameter and display it for cancer cases.
- Preset institute-level soft filters for variants (filtering based on "filters" values on variant documents). Settings editable by admins on the institute's settings page. Allows e.g. hiding tumor `in_normal` and `germline_risk` filter status variants.
- Load pedigree and sex check from Somalier, provided by e.g. the Nallo pipeline
- Expand the command line to remove more types of variants. Now supports: `cancer`, `cancer_sv`, `fusion`, `mei`, `outlier`, `snv`, `str`, and `sv`.
- New `prioritise_clinvar` checkbox on rare diseases cases, SNVs page, used by clinical filter or for expanding the search to always return variants that match the selected ClinVar conditions
- ClinVar CLNSIG Exclude option on cancer variantS filters
### Changed
- Do not show overlapping gene panels badge on variants from cases runned without gene panels
- Set case as research case if it contains any type of research variants
- Update igv.js to 3.2.0
- IGV DNA alignment track defaults to group by tag:HP and color by methylation (useful for LRS), and show soft-clips
- Update gnomAD constraint to v4.1
- HG38 genes track in igv.js browser, to correctly display gene names
- Refactored code for prioritizing the order of variant loading
- Modified the web pages body style to adapt content to smaller screens
- Refactored filters to filter variants by ClinVar significance, CLINSIG Confident and ClinVar hits at the same time
- Improved tooltips for ClinVar filter in SNVs filter form
- `showSoftClips` parameter in igv.js is set to false by default for WES and PANEL samples
- Updated dependencies in uv.lock file
### Fixed
- Don't save any "-1", "." or "0" frequency values for SNVs - same as for SVs
- Downloading and parsing of genes from Ensembl (including MT-TP)
- Don't parse SV frequencies for SNVs even if the name matches. Also accept "." as missing value for SV frequencies.
- HPO search on WTS Outliers page
- Stop using dynamic gene panel (HPO generated list) for clinical filter when the last gene is removed from the dynamic gene panel
- Return only variants with ClinVar annotation when `ClinVar hits` checkbox is checked on variants search form
- Legacy variant filter option `clinsig_confident_always_returned` on saved filters is remapped as `prioritised_clivar` and `clinvar_trusted_revstat`
- Variants queries excluding ClinVar tags without `prioritise_clinvar` checkbox checked
- Pedigree QC Somalier loading demo ancestry file and operator priority

## [4.96]
### Added
- Support case status assignment upon loading (by providing case status in the case config file)
- Severity predictions on general case report for SNVs and cancer SNVs
- Variant functional annotation on general case report for SNVs and cancer SNVs
- Version of Scout used when the case was loaded is displayed on case page and general report
### Removed
- Discontinue ClinVar submissions via CSV files and support only submission via API: removed buttons for downloading ClinVar submission objects as CSV files
### Changed
- Display STR variant filter status on corresponding variantS page
- Warning and reference to Biesecker et al when using PP1/BS4 and PP4 together in ACMG classifications
- Warning to not use PP4 criterion together with PS2/PM6 in ACMG classifications with reference to the SVI Recommendation for _de novo_ Criteria (PS2 & PM6)
- Button to directly remove accepted submissions from ClinVar
- Upgraded libs in uv.lock file
### Fixed
- Release docs to include instructions for upgrading dependencies
- Truncated long HGVS descriptions on cancer SNV and SNVs pages
- Avoid recurrent error by removing variant ranking settings in unranked demo case
- Actually re-raise exception after load aborts and has rolled back variant insertion

## [4.95]
### Added
- CCV score / temperature on case reports
- ACMG SNV classification form also accessible from SV variant page
- Simplify updating of the PanelApp Green panel from all source types in the command line interactive session
### Changed
- Clearer link to `Richards 2015` on ACMG classification section on SVs and cancer SVs variants pages
- Parse HGNC Ids directly from PanelApp when updating/downloading PanelApp panels
- Skip variant genotype matching check and just return True when matching causative is found in a case with only one individual/sample
- Reduced number of research MEI variants present in the demo case from 17K to 145 to speed up automatic tests
### Fixed
- ACMG temperature on case general report should respect term modifiers
- Missing inheritance, constraint info for genes with symbols matching other genes previous aliases with some lower case letters
- Loading of all PanelApp panels from command line
- Saving gene inheritance models when loading/updating specific/all PanelApp panels (doesn't apply to the `PanelApp Green Genes panel`)
- Save also complete penetrance status (in addition to incomplete) if available when loading specific/all PanelApp panels (does not apply to the `PanelApp Green Genes panel`)
- Variants and managed variants query by coordinates, which was returning all variants in the chromosome if start position was 0
- Compound loading matches also "chr"-containing compound variant names

## [4.94.1]
### Fixed
- Temporary directory generation for MT reports and pedigree file for case general report

## [4.94]
### Added
- Max-level provenance and Software Bill Of Materials (SBOM) to the Docker images pushed to Docker Hub
- ACMG VUS Bayesian score / temperature on case reports
- Button to filter and download case individuals/samples from institute's caseS page
### Changed
- On variant page, RefSeq transcripts panel, truncate very long protein change descriptions
- Build system changed to uv/hatchling, remove setuptools, version file, add project toml and associated files
- On variantS pages, display chromosome directly on start and end chromosome if different
- On cancer variantS pages, display allele counts and frequency the same way for SNVs and SVs (refactor macro)
- Stricter coordinate check in BND variants queries (affecting search results on SV variants page)
### Fixed
- UCSC hg38 links are updated
- Variants page tooltip errors
- Cancer variantS page had poor visibility of VAF and chromosome coordinate on causatives (green background)

## [4.93.1]
### Fixed
- Updated PyPi build GitHub action to explicitly include setuptools (for Python 3.12 distro)

## [4.93]
### Added
- ClinGen-CGC-VICC oncogenicity classification for cancer SNVs
- A warning to not to post sensitive or personal info when opening an issue
### Changed
- "Show more/less" button to toggle showing 50 (instead of 10) observed cases in LoqusDB observation panel
- Show customer id on share and revoke sharing case collapsible sidebar dialog
- Switch to python v.3.12 in Dockerfiles and automatic tests
### Fixed
- Limit the size of custom images displayed on case and variant pages and add a link to display them in full size in a new tab
- Classified variants not showing on case report when collaborator adds classification
- On variantS page, when a variant has more than one gene, then the gene panel badge reflect the panels each gene is actually in
- Updating genes on a gene panel using a file
- Link out to Horak 2020 from CCV classify page opens in new tab

## [4.92]
### Added
- PanelApp link on gene page and on gene panels description
- Add more filters to the delete variants command (institute ID and text file with list of case IDs)
### Changed
- Use the `clinicalgenomics/python3.11-venv:1.0` image everywhere in the Dockerfiles
### Fixed
- list/List typing issue on PanelApp extension module

## [4.91.2]
### Fixed
- Stranger TRGT parsing of `.` in `FORMAT.MC`
- Parse ClinVar low-penetrance info and display it alongside Pathogenic and likely pathogenic on SNVs pages
- Gene panel indexes to reflect the indexes used in production database
- Panel version check while editing the genes of a panel
- Display unknown filter tags as "danger" marked badges
- Open WTS variantS SNVs and SVs in new tabs
- PanelApp panels update documentation to reflect the latest changes in the command line
- Display panel IDs alongside panel display names on gene panels page
- Just one `Hide removed panels` checkbox for all panels on gene panels page
- Variant filters redecoration from multiple classifications crash on general case report

## [4.91.1]
### Fixed
- Update IGV.js to v3.1.0
- Columns/headings on SV variantS shifted

## [4.91]
### Added
- Variant link to Franklin in database buttons (different depending on rare or cancer track)
- MANE badges on list of variant's Genes/Transcripts/Proteins table, this way also SVs will display MANE annotations
- Export variant type and callers-related info fields when exporting variants from variantS pages
- Cases advanced search on the dashboard page
- Possibility to use only signed off panels when building the PanelApp GREEN panel
### Changed
- On genes panel page and gene panel PDF export, it's more evident which genes were newly introduced into the panel
- WTS outlier position copy button on WTS outliers page
- Update IGV.js to v3.0.9
- Managed variants VCF export more verbose on SVs
- `/api/v1/hpo-terms` returns pymongo OperationFailure errors when provided query string contains problematic characters
- When parsing variants, prioritise caller AF if set in FORMAT over recalculation from AD
- Expand the submissions information section on the ClinVar submissions page to fully display long text entries
- Jarvik et al for PP1 added to ACMG modification guidelines
- Display institute `_id` + display name on dashboard filters
- ClinVar category 8 has changed to "Conflicting classifications of pathogenicity" instead of "interpretations"
- Simplify always loading ClinVar `CLNSIG` P, LP and conflicting annotations slightly
- Increased visibility of variant callers's "Pass" or "Filtered" on the following pages: SNV variants (cancer cases), SV variants (both RD and cancer cases)
- Names on IGV buttons, including an overview level IGV MT button
- Cases query no longer accepts strings for the `name_query` parameter, only ImmutableMultiDict (form data)
- Refactor the loading of PanelApp panels to use the maintained API - Customised PanelApp GREEN panels
- Better layout for Consequence cell on cancer SNVs page
- Merged `Qual` and `Callers` cell on cancer SNVs page
### Fixed
- Empty custom_images dicts in case load config do not crash
- Tracks missing alignment files are skipped on generating IGV views
- ClinVar form to accept MedGen phenotypes
- Cancer SV variantS page spinner on variant export
- STRs variants export (do not allow null estimated variant size and repeat locus ID)
- STRs variants page when one or more variants have SweGen mean frequency but lack Short Tandem Repeat motif count
- ClinVar submission enquiry status for all submissions after the latest
- CLI scout update type hint error when running commands using Python 3.9
- Missing alignment files but present index files could crash the function creating alignment tracks for IGV display
- Fix missing "Repeat locus" info on STRs export

## [4.90.1]
### Fixed
- Parsing Matchmaker Exchange's matches dates

## [4.90]
### Added
- Link to chanjo2 MANE coverage overview on case page and panel page
- More SVI recommendation links on the ACMG page
- IGV buttons for SMN CN page
- Warnings on ACMG classifications for potentially conflicting classification pairs
- ACMG Bayesian foundation point scale after Tavtigian for variant heat profile
### Changed
- Variants query backend allows rank_score filtering
- Added script to tabulate causatives clinical filter rank
- Do not display inheritance models associated to ORPHA terms on variant page
- Moved edit and delete buttons close to gene names on gene panel page and other aesthetical fixes
- SNV VariantS page functional annotation and region annotation columns merged
- VariantS pages (not cancer) gene cells show OMIM inheritance pattern badges also without hover
- STR variantS page to show STR inheritance model without hover (fallback to OMIM for non-Stranger annotation)
- VariantS page local observation badges have counts visible also without hover
- On Matchmaker page, show number of matches together with matching attempt date
- Display all custom inheritance models, both standard and non-standard, as gathered from the gene panel information on the variant page
- Moved PanelApp-related code to distinct modules/extension
### Fixed
- Make BA1 fully stand-alone to Benign prediction
- Modifying Benign terms to "Moderate" has no effect under Richards. Ignored completely before, will retain unmodified significance now
- Extract all fields correctly when exporting a panel to file from gene panel page
- Custom updates to a gene in a panel
- Gene panel PDF export, including gene links
- Cancer SV, Fusion, MEI and Outlier filters are shown on the Institute Filters overview
- CaseS advanced search limit
- Visibility of Matchmaker Exchange matches on dark mode
- When creating a new gene panel from file, all gene fields are saved, including comments and manual inheritance models
- Downloading on gene names from EBI
- Links to gene panels on variant page, summary panel
- Exporting gene variants when one or more variants' genes are missing HGNC symbol

## [4.89.2]
## Fixed
- If OMIM gene panel gene symbols are not mapping to hgnc_id, allow fallback use of a unique gene alias

## [4.89.1]
### Fixed
- General case report crash when encountering STR variants without `source` tags
- Coloring and SV inheritance patterns on general case report

## [4.89]
### Added
- Button on SMN CN page to search variants within SMN1 and SMN2 genes
- Options for selectively updating OMICS variants (fraser, outrider) on a case
- Log users' activity to file by specifying `USERS_ACTIVITY_LOG_PATH` parameter in app config
- `Mean MT coverage`, `Mean chrom 14 coverage` and `Estimated mtDNA copy number` on MT coverage file from chanjo2 if available
- In ClinVar multistep form, preselect ACMG criteria according to the variant's ACMG classification, if available
- Subject id search from caseS page (supporting multiple sample types e.g.) - adding indexes to speed up caseS queries
- Advanced cases search to narrow down results using more than one search parameter
- Coverage report available for any case with samples containing d4 files, even if case has no associated gene panels
- RNA delivery reports
- Two new LRS SV callers (hificnv, severus)
### Changed
- Documentation for OMICS variants and updating a case
- Include both creation and deletion dates in gene panels pages
- Moved code to collect MT copy number stats for the MT report to the chanjo extension
- On the gene panelS page, show expanded gene panel version list in one column only
- IGV.js WTS loci default to zoom to a region around a variant instead of whole gene
- Refactored logging module
- Case general report no longer shows ORPHA inheritance models. OMIM models are shown colored.
- Chromosome alias tab files used in the igv.js browser, which now contain the alias for chromosome "M"
- Renamed "Comment on clinical significance" to "Comment on classification" in ClinVar multistep form
- Enable Gens CN button also for non-wgs cancer track cases
### Fixed
- Broken heading anchors in the documentation (`admin-guide/login-system.md` and `admin-guide/setup-scout.md` files)
- Avoid open login redirect attacks by always redirecting to cases page upon user login
- Stricter check of ID of gene panels to prevent file downloading vulnerability
- Removed link to the retired SPANR service. SPIDEX scores are still parsed and displayed if available from variant annotation.
- Omics variant view test coverage
- String pattern escape warnings
- Code creating Alamut links for variant genes without canonical_transcript set
- Variant delete button in ClinVar submissions page
- Broken search cases by case similarity
- Missing caller tag for TRGT

## [4.88.1]
### Fixed
- Patch update igv.js to 3.0.5

## [4.88]
### Added
- Added CoLoRSdb frequency to Pop Freq column on variantS page
- Hovertip to gene panel names with associated genes in SV variant view, when variant covers more than one gene
- RNA sample ID can be provided in case load config if different from sample_id
### Fixed
- Broken `scout setup database` command
- Update demo VCF header, adding missing keys found on variants
- Broken upload to Codecov step in Tests & Coverage GitHub action
- Tomte DROP column names have been updated (backwards compatibility preserved for main fields)
- WTS outlierS view to display correct individual IDs for cases with multiple individuals
- WTS outlierS not displayed on WTS outlierS view

## [4.87.1]
### Fixed
- Positioning and alignment of genes cell on variantS page

## [4.87]
### Added
- Option to configure RNA build on case load (default '38')
### Changed
- Tooltip on RNA alignments now shows RNA genome build version
- Updated igv.js to v3.0.4
### Fixed
- Style of "SNVs" and "SVs" buttons on WTS Outliers page
- Chromosome alias files for igv.js
- Genes track displayed also when RNA alignments are present without splice junctions track on igv browser
- Genes track displayed again when splice junction tracks are present

## [4.86.1]
### Fixed
- Loading and updating PanelApp panels, including PanelApp green

## [4.86]
### Added
- Display samples' name (tooltip) and affected status directly on caseS page
- Search SVs across all cases, in given genes
- `CLINVAR_API_URL` param can be specified in app settings to override the URL used to send ClinVar submissions to. Intended for testing.
- Support for loading and storing OMICS data
- Parse DROP Fraser and Outrider TSVs
- Display omics variants - wts outliers (Fraser, Outrider)
- Parse GNOMAD `gnomad_af` and `gnomad_popmax_af` keys from variants annotated with `echtvar`
- Make removed panel optionally visible to non-admin or non maintainers
- Parse CoLoRSdb frequencies annotated in the variant INFO field with the `colorsdb_af` key
- Download -omics variants using the `Filter and export button`
- Clickable COSMIC links on IGV tracks
- Possibility to un-audit previously audited filters
- Reverted table style and removed font awesome style from IGV template
- Case status tags displayed on dashboard case overview
### Changed
- Updated igv.js to v3.0.1
- Alphabetically sort IGV track available for custom selection
- Updated wokeignore to avoid unfixable warning
- Update Chart.js to v4.4.3
- Use tornado library version >= 6.4.1
- Fewer variants in the MEI demo file
- Switch to FontAwesome v.6 instead of using icons v.5 + kit with icons v.6
- Show time (hours and minutes) additionally to date on comments and activity panel
### Fixed
- Only add expected caller keys to variant (FOUND_IN or SVDB_ORIGIN)
- Splice junction merged track height offset in IGV.js
- Splice junction initiation crash with empty variant obj
- Splice junction variant routing for cases with WTS but without outlier data
- Variant links to ExAC, now pointing to gnomAD, since the ExAC browser is no longer available
- Style of HPO terms assigned to a case, now one phenotype per line
- RNA sashimi view rendering should work also if the gene track is user disabled
- Respect IGV tracks chosen by user in variant IGV settings

## [4.85]
### Added
- Load also genes which are missing Ensembl gene ID (72 in both builds), including immunoglobulins and fragile sites
### Changed
- Unfreeze werkzeug again
- Show "(Removed)" after removed panels in dropdown
- The REVEL score is collected as the maximum REVEL score from all of the variant's transcripts
- Parse GNOMAD POPMAX values only if they are numerical when loading variants
### Fixed
- Alphabetically sort "select default panels" dropdown menu options on case page
- Show gene panel removed status on case page
- Fixed visibility of the following buttons: remove assignee, remove pinned/causative, remove comment, remove case from group

## [4.84]
### Changed
- Clearer error message when a loqusdb query fails for an instance that initially connected
- Do not load chanjo-report module if not needed and more visible message when it fails loading
- Converted the HgncGene class into a Pydantic class
- Swap menu open and collapse indicator chevrons - down is now displayed-open, right hidden-closed
- Linters and actions now all use python 3.11
### Fixed
- Safer way to update variant genes and compounds that avoids saving temporary decorators into variants' database documents
- Link to HGNC gene report on gene page
- Case file load priority so that e.g. SNV get loaded before SV, or clinical before research, for consistent variant_id collisions

## [4.83]
### Added
- Edit ACMG classifications from variant page (only for classifications with criteria)
- Events for case CLI events (load case, update case, update individual)
- Support for loading and displaying local custom IGV tracks
- MANE IGV track to be used as a local track for igv.js (see scout demo config file)
- Optional separate MT VCFs, for `nf-core/raredisease`
### Changed
- Avoid passing verbs from CaseHandler - functions for case sample and individual in CaseEventHandler
- Hide mtDNA report and coverage report links on case sidebar for cases with WTS data only
- Modified OMIM-AUTO gene panel to include genes in both genome builds
- Moved chanjo code into a dedicated extension
- Optimise the function that collects "match-safe" genes for an institute by avoiding duplicated genes from different panels
- Users must actively select "show matching causatives/managed" on a case page to see matching numbers
- Upgraded python version from 3.8 to 3.11 in Docker images
### Fixed
- Fix several tests that relied on number of events after setup to be 0
- Removed unused load case function
- Artwork logo sync sketch with png and export svg
- Clearer exception handling on chanjo-report setup - fail early and visibly
- mtDNA report crashing when one or more samples from a case is not in the chanjo database
- Case page crashing on missing phenotype terms
- ACMG benign modifiers
- Speed up tests by caching python env correctly in Github action and adding two more test groups
- Agile issue templates were added globally to the CG-org. Adding custom issue templates to avoid exposing customers
- PanelApp panel not saving genes with empty `EnsembleGeneIds` list
- Speed up checking outdated gene panels
- Do not load research variants automatically when loading a case

## [4.82.2]
### Fixed
- Warning icon in case pages for individuals where `confirmed_sex` is false
- Show allele sizes form ExpansionHunter on STR variantS page again

## [4.82.1]
### Fixed
- Revert the installation of flask-ldapconn to use the version available on PyPI to be able to push new scout releases to PyPI

## [4.82]
### Added
- Tooltip for combined score in tables for compounds and overlapping variants
- Checkbox to filter variants by excluding genes listed in selected gene panels, files or provided as list
- STR variant information card with database links, replacing empty frequency panel
- Display paging and number of HPO terms available in the database on Phenotypes page
- On case page, typeahead hints when searching for a disease using substrings containing source ("OMIM:", "ORPHA:")
- Button to monitor the status of submissions on ClinVar Submissions page
- Option to filter cancer variants by number of observations in somatic and germline archived database
- Documentation for integrating chanjo2
- More up-to-date VEP CSQ dbNSFP frequency keys
- Parse PacBio TRGT (Tandem repeat genotyping tool) Short Tandem Repeat VCFs
### Changed
- In the case_report #panel-tables has a fixed width
- Updated IGV.js to 2.15.11
- Fusion variants in case report now contain same info as on fusion variantS page
- Block submission of somatic variants to ClinVar until we harmonise with their changed API
- Additional control on the format of conditions provided in ClinVar form
- Errors while loading managed variants from file are now displayed on the Managed Variants page
- Chanjo2 coverage button visible only when query will contain a list of HGNC gene IDs
- Use Python-Markdown directly instead of the unmaintained Flask-Markdown
- Use Markupsafe instead of long deprecated, now removed Flask Markup
- Prepare to unfreeze Werkzeug, but don't actually activate until chanjo can deal with the change
### Fixed
- Submit requests to Chanjo2 using HTML forms instead of JSON data
- `Research somatic variants` link name on caseS page
- Broken `Install the HTML 2 PDF renderer` step in a GitHub action
- Fix ClinVar form parsing to not include ":" in conditionType.id when condition conditionType.db is Orphanet
- Fix condition dropdown and pre-selection on ClinVar form for cases with associated ORPHA diagnoses
- Improved visibility of ClinVar form in dark mode
- End coordinates for indels in ClinVar form
- Diagnoses API search crashing with empty search string
- Variant's overlapping panels should show overlapping of variant genes against the latest version of the panel
- Case page crashing when case has both variants in a ClinVar submission and pinned not loaded variants
- Installation of git in second build stage of Dockerfile, allowing correct installation of libraries

## [4.81]
### Added
- Tag for somatic SV IGH-DUX4 detection samtools script
### Changed
- Upgraded Bootstrap version in reports from 4.3.1 to 5.1.3
### Fixed
- Buttons layout in HPO genes panel on case page
- Added back old variant rankscore index with different key order to help loading on demo instance
- Cancer case_report panel-table no longer contains inheritance information
- Case report pinned variants card now displays info text if all pinned variants are present in causatives
- Darkmode setting now applies to the comment-box accordion
- Typo in case report causing `cancer_rank_options is undefined` error

## [4.80]
### Added
- Support for .d4 files coverage using chanjo2 (Case page sidebar link) with test
- Link to chanjo2 coverage report and coverage gene overview on gene panel page
- Link to chanjo2 coverage report on Case page, HPO dynamic gene list
- Link to genes coverage overview report on Case page, HPO dynamic gene list
### Changed
- All links in disease table on diagnosis page now open in a new tab
- Dark mode settings applied to multi-selects on institute settings page
- Comments on case and variant pages can be viewed by expanding an accordion
- On case page information on pinned variants and variants submitted to ClinVar are displayed in the same table
- Demo case file paths are now stored as absolute paths
- Optimised indices to address slow queries
- On case page default panels are now found at the top of the table, and it can be sorted by this trait
### Fixed
- On variants page, search for variants in genes present only in build 38 returning no results
- Pin/unpin with API was not able to make event links
- A new field `Explanation for multiple conditions` is available in ClinVar for submitting variants with more than one associated condition
- Fusion genes with partners lacking gene HGNC id will still be fully loaded
- Fusion variantS export now contains fusion variant specific columns
- When Loqusdb observations count is one the table includes information on if observation was for the current or another case

## [4.79.1]
### Fixed
- Exporting variants without rank score causing page to crash
- Display custom annotations also on cancer variant page

## [4.79]
### Added
- Added tags for Sniffles and CNVpytor, two LRS SV callers
- Button on case page for displaying STR variants occurring in the dynamic HPO panel
- Display functional annotation relative to variant gene's MANE transcripts on variant summary, when available
- Links to ACMG structural variant pathogenicity classification guidelines
- Phenomodels checkboxes can now include orpha terms
- Add incidental finding to case tags
- Get an alert on caseS page when somebody validates variants you ordered Sanger sequencing for
### Changed
- In the diagnoses page genes associated with a disease are displayed using hgnc symbol instead of hgnc id
- Refactor view route to allow navigation directly to unique variant document id, improve permissions check
- Do not show MANE and MANE Plus Clinical transcripts annotated from VEP (saved in variants) but collect this info from the transcripts database collection
- Refactor view route to allow navigation directly to unique case id (in particular for gens)
- `Institutes to share cases with` on institute's settings page now displays institutes names and IDs
- View route with document id selects view template based on variant category
### Fixed
- Refactored code in cases blueprints and variant_events adapter (set diseases for partial causative variants) to use "disease" instead of "omim" to encompass also ORPHA terms
- Refactored code in `scout/parse/omim.py` and `scout/parse/disease_terms.py` to use "disease" instead of "phenotype" to differentiate from HPO terms
- Be more careful about checking access to variant on API access
- Show also ACMG VUS on general report (could be missing if not e.g. pinned)

## [4.78]
### Added
- Case status labels can be added, giving more finegrained details on a solved status (provisional, diagnostic, carrier, UPD, SMN, ...)
- New SO terms: `sequence_variant` and `coding_transcript_variant`
- More MEI specific annotation is shown on the variant page
- Parse and save MANE transcripts info when updating genes in build 38
- ClinVar submission can now be downloaded as a json file
- `Mane Select` and `Mane Plus Clinical` badges on Gene page, when available
- ClinVar submission can now be downloaded as a json file
- API endpoint to pin variant
- Display common/uncommon/rare on summary of mei variant page
### Changed
- In the ClinVar form, database and id of assertion criteria citation are now separate inputs
- Customise institute settings to be able to display all cases with a certain status on cases page (admin users)
- Renamed `Clinical Significance` to `Germline Classification` on multistep ClinVar form
- Changed the "x" in cases.utils.remove_form button text to red for better visibility in dark mode
- Update GitHub actions
- Default loglevel up to INFO, making logs with default start easier to read
- Add XTR region to PAR region definition
- Diagnoses can be searched on diagnoses page without waiting for load first
### Fixed
- Removed log info showing hgnc IDs used in variantS search
- Maintain Matchmaker Exchange and Beacon submission status when a case is re-uploaded
- Inheritance mode from ORPHA should not be confounded with the OMIM inheritance model
- Decipher link URL changes
- Refactored code in cases blueprints to use "disease" instead of "omim" to encompass also ORPHA terms

## [4.77]
### Added
- Orpha disease terms now include information on inheritance
- Case loading via .yaml config file accepts subject_id and phenotype_groups (if previously defined as constant default or added per institute)
- Possibility to submit variants associated with Orphanet conditions to ClinVar
- Option update path to .d4 files path for individuals of an existing case using the command line
- More constraint information is displayed per gene in addition to pLi: missense and LoF OE, CI (inluding LOEUF) and Z-score.
### Changed
- Introduce validation in the ClinVar multistep form to make sure users provide at least one variant-associated condition
- CLI scout update individual accepts subject_id
- Update ClinVar inheritance models to reflect changes in ClinVar submission API
- Handle variant-associated condition ID format in background when creating ClinVar submissions
- Replace the code that downloads Ensembl genes, transcripts and exons with the Schug web app
- Add more info to error log when transcript variant frequency parsing fails.
- GnomAD v4 constraint information replaces ExAC constraints (pLi).
### Fixed
- Text input of associated condition in ClinVar form now aligns to the left
- Alignment of contents in the case report has been updated
- Missing number of phenotypes and genes from case diagnoses
- Associate OMIM and/or ORPHA diagnoses with partial causatives
- Visualization of partial causatives' diagnoses on case page: style and links
- Revert style of pinned variants window on the case page
- Rename `Clinical significanc` to `Germline classification` in ClinVar submissions exported files
- Rename `Clinical significance citations` to `Classification citations` in ClinVar submissions exported files
- Rename `Comment on clinical significance` to `Comment on classification` in ClinVar submissions exported files
- Show matching partial causatives on variant page
- Matching causatives shown on case page consisting only of variant matching the default panels of the case - bug introduced since scout v4.72 (Oct 18, 2023)
- Missing somatic variant read depth leading to report division by zero

## [4.76]
### Added
- Orphacodes are visible in phenotype tables
- Pydantic validation of image paths provided in case load config file
- Info on the user which created a ClinVar submission, when available
- Associate .d4 files to case individuals when loading a case via config file
### Changed
- In diagnoses page the load of diseases are initiated by clicking a button
- Revel score, Revel rank score and SpliceAI values are also displayed in Causatives and Validated variants tables
- Remove unused functions and tests
- Analysis type and direct link from cases list for OGM cases
- Removed unused `case_obj` parameter from server/blueprints/variant/controllers/observations function
- Possibility to reset ClinVar submission ID
- Allow ClinVar submissions with custom API key for users registered as ClinVar submitters or when institute doesn't have a preset list of ClinVar submitters
- Ordered event verbs alphabetically and created ClinVar-related user events
- Removed the unused "no-variants" option from the load case command line
### Fixed
- All disease_terms have gene HGNC ids as integers when added to the scout database
- Disease_term identifiers are now prefixed with the name of the coding system
- Command line crashing with error when updating a user that doesn't exist
- Thaw coloredlogs - 15.0.1 restores errorhandler issue
- Thaw crypography - current base image and library version allow Docker builds
- Missing delete icons on phenomodels page
- Missing cryptography lib error while running Scout container on an ARM processor
- Round CADD values with many decimals on causatives and validated variants pages
- Dark-mode visibility of some fields on causatives and validated variants pages
- Clinvar submitters would be cleared when unprivileged users saved institute settings page
- Added a default empty string in cases search form to avoid None default value
- Page crashing when user tries to remove the same variant from a ClinVar submission in different browser tabs
- Update more GnomAD links to GnomAD v4 (v38 SNVs, MT vars, STRs)
- Empty cells for RNA fusion variants in Causatives and Verified variants page
- Submenu icons missing from collapsible actionbar
- The collapsible actionbar had some non-collapsing overly long entries
- Cancer observations for SVs not appearing in the variant details view
- Archived local observations not visible on cancer variantS page
- Empty Population Frequency column in the Cancer SV Variants view
- Capital letters in ClinVar events description shown on case page

## [4.75]
### Added
- Hovertip to gene panel names with associated genes in variant view, when variant covers more than one gene
- Tests for panel to genes
- Download of Orphadata en_product6 and en_product4 from CLI
- Parse and save `database_found` key/values for RNA fusion variants
- Added fusion_score, ffpm, split_reads, junction_reads and fusion_caller to the list of filters on RNA fusion variants page
- Renamed the function `get_mei_info` to `set_mei_info` to be consistent with the other functions
- Fixed removing None key/values from parsed variants
- Orphacodes are included in the database disease_terms
### Changed
- Allow use of projections when retrieving gene panels
- Do not save custom images as binary data into case and variant database documents
- Retrieve and display case and variant custom images using image's saved path
- Cases are activated by viewing FSHD and SMA reports
- Split multi-gene SNV variants into single genes when submitting to Matchmaker Exchange
- Alamut links also on the gene level, using transcript and HGVS: better for indels. Keep variant link for missing HGVS
- Thaw WTForms - explicitly coerce form decimal field entries when filters fetched from db
### Fixed
- Removed some extra characters from top of general report left over from FontAwsome fix
- Do not save fusion variants-specific key/values in other types of variants
- Alamut link for MT variants in build 38
- Convert RNA fusions variants `tool_hits` and `fusion_score` keys from string to numbers
- Fix genotype reference and alternative sequencing depths defaulting to -1 when values are 0
- DecimalFields were limited to two decimal places for several forms - lifting restrictions on AF, CADD etc.

## [4.74.1]
### Changed
- Parse and save into database also OMIM terms not associated to genes
### Fixed
- BioNano API FSHD report requests are GET in Access 1.8, were POST in 1.7
- Update more FontAwesome icons to avoid Pro icons
- Test if files still exist before attempting to load research variants
- Parsing of genotypes error, resulting in -1 values when alt or ref read depths are 0

## [4.74]
### Added
- SNVs and Indels, MEI and str variants genes have links to Decipher
- An `owner + case display name` index for cases database collection
- Test and fixtures for RNA fusion case page
- Load and display fusion variants from VCF files as the other variant types
- Option to update case document with path to mei variants (clinical and research)
### Changed
- Details on variant type and category for audit filters on case general report
- Enable Gens CN profile button also in somatic case view
- Fix case of analysis type check for Gens analysis button - only show for WGS
### Fixed
- loqusdb table no longer has empty row below each loqusid
- MatchMaker submission details page crashing because of change in date format returned by PatientMatcher
- Variant external links buttons style does not change color when visited
- Hide compounds with compounds follow filter for region or function would fail for variants in multiple genes
- Updated FontAwesome version to fix missing icons

## [4.73]
### Added
- Shortcut button for HPO panel MEI variants from case page
- Export managed variants from CLI
### Changed
- STRs visualization on case panel to emphasize abnormal repeat count and associated condition
- Removed cytoband column from STRs variant view on case report
- More long integers formatted with thin spaces, and copy to clipboard buttons added
### Fixed
- OMIM table is scrollable if higher than 700px on SV page
- Pinned variants validation badge is now red for false positives.
- Case display name defaulting to case ID when `family_name` or `display_name` are missing from case upload config file
- Expanded menu visible at screen sizes below 1000px now has background color
- The image in ClinVar howto-modal is now responsive
- Clicking on a case in case groups when case was already removed from group in another browser tab
- Page crashing when saving filters for mei variants
- Link visited color of images

## [4.72.4]
### Changed
- Automatic test mongod version increased to v7
### Fixed
- GnomAD now defaults to hg38 - change build 37 links accordingly

## [4.72.3]
### Fixed
- Somatic general case report small variant table can crash with unclassified variants

## [4.72.2]
### Changed
- A gunicorn maxrequests parameter for Docker server image - default to 1200
- STR export limit increased to 500, as for other variants
- Prevent long number wrapping and use thin spaces for separation, as per standards from SI, NIST, IUPAC, BIPM.
- Speed up case retrieval and lower memory use by projecting case queries
- Make relatedness check fails stand out a little more to new users
- Speed up case retrieval and lower memory use by projecting case queries
- Speed up variant pages by projecting only the necessary keys in disease collection query
### Fixed
- Huge memory use caused by cases and variants pages pulling complete disease documents from DB
- Do not include genes fetched from HPO terms when loading diseases
- Consider the renamed fields `Approved Symbol` -> `Approved Gene Symbol` and `Gene Symbols` -> `Gene/Locus And Other Related Symbols` when parsing OMIM terms from genemap2.txt file

## [4.72.1]
### Fixed
- Jinja filter that renders long integers
- Case cache when looking for causatives in other cases causing the server to hang

## [4.72]
### Added
- A GitHub action that checks for broken internal links in docs pages
- Link validation settings in mkdocs.yml file
- Load and display full RNA alignments on alignment viewer
- Genome build check when loading a case
- Extend event index to previous causative variants and always load them
### Fixed
- Documentation nav links for a few documents
- Slightly extended the BioNano Genomics Access integration docs
- Loading of SVs when VCF is missing the INFO.END field but has INFO.SVLEN field
- Escape protein sequence name (if available) in case general report to render special characters correctly
- CaseS HPO term searches for multiple terms works independent of order
- CaseS search regexp should not allow backslash
- CaseS cohort tags can contain whitespace and still match
- Remove diagnoses from cases even if OMIM term is not found in the database
- Parsing of disease-associated genes
- Removed an annoying warning while updating database's disease terms
- Displaying custom case images loaded with scout version <= 4.71
- Use pydantic version >=2 in requirements.txt file
### Changed
- Column width adjustment on caseS page
- Use Python 3.11 in tests
- Update some github actions
- Upgraded Pydantic to version 2
- Case validation fails on loading when associated files (alignments, VCFs and reports) are not present on disk
- Case validation fails on loading when custom images have format different then ["gif", "svg", "png", "jpg", "jpeg"]
- Custom images keys `case` and `str` in case config yaml file are renamed to `case_images` and `str_variants_images`
- Simplify and speed up case general report code
- Speed up case retrieval in case_matching_causatives
- Upgrade pymongo to version 4
- When updating disease terms, check that all terms are consistent with a DiseaseTerm model before dropping the old collection
- Better separation between modules loading HPO terms and diseases
- Deleted unused scout.build.phenotype module
- Stricter validation of mandatory genome build key when loading a case. Allowed values are ['37','38',37,38]
- Improved readability of variants length and coordinates on variantS pages

## [4.71]
### Added
- Added Balsamic keys for SweGen and loqusdb local archive frequecies, SNV and SV
- New filter option for Cancer variantS: local archive RD loqusdb
- Show annotated observations on SV variantS view, also for cancer somatic SVs
- Revel filter for variantS
- Show case default panel on caseS page
- CADD filter for Cancer Somatic SNV variantS - show score
- SpliceAI-lookup link (BROAD, shows SpliceAI and Pangolin) from variant page
- BioNano Access server API - check projects, samples and fetch FSHD reports
### Fixed
- Name of reference genome build for RNA for compatibility with IGV locus search change
- Howto to run the Docker image on Mac computers in `admin-guide/containers/container-deploy.md`
- Link to Weasyprint installation howto in README file
- Avoid filling up disk by creating a reduced VCF file for every variant that is visualized
- Remove legacy incorrectly formatted CODEOWNERS file
- Restrain variant_type requests to variantS views to "clinical" or "research"
- Visualization of cancer variants where cancer case has no affected individual
- ProteinPaint gene link (small StJude API change)
- Causative MEI variant link on causatives page
- Bionano access api settings commented out by default in Scout demo config file.
- Do not show FSHD button on freshly loaded cases without bionano_access individuals
- Truncate long variants' HGVS on causative/Clinically significant and pinned variants case panels
### Changed
- Remove function call that tracks users' browser version
- Include three more splice variant SO terms in clinical filter severe SO terms
- Drop old HPO term collection only after parsing and validation of new terms completes
- Move score to own column on Cancer Somatic SNV variantS page
- Refactored a few complex case operations, breaking out sub functionalities

## [4.70]
### Added
- Download a list of Gene Variants (max 500) resulting from SNVs and Indels search
- Variant PubMed link to search for gene symbol and any aliases
### Changed
- Clearer gnomAD values in Variants page
### Fixed
- CaseS page uniform column widths
- Include ClinVar variants into a scrollable div element on Case page
- `canonical_transcript` variable not initialized in get_hgvs function (server.blueprints.institutes.controllers.py)
- Catch and display any error while importing Phenopacket info
- Modified Docker files to use python:3.8-slim-bullseye to prevent gunicorn workers booting error

## [4.69]
### Added
- ClinVar submission howto available also on Case page
- Somatic score and filtering for somatic SV callers, if available
- Show caller as a tooltip on variantS list
### Fixed
- Crash when attempting to export phenotype from a case that had never had phenotypes
- Aesthetic fix to Causative and Pinned Variants on Case page
- Structural inconsistency for ClinVar Blueprint templates
- Updated igv.js to 2.15.8 to fix track default color bug
- Fixed release versions for actions.
- Freeze tornado below 6.3.0 for compatibility with livereload 2.6.3
- Force update variants count on case re-upload
- IGV locus search not working - add genome reference id
- Pin links to MEI variants should end up on MEI not SV variant view
- Load also matching MEI variants on forced region load
- Allow excluding MEI from case variant deletion
- Fixed the name of the assigned user when the internal user ID is different from the user email address
- Gene variantS should display gene function, region and full hgvs
### Changed
- FontAwesome integrity check fail (updated resource)
- Removed ClinVar API validation buttons in favour of direct API submission
- Improved layout of Institute settings page
- ClinVar API key and allowed submitters are set in the Institute settings page


## [4.68]
### Added
- Rare Disease Mobile Element Insertion variants view
### Changed
- Updated igv.js to 2.15.6
### Fixed
- Docker stage build pycairo.
- Restore SNV and SV rank models versions on Causatives and Verified pages
- Saving `REVEL_RANKSCORE` value in a field named `revel` in variants database documents

## [4.67]
### Added
- Prepare to filter local SV frequency
### Changed
- Speed up instituteS page loading by refactoring cases/institutes query
- Clinical Filter for SVs includes `splice_polypyrimidine_tract_variant` as a severe consequence
- Clinical Filter for SVs includes local variant frequency freeze ("old") for filtering, starting at 30 counts
- Speed up caseS page loading by adding status to index and refactoring totals count
- HPO file parsing is updated to reflect that HPO have changed a few downloadable file formats with their 230405 release.
### Fixed
- Page crashing when a user tries to edit a comment that was removed
- Warning instead of crashed page when attempting to retrieve a non-existent Phenopacket
- Fixed StJude ProteinPaint gene link (URL change)
- Freeze of werkzeug library to version<2.3 to avoid problems resulting from the consequential upgrade of the Flask lib
- Huge list of genes in case report for megabases-long structural variants.
- Fix displaying institutes without associated cases on institutes page
- Fix default panel selection on SVs in cancer case report

## [4.66]
### Changed
- Moved Phenomodels code under a dedicated blueprint
- Updated the instructions to load custom case report under admin guide
- Keep variants filter window collapsed except when user expands it to filter
### Added
- A summary table of pinned variants on the cancer case general report
- New openable matching causatives and managed variants lists for default gene panels only for convenience
### Fixed
- Gens structural variant page link individual id typo

## [4.65.2]
### Fixed
- Generating general case report with str variants containing comments

## [4.65.1]
### Fixed
- Visibility of `Gene(s)` badges on SV VariantS page
- Hide dismiss bar on SV page not working well
- Delivery report PDF download
- Saving Pipeline version file when loading a case
- Backport compatible import of importlib metadata for old python versions (<3.8)

## [4.65]
### Added
- Option to mark a ClinVar submission as submitted
- Docs on how to create/update the PanelApp green genes as a system admin
- `individual_id`-parameter to both Gens links
- Download a gene panel in TXT format from gene panel page
- Panel gene comments on variant page: genes in panels can have comments that describe the gene in a panel context
### Changed
- Always show each case category on caseS page, even if 0 cases in total or after current query
- Improved sorting of ClinVar submissions
- Pre-populate SV type select in ClinVar submission form, when possible
- Show comment badges in related comments tables on general report
- Updated version of several GitHub actions
- Migrate from deprecated `pkg_resources` lib to `importlib_resources`
- Dismiss bar on variantS pages is thinner.
- Dismiss bar on variantS pages can be toggled open or closed for the duration of a login session.
### Fixed
- Fixed Sanger order / Cancel order modal close buttons
- Visibility of SV type in ClinVar submission form
- Fixed a couple of creations where now was called twice, so updated_at and created_at could differ
- Deprecated Ubuntu version 18.04 in one GitHub action
- Panels that have been removed (hidden) should not be visible in views where overlapping gene panels for genes are shown
- Gene panel test pointing to the right function

## [4.64]
### Added
- Create/Update a gene panel containing all PanelApp green genes (`scout update panelapp-green -i <cust_id>`)
- Links for ACMG pathogenicity impact modification on the ACMG classification page
### Changed
- Open local observation matching cases in new windows
### Fixed
- Matching manual ranked variants are now shown also on the somatic variant page
- VarSome links to hg19/GRCh37
- Managed variants filter settings lost when navigating to additional pages
- Collect the right variant category after submitting filter form from research variantS page
- Beacon links are templated and support variants in genome build 38

## [4.63]
### Added
- Display data sharing info for ClinVar, Matchmaker Exchange and Beacon in a dedicated column on Cases page
- Test for `commands.download.omim.print_omim`
- Display dismissed variants comments on general case report
- Modify ACMG pathogenicity impact (most commonly PVS1, PS3) based on strength of evidence with lab director's professional judgement
- REViewer button on STR variant page
- Alamut institution parameter in institute settings for Alamut Visual Plus software
- Added Manual Ranks Risk Factor, Likely Risk Factor and Uncertain Risk Factor
- Display matching manual ranks from previous cases the user has access to on VariantS and Variant pages
- Link to gnomAD gene SVs v2.1 for SV variants with gnomAD frequency
- Support for nf-core/rnafusion reports
### Changed
- Display chrY for sex unknown
- Deprecate legacy scout_load() method API call.
- Message shown when variant tag is updated for a variant
- When all ACMG classifications are deleted from a variant, the current variant classification status is also reset.
- Refactored the functions that collect causative variants
- Removed `scripts/generate_test_data.py`
### Fixed
- Default IGV tracks (genes, ClinVar, ClinVar CNVs) showing even if user unselects them all
- Freeze Flask-Babel below v3.0 due to issue with a locale decorator
- Thaw Flask-Babel and fix according to v3 standard. Thank you @TkTech!
- Show matching causatives on somatic structural variant page
- Visibility of gene names and functional annotations on Causatives/Verified pages
- Panel version can be manually set to floating point numbers, when modified
- Causatives page showing also non-causative variants matching causatives in other cases
- ClinVar form submission for variants with no selected transcript and HGVS
- Validating and submitting ClinVar objects not containing both Variant and Casedata info

## [4.62.1]
### Fixed
- Case page crashing when adding a case to a group without providing a valid case name

## [4.62]
### Added
- Validate ClinVar submission objects using the ClinVar API
- Wrote tests for case and variant API endpoints
- Create ClinVar submissions from Scout using the ClinVar API
- Export Phenopacket for affected individual
- Import Phenopacket from JSON file or Phenopacket API backend server
- Use the new case name option for GENS requests
- Pre-validate refseq:HGVS items using VariantValidator in ClinVar submission form
### Fixed
- Fallback for empty alignment index for REViewer service
- Source link out for MIP 11.1 reference STR annotation
- Avoid duplicate causatives and pinned variants
- ClinVar clinical significance displays only the ACMG terms when user selects ACMG 2015 as assertion criteria
- Spacing between icon and text on Beacon and MatchMaker links on case page sidebar
- Truncate IDs and HGVS representations in ClinVar pages if longer than 25 characters
- Update ClinVar submission ID form
- Handle connection timeout when sending requests requests to external web services
- Validate any ClinVar submission regardless of its status
- Empty Phenopackets import crashes
- Stop Spinner on Phenopacket JSON download
### Changed
- Updated ClinVar submission instructions

## [4.61.1]
### Fixed
- Added `UMLS` as an option of `Condition ID type` in ClinVar Variant downloaded files
- Missing value for `Condition ID type` in ClinVar Variant downloaded files
- Possibility to open, close or delete a ClinVar submission even if it doesn't have an associated name
- Save SV type, ref and alt n. copies to exported ClinVar files
- Inner and outer start and stop SV coordinates not exported in ClinVar files
- ClinVar submissions page crashing when SV files don't contain breakpoint exact coordinates
- Align OMIM diagnoses with delete diagnosis button on case page
- In ClinVar form, reset condition list and customize help when condition ID changes

## [4.61]
### Added
- Filter case list by cases with variants in ClinVar submission
- Filter case list by cases containing RNA-seq data - gene_fusion_reports and sample-level tracks (splice junctions and RNA coverage)
- Additional case category `Ignored`, to be used for cases that don't fall in the existing 'inactive', 'archived', 'solved', 'prioritized' categories
- Display number of cases shown / total number of cases available for each category on Cases page
- Moved buttons to modify case status from sidebar to main case page
- Link to Mutalyzer Normalizer tool on variant's transcripts overview to retrieve official HVGS descriptions
- Option to manually load RNA MULTIQC report using the command `scout load report -t multiqc_rna`
- Load RNA MULTIQC automatically for a case if config file contains the `multiqc_rna` key/value
- Instructions in admin-guide on how to load case reports via the command line
- Possibility to filter RD variants by a specific genotype call
- Distinct colors for different inheritance models on RD Variant page
- Gene panels PDF export with case variants hits by variant type
- A couple of additional README badges for GitHub stats
- Upload and display of pipeline reference info and executable version yaml files as custom reports
- Testing CLI on hasta in PR template
### Changed
- Instructions on how to call dibs on scout-stage server in pull request template
- Deprecated CLI commands `scout load <delivery_report, gene_fusion_report, coverage_qc_report, cnv_report>` to replace them with command `scout load report -t <report type>`
- Refactored code to display and download custom case reports
- Do not export `Assertion method` and `Assertion method citation` to ClinVar submission files according to changes to ClinVar's submission spreadsheet templates.
- Simplified code to create and download ClinVar CSV files
- Colorize inheritance models badges by category on VariantS page
- `Safe variants matching` badge more visible on case page
### Fixed
- Non-admin users saving institute settings would clear loqusdb instance selection
- Layout of variant position, cytoband and type in SV variant summary
- Broken `Build Status - GitHub badge` on GitHub README page
- Visibility of text on grey badges in gene panels PDF exports
- Labels for dashboard search controls
- Dark mode visibility for ClinVar submission
- Whitespaces on outdated panel in extent report

## [4.60]
### Added
- Mitochondrial deletion signatures (mitosign) can be uploaded and shown with mtDNA report
- A `Type of analysis` column on Causatives and Validated variants pages
- List of "safe" gene panels available for matching causatives and managed variants in institute settings, to avoid secondary findings
- `svdb_origin` as a synonym for `FOUND_IN` to complement `set` for variants found by all callers
### Changed
- Hide removed gene panels by default in panels page
- Removed option for filtering cancer SVs by Tumor and Normal alt AF
- Hide links to coverage report from case dynamic HPO panel if cancer analysis
- Remove rerun emails and redirect users to the analysis order portal instead
- Updated clinical SVs igv.js track (dbVar) and added example of external track from `https://trackhubregistry.org/`
- Rewrote the ClinVar export module to simplify and add one variant at the time
- ClinVar submissions with phenotype conditions from: [OMIM, MedGen, Orphanet, MeSH, HP, MONDO]
### Fixed
- If trying to load a badly formatted .tsv file an error message is displayed.
- Avoid showing case as rerun when first attempt at case upload failed
- Dynamic autocomplete search not working on phenomodels page
- Callers added to variant when loading case
- Now possible to update managed variant from file without deleting it first
- Missing preselected chromosome when editing a managed variant
- Preselected variant type and subtype when editing a managed variant
- Typo in dbVar ClinVar track, hg19


## [4.59]
### Added
- Button to go directly to HPO SV filter variantS page from case
- `Scout-REViewer-Service` integration - show `REViewer` picture if available
- Link to HPO panel coverage overview on Case page
- Specify a confidence threshold (green|amber|red) when loading PanelApp panels
- Functional annotations in variants lists exports (all variants)
- Cancer/Normal VAFs and COSMIC ids in in variants lists exports (cancer variants)
### Changed
- Better visualization of regional annotation for long lists of genes in large SVs in Variants tables
- Order of cells in variants tables
- More evident links to gene coverage from Variant page
- Gene panels sorted by display name in the entire Case page
- Round CADD and GnomAD values in variants export files
### Fixed
- HPO filter button on SV variantS page
- Spacing between region|function cells in SVs lists
- Labels on gene panel Chanjo report
- Fixed ambiguous duplicated response headers when requesting a BAM file from /static
- Visited color link on gene coverage button (Variant page)

## [4.58.1]
### Fixed
- Case search with search strings that contain characters that can be escaped

## [4.58]
### Added
- Documentation on how to create/update PanelApp panels
- Add filter by local observations (archive) to structural variants filters
- Add more splicing consequences to SO term definitions
- Search for a specific gene in all gene panels
- Institute settings option to force show all variants on VariantS page for all cases of an institute
- Filter cases by validation pending status
- Link to The Clinical Knowledgebase (CKB) (https://ckb.jax.org/) in cancer variant's page
### Fixed
- Added a not-authorized `auto-login` fixture according to changes in Flask-Login 0.6.2
- Renamed `cache_timeout` param name of flask.send_file function to `max_age` (Flask 2.2 compliant)
- Replaced deprecated `app.config["JSON_SORT_KEYS"]` with app.json.sort_keys in app settings
- Bug in gene variants page (All SNVs and INDELs) when variant gene doesn't have a hgnc id that is found in the database
- Broken export of causatives table
- Query for genes in build 38 on `Search SNVs and INDELs` page
- Prevent typing special characters `^<>?!=\/` in case search form
- Search matching causatives also among research variants in other cases
- Links to variants in Verified variants page
- Broken filter institute cases by pinned gene
- Better visualization of long lists of genes in large SVs on Causative and Verified Variants page
- Reintroduced missing button to export Causative variants
- Better linking and display of matching causatives and managed variants
- Reduced code complexity in `scout/parse/variant/variant.py`
- Reduced complexity of code in `scout/build/variant/variant.py`

### Changed
- State that loqusdb observation is in current case if observations count is one and no cases are shown
- Better pagination and number of variants returned by queries in `Search SNVs and INDELs` page
- Refactored and simplified code used for collecting gene variants for `Search SNVs and INDELs` page
- Fix sidebar panel icons in Case view
- Fix panel spacing in Case view
- Removed unused database `sanger_ordered` and `case_id,category,rank_score` indexes (variant collection)
- Verified variants displayed in a dedicated page reachable from institute sidebar
- Unified stats in dashboard page
- Improved gene info for large SVs and cancer SVs
- Remove the unused `variant.str_variant` endpoint from variant views
- Easier editing of HPO gene panel on case page
- Assign phenotype panel less cramped on Case page
- Causatives and Verified variants pages to use the same template macro
- Allow hyphens in panel names
- Reduce resolution of example images
- Remove some animations in web gui which where rendered slow


## [4.57.4]
### Fixed
- Parsing of variant.FORMAT "DR" key in parse variant file

## [4.57.3]
### Fixed
- Export of STR verified variants
- Do not download as verified variants first verified and then reset to not validated
- Avoid duplicated lines in downloaded verified variants reflecting changes in variant validation status

## [4.57.2]
### Fixed
- Export of verified variants when variant gene has no transcripts
- HTTP 500 when visiting a the details page for a cancer variant that had been ranked with genmod

## [4.57.1]
### Fixed
- Updating/replacing a gene panel from file with a corrupted or malformed file

## [4.57]
### Added
- Display last 50 or 500 events for a user in a timeline
- Show dismiss count from other cases on matching variantS
- Save Beacon-related events in events collection
- Institute settings allow saving multiple loqusdb instances for one institute
- Display stats from multiple instances of loqusdb on variant page
- Display date and frequency of obs derived from count of local archive observations from MIP11 (requires fix in MIP)
### Changed
- Prior ACMG classifications view is no longer limited by pathogenicity
### Fixed
- Visibility of Sanger ordered badge on case page, light mode
- Some of the DataTables tables (Phenotypes and Diagnoses pages) got a bit dark in dark mode
- Remove all redundancies when displaying timeline events (some events are saved both as case-related and variant-related)
- Missing link in saved MatchMaker-related events
- Genes with mixed case gene symbols missing in PanelApp panels
- Alignment of elements on the Beacon submission modal window
- Locus info links from STR variantS page open in new browser tabs

## [4.56]
### Added
- Test for PanelApp panels loading
- `panel-umi` tag option when loading cancer analyses
### Changed
- Black text to make comments more visible in dark mode
- Loading PanelApp panels replaces pre-existing panels with same version
- Removed sidebar from Causatives page - navigation is available on the top bar for now
- Create ClinVar submissions from pinned variants list in case page
- Select which pinned variants will be included in ClinVar submission documents
### Fixed
- Remove a:visited css style from all buttons
- Update of HPO terms via command line
- Background color of `MIXED` and `PANEL-UMI` sequencing types on cases page
- Fixed regex error when searching for cases with query ending with `\ `
- Gene symbols on Causatives page lighter in dark mode
- SpliceAI tooltip of multigene variants

## [4.55]
### Changed
- Represent different tumor samples as vials in cases page
- Option to force-update the OMIM panel
### Fixed
- Low tumor purity badge alignment in cancer samples table on cancer case view
- VariantS comment popovers reactivate on hover
- Updating database genes in build 37
- ACMG classification summary hidden by sticky navbar
- Logo backgrounds fixed to white on welcome page
- Visited links turn purple again
- Style of link buttons and dropdown menus
- Update KUH and GMS logos
- Link color for Managed variants

## [4.54]
### Added
- Dark mode, using browser/OS media preference
- Allow marking case as solved without defining causative variants
- Admin users can create missing beacon datasets from the institute's settings page
- GenCC links on gene and variant pages
- Deprecation warnings when launching the app using a .yaml config file or loading cases using .ped files
### Changed
- Improved HTML syntax in case report template
- Modified message displayed when variant rank stats could not be calculated
- Expanded instructions on how to test on CG development server (cg-vm1)
- Added more somatic variant callers (Balsamic v9 SNV, develop SV)
### Fixed
- Remove load demo case command from docker-compose.yml
- Text elements being split across pages in PDF reports
- Made login password field of type `password` in LDAP login form
- Gene panels HTML select in institute's settings page
- Bootstrap upgraded to version 5
- Fix some Sourcery and SonarCloud suggestions
- Escape special characters in case search on institute and dashboard pages
- Broken case PDF reports when no Madeline pedigree image can be created
- Removed text-white links style that were invisible in new pages style
- Variants pagination after pressing "Filter variants" or "Clinical filter"
- Layout of buttons Matchmaker submission panel (case page)
- Removing cases from Matchmaker (simplified code and fixed functionality)
- Reintroduce check for missing alignment files purged from server

## [4.53]
### Added
### Changed
- Point Alamut API key docs link to new API version
- Parse dbSNP id from ID only if it says "rs", else use VEP CSQ fields
- Removed MarkupSafe from the dependencies
### Fixed
- Reintroduced loading of SVs for demo case 643595
- Successful parse of FOUND_IN should avoid GATK caller default
- All vulnerabilities flagged by SonarCloud

## [4.52]
### Added
- Demo cancer case gets loaded together with demo RD case in demo instance
- Parse REVEL_score alongside REVEL_rankscore from csq field and display it on SNV variant page
- Rank score results now show the ranking range
- cDNA and protein changes displayed on institute causatives pages
- Optional SESSION_TIMEOUT_MINUTES configuration in app config files
- Script to convert old OMIM case format (list of integers) to new format (list of dictionaries)
- Additional check for user logged in status before serving alignment files
- Download .cgh files from cancer samples table on cancer case page
- Number of documents and date of last update on genes page
### Changed
- Verify user before redirecting to IGV alignments and sashimi plots
- Build case IGV tracks starting from case and variant objects instead of passing all params in a form
- Unfreeze Werkzeug lib since Flask_login v.0.6 with bugfix has been released
- Sort gene panels by name (panelS and variant page)
- Removed unused `server.blueprints.alignviewers.unindexed_remote_static` endpoint
- User sessions to check files served by `server.blueprints.alignviewers.remote_static` endpoint
- Moved Beacon-related functions to a dedicated app extension
- Audit Filter now also loads filter displaying the variants for it
### Fixed
- Handle `attachment_filename` parameter renamed to `download_name` when Flask 2.2 will be released
- Removed cursor timeout param in cases find adapter function to avoid many code warnings
- Removed stream argument deprecation warning in tests
- Handle `no intervals found` warning in load_region test
- Beacon remove variants
- Protect remote_cors function in alignviewers view from Server-Side Request Forgery (SSRF)
- Check creation date of last document in gene collection to display when genes collection was updated last

## [4.51]
### Added
- Config file containing codecov settings for pull requests
- Add an IGV.js direct link button from case page
- Security policy file
- Hide/shade compound variants based on rank score on variantS from filter
- Chromograph legend documentation direct link
### Changed
- Updated deprecated Codecov GitHub action to v.2
- Simplified code of scout/adapter/mongo/variant
- Update IGV.js to v2.11.2
- Show summary number of variant gene panels on general report if more than 3
### Fixed
- Marrvel link for variants in genome build 38 (using liftover to build 37)
- Remove flags from codecov config file
- Fixed filter bug with high negative SPIDEX scores
- Renamed IARC TP53 button to to `TP53 Database`, modified also link since IARC has been moved to the US NCI: `https://tp53.isb-cgc.org/`
- Parsing new format of OMIM case info when exporting patients to Matchmaker
- Remove flask-debugtoolbar lib dependency that is using deprecated code and causes app to crash after new release of Jinja2 (3.1)
- Variant page crashing for cases with old OMIM terms structure (a list of integers instead of dictionary)
- Variant page crashing when creating MARRVEL link for cases with no genome build
- SpliceAI documentation link
- Fix deprecated `safe_str_cmp` import from `werkzeug.security` by freezing Werkzeug lib to v2.0 until Flask_login v.0.6 with bugfix is released
- List gene names densely in general report for SVs that contain more than 3 genes
- Show transcript ids on refseq genes on hg19 in IGV.js, using refgene source
- Display correct number of genes in general report for SVs that contain more than 32 genes
- Broken Google login after new major release of `lepture/authlib`
- Fix frequency and callers display on case general report

## [4.50.1]
### Fixed
- Show matching causative STR_repid for legacy str variants (pre Stranger hgnc_id)

## [4.50]
### Added
- Individual-specific OMIM terms
- OMIM disease descriptions in ClinVar submission form
- Add a toggle for melter rerun monitoring of cases
- Add a config option to show the rerun monitoring toggle
- Add a cli option to export cases with rerun monitoring enabled
- Add a link to STRipy for STR variants; shallow for ARX and HOXA13
- Hide by default variants only present in unaffected individuals in variants filters
- OMIM terms in general case report
- Individual-level info on OMIM and HPO terms in general case report
- PanelApp gene link among the external links on variant page
- Dashboard case filters fields help
- Filter cases by OMIM terms in cases and dashboard pages
### Fixed
- A malformed panel id request would crash with exception: now gives user warning flash with redirect
- Link to HPO resource file hosted on `http://purl.obolibrary.org`
- Gene search form when gene exists only in build 38
- Fixed odd redirect error and poor error message on missing column for gene panel csv upload
- Typo in parse variant transcripts function
- Modified keys name used to parse local observations (archived) frequencies to reflect change in MIP keys naming
- Better error handling for partly broken/timed out chanjo reports
- Broken javascript code when case Chromograph data is malformed
- Broader space for case synopsis in general report
- Show partial causatives on causatives and matching causatives panels
- Partial causative assignment in cases with no OMIM or HPO terms
- Partial causative OMIM select options in variant page
### Changed
- Slightly smaller and improved layout of content in case PDF report
- Relabel more cancer variant pages somatic for navigation
- Unify caseS nav links
- Removed unused `add_compounds` param from variant controllers function
- Changed default hg19 genome for IGV.js to legacy hg19_1kg_decoy to fix a few problematic loci
- Reduce code complexity (parse/ensembl.py)
- Silence certain fields in ClinVar export if prioritised ones exist (chrom-start-end if hgvs exist)
- Made phenotype non-mandatory when marking a variant as partial causative
- Only one phenotype condition type (OMIM or HPO) per variant is used in ClinVar submissions
- ClinVar submission variant condition prefers OMIM over HPO if available
- Use lighter version of gene objects in Omim MongoDB adapter, panels controllers, panels views and institute controllers
- Gene-variants table size is now adaptive
- Remove unused file upload on gene-variants page

## [4.49]
### Fixed
- Pydantic model types for genome_build, madeline_info, peddy_ped_check and peddy_sex_check, rank_model_version and sv_rank_model_version
- Replace `MatchMaker` with `Matchmaker` in all places visible by a user
- Save diagnosis labels along with OMIM terms in Matchmaker Exchange submission objects
- `libegl-mesa0_21.0.3-0ubuntu0.3~20.04.5_amd64.deb` lib not found by GitHub actions Docker build
- Remove unused `chromograph_image_files` and `chromograph_prefixes` keys saved when creating or updating an RD case
- Search managed variants by description and with ignore case
### Changed
- Introduced page margins on exported PDF reports
- Smaller gene fonts in downloaded HPO genes PDF reports
- Reintroduced gene coverage data in the PDF-exported general report of rare-disease cases
- Check for existence of case report files before creating sidebar links
- Better description of HPO and OMIM terms for patients submitted to Matchmaker Exchange
- Remove null non-mandatory key/values when updating a case
- Freeze WTForms<3 due to several form input rendering changes

## [4.48.1]
### Fixed
- General case PDF report for recent cases with no pedigree

## [4.48]
### Added
- Option to cancel a request for research variants in case page
### Changed
- Update igv.js to v2.10.5
- Updated example of a case delivery report
- Unfreeze cyvcf2
- Builder images used in Scout Dockerfiles
- Crash report email subject gives host name
- Export general case report to PDF using PDFKit instead of WeasyPrint
- Do not include coverage report in PDF case report since they might have different orientation
- Export cancer cases's "Coverage and QC report" to PDF using PDFKit instead of Weasyprint
- Updated cancer "Coverage and QC report" example
- Keep portrait orientation in PDF delivery report
- Export delivery report to PDF using PDFKit instead of Weasyprint
- PDF export of clinical and research HPO panels using PDFKit instead of Weasyprint
- Export gene panel report to PDF using PDFKit
- Removed WeasyPrint lib dependency

### Fixed
- Reintroduced missing links to Swegen and Beacon and dbSNP in RD variant page, summary section
- Demo delivery report orientation to fit new columns
- Missing delivery report in demo case
- Cast MNVs to SNV for test
- Export verified variants from all institutes when user is admin
- Cancer coverage and QC report not found for demo cancer case
- Pull request template instructions on how to deploy to test server
- PDF Delivery report not showing Swedac logo
- Fix code typos
- Disable codefactor raised by ESLint for javascript functions located on another file
- Loading spinner stuck after downloading a PDF gene panel report
- IGV browser crashing when file system with alignment files is not mounted

## [4.47]
### Added
- Added CADD, GnomAD and genotype calls to variantS export
### Changed
- Pull request template, to illustrate how to deploy pull request branches on cg-vm1 stage server
### Fixed
- Compiled Docker image contains a patched version (v4.9) of chanjo-report

## [4.46.1]
### Fixed
- Downloading of files generated within the app container (MT-report, verified variants, pedigrees, ..)

## [4.46]
### Added
- Created a Dockefile to be used to serve the dockerized app in production
- Modified the code to collect database params specified as env vars
- Created a GitHub action that pushes the Dockerfile-server image to Docker Hub (scout-server-stage) every time a PR is opened
- Created a GitHub action that pushes the Dockerfile-server image to Docker Hub (scout-server) every time a new release is created
- Reassign MatchMaker Exchange submission to another user when a Scout user is deleted
- Expose public API JSON gene panels endpoint, primarily to enable automated rerun checking for updates
- Add utils for dictionary type
- Filter institute cases using multiple HPO terms
- Vulture GitHub action to identify and remove unused variables and imports
### Changed
- Updated the python config file documentation in admin guide
- Case configuration parsing now uses Pydantic for improved typechecking and config handling
- Removed test matrices to speed up automatic testing of PRs
- Switch from Coveralls to Codecov to handle CI test coverage
- Speed-up CI tests by caching installation of libs and splitting tests into randomized groups using pytest-test-groups
- Improved LDAP login documentation
- Use lib flask-ldapconn instead of flask_ldap3_login> to handle ldap authentication
- Updated Managed variant documentation in user guide
- Fix and simplify creating and editing of gene panels
- Simplified gene variants search code
- Increased the height of the genes track in the IGV viewer
### Fixed
- Validate uploaded managed variant file lines, warning the user.
- Exporting validated variants with missing "genes" database key
- No results returned when searching for gene variants using a phenotype term
- Variants filtering by gene symbols file
- Make gene HGNC symbols field mandatory in gene variants page and run search only on form submit
- Make sure collaborator gene variants are still visible, even if HPO filter is used

## [4.45]
### Added
### Changed
- Start Scout also when loqusdbapi is not reachable
- Clearer definition of manual standard and custom inheritance models in gene panels
- Allow searching multiple chromosomes in filters
### Fixed
- Gene panel crashing on edit action

## [4.44]
### Added
### Changed
- Display Gene track beneath each sample track when displaying splice junctions in igv browser
- Check outdated gene symbols and update with aliases for both RD and cancer variantS
### Fixed
- Added query input check and fixed the Genes API endpoint to return a json formatted error when request is malformed
- Typo in ACMG BP6 tooltip

## [4.43.1]
### Added
- Added database index for OMIM disease term genes
### Changed
### Fixed
- Do not drop HPO terms collection when updating HPO terms via the command line
- Do not drop disease (OMIM) terms collection when updating diseases via the command line

## [4.43]
### Added
- Specify which collection(s) update/build indexes for
### Fixed
- Do not drop genes and transcripts collections when updating genes via the command line

## [4.42.1]
### Added
### Changed
### Fixed
- Freeze PyMongo lib to version<4.0 to keep supporting previous MongoDB versions
- Speed up gene panels creation and update by collecting only light gene info from database
- Avoid case page crash on Phenomizer queries timeout

## [4.42]
### Added
- Choose custom pinned variants to submit to MatchMaker Exchange
- Submit structural variant as genes to the MatchMaker Exchange
- Added function for maintainers and admins to remove gene panels
- Admins can restore deleted gene panels
- A development docker-compose file illustrating the scout/chanjo-report integration
- Show AD on variants view for cancer SV (tumor and normal)
- Cancer SV variants filter AD, AF (tumor and normal)
- Hiding the variants score column also from cancer SVs, as for the SNVs
### Changed
- Enforce same case _id and display_name when updating a case
- Enforce same individual ids, display names and affected status when updating a case
- Improved documentation for connecting to loqusdb instances (including loqusdbapi)
- Display and download HPO gene panels' gene symbols in italics
- A faster-built and lighter Docker image
- Reduce complexity of `panels` endpoint moving some code to the panels controllers
- Update requirements to use flask-ldap3-login>=0.9.17 instead of freezing WTForm
### Fixed
- Use of deprecated TextField after the upgrade of WTF to v3.0
- Freeze to WTForms to version < 3
- Remove the extra files (bed files and madeline.svg) introduced by mistake
- Cli command loading demo data in docker-compose when case custom images exist and is None
- Increased MongoDB connection serverSelectionTimeoutMS parameter to 30K (default value according to MongoDB documentation)
- Better differentiate old obs counts 0 vs N/A
- Broken cancer variants page when default gene panel was deleted
- Typo in tx_overview function in variant controllers file
- Fixed loqusdbapi SV search URL
- SV variants filtering using Decipher criterion
- Removing old gene panels that don't contain the `maintainer` key.

## [4.41.1]
### Fixed
- General reports crash for variant annotations with same variant on other cases

## [4.41]
### Added
- Extended the instructions for running the Scout Docker image (web app and cli).
- Enabled inclusion of custom images to STR variant view
### Fixed
- General case report sorting comments for variants with None genetic models
- Do not crash but redirect to variants page with error when a variant is not found for a case
- UCSC links coordinates for SV variants with start chromosome different than end chromosome
- Human readable variants name in case page for variants having start chromosome different from end chromosome
- Avoid always loading all transcripts when checking gene symbol: introduce gene captions
- Slow queries for evaluated variants on e.g. case page - use events instead
### Changed
- Rearrange variant page again, moving severity predictions down.
- More reactive layout width steps on variant page

## [4.40.1]
### Added
### Fixed
- Variants dismissed with inconsistent inheritance pattern can again be shown in general case report
- General report page for variants with genes=None
- General report crashing when variants have no panels
- Added other missing keys to case and variant dictionaries passed to general report
### Changed

## [4.40]
### Added
- A .cff citation file
- Phenotype search API endpoint
- Added pagination to phenotype API
- Extend case search to include internal MongoDB id
- Support for connecting to a MongoDB replica set (.py config files)
- Support for connecting to a MongoDB replica set (.yaml config files)
### Fixed
- Command to load the OMIM gene panel (`scout load panel --omim`)
- Unify style of pinned and causative variants' badges on case page
- Removed automatic spaces after punctuation in comments
- Remove the hardcoded number of total individuals from the variant's old observations panel
- Send delete requests to a connected Beacon using the DELETE method
- Layout of the SNV and SV variant page - move frequency up
### Changed
- Stop updating database indexes after loading exons via command line
- Display validation status badge also for not Sanger-sequenced variants
- Moved Frequencies, Severity and Local observations panels up in RD variants page
- Enabled Flask CORS to communicate CORS status to js apps
- Moved the code preparing the transcripts overview to the backend
- Refactored and filtered json data used in general case report
- Changed the database used in docker-compose file to use the official MongoDB v4.4 image
- Modified the Python (3.6, 3.8) and MongoDB (3.2, 4.4, 5.0) versions used in testing matrices (GitHub actions)
- Capitalize case search terms on institute and dashboard pages


## [4.39]
### Added
- COSMIC IDs collected from CSQ field named `COSMIC`
### Fixed
- Link to other causative variants on variant page
- Allow multiple COSMIC links for a cancer variant
- Fix floating text in severity box #2808
- Fixed MitoMap and HmtVar links for hg38 cases
- Do not open new browser tabs when downloading files
- Selectable IGV tracks on variant page
- Missing splice junctions button on variant page
- Refactor variantS representative gene selection, and use it also for cancer variant summary
### Changed
- Improve Javascript performance for displaying Chromograph images
- Make ClinVar classification more evident in cancer variant page

## [4.38]
### Added
- Option to hide Alamut button in the app config file
### Fixed
- Library deprecation warning fixed (insert is deprecated. Use insert_one or insert_many instead)
- Update genes command will not trigger an update of database indices any more
- Missing resources in temporary downloading directory when updating genes using the command line
- Restore previous variant ACMG classification in a scrollable div
- Loading spinner not stopping after downloading PDF case reports and variant list export
- Add extra Alamut links higher up on variant pages
- Improve UX for phenotypes in case page
- Filter and export of STR variants
- Update look of variants page navigation buttons
### Changed

## [4.37]
### Added
- Highlight and show version number for RefSeq MANE transcripts.
- Added integration to a rerunner service for toggling reanalysis with updated pedigree information
- SpliceAI display and parsing from VEP CSQ
- Display matching tiered variants for cancer variants
- Display a loading icon (spinner) until the page loads completely
- Display filter badges in cancer variants list
- Update genes from pre-downloaded file resources
- On login, OS, browser version and screen size are saved anonymously to understand how users are using Scout
- API returning institutes data for a given user: `/api/v1/institutes`
- API returning case data for a given institute: `/api/v1/institutes/<institute_id>/cases`
- Added GMS and Lund university hospital logos to login page
- Made display of Swedac logo configurable
- Support for displaying custom images in case view
- Individual-specific HPO terms
- Optional alamut_key in institute settings for Alamut Plus software
- Case report API endpoint
- Tooltip in case explaining that genes with genome build different than case genome build will not be added to dynamic HPO panel.
- Add DeepVariant as a caller
### Fixed
- Updated IGV to v2.8.5 to solve missing gene labels on some zoom levels
- Demo cancer case config file to load somatic SNVs and SVs only.
- Expand list of refseq trancripts in ClinVar submission form
- Renamed `All SNVs and INDELs` institute sidebar element to `Search SNVs and INDELs` and fixed its style.
- Add missing parameters to case load-config documentation
- Allow creating/editing gene panels and dynamic gene panels with genes present in genome build 38
- Bugfix broken Pytests
- Bulk dismissing variants error due to key conversion from string to integer
- Fix typo in index documentation
- Fixed crash in institute settings page if "collaborators" key is not set in database
- Don't stop Scout execution if LoqusDB call fails and print stacktrace to log
- Bug when case contains custom images with value `None`
- Bug introduced when fixing another bug in Scout-LoqusDB interaction
- Loading of OMIM diagnoses in Scout demo instance
- Remove the docker-compose with chanjo integration because it doesn't work yet.
- Fixed standard docker-compose with scout demo data and database
- Clinical variant assessments not present for pinned and causative variants on case page.
- MatchMaker matching one node at the time only
- Remove link from previously tiered variants badge in cancer variants page
- Typo in gene cell on cancer variants page
- Managed variants filter form
### Changed
- Better naming for variants buttons on cancer track (somatic, germline). Also show cancer research button if available.
- Load case with missing panels in config files, but show warning.
- Changing the (Female, Male) symbols to (F/M) letters in individuals_table and case-sma.
- Print stacktrace if case load command fails
- Added sort icon and a pointer to the cursor to all tables with sortable fields
- Moved variant, gene and panel info from the basic pane to summary panel for all variants.
- Renamed `Basics` panel to `Classify` on variant page.
- Revamped `Basics` panel to a panel dedicated to classify variants
- Revamped the summary panel to be more compact.
- Added dedicated template for cancer variants
- Removed Gene models, Gene annotations and Conservation panels for cancer variants
- Reorganized the orders of panels for variant and cancer variant views
- Added dedicated variant quality panel and removed relevant panes
- A more compact case page
- Removed OMIM genes panel
- Make genes panel, pinned variants panel, causative variants panel and ClinVar panel scrollable on case page
- Update to Scilifelab's 2020 logo
- Update Gens URL to support Gens v2.0 format
- Refactor tests for parsing case configurations
- Updated links to HPO downloadable resources
- Managed variants filtering defaults to all variant categories
- Changing the (Kind) drop-down according to (Category) drop-down in Managed variant add variant
- Moved Gens button to individuals table
- Check resource files availability before starting updating OMIM diagnoses
- Fix typo in `SHOW_OBSERVED_VARIANT_ARCHIVE` config param

## [4.36]
### Added
- Parse and save splice junction tracks from case config file
- Tooltip in observations panel, explaining that case variants with no link might be old variants, not uploaded after a case rerun
### Fixed
- Warning on overwriting variants with same position was no longer shown
- Increase the height of the dropdowns to 425px
- More indices for the case table as it grows, specifically for causatives queries
- Splice junction tracks not centered over variant genes
- Total number of research variants count
- Update variants stats in case documents every time new variants are loaded
- Bug in flashing warning messages when filtering variants
### Changed
- Clearer warning messages for genes and gene/gene-panels searches in variants filters

## [4.35]
### Added
- A new index for hgnc_symbol in the hgnc_gene collection
- A Pedigree panel in STR page
- Display Tier I and II variants in case view causatives card for cancer cases
### Fixed
- Send partial file data to igv.js when visualizing sashimi plots with splice junction tracks
- Research variants filtering by gene
- Do not attempt to populate annotations for not loaded pinned/causatives
- Add max-height to all dropdowns in filters
### Changed
- Switch off non-clinical gene warnings when filtering research variants
- Don't display OMIM disease card in case view for cancer cases
- Refactored Individuals and Causative card in case view for cancer cases
- Update and style STR case report

## [4.34]
### Added
- Saved filter lock and unlock
- Filters can optionally be marked audited, logging the filter name, user and date on the case events and general report.
- Added `ClinVar hits` and `Cosmic hits` in cancer SNVs filters
- Added `ClinVar hits` to variants filter (rare disease track)
- Load cancer demo case in docker-compose files (default and demo file)
- Inclusive-language check using [woke](https://github.com/get-woke/woke) github action
- Add link to HmtVar for mitochondrial variants (if VCF is annotated with HmtNote)
- Grey background for dismissed compounds in variants list and variant page
- Pin badge for pinned compounds in variants list and variant page
- Support LoqusDB REST API queries
- Add a docker-compose-matchmaker under scout/containers/development to test matchmaker locally
- Script to investigate consequences of symbol search bug
- Added GATK to list of SV and cancer SV callers
### Fixed
- Make MitoMap link work for hg38 again
- Export Variants feature crashing when one of the variants has no primary transcripts
- Redirect to last visited variantS page when dismissing variants from variants list
- Improved matching of SVs Loqus occurrences in other cases
- Remove padding from the list inside (Matching causatives from other cases) panel
- Pass None to get_app function in CLI base since passing script_info to app factory functions was deprecated in Flask 2.0
- Fixed failing tests due to Flask update to version 2.0
- Speed up user events view
- Causative view sort out of memory error
- Use hgnc_id for gene filter query
- Typo in case controllers displaying an error every time a patient is matched against external MatchMaker nodes
- Do not crash while attempting an update for variant documents that are too big (> 16 MB)
- Old STR causatives (and other variants) may not have HGNC symbols - fix sort lambda
- Check if gene_obj has primary_transcript before trying to access it
- Warn if a gene manually searched is in a clinical panel with an outdated name when filtering variants
- ChrPos split js not needed on STR page yet
### Changed
- Remove parsing of case `genome_version`, since it's not used anywhere downstream
- Introduce deprecation warning for Loqus configs that are not dictionaries
- SV clinical filter no longer filters out sub 100 nt variants
- Count cases in LoqusDB by variant type
- Commit pulse repo badge temporarily set to weekly
- Sort ClinVar submissions objects by ascending "Last evaluated" date
- Refactored the MatchMaker integration as an extension
- Replaced some sensitive words as suggested by woke linter
- Documentation for load-configuration rewritten.
- Add styles to MatchMaker matches table
- More detailed info on the data shared in MatchMaker submission form

## [4.33.1]
### Fixed
- Include markdown for release autodeploy docs
- Use standard inheritance model in ClinVar (https://ftp.ncbi.nlm.nih.gov/pub/GTR/standard_terms/Mode_of_inheritance.txt)
- Fix issue crash with variants that have been unflagged causative not being available in other causatives
### Added
### Changed

## [4.33]
### Fixed
- Command line crashing when updating an individual not found in database
- Dashboard page crashing when filters return no data
- Cancer variants filter by chromosome
- /api/v1/genes now searches for genes in all genome builds by default
- Upgraded igv.js to version 2.8.1 (Fixed Unparsable bed record error)
### Added
- Autodeploy docs on release
- Documentation for updating case individuals tracks
- Filter cases and dashboard stats by analysis track
### Changed
- Changed from deprecated db update method
- Pre-selected fields to run queries with in dashboard page
- Do not filter by any institute when first accessing the dashboard
- Removed OMIM panel in case view for cancer cases
- Display Tier I and II variants in case view causatives panel for cancer cases
- Refactored Individuals and Causative panels in case view for cancer cases

## [4.32.1]
### Fixed
- iSort lint check only
### Changed
- Institute cases page crashing when a case has track:Null
### Added

## [4.32]
### Added
- Load and show MITOMAP associated diseases from VCF (INFO field: MitomapAssociatedDiseases, via HmtNote)
- Show variant allele frequencies for mitochondrial variants (GRCh38 cases)
- Extend "public" json API with diseases (OMIM) and phenotypes (HPO)
- HPO gene list download now has option for clinical and non-clinical genes
- Display gene splice junctions data in sashimi plots
- Update case individuals with splice junctions tracks
- Simple Docker compose for development with local build
- Make Phenomodels subpanels collapsible
- User side documentation of cytogenomics features (Gens, Chromograph, vcf2cytosure, rhocall)
- iSort GitHub Action
- Support LoqusDB REST API queries
### Fixed
- Show other causative once, even if several events point to it
- Filtering variants by mitochondrial chromosome for cases with genome build=38
- HPO gene search button triggers any warnings for clinical / non-existing genes also on first search
- Fixed a bug in variants pages caused by MT variants without alt_frequency
- Tests for CADD score parsing function
- Fixed the look of IGV settings on SNV variant page
- Cases analyzed once shown as `rerun`
- Missing case track on case re-upload
- Fixed severity rank for SO term "regulatory region ablation"
### Changed
- Refactor according to CodeFactor - mostly reuse of duplicated code
- Phenomodels language adjustment
- Open variants in a new window (from variants page)
- Open overlapping and compound variants in a new window (from variant page)
- gnomAD link points to gnomAD v.3 (build GRCh38) for mitochondrial variants.
- Display only number of affected genes for dismissed SVs in general report
- Chromosome build check when populating the variants filter chromosome selection
- Display mitochondrial and rare diseases coverage report in cases with missing 'rare' track

## [4.31.1]
### Added
### Changed
- Remove mitochondrial and coverage report from cancer cases sidebar
### Fixed
- ClinVar page when dbSNP id is None

## [4.31]
### Added
- gnomAD annotation field in admin guide
- Export also dynamic panel genes not associated to an HPO term when downloading the HPO panel
- Primary HGNC transcript info in variant export files
- Show variant quality (QUAL field from vcf) in the variant summary
- Load/update PDF gene fusion reports (clinical and research) generated with Arriba
- Support new MANE annotations from VEP (both MANE Select and MANE Plus Clinical)
- Display on case activity the event of a user resetting all dismissed variants
- Support gnomAD population frequencies for mitochondrial variants
- Anchor links in Casedata ClinVar panels to redirect after renaming individuals
### Fixed
- Replace old docs link www.clinicalgenomics.se/scout with new https://clinical-genomics.github.io/scout
- Page formatting issues whenever case and variant comments contain extremely long strings with no spaces
- Chromograph images can be one column and have scrollbar. Removed legacy code.
- Column labels for ClinVar case submission
- Page crashing looking for LoqusDB observation when variant doesn't exist
- Missing inheritance models and custom inheritance models on newly created gene panels
- Accept only numbers in managed variants filter as position and end coordinates
- SNP id format and links in Variant page, ClinVar submission form and general report
- Case groups tooltip triggered only when mouse is on the panel header
- Loadable filters displayed in alphabetical order on variants page
### Changed
- A more compact case groups panel
- Added landscape orientation CSS style to cancer coverage and QC demo report
- Improve user documentation to create and save new gene panels
- Removed option to use space as separator when uploading gene panels
- Separating the columns of standard and custom inheritance models in gene panels
- Improved ClinVar instructions for users using non-English Excel

## [4.30.2]
### Added
### Fixed
- Use VEP RefSeq ID if RefSeq list is empty in RefSeq transcripts overview
- Bug creating variant links for variants with no end_chrom
### Changed

## [4.30.1]
### Added
### Fixed
- Cryptography dependency fixed to use version < 3.4
### Changed

## [4.30]
### Added
- Introduced a `reset dismiss variant` verb
- Button to reset all dismissed variants for a case
- Add black border to Chromograph ideograms
- Show ClinVar annotations on variantS page
- Added integration with GENS, copy number visualization tool
- Added a VUS label to the manual classification variant tags
- Add additional information to SNV verification emails
- Tooltips documenting manual annotations from default panels
- Case groups now show bam files from all cases on align view
### Fixed
- Center initial igv view on variant start with SNV/indels
- Don't set initial igv view to negative coordinates
- Display of GQ for SV and STR
- Parsing of AD and related info for STRs
- LoqusDB field in institute settings accepts only existing Loqus instances
- Fix DECIPHER link to work after DECIPHER migrated to GRCh38
- Removed visibility window param from igv.js genes track
- Updated HPO download URL
- Patch HPO download test correctly
- Reference size on STR hover not needed (also wrong)
- Introduced genome build check (allowed values: 37, 38, "37", "38") on case load
- Improve case searching by assignee full name
- Populating the LoqusDB select in institute settings
### Changed
- Cancer variants table header (pop freq etc)
- Only admin users can modify LoqusDB instance in Institute settings
- Style of case synopsis, variants and case comments
- Switched to igv.js 2.7.5
- Do not choke if case is missing research variants when research requested
- Count cases in LoqusDB by variant type
- Introduce deprecation warning for Loqus configs that are not dictionaries
- Improve create new gene panel form validation
- Make XM- transcripts less visible if they don't overlap with transcript refseq_id in variant page
- Color of gene panels and comments panels on cases and variant pages
- Do not choke if case is missing research variants when reserch requested

## [4.29.1]
### Added
### Fixed
- Always load STR variants regardless of RankScore threshold (hotfix)
### Changed

## [4.29]
### Added
- Added a page about migrating potentially breaking changes to the documentation
- markdown_include in development requirements file
- STR variants filter
- Display source, Z-score, inheritance pattern for STR annotations from Stranger (>0.6.1) if available
- Coverage and quality report to cancer view
### Fixed
- ACMG classification page crashing when trying to visualize a classification that was removed
- Pretty print HGVS on gene variants (URL-decode VEP)
- Broken or missing link in the documentation
- Multiple gene names in ClinVar submission form
- Inheritance model select field in ClinVar submission
- IGV.js >2.7.0 has an issue with the gene track zoom levels - temp freeze at 2.7.0
- Revert CORS-anywhere and introduce a local http proxy for cloud tracks
### Changed

## [4.28]
### Added
- Chromograph integration for displaying PNGs in case-page
- Add VAF to cancer case general report, and remove some of its unused fields
- Variants filter compatible with genome browser location strings
- Support for custom public igv tracks stored on the cloud
- Add tests to increase testing coverage
- Update case variants count after deleting variants
- Update IGV.js to latest (v2.7.4)
- Bypass igv.js CORS check using `https://github.com/Rob--W/cors-anywhere`
- Documentation on default and custom IGV.js tracks (admin docs)
- Lock phenomodels so they're editable by admins only
- Small case group assessment sharing
- Tutorial and files for deploying app on containers (Kubernetes pods)
- Canonical transcript and protein change of canonical transcript in exported variants excel sheet
- Support for Font Awesome version 6
- Submit to Beacon from case page sidebar
- Hide dismissed variants in variants pages and variants export function
- Systemd service files and instruction to deploy Scout using podman
### Fixed
- Bugfix: unused `chromgraph_prefix |tojson` removed
- Freeze coloredlogs temporarily
- Marrvel link
- Don't show TP53 link for silent or synonymous changes
- OMIM gene field accepts any custom number as OMIM gene
- Fix Pytest single quote vs double quote string
- Bug in gene variants search by similar cases and no similar case is found
- Delete unused file `userpanel.py`
- Primary transcripts in variant overview and general report
- Google OAuth2 login setup in README file
- Redirect to 'missing file'-icon if configured Chromograph file is missing
- Javascript error in case page
- Fix compound matching during variant loading for hg38
- Cancer variants view containing variants dismissed with cancer-specific reasons
- Zoom to SV variant length was missing IGV contig select
- Tooltips on case page when case has no default gene panels
### Changed
- Save case variants count in case document and not in sessions
- Style of gene panels multiselect on case page
- Collapse/expand main HPO checkboxes in phenomodel preview
- Replaced GQ (Genotype quality) with VAF (Variant allele frequency) in cancer variants GT table
- Allow loading of cancer cases with no tumor_purity field
- Truncate cDNA and protein changes in case report if longer than 20 characters


## [4.27]
### Added
- Exclude one or more variant categories when running variants delete command
### Fixed
### Changed

## [4.26.1]
### Added
### Fixed
- Links with 1-letter aa codes crash on frameshift etc
### Changed

## [4.26]
### Added
- Extend the delete variants command to print analysis date, track, institute, status and research status
- Delete variants by type of analysis (wgs|wes|panel)
- Links to cBioPortal, MutanTP53, IARC TP53, OncoKB, MyCancerGenome, CIViC
### Fixed
- Deleted variants count
### Changed
- Print output of variants delete command as a tab separated table

## [4.25]
### Added
- Command line function to remove variants from one or all cases
### Fixed
- Parse SMN None calls to None rather than False

## [4.24.1]
### Fixed
- Install requirements.txt via setup file

## [4.24]
### Added
- Institute-level phenotype models with sub-panels containing HPO and OMIM terms
- Runnable Docker demo
- Docker image build and push github action
- Makefile with shortcuts to docker commands
- Parse and save synopsis, phenotype and cohort terms from config files upon case upload
### Fixed
- Update dismissed variant status when variant dismissed key is missing
- Breakpoint two IGV button now shows correct chromosome when different from bp1
- Missing font lib in Docker image causing the PDF report download page to crash
- Sentieon Manta calls lack Somaticscore - load anyway
- ClinVar submissions crashing due to pinned variants that are not loaded
- Point ExAC pLI score to new gnomad server address
- Bug uploading cases missing phenotype terms in config file
- STRs loaded but not shown on browser page
- Bug when using adapter.variant.get_causatives with case_id without causatives
- Problem with fetching "solved" from scout export cases cli
- Better serialising of datetime and bson.ObjectId
- Added `volumes` folder to .gitignore
### Changed
- Make matching causative and managed variants foldable on case page
- Remove calls to PyMongo functions marked as deprecated in backend and frontend(as of version 3.7).
- Improved `scout update individual` command
- Export dynamic phenotypes with ordered gene lists as PDF


## [4.23]
### Added
- Save custom IGV track settings
- Show a flash message with clear info about non-valid genes when gene panel creation fails
- CNV report link in cancer case side navigation
- Return to comment section after editing, deleting or submitting a comment
- Managed variants
- MT vs 14 chromosome mean coverage stats if Scout is connected to Chanjo
### Fixed
- missing `vcf_cancer_sv` and `vcf_cancer_sv_research` to manual.
- Split ClinVar multiple clnsig values (slash-separated) and strip them of underscore for annotations without accession number
- Timeout of `All SNVs and INDELs` page when no valid gene is provided in the search
- Round CADD (MIPv9)
- Missing default panel value
- Invisible other causatives lines when other causatives lack gene symbols
### Changed
- Do not freeze mkdocs-material to version 4.6.1
- Remove pre-commit dependency

## [4.22]
### Added
- Editable cases comments
- Editable variants comments
### Fixed
- Empty variant activity panel
- STRs variants popover
- Split new ClinVar multiple significance terms for a variant
- Edit the selected comment, not the latest
### Changed
- Updated RELEASE docs.
- Pinned variants card style on the case page
- Merged `scout export exons` and `scout view exons` commands


## [4.21.2]
### Added
### Fixed
- Do not pre-filter research variants by (case-default) gene panels
- Show OMIM disease tooltip reliably
### Changed

## [4.21.1]
### Added
### Fixed
- Small change to Pop Freq column in variants ang gene panels to avoid strange text shrinking on small screens
- Direct use of HPO list for Clinical HPO SNV (and cancer SNV) filtering
- PDF coverage report redirecting to login page
### Changed
- Remove the option to dismiss single variants from all variants pages
- Bulk dismiss SNVs, SVs and cancer SNVs from variants pages

## [4.21]
### Added
- Support to configure LoqusDB per institute
- Highlight causative variants in the variants list
- Add tests. Mostly regarding building internal datatypes.
- Remove leading and trailing whitespaces from panel_name and display_name when panel is created
- Mark MANE transcript in list of transcripts in "Transcript overview" on variant page
- Show default panel name in case sidebar
- Previous buttons for variants pagination
- Adds a gh action that checks that the changelog is updated
- Adds a gh action that deploys new releases automatically to pypi
- Warn users if case default panels are outdated
- Define institute-specific gene panels for filtering in institute settings
- Use institute-specific gene panels in variants filtering
- Show somatic VAF for pinned and causative variants on case page

### Fixed
- Report pages redirect to login instead of crashing when session expires
- Variants filter loading in cancer variants page
- User, Causative and Cases tables not scaling to full page
- Improved docs for an initial production setup
- Compatibility with latest version of Black
- Fixed tests for Click>7
- Clinical filter required an extra click to Filter to return variants
- Restore pagination and shrink badges in the variants page tables
- Removing a user from the command line now inactivates the case only if user is last assignee and case is active
- Bugfix, LoqusDB per institute feature crashed when institute id was empty string
- Bugfix, LoqusDB calls where missing case count
- filter removal and upload for filters deleted from another page/other user
- Visualize outdated gene panels info in a popover instead of a tooltip in case page side panel

### Changed
- Highlight color on normal STRs in the variants table from green to blue
- Display breakpoints coordinates in verification emails only for structural variants


## [4.20]
### Added
- Display number of filtered variants vs number of total variants in variants page
- Search case by HPO terms
- Dismiss variant column in the variants tables
- Black and pre-commit packages to dev requirements

### Fixed
- Bug occurring when rerun is requested twice
- Peddy info fields in the demo config file
- Added load config safety check for multiple alignment files for one individual
- Formatting of cancer variants table
- Missing Score in SV variants table

### Changed
- Updated the documentation on how to create a new software release
- Genome build-aware cytobands coordinates
- Styling update of the Matchmaker card
- Select search type in case search form


## [4.19]

### Added
- Show internal ID for case
- Add internal ID for downloaded CGH files
- Export dynamic HPO gene list from case page
- Remove users as case assignees when their account is deleted
- Keep variants filters panel expanded when filters have been used

### Fixed
- Handle the ProxyFix ModuleNotFoundError when Werkzeug installed version is >1.0
- General report formatting issues whenever case and variant comments contain extremely long strings with no spaces

### Changed
- Created an institute wrapper page that contains list of cases, causatives, SNVs & Indels, user list, shared data and institute settings
- Display case name instead of case ID on clinVar submissions
- Changed icon of sample update in clinVar submissions


## [4.18]

### Added
- Filter cancer variants on cytoband coordinates
- Show dismiss reasons in a badge with hover for clinical variants
- Show an ellipsis if 10 cases or more to display with loqusdb matches
- A new blog post for version 4.17
- Tooltip to better describe Tumor and Normal columns in cancer variants
- Filter cancer SNVs and SVs by chromosome coordinates
- Default export of `Assertion method citation` to clinVar variants submission file
- Button to export up to 500 cancer variants, filtered or not
- Rename samples of a clinVar submission file

### Fixed
- Apply default gene panel on return to cancer variantS from variant view
- Revert to certificate checking when asking for Chanjo reports
- `scout download everything` command failing while downloading HPO terms

### Changed
- Turn tumor and normal allelic fraction to decimal numbers in tumor variants page
- Moved clinVar submissions code to the institutes blueprints
- Changed name of clinVar export files to FILENAME.Variant.csv and FILENAME.CaseData.csv
- Switched Google login libraries from Flask-OAuthlib to Authlib


## [4.17.1]

### Fixed
- Load cytobands for cases with chromosome build not "37" or "38"


## [4.17]

### Added
- COSMIC badge shown in cancer variants
- Default gene-panel in non-cancer structural view in url
- Filter SNVs and SVs by cytoband coordinates
- Filter cancer SNV variants by alt allele frequency in tumor
- Correct genome build in UCSC link from structural variant page



### Fixed
- Bug in clinVar form when variant has no gene
- Bug when sharing cases with the same institute twice
- Page crashing when removing causative variant tag
- Do not default to GATK caller when no caller info is provided for cancer SNVs


## [4.16.1]

### Fixed
- Fix the fix for handling of delivery reports for rerun cases

## [4.16]

### Added
- Adds possibility to add "lims_id" to cases. Currently only stored in database, not shown anywhere
- Adds verification comment box to SVs (previously only available for small variants)
- Scrollable pedigree panel

### Fixed
- Error caused by changes in WTForm (new release 2.3.x)
- Bug in OMIM case page form, causing the page to crash when a string was provided instead of a numerical OMIM id
- Fix Alamut link to work properly on hg38
- Better handling of delivery reports for rerun cases
- Small CodeFactor style issues: matchmaker results counting, a couple of incomplete tests and safer external xml
- Fix an issue with Phenomizer introduced by CodeFactor style changes

### Changed
- Updated the version of igv.js to 2.5.4

## [4.15.1]

### Added
- Display gene names in ClinVar submissions page
- Links to Varsome in variant transcripts table

### Fixed
- Small fixes to ClinVar submission form
- Gene panel page crash when old panel has no maintainers

## [4.15]

### Added
- Clinvar CNVs IGV track
- Gene panels can have maintainers
- Keep variant actions (dismissed, manual rank, mosaic, acmg, comments) upon variant re-upload
- Keep variant actions also on full case re-upload

### Fixed
- Fix the link to Ensembl for SV variants when genome build 38.
- Arrange information in columns on variant page
- Fix so that new cosmic identifier (COSV) is also acceptable #1304
- Fixed COSMIC tag in INFO (outside of CSQ) to be parses as well with `&` splitter.
- COSMIC stub URL changed to https://cancer.sanger.ac.uk/cosmic/search?q= instead.
- Updated to a version of IGV where bigBed tracks are visualized correctly
- Clinvar submission files are named according to the content (variant_data and case_data)
- Always show causatives from other cases in case overview
- Correct disease associations for gene symbol aliases that exist as separate genes
- Re-add "custom annotations" for SV variants
- The override ClinVar P/LP add-in in the Clinical Filter failed for new CSQ strings

### Changed
- Runs all CI checks in github actions

## [4.14.1]

### Fixed
- Error when variant found in loqusdb is not loaded for other case

## [4.14]

### Added
- Use github actions to run tests
- Adds CLI command to update individual alignments path
- Update HPO terms using downloaded definitions files
- Option to use alternative flask config when running `scout serve`
- Requirement to use loqusdb >= 2.5 if integrated

### Fixed
- Do not display Pedigree panel in cancer view
- Do not rely on internet connection and services available when running CI tests
- Variant loading assumes GATK if no caller set given and GATK filter status is seen in FILTER
- Pass genome build param all the way in order to get the right gene mappings for cases with build 38
- Parse correctly variants with zero frequency values
- Continue even if there are problems to create a region vcf
- STR and cancer variant navigation back to variants pages could fail

### Changed
- Improved code that sends requests to the external APIs
- Updates ranges for user ranks to fit todays usage
- Run coveralls on github actions instead of travis
- Run pip checks on github actions instead of coveralls
- For hg38 cases, change gnomAD link to point to version 3.0 (which is hg38 based)
- Show pinned or causative STR variants a bit more human readable

## [4.13.1]

### Added
### Fixed
- Typo that caused not all clinvar conflicting interpretations to be loaded no matter what
- Parse and retrieve clinvar annotations from VEP-annotated (VEP 97+) CSQ VCF field
- Variant clinvar significance shown as `not provided` whenever is `Uncertain significance`
- Phenomizer query crashing when case has no HPO terms assigned
- Fixed a bug affecting `All SNVs and INDELs` page when variants don't have canonical transcript
- Add gene name or id in cancer variant view

### Changed
- Cancer Variant view changed "Variant:Transcript:Exon:HGVS" to "Gene:Transcript:Exon:HGVS"

## [4.13]

### Added
- ClinVar SNVs track in IGV
- Add SMA view with SMN Copy Number data
- Easier to assign OMIM diagnoses from case page
- OMIM terms and specific OMIM term page

### Fixed
- Bug when adding a new gene to a panel
- Restored missing recent delivery reports
- Fixed style and links to other reports in case side panel
- Deleting cases using display_name and institute not deleting its variants
- Fixed bug that caused coordinates filter to override other filters
- Fixed a problem with finding some INS in loqusdb
- Layout on SV page when local observations without cases are present
- Make scout compatible with the new HPO definition files from `http://compbio.charite.de/jenkins/`
- General report visualization error when SNVs display names are very long


### Changed


## [4.12.4]

### Fixed
- Layout on SV page when local observations without cases are present

## [4.12.3]

### Fixed
- Case report when causative or pinned SVs have non null allele frequencies

## [4.12.2]

### Fixed
- SV variant links now take you to the SV variant page again
- Cancer variant view has cleaner table data entries for "N/A" data
- Pinned variant case level display hotfix for cancer and str - more on this later
- Cancer variants show correct alt/ref reads mirroring alt frequency now
- Always load all clinical STR variants even if a region load is attempted - index may be missing
- Same case repetition in variant local observations

## [4.12.1]

### Fixed
- Bug in variant.gene when gene has no HGVS description


## [4.12]

### Added
- Accepts `alignment_path` in load config to pass bam/cram files
- Display all phenotypes on variant page
- Display hgvs coordinates on pinned and causatives
- Clear panel pending changes
- Adds option to setup the database with static files
- Adds cli command to download the resources from CLI that scout needs
- Adds test files for merged somatic SV and CNV; as well as merged SNV, and INDEL part of #1279
- Allows for upload of OMIM-AUTO gene panel from static files without api-key

### Fixed
- Cancer case HPO panel variants link
- Fix so that some drop downs have correct size
- First IGV button in str variants page
- Cancer case activates on SNV variants
- Cases activate when STR variants are viewed
- Always calculate code coverage
- Pinned/Classification/comments in all types of variants pages
- Null values for panel's custom_inheritance_models
- Discrepancy between the manual disease transcripts and those in database in gene-edit page
- ACMG classification not showing for some causatives
- Fix bug which caused IGV.js to use hg19 reference files for hg38 data
- Bug when multiple bam files sources with non-null values are available


### Changed
- Renamed `requests` file to `scout_requests`
- Cancer variant view shows two, instead of four, decimals for allele and normal


## [4.11.1]

### Fixed
- Institute settings page
- Link institute settings to sharing institutes choices

## [4.11.0]

### Added
- Display locus name on STR variant page
- Alternative key `GNOMADAF_popmax` for Gnomad popmax allele frequency
- Automatic suggestions on how to improve the code on Pull Requests
- Parse GERP, phastCons and phyloP annotations from vep annotated CSQ fields
- Avoid flickering comment popovers in variant list
- Parse REVEL score from vep annotated CSQ fields
- Allow users to modify general institute settings
- Optionally format code automatically on commit
- Adds command to backup vital parts `scout export database`
- Parsing and displaying cancer SV variants from Manta annotated VCF files
- Dismiss cancer snv variants with cancer-specific options
- Add IGV.js UPD, RHO and TIDDIT coverage wig tracks.


### Fixed
- Slightly darker page background
- Fixed an issued with parsed conservation values from CSQ
- Clinvar submissions accessible to all users of an institute
- Header toolbar when on Clinvar page now shows institute name correctly
- Case should not always inactivate upon update
- Show dismissed snv cancer variants as grey on the cancer variants page
- Improved style of mappability link and local observations on variant page
- Convert all the GET requests to the igv view to POST request
- Error when updating gene panels using a file containing BOM chars
- Add/replace gene radio button not working in gene panels


## [4.10.1]

### Fixed
- Fixed issue with opening research variants
- Problem with coveralls not called by Travis CI
- Handle Biomart service down in tests


## [4.10.0]

### Added
- Rank score model in causatives page
- Exportable HPO terms from phenotypes page
- AMP guideline tiers for cancer variants
- Adds scroll for the transcript tab
- Added CLI option to query cases on time since case event was added
- Shadow clinical assessments also on research variants display
- Support for CRAM alignment files
- Improved str variants view : sorting by locus, grouped by allele.
- Delivery report PDF export
- New mosaicism tag option
- Add or modify individuals' age or tissue type from case page
- Display GC and allele depth in causatives table.
- Included primary reference transcript in general report
- Included partial causative variants in general report
- Remove dependency of loqusdb by utilising the CLI

### Fixed
- Fixed update OMIM command bug due to change in the header of the genemap2 file
- Removed Mosaic Tag from Cancer variants
- Fixes issue with unaligned table headers that comes with hidden Datatables
- Layout in general report PDF export
- Fixed issue on the case statistics view. The validation bars didn't show up when all institutes were selected. Now they do.
- Fixed missing path import by importing pathlib.Path
- Handle index inconsistencies in the update index functions
- Fixed layout problems


## [4.9.0]

### Added
- Improved MatchMaker pages, including visible patient contacts email address
- New badges for the github repo
- Links to [GENEMANIA](genemania.org)
- Sort gene panel list on case view.
- More automatic tests
- Allow loading of custom annotations in VCF using the SCOUT_CUSTOM info tag.

### Fixed
- Fix error when a gene is added to an empty dynamic gene panel
- Fix crash when attempting to add genes on incorrect format to dynamic gene panel
- Manual rank variant tags could be saved in a "Select a tag"-state, a problem in the variants view.
- Same case evaluations are no longer shown as gray previous evaluations on the variants page
- Stay on research pages, even if reset, next first buttons are pressed..
- Overlapping variants will now be visible on variant page again
- Fix missing classification comments and links in evaluations page
- All prioritized cases are shown on cases page


## [4.8.3]

### Added

### Fixed
- Bug when ordering sanger
- Improved scrolling over long list of genes/transcripts


## [4.8.2]

### Added

### Fixed
- Avoid opening extra tab for coverage report
- Fixed a problem when rank model version was saved as floats and not strings
- Fixed a problem with displaying dismiss variant reasons on the general report
- Disable load and delete filter buttons if there are no saved filters
- Fix problem with missing verifications
- Remove duplicate users and merge their data and activity


## [4.8.1]

### Added

### Fixed
- Prevent login fail for users with id defined by ObjectId and not email
- Prevent the app from crashing with `AttributeError: 'NoneType' object has no attribute 'message'`


## [4.8.0]

### Added
- Updated Scout to use Bootstrap 4.3
- New looks for Scout
- Improved dashboard using Chart.js
- Ask before inactivating a case where last assigned user leaves it
- Genes can be manually added to the dynamic gene list directly on the case page
- Dynamic gene panels can optionally be used with clinical filter, instead of default gene panel
- Dynamic gene panels get link out to chanjo-report for coverage report
- Load all clinvar variants with clinvar Pathogenic, Likely Pathogenic and Conflicting pathogenic
- Show transcripts with exon numbers for structural variants
- Case sort order can now be toggled between ascending and descending.
- Variants can be marked as partial causative if phenotype is available for case.
- Show a frequency tooltip hover for SV-variants.
- Added support for LDAP login system
- Search snv and structural variants by chromosomal coordinates
- Structural variants can be marked as partial causative if phenotype is available for case.
- Show normal and pathologic limits for STRs in the STR variants view.
- Institute level persistent variant filter settings that can be retrieved and used.
- export causative variants to Excel
- Add support for ROH, WIG and chromosome PNGs in case-view

### Fixed
- Fixed missing import for variants with comments
- Instructions on how to build docs
- Keep sanger order + verification when updating/reloading variants
- Fixed and moved broken filter actions (HPO gene panel and reset filter)
- Fixed string conversion to number
- UCSC links for structural variants are now separated per breakpoint (and whole variant where applicable)
- Reintroduced missing coverage report
- Fixed a bug preventing loading samples using the command line
- Better inheritance models customization for genes in gene panels
- STR variant page back to list button now does its one job.
- Allows to setup scout without a omim api key
- Fixed error causing "favicon not found" flash messages
- Removed flask --version from base cli
- Request rerun no longer changes case status. Active or archived cases inactivate on upload.
- Fixed missing tooltip on the cancer variants page
- Fixed weird Rank cell in variants page
- Next and first buttons order swap
- Added pagination (and POST capability) to cancer variants.
- Improves loading speed for variant page
- Problem with updating variant rank when no variants
- Improved Clinvar submission form
- General report crashing when dismissed variant has no valid dismiss code
- Also show collaborative case variants on the All variants view.
- Improved phenotype search using dataTables.js on phenotypes page
- Search and delete users with `email` instead of `_id`
- Fixed css styles so that multiselect options will all fit one column


## [4.7.3]

### Added
- RankScore can be used with VCFs for vcf_cancer files

### Fixed
- Fix issue with STR view next page button not doing its one job.

### Deleted
- Removed pileup as a bam viewing option. This is replaced by IGV


## [4.7.2]

### Added
- Show earlier ACMG classification in the variant list

### Fixed
- Fixed igv search not working due to igv.js dist 2.2.17
- Fixed searches for cases with a gene with variants pinned or marked causative.
- Load variant pages faster after fixing other causatives query
- Fixed mitochondrial report bug for variants without genes

## [4.7.1]

### Added

### Fixed
- Fixed bug on genes page


## [4.7.0]

### Added
- Export genes and gene panels in build GRCh38
- Search for cases with variants pinned or marked causative in a given gene.
- Search for cases phenotypically similar to a case also from WUI.
- Case variant searches can be limited to similar cases, matching HPO-terms,
  phenogroups and cohorts.
- De-archive reruns and flag them as 'inactive' if archived
- Sort cases by analysis_date, track or status
- Display cases in the following order: prioritized, active, inactive, archived, solved
- Assign case to user when user activates it or asks for rerun
- Case becomes inactive when it has no assignees
- Fetch refseq version from entrez and use it in clinvar form
- Load and export of exons for all genes, independent on refseq
- Documentation for loading/updating exons
- Showing SV variant annotations: SV cgh frequencies, gnomad-SV, local SV frequencies
- Showing transcripts mapping score in segmental duplications
- Handle requests to Ensembl Rest API
- Handle requests to Ensembl Rest Biomart
- STR variants view now displays GT and IGV link.
- Description field for gene panels
- Export exons in build 37 and 38 using the command line

### Fixed
- Fixes of and induced by build tests
- Fixed bug affecting variant observations in other cases
- Fixed a bug that showed wrong gene coverage in general panel PDF export
- MT report only shows variants occurring in the specific individual of the excel sheet
- Disable SSL certifcate verification in requests to chanjo
- Updates how intervaltree and pymongo is used to void deprecated functions
- Increased size of IGV sample tracks
- Optimized tests


## [4.6.1]

### Added

### Fixed
- Missing 'father' and 'mother' keys when parsing single individual cases


## [4.6.0]

### Added
- Description of Scout branching model in CONTRIBUTING doc
- Causatives in alphabetical order, display ACMG classification and filter by gene.
- Added 'external' to the list of analysis type options
- Adds functionality to display "Tissue type". Passed via load config.
- Update to IGV 2.

### Fixed
- Fixed alignment visualization and vcf2cytosure availability for demo case samples
- Fixed 3 bugs affecting SV pages visualization
- Reintroduced the --version cli option
- Fixed variants query by panel (hpo panel + gene panel).
- Downloaded MT report contains excel files with individuals' display name
- Refactored code in parsing of config files.


## [4.5.1]

### Added

### Fixed
- update requirement to use PyYaml version >= 5.1
- Safer code when loading config params in cli base


## [4.5.0]

### Added
- Search for similar cases from scout view CLI
- Scout cli is now invoked from the app object and works under the app context

### Fixed
- PyYaml dependency fixed to use version >= 5.1


## [4.4.1]

### Added
- Display SV rank model version when available

### Fixed
- Fixed upload of delivery report via API


## [4.4.0]

### Added
- Displaying more info on the Causatives page and hiding those not causative at the case level
- Add a comment text field to Sanger order request form, allowing a message to be included in the email
- MatchMaker Exchange integration
- List cases with empty synopsis, missing HPO terms and phenotype groups.
- Search for cases with open research list, or a given case status (active, inactive, archived)

### Fixed
- Variant query builder split into several functions
- Fixed delivery report load bug


## [4.3.3]

### Added
- Different individual table for cancer cases

### Fixed
- Dashboard collects validated variants from verification events instead of using 'sanger' field
- Cases shared with collaborators are visible again in cases page
- Force users to select a real institute to share cases with (actionbar select fix)


## [4.3.2]

### Added
- Dashboard data can be filtered using filters available in cases page
- Causatives for each institute are displayed on a dedicated page
- SNVs and and SVs are searchable across cases by gene and rank score
- A more complete report with validated variants is downloadable from dashboard

### Fixed
- Clinsig filter is fixed so clinsig numerical values are returned
- Split multi clinsig string values in different elements of clinsig array
- Regex to search in multi clinsig string values or multi revstat string values
- It works to upload vcf files with no variants now
- Combined Pileup and IGV alignments for SVs having variant start and stop on the same chromosome


## [4.3.1]

### Added
- Show calls from all callers even if call is not available
- Instructions to install cairo and pango libs from WeasyPrint page
- Display cases with number of variants from CLI
- Only display cases with number of variants above certain treshold. (Also CLI)
- Export of verified variants by CLI or from the dashboard
- Extend case level queries with default panels, cohorts and phenotype groups.
- Slice dashboard statistics display using case level queries
- Add a view where all variants for an institute can be searched across cases, filtering on gene and rank score. Allows searching research variants for cases that have research open.

### Fixed
- Fixed code to extract variant conservation (gerp, phyloP, phastCons)
- Visualization of PDF-exported gene panels
- Reintroduced the exon/intron number in variant verification email
- Sex and affected status is correctly displayed on general report
- Force number validation in SV filter by size
- Display ensembl transcripts when no refseq exists


## [4.3.0]

### Added
- Mosaicism tag on variants
- Show and filter on SweGen frequency for SVs
- Show annotations for STR variants
- Show all transcripts in verification email
- Added mitochondrial export
- Adds alternative to search for SVs shorter that the given length
- Look for 'bcftools' in the `set` field of VCFs
- Display digenic inheritance from OMIM
- Displays what refseq transcript that is primary in hgnc

### Fixed

- Archived panels displays the correct date (not retroactive change)
- Fixed problem with waiting times in gene panel exports
- Clinvar fiter not working with human readable clinsig values

## [4.2.2]

### Fixed
- Fixed gene panel create/modify from CSV file utf-8 decoding error
- Updating genes in gene panels now supports edit comments and entry version
- Gene panel export timeout error

## [4.2.1]

### Fixed
- Re-introduced gene name(s) in verification email subject
- Better PDF rendering for excluded variants in report
- Problem to access old case when `is_default` did not exist on a panel


## [4.2.0]

### Added
- New index on variant_id for events
- Display overlapping compounds on variants view

### Fixed
- Fixed broken clinical filter


## [4.1.4]

### Added
- Download of filtered SVs

### Fixed
- Fixed broken download of filtered variants
- Fixed visualization issue in gene panel PDF export
- Fixed bug when updating gene names in variant controller


## [4.1.3]

### Fixed
- Displays all primary transcripts


## [4.1.2]

### Added
- Option add/replace when updating a panel via CSV file
- More flexible versioning of the gene panels
- Printing coverage report on the bottom of the pdf case report
- Variant verification option for SVs
- Logs uri without pwd when connecting
- Disease-causing transcripts in case report
- Thicker lines in case report
- Supports HPO search for cases, both terms or if described in synopsis
- Adds sanger information to dashboard

### Fixed
- Use db name instead of **auth** as default for authentication
- Fixes so that reports can be generated even with many variants
- Fixed sanger validation popup to show individual variants queried by user and institute.
- Fixed problem with setting up scout
- Fixes problem when exac file is not available through broad ftp
- Fetch transcripts for correct build in `adapter.hgnc_gene`

## [4.1.1]
- Fix problem with institute authentication flash message in utils
- Fix problem with comments
- Fix problem with ensembl link


## [4.1.0]

### Added
- OMIM phenotypes to case report
- Command to download all panel app gene panels `scout load panel --panel-app`
- Links to genenames.org and omim on gene page
- Popup on gene at variants page with gene information
- reset sanger status to "Not validated" for pinned variants
- highlight cases with variants to be evaluated by Sanger on the cases page
- option to point to local reference files to the genome viewer pileup.js. Documented in `docs.admin-guide.server`
- option to export single variants in `scout export variants`
- option to load a multiqc report together with a case(add line in load config)
- added a view for searching HPO terms. It is accessed from the top left corner menu
- Updates the variants view for cancer variants. Adds a small cancer specific filter for known variants
- Adds hgvs information on cancer variants page
- Adds option to update phenotype groups from CLI

### Fixed
- Improved Clinvar to submit variants from different cases. Fixed HPO terms in casedata according to feedback
- Fixed broken link to case page from Sanger modal in cases view
- Now only cases with non empty lists of causative variants are returned in `adapter.case(has_causatives=True)`
- Can handle Tumor only samples
- Long lists of HGNC symbols are now possible. This was previously difficult with manual, uploaded or by HPO search when changing filter settings due to GET request limitations. Relevant pages now use POST requests. Adds the dynamic HPO panel as a selection on the gene panel dropdown.
- Variant filter defaults to default panels also on SV and Cancer variants pages.

## [4.0.0]

### WARNING ###

This is a major version update and will require that the backend of pre releases is updated.
Run commands:

```
$scout update genes
$scout update hpo
```

- Created a Clinvar submission tool, to speed up Clinvar submission of SNVs and SVs
- Added an analysis report page (html and PDF format) containing phenotype, gene panels and variants that are relevant to solve a case.

### Fixed
- Optimized evaluated variants to speed up creation of case report
- Moved igv and pileup viewer under a common folder
- Fixed MT alignment view pileup.js
- Fixed coordinates for SVs with start chromosome different from end chromosome
- Global comments shown across cases and institutes. Case-specific variant comments are shown only for that specific case.
- Links to clinvar submitted variants at the cases level
- Adapts clinvar parsing to new format
- Fixed problem in `scout update user` when the user object had no roles
- Makes pileup.js use online genome resources when viewing alignments. Now any instance of Scout can make use of this functionality.
- Fix ensembl link for structural variants
- Works even when cases does not have `'madeline_info'`
- Parses Polyphen in correct way again
- Fix problem with parsing gnomad from VEP

### Added
- Added a PDF export function for gene panels
- Added a "Filter and export" button to export custom-filtered SNVs to CSV file
- Dismiss SVs
- Added IGV alignments viewer
- Read delivery report path from case config or CLI command
- Filter for spidex scores
- All HPO terms are now added and fetched from the correct source (https://github.com/obophenotype/human-phenotype-ontology/blob/master/hp.obo)
- New command `scout update hpo`
- New command `scout update genes` will fetch all the latest information about genes and update them
- Load **all** variants found on chromosome **MT**
- Adds choice in cases overview do show as many cases as user like

### Removed
- pileup.min.js and pileup css are imported from a remote web location now
- All source files for HPO information, this is instead fetched directly from source
- All source files for gene information, this is instead fetched directly from source

## [3.0.0]
### Fixed
- hide pedigree panel unless it exists

## [1.5.1] - 2016-07-27
### Fixed
- look for both ".bam.bai" and ".bai" extensions

## [1.4.0] - 2016-03-22
### Added
- support for local frequency through loqusdb
- bunch of other stuff

## [1.3.0] - 2016-02-19
### Fixed
- Update query-phenomizer and add username/password

### Changed
- Update the way a case is checked for rerun-status

### Added
- Add new button to mark a case as "checked"
- Link to clinical variants _without_ 1000G annotation

## [1.2.2] - 2016-02-18
### Fixed
- avoid filtering out variants lacking ExAC and 1000G annotations

## [1.1.3] - 2015-10-01
### Fixed
- persist (clinical) filter when clicking load more
- fix #154 by robustly setting clinical filter func. terms

## [1.1.2] - 2015-09-07
### Fixed
- avoid replacing coverage report with none
- update SO terms, refactored

## [1.1.1] - 2015-08-20
### Fixed
- fetch case based on collaborator status (not owner)

## [1.1.0] - 2015-05-29
### Added
- link(s) to SNPedia based on RS-numbers
- new Jinja filter to "humanize" decimal numbers
- show gene panels in variant view
- new Jinja filter for decoding URL encoding
- add indicator to variants in list that have comments
- add variant number threshold and rank score threshold to load function
- add event methods to mongo adapter
- add tests for models
- show badge "old" if comment was written for a previous analysis

### Changed
- show cDNA change in transcript summary unless variant is exonic
- moved compounds table further up the page
- show dates for case uploads in ISO format
- moved variant comments higher up on page
- updated documentation for pages
- read in coverage report as blob in database and serve directly
- change ``OmimPhenotype`` to ``PhenotypeTerm``
- reorganize models sub-package
- move events (and comments) to separate collection
- only display prev/next links for the research list
- include variant type in breadcrumbs e.g. "Clinical variants"

### Removed
- drop dependency on moment.js

### Fixed
- show the same level of detail for all frequencies on all pages
- properly decode URL encoded symbols in amino acid/cDNA change strings
- fixed issue with wipe permissions in MongoDB
- include default gene lists in "variants" link in breadcrumbs

## [1.0.2] - 2015-05-20
### Changed
- update case fetching function

### Fixed
- handle multiple cases with same id

## [1.0.1] - 2015-04-28
### Fixed
- Fix building URL parameters in cases list Vue component

## [1.0.0] - 2015-04-12
Codename: Sara Lund

![Release 1.0](artwork/releases/release-1-0.jpg)

### Added
- Add email logging for unexpected errors
- New command line tool for deleting case

### Changed
- Much improved logging overall
- Updated documentation/usage guide
- Removed non-working IGV link

### Fixed
- Show sample display name in GT call
- Various small bug fixes
- Make it easier to hover over popups

## [0.0.2-rc1] - 2015-03-04
### Added
- add protein table for each variant
- add many more external links
- add coverage reports as PDFs

### Changed
- incorporate user feedback updates
- big refactor of load scripts

## [0.0.2-rc2] - 2015-03-04
### Changes
- add gene table with gene description
- reorganize inheritance models box

### Fixed
- avoid overwriting gene list on "research" load
- fix various bugs in external links

## [0.0.2-rc3] - 2015-03-05
### Added
- Activity log feed to variant view
- Adds protein change strings to ODM and Sanger email

### Changed
- Extract activity log component to macro

### Fixes
- Make Ensembl transcript links use archive website<|MERGE_RESOLUTION|>--- conflicted
+++ resolved
@@ -17,11 +17,8 @@
 - Filter `f` hotkey not working on cancer variantS pages (#5788)
 - IGV.js updated to v3.5.4 (#5790)
 - Broken ClinVar germline submission page when submission contains SVs (#5805)
-<<<<<<< HEAD
+- Missing size_selector in old filters containing a size criterion, causing the variantS page to crash (#5817)
 - MIM diseases can have multiple descriptions - merge them instead of using the first (#5814)
-=======
-- Missing size_selector in old filters containing a size criterion, causing the variantS page to crash (#5817)
->>>>>>> cc43a3df
 
 ## [4.105.2]
 ### Fixed
