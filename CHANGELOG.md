# Change Log
All notable changes to this project will be documented in this file.
This project adheres to [Semantic Versioning](http://semver.org/).

About changelog [here](https://keepachangelog.com/en/1.0.0/)

## [X.X.X]
### Added
- Load and show MITOMAP associated diseases from VCF (INFO field: MitomapAssociatedDiseases, via HmtNote)
- Show variant allele frequencies for mitochondrial variants
- Extend "public" json API with diseases (OMIM) and phenotypes (HPO)
- HPO gene list download now has option for clinical and non-clinical genes
- Display gene splice junctions data in sashimi plots
- Update case individuals with splice junctions tracks
- Simple Docker compose for development with local build
### Fixed
- Show other causative once, even if several events point to it
- Filtering variants by mitochondrial chromosome for cases with genome build=38
- HPO gene search button triggers any warnings for clinical / non-existing genes also on first search
- Fixed a bug in variants pages caused by MT variants without alt_frequency
- Tests for CADD score parsing function
### Changed
- Refactor according to CodeFactor - mostly reuse of duplicated code
<<<<<<< HEAD
- Open variants in a new window from variants list

=======
- Phenomodels language adjustment
>>>>>>> 0dd0b25a

## [4.31.1]
### Added
### Changed
- Remove mitochondrial and coverage report from cancer cases sidebar
### Fixed
- ClinVar page when dbSNP id is None

## [4.31]
### Added
- gnomAD annotation field in admin guide
- Export also dynamic panel genes not associated to an HPO term when downloading the HPO panel
- Primary HGNC transcript info in variant export files
- Show variant quality (QUAL field from vcf) in the variant summary
- Load/update PDF gene fusion reports (clinical and research) generated with Arriba
- Support new MANE annotations from VEP (both MANE Select and MANE Plus Clinical)
- Display on case activity the event of a user resetting all dismissed variants
- Support gnomAD population frequencies for mitochondrial variants
- Anchor links in Casedata ClinVar panels to redirect after renaming individuals
### Fixed
- Replace old docs link www.clinicalgenomics.se/scout with new https://clinical-genomics.github.io/scout
- Page formatting issues whenever case and variant comments contain extremely long strings with no spaces
- Chromograph images can be one column and have scrollbar. Removed legacy code.
- Column labels for ClinVar case submission
- Page crashing looking for LoqusDB observation when variant doesn't exist
- Missing inheritance models and custom inheritance models on newly created gene panels
- Accept only numbers in managed variants filter as position and end coordinates
- SNP id format and links in Variant page, ClinVar submission form and general report
- Case groups tooltip triggered only when mouse is on the panel header
### Changed
- A more compact case groups panel
- Added landscape orientation CSS style to cancer coverage and QC demo report
- Improve user documentation to create and save new gene panels
- Removed option to use space as separator when uploading gene panels
- Separating the columns of standard and custom inheritance models in gene panels
- Improved ClinVar instructions for users using non-English Excel

## [4.30.2]
### Added
### Fixed
- Use VEP RefSeq ID if RefSeq list is empty in RefSeq transcripts overview
- Bug creating variant links for variants with no end_chrom
### Changed

## [4.30.1]
### Added
### Fixed
- Cryptography dependency fixed to use version < 3.4
### Changed

## [4.30]
### Added
- Introduced a `reset dismiss variant` verb
- Button to reset all dismissed variants for a case
- Add black border to Chromograph ideograms
- Show ClinVar annotations on variantS page
- Added integration with GENS, copy number visualization tool
- Added a VUS label to the manual classification variant tags
- Add additional information to SNV verification emails
- Tooltips documenting manual annotations from default panels
- Case groups now show bam files from all cases on align view
### Fixed
- Center initial igv view on variant start with SNV/indels
- Don't set initial igv view to negative coordinates
- Display of GQ for SV and STR
- Parsing of AD and related info for STRs
- LoqusDB field in institute settings accepts only existing Loqus instances
- Fix DECIPHER link to work after DECIPHER migrated to GRCh38
- Removed visibility window param from igv.js genes track
- Updated HPO download URL
- Patch HPO download test correctly
- Reference size on STR hover not needed (also wrong)
- Introduced genome build check (allowed values: 37, 38, "37", "38") on case load
- Improve case searching by assignee full name
- Populating the LoqusDB select in institute settings
### Changed
- Cancer variants table header (pop freq etc)
- Only admin users can modify LoqusDB instance in Institute settings
- Style of case synopsis, variants and case comments
- Switched to igv.js 2.7.5
- Do not choke if case is missing research variants when research requested
- Improve create new gene panel form validation
- Make XM- transcripts less visible if they don't overlap with transcript refseq_id in variant page
- Color of gene panels and comments panels on cases and variant pages

## [4.29.1]
### Added
### Fixed
- Always load STR variants regardless of RankScore threshold (hotfix)
### Changed

## [4.29]
### Added
- Added a page about migrating potentially breaking changes to the documentation
- markdown_include in development requirements file
- STR variants filter
- Display source, Z-score, inheritance pattern for STR annotations from Stranger (>0.6.1) if available
- Coverage and quality report to cancer view
### Fixed
- ACMG classification page crashing when trying to visualize a classification that was removed
- Pretty print HGVS on gene variants (URL-decode VEP)
- Broken or missing link in the documentation
- Multiple gene names in ClinVar submission form
- Inheritance model select field in ClinVar submission
- IGV.js >2.7.0 has an issue with the gene track zoom levels - temp freeze at 2.7.0
- Revert CORS-anywhere and introduce a local http proxy for cloud tracks
### Changed

## [4.28]
### Added
- Chromograph integration for displaying PNGs in case-page
- Add VAF to cancer case general report, and remove some of its unused fields
- Variants filter compatible with genome browser location strings
- Support for custom public igv tracks stored on the cloud
- Add tests to increase testing coverage
- Update case variants count after deleting variants
- Update IGV.js to latest (v2.7.4)
- Bypass igv.js CORS check using `https://github.com/Rob--W/cors-anywhere`
- Documentation on default and custom IGV.js tracks (admin docs)
- Lock phenomodels so they're editable by admins only
- Small case group assessment sharing
- Tutorial and files for deploying app on containers (Kubernetes pods)
- Canonical transcript and protein change of canonical transcript in exported variants excel sheet
- Support for Font Awesome version 6
- Submit to Beacon from case page sidebar
- Hide dismissed variants in variants pages and variants export function
- Systemd service files and instruction to deploy Scout using podman
### Fixed
- Bugfix: unused `chromgraph_prefix |tojson` removed
- Freeze coloredlogs temporarily
- Marrvel link
- Don't show TP53 link for silent or synonymous changes
- OMIM gene field accepts any custom number as OMIM gene
- Fix Pytest single quote vs double quote string
- Bug in gene variants search by similar cases and no similar case is found
- Delete unused file `userpanel.py`
- Primary transcripts in variant overview and general report
- Google OAuth2 login setup in README file
- Redirect to 'missing file'-icon if configured Chromograph file is missing
- Javascript error in case page
- Fix compound matching during variant loading for hg38
- Cancer variants view containing variants dismissed with cancer-specific reasons
- Zoom to SV variant length was missing IGV contig select
- Tooltips on case page when case has no default gene panels
### Changed
- Save case variants count in case document and not in sessions
- Style of gene panels multiselect on case page
- Collapse/expand main HPO checkboxes in phenomodel preview
- Replaced GQ (Genotype quality) with VAF (Variant allele frequency) in cancer variants GT table
- Allow loading of cancer cases with no tumor_purity field
- Truncate cDNA and protein changes in case report if longer than 20 characters


## [4.27]
### Added
- Exclude one or more variant categories when running variants delete command
### Fixed
### Changed

## [4.26.1]
### Added
### Fixed
- Links with 1-letter aa codes crash on frameshift etc
### Changed

## [4.26]
### Added
- Extend the delete variants command to print analysis date, track, institute, status and research status
- Delete variants by type of analysis (wgs|wes|panel)
- Links to cBioPortal, MutanTP53, IARC TP53, OncoKB, MyCancerGenome, CIViC
### Fixed
- Deleted variants count
### Changed
- Print output of variants delete command as a tab separated table

## [4.25]
### Added
- Command line function to remove variants from one or all cases
### Fixed
- Parse SMN None calls to None rather than False

## [4.24.1]
### Fixed
- Install requirements.txt via setup file

## [4.24]
### Added
- Institute-level phenotype models with sub-panels containing HPO and OMIM terms
- Runnable Docker demo
- Docker image build and push github action
- Makefile with shortcuts to docker commands
- Parse and save synopsis, phenotype and cohort terms from config files upon case upload
### Fixed
- Update dismissed variant status when variant dismissed key is missing
- Breakpoint two IGV button now shows correct chromosome when different from bp1
- Missing font lib in Docker image causing the PDF report download page to crash
- Sentieon Manta calls lack Somaticscore - load anyway
- ClinVar submissions crashing due to pinned variants that are not loaded
- Point ExAC pLI score to new gnomad server address
- Bug uploading cases missing phenotype terms in config file
- STRs loaded but not shown on browser page
- Bug when using adapter.variant.get_causatives with case_id without causatives
- Problem with fetching "solved" from scout export cases cli
- Better serialising of datetime and bson.ObjectId
- Added `volumes` folder to .gitignore
### Changed
- Make matching causative and managed variants foldable on case page
- Remove calls to PyMongo functions marked as deprecated in backend and frontend(as of version 3.7).
- Improved `scout update individual` command
- Export dynamic phenotypes with ordered gene lists as PDF


## [4.23]
### Added
- Save custom IGV track settings
- Show a flash message with clear info about non-valid genes when gene panel creation fails
- CNV report link in cancer case side navigation
- Return to comment section after editing, deleting or submitting a comment
- Managed variants
- MT vs 14 chromosome mean coverage stats if Scout is connected to Chanjo
### Fixed
- missing `vcf_cancer_sv` and `vcf_cancer_sv_research` to manual.
- Split ClinVar multiple clnsig values (slash-separated) and strip them of underscore for annotations without accession number
- Timeout of `All SNVs and INDELs` page when no valid gene is provided in the search
- Round CADD (MIPv9)
- Missing default panel value
- Invisible other causatives lines when other causatives lack gene symbols
### Changed
- Do not freeze mkdocs-material to version 4.6.1
- Remove pre-commit dependency

## [4.22]
### Added
- Editable cases comments
- Editable variants comments
### Fixed
- Empty variant activity panel
- STRs variants popover
- Split new ClinVar multiple significance terms for a variant
- Edit the selected comment, not the latest
### Changed
- Updated RELEASE docs.
- Pinned variants card style on the case page
- Merged `scout export exons` and `scout view exons` commands


## [4.21.2]
### Added
### Fixed
- Do not pre-filter research variants by (case-default) gene panels
- Show OMIM disease tooltip reliably
### Changed

## [4.21.1]
### Added
### Fixed
- Small change to Pop Freq column in variants ang gene panels to avoid strange text shrinking on small screens
- Direct use of HPO list for Clinical HPO SNV (and cancer SNV) filtering
- PDF coverage report redirecting to login page
### Changed
- Remove the option to dismiss single variants from all variants pages
- Bulk dismiss SNVs, SVs and cancer SNVs from variants pages

## [4.21]
### Added
- Support to configure LoqusDB per institute
- Highlight causative variants in the variants list
- Add tests. Mostly regarding building internal datatypes.
- Remove leading and trailing whitespaces from panel_name and display_name when panel is created
- Mark MANE transcript in list of transcripts in "Transcript overview" on variant page
- Show default panel name in case sidebar
- Previous buttons for variants pagination
- Adds a gh action that checks that the changelog is updated
- Adds a gh action that deploys new releases automatically to pypi
- Warn users if case default panels are outdated
- Define institute-specific gene panels for filtering in institute settings
- Use institute-specific gene panels in variants filtering
- Show somatic VAF for pinned and causative variants on case page

### Fixed
- Report pages redirect to login instead of crashing when session expires
- Variants filter loading in cancer variants page
- User, Causative and Cases tables not scaling to full page
- Improved docs for an initial production setup
- Compatibility with latest version of Black
- Fixed tests for Click>7
- Clinical filter required an extra click to Filter to return variants
- Restore pagination and shrink badges in the variants page tables
- Removing a user from the command line now inactivates the case only if user is last assignee and case is active
- Bugfix, LoqusDB per institute feature crashed when institute id was empty string
- Bugfix, LoqusDB calls where missing case count
- filter removal and upload for filters deleted from another page/other user
- Visualize outdated gene panels info in a popover instead of a tooltip in case page side panel

### Changed
- Highlight color on normal STRs in the variants table from green to blue
- Display breakpoints coordinates in verification emails only for structural variants


## [4.20]
### Added
- Display number of filtered variants vs number of total variants in variants page
- Search case by HPO terms
- Dismiss variant column in the variants tables
- Black and pre-commit packages to dev requirements

### Fixed
- Bug occurring when rerun is requested twice
- Peddy info fields in the demo config file
- Added load config safety check for multiple alignment files for one individual
- Formatting of cancer variants table
- Missing Score in SV variants table

### Changed
- Updated the documentation on how to create a new software release
- Genome build-aware cytobands coordinates
- Styling update of the Matchmaker card
- Select search type in case search form


## [4.19]

### Added
- Show internal ID for case
- Add internal ID for downloaded CGH files
- Export dynamic HPO gene list from case page
- Remove users as case assignees when their account is deleted
- Keep variants filters panel expanded when filters have been used

### Fixed
- Handle the ProxyFix ModuleNotFoundError when Werkzeug installed version is >1.0
- General report formatting issues whenever case and variant comments contain extremely long strings with no spaces

### Changed
- Created an institute wrapper page that contains list of cases, causatives, SNVs & Indels, user list, shared data and institute settings
- Display case name instead of case ID on clinVar submissions
- Changed icon of sample update in clinVar submissions


## [4.18]

### Added
- Filter cancer variants on cytoband coordinates
- Show dismiss reasons in a badge with hover for clinical variants
- Show an ellipsis if 10 cases or more to display with loqusdb matches
- A new blog post for version 4.17
- Tooltip to better describe Tumor and Normal columns in cancer variants
- Filter cancer SNVs and SVs by chromosome coordinates
- Default export of `Assertion method citation` to clinVar variants submission file
- Button to export up to 500 cancer variants, filtered or not
- Rename samples of a clinVar submission file

### Fixed
- Apply default gene panel on return to cancer variantS from variant view
- Revert to certificate checking when asking for Chanjo reports
- `scout download everything` command failing while downloading HPO terms

### Changed
- Turn tumor and normal allelic fraction to decimal numbers in tumor variants page
- Moved clinVar submissions code to the institutes blueprints
- Changed name of clinVar export files to FILENAME.Variant.csv and FILENAME.CaseData.csv
- Switched Google login libraries from Flask-OAuthlib to Authlib


## [4.17.1]

### Fixed
- Load cytobands for cases with chromosome build not "37" or "38"


## [4.17]

### Added
- COSMIC badge shown in cancer variants
- Default gene-panel in non-cancer structural view in url
- Filter SNVs and SVs by cytoband coordinates
- Filter cancer SNV variants by alt allele frequency in tumor
- Correct genome build in UCSC link from structural variant page



### Fixed
- Bug in clinVar form when variant has no gene
- Bug when sharing cases with the same institute twice
- Page crashing when removing causative variant tag
- Do not default to GATK caller when no caller info is provided for cancer SNVs


## [4.16.1]

### Fixed
- Fix the fix for handling of delivery reports for rerun cases

## [4.16]

### Added
- Adds possibility to add "lims_id" to cases. Currently only stored in database, not shown anywhere
- Adds verification comment box to SVs (previously only available for small variants)
- Scrollable pedigree panel

### Fixed
- Error caused by changes in WTForm (new release 2.3.x)
- Bug in OMIM case page form, causing the page to crash when a string was provided instead of a numerical OMIM id
- Fix Alamut link to work properly on hg38
- Better handling of delivery reports for rerun cases
- Small CodeFactor style issues: matchmaker results counting, a couple of incomplete tests and safer external xml
- Fix an issue with Phenomizer introduced by CodeFactor style changes

### Changed
- Updated the version of igv.js to 2.5.4

## [4.15.1]

### Added
- Display gene names in ClinVar submissions page
- Links to Varsome in variant transcripts table

### Fixed
- Small fixes to ClinVar submission form
- Gene panel page crash when old panel has no maintainers

## [4.15]

### Added
- Clinvar CNVs IGV track
- Gene panels can have maintainers
- Keep variant actions (dismissed, manual rank, mosaic, acmg, comments) upon variant re-upload
- Keep variant actions also on full case re-upload

### Fixed
- Fix the link to Ensembl for SV variants when genome build 38.
- Arrange information in columns on variant page
- Fix so that new cosmic identifier (COSV) is also acceptable #1304
- Fixed COSMIC tag in INFO (outside of CSQ) to be parses as well with `&` splitter.
- COSMIC stub URL changed to https://cancer.sanger.ac.uk/cosmic/search?q= instead.
- Updated to a version of IGV where bigBed tracks are visualized correctly
- Clinvar submission files are named according to the content (variant_data and case_data)
- Always show causatives from other cases in case overview
- Correct disease associations for gene symbol aliases that exist as separate genes
- Re-add "custom annotations" for SV variants
- The override ClinVar P/LP add-in in the Clinical Filter failed for new CSQ strings

### Changed
- Runs all CI checks in github actions

## [4.14.1]

### Fixed
- Error when variant found in loqusdb is not loaded for other case

## [4.14]

### Added
- Use github actions to run tests
- Adds CLI command to update individual alignments path
- Update HPO terms using downloaded definitions files
- Option to use alternative flask config when running `scout serve`
- Requirement to use loqusdb >= 2.5 if integrated

### Fixed
- Do not display Pedigree panel in cancer view
- Do not rely on internet connection and services available when running CI tests
- Variant loading assumes GATK if no caller set given and GATK filter status is seen in FILTER
- Pass genome build param all the way in order to get the right gene mappings for cases with build 38
- Parse correctly variants with zero frequency values
- Continue even if there are problems to create a region vcf
- STR and cancer variant navigation back to variants pages could fail

### Changed
- Improved code that sends requests to the external APIs
- Updates ranges for user ranks to fit todays usage
- Run coveralls on github actions instead of travis
- Run pip checks on github actions instead of coveralls
- For hg38 cases, change gnomAD link to point to version 3.0 (which is hg38 based)
- Show pinned or causative STR variants a bit more human readable

## [4.13.1]

### Added
### Fixed
- Typo that caused not all clinvar conflicting interpretations to be loaded no matter what
- Parse and retrieve clinvar annotations from VEP-annotated (VEP 97+) CSQ VCF field
- Variant clinvar significance shown as `not provided` whenever is `Uncertain significance`
- Phenomizer query crashing when case has no HPO terms assigned
- Fixed a bug affecting `All SNVs and INDELs` page when variants don't have canonical transcript
- Add gene name or id in cancer variant view

### Changed
- Cancer Variant view changed "Variant:Transcript:Exon:HGVS" to "Gene:Transcript:Exon:HGVS"

## [4.13]

### Added
- ClinVar SNVs track in IGV
- Add SMA view with SMN Copy Number data
- Easier to assign OMIM diagnoses from case page
- OMIM terms and specific OMIM term page

### Fixed
- Bug when adding a new gene to a panel
- Restored missing recent delivery reports
- Fixed style and links to other reports in case side panel
- Deleting cases using display_name and institute not deleting its variants
- Fixed bug that caused coordinates filter to override other filters
- Fixed a problem with finding some INS in loqusdb
- Layout on SV page when local observations without cases are present
- Make scout compatible with the new HPO definition files from `http://compbio.charite.de/jenkins/`
- General report visualization error when SNVs display names are very long


### Changed


## [4.12.4]

### Fixed
- Layout on SV page when local observations without cases are present

## [4.12.3]

### Fixed
- Case report when causative or pinned SVs have non null allele frequencies

## [4.12.2]

### Fixed
- SV variant links now take you to the SV variant page again
- Cancer variant view has cleaner table data entries for "N/A" data
- Pinned variant case level display hotfix for cancer and str - more on this later
- Cancer variants show correct alt/ref reads mirroring alt frequency now
- Always load all clinical STR variants even if a region load is attempted - index may be missing
- Same case repetition in variant local observations

## [4.12.1]

### Fixed
- Bug in variant.gene when gene has no HGVS description


## [4.12]

### Added
- Accepts `alignment_path` in load config to pass bam/cram files
- Display all phenotypes on variant page
- Display hgvs coordinates on pinned and causatives
- Clear panel pending changes
- Adds option to setup the database with static files
- Adds cli command to download the resources from CLI that scout needs
- Adds dummy files for merged somatic SV and CNV; as well as merged SNV, and INDEL part of #1279
- Allows for upload of OMIM-AUTO gene panel from static files without api-key

### Fixed
- Cancer case HPO panel variants link
- Fix so that some drop downs have correct size
- First IGV button in str variants page
- Cancer case activates on SNV variants
- Cases activate when STR variants are viewed
- Always calculate code coverage
- Pinned/Classification/comments in all types of variants pages
- Null values for panel's custom_inheritance_models
- Discrepancy between the manual disease transcripts and those in database in gene-edit page
- ACMG classification not showing for some causatives
- Fix bug which caused IGV.js to use hg19 reference files for hg38 data
- Bug when multiple bam files sources with non-null values are available


### Changed
- Renamed `requests` file to `scout_requests`
- Cancer variant view shows two, instead of four, decimals for allele and normal


## [4.11.1]

### Fixed
- Institute settings page
- Link institute settings to sharing institutes choices

## [4.11.0]

### Added
- Display locus name on STR variant page
- Alternative key `GNOMADAF_popmax` for Gnomad popmax allele frequency
- Automatic suggestions on how to improve the code on Pull Requests
- Parse GERP, phastCons and phyloP annotations from vep annotated CSQ fields
- Avoid flickering comment popovers in variant list
- Parse REVEL score from vep annotated CSQ fields
- Allow users to modify general institute settings
- Optionally format code automatically on commit
- Adds command to backup vital parts `scout export database`
- Parsing and displaying cancer SV variants from Manta annotated VCF files
- Dismiss cancer snv variants with cancer-specific options
- Add IGV.js UPD, RHO and TIDDIT coverage wig tracks.


### Fixed
- Slightly darker page background
- Fixed an issued with parsed conservation values from CSQ
- Clinvar submissions accessible to all users of an institute
- Header toolbar when on Clinvar page now shows institute name correctly
- Case should not always inactivate upon update
- Show dismissed snv cancer variants as grey on the cancer variants page
- Improved style of mappability link and local observations on variant page
- Convert all the GET requests to the igv view to POST request
- Error when updating gene panels using a file containing BOM chars
- Add/replace gene radio button not working in gene panels


## [4.10.1]

### Fixed
- Fixed issue with opening research variants
- Problem with coveralls not called by Travis CI
- Handle Biomart service down in tests


## [4.10.0]

### Added
- Rank score model in causatives page
- Exportable HPO terms from phenotypes page
- AMP guideline tiers for cancer variants
- Adds scroll for the transcript tab
- Added CLI option to query cases on time since case event was added
- Shadow clinical assessments also on research variants display
- Support for CRAM alignment files
- Improved str variants view : sorting by locus, grouped by allele.
- Delivery report PDF export
- New mosaicism tag option
- Add or modify individuals' age or tissue type from case page
- Display GC and allele depth in causatives table.
- Included primary reference transcript in general report
- Included partial causative variants in general report
- Remove dependency of loqusdb by utilising the CLI

### Fixed
- Fixed update OMIM command bug due to change in the header of the genemap2 file
- Removed Mosaic Tag from Cancer variants
- Fixes issue with unaligned table headers that comes with hidden Datatables
- Layout in general report PDF export
- Fixed issue on the case statistics view. The validation bars didn't show up when all institutes were selected. Now they do.
- Fixed missing path import by importing pathlib.Path
- Handle index inconsistencies in the update index functions
- Fixed layout problems


## [4.9.0]

### Added
- Improved MatchMaker pages, including visible patient contacts email address
- New badges for the github repo
- Links to [GENEMANIA](genemania.org)
- Sort gene panel list on case view.
- More automatic tests
- Allow loading of custom annotations in VCF using the SCOUT_CUSTOM info tag.

### Fixed
- Fix error when a gene is added to an empty dynamic gene panel
- Fix crash when attempting to add genes on incorrect format to dynamic gene panel
- Manual rank variant tags could be saved in a "Select a tag"-state, a problem in the variants view.
- Same case evaluations are no longer shown as gray previous evaluations on the variants page
- Stay on research pages, even if reset, next first buttons are pressed..
- Overlapping variants will now be visible on variant page again
- Fix missing classification comments and links in evaluations page
- All prioritized cases are shown on cases page


## [4.8.3]

### Added

### Fixed
- Bug when ordering sanger
- Improved scrolling over long list of genes/transcripts


## [4.8.2]

### Added

### Fixed
- Avoid opening extra tab for coverage report
- Fixed a problem when rank model version was saved as floats and not strings
- Fixed a problem with displaying dismiss variant reasons on the general report
- Disable load and delete filter buttons if there are no saved filters
- Fix problem with missing verifications
- Remove duplicate users and merge their data and activity


## [4.8.1]

### Added

### Fixed
- Prevent login fail for users with id defined by ObjectId and not email
- Prevent the app from crashing with `AttributeError: 'NoneType' object has no attribute 'message'`


## [4.8.0]

### Added
- Updated Scout to use Bootstrap 4.3
- New looks for Scout
- Improved dashboard using Chart.js
- Ask before inactivating a case where last assigned user leaves it
- Genes can be manually added to the dynamic gene list directly on the case page
- Dynamic gene panels can optionally be used with clinical filter, instead of default gene panel
- Dynamic gene panels get link out to chanjo-report for coverage report
- Load all clinvar variants with clinvar Pathogenic, Likely Pathogenic and Conflicting pathogenic
- Show transcripts with exon numbers for structural variants
- Case sort order can now be toggled between ascending and descending.
- Variants can be marked as partial causative if phenotype is available for case.
- Show a frequency tooltip hover for SV-variants.
- Added support for LDAP login system
- Search snv and structural variants by chromosomal coordinates
- Structural variants can be marked as partial causative if phenotype is available for case.
- Show normal and pathologic limits for STRs in the STR variants view.
- Institute level persistent variant filter settings that can be retrieved and used.
- export causative variants to Excel
- Add support for ROH, WIG and chromosome PNGs in case-view

### Fixed
- Fixed missing import for variants with comments
- Instructions on how to build docs
- Keep sanger order + verification when updating/reloading variants
- Fixed and moved broken filter actions (HPO gene panel and reset filter)
- Fixed string conversion to number
- UCSC links for structural variants are now separated per breakpoint (and whole variant where applicable)
- Reintroduced missing coverage report
- Fixed a bug preventing loading samples using the command line
- Better inheritance models customization for genes in gene panels
- STR variant page back to list button now does its one job.
- Allows to setup scout without a omim api key
- Fixed error causing "favicon not found" flash messages
- Removed flask --version from base cli
- Request rerun no longer changes case status. Active or archived cases inactivate on upload.
- Fixed missing tooltip on the cancer variants page
- Fixed weird Rank cell in variants page
- Next and first buttons order swap
- Added pagination (and POST capability) to cancer variants.
- Improves loading speed for variant page
- Problem with updating variant rank when no variants
- Improved Clinvar submission form
- General report crashing when dismissed variant has no valid dismiss code
- Also show collaborative case variants on the All variants view.
- Improved phenotype search using dataTables.js on phenotypes page
- Search and delete users with `email` instead of `_id`
- Fixed css styles so that multiselect options will all fit one column


## [4.7.3]

### Added
- RankScore can be used with VCFs for vcf_cancer files

### Fixed
- Fix issue with STR view next page button not doing its one job.

### Deleted
- Removed pileup as a bam viewing option. This is replaced by IGV


## [4.7.2]

### Added
- Show earlier ACMG classification in the variant list

### Fixed
- Fixed igv search not working due to igv.js dist 2.2.17
- Fixed searches for cases with a gene with variants pinned or marked causative.
- Load variant pages faster after fixing other causatives query
- Fixed mitochondrial report bug for variants without genes

## [4.7.1]

### Added

### Fixed
- Fixed bug on genes page


## [4.7.0]

### Added
- Export genes and gene panels in build GRCh38
- Search for cases with variants pinned or marked causative in a given gene.
- Search for cases phenotypically similar to a case also from WUI.
- Case variant searches can be limited to similar cases, matching HPO-terms,
  phenogroups and cohorts.
- De-archive reruns and flag them as 'inactive' if archived
- Sort cases by analysis_date, track or status
- Display cases in the following order: prioritized, active, inactive, archived, solved
- Assign case to user when user activates it or asks for rerun
- Case becomes inactive when it has no assignees
- Fetch refseq version from entrez and use it in clinvar form
- Load and export of exons for all genes, independent on refseq
- Documentation for loading/updating exons
- Showing SV variant annotations: SV cgh frequencies, gnomad-SV, local SV frequencies
- Showing transcripts mapping score in segmental duplications
- Handle requests to Ensembl Rest API
- Handle requests to Ensembl Rest Biomart
- STR variants view now displays GT and IGV link.
- Description field for gene panels
- Export exons in build 37 and 38 using the command line

### Fixed
- Fixes of and induced by build tests
- Fixed bug affecting variant observations in other cases
- Fixed a bug that showed wrong gene coverage in general panel PDF export
- MT report only shows variants occurring in the specific individual of the excel sheet
- Disable SSL certifcate verification in requests to chanjo
- Updates how intervaltree and pymongo is used to void deprecated functions
- Increased size of IGV sample tracks
- Optimized tests


## [4.6.1]

### Added

### Fixed
- Missing 'father' and 'mother' keys when parsing single individual cases


## [4.6.0]

### Added
- Description of Scout branching model in CONTRIBUTING doc
- Causatives in alphabetical order, display ACMG classification and filter by gene.
- Added 'external' to the list of analysis type options
- Adds functionality to display "Tissue type". Passed via load config.
- Update to IGV 2.

### Fixed
- Fixed alignment visualization and vcf2cytosure availability for demo case samples
- Fixed 3 bugs affecting SV pages visualization
- Reintroduced the --version cli option
- Fixed variants query by panel (hpo panel + gene panel).
- Downloaded MT report contains excel files with individuals' display name
- Refactored code in parsing of config files.


## [4.5.1]

### Added

### Fixed
- update requirement to use PyYaml version >= 5.1
- Safer code when loading config params in cli base


## [4.5.0]

### Added
- Search for similar cases from scout view CLI
- Scout cli is now invoked from the app object and works under the app context

### Fixed
- PyYaml dependency fixed to use version >= 5.1


## [4.4.1]

### Added
- Display SV rank model version when available

### Fixed
- Fixed upload of delivery report via API


## [4.4.0]

### Added
- Displaying more info on the Causatives page and hiding those not causative at the case level
- Add a comment text field to Sanger order request form, allowing a message to be included in the email
- MatchMaker Exchange integration
- List cases with empty synopsis, missing HPO terms and phenotype groups.
- Search for cases with open research list, or a given case status (active, inactive, archived)

### Fixed
- Variant query builder split into several functions
- Fixed delivery report load bug


## [4.3.3]

### Added
- Different individual table for cancer cases

### Fixed
- Dashboard collects validated variants from verification events instead of using 'sanger' field
- Cases shared with collaborators are visible again in cases page
- Force users to select a real institute to share cases with (actionbar select fix)


## [4.3.2]

### Added
- Dashboard data can be filtered using filters available in cases page
- Causatives for each institute are displayed on a dedicated page
- SNVs and and SVs are searchable across cases by gene and rank score
- A more complete report with validated variants is downloadable from dashboard

### Fixed
- Clinsig filter is fixed so clinsig numerical values are returned
- Split multi clinsig string values in different elements of clinsig array
- Regex to search in multi clinsig string values or multi revstat string values
- It works to upload vcf files with no variants now
- Combined Pileup and IGV alignments for SVs having variant start and stop on the same chromosome


## [4.3.1]

### Added
- Show calls from all callers even if call is not available
- Instructions to install cairo and pango libs from WeasyPrint page
- Display cases with number of variants from CLI
- Only display cases with number of variants above certain treshold. (Also CLI)
- Export of verified variants by CLI or from the dashboard
- Extend case level queries with default panels, cohorts and phenotype groups.
- Slice dashboard statistics display using case level queries
- Add a view where all variants for an institute can be searched across cases, filtering on gene and rank score. Allows searching research variants for cases that have research open.

### Fixed
- Fixed code to extract variant conservation (gerp, phyloP, phastCons)
- Visualization of PDF-exported gene panels
- Reintroduced the exon/intron number in variant verification email
- Sex and affected status is correctly displayed on general report
- Force number validation in SV filter by size
- Display ensembl transcripts when no refseq exists


## [4.3.0]

### Added
- Mosaicism tag on variants
- Show and filter on SweGen frequency for SVs
- Show annotations for STR variants
- Show all transcripts in verification email
- Added mitochondrial export
- Adds alternative to search for SVs shorter that the given length
- Look for 'bcftools' in the `set` field of VCFs
- Display digenic inheritance from OMIM
- Displays what refseq transcript that is primary in hgnc

### Fixed

- Archived panels displays the correct date (not retroactive change)
- Fixed problem with waiting times in gene panel exports
- Clinvar fiter not working with human readable clinsig values

## [4.2.2]

### Fixed
- Fixed gene panel create/modify from CSV file utf-8 decoding error
- Updating genes in gene panels now supports edit comments and entry version
- Gene panel export timeout error

## [4.2.1]

### Fixed
- Re-introduced gene name(s) in verification email subject
- Better PDF rendering for excluded variants in report
- Problem to access old case when `is_default` did not exist on a panel


## [4.2.0]

### Added
- New index on variant_id for events
- Display overlapping compounds on variants view

### Fixed
- Fixed broken clinical filter


## [4.1.4]

### Added
- Download of filtered SVs

### Fixed
- Fixed broken download of filtered variants
- Fixed visualization issue in gene panel PDF export
- Fixed bug when updating gene names in variant controller


## [4.1.3]

### Fixed
- Displays all primary transcripts


## [4.1.2]

### Added
- Option add/replace when updating a panel via CSV file
- More flexible versioning of the gene panels
- Printing coverage report on the bottom of the pdf case report
- Variant verification option for SVs
- Logs uri without pwd when connecting
- Disease-causing transcripts in case report
- Thicker lines in case report
- Supports HPO search for cases, both terms or if described in synopsis
- Adds sanger information to dashboard

### Fixed
- Use db name instead of **auth** as default for authentication
- Fixes so that reports can be generated even with many variants
- Fixed sanger validation popup to show individual variants queried by user and institute.
- Fixed problem with setting up scout
- Fixes problem when exac file is not available through broad ftp
- Fetch transcripts for correct build in `adapter.hgnc_gene`

## [4.1.1]
- Fix problem with institute authentication flash message in utils
- Fix problem with comments
- Fix problem with ensembl link


## [4.1.0]

### Added
- OMIM phenotypes to case report
- Command to download all panel app gene panels `scout load panel --panel-app`
- Links to genenames.org and omim on gene page
- Popup on gene at variants page with gene information
- reset sanger status to "Not validated" for pinned variants
- highlight cases with variants to be evaluated by Sanger on the cases page
- option to point to local reference files to the genome viewer pileup.js. Documented in `docs.admin-guide.server`
- option to export single variants in `scout export variants`
- option to load a multiqc report together with a case(add line in load config)
- added a view for searching HPO terms. It is accessed from the top left corner menu
- Updates the variants view for cancer variants. Adds a small cancer specific filter for known variants
- Adds hgvs information on cancer variants page
- Adds option to update phenotype groups from CLI

### Fixed
- Improved Clinvar to submit variants from different cases. Fixed HPO terms in casedata according to feedback
- Fixed broken link to case page from Sanger modal in cases view
- Now only cases with non empty lists of causative variants are returned in `adapter.case(has_causatives=True)`
- Can handle Tumor only samples
- Long lists of HGNC symbols are now possible. This was previously difficult with manual, uploaded or by HPO search when changing filter settings due to GET request limitations. Relevant pages now use POST requests. Adds the dynamic HPO panel as a selection on the gene panel dropdown.
- Variant filter defaults to default panels also on SV and Cancer variants pages.

## [4.0.0]

### WARNING ###

This is a major version update and will require that the backend of pre releases is updated.
Run commands:

```
$scout update genes
$scout update hpo
```

- Created a Clinvar submission tool, to speed up Clinvar submission of SNVs and SVs
- Added an analysis report page (html and PDF format) containing phenotype, gene panels and variants that are relevant to solve a case.

### Fixed
- Optimized evaluated variants to speed up creation of case report
- Moved igv and pileup viewer under a common folder
- Fixed MT alignment view pileup.js
- Fixed coordinates for SVs with start chromosome different from end chromosome
- Global comments shown across cases and institutes. Case-specific variant comments are shown only for that specific case.
- Links to clinvar submitted variants at the cases level
- Adapts clinvar parsing to new format
- Fixed problem in `scout update user` when the user object had no roles
- Makes pileup.js use online genome resources when viewing alignments. Now any instance of Scout can make use of this functionality.
- Fix ensembl link for structural variants
- Works even when cases does not have `'madeline_info'`
- Parses Polyphen in correct way again
- Fix problem with parsing gnomad from VEP

### Added
- Added a PDF export function for gene panels
- Added a "Filter and export" button to export custom-filtered SNVs to CSV file
- Dismiss SVs
- Added IGV alignments viewer
- Read delivery report path from case config or CLI command
- Filter for spidex scores
- All HPO terms are now added and fetched from the correct source (https://github.com/obophenotype/human-phenotype-ontology/blob/master/hp.obo)
- New command `scout update hpo`
- New command `scout update genes` will fetch all the latest information about genes and update them
- Load **all** variants found on chromosome **MT**
- Adds choice in cases overview do show as many cases as user like

### Removed
- pileup.min.js and pileup css are imported from a remote web location now
- All source files for HPO information, this is instead fetched directly from source
- All source files for gene information, this is instead fetched directly from source

## [3.0.0]
### Fixed
- hide pedigree panel unless it exists

## [1.5.1] - 2016-07-27
### Fixed
- look for both ".bam.bai" and ".bai" extensions

## [1.4.0] - 2016-03-22
### Added
- support for local frequency through loqusdb
- bunch of other stuff

## [1.3.0] - 2016-02-19
### Fixed
- Update query-phenomizer and add username/password

### Changed
- Update the way a case is checked for rerun-status

### Added
- Add new button to mark a case as "checked"
- Link to clinical variants _without_ 1000G annotation

## [1.2.2] - 2016-02-18
### Fixed
- avoid filtering out variants lacking ExAC and 1000G annotations

## [1.1.3] - 2015-10-01
### Fixed
- persist (clinical) filter when clicking load more
- fix #154 by robustly setting clinical filter func. terms

## [1.1.2] - 2015-09-07
### Fixed
- avoid replacing coverage report with none
- update SO terms, refactored

## [1.1.1] - 2015-08-20
### Fixed
- fetch case based on collaborator status (not owner)

## [1.1.0] - 2015-05-29
### Added
- link(s) to SNPedia based on RS-numbers
- new Jinja filter to "humanize" decimal numbers
- show gene panels in variant view
- new Jinja filter for decoding URL encoding
- add indicator to variants in list that have comments
- add variant number threshold and rank score threshold to load function
- add event methods to mongo adapter
- add tests for models
- show badge "old" if comment was written for a previous analysis

### Changed
- show cDNA change in transcript summary unless variant is exonic
- moved compounds table further up the page
- show dates for case uploads in ISO format
- moved variant comments higher up on page
- updated documentation for pages
- read in coverage report as blob in database and serve directly
- change ``OmimPhenotype`` to ``PhenotypeTerm``
- reorganize models sub-package
- move events (and comments) to separate collection
- only display prev/next links for the research list
- include variant type in breadcrumbs e.g. "Clinical variants"

### Removed
- drop dependency on moment.js

### Fixed
- show the same level of detail for all frequencies on all pages
- properly decode URL encoded symbols in amino acid/cDNA change strings
- fixed issue with wipe permissions in MongoDB
- include default gene lists in "variants" link in breadcrumbs

## [1.0.2] - 2015-05-20
### Changed
- update case fetching function

### Fixed
- handle multiple cases with same id

## [1.0.1] - 2015-04-28
### Fixed
- Fix building URL parameters in cases list Vue component

## [1.0.0] - 2015-04-12
Codename: Sara Lund

![Release 1.0](artwork/releases/release-1-0.jpg)

### Added
- Add email logging for unexpected errors
- New command line tool for deleting case

### Changed
- Much improved logging overall
- Updated documentation/usage guide
- Removed non-working IGV link

### Fixed
- Show sample display name in GT call
- Various small bug fixes
- Make it easier to hover over popups

## [0.0.2-rc1] - 2015-03-04
### Added
- add protein table for each variant
- add many more external links
- add coverage reports as PDFs

### Changed
- incorporate user feedback updates
- big refactor of load scripts

## [0.0.2-rc2] - 2015-03-04
### Changes
- add gene table with gene description
- reorganize inheritance models box

### Fixed
- avoid overwriting gene list on "research" load
- fix various bugs in external links

## [0.0.2-rc3] - 2015-03-05
### Added
- Activity log feed to variant view
- Adds protein change strings to ODM and Sanger email

### Changed
- Extract activity log component to macro

### Fixes
- Make Ensembl transcript links use archive website<|MERGE_RESOLUTION|>--- conflicted
+++ resolved
@@ -21,12 +21,8 @@
 - Tests for CADD score parsing function
 ### Changed
 - Refactor according to CodeFactor - mostly reuse of duplicated code
-<<<<<<< HEAD
+- Phenomodels language adjustment
 - Open variants in a new window from variants list
-
-=======
-- Phenomodels language adjustment
->>>>>>> 0dd0b25a
 
 ## [4.31.1]
 ### Added
