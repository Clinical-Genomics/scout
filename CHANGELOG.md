# Change Log
All notable changes to this project will be documented in this file.
This project adheres to [Semantic Versioning](http://semver.org/).

About changelog [here](https://keepachangelog.com/en/1.0.0/)

## [Unreleased]
### Added
- SNVs and Indels, MEI and str variants genes have links to Decipher
- An `owner + case display name` index for cases database collection
- Test and fixtures for RNA fusion case page
- Load and display fusion variants from VCF files as the other variant types
- Option to update case document with path to mei variants (clinical and research)
### Changed
<<<<<<< HEAD
- Parallelize variant loading for each chromosome
=======
- Details on variant type and category for audit filters on case general report
>>>>>>> 70a9b199
### Fixed
- loqusdb table no longer has empty row below each loqusid
- MatchMaker submission details page crashing because of change in date format returned by PatientMatcher
- Links displayed as buttons does not change color when visited
- Hide compounds with compounds follow filter for region or function would fail for variants in multiple genes

## [4.73]
### Added
- Shortcut button for HPO panel MEI variants from case page
- Export managed variants from CLI
### Changed
- STRs visualization on case panel to emphasize abnormal repeat count and associated condition
- Removed cytoband column from STRs variant view on case report
- More long integers formatted with thin spaces, and copy to clipboard buttons added
### Fixed
- OMIM table is scrollable if higher than 700px on SV page
- Pinned variants validation badge is now red for false positives.
- Case display name defaulting to case ID when `family_name` or `display_name` are missing from case upload config file
- Expanded menu visible at screen sizes below 1000px now has background color
- The image in ClinVar howto-modal is now responsive
- Clicking on a case in case groups when case was already removed from group in another browser tab
- Page crashing when saving filters for mei variants
- Link visited color of images

## [4.72.4]
### Changed
- Automatic test mongod version increased to v7
### Fixed
- GnomAD now defaults to hg38 - change build 37 links accordingly

## [4.72.3]
### Fixed
- Somatic general case report small variant table can crash with unclassified variants

## [4.72.2]
### Changed
- A gunicorn maxrequests parameter for Docker server image - default to 1200
- STR export limit increased to 500, as for other variants
- Prevent long number wrapping and use thin spaces for separation, as per standards from SI, NIST, IUPAC, BIPM.
- Speed up case retrieval and lower memory use by projecting case queries
- Make relatedness check fails stand out a little more to new users
- Speed up case retrieval and lower memory use by projecting case queries
- Speed up variant pages by projecting only the necessary keys in disease collection query
### Fixed
- Huge memory use caused by cases and variants pages pulling complete disease documents from DB
- Do not include genes fetched from HPO terms when loading diseases
- Consider the renamed fields `Approved Symbol` -> `Approved Gene Symbol` and `Gene Symbols` -> `Gene/Locus And Other Related Symbols` when parsing OMIM terms from genemap2.txt file

## [4.72.1]
### Fixed
- Jinja filter that renders long integers
- Case cache when looking for causatives in other cases causing the server to hang

## [4.72]
### Added
- A GitHub action that checks for broken internal links in docs pages
- Link validation settings in mkdocs.yml file
- Load and display full RNA alignments on alignment viewer
- Genome build check when loading a case
- Extend event index to previous causative variants and always load them
### Fixed
- Documentation nav links for a few documents
- Slightly extended the BioNano Genomics Access integration docs
- Loading of SVs when VCF is missing the INFO.END field but has INFO.SVLEN field
- Escape protein sequence name (if available) in case general report to render special characters correctly
- CaseS HPO term searches for multiple terms works independent of order
- CaseS search regexp should not allow backslash
- CaseS cohort tags can contain whitespace and still match
- Remove diagnoses from cases even if OMIM term is not found in the database
- Parsing of disease-associated genes
- Removed an annoying warning while updating database's disease terms
- Displaying custom case images loaded with scout version <= 4.71
- Use pydantic version >=2 in requirements.txt file
### Changed
- Column width adjustment on caseS page
- Use Python 3.11 in tests
- Update some github actions
- Upgraded Pydantic to version 2
- Case validation fails on loading when associated files (alignments, VCFs and reports) are not present on disk
- Case validation fails on loading when custom images have format different then ["gif", "svg", "png", "jpg", "jpeg"]
- Custom images keys `case` and `str` in case config yaml file are renamed to `case_images` and `str_variants_images`
- Simplify and speed up case general report code
- Speed up case retrieval in case_matching_causatives
- Upgrade pymongo to version 4
- When updating disease terms, check that all terms are consistent with a DiseaseTerm model before dropping the old collection
- Better separation between modules loading HPO terms and diseases
- Deleted unused scout.build.phenotype module
- Stricter validation of mandatory genome build key when loading a case. Allowed values are ['37','38',37,38]
- Improved readability of variants length and coordinates on variantS pages

## [4.71]
### Added
- Added Balsamic keys for SweGen and loqusdb local archive frequecies, SNV and SV
- New filter option for Cancer variantS: local archive RD loqusdb
- Show annotated observations on SV variantS view, also for cancer somatic SVs
- Revel filter for variantS
- Show case default panel on caseS page
- CADD filter for Cancer Somatic SNV variantS - show score
- SpliceAI-lookup link (BROAD, shows SpliceAI and Pangolin) from variant page
- BioNano Access server API - check projects, samples and fetch FSHD reports
### Fixed
- Name of reference genome build for RNA for compatibility with IGV locus search change
- Howto to run the Docker image on Mac computers in `admin-guide/containers/container-deploy.md`
- Link to Weasyprint installation howto in README file
- Avoid filling up disk by creating a reduced VCF file for every variant that is visualized
- Remove legacy incorrectly formatted CODEOWNERS file
- Restrain variant_type requests to variantS views to "clinical" or "research"
- Visualization of cancer variants where cancer case has no affected individual
- ProteinPaint gene link (small StJude API change)
- Causative MEI variant link on causatives page
- Bionano access api settings commented out by default in Scout demo config file.
- Do not show FSHD button on freshly loaded cases without bionano_access individuals
- Truncate long variants' HGVS on causative/Clinically significant and pinned variants case panels
### Changed
- Remove function call that tracks users' browser version
- Include three more splice variant SO terms in clinical filter severe SO terms
- Drop old HPO term collection only after parsing and validation of new terms completes
- Move score to own column on Cancer Somatic SNV variantS page
- Refactored a few complex case operations, breaking out sub functionalities

## [4.70]
### Added
- Download a list of Gene Variants (max 500) resulting from SNVs and Indels search
- Variant PubMed link to search for gene symbol and any aliases
### Changed
- Clearer gnomAD values in Variants page
### Fixed
- CaseS page uniform column widths
- Include ClinVar variants into a scrollable div element on Case page
- `canonical_transcript` variable not initialized in get_hgvs function (server.blueprints.institutes.controllers.py)
- Catch and display any error while importing Phenopacket info
- Modified Docker files to use python:3.8-slim-bullseye to prevent gunicorn workers booting error

## [4.69]
### Added
- ClinVar submission howto available also on Case page
- Somatic score and filtering for somatic SV callers, if available
- Show caller as a tooltip on variantS list
### Fixed
- Crash when attempting to export phenotype from a case that had never had phenotypes
- Aesthetic fix to Causative and Pinned Variants on Case page
- Structural inconsistency for ClinVar Blueprint templates
- Updated igv.js to 2.15.8 to fix track default color bug
- Fixed release versions for actions.
- Freeze tornado below 6.3.0 for compatibility with livereload 2.6.3
- Force update variants count on case re-upload
- IGV locus search not working - add genome reference id
- Pin links to MEI variants should end up on MEI not SV variant view
- Load also matching MEI variants on forced region load
- Allow excluding MEI from case variant deletion
- Fixed the name of the assigned user when the internal user ID is different from the user email address
- Gene variantS should display gene function, region and full hgvs
### Changed
- FontAwesome integrity check fail (updated resource)
- Removed ClinVar API validation buttons in favour of direct API submission
- Improved layout of Institute settings page
- ClinVar API key and allowed submitters are set in the Institute settings page

## [4.68]
### Added
- Rare Disease Mobile Element Insertion variants view
### Changed
- Updated igv.js to 2.15.6
### Fixed
- Docker stage build pycairo.
- Restore SNV and SV rank models versions on Causatives and Verified pages
- Saving `REVEL_RANKSCORE` value in a field named `revel` in variants database documents

## [4.67]
### Added
- Prepare to filter local SV frequency
### Changed
- Speed up instituteS page loading by refactoring cases/institutes query
- Clinical Filter for SVs includes `splice_polypyrimidine_tract_variant` as a severe consequence
- Clinical Filter for SVs includes local variant frequency freeze ("old") for filtering, starting at 30 counts
- Speed up caseS page loading by adding status to index and refactoring totals count
- HPO file parsing is updated to reflect that HPO have changed a few downloadable file formats with their 230405 release.
### Fixed
- Page crashing when a user tries to edit a comment that was removed
- Warning instead of crashed page when attempting to retrieve a non-existent Phenopacket
- Fixed StJude ProteinPaint gene link (URL change)
- Freeze of werkzeug library to version<2.3 to avoid problems resulting from the consequential upgrade of the Flask lib
- Huge list of genes in case report for megabases-long structural variants.
- Fix displaying institutes without associated cases on institutes page
- Fix default panel selection on SVs in cancer case report

## [4.66]
### Changed
- Moved Phenomodels code under a dedicated blueprint
- Updated the instructions to load custom case report under admin guide
- Keep variants filter window collapsed except when user expands it to filter
### Added
- A summary table of pinned variants on the cancer case general report
- New openable matching causatives and managed variants lists for default gene panels only for convenience
### Fixed
- Gens structural variant page link individual id typo

## [4.65.2]
### Fixed
- Generating general case report with str variants containing comments

## [4.65.1]
### Fixed
- Visibility of `Gene(s)` badges on SV VariantS page
- Hide dismiss bar on SV page not working well
- Delivery report PDF download
- Saving Pipeline version file when loading a case
- Backport compatible import of importlib metadata for old python versions (<3.8)

## [4.65]
### Added
- Option to mark a ClinVar submission as submitted
- Docs on how to create/update the PanelApp green genes as a system admin
- `individual_id`-parameter to both Gens links
- Download a gene panel in TXT format from gene panel page
- Panel gene comments on variant page: genes in panels can have comments that describe the gene in a panel context
### Changed
- Always show each case category on caseS page, even if 0 cases in total or after current query
- Improved sorting of ClinVar submissions
- Pre-populate SV type select in ClinVar submission form, when possible
- Show comment badges in related comments tables on general report
- Updated version of several GitHub actions
- Migrate from deprecated `pkg_resources` lib to `importlib_resources`
- Dismiss bar on variantS pages is thinner.
- Dismiss bar on variantS pages can be toggled open or closed for the duration of a login session.
### Fixed
- Fixed Sanger order / Cancel order modal close buttons
- Visibility of SV type in ClinVar submission form
- Fixed a couple of creations where now was called twice, so updated_at and created_at could differ
- Deprecated Ubuntu version 18.04 in one GitHub action
- Panels that have been removed (hidden) should not be visible in views where overlapping gene panels for genes are shown
- Gene panel test pointing to the right function

## [4.64]
### Added
- Create/Update a gene panel containing all PanelApp green genes (`scout update panelapp-green -i <cust_id>`)
- Links for ACMG pathogenicity impact modification on the ACMG classification page
### Changed
- Open local observation matching cases in new windows
### Fixed
- Matching manual ranked variants are now shown also on the somatic variant page
- VarSome links to hg19/GRCh37
- Managed variants filter settings lost when navigating to additional pages
- Collect the right variant category after submitting filter form from research variantS page
- Beacon links are templated and support variants in genome build 38

## [4.63]
### Added
- Display data sharing info for ClinVar, Matchmaker Exchange and Beacon in a dedicated column on Cases page
- Test for `commands.download.omim.print_omim`
- Display dismissed variants comments on general case report
- Modify ACMG pathogenicity impact (most commonly PVS1, PS3) based on strength of evidence with lab director's professional judgement
- REViewer button on STR variant page
- Alamut institution parameter in institute settings for Alamut Visual Plus software
- Added Manual Ranks Risk Factor, Likely Risk Factor and Uncertain Risk Factor
- Display matching manual ranks from previous cases the user has access to on VariantS and Variant pages
- Link to gnomAD gene SVs v2.1 for SV variants with gnomAD frequency
- Support for nf-core/rnafusion reports
### Changed
- Display chrY for sex unknown
- Deprecate legacy scout_load() method API call.
- Message shown when variant tag is updated for a variant
- When all ACMG classifications are deleted from a variant, the current variant classification status is also reset.
- Refactored the functions that collect causative variants
- Removed `scripts/generate_test_data.py`
### Fixed
- Default IGV tracks (genes, ClinVar, ClinVar CNVs) showing even if user unselects them all
- Freeze Flask-Babel below v3.0 due to issue with a locale decorator
- Thaw Flask-Babel and fix according to v3 standard. Thank you @TkTech!
- Show matching causatives on somatic structural variant page
- Visibility of gene names and functional annotations on Causatives/Verified pages
- Panel version can be manually set to floating point numbers, when modified
- Causatives page showing also non-causative variants matching causatives in other cases
- ClinVar form submission for variants with no selected transcript and HGVS
- Validating and submitting ClinVar objects not containing both Variant and Casedata info

## [4.62.1]
### Fixed
- Case page crashing when adding a case to a group without providing a valid case name

## [4.62]
### Added
- Validate ClinVar submission objects using the ClinVar API
- Wrote tests for case and variant API endpoints
- Create ClinVar submissions from Scout using the ClinVar API
- Export Phenopacket for affected individual
- Import Phenopacket from JSON file or Phenopacket API backend server
- Use the new case name option for GENS requests
- Pre-validate refseq:HGVS items using VariantValidator in ClinVar submission form
### Fixed
- Fallback for empty alignment index for REViewer service
- Source link out for MIP 11.1 reference STR annotation
- Avoid duplicate causatives and pinned variants
- ClinVar clinical significance displays only the ACMG terms when user selects ACMG 2015 as assertion criteria
- Spacing between icon and text on Beacon and MatchMaker links on case page sidebar
- Truncate IDs and HGVS representations in ClinVar pages if longer than 25 characters
- Update ClinVar submission ID form
- Handle connection timeout when sending requests requests to external web services
- Validate any ClinVar submission regardless of its status
- Empty Phenopackets import crashes
- Stop Spinner on Phenopacket JSON download
### Changed
- Updated ClinVar submission instructions

## [4.61.1]
### Fixed
- Added `UMLS` as an option of `Condition ID type` in ClinVar Variant downloaded files
- Missing value for `Condition ID type` in ClinVar Variant downloaded files
- Possibility to open, close or delete a ClinVar submission even if it doesn't have an associated name
- Save SV type, ref and alt n. copies to exported ClinVar files
- Inner and outer start and stop SV coordinates not exported in ClinVar files
- ClinVar submissions page crashing when SV files don't contain breakpoint exact coordinates
- Align OMIM diagnoses with delete diagnosis button on case page

## [4.61]
### Added
- Filter case list by cases with variants in ClinVar submission
- Filter case list by cases containing RNA-seq data - gene_fusion_reports and sample-level tracks (splice junctions and RNA coverage)
- Additional case category `Ignored`, to be used for cases that don't fall in the existing 'inactive', 'archived', 'solved', 'prioritized' categories
- Display number of cases shown / total number of cases available for each category on Cases page
- Moved buttons to modify case status from sidebar to main case page
- Link to Mutalyzer Normalizer tool on variant's transcripts overview to retrieve official HVGS descriptions
- Option to manually load RNA MULTIQC report using the command `scout load report -t multiqc_rna`
- Load RNA MULTIQC automatically for a case if config file contains the `multiqc_rna` key/value
- Instructions in admin-guide on how to load case reports via the command line
- Possibility to filter RD variants by a specific genotype call
- Distinct colors for different inheritance models on RD Variant page
- Gene panels PDF export with case variants hits by variant type
- A couple of additional README badges for GitHub stats
- Upload and display of pipeline reference info and executable version yaml files as custom reports
- Testing CLI on hasta in PR template
### Changed
- Instructions on how to call dibs on scout-stage server in pull request template
- Deprecated CLI commands `scout load <delivery_report, gene_fusion_report, coverage_qc_report, cnv_report>` to replace them with command `scout load report -t <report type>`
- Refactored code to display and download custom case reports
- Do not export `Assertion method` and `Assertion method citation` to ClinVar submission files according to changes to ClinVar's submission spreadsheet templates.
- Simplified code to create and download ClinVar CSV files
- Colorize inheritance models badges by category on VariantS page
- `Safe variants matching` badge more visible on case page
### Fixed
- Non-admin users saving institute settings would clear loqusdb instance selection
- Layout of variant position, cytoband and type in SV variant summary
- Broken `Build Status - GitHub badge` on GitHub README page
- Visibility of text on grey badges in gene panels PDF exports
- Labels for dashboard search controls
- Dark mode visibility for ClinVar submission
- Whitespaces on outdated panel in extent report

## [4.60]
### Added
- Mitochondrial deletion signatures (mitosign) can be uploaded and shown with mtDNA report
- A `Type of analysis` column on Causatives and Validated variants pages
- List of "safe" gene panels available for matching causatives and managed variants in institute settings, to avoid secondary findings
- `svdb_origin` as a synonym for `FOUND_IN` to complement `set` for variants found by all callers
### Changed
- Hide removed gene panels by default in panels page
- Removed option for filtering cancer SVs by Tumor and Normal alt AF
- Hide links to coverage report from case dynamic HPO panel if cancer analysis
- Remove rerun emails and redirect users to the analysis order portal instead
- Updated clinical SVs igv.js track (dbVar) and added example of external track from `https://trackhubregistry.org/`
- Rewrote the ClinVar export module to simplify and add one variant at the time
- ClinVar submissions with phenotype conditions from: [OMIM, MedGen, Orphanet, MeSH, HP, MONDO]
### Fixed
- If trying to load a badly formatted .tsv file an error message is displayed.
- Avoid showing case as rerun when first attempt at case upload failed
- Dynamic autocomplete search not working on phenomodels page
- Callers added to variant when loading case
- Now possible to update managed variant from file without deleting it first
- Missing preselected chromosome when editing a managed variant
- Preselected variant type and subtype when editing a managed variant
- Typo in dbVar ClinVar track, hg19


## [4.59]
### Added
- Button to go directly to HPO SV filter variantS page from case
- `Scout-REViewer-Service` integration - show `REViewer` picture if available
- Link to HPO panel coverage overview on Case page
- Specify a confidence threshold (green|amber|red) when loading PanelApp panels
- Functional annotations in variants lists exports (all variants)
- Cancer/Normal VAFs and COSMIC ids in in variants lists exports (cancer variants)
### Changed
- Better visualization of regional annotation for long lists of genes in large SVs in Variants tables
- Order of cells in variants tables
- More evident links to gene coverage from Variant page
- Gene panels sorted by display name in the entire Case page
- Round CADD and GnomAD values in variants export files
### Fixed
- HPO filter button on SV variantS page
- Spacing between region|function cells in SVs lists
- Labels on gene panel Chanjo report
- Fixed ambiguous duplicated response headers when requesting a BAM file from /static
- Visited color link on gene coverage button (Variant page)

## [4.58.1]
### Fixed
- Case search with search strings that contain characters that can be escaped

## [4.58]
### Added
- Documentation on how to create/update PanelApp panels
- Add filter by local observations (archive) to structural variants filters
- Add more splicing consequences to SO term definitions
- Search for a specific gene in all gene panels
- Institute settings option to force show all variants on VariantS page for all cases of an institute
- Filter cases by validation pending status
- Link to The Clinical Knowledgebase (CKB) (https://ckb.jax.org/) in cancer variant's page
### Fixed
- Added a not-authorized `auto-login` fixture according to changes in Flask-Login 0.6.2
- Renamed `cache_timeout` param name of flask.send_file function to `max_age` (Flask 2.2 compliant)
- Replaced deprecated `app.config["JSON_SORT_KEYS"]` with app.json.sort_keys in app settings
- Bug in gene variants page (All SNVs and INDELs) when variant gene doesn't have a hgnc id that is found in the database
- Broken export of causatives table
- Query for genes in build 38 on `Search SNVs and INDELs` page
- Prevent typing special characters `^<>?!=\/` in case search form
- Search matching causatives also among research variants in other cases
- Links to variants in Verified variants page
- Broken filter institute cases by pinned gene
- Better visualization of long lists of genes in large SVs on Causative and Verified Variants page
- Reintroduced missing button to export Causative variants
- Better linking and display of matching causatives and managed variants
- Reduced code complexity in `scout/parse/variant/variant.py`
- Reduced complexity of code in `scout/build/variant/variant.py`

### Changed
- State that loqusdb observation is in current case if observations count is one and no cases are shown
- Better pagination and number of variants returned by queries in `Search SNVs and INDELs` page
- Refactored and simplified code used for collecting gene variants for `Search SNVs and INDELs` page
- Fix sidebar panel icons in Case view
- Fix panel spacing in Case view
- Removed unused database `sanger_ordered` and `case_id,category,rank_score` indexes (variant collection)
- Verified variants displayed in a dedicated page reachable from institute sidebar
- Unified stats in dashboard page
- Improved gene info for large SVs and cancer SVs
- Remove the unused `variant.str_variant` endpoint from variant views
- Easier editing of HPO gene panel on case page
- Assign phenotype panel less cramped on Case page
- Causatives and Verified variants pages to use the same template macro
- Allow hyphens in panel names
- Reduce resolution of example images
- Remove some animations in web gui which where rendered slow


## [4.57.4]
### Fixed
- Parsing of variant.FORMAT "DR" key in parse variant file

## [4.57.3]
### Fixed
- Export of STR verified variants
- Do not download as verified variants first verified and then reset to not validated
- Avoid duplicated lines in downloaded verified variants reflecting changes in variant validation status

## [4.57.2]
### Fixed
- Export of verified variants when variant gene has no transcripts
- HTTP 500 when visiting a the details page for a cancer variant that had been ranked with genmod

## [4.57.1]
### Fixed
- Updating/replacing a gene panel from file with a corrupted or malformed file

## [4.57]
### Added
- Display last 50 or 500 events for a user in a timeline
- Show dismiss count from other cases on matching variantS
- Save Beacon-related events in events collection
- Institute settings allow saving multiple loqusdb instances for one institute
- Display stats from multiple instances of loqusdb on variant page
- Display date and frequency of obs derived from count of local archive observations from MIP11 (requires fix in MIP)
### Changed
- Prior ACMG classifications view is no longer limited by pathogenicity
### Fixed
- Visibility of Sanger ordered badge on case page, light mode
- Some of the DataTables tables (Phenotypes and Diagnoses pages) got a bit dark in dark mode
- Remove all redundancies when displaying timeline events (some events are saved both as case-related and variant-related)
- Missing link in saved MatchMaker-related events
- Genes with mixed case gene symbols missing in PanelApp panels
- Alignment of elements on the Beacon submission modal window
- Locus info links from STR variantS page open in new browser tabs

## [4.56]
### Added
- Test for PanelApp panels loading
- `panel-umi` tag option when loading cancer analyses
### Changed
- Black text to make comments more visible in dark mode
- Loading PanelApp panels replaces pre-existing panels with same version
- Removed sidebar from Causatives page - navigation is available on the top bar for now
- Create ClinVar submissions from pinned variants list in case page
- Select which pinned variants will be included in ClinVar submission documents
### Fixed
- Remove a:visited css style from all buttons
- Update of HPO terms via command line
- Background color of `MIXED` and `PANEL-UMI` sequencing types on cases page
- Fixed regex error when searching for cases with query ending with `\ `
- Gene symbols on Causatives page lighter in dark mode
- SpliceAI tooltip of multigene variants

## [4.55]
### Changed
- Represent different tumor samples as vials in cases page
- Option to force-update the OMIM panel
### Fixed
- Low tumor purity badge alignment in cancer samples table on cancer case view
- VariantS comment popovers reactivate on hover
- Updating database genes in build 37
- ACMG classification summary hidden by sticky navbar
- Logo backgrounds fixed to white on welcome page
- Visited links turn purple again
- Style of link buttons and dropdown menus
- Update KUH and GMS logos
- Link color for Managed variants

## [4.54]
### Added
- Dark mode, using browser/OS media preference
- Allow marking case as solved without defining causative variants
- Admin users can create missing beacon datasets from the institute's settings page
- GenCC links on gene and variant pages
- Deprecation warnings when launching the app using a .yaml config file or loading cases using .ped files
### Changed
- Improved HTML syntax in case report template
- Modified message displayed when variant rank stats could not be calculated
- Expanded instructions on how to test on CG development server (cg-vm1)
- Added more somatic variant callers (Balsamic v9 SNV, develop SV)
### Fixed
- Remove load demo case command from docker-compose.yml
- Text elements being split across pages in PDF reports
- Made login password field of type `password` in LDAP login form
- Gene panels HTML select in institute's settings page
- Bootstrap upgraded to version 5
- Fix some Sourcery and SonarCloud suggestions
- Escape special characters in case search on institute and dashboard pages
- Broken case PDF reports when no Madeline pedigree image can be created
- Removed text-white links style that were invisible in new pages style
- Variants pagination after pressing "Filter variants" or "Clinical filter"
- Layout of buttons Matchmaker submission panel (case page)
- Removing cases from Matchmaker (simplified code and fixed functionality)
- Reintroduce check for missing alignment files purged from server

## [4.53]
### Added
### Changed
- Point Alamut API key docs link to new API version
- Parse dbSNP id from ID only if it says "rs", else use VEP CSQ fields
- Removed MarkupSafe from the dependencies
### Fixed
- Reintroduced loading of SVs for demo case 643595
- Successful parse of FOUND_IN should avoid GATK caller default
- All vulnerabilities flagged by SonarCloud

## [4.52]
### Added
- Demo cancer case gets loaded together with demo RD case in demo instance
- Parse REVEL_score alongside REVEL_rankscore from csq field and display it on SNV variant page
- Rank score results now show the ranking range
- cDNA and protein changes displayed on institute causatives pages
- Optional SESSION_TIMEOUT_MINUTES configuration in app config files
- Script to convert old OMIM case format (list of integers) to new format (list of dictionaries)
- Additional check for user logged in status before serving alignment files
- Download .cgh files from cancer samples table on cancer case page
- Number of documents and date of last update on genes page
### Changed
- Verify user before redirecting to IGV alignments and sashimi plots
- Build case IGV tracks starting from case and variant objects instead of passing all params in a form
- Unfreeze Werkzeug lib since Flask_login v.0.6 with bugfix has been released
- Sort gene panels by name (panelS and variant page)
- Removed unused `server.blueprints.alignviewers.unindexed_remote_static` endpoint
- User sessions to check files served by `server.blueprints.alignviewers.remote_static` endpoint
- Moved Beacon-related functions to a dedicated app extension
- Audit Filter now also loads filter displaying the variants for it
### Fixed
- Handle `attachment_filename` parameter renamed to `download_name` when Flask 2.2 will be released
- Removed cursor timeout param in cases find adapter function to avoid many code warnings
- Removed stream argument deprecation warning in tests
- Handle `no intervals found` warning in load_region test
- Beacon remove variants
- Protect remote_cors function in alignviewers view from Server-Side Request Forgery (SSRF)
- Check creation date of last document in gene collection to display when genes collection was updated last

## [4.51]
### Added
- Config file containing codecov settings for pull requests
- Add an IGV.js direct link button from case page
- Security policy file
- Hide/shade compound variants based on rank score on variantS from filter
- Chromograph legend documentation direct link
### Changed
- Updated deprecated Codecov GitHub action to v.2
- Simplified code of scout/adapter/mongo/variant
- Update IGV.js to v2.11.2
- Show summary number of variant gene panels on general report if more than 3
### Fixed
- Marrvel link for variants in genome build 38 (using liftover to build 37)
- Remove flags from codecov config file
- Fixed filter bug with high negative SPIDEX scores
- Renamed IARC TP53 button to to `TP53 Database`, modified also link since IARC has been moved to the US NCI: `https://tp53.isb-cgc.org/`
- Parsing new format of OMIM case info when exporting patients to Matchmaker
- Remove flask-debugtoolbar lib dependency that is using deprecated code and causes app to crash after new release of Jinja2 (3.1)
- Variant page crashing for cases with old OMIM terms structure (a list of integers instead of dictionary)
- Variant page crashing when creating MARRVEL link for cases with no genome build
- SpliceAI documentation link
- Fix deprecated `safe_str_cmp` import from `werkzeug.security` by freezing Werkzeug lib to v2.0 until Flask_login v.0.6 with bugfix is released
- List gene names densely in general report for SVs that contain more than 3 genes
- Show transcript ids on refseq genes on hg19 in IGV.js, using refgene source
- Display correct number of genes in general report for SVs that contain more than 32 genes
- Broken Google login after new major release of `lepture/authlib`
- Fix frequency and callers display on case general report

## [4.50.1]
### Fixed
- Show matching causative STR_repid for legacy str variants (pre Stranger hgnc_id)

## [4.50]
### Added
- Individual-specific OMIM terms
- OMIM disease descriptions in ClinVar submission form
- Add a toggle for melter rerun monitoring of cases
- Add a config option to show the rerun monitoring toggle
- Add a cli option to export cases with rerun monitoring enabled
- Add a link to STRipy for STR variants; shallow for ARX and HOXA13
- Hide by default variants only present in unaffected individuals in variants filters
- OMIM terms in general case report
- Individual-level info on OMIM and HPO terms in general case report
- PanelApp gene link among the external links on variant page
- Dashboard case filters fields help
- Filter cases by OMIM terms in cases and dashboard pages
### Fixed
- A malformed panel id request would crash with exception: now gives user warning flash with redirect
- Link to HPO resource file hosted on `http://purl.obolibrary.org`
- Gene search form when gene exists only in build 38
- Fixed odd redirect error and poor error message on missing column for gene panel csv upload
- Typo in parse variant transcripts function
- Modified keys name used to parse local observations (archived) frequencies to reflect change in MIP keys naming
- Better error handling for partly broken/timed out chanjo reports
- Broken javascript code when case Chromograph data is malformed
- Broader space for case synopsis in general report
- Show partial causatives on causatives and matching causatives panels
- Partial causative assignment in cases with no OMIM or HPO terms
- Partial causative OMIM select options in variant page
### Changed
- Slightly smaller and improved layout of content in case PDF report
- Relabel more cancer variant pages somatic for navigation
- Unify caseS nav links
- Removed unused `add_compounds` param from variant controllers function
- Changed default hg19 genome for IGV.js to legacy hg19_1kg_decoy to fix a few problematic loci
- Reduce code complexity (parse/ensembl.py)
- Silence certain fields in ClinVar export if prioritised ones exist (chrom-start-end if hgvs exist)
- Made phenotype non-mandatory when marking a variant as partial causative
- Only one phenotype condition type (OMIM or HPO) per variant is used in ClinVar submissions
- ClinVar submission variant condition prefers OMIM over HPO if available
- Use lighter version of gene objects in Omim MongoDB adapter, panels controllers, panels views and institute controllers
- Gene-variants table size is now adaptive
- Remove unused file upload on gene-variants page

## [4.49]
### Fixed
- Pydantic model types for genome_build, madeline_info, peddy_ped_check and peddy_sex_check, rank_model_version and sv_rank_model_version
- Replace `MatchMaker` with `Matchmaker` in all places visible by a user
- Save diagnosis labels along with OMIM terms in Matchmaker Exchange submission objects
- `libegl-mesa0_21.0.3-0ubuntu0.3~20.04.5_amd64.deb` lib not found by GitHub actions Docker build
- Remove unused `chromograph_image_files` and `chromograph_prefixes` keys saved when creating or updating an RD case
- Search managed variants by description and with ignore case
### Changed
- Introduced page margins on exported PDF reports
- Smaller gene fonts in downloaded HPO genes PDF reports
- Reintroduced gene coverage data in the PDF-exported general report of rare-disease cases
- Check for existence of case report files before creating sidebar links
- Better description of HPO and OMIM terms for patients submitted to Matchmaker Exchange
- Remove null non-mandatory key/values when updating a case
- Freeze WTForms<3 due to several form input rendering changes

## [4.48.1]
### Fixed
- General case PDF report for recent cases with no pedigree

## [4.48]
### Added
- Option to cancel a request for research variants in case page
### Changed
- Update igv.js to v2.10.5
- Updated example of a case delivery report
- Unfreeze cyvcf2
- Builder images used in Scout Dockerfiles
- Crash report email subject gives host name
- Export general case report to PDF using PDFKit instead of WeasyPrint
- Do not include coverage report in PDF case report since they might have different orientation
- Export cancer cases's "Coverage and QC report" to PDF using PDFKit instead of Weasyprint
- Updated cancer "Coverage and QC report" example
- Keep portrait orientation in PDF delivery report
- Export delivery report to PDF using PDFKit instead of Weasyprint
- PDF export of clinical and research HPO panels using PDFKit instead of Weasyprint
- Export gene panel report to PDF using PDFKit
- Removed WeasyPrint lib dependency

### Fixed
- Reintroduced missing links to Swegen and Beacon and dbSNP in RD variant page, summary section
- Demo delivery report orientation to fit new columns
- Missing delivery report in demo case
- Cast MNVs to SNV for test
- Export verified variants from all institutes when user is admin
- Cancer coverage and QC report not found for demo cancer case
- Pull request template instructions on how to deploy to test server
- PDF Delivery report not showing Swedac logo
- Fix code typos
- Disable codefactor raised by ESLint for javascript functions located on another file
- Loading spinner stuck after downloading a PDF gene panel report
- IGV browser crashing when file system with alignment files is not mounted

## [4.47]
### Added
- Added CADD, GnomAD and genotype calls to variantS export
### Changed
- Pull request template, to illustrate how to deploy pull request branches on cg-vm1 stage server
### Fixed
- Compiled Docker image contains a patched version (v4.9) of chanjo-report

## [4.46.1]
### Fixed
- Downloading of files generated within the app container (MT-report, verified variants, pedigrees, ..)

## [4.46]
### Added
- Created a Dockefile to be used to serve the dockerized app in production
- Modified the code to collect database params specified as env vars
- Created a GitHub action that pushes the Dockerfile-server image to Docker Hub (scout-server-stage) every time a PR is opened
- Created a GitHub action that pushes the Dockerfile-server image to Docker Hub (scout-server) every time a new release is created
- Reassign MatchMaker Exchange submission to another user when a Scout user is deleted
- Expose public API JSON gene panels endpoint, primarily to enable automated rerun checking for updates
- Add utils for dictionary type
- Filter institute cases using multiple HPO terms
- Vulture GitHub action to identify and remove unused variables and imports
### Changed
- Updated the python config file documentation in admin guide
- Case configuration parsing now uses Pydantic for improved typechecking and config handling
- Removed test matrices to speed up automatic testing of PRs
- Switch from Coveralls to Codecov to handle CI test coverage
- Speed-up CI tests by caching installation of libs and splitting tests into randomized groups using pytest-test-groups
- Improved LDAP login documentation
- Use lib flask-ldapconn instead of flask_ldap3_login> to handle ldap authentication
- Updated Managed variant documentation in user guide
- Fix and simplify creating and editing of gene panels
- Simplified gene variants search code
- Increased the height of the genes track in the IGV viewer
### Fixed
- Validate uploaded managed variant file lines, warning the user.
- Exporting validated variants with missing "genes" database key
- No results returned when searching for gene variants using a phenotype term
- Variants filtering by gene symbols file
- Make gene HGNC symbols field mandatory in gene variants page and run search only on form submit
- Make sure collaborator gene variants are still visible, even if HPO filter is used

## [4.45]
### Added
### Changed
- Start Scout also when loqusdbapi is not reachable
- Clearer definition of manual standard and custom inheritance models in gene panels
- Allow searching multiple chromosomes in filters
### Fixed
- Gene panel crashing on edit action

## [4.44]
### Added
### Changed
- Display Gene track beneath each sample track when displaying splice junctions in igv browser
- Check outdated gene symbols and update with aliases for both RD and cancer variantS
### Fixed
- Added query input check and fixed the Genes API endpoint to return a json formatted error when request is malformed
- Typo in ACMG BP6 tooltip

## [4.43.1]
### Added
- Added database index for OMIM disease term genes
### Changed
### Fixed
- Do not drop HPO terms collection when updating HPO terms via the command line
- Do not drop disease (OMIM) terms collection when updating diseases via the command line

## [4.43]
### Added
- Specify which collection(s) update/build indexes for
### Fixed
- Do not drop genes and transcripts collections when updating genes via the command line

## [4.42.1]
### Added
### Changed
### Fixed
- Freeze PyMongo lib to version<4.0 to keep supporting previous MongoDB versions
- Speed up gene panels creation and update by collecting only light gene info from database
- Avoid case page crash on Phenomizer queries timeout

## [4.42]
### Added
- Choose custom pinned variants to submit to MatchMaker Exchange
- Submit structural variant as genes to the MatchMaker Exchange
- Added function for maintainers and admins to remove gene panels
- Admins can restore deleted gene panels
- A development docker-compose file illustrating the scout/chanjo-report integration
- Show AD on variants view for cancer SV (tumor and normal)
- Cancer SV variants filter AD, AF (tumor and normal)
- Hiding the variants score column also from cancer SVs, as for the SNVs
### Changed
- Enforce same case _id and display_name when updating a case
- Enforce same individual ids, display names and affected status when updating a case
- Improved documentation for connecting to loqusdb instances (including loqusdbapi)
- Display and download HPO gene panels' gene symbols in italics
- A faster-built and lighter Docker image
- Reduce complexity of `panels` endpoint moving some code to the panels controllers
- Update requirements to use flask-ldap3-login>=0.9.17 instead of freezing WTForm
### Fixed
- Use of deprecated TextField after the upgrade of WTF to v3.0
- Freeze to WTForms to version < 3
- Remove the extra files (bed files and madeline.svg) introduced by mistake
- Cli command loading demo data in docker-compose when case custom images exist and is None
- Increased MongoDB connection serverSelectionTimeoutMS parameter to 30K (default value according to MongoDB documentation)
- Better differentiate old obs counts 0 vs N/A
- Broken cancer variants page when default gene panel was deleted
- Typo in tx_overview function in variant controllers file
- Fixed loqusdbapi SV search URL
- SV variants filtering using Decipher criterion
- Removing old gene panels that don't contain the `maintainer` key.

## [4.41.1]
### Fixed
- General reports crash for variant annotations with same variant on other cases

## [4.41]
### Added
- Extended the instructions for running the Scout Docker image (web app and cli).
- Enabled inclusion of custom images to STR variant view
### Fixed
- General case report sorting comments for variants with None genetic models
- Do not crash but redirect to variants page with error when a variant is not found for a case
- UCSC links coordinates for SV variants with start chromosome different than end chromosome
- Human readable variants name in case page for variants having start chromosome different from end chromosome
- Avoid always loading all transcripts when checking gene symbol: introduce gene captions
- Slow queries for evaluated variants on e.g. case page - use events instead
### Changed
- Rearrange variant page again, moving severity predictions down.
- More reactive layout width steps on variant page

## [4.40.1]
### Added
### Fixed
- Variants dismissed with inconsistent inheritance pattern can again be shown in general case report
- General report page for variants with genes=None
- General report crashing when variants have no panels
- Added other missing keys to case and variant dictionaries passed to general report
### Changed

## [4.40]
### Added
- A .cff citation file
- Phenotype search API endpoint
- Added pagination to phenotype API
- Extend case search to include internal MongoDB id
- Support for connecting to a MongoDB replica set (.py config files)
- Support for connecting to a MongoDB replica set (.yaml config files)
### Fixed
- Command to load the OMIM gene panel (`scout load panel --omim`)
- Unify style of pinned and causative variants' badges on case page
- Removed automatic spaces after punctuation in comments
- Remove the hardcoded number of total individuals from the variant's old observations panel
- Send delete requests to a connected Beacon using the DELETE method
- Layout of the SNV and SV variant page - move frequency up
### Changed
- Stop updating database indexes after loading exons via command line
- Display validation status badge also for not Sanger-sequenced variants
- Moved Frequencies, Severity and Local observations panels up in RD variants page
- Enabled Flask CORS to communicate CORS status to js apps
- Moved the code preparing the transcripts overview to the backend
- Refactored and filtered json data used in general case report
- Changed the database used in docker-compose file to use the official MongoDB v4.4 image
- Modified the Python (3.6, 3.8) and MongoDB (3.2, 4.4, 5.0) versions used in testing matrices (GitHub actions)
- Capitalize case search terms on institute and dashboard pages


## [4.39]
### Added
- COSMIC IDs collected from CSQ field named `COSMIC`
### Fixed
- Link to other causative variants on variant page
- Allow multiple COSMIC links for a cancer variant
- Fix floating text in severity box #2808
- Fixed MitoMap and HmtVar links for hg38 cases
- Do not open new browser tabs when downloading files
- Selectable IGV tracks on variant page
- Missing splice junctions button on variant page
- Refactor variantS representative gene selection, and use it also for cancer variant summary
### Changed
- Improve Javascript performance for displaying Chromograph images
- Make ClinVar classification more evident in cancer variant page

## [4.38]
### Added
- Option to hide Alamut button in the app config file
### Fixed
- Library deprecation warning fixed (insert is deprecated. Use insert_one or insert_many instead)
- Update genes command will not trigger an update of database indices any more
- Missing resources in temporary downloading directory when updating genes using the command line
- Restore previous variant ACMG classification in a scrollable div
- Loading spinner not stopping after downloading PDF case reports and variant list export
- Add extra Alamut links higher up on variant pages
- Improve UX for phenotypes in case page
- Filter and export of STR variants
- Update look of variants page navigation buttons
### Changed

## [4.37]
### Added
- Highlight and show version number for RefSeq MANE transcripts.
- Added integration to a rerunner service for toggling reanalysis with updated pedigree information
- SpliceAI display and parsing from VEP CSQ
- Display matching tiered variants for cancer variants
- Display a loading icon (spinner) until the page loads completely
- Display filter badges in cancer variants list
- Update genes from pre-downloaded file resources
- On login, OS, browser version and screen size are saved anonymously to understand how users are using Scout
- API returning institutes data for a given user: `/api/v1/institutes`
- API returning case data for a given institute: `/api/v1/institutes/<institute_id>/cases`
- Added GMS and Lund university hospital logos to login page
- Made display of Swedac logo configurable
- Support for displaying custom images in case view
- Individual-specific HPO terms
- Optional alamut_key in institute settings for Alamut Plus software
- Case report API endpoint
- Tooltip in case explaining that genes with genome build different than case genome build will not be added to dynamic HPO panel.
- Add DeepVariant as a caller
### Fixed
- Updated IGV to v2.8.5 to solve missing gene labels on some zoom levels
- Demo cancer case config file to load somatic SNVs and SVs only.
- Expand list of refseq trancripts in ClinVar submission form
- Renamed `All SNVs and INDELs` institute sidebar element to `Search SNVs and INDELs` and fixed its style.
- Add missing parameters to case load-config documentation
- Allow creating/editing gene panels and dynamic gene panels with genes present in genome build 38
- Bugfix broken Pytests
- Bulk dismissing variants error due to key conversion from string to integer
- Fix typo in index documentation
- Fixed crash in institute settings page if "collaborators" key is not set in database
- Don't stop Scout execution if LoqusDB call fails and print stacktrace to log
- Bug when case contains custom images with value `None`
- Bug introduced when fixing another bug in Scout-LoqusDB interaction
- Loading of OMIM diagnoses in Scout demo instance
- Remove the docker-compose with chanjo integration because it doesn't work yet.
- Fixed standard docker-compose with scout demo data and database
- Clinical variant assessments not present for pinned and causative variants on case page.
- MatchMaker matching one node at the time only
- Remove link from previously tiered variants badge in cancer variants page
- Typo in gene cell on cancer variants page
- Managed variants filter form
### Changed
- Better naming for variants buttons on cancer track (somatic, germline). Also show cancer research button if available.
- Load case with missing panels in config files, but show warning.
- Changing the (Female, Male) symbols to (F/M) letters in individuals_table and case-sma.
- Print stacktrace if case load command fails
- Added sort icon and a pointer to the cursor to all tables with sortable fields
- Moved variant, gene and panel info from the basic pane to summary panel for all variants.
- Renamed `Basics` panel to `Classify` on variant page.
- Revamped `Basics` panel to a panel dedicated to classify variants
- Revamped the summary panel to be more compact.
- Added dedicated template for cancer variants
- Removed Gene models, Gene annotations and Conservation panels for cancer variants
- Reorganized the orders of panels for variant and cancer variant views
- Added dedicated variant quality panel and removed relevant panes
- A more compact case page
- Removed OMIM genes panel
- Make genes panel, pinned variants panel, causative variants panel and ClinVar panel scrollable on case page
- Update to Scilifelab's 2020 logo
- Update Gens URL to support Gens v2.0 format
- Refactor tests for parsing case configurations
- Updated links to HPO downloadable resources
- Managed variants filtering defaults to all variant categories
- Changing the (Kind) drop-down according to (Category) drop-down in Managed variant add variant
- Moved Gens button to individuals table
- Check resource files availability before starting updating OMIM diagnoses
- Fix typo in `SHOW_OBSERVED_VARIANT_ARCHIVE` config param

## [4.36]
### Added
- Parse and save splice junction tracks from case config file
- Tooltip in observations panel, explaining that case variants with no link might be old variants, not uploaded after a case rerun
### Fixed
- Warning on overwriting variants with same position was no longer shown
- Increase the height of the dropdowns to 425px
- More indices for the case table as it grows, specifically for causatives queries
- Splice junction tracks not centered over variant genes
- Total number of research variants count
- Update variants stats in case documents every time new variants are loaded
- Bug in flashing warning messages when filtering variants
### Changed
- Clearer warning messages for genes and gene/gene-panels searches in variants filters

## [4.35]
### Added
- A new index for hgnc_symbol in the hgnc_gene collection
- A Pedigree panel in STR page
- Display Tier I and II variants in case view causatives card for cancer cases
### Fixed
- Send partial file data to igv.js when visualizing sashimi plots with splice junction tracks
- Research variants filtering by gene
- Do not attempt to populate annotations for not loaded pinned/causatives
- Add max-height to all dropdowns in filters
### Changed
- Switch off non-clinical gene warnings when filtering research variants
- Don't display OMIM disease card in case view for cancer cases
- Refactored Individuals and Causative card in case view for cancer cases
- Update and style STR case report

## [4.34]
### Added
- Saved filter lock and unlock
- Filters can optionally be marked audited, logging the filter name, user and date on the case events and general report.
- Added `ClinVar hits` and `Cosmic hits` in cancer SNVs filters
- Added `ClinVar hits` to variants filter (rare disease track)
- Load cancer demo case in docker-compose files (default and demo file)
- Inclusive-language check using [woke](https://github.com/get-woke/woke) github action
- Add link to HmtVar for mitochondrial variants (if VCF is annotated with HmtNote)
- Grey background for dismissed compounds in variants list and variant page
- Pin badge for pinned compounds in variants list and variant page
- Support LoqusDB REST API queries
- Add a docker-compose-matchmaker under scout/containers/development to test matchmaker locally
- Script to investigate consequences of symbol search bug
- Added GATK to list of SV and cancer SV callers
### Fixed
- Make MitoMap link work for hg38 again
- Export Variants feature crashing when one of the variants has no primary transcripts
- Redirect to last visited variantS page when dismissing variants from variants list
- Improved matching of SVs Loqus occurrences in other cases
- Remove padding from the list inside (Matching causatives from other cases) panel
- Pass None to get_app function in CLI base since passing script_info to app factory functions was deprecated in Flask 2.0
- Fixed failing tests due to Flask update to version 2.0
- Speed up user events view
- Causative view sort out of memory error
- Use hgnc_id for gene filter query
- Typo in case controllers displaying an error every time a patient is matched against external MatchMaker nodes
- Do not crash while attempting an update for variant documents that are too big (> 16 MB)
- Old STR causatives (and other variants) may not have HGNC symbols - fix sort lambda
- Check if gene_obj has primary_transcript before trying to access it
- Warn if a gene manually searched is in a clinical panel with an outdated name when filtering variants
- ChrPos split js not needed on STR page yet
### Changed
- Remove parsing of case `genome_version`, since it's not used anywhere downstream
- Introduce deprecation warning for Loqus configs that are not dictionaries
- SV clinical filter no longer filters out sub 100 nt variants
- Count cases in LoqusDB by variant type
- Commit pulse repo badge temporarily set to weekly
- Sort ClinVar submissions objects by ascending "Last evaluated" date
- Refactored the MatchMaker integration as an extension
- Replaced some sensitive words as suggested by woke linter
- Documentation for load-configuration rewritten.
- Add styles to MatchMaker matches table
- More detailed info on the data shared in MatchMaker submission form

## [4.33.1]
### Fixed
- Include markdown for release autodeploy docs
- Use standard inheritance model in ClinVar (https://ftp.ncbi.nlm.nih.gov/pub/GTR/standard_terms/Mode_of_inheritance.txt)
- Fix issue crash with variants that have been unflagged causative not being available in other causatives
### Added
### Changed

## [4.33]
### Fixed
- Command line crashing when updating an individual not found in database
- Dashboard page crashing when filters return no data
- Cancer variants filter by chromosome
- /api/v1/genes now searches for genes in all genome builds by default
- Upgraded igv.js to version 2.8.1 (Fixed Unparsable bed record error)
### Added
- Autodeploy docs on release
- Documentation for updating case individuals tracks
- Filter cases and dashboard stats by analysis track
### Changed
- Changed from deprecated db update method
- Pre-selected fields to run queries with in dashboard page
- Do not filter by any institute when first accessing the dashboard
- Removed OMIM panel in case view for cancer cases
- Display Tier I and II variants in case view causatives panel for cancer cases
- Refactored Individuals and Causative panels in case view for cancer cases

## [4.32.1]
### Fixed
- iSort lint check only
### Changed
- Institute cases page crashing when a case has track:Null
### Added

## [4.32]
### Added
- Load and show MITOMAP associated diseases from VCF (INFO field: MitomapAssociatedDiseases, via HmtNote)
- Show variant allele frequencies for mitochondrial variants (GRCh38 cases)
- Extend "public" json API with diseases (OMIM) and phenotypes (HPO)
- HPO gene list download now has option for clinical and non-clinical genes
- Display gene splice junctions data in sashimi plots
- Update case individuals with splice junctions tracks
- Simple Docker compose for development with local build
- Make Phenomodels subpanels collapsible
- User side documentation of cytogenomics features (Gens, Chromograph, vcf2cytosure, rhocall)
- iSort GitHub Action
- Support LoqusDB REST API queries
### Fixed
- Show other causative once, even if several events point to it
- Filtering variants by mitochondrial chromosome for cases with genome build=38
- HPO gene search button triggers any warnings for clinical / non-existing genes also on first search
- Fixed a bug in variants pages caused by MT variants without alt_frequency
- Tests for CADD score parsing function
- Fixed the look of IGV settings on SNV variant page
- Cases analyzed once shown as `rerun`
- Missing case track on case re-upload
- Fixed severity rank for SO term "regulatory region ablation"
### Changed
- Refactor according to CodeFactor - mostly reuse of duplicated code
- Phenomodels language adjustment
- Open variants in a new window (from variants page)
- Open overlapping and compound variants in a new window (from variant page)
- gnomAD link points to gnomAD v.3 (build GRCh38) for mitochondrial variants.
- Display only number of affected genes for dismissed SVs in general report
- Chromosome build check when populating the variants filter chromosome selection
- Display mitochondrial and rare diseases coverage report in cases with missing 'rare' track

## [4.31.1]
### Added
### Changed
- Remove mitochondrial and coverage report from cancer cases sidebar
### Fixed
- ClinVar page when dbSNP id is None

## [4.31]
### Added
- gnomAD annotation field in admin guide
- Export also dynamic panel genes not associated to an HPO term when downloading the HPO panel
- Primary HGNC transcript info in variant export files
- Show variant quality (QUAL field from vcf) in the variant summary
- Load/update PDF gene fusion reports (clinical and research) generated with Arriba
- Support new MANE annotations from VEP (both MANE Select and MANE Plus Clinical)
- Display on case activity the event of a user resetting all dismissed variants
- Support gnomAD population frequencies for mitochondrial variants
- Anchor links in Casedata ClinVar panels to redirect after renaming individuals
### Fixed
- Replace old docs link www.clinicalgenomics.se/scout with new https://clinical-genomics.github.io/scout
- Page formatting issues whenever case and variant comments contain extremely long strings with no spaces
- Chromograph images can be one column and have scrollbar. Removed legacy code.
- Column labels for ClinVar case submission
- Page crashing looking for LoqusDB observation when variant doesn't exist
- Missing inheritance models and custom inheritance models on newly created gene panels
- Accept only numbers in managed variants filter as position and end coordinates
- SNP id format and links in Variant page, ClinVar submission form and general report
- Case groups tooltip triggered only when mouse is on the panel header
### Changed
- A more compact case groups panel
- Added landscape orientation CSS style to cancer coverage and QC demo report
- Improve user documentation to create and save new gene panels
- Removed option to use space as separator when uploading gene panels
- Separating the columns of standard and custom inheritance models in gene panels
- Improved ClinVar instructions for users using non-English Excel

## [4.30.2]
### Added
### Fixed
- Use VEP RefSeq ID if RefSeq list is empty in RefSeq transcripts overview
- Bug creating variant links for variants with no end_chrom
### Changed

## [4.30.1]
### Added
### Fixed
- Cryptography dependency fixed to use version < 3.4
### Changed

## [4.30]
### Added
- Introduced a `reset dismiss variant` verb
- Button to reset all dismissed variants for a case
- Add black border to Chromograph ideograms
- Show ClinVar annotations on variantS page
- Added integration with GENS, copy number visualization tool
- Added a VUS label to the manual classification variant tags
- Add additional information to SNV verification emails
- Tooltips documenting manual annotations from default panels
- Case groups now show bam files from all cases on align view
### Fixed
- Center initial igv view on variant start with SNV/indels
- Don't set initial igv view to negative coordinates
- Display of GQ for SV and STR
- Parsing of AD and related info for STRs
- LoqusDB field in institute settings accepts only existing Loqus instances
- Fix DECIPHER link to work after DECIPHER migrated to GRCh38
- Removed visibility window param from igv.js genes track
- Updated HPO download URL
- Patch HPO download test correctly
- Reference size on STR hover not needed (also wrong)
- Introduced genome build check (allowed values: 37, 38, "37", "38") on case load
- Improve case searching by assignee full name
- Populating the LoqusDB select in institute settings
### Changed
- Cancer variants table header (pop freq etc)
- Only admin users can modify LoqusDB instance in Institute settings
- Style of case synopsis, variants and case comments
- Switched to igv.js 2.7.5
- Do not choke if case is missing research variants when research requested
- Count cases in LoqusDB by variant type
- Introduce deprecation warning for Loqus configs that are not dictionaries
- Improve create new gene panel form validation
- Make XM- transcripts less visible if they don't overlap with transcript refseq_id in variant page
- Color of gene panels and comments panels on cases and variant pages
- Do not choke if case is missing research variants when reserch requested

## [4.29.1]
### Added
### Fixed
- Always load STR variants regardless of RankScore threshold (hotfix)
### Changed

## [4.29]
### Added
- Added a page about migrating potentially breaking changes to the documentation
- markdown_include in development requirements file
- STR variants filter
- Display source, Z-score, inheritance pattern for STR annotations from Stranger (>0.6.1) if available
- Coverage and quality report to cancer view
### Fixed
- ACMG classification page crashing when trying to visualize a classification that was removed
- Pretty print HGVS on gene variants (URL-decode VEP)
- Broken or missing link in the documentation
- Multiple gene names in ClinVar submission form
- Inheritance model select field in ClinVar submission
- IGV.js >2.7.0 has an issue with the gene track zoom levels - temp freeze at 2.7.0
- Revert CORS-anywhere and introduce a local http proxy for cloud tracks
### Changed

## [4.28]
### Added
- Chromograph integration for displaying PNGs in case-page
- Add VAF to cancer case general report, and remove some of its unused fields
- Variants filter compatible with genome browser location strings
- Support for custom public igv tracks stored on the cloud
- Add tests to increase testing coverage
- Update case variants count after deleting variants
- Update IGV.js to latest (v2.7.4)
- Bypass igv.js CORS check using `https://github.com/Rob--W/cors-anywhere`
- Documentation on default and custom IGV.js tracks (admin docs)
- Lock phenomodels so they're editable by admins only
- Small case group assessment sharing
- Tutorial and files for deploying app on containers (Kubernetes pods)
- Canonical transcript and protein change of canonical transcript in exported variants excel sheet
- Support for Font Awesome version 6
- Submit to Beacon from case page sidebar
- Hide dismissed variants in variants pages and variants export function
- Systemd service files and instruction to deploy Scout using podman
### Fixed
- Bugfix: unused `chromgraph_prefix |tojson` removed
- Freeze coloredlogs temporarily
- Marrvel link
- Don't show TP53 link for silent or synonymous changes
- OMIM gene field accepts any custom number as OMIM gene
- Fix Pytest single quote vs double quote string
- Bug in gene variants search by similar cases and no similar case is found
- Delete unused file `userpanel.py`
- Primary transcripts in variant overview and general report
- Google OAuth2 login setup in README file
- Redirect to 'missing file'-icon if configured Chromograph file is missing
- Javascript error in case page
- Fix compound matching during variant loading for hg38
- Cancer variants view containing variants dismissed with cancer-specific reasons
- Zoom to SV variant length was missing IGV contig select
- Tooltips on case page when case has no default gene panels
### Changed
- Save case variants count in case document and not in sessions
- Style of gene panels multiselect on case page
- Collapse/expand main HPO checkboxes in phenomodel preview
- Replaced GQ (Genotype quality) with VAF (Variant allele frequency) in cancer variants GT table
- Allow loading of cancer cases with no tumor_purity field
- Truncate cDNA and protein changes in case report if longer than 20 characters


## [4.27]
### Added
- Exclude one or more variant categories when running variants delete command
### Fixed
### Changed

## [4.26.1]
### Added
### Fixed
- Links with 1-letter aa codes crash on frameshift etc
### Changed

## [4.26]
### Added
- Extend the delete variants command to print analysis date, track, institute, status and research status
- Delete variants by type of analysis (wgs|wes|panel)
- Links to cBioPortal, MutanTP53, IARC TP53, OncoKB, MyCancerGenome, CIViC
### Fixed
- Deleted variants count
### Changed
- Print output of variants delete command as a tab separated table

## [4.25]
### Added
- Command line function to remove variants from one or all cases
### Fixed
- Parse SMN None calls to None rather than False

## [4.24.1]
### Fixed
- Install requirements.txt via setup file

## [4.24]
### Added
- Institute-level phenotype models with sub-panels containing HPO and OMIM terms
- Runnable Docker demo
- Docker image build and push github action
- Makefile with shortcuts to docker commands
- Parse and save synopsis, phenotype and cohort terms from config files upon case upload
### Fixed
- Update dismissed variant status when variant dismissed key is missing
- Breakpoint two IGV button now shows correct chromosome when different from bp1
- Missing font lib in Docker image causing the PDF report download page to crash
- Sentieon Manta calls lack Somaticscore - load anyway
- ClinVar submissions crashing due to pinned variants that are not loaded
- Point ExAC pLI score to new gnomad server address
- Bug uploading cases missing phenotype terms in config file
- STRs loaded but not shown on browser page
- Bug when using adapter.variant.get_causatives with case_id without causatives
- Problem with fetching "solved" from scout export cases cli
- Better serialising of datetime and bson.ObjectId
- Added `volumes` folder to .gitignore
### Changed
- Make matching causative and managed variants foldable on case page
- Remove calls to PyMongo functions marked as deprecated in backend and frontend(as of version 3.7).
- Improved `scout update individual` command
- Export dynamic phenotypes with ordered gene lists as PDF


## [4.23]
### Added
- Save custom IGV track settings
- Show a flash message with clear info about non-valid genes when gene panel creation fails
- CNV report link in cancer case side navigation
- Return to comment section after editing, deleting or submitting a comment
- Managed variants
- MT vs 14 chromosome mean coverage stats if Scout is connected to Chanjo
### Fixed
- missing `vcf_cancer_sv` and `vcf_cancer_sv_research` to manual.
- Split ClinVar multiple clnsig values (slash-separated) and strip them of underscore for annotations without accession number
- Timeout of `All SNVs and INDELs` page when no valid gene is provided in the search
- Round CADD (MIPv9)
- Missing default panel value
- Invisible other causatives lines when other causatives lack gene symbols
### Changed
- Do not freeze mkdocs-material to version 4.6.1
- Remove pre-commit dependency

## [4.22]
### Added
- Editable cases comments
- Editable variants comments
### Fixed
- Empty variant activity panel
- STRs variants popover
- Split new ClinVar multiple significance terms for a variant
- Edit the selected comment, not the latest
### Changed
- Updated RELEASE docs.
- Pinned variants card style on the case page
- Merged `scout export exons` and `scout view exons` commands


## [4.21.2]
### Added
### Fixed
- Do not pre-filter research variants by (case-default) gene panels
- Show OMIM disease tooltip reliably
### Changed

## [4.21.1]
### Added
### Fixed
- Small change to Pop Freq column in variants ang gene panels to avoid strange text shrinking on small screens
- Direct use of HPO list for Clinical HPO SNV (and cancer SNV) filtering
- PDF coverage report redirecting to login page
### Changed
- Remove the option to dismiss single variants from all variants pages
- Bulk dismiss SNVs, SVs and cancer SNVs from variants pages

## [4.21]
### Added
- Support to configure LoqusDB per institute
- Highlight causative variants in the variants list
- Add tests. Mostly regarding building internal datatypes.
- Remove leading and trailing whitespaces from panel_name and display_name when panel is created
- Mark MANE transcript in list of transcripts in "Transcript overview" on variant page
- Show default panel name in case sidebar
- Previous buttons for variants pagination
- Adds a gh action that checks that the changelog is updated
- Adds a gh action that deploys new releases automatically to pypi
- Warn users if case default panels are outdated
- Define institute-specific gene panels for filtering in institute settings
- Use institute-specific gene panels in variants filtering
- Show somatic VAF for pinned and causative variants on case page

### Fixed
- Report pages redirect to login instead of crashing when session expires
- Variants filter loading in cancer variants page
- User, Causative and Cases tables not scaling to full page
- Improved docs for an initial production setup
- Compatibility with latest version of Black
- Fixed tests for Click>7
- Clinical filter required an extra click to Filter to return variants
- Restore pagination and shrink badges in the variants page tables
- Removing a user from the command line now inactivates the case only if user is last assignee and case is active
- Bugfix, LoqusDB per institute feature crashed when institute id was empty string
- Bugfix, LoqusDB calls where missing case count
- filter removal and upload for filters deleted from another page/other user
- Visualize outdated gene panels info in a popover instead of a tooltip in case page side panel

### Changed
- Highlight color on normal STRs in the variants table from green to blue
- Display breakpoints coordinates in verification emails only for structural variants


## [4.20]
### Added
- Display number of filtered variants vs number of total variants in variants page
- Search case by HPO terms
- Dismiss variant column in the variants tables
- Black and pre-commit packages to dev requirements

### Fixed
- Bug occurring when rerun is requested twice
- Peddy info fields in the demo config file
- Added load config safety check for multiple alignment files for one individual
- Formatting of cancer variants table
- Missing Score in SV variants table

### Changed
- Updated the documentation on how to create a new software release
- Genome build-aware cytobands coordinates
- Styling update of the Matchmaker card
- Select search type in case search form


## [4.19]

### Added
- Show internal ID for case
- Add internal ID for downloaded CGH files
- Export dynamic HPO gene list from case page
- Remove users as case assignees when their account is deleted
- Keep variants filters panel expanded when filters have been used

### Fixed
- Handle the ProxyFix ModuleNotFoundError when Werkzeug installed version is >1.0
- General report formatting issues whenever case and variant comments contain extremely long strings with no spaces

### Changed
- Created an institute wrapper page that contains list of cases, causatives, SNVs & Indels, user list, shared data and institute settings
- Display case name instead of case ID on clinVar submissions
- Changed icon of sample update in clinVar submissions


## [4.18]

### Added
- Filter cancer variants on cytoband coordinates
- Show dismiss reasons in a badge with hover for clinical variants
- Show an ellipsis if 10 cases or more to display with loqusdb matches
- A new blog post for version 4.17
- Tooltip to better describe Tumor and Normal columns in cancer variants
- Filter cancer SNVs and SVs by chromosome coordinates
- Default export of `Assertion method citation` to clinVar variants submission file
- Button to export up to 500 cancer variants, filtered or not
- Rename samples of a clinVar submission file

### Fixed
- Apply default gene panel on return to cancer variantS from variant view
- Revert to certificate checking when asking for Chanjo reports
- `scout download everything` command failing while downloading HPO terms

### Changed
- Turn tumor and normal allelic fraction to decimal numbers in tumor variants page
- Moved clinVar submissions code to the institutes blueprints
- Changed name of clinVar export files to FILENAME.Variant.csv and FILENAME.CaseData.csv
- Switched Google login libraries from Flask-OAuthlib to Authlib


## [4.17.1]

### Fixed
- Load cytobands for cases with chromosome build not "37" or "38"


## [4.17]

### Added
- COSMIC badge shown in cancer variants
- Default gene-panel in non-cancer structural view in url
- Filter SNVs and SVs by cytoband coordinates
- Filter cancer SNV variants by alt allele frequency in tumor
- Correct genome build in UCSC link from structural variant page



### Fixed
- Bug in clinVar form when variant has no gene
- Bug when sharing cases with the same institute twice
- Page crashing when removing causative variant tag
- Do not default to GATK caller when no caller info is provided for cancer SNVs


## [4.16.1]

### Fixed
- Fix the fix for handling of delivery reports for rerun cases

## [4.16]

### Added
- Adds possibility to add "lims_id" to cases. Currently only stored in database, not shown anywhere
- Adds verification comment box to SVs (previously only available for small variants)
- Scrollable pedigree panel

### Fixed
- Error caused by changes in WTForm (new release 2.3.x)
- Bug in OMIM case page form, causing the page to crash when a string was provided instead of a numerical OMIM id
- Fix Alamut link to work properly on hg38
- Better handling of delivery reports for rerun cases
- Small CodeFactor style issues: matchmaker results counting, a couple of incomplete tests and safer external xml
- Fix an issue with Phenomizer introduced by CodeFactor style changes

### Changed
- Updated the version of igv.js to 2.5.4

## [4.15.1]

### Added
- Display gene names in ClinVar submissions page
- Links to Varsome in variant transcripts table

### Fixed
- Small fixes to ClinVar submission form
- Gene panel page crash when old panel has no maintainers

## [4.15]

### Added
- Clinvar CNVs IGV track
- Gene panels can have maintainers
- Keep variant actions (dismissed, manual rank, mosaic, acmg, comments) upon variant re-upload
- Keep variant actions also on full case re-upload

### Fixed
- Fix the link to Ensembl for SV variants when genome build 38.
- Arrange information in columns on variant page
- Fix so that new cosmic identifier (COSV) is also acceptable #1304
- Fixed COSMIC tag in INFO (outside of CSQ) to be parses as well with `&` splitter.
- COSMIC stub URL changed to https://cancer.sanger.ac.uk/cosmic/search?q= instead.
- Updated to a version of IGV where bigBed tracks are visualized correctly
- Clinvar submission files are named according to the content (variant_data and case_data)
- Always show causatives from other cases in case overview
- Correct disease associations for gene symbol aliases that exist as separate genes
- Re-add "custom annotations" for SV variants
- The override ClinVar P/LP add-in in the Clinical Filter failed for new CSQ strings

### Changed
- Runs all CI checks in github actions

## [4.14.1]

### Fixed
- Error when variant found in loqusdb is not loaded for other case

## [4.14]

### Added
- Use github actions to run tests
- Adds CLI command to update individual alignments path
- Update HPO terms using downloaded definitions files
- Option to use alternative flask config when running `scout serve`
- Requirement to use loqusdb >= 2.5 if integrated

### Fixed
- Do not display Pedigree panel in cancer view
- Do not rely on internet connection and services available when running CI tests
- Variant loading assumes GATK if no caller set given and GATK filter status is seen in FILTER
- Pass genome build param all the way in order to get the right gene mappings for cases with build 38
- Parse correctly variants with zero frequency values
- Continue even if there are problems to create a region vcf
- STR and cancer variant navigation back to variants pages could fail

### Changed
- Improved code that sends requests to the external APIs
- Updates ranges for user ranks to fit todays usage
- Run coveralls on github actions instead of travis
- Run pip checks on github actions instead of coveralls
- For hg38 cases, change gnomAD link to point to version 3.0 (which is hg38 based)
- Show pinned or causative STR variants a bit more human readable

## [4.13.1]

### Added
### Fixed
- Typo that caused not all clinvar conflicting interpretations to be loaded no matter what
- Parse and retrieve clinvar annotations from VEP-annotated (VEP 97+) CSQ VCF field
- Variant clinvar significance shown as `not provided` whenever is `Uncertain significance`
- Phenomizer query crashing when case has no HPO terms assigned
- Fixed a bug affecting `All SNVs and INDELs` page when variants don't have canonical transcript
- Add gene name or id in cancer variant view

### Changed
- Cancer Variant view changed "Variant:Transcript:Exon:HGVS" to "Gene:Transcript:Exon:HGVS"

## [4.13]

### Added
- ClinVar SNVs track in IGV
- Add SMA view with SMN Copy Number data
- Easier to assign OMIM diagnoses from case page
- OMIM terms and specific OMIM term page

### Fixed
- Bug when adding a new gene to a panel
- Restored missing recent delivery reports
- Fixed style and links to other reports in case side panel
- Deleting cases using display_name and institute not deleting its variants
- Fixed bug that caused coordinates filter to override other filters
- Fixed a problem with finding some INS in loqusdb
- Layout on SV page when local observations without cases are present
- Make scout compatible with the new HPO definition files from `http://compbio.charite.de/jenkins/`
- General report visualization error when SNVs display names are very long


### Changed


## [4.12.4]

### Fixed
- Layout on SV page when local observations without cases are present

## [4.12.3]

### Fixed
- Case report when causative or pinned SVs have non null allele frequencies

## [4.12.2]

### Fixed
- SV variant links now take you to the SV variant page again
- Cancer variant view has cleaner table data entries for "N/A" data
- Pinned variant case level display hotfix for cancer and str - more on this later
- Cancer variants show correct alt/ref reads mirroring alt frequency now
- Always load all clinical STR variants even if a region load is attempted - index may be missing
- Same case repetition in variant local observations

## [4.12.1]

### Fixed
- Bug in variant.gene when gene has no HGVS description


## [4.12]

### Added
- Accepts `alignment_path` in load config to pass bam/cram files
- Display all phenotypes on variant page
- Display hgvs coordinates on pinned and causatives
- Clear panel pending changes
- Adds option to setup the database with static files
- Adds cli command to download the resources from CLI that scout needs
- Adds test files for merged somatic SV and CNV; as well as merged SNV, and INDEL part of #1279
- Allows for upload of OMIM-AUTO gene panel from static files without api-key

### Fixed
- Cancer case HPO panel variants link
- Fix so that some drop downs have correct size
- First IGV button in str variants page
- Cancer case activates on SNV variants
- Cases activate when STR variants are viewed
- Always calculate code coverage
- Pinned/Classification/comments in all types of variants pages
- Null values for panel's custom_inheritance_models
- Discrepancy between the manual disease transcripts and those in database in gene-edit page
- ACMG classification not showing for some causatives
- Fix bug which caused IGV.js to use hg19 reference files for hg38 data
- Bug when multiple bam files sources with non-null values are available


### Changed
- Renamed `requests` file to `scout_requests`
- Cancer variant view shows two, instead of four, decimals for allele and normal


## [4.11.1]

### Fixed
- Institute settings page
- Link institute settings to sharing institutes choices

## [4.11.0]

### Added
- Display locus name on STR variant page
- Alternative key `GNOMADAF_popmax` for Gnomad popmax allele frequency
- Automatic suggestions on how to improve the code on Pull Requests
- Parse GERP, phastCons and phyloP annotations from vep annotated CSQ fields
- Avoid flickering comment popovers in variant list
- Parse REVEL score from vep annotated CSQ fields
- Allow users to modify general institute settings
- Optionally format code automatically on commit
- Adds command to backup vital parts `scout export database`
- Parsing and displaying cancer SV variants from Manta annotated VCF files
- Dismiss cancer snv variants with cancer-specific options
- Add IGV.js UPD, RHO and TIDDIT coverage wig tracks.


### Fixed
- Slightly darker page background
- Fixed an issued with parsed conservation values from CSQ
- Clinvar submissions accessible to all users of an institute
- Header toolbar when on Clinvar page now shows institute name correctly
- Case should not always inactivate upon update
- Show dismissed snv cancer variants as grey on the cancer variants page
- Improved style of mappability link and local observations on variant page
- Convert all the GET requests to the igv view to POST request
- Error when updating gene panels using a file containing BOM chars
- Add/replace gene radio button not working in gene panels


## [4.10.1]

### Fixed
- Fixed issue with opening research variants
- Problem with coveralls not called by Travis CI
- Handle Biomart service down in tests


## [4.10.0]

### Added
- Rank score model in causatives page
- Exportable HPO terms from phenotypes page
- AMP guideline tiers for cancer variants
- Adds scroll for the transcript tab
- Added CLI option to query cases on time since case event was added
- Shadow clinical assessments also on research variants display
- Support for CRAM alignment files
- Improved str variants view : sorting by locus, grouped by allele.
- Delivery report PDF export
- New mosaicism tag option
- Add or modify individuals' age or tissue type from case page
- Display GC and allele depth in causatives table.
- Included primary reference transcript in general report
- Included partial causative variants in general report
- Remove dependency of loqusdb by utilising the CLI

### Fixed
- Fixed update OMIM command bug due to change in the header of the genemap2 file
- Removed Mosaic Tag from Cancer variants
- Fixes issue with unaligned table headers that comes with hidden Datatables
- Layout in general report PDF export
- Fixed issue on the case statistics view. The validation bars didn't show up when all institutes were selected. Now they do.
- Fixed missing path import by importing pathlib.Path
- Handle index inconsistencies in the update index functions
- Fixed layout problems


## [4.9.0]

### Added
- Improved MatchMaker pages, including visible patient contacts email address
- New badges for the github repo
- Links to [GENEMANIA](genemania.org)
- Sort gene panel list on case view.
- More automatic tests
- Allow loading of custom annotations in VCF using the SCOUT_CUSTOM info tag.

### Fixed
- Fix error when a gene is added to an empty dynamic gene panel
- Fix crash when attempting to add genes on incorrect format to dynamic gene panel
- Manual rank variant tags could be saved in a "Select a tag"-state, a problem in the variants view.
- Same case evaluations are no longer shown as gray previous evaluations on the variants page
- Stay on research pages, even if reset, next first buttons are pressed..
- Overlapping variants will now be visible on variant page again
- Fix missing classification comments and links in evaluations page
- All prioritized cases are shown on cases page


## [4.8.3]

### Added

### Fixed
- Bug when ordering sanger
- Improved scrolling over long list of genes/transcripts


## [4.8.2]

### Added

### Fixed
- Avoid opening extra tab for coverage report
- Fixed a problem when rank model version was saved as floats and not strings
- Fixed a problem with displaying dismiss variant reasons on the general report
- Disable load and delete filter buttons if there are no saved filters
- Fix problem with missing verifications
- Remove duplicate users and merge their data and activity


## [4.8.1]

### Added

### Fixed
- Prevent login fail for users with id defined by ObjectId and not email
- Prevent the app from crashing with `AttributeError: 'NoneType' object has no attribute 'message'`


## [4.8.0]

### Added
- Updated Scout to use Bootstrap 4.3
- New looks for Scout
- Improved dashboard using Chart.js
- Ask before inactivating a case where last assigned user leaves it
- Genes can be manually added to the dynamic gene list directly on the case page
- Dynamic gene panels can optionally be used with clinical filter, instead of default gene panel
- Dynamic gene panels get link out to chanjo-report for coverage report
- Load all clinvar variants with clinvar Pathogenic, Likely Pathogenic and Conflicting pathogenic
- Show transcripts with exon numbers for structural variants
- Case sort order can now be toggled between ascending and descending.
- Variants can be marked as partial causative if phenotype is available for case.
- Show a frequency tooltip hover for SV-variants.
- Added support for LDAP login system
- Search snv and structural variants by chromosomal coordinates
- Structural variants can be marked as partial causative if phenotype is available for case.
- Show normal and pathologic limits for STRs in the STR variants view.
- Institute level persistent variant filter settings that can be retrieved and used.
- export causative variants to Excel
- Add support for ROH, WIG and chromosome PNGs in case-view

### Fixed
- Fixed missing import for variants with comments
- Instructions on how to build docs
- Keep sanger order + verification when updating/reloading variants
- Fixed and moved broken filter actions (HPO gene panel and reset filter)
- Fixed string conversion to number
- UCSC links for structural variants are now separated per breakpoint (and whole variant where applicable)
- Reintroduced missing coverage report
- Fixed a bug preventing loading samples using the command line
- Better inheritance models customization for genes in gene panels
- STR variant page back to list button now does its one job.
- Allows to setup scout without a omim api key
- Fixed error causing "favicon not found" flash messages
- Removed flask --version from base cli
- Request rerun no longer changes case status. Active or archived cases inactivate on upload.
- Fixed missing tooltip on the cancer variants page
- Fixed weird Rank cell in variants page
- Next and first buttons order swap
- Added pagination (and POST capability) to cancer variants.
- Improves loading speed for variant page
- Problem with updating variant rank when no variants
- Improved Clinvar submission form
- General report crashing when dismissed variant has no valid dismiss code
- Also show collaborative case variants on the All variants view.
- Improved phenotype search using dataTables.js on phenotypes page
- Search and delete users with `email` instead of `_id`
- Fixed css styles so that multiselect options will all fit one column


## [4.7.3]

### Added
- RankScore can be used with VCFs for vcf_cancer files

### Fixed
- Fix issue with STR view next page button not doing its one job.

### Deleted
- Removed pileup as a bam viewing option. This is replaced by IGV


## [4.7.2]

### Added
- Show earlier ACMG classification in the variant list

### Fixed
- Fixed igv search not working due to igv.js dist 2.2.17
- Fixed searches for cases with a gene with variants pinned or marked causative.
- Load variant pages faster after fixing other causatives query
- Fixed mitochondrial report bug for variants without genes

## [4.7.1]

### Added

### Fixed
- Fixed bug on genes page


## [4.7.0]

### Added
- Export genes and gene panels in build GRCh38
- Search for cases with variants pinned or marked causative in a given gene.
- Search for cases phenotypically similar to a case also from WUI.
- Case variant searches can be limited to similar cases, matching HPO-terms,
  phenogroups and cohorts.
- De-archive reruns and flag them as 'inactive' if archived
- Sort cases by analysis_date, track or status
- Display cases in the following order: prioritized, active, inactive, archived, solved
- Assign case to user when user activates it or asks for rerun
- Case becomes inactive when it has no assignees
- Fetch refseq version from entrez and use it in clinvar form
- Load and export of exons for all genes, independent on refseq
- Documentation for loading/updating exons
- Showing SV variant annotations: SV cgh frequencies, gnomad-SV, local SV frequencies
- Showing transcripts mapping score in segmental duplications
- Handle requests to Ensembl Rest API
- Handle requests to Ensembl Rest Biomart
- STR variants view now displays GT and IGV link.
- Description field for gene panels
- Export exons in build 37 and 38 using the command line

### Fixed
- Fixes of and induced by build tests
- Fixed bug affecting variant observations in other cases
- Fixed a bug that showed wrong gene coverage in general panel PDF export
- MT report only shows variants occurring in the specific individual of the excel sheet
- Disable SSL certifcate verification in requests to chanjo
- Updates how intervaltree and pymongo is used to void deprecated functions
- Increased size of IGV sample tracks
- Optimized tests


## [4.6.1]

### Added

### Fixed
- Missing 'father' and 'mother' keys when parsing single individual cases


## [4.6.0]

### Added
- Description of Scout branching model in CONTRIBUTING doc
- Causatives in alphabetical order, display ACMG classification and filter by gene.
- Added 'external' to the list of analysis type options
- Adds functionality to display "Tissue type". Passed via load config.
- Update to IGV 2.

### Fixed
- Fixed alignment visualization and vcf2cytosure availability for demo case samples
- Fixed 3 bugs affecting SV pages visualization
- Reintroduced the --version cli option
- Fixed variants query by panel (hpo panel + gene panel).
- Downloaded MT report contains excel files with individuals' display name
- Refactored code in parsing of config files.


## [4.5.1]

### Added

### Fixed
- update requirement to use PyYaml version >= 5.1
- Safer code when loading config params in cli base


## [4.5.0]

### Added
- Search for similar cases from scout view CLI
- Scout cli is now invoked from the app object and works under the app context

### Fixed
- PyYaml dependency fixed to use version >= 5.1


## [4.4.1]

### Added
- Display SV rank model version when available

### Fixed
- Fixed upload of delivery report via API


## [4.4.0]

### Added
- Displaying more info on the Causatives page and hiding those not causative at the case level
- Add a comment text field to Sanger order request form, allowing a message to be included in the email
- MatchMaker Exchange integration
- List cases with empty synopsis, missing HPO terms and phenotype groups.
- Search for cases with open research list, or a given case status (active, inactive, archived)

### Fixed
- Variant query builder split into several functions
- Fixed delivery report load bug


## [4.3.3]

### Added
- Different individual table for cancer cases

### Fixed
- Dashboard collects validated variants from verification events instead of using 'sanger' field
- Cases shared with collaborators are visible again in cases page
- Force users to select a real institute to share cases with (actionbar select fix)


## [4.3.2]

### Added
- Dashboard data can be filtered using filters available in cases page
- Causatives for each institute are displayed on a dedicated page
- SNVs and and SVs are searchable across cases by gene and rank score
- A more complete report with validated variants is downloadable from dashboard

### Fixed
- Clinsig filter is fixed so clinsig numerical values are returned
- Split multi clinsig string values in different elements of clinsig array
- Regex to search in multi clinsig string values or multi revstat string values
- It works to upload vcf files with no variants now
- Combined Pileup and IGV alignments for SVs having variant start and stop on the same chromosome


## [4.3.1]

### Added
- Show calls from all callers even if call is not available
- Instructions to install cairo and pango libs from WeasyPrint page
- Display cases with number of variants from CLI
- Only display cases with number of variants above certain treshold. (Also CLI)
- Export of verified variants by CLI or from the dashboard
- Extend case level queries with default panels, cohorts and phenotype groups.
- Slice dashboard statistics display using case level queries
- Add a view where all variants for an institute can be searched across cases, filtering on gene and rank score. Allows searching research variants for cases that have research open.

### Fixed
- Fixed code to extract variant conservation (gerp, phyloP, phastCons)
- Visualization of PDF-exported gene panels
- Reintroduced the exon/intron number in variant verification email
- Sex and affected status is correctly displayed on general report
- Force number validation in SV filter by size
- Display ensembl transcripts when no refseq exists


## [4.3.0]

### Added
- Mosaicism tag on variants
- Show and filter on SweGen frequency for SVs
- Show annotations for STR variants
- Show all transcripts in verification email
- Added mitochondrial export
- Adds alternative to search for SVs shorter that the given length
- Look for 'bcftools' in the `set` field of VCFs
- Display digenic inheritance from OMIM
- Displays what refseq transcript that is primary in hgnc

### Fixed

- Archived panels displays the correct date (not retroactive change)
- Fixed problem with waiting times in gene panel exports
- Clinvar fiter not working with human readable clinsig values

## [4.2.2]

### Fixed
- Fixed gene panel create/modify from CSV file utf-8 decoding error
- Updating genes in gene panels now supports edit comments and entry version
- Gene panel export timeout error

## [4.2.1]

### Fixed
- Re-introduced gene name(s) in verification email subject
- Better PDF rendering for excluded variants in report
- Problem to access old case when `is_default` did not exist on a panel


## [4.2.0]

### Added
- New index on variant_id for events
- Display overlapping compounds on variants view

### Fixed
- Fixed broken clinical filter


## [4.1.4]

### Added
- Download of filtered SVs

### Fixed
- Fixed broken download of filtered variants
- Fixed visualization issue in gene panel PDF export
- Fixed bug when updating gene names in variant controller


## [4.1.3]

### Fixed
- Displays all primary transcripts


## [4.1.2]

### Added
- Option add/replace when updating a panel via CSV file
- More flexible versioning of the gene panels
- Printing coverage report on the bottom of the pdf case report
- Variant verification option for SVs
- Logs uri without pwd when connecting
- Disease-causing transcripts in case report
- Thicker lines in case report
- Supports HPO search for cases, both terms or if described in synopsis
- Adds sanger information to dashboard

### Fixed
- Use db name instead of **auth** as default for authentication
- Fixes so that reports can be generated even with many variants
- Fixed sanger validation popup to show individual variants queried by user and institute.
- Fixed problem with setting up scout
- Fixes problem when exac file is not available through broad ftp
- Fetch transcripts for correct build in `adapter.hgnc_gene`

## [4.1.1]
- Fix problem with institute authentication flash message in utils
- Fix problem with comments
- Fix problem with ensembl link


## [4.1.0]

### Added
- OMIM phenotypes to case report
- Command to download all panel app gene panels `scout load panel --panel-app`
- Links to genenames.org and omim on gene page
- Popup on gene at variants page with gene information
- reset sanger status to "Not validated" for pinned variants
- highlight cases with variants to be evaluated by Sanger on the cases page
- option to point to local reference files to the genome viewer pileup.js. Documented in `docs.admin-guide.server`
- option to export single variants in `scout export variants`
- option to load a multiqc report together with a case(add line in load config)
- added a view for searching HPO terms. It is accessed from the top left corner menu
- Updates the variants view for cancer variants. Adds a small cancer specific filter for known variants
- Adds hgvs information on cancer variants page
- Adds option to update phenotype groups from CLI

### Fixed
- Improved Clinvar to submit variants from different cases. Fixed HPO terms in casedata according to feedback
- Fixed broken link to case page from Sanger modal in cases view
- Now only cases with non empty lists of causative variants are returned in `adapter.case(has_causatives=True)`
- Can handle Tumor only samples
- Long lists of HGNC symbols are now possible. This was previously difficult with manual, uploaded or by HPO search when changing filter settings due to GET request limitations. Relevant pages now use POST requests. Adds the dynamic HPO panel as a selection on the gene panel dropdown.
- Variant filter defaults to default panels also on SV and Cancer variants pages.

## [4.0.0]

### WARNING ###

This is a major version update and will require that the backend of pre releases is updated.
Run commands:

```
$scout update genes
$scout update hpo
```

- Created a Clinvar submission tool, to speed up Clinvar submission of SNVs and SVs
- Added an analysis report page (html and PDF format) containing phenotype, gene panels and variants that are relevant to solve a case.

### Fixed
- Optimized evaluated variants to speed up creation of case report
- Moved igv and pileup viewer under a common folder
- Fixed MT alignment view pileup.js
- Fixed coordinates for SVs with start chromosome different from end chromosome
- Global comments shown across cases and institutes. Case-specific variant comments are shown only for that specific case.
- Links to clinvar submitted variants at the cases level
- Adapts clinvar parsing to new format
- Fixed problem in `scout update user` when the user object had no roles
- Makes pileup.js use online genome resources when viewing alignments. Now any instance of Scout can make use of this functionality.
- Fix ensembl link for structural variants
- Works even when cases does not have `'madeline_info'`
- Parses Polyphen in correct way again
- Fix problem with parsing gnomad from VEP

### Added
- Added a PDF export function for gene panels
- Added a "Filter and export" button to export custom-filtered SNVs to CSV file
- Dismiss SVs
- Added IGV alignments viewer
- Read delivery report path from case config or CLI command
- Filter for spidex scores
- All HPO terms are now added and fetched from the correct source (https://github.com/obophenotype/human-phenotype-ontology/blob/master/hp.obo)
- New command `scout update hpo`
- New command `scout update genes` will fetch all the latest information about genes and update them
- Load **all** variants found on chromosome **MT**
- Adds choice in cases overview do show as many cases as user like

### Removed
- pileup.min.js and pileup css are imported from a remote web location now
- All source files for HPO information, this is instead fetched directly from source
- All source files for gene information, this is instead fetched directly from source

## [3.0.0]
### Fixed
- hide pedigree panel unless it exists

## [1.5.1] - 2016-07-27
### Fixed
- look for both ".bam.bai" and ".bai" extensions

## [1.4.0] - 2016-03-22
### Added
- support for local frequency through loqusdb
- bunch of other stuff

## [1.3.0] - 2016-02-19
### Fixed
- Update query-phenomizer and add username/password

### Changed
- Update the way a case is checked for rerun-status

### Added
- Add new button to mark a case as "checked"
- Link to clinical variants _without_ 1000G annotation

## [1.2.2] - 2016-02-18
### Fixed
- avoid filtering out variants lacking ExAC and 1000G annotations

## [1.1.3] - 2015-10-01
### Fixed
- persist (clinical) filter when clicking load more
- fix #154 by robustly setting clinical filter func. terms

## [1.1.2] - 2015-09-07
### Fixed
- avoid replacing coverage report with none
- update SO terms, refactored

## [1.1.1] - 2015-08-20
### Fixed
- fetch case based on collaborator status (not owner)

## [1.1.0] - 2015-05-29
### Added
- link(s) to SNPedia based on RS-numbers
- new Jinja filter to "humanize" decimal numbers
- show gene panels in variant view
- new Jinja filter for decoding URL encoding
- add indicator to variants in list that have comments
- add variant number threshold and rank score threshold to load function
- add event methods to mongo adapter
- add tests for models
- show badge "old" if comment was written for a previous analysis

### Changed
- show cDNA change in transcript summary unless variant is exonic
- moved compounds table further up the page
- show dates for case uploads in ISO format
- moved variant comments higher up on page
- updated documentation for pages
- read in coverage report as blob in database and serve directly
- change ``OmimPhenotype`` to ``PhenotypeTerm``
- reorganize models sub-package
- move events (and comments) to separate collection
- only display prev/next links for the research list
- include variant type in breadcrumbs e.g. "Clinical variants"

### Removed
- drop dependency on moment.js

### Fixed
- show the same level of detail for all frequencies on all pages
- properly decode URL encoded symbols in amino acid/cDNA change strings
- fixed issue with wipe permissions in MongoDB
- include default gene lists in "variants" link in breadcrumbs

## [1.0.2] - 2015-05-20
### Changed
- update case fetching function

### Fixed
- handle multiple cases with same id

## [1.0.1] - 2015-04-28
### Fixed
- Fix building URL parameters in cases list Vue component

## [1.0.0] - 2015-04-12
Codename: Sara Lund

![Release 1.0](artwork/releases/release-1-0.jpg)

### Added
- Add email logging for unexpected errors
- New command line tool for deleting case

### Changed
- Much improved logging overall
- Updated documentation/usage guide
- Removed non-working IGV link

### Fixed
- Show sample display name in GT call
- Various small bug fixes
- Make it easier to hover over popups

## [0.0.2-rc1] - 2015-03-04
### Added
- add protein table for each variant
- add many more external links
- add coverage reports as PDFs

### Changed
- incorporate user feedback updates
- big refactor of load scripts

## [0.0.2-rc2] - 2015-03-04
### Changes
- add gene table with gene description
- reorganize inheritance models box

### Fixed
- avoid overwriting gene list on "research" load
- fix various bugs in external links

## [0.0.2-rc3] - 2015-03-05
### Added
- Activity log feed to variant view
- Adds protein change strings to ODM and Sanger email

### Changed
- Extract activity log component to macro

### Fixes
- Make Ensembl transcript links use archive website<|MERGE_RESOLUTION|>--- conflicted
+++ resolved
@@ -11,12 +11,8 @@
 - Test and fixtures for RNA fusion case page
 - Load and display fusion variants from VCF files as the other variant types
 - Option to update case document with path to mei variants (clinical and research)
-### Changed
-<<<<<<< HEAD
+- Details on variant type and category for audit filters on case general report
 - Parallelize variant loading for each chromosome
-=======
-- Details on variant type and category for audit filters on case general report
->>>>>>> 70a9b199
 ### Fixed
 - loqusdb table no longer has empty row below each loqusid
 - MatchMaker submission details page crashing because of change in date format returned by PatientMatcher
