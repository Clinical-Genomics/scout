--- conflicted
+++ resolved
@@ -12,13 +12,10 @@
 - Remove leading and trailing whitespaces from panel_name and display_name when panel is created
 - Mark MANE transcript in list of transcripts in "Transcript overview" on variant page
 - Show default panel name in case sidebar
-<<<<<<< HEAD
+- Adds a gh action that checks that the changelog is updated
+- Adds a gh action that deploys new releases automatically to pypi
 - Define institute-specific gene panels for filtering in institute settings
 - Use institute-specific gene panels in variants filtering
-=======
-- Adds a gh action that checks that the changelog is updated
-- Adds a gh action that deploys new releases automatically to pypi
->>>>>>> 6b820e4f
 
 ### Fixed
 - Report pages redirect to login instead of crashing when session expires
