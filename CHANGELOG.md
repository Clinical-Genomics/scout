# Change Log
All notable changes to this project will be documented in this file.
This project adheres to [Semantic Versioning](http://semver.org/).

About changelog [here](https://keepachangelog.com/en/1.0.0/)


## []
### Added
- Created a Dockefile to be used to serve the dockerized app in production
- Modified the code to collect database params specified as env vars
- Created a GitHub action that pushes the Dockerfile-server image to Docker Hub (scout-server-stage) every time a PR is opened
- Created a GitHub action that pushes the Dockerfile-server image to Docker Hub (scout-server) every time a new release is created
- Reassign MatchMaker Exchange submission to another user when a Scout user is deleted
- Expose public API JSON gene panels endpoint, primarily to enable automated rerun checking for updates
### Changed
- Updated the python config file documentation in admin guide
- Case configuration parsing now uses Pydantic for improved typechecking and config handling
- Removed test matrices to speed up automatic testing of PRs
- Switch from Coveralls to Codecov to handle CI test coverage
- Speed-up CI tests by caching installation of libs and splitting tests into randomized groups using pytest-test-groups
<<<<<<< HEAD
- Updated Managed variant documentation in user guide
=======
- Improved LDAP login documentation
- Use lib flask-ldapconn instead of flask_ldap3_login> to handle ldap authentication
>>>>>>> cea95ac3
### Fixed
- Validate uploaded managed variant file lines, warning the user.

## [4.45]
### Added
### Changed
- Start Scout also when loqusdbapi is not reachable
- Clearer definition of manual standard and custom inheritance models in gene panels
### Fixed
- Gene panel crashing on edit action

## [4.44]
### Added
### Changed
- Display Gene track beneath each sample track when displaying splice junctions in igv browser
- Check outdated gene symbols and update with aliases for both RD and cancer variantS
### Fixed
- Added query input check and fixed the Genes API endpoint to return a json formatted error when request is malformed
- Typo in ACMG BP6 tooltip

## [4.43.1]
### Added
- Added database index for OMIM disease term genes
### Changed
### Fixed
- Do not drop HPO terms collection when updating HPO terms via the command line
- Do not drop disease (OMIM) terms collection when updating diseases via the command line

## [4.43]
### Added
- Specify which collection(s) update/build indexes for
### Fixed
- Do not drop genes and transcripts collections when updating genes via the command line

## [4.42.1]
### Added
### Changed
### Fixed
- Freeze PyMongo lib to version<4.0 to keep supporting previous MongoDB versions
- Speed up gene panels creation and update by collecting only light gene info from database
- Avoid case page crash on Phenomizer queries timeout

## [4.42]
### Added
- Choose custom pinned variants to submit to MatchMaker Exchange
- Submit structural variant as genes to the MatchMaker Exchange
- Added function for maintainers and admins to remove gene panels
- Admins can restore deleted gene panels
- A development docker-compose file illustrating the scout/chanjo-report integration
- Show AD on variants view for cancer SV (tumor and normal)
- Cancer SV variants filter AD, AF (tumor and normal)
- Hiding the variants score column also from cancer SVs, as for the SNVs
### Changed
- Enforce same case _id and display_name when updating a case
- Enforce same individual ids, display names and affected status when updating a case
- Improved documentation for connecting to loqusdb instances (including loqusdbapi)
- Display and download HPO gene panels' gene symbols in italics
- A faster-built and lighter Docker image
- Reduce complexity of `panels` endpoint moving some code to the panels controllers
- Update requirements to use flask-ldap3-login>=0.9.17 instead of freezing WTForm
### Fixed
- Use of deprecated TextField after the upgrade of WTF to v3.0
- Freeze to WTForms to version < 3
- Remove the extra files (bed files and madeline.svg) introduced by mistake
- Cli command loading demo data in docker-compose when case custom images exist and is None
- Increased MongoDB connection serverSelectionTimeoutMS parameter to 30K (default value according to MongoDB documentation)
- Better differentiate old obs counts 0 vs N/A
- Broken cancer variants page when default gene panel was deleted
- Typo in tx_overview function in variant controllers file
- Fixed loqusdbapi SV search URL
- SV variants filtering using Decipher criterion
- Removing old gene panels that don't contain the `maintainer` key.

## [4.41.1]
### Fixed
- General reports crash for variant annotations with same variant on other cases

## [4.41]
### Added
- Extended the instructions for running the Scout Docker image (web app and cli).
- Enabled inclusion of custom images to STR variant view
### Fixed
- General case report sorting comments for variants with None genetic models
- Do not crash but redirect to variants page with error when a variant is not found for a case
- UCSC links coordinates for SV variants with start chromosome different than end chromosome
- Human readable variants name in case page for variants having start chromosome different from end chromosome
- Avoid always loading all transcripts when checking gene symbol: introduce gene captions
- Slow queries for evaluated variants on e.g. case page - use events instead
### Changed
- Rearrange variant page again, moving severity predictions down.
- More reactive layout width steps on variant page

## [4.40.1]
### Added
### Fixed
- Variants dismissed with inconsistent inheritance pattern can again be shown in general case report
- General report page for variants with genes=None
- General report crashing when variants have no panels
- Added other missing keys to case and variant dictionaries passed to general report
### Changed

## [4.40]
### Added
- A .cff citation file
- Phenotype search API endpoint
- Added pagination to phenotype API
- Extend case search to include internal MongoDB id
- Support for connecting to a MongoDB replica set (.py config files)
- Support for connecting to a MongoDB replica set (.yaml config files)
### Fixed
- Command to load the OMIM gene panel (`scout load panel --omim`)
- Unify style of pinned and causative variants' badges on case page
- Removed automatic spaces after punctuation in comments
- Remove the hardcoded number of total individuals from the variant's old observations panel
- Send delete requests to a connected Beacon using the DELETE method
- Layout of the SNV and SV variant page - move frequency up
### Changed
- Stop updating database indexes after loading exons via command line
- Display validation status badge also for not Sanger-sequenced variants
- Moved Frequencies, Severity and Local observations panels up in RD variants page
- Enabled Flask CORS to communicate CORS status to js apps
- Moved the code preparing the transcripts overview to the backend
- Refactored and filtered json data used in general case report
- Changed the database used in docker-compose file to use the official MongoDB v4.4 image
- Modified the Python (3.6, 3.8) and MongoDB (3.2, 4.4, 5.0) versions used in testing matrices (GitHub actions)
- Capitalize case search terms on institute and dashboard pages


## [4.39]
### Added
- COSMIC IDs collected from CSQ field named `COSMIC`
### Fixed
- Link to other causative variants on variant page
- Allow multiple COSMIC links for a cancer variant
- Fix floating text in severity box #2808
- Fixed MitoMap and HmtVar links for hg38 cases
- Do not open new browser tabs when downloading files
- Selectable IGV tracks on variant page
- Missing splice junctions button on variant page
- Refactor variantS representative gene selection, and use it also for cancer variant summary
### Changed
- Improve Javascript performance for displaying Chromograph images
- Make ClinVar classification more evident in cancer variant page

## [4.38]
### Added
- Option to hide Alamut button in the app config file
### Fixed
- Library deprecation warning fixed (insert is deprecated. Use insert_one or insert_many instead)
- Update genes command will not trigger an update of database indices any more
- Missing resources in temporary downloading directory when updating genes using the command line
- Restore previous variant ACMG classification in a scrollable div
- Loading spinner not stopping after downloading PDF case reports and variant list export
- Add extra Alamut links higher up on variant pages
- Improve UX for phenotypes in case page
- Filter and export of STR variants
- Update look of variants page navigation buttons
### Changed

## [4.37]
### Added
- Highlight and show version number for RefSeq MANE transcripts.
- Added integration to a rerunner service for toggling reanalysis with updated pedigree information
- SpliceAI display and parsing from VEP CSQ
- Display matching tiered variants for cancer variants
- Display a loading icon (spinner) until the page loads completely
- Display filter badges in cancer variants list
- Update genes from pre-downloaded file resources
- On login, OS, browser version and screen size are saved anonymously to understand how users are using Scout
- API returning institutes data for a given user: `/api/v1/institutes`
- API returning case data for a given institute: `/api/v1/institutes/<institute_id>/cases`
- Added GMS and Lund university hospital logos to login page
- Made display of Swedac logo configurable
- Support for displaying custom images in case view
- Individual-specific HPO terms
- Optional alamut_key in institute settings for Alamut Plus software
- Case report API endpoint
- Tooltip in case explaining that genes with genome build different than case genome build will not be added to dynamic HPO panel.
- Add DeepVariant as a caller
### Fixed
- Updated IGV to v2.8.5 to solve missing gene labels on some zoom levels
- Demo cancer case config file to load somatic SNVs and SVs only.
- Expand list of refseq trancripts in ClinVar submission form
- Renamed `All SNVs and INDELs` institute sidebar element to `Search SNVs and INDELs` and fixed its style.
- Add missing parameters to case load-config documentation
- Allow creating/editing gene panels and dynamic gene panels with genes present in genome build 38
- Bugfix broken Pytests
- Bulk dismissing variants error due to key conversion from string to integer
- Fix typo in index documentation
- Fixed crash in institute settings page if "collaborators" key is not set in database
- Don't stop Scout execution if LoqusDB call fails and print stacktrace to log
- Bug when case contains custom images with value `None`
- Bug introduced when fixing another bug in Scout-LoqusDB interaction
- Loading of OMIM diagnoses in Scout demo instance
- Remove the docker-compose with chanjo integration because it doesn't work yet.
- Fixed standard docker-compose with scout demo data and database
- Clinical variant assessments not present for pinned and causative variants on case page.
- MatchMaker matching one node at the time only
- Remove link from previously tiered variants badge in cancer variants page
- Typo in gene cell on cancer variants page
- Managed variants filter form
### Changed
- Better naming for variants buttons on cancer track (somatic, germline). Also show cancer research button if available.
- Load case with missing panels in config files, but show warning.
- Changing the (Female, Male) symbols to (F/M) letters in individuals_table and case-sma.
- Print stacktrace if case load command fails
- Added sort icon and a pointer to the cursor to all tables with sortable fields
- Moved variant, gene and panel info from the basic pane to summary panel for all variants.
- Renamed `Basics` panel to `Classify` on variant page.
- Revamped `Basics` panel to a panel dedicated to classify variants
- Revamped the summary panel to be more compact.
- Added dedicated template for cancer variants
- Removed Gene models, Gene annotations and Conservation panels for cancer variants
- Reorganized the orders of panels for variant and cancer variant views
- Added dedicated variant quality panel and removed relevant panes
- A more compact case page
- Removed OMIM genes panel
- Make genes panel, pinned variants panel, causative variants panel and ClinVar panel scrollable on case page
- Update to Scilifelab's 2020 logo
- Update Gens URL to support Gens v2.0 format
- Refactor tests for parsing case configurations
- Updated links to HPO downloadable resources
- Managed variants filtering defaults to all variant categories
- Changing the (Kind) drop-down according to (Category) drop-down in Managed variant add variant
- Moved Gens button to individuals table
- Check resource files availability before starting updating OMIM diagnoses
- Fix typo in `SHOW_OBSERVED_VARIANT_ARCHIVE` config param

## [4.36]
### Added
- Parse and save splice junction tracks from case config file
- Tooltip in observations panel, explaining that case variants with no link might be old variants, not uploaded after a case rerun
### Fixed
- Warning on overwriting variants with same position was no longer shown
- Increase the height of the dropdowns to 425px
- More indices for the case table as it grows, specifically for causatives queries
- Splice junction tracks not centered over variant genes
- Total number of research variants count
- Update variants stats in case documents every time new variants are loaded
- Bug in flashing warning messages when filtering variants
### Changed
- Clearer warning messages for genes and gene/gene-panels searches in variants filters

## [4.35]
### Added
- A new index for hgnc_symbol in the hgnc_gene collection
- A Pedigree panel in STR page
- Display Tier I and II variants in case view causatives card for cancer cases
### Fixed
- Send partial file data to igv.js when visualizing sashimi plots with splice junction tracks
- Research variants filtering by gene
- Do not attempt to populate annotations for not loaded pinned/causatives
- Add max-height to all dropdowns in filters
### Changed
- Switch off non-clinical gene warnings when filtering research variants
- Don't display OMIM disease card in case view for cancer cases
- Refactored Individuals and Causative card in case view for cancer cases
- Update and style STR case report

## [4.34]
### Added
- Saved filter lock and unlock
- Filters can optionally be marked audited, logging the filter name, user and date on the case events and general report.
- Added `ClinVar hits` and `Cosmic hits` in cancer SNVs filters
- Added `ClinVar hits` to variants filter (rare disease track)
- Load cancer demo case in docker-compose files (default and demo file)
- Inclusive-language check using [woke](https://github.com/get-woke/woke) github action
- Add link to HmtVar for mitochondrial variants (if VCF is annotated with HmtNote)
- Grey background for dismissed compounds in variants list and variant page
- Pin badge for pinned compounds in variants list and variant page
- Support LoqusDB REST API queries
- Add a docker-compose-matchmaker under scout/containers/development to test matchmaker locally
- Script to investigate consequences of symbol search bug
- Added GATK to list of SV and cancer SV callers
### Fixed
- Make MitoMap link work for hg38 again
- Export Variants feature crashing when one of the variants has no primary transcripts
- Redirect to last visited variantS page when dismissing variants from variants list
- Improved matching of SVs Loqus occurrences in other cases
- Remove padding from the list inside (Matching causatives from other cases) panel
- Pass None to get_app function in CLI base since passing script_info to app factory functions was deprecated in Flask 2.0
- Fixed failing tests due to Flask update to version 2.0
- Speed up user events view
- Causative view sort out of memory error
- Use hgnc_id for gene filter query
- Typo in case controllers displaying an error every time a patient is matched against external MatchMaker nodes
- Do not crash while attempting an update for variant documents that are too big (> 16 MB)
- Old STR causatives (and other variants) may not have HGNC symbols - fix sort lambda
- Check if gene_obj has primary_transcript before trying to access it
- Warn if a gene manually searched is in a clinical panel with an outdated name when filtering variants
- ChrPos split js not needed on STR page yet
### Changed
- Remove parsing of case `genome_version`, since it's not used anywhere downstream
- Introduce deprecation warning for Loqus configs that are not dictionaries
- SV clinical filter no longer filters out sub 100 nt variants
- Count cases in LoqusDB by variant type
- Commit pulse repo badge temporarily set to weekly
- Sort ClinVar submissions objects by ascending "Last evaluated" date
- Refactored the MatchMaker integration as an extension
- Replaced some sensitive words as suggested by woke linter
- Documentation for load-configuration rewritten.
- Add styles to MatchMaker matches table
- More detailed info on the data shared in MatchMaker submission form

## [4.33.1]
### Fixed
- Include markdown for release autodeploy docs
- Use standard inheritance model in ClinVar (https://ftp.ncbi.nlm.nih.gov/pub/GTR/standard_terms/Mode_of_inheritance.txt)
- Fix issue crash with variants that have been unflagged causative not being available in other causatives
### Added
### Changed

## [4.33]
### Fixed
- Command line crashing when updating an individual not found in database
- Dashboard page crashing when filters return no data
- Cancer variants filter by chromosome
- /api/v1/genes now searches for genes in all genome builds by default
- Upgraded igv.js to version 2.8.1 (Fixed Unparsable bed record error)
### Added
- Autodeploy docs on release
- Documentation for updating case individuals tracks
- Filter cases and dashboard stats by analysis track
### Changed
- Changed from deprecated db update method
- Pre-selected fields to run queries with in dashboard page
- Do not filter by any institute when first accessing the dashboard
- Removed OMIM panel in case view for cancer cases
- Display Tier I and II variants in case view causatives panel for cancer cases
- Refactored Individuals and Causative panels in case view for cancer cases

## [4.32.1]
### Fixed
- iSort lint check only
### Changed
- Institute cases page crashing when a case has track:Null
### Added

## [4.32]
### Added
- Load and show MITOMAP associated diseases from VCF (INFO field: MitomapAssociatedDiseases, via HmtNote)
- Show variant allele frequencies for mitochondrial variants (GRCh38 cases)
- Extend "public" json API with diseases (OMIM) and phenotypes (HPO)
- HPO gene list download now has option for clinical and non-clinical genes
- Display gene splice junctions data in sashimi plots
- Update case individuals with splice junctions tracks
- Simple Docker compose for development with local build
- Make Phenomodels subpanels collapsible
- User side documentation of cytogenomics features (Gens, Chromograph, vcf2cytosure, rhocall)
- iSort GitHub Action
- Support LoqusDB REST API queries
### Fixed
- Show other causative once, even if several events point to it
- Filtering variants by mitochondrial chromosome for cases with genome build=38
- HPO gene search button triggers any warnings for clinical / non-existing genes also on first search
- Fixed a bug in variants pages caused by MT variants without alt_frequency
- Tests for CADD score parsing function
- Fixed the look of IGV settings on SNV variant page
- Cases analyzed once shown as `rerun`
- Missing case track on case re-upload
- Fixed severity rank for SO term "regulatory region ablation"
### Changed
- Refactor according to CodeFactor - mostly reuse of duplicated code
- Phenomodels language adjustment
- Open variants in a new window (from variants page)
- Open overlapping and compound variants in a new window (from variant page)
- gnomAD link points to gnomAD v.3 (build GRCh38) for mitochondrial variants.
- Display only number of affected genes for dismissed SVs in general report
- Chromosome build check when populating the variants filter chromosome selection
- Display mitochondrial and rare diseases coverage report in cases with missing 'rare' track

## [4.31.1]
### Added
### Changed
- Remove mitochondrial and coverage report from cancer cases sidebar
### Fixed
- ClinVar page when dbSNP id is None

## [4.31]
### Added
- gnomAD annotation field in admin guide
- Export also dynamic panel genes not associated to an HPO term when downloading the HPO panel
- Primary HGNC transcript info in variant export files
- Show variant quality (QUAL field from vcf) in the variant summary
- Load/update PDF gene fusion reports (clinical and research) generated with Arriba
- Support new MANE annotations from VEP (both MANE Select and MANE Plus Clinical)
- Display on case activity the event of a user resetting all dismissed variants
- Support gnomAD population frequencies for mitochondrial variants
- Anchor links in Casedata ClinVar panels to redirect after renaming individuals
### Fixed
- Replace old docs link www.clinicalgenomics.se/scout with new https://clinical-genomics.github.io/scout
- Page formatting issues whenever case and variant comments contain extremely long strings with no spaces
- Chromograph images can be one column and have scrollbar. Removed legacy code.
- Column labels for ClinVar case submission
- Page crashing looking for LoqusDB observation when variant doesn't exist
- Missing inheritance models and custom inheritance models on newly created gene panels
- Accept only numbers in managed variants filter as position and end coordinates
- SNP id format and links in Variant page, ClinVar submission form and general report
- Case groups tooltip triggered only when mouse is on the panel header
### Changed
- A more compact case groups panel
- Added landscape orientation CSS style to cancer coverage and QC demo report
- Improve user documentation to create and save new gene panels
- Removed option to use space as separator when uploading gene panels
- Separating the columns of standard and custom inheritance models in gene panels
- Improved ClinVar instructions for users using non-English Excel

## [4.30.2]
### Added
### Fixed
- Use VEP RefSeq ID if RefSeq list is empty in RefSeq transcripts overview
- Bug creating variant links for variants with no end_chrom
### Changed

## [4.30.1]
### Added
### Fixed
- Cryptography dependency fixed to use version < 3.4
### Changed

## [4.30]
### Added
- Introduced a `reset dismiss variant` verb
- Button to reset all dismissed variants for a case
- Add black border to Chromograph ideograms
- Show ClinVar annotations on variantS page
- Added integration with GENS, copy number visualization tool
- Added a VUS label to the manual classification variant tags
- Add additional information to SNV verification emails
- Tooltips documenting manual annotations from default panels
- Case groups now show bam files from all cases on align view
### Fixed
- Center initial igv view on variant start with SNV/indels
- Don't set initial igv view to negative coordinates
- Display of GQ for SV and STR
- Parsing of AD and related info for STRs
- LoqusDB field in institute settings accepts only existing Loqus instances
- Fix DECIPHER link to work after DECIPHER migrated to GRCh38
- Removed visibility window param from igv.js genes track
- Updated HPO download URL
- Patch HPO download test correctly
- Reference size on STR hover not needed (also wrong)
- Introduced genome build check (allowed values: 37, 38, "37", "38") on case load
- Improve case searching by assignee full name
- Populating the LoqusDB select in institute settings
### Changed
- Cancer variants table header (pop freq etc)
- Only admin users can modify LoqusDB instance in Institute settings
- Style of case synopsis, variants and case comments
- Switched to igv.js 2.7.5
- Do not choke if case is missing research variants when research requested
- Count cases in LoqusDB by variant type
- Introduce deprecation warning for Loqus configs that are not dictionaries
- Improve create new gene panel form validation
- Make XM- transcripts less visible if they don't overlap with transcript refseq_id in variant page
- Color of gene panels and comments panels on cases and variant pages
- Do not choke if case is missing research variants when reserch requested

## [4.29.1]
### Added
### Fixed
- Always load STR variants regardless of RankScore threshold (hotfix)
### Changed

## [4.29]
### Added
- Added a page about migrating potentially breaking changes to the documentation
- markdown_include in development requirements file
- STR variants filter
- Display source, Z-score, inheritance pattern for STR annotations from Stranger (>0.6.1) if available
- Coverage and quality report to cancer view
### Fixed
- ACMG classification page crashing when trying to visualize a classification that was removed
- Pretty print HGVS on gene variants (URL-decode VEP)
- Broken or missing link in the documentation
- Multiple gene names in ClinVar submission form
- Inheritance model select field in ClinVar submission
- IGV.js >2.7.0 has an issue with the gene track zoom levels - temp freeze at 2.7.0
- Revert CORS-anywhere and introduce a local http proxy for cloud tracks
### Changed

## [4.28]
### Added
- Chromograph integration for displaying PNGs in case-page
- Add VAF to cancer case general report, and remove some of its unused fields
- Variants filter compatible with genome browser location strings
- Support for custom public igv tracks stored on the cloud
- Add tests to increase testing coverage
- Update case variants count after deleting variants
- Update IGV.js to latest (v2.7.4)
- Bypass igv.js CORS check using `https://github.com/Rob--W/cors-anywhere`
- Documentation on default and custom IGV.js tracks (admin docs)
- Lock phenomodels so they're editable by admins only
- Small case group assessment sharing
- Tutorial and files for deploying app on containers (Kubernetes pods)
- Canonical transcript and protein change of canonical transcript in exported variants excel sheet
- Support for Font Awesome version 6
- Submit to Beacon from case page sidebar
- Hide dismissed variants in variants pages and variants export function
- Systemd service files and instruction to deploy Scout using podman
### Fixed
- Bugfix: unused `chromgraph_prefix |tojson` removed
- Freeze coloredlogs temporarily
- Marrvel link
- Don't show TP53 link for silent or synonymous changes
- OMIM gene field accepts any custom number as OMIM gene
- Fix Pytest single quote vs double quote string
- Bug in gene variants search by similar cases and no similar case is found
- Delete unused file `userpanel.py`
- Primary transcripts in variant overview and general report
- Google OAuth2 login setup in README file
- Redirect to 'missing file'-icon if configured Chromograph file is missing
- Javascript error in case page
- Fix compound matching during variant loading for hg38
- Cancer variants view containing variants dismissed with cancer-specific reasons
- Zoom to SV variant length was missing IGV contig select
- Tooltips on case page when case has no default gene panels
### Changed
- Save case variants count in case document and not in sessions
- Style of gene panels multiselect on case page
- Collapse/expand main HPO checkboxes in phenomodel preview
- Replaced GQ (Genotype quality) with VAF (Variant allele frequency) in cancer variants GT table
- Allow loading of cancer cases with no tumor_purity field
- Truncate cDNA and protein changes in case report if longer than 20 characters


## [4.27]
### Added
- Exclude one or more variant categories when running variants delete command
### Fixed
### Changed

## [4.26.1]
### Added
### Fixed
- Links with 1-letter aa codes crash on frameshift etc
### Changed

## [4.26]
### Added
- Extend the delete variants command to print analysis date, track, institute, status and research status
- Delete variants by type of analysis (wgs|wes|panel)
- Links to cBioPortal, MutanTP53, IARC TP53, OncoKB, MyCancerGenome, CIViC
### Fixed
- Deleted variants count
### Changed
- Print output of variants delete command as a tab separated table

## [4.25]
### Added
- Command line function to remove variants from one or all cases
### Fixed
- Parse SMN None calls to None rather than False

## [4.24.1]
### Fixed
- Install requirements.txt via setup file

## [4.24]
### Added
- Institute-level phenotype models with sub-panels containing HPO and OMIM terms
- Runnable Docker demo
- Docker image build and push github action
- Makefile with shortcuts to docker commands
- Parse and save synopsis, phenotype and cohort terms from config files upon case upload
### Fixed
- Update dismissed variant status when variant dismissed key is missing
- Breakpoint two IGV button now shows correct chromosome when different from bp1
- Missing font lib in Docker image causing the PDF report download page to crash
- Sentieon Manta calls lack Somaticscore - load anyway
- ClinVar submissions crashing due to pinned variants that are not loaded
- Point ExAC pLI score to new gnomad server address
- Bug uploading cases missing phenotype terms in config file
- STRs loaded but not shown on browser page
- Bug when using adapter.variant.get_causatives with case_id without causatives
- Problem with fetching "solved" from scout export cases cli
- Better serialising of datetime and bson.ObjectId
- Added `volumes` folder to .gitignore
### Changed
- Make matching causative and managed variants foldable on case page
- Remove calls to PyMongo functions marked as deprecated in backend and frontend(as of version 3.7).
- Improved `scout update individual` command
- Export dynamic phenotypes with ordered gene lists as PDF


## [4.23]
### Added
- Save custom IGV track settings
- Show a flash message with clear info about non-valid genes when gene panel creation fails
- CNV report link in cancer case side navigation
- Return to comment section after editing, deleting or submitting a comment
- Managed variants
- MT vs 14 chromosome mean coverage stats if Scout is connected to Chanjo
### Fixed
- missing `vcf_cancer_sv` and `vcf_cancer_sv_research` to manual.
- Split ClinVar multiple clnsig values (slash-separated) and strip them of underscore for annotations without accession number
- Timeout of `All SNVs and INDELs` page when no valid gene is provided in the search
- Round CADD (MIPv9)
- Missing default panel value
- Invisible other causatives lines when other causatives lack gene symbols
### Changed
- Do not freeze mkdocs-material to version 4.6.1
- Remove pre-commit dependency

## [4.22]
### Added
- Editable cases comments
- Editable variants comments
### Fixed
- Empty variant activity panel
- STRs variants popover
- Split new ClinVar multiple significance terms for a variant
- Edit the selected comment, not the latest
### Changed
- Updated RELEASE docs.
- Pinned variants card style on the case page
- Merged `scout export exons` and `scout view exons` commands


## [4.21.2]
### Added
### Fixed
- Do not pre-filter research variants by (case-default) gene panels
- Show OMIM disease tooltip reliably
### Changed

## [4.21.1]
### Added
### Fixed
- Small change to Pop Freq column in variants ang gene panels to avoid strange text shrinking on small screens
- Direct use of HPO list for Clinical HPO SNV (and cancer SNV) filtering
- PDF coverage report redirecting to login page
### Changed
- Remove the option to dismiss single variants from all variants pages
- Bulk dismiss SNVs, SVs and cancer SNVs from variants pages

## [4.21]
### Added
- Support to configure LoqusDB per institute
- Highlight causative variants in the variants list
- Add tests. Mostly regarding building internal datatypes.
- Remove leading and trailing whitespaces from panel_name and display_name when panel is created
- Mark MANE transcript in list of transcripts in "Transcript overview" on variant page
- Show default panel name in case sidebar
- Previous buttons for variants pagination
- Adds a gh action that checks that the changelog is updated
- Adds a gh action that deploys new releases automatically to pypi
- Warn users if case default panels are outdated
- Define institute-specific gene panels for filtering in institute settings
- Use institute-specific gene panels in variants filtering
- Show somatic VAF for pinned and causative variants on case page

### Fixed
- Report pages redirect to login instead of crashing when session expires
- Variants filter loading in cancer variants page
- User, Causative and Cases tables not scaling to full page
- Improved docs for an initial production setup
- Compatibility with latest version of Black
- Fixed tests for Click>7
- Clinical filter required an extra click to Filter to return variants
- Restore pagination and shrink badges in the variants page tables
- Removing a user from the command line now inactivates the case only if user is last assignee and case is active
- Bugfix, LoqusDB per institute feature crashed when institute id was empty string
- Bugfix, LoqusDB calls where missing case count
- filter removal and upload for filters deleted from another page/other user
- Visualize outdated gene panels info in a popover instead of a tooltip in case page side panel

### Changed
- Highlight color on normal STRs in the variants table from green to blue
- Display breakpoints coordinates in verification emails only for structural variants


## [4.20]
### Added
- Display number of filtered variants vs number of total variants in variants page
- Search case by HPO terms
- Dismiss variant column in the variants tables
- Black and pre-commit packages to dev requirements

### Fixed
- Bug occurring when rerun is requested twice
- Peddy info fields in the demo config file
- Added load config safety check for multiple alignment files for one individual
- Formatting of cancer variants table
- Missing Score in SV variants table

### Changed
- Updated the documentation on how to create a new software release
- Genome build-aware cytobands coordinates
- Styling update of the Matchmaker card
- Select search type in case search form


## [4.19]

### Added
- Show internal ID for case
- Add internal ID for downloaded CGH files
- Export dynamic HPO gene list from case page
- Remove users as case assignees when their account is deleted
- Keep variants filters panel expanded when filters have been used

### Fixed
- Handle the ProxyFix ModuleNotFoundError when Werkzeug installed version is >1.0
- General report formatting issues whenever case and variant comments contain extremely long strings with no spaces

### Changed
- Created an institute wrapper page that contains list of cases, causatives, SNVs & Indels, user list, shared data and institute settings
- Display case name instead of case ID on clinVar submissions
- Changed icon of sample update in clinVar submissions


## [4.18]

### Added
- Filter cancer variants on cytoband coordinates
- Show dismiss reasons in a badge with hover for clinical variants
- Show an ellipsis if 10 cases or more to display with loqusdb matches
- A new blog post for version 4.17
- Tooltip to better describe Tumor and Normal columns in cancer variants
- Filter cancer SNVs and SVs by chromosome coordinates
- Default export of `Assertion method citation` to clinVar variants submission file
- Button to export up to 500 cancer variants, filtered or not
- Rename samples of a clinVar submission file

### Fixed
- Apply default gene panel on return to cancer variantS from variant view
- Revert to certificate checking when asking for Chanjo reports
- `scout download everything` command failing while downloading HPO terms

### Changed
- Turn tumor and normal allelic fraction to decimal numbers in tumor variants page
- Moved clinVar submissions code to the institutes blueprints
- Changed name of clinVar export files to FILENAME.Variant.csv and FILENAME.CaseData.csv
- Switched Google login libraries from Flask-OAuthlib to Authlib


## [4.17.1]

### Fixed
- Load cytobands for cases with chromosome build not "37" or "38"


## [4.17]

### Added
- COSMIC badge shown in cancer variants
- Default gene-panel in non-cancer structural view in url
- Filter SNVs and SVs by cytoband coordinates
- Filter cancer SNV variants by alt allele frequency in tumor
- Correct genome build in UCSC link from structural variant page



### Fixed
- Bug in clinVar form when variant has no gene
- Bug when sharing cases with the same institute twice
- Page crashing when removing causative variant tag
- Do not default to GATK caller when no caller info is provided for cancer SNVs


## [4.16.1]

### Fixed
- Fix the fix for handling of delivery reports for rerun cases

## [4.16]

### Added
- Adds possibility to add "lims_id" to cases. Currently only stored in database, not shown anywhere
- Adds verification comment box to SVs (previously only available for small variants)
- Scrollable pedigree panel

### Fixed
- Error caused by changes in WTForm (new release 2.3.x)
- Bug in OMIM case page form, causing the page to crash when a string was provided instead of a numerical OMIM id
- Fix Alamut link to work properly on hg38
- Better handling of delivery reports for rerun cases
- Small CodeFactor style issues: matchmaker results counting, a couple of incomplete tests and safer external xml
- Fix an issue with Phenomizer introduced by CodeFactor style changes

### Changed
- Updated the version of igv.js to 2.5.4

## [4.15.1]

### Added
- Display gene names in ClinVar submissions page
- Links to Varsome in variant transcripts table

### Fixed
- Small fixes to ClinVar submission form
- Gene panel page crash when old panel has no maintainers

## [4.15]

### Added
- Clinvar CNVs IGV track
- Gene panels can have maintainers
- Keep variant actions (dismissed, manual rank, mosaic, acmg, comments) upon variant re-upload
- Keep variant actions also on full case re-upload

### Fixed
- Fix the link to Ensembl for SV variants when genome build 38.
- Arrange information in columns on variant page
- Fix so that new cosmic identifier (COSV) is also acceptable #1304
- Fixed COSMIC tag in INFO (outside of CSQ) to be parses as well with `&` splitter.
- COSMIC stub URL changed to https://cancer.sanger.ac.uk/cosmic/search?q= instead.
- Updated to a version of IGV where bigBed tracks are visualized correctly
- Clinvar submission files are named according to the content (variant_data and case_data)
- Always show causatives from other cases in case overview
- Correct disease associations for gene symbol aliases that exist as separate genes
- Re-add "custom annotations" for SV variants
- The override ClinVar P/LP add-in in the Clinical Filter failed for new CSQ strings

### Changed
- Runs all CI checks in github actions

## [4.14.1]

### Fixed
- Error when variant found in loqusdb is not loaded for other case

## [4.14]

### Added
- Use github actions to run tests
- Adds CLI command to update individual alignments path
- Update HPO terms using downloaded definitions files
- Option to use alternative flask config when running `scout serve`
- Requirement to use loqusdb >= 2.5 if integrated

### Fixed
- Do not display Pedigree panel in cancer view
- Do not rely on internet connection and services available when running CI tests
- Variant loading assumes GATK if no caller set given and GATK filter status is seen in FILTER
- Pass genome build param all the way in order to get the right gene mappings for cases with build 38
- Parse correctly variants with zero frequency values
- Continue even if there are problems to create a region vcf
- STR and cancer variant navigation back to variants pages could fail

### Changed
- Improved code that sends requests to the external APIs
- Updates ranges for user ranks to fit todays usage
- Run coveralls on github actions instead of travis
- Run pip checks on github actions instead of coveralls
- For hg38 cases, change gnomAD link to point to version 3.0 (which is hg38 based)
- Show pinned or causative STR variants a bit more human readable

## [4.13.1]

### Added
### Fixed
- Typo that caused not all clinvar conflicting interpretations to be loaded no matter what
- Parse and retrieve clinvar annotations from VEP-annotated (VEP 97+) CSQ VCF field
- Variant clinvar significance shown as `not provided` whenever is `Uncertain significance`
- Phenomizer query crashing when case has no HPO terms assigned
- Fixed a bug affecting `All SNVs and INDELs` page when variants don't have canonical transcript
- Add gene name or id in cancer variant view

### Changed
- Cancer Variant view changed "Variant:Transcript:Exon:HGVS" to "Gene:Transcript:Exon:HGVS"

## [4.13]

### Added
- ClinVar SNVs track in IGV
- Add SMA view with SMN Copy Number data
- Easier to assign OMIM diagnoses from case page
- OMIM terms and specific OMIM term page

### Fixed
- Bug when adding a new gene to a panel
- Restored missing recent delivery reports
- Fixed style and links to other reports in case side panel
- Deleting cases using display_name and institute not deleting its variants
- Fixed bug that caused coordinates filter to override other filters
- Fixed a problem with finding some INS in loqusdb
- Layout on SV page when local observations without cases are present
- Make scout compatible with the new HPO definition files from `http://compbio.charite.de/jenkins/`
- General report visualization error when SNVs display names are very long


### Changed


## [4.12.4]

### Fixed
- Layout on SV page when local observations without cases are present

## [4.12.3]

### Fixed
- Case report when causative or pinned SVs have non null allele frequencies

## [4.12.2]

### Fixed
- SV variant links now take you to the SV variant page again
- Cancer variant view has cleaner table data entries for "N/A" data
- Pinned variant case level display hotfix for cancer and str - more on this later
- Cancer variants show correct alt/ref reads mirroring alt frequency now
- Always load all clinical STR variants even if a region load is attempted - index may be missing
- Same case repetition in variant local observations

## [4.12.1]

### Fixed
- Bug in variant.gene when gene has no HGVS description


## [4.12]

### Added
- Accepts `alignment_path` in load config to pass bam/cram files
- Display all phenotypes on variant page
- Display hgvs coordinates on pinned and causatives
- Clear panel pending changes
- Adds option to setup the database with static files
- Adds cli command to download the resources from CLI that scout needs
- Adds test files for merged somatic SV and CNV; as well as merged SNV, and INDEL part of #1279
- Allows for upload of OMIM-AUTO gene panel from static files without api-key

### Fixed
- Cancer case HPO panel variants link
- Fix so that some drop downs have correct size
- First IGV button in str variants page
- Cancer case activates on SNV variants
- Cases activate when STR variants are viewed
- Always calculate code coverage
- Pinned/Classification/comments in all types of variants pages
- Null values for panel's custom_inheritance_models
- Discrepancy between the manual disease transcripts and those in database in gene-edit page
- ACMG classification not showing for some causatives
- Fix bug which caused IGV.js to use hg19 reference files for hg38 data
- Bug when multiple bam files sources with non-null values are available


### Changed
- Renamed `requests` file to `scout_requests`
- Cancer variant view shows two, instead of four, decimals for allele and normal


## [4.11.1]

### Fixed
- Institute settings page
- Link institute settings to sharing institutes choices

## [4.11.0]

### Added
- Display locus name on STR variant page
- Alternative key `GNOMADAF_popmax` for Gnomad popmax allele frequency
- Automatic suggestions on how to improve the code on Pull Requests
- Parse GERP, phastCons and phyloP annotations from vep annotated CSQ fields
- Avoid flickering comment popovers in variant list
- Parse REVEL score from vep annotated CSQ fields
- Allow users to modify general institute settings
- Optionally format code automatically on commit
- Adds command to backup vital parts `scout export database`
- Parsing and displaying cancer SV variants from Manta annotated VCF files
- Dismiss cancer snv variants with cancer-specific options
- Add IGV.js UPD, RHO and TIDDIT coverage wig tracks.


### Fixed
- Slightly darker page background
- Fixed an issued with parsed conservation values from CSQ
- Clinvar submissions accessible to all users of an institute
- Header toolbar when on Clinvar page now shows institute name correctly
- Case should not always inactivate upon update
- Show dismissed snv cancer variants as grey on the cancer variants page
- Improved style of mappability link and local observations on variant page
- Convert all the GET requests to the igv view to POST request
- Error when updating gene panels using a file containing BOM chars
- Add/replace gene radio button not working in gene panels


## [4.10.1]

### Fixed
- Fixed issue with opening research variants
- Problem with coveralls not called by Travis CI
- Handle Biomart service down in tests


## [4.10.0]

### Added
- Rank score model in causatives page
- Exportable HPO terms from phenotypes page
- AMP guideline tiers for cancer variants
- Adds scroll for the transcript tab
- Added CLI option to query cases on time since case event was added
- Shadow clinical assessments also on research variants display
- Support for CRAM alignment files
- Improved str variants view : sorting by locus, grouped by allele.
- Delivery report PDF export
- New mosaicism tag option
- Add or modify individuals' age or tissue type from case page
- Display GC and allele depth in causatives table.
- Included primary reference transcript in general report
- Included partial causative variants in general report
- Remove dependency of loqusdb by utilising the CLI

### Fixed
- Fixed update OMIM command bug due to change in the header of the genemap2 file
- Removed Mosaic Tag from Cancer variants
- Fixes issue with unaligned table headers that comes with hidden Datatables
- Layout in general report PDF export
- Fixed issue on the case statistics view. The validation bars didn't show up when all institutes were selected. Now they do.
- Fixed missing path import by importing pathlib.Path
- Handle index inconsistencies in the update index functions
- Fixed layout problems


## [4.9.0]

### Added
- Improved MatchMaker pages, including visible patient contacts email address
- New badges for the github repo
- Links to [GENEMANIA](genemania.org)
- Sort gene panel list on case view.
- More automatic tests
- Allow loading of custom annotations in VCF using the SCOUT_CUSTOM info tag.

### Fixed
- Fix error when a gene is added to an empty dynamic gene panel
- Fix crash when attempting to add genes on incorrect format to dynamic gene panel
- Manual rank variant tags could be saved in a "Select a tag"-state, a problem in the variants view.
- Same case evaluations are no longer shown as gray previous evaluations on the variants page
- Stay on research pages, even if reset, next first buttons are pressed..
- Overlapping variants will now be visible on variant page again
- Fix missing classification comments and links in evaluations page
- All prioritized cases are shown on cases page


## [4.8.3]

### Added

### Fixed
- Bug when ordering sanger
- Improved scrolling over long list of genes/transcripts


## [4.8.2]

### Added

### Fixed
- Avoid opening extra tab for coverage report
- Fixed a problem when rank model version was saved as floats and not strings
- Fixed a problem with displaying dismiss variant reasons on the general report
- Disable load and delete filter buttons if there are no saved filters
- Fix problem with missing verifications
- Remove duplicate users and merge their data and activity


## [4.8.1]

### Added

### Fixed
- Prevent login fail for users with id defined by ObjectId and not email
- Prevent the app from crashing with `AttributeError: 'NoneType' object has no attribute 'message'`


## [4.8.0]

### Added
- Updated Scout to use Bootstrap 4.3
- New looks for Scout
- Improved dashboard using Chart.js
- Ask before inactivating a case where last assigned user leaves it
- Genes can be manually added to the dynamic gene list directly on the case page
- Dynamic gene panels can optionally be used with clinical filter, instead of default gene panel
- Dynamic gene panels get link out to chanjo-report for coverage report
- Load all clinvar variants with clinvar Pathogenic, Likely Pathogenic and Conflicting pathogenic
- Show transcripts with exon numbers for structural variants
- Case sort order can now be toggled between ascending and descending.
- Variants can be marked as partial causative if phenotype is available for case.
- Show a frequency tooltip hover for SV-variants.
- Added support for LDAP login system
- Search snv and structural variants by chromosomal coordinates
- Structural variants can be marked as partial causative if phenotype is available for case.
- Show normal and pathologic limits for STRs in the STR variants view.
- Institute level persistent variant filter settings that can be retrieved and used.
- export causative variants to Excel
- Add support for ROH, WIG and chromosome PNGs in case-view

### Fixed
- Fixed missing import for variants with comments
- Instructions on how to build docs
- Keep sanger order + verification when updating/reloading variants
- Fixed and moved broken filter actions (HPO gene panel and reset filter)
- Fixed string conversion to number
- UCSC links for structural variants are now separated per breakpoint (and whole variant where applicable)
- Reintroduced missing coverage report
- Fixed a bug preventing loading samples using the command line
- Better inheritance models customization for genes in gene panels
- STR variant page back to list button now does its one job.
- Allows to setup scout without a omim api key
- Fixed error causing "favicon not found" flash messages
- Removed flask --version from base cli
- Request rerun no longer changes case status. Active or archived cases inactivate on upload.
- Fixed missing tooltip on the cancer variants page
- Fixed weird Rank cell in variants page
- Next and first buttons order swap
- Added pagination (and POST capability) to cancer variants.
- Improves loading speed for variant page
- Problem with updating variant rank when no variants
- Improved Clinvar submission form
- General report crashing when dismissed variant has no valid dismiss code
- Also show collaborative case variants on the All variants view.
- Improved phenotype search using dataTables.js on phenotypes page
- Search and delete users with `email` instead of `_id`
- Fixed css styles so that multiselect options will all fit one column


## [4.7.3]

### Added
- RankScore can be used with VCFs for vcf_cancer files

### Fixed
- Fix issue with STR view next page button not doing its one job.

### Deleted
- Removed pileup as a bam viewing option. This is replaced by IGV


## [4.7.2]

### Added
- Show earlier ACMG classification in the variant list

### Fixed
- Fixed igv search not working due to igv.js dist 2.2.17
- Fixed searches for cases with a gene with variants pinned or marked causative.
- Load variant pages faster after fixing other causatives query
- Fixed mitochondrial report bug for variants without genes

## [4.7.1]

### Added

### Fixed
- Fixed bug on genes page


## [4.7.0]

### Added
- Export genes and gene panels in build GRCh38
- Search for cases with variants pinned or marked causative in a given gene.
- Search for cases phenotypically similar to a case also from WUI.
- Case variant searches can be limited to similar cases, matching HPO-terms,
  phenogroups and cohorts.
- De-archive reruns and flag them as 'inactive' if archived
- Sort cases by analysis_date, track or status
- Display cases in the following order: prioritized, active, inactive, archived, solved
- Assign case to user when user activates it or asks for rerun
- Case becomes inactive when it has no assignees
- Fetch refseq version from entrez and use it in clinvar form
- Load and export of exons for all genes, independent on refseq
- Documentation for loading/updating exons
- Showing SV variant annotations: SV cgh frequencies, gnomad-SV, local SV frequencies
- Showing transcripts mapping score in segmental duplications
- Handle requests to Ensembl Rest API
- Handle requests to Ensembl Rest Biomart
- STR variants view now displays GT and IGV link.
- Description field for gene panels
- Export exons in build 37 and 38 using the command line

### Fixed
- Fixes of and induced by build tests
- Fixed bug affecting variant observations in other cases
- Fixed a bug that showed wrong gene coverage in general panel PDF export
- MT report only shows variants occurring in the specific individual of the excel sheet
- Disable SSL certifcate verification in requests to chanjo
- Updates how intervaltree and pymongo is used to void deprecated functions
- Increased size of IGV sample tracks
- Optimized tests


## [4.6.1]

### Added

### Fixed
- Missing 'father' and 'mother' keys when parsing single individual cases


## [4.6.0]

### Added
- Description of Scout branching model in CONTRIBUTING doc
- Causatives in alphabetical order, display ACMG classification and filter by gene.
- Added 'external' to the list of analysis type options
- Adds functionality to display "Tissue type". Passed via load config.
- Update to IGV 2.

### Fixed
- Fixed alignment visualization and vcf2cytosure availability for demo case samples
- Fixed 3 bugs affecting SV pages visualization
- Reintroduced the --version cli option
- Fixed variants query by panel (hpo panel + gene panel).
- Downloaded MT report contains excel files with individuals' display name
- Refactored code in parsing of config files.


## [4.5.1]

### Added

### Fixed
- update requirement to use PyYaml version >= 5.1
- Safer code when loading config params in cli base


## [4.5.0]

### Added
- Search for similar cases from scout view CLI
- Scout cli is now invoked from the app object and works under the app context

### Fixed
- PyYaml dependency fixed to use version >= 5.1


## [4.4.1]

### Added
- Display SV rank model version when available

### Fixed
- Fixed upload of delivery report via API


## [4.4.0]

### Added
- Displaying more info on the Causatives page and hiding those not causative at the case level
- Add a comment text field to Sanger order request form, allowing a message to be included in the email
- MatchMaker Exchange integration
- List cases with empty synopsis, missing HPO terms and phenotype groups.
- Search for cases with open research list, or a given case status (active, inactive, archived)

### Fixed
- Variant query builder split into several functions
- Fixed delivery report load bug


## [4.3.3]

### Added
- Different individual table for cancer cases

### Fixed
- Dashboard collects validated variants from verification events instead of using 'sanger' field
- Cases shared with collaborators are visible again in cases page
- Force users to select a real institute to share cases with (actionbar select fix)


## [4.3.2]

### Added
- Dashboard data can be filtered using filters available in cases page
- Causatives for each institute are displayed on a dedicated page
- SNVs and and SVs are searchable across cases by gene and rank score
- A more complete report with validated variants is downloadable from dashboard

### Fixed
- Clinsig filter is fixed so clinsig numerical values are returned
- Split multi clinsig string values in different elements of clinsig array
- Regex to search in multi clinsig string values or multi revstat string values
- It works to upload vcf files with no variants now
- Combined Pileup and IGV alignments for SVs having variant start and stop on the same chromosome


## [4.3.1]

### Added
- Show calls from all callers even if call is not available
- Instructions to install cairo and pango libs from WeasyPrint page
- Display cases with number of variants from CLI
- Only display cases with number of variants above certain treshold. (Also CLI)
- Export of verified variants by CLI or from the dashboard
- Extend case level queries with default panels, cohorts and phenotype groups.
- Slice dashboard statistics display using case level queries
- Add a view where all variants for an institute can be searched across cases, filtering on gene and rank score. Allows searching research variants for cases that have research open.

### Fixed
- Fixed code to extract variant conservation (gerp, phyloP, phastCons)
- Visualization of PDF-exported gene panels
- Reintroduced the exon/intron number in variant verification email
- Sex and affected status is correctly displayed on general report
- Force number validation in SV filter by size
- Display ensembl transcripts when no refseq exists


## [4.3.0]

### Added
- Mosaicism tag on variants
- Show and filter on SweGen frequency for SVs
- Show annotations for STR variants
- Show all transcripts in verification email
- Added mitochondrial export
- Adds alternative to search for SVs shorter that the given length
- Look for 'bcftools' in the `set` field of VCFs
- Display digenic inheritance from OMIM
- Displays what refseq transcript that is primary in hgnc

### Fixed

- Archived panels displays the correct date (not retroactive change)
- Fixed problem with waiting times in gene panel exports
- Clinvar fiter not working with human readable clinsig values

## [4.2.2]

### Fixed
- Fixed gene panel create/modify from CSV file utf-8 decoding error
- Updating genes in gene panels now supports edit comments and entry version
- Gene panel export timeout error

## [4.2.1]

### Fixed
- Re-introduced gene name(s) in verification email subject
- Better PDF rendering for excluded variants in report
- Problem to access old case when `is_default` did not exist on a panel


## [4.2.0]

### Added
- New index on variant_id for events
- Display overlapping compounds on variants view

### Fixed
- Fixed broken clinical filter


## [4.1.4]

### Added
- Download of filtered SVs

### Fixed
- Fixed broken download of filtered variants
- Fixed visualization issue in gene panel PDF export
- Fixed bug when updating gene names in variant controller


## [4.1.3]

### Fixed
- Displays all primary transcripts


## [4.1.2]

### Added
- Option add/replace when updating a panel via CSV file
- More flexible versioning of the gene panels
- Printing coverage report on the bottom of the pdf case report
- Variant verification option for SVs
- Logs uri without pwd when connecting
- Disease-causing transcripts in case report
- Thicker lines in case report
- Supports HPO search for cases, both terms or if described in synopsis
- Adds sanger information to dashboard

### Fixed
- Use db name instead of **auth** as default for authentication
- Fixes so that reports can be generated even with many variants
- Fixed sanger validation popup to show individual variants queried by user and institute.
- Fixed problem with setting up scout
- Fixes problem when exac file is not available through broad ftp
- Fetch transcripts for correct build in `adapter.hgnc_gene`

## [4.1.1]
- Fix problem with institute authentication flash message in utils
- Fix problem with comments
- Fix problem with ensembl link


## [4.1.0]

### Added
- OMIM phenotypes to case report
- Command to download all panel app gene panels `scout load panel --panel-app`
- Links to genenames.org and omim on gene page
- Popup on gene at variants page with gene information
- reset sanger status to "Not validated" for pinned variants
- highlight cases with variants to be evaluated by Sanger on the cases page
- option to point to local reference files to the genome viewer pileup.js. Documented in `docs.admin-guide.server`
- option to export single variants in `scout export variants`
- option to load a multiqc report together with a case(add line in load config)
- added a view for searching HPO terms. It is accessed from the top left corner menu
- Updates the variants view for cancer variants. Adds a small cancer specific filter for known variants
- Adds hgvs information on cancer variants page
- Adds option to update phenotype groups from CLI

### Fixed
- Improved Clinvar to submit variants from different cases. Fixed HPO terms in casedata according to feedback
- Fixed broken link to case page from Sanger modal in cases view
- Now only cases with non empty lists of causative variants are returned in `adapter.case(has_causatives=True)`
- Can handle Tumor only samples
- Long lists of HGNC symbols are now possible. This was previously difficult with manual, uploaded or by HPO search when changing filter settings due to GET request limitations. Relevant pages now use POST requests. Adds the dynamic HPO panel as a selection on the gene panel dropdown.
- Variant filter defaults to default panels also on SV and Cancer variants pages.

## [4.0.0]

### WARNING ###

This is a major version update and will require that the backend of pre releases is updated.
Run commands:

```
$scout update genes
$scout update hpo
```

- Created a Clinvar submission tool, to speed up Clinvar submission of SNVs and SVs
- Added an analysis report page (html and PDF format) containing phenotype, gene panels and variants that are relevant to solve a case.

### Fixed
- Optimized evaluated variants to speed up creation of case report
- Moved igv and pileup viewer under a common folder
- Fixed MT alignment view pileup.js
- Fixed coordinates for SVs with start chromosome different from end chromosome
- Global comments shown across cases and institutes. Case-specific variant comments are shown only for that specific case.
- Links to clinvar submitted variants at the cases level
- Adapts clinvar parsing to new format
- Fixed problem in `scout update user` when the user object had no roles
- Makes pileup.js use online genome resources when viewing alignments. Now any instance of Scout can make use of this functionality.
- Fix ensembl link for structural variants
- Works even when cases does not have `'madeline_info'`
- Parses Polyphen in correct way again
- Fix problem with parsing gnomad from VEP

### Added
- Added a PDF export function for gene panels
- Added a "Filter and export" button to export custom-filtered SNVs to CSV file
- Dismiss SVs
- Added IGV alignments viewer
- Read delivery report path from case config or CLI command
- Filter for spidex scores
- All HPO terms are now added and fetched from the correct source (https://github.com/obophenotype/human-phenotype-ontology/blob/master/hp.obo)
- New command `scout update hpo`
- New command `scout update genes` will fetch all the latest information about genes and update them
- Load **all** variants found on chromosome **MT**
- Adds choice in cases overview do show as many cases as user like

### Removed
- pileup.min.js and pileup css are imported from a remote web location now
- All source files for HPO information, this is instead fetched directly from source
- All source files for gene information, this is instead fetched directly from source

## [3.0.0]
### Fixed
- hide pedigree panel unless it exists

## [1.5.1] - 2016-07-27
### Fixed
- look for both ".bam.bai" and ".bai" extensions

## [1.4.0] - 2016-03-22
### Added
- support for local frequency through loqusdb
- bunch of other stuff

## [1.3.0] - 2016-02-19
### Fixed
- Update query-phenomizer and add username/password

### Changed
- Update the way a case is checked for rerun-status

### Added
- Add new button to mark a case as "checked"
- Link to clinical variants _without_ 1000G annotation

## [1.2.2] - 2016-02-18
### Fixed
- avoid filtering out variants lacking ExAC and 1000G annotations

## [1.1.3] - 2015-10-01
### Fixed
- persist (clinical) filter when clicking load more
- fix #154 by robustly setting clinical filter func. terms

## [1.1.2] - 2015-09-07
### Fixed
- avoid replacing coverage report with none
- update SO terms, refactored

## [1.1.1] - 2015-08-20
### Fixed
- fetch case based on collaborator status (not owner)

## [1.1.0] - 2015-05-29
### Added
- link(s) to SNPedia based on RS-numbers
- new Jinja filter to "humanize" decimal numbers
- show gene panels in variant view
- new Jinja filter for decoding URL encoding
- add indicator to variants in list that have comments
- add variant number threshold and rank score threshold to load function
- add event methods to mongo adapter
- add tests for models
- show badge "old" if comment was written for a previous analysis

### Changed
- show cDNA change in transcript summary unless variant is exonic
- moved compounds table further up the page
- show dates for case uploads in ISO format
- moved variant comments higher up on page
- updated documentation for pages
- read in coverage report as blob in database and serve directly
- change ``OmimPhenotype`` to ``PhenotypeTerm``
- reorganize models sub-package
- move events (and comments) to separate collection
- only display prev/next links for the research list
- include variant type in breadcrumbs e.g. "Clinical variants"

### Removed
- drop dependency on moment.js

### Fixed
- show the same level of detail for all frequencies on all pages
- properly decode URL encoded symbols in amino acid/cDNA change strings
- fixed issue with wipe permissions in MongoDB
- include default gene lists in "variants" link in breadcrumbs

## [1.0.2] - 2015-05-20
### Changed
- update case fetching function

### Fixed
- handle multiple cases with same id

## [1.0.1] - 2015-04-28
### Fixed
- Fix building URL parameters in cases list Vue component

## [1.0.0] - 2015-04-12
Codename: Sara Lund

![Release 1.0](artwork/releases/release-1-0.jpg)

### Added
- Add email logging for unexpected errors
- New command line tool for deleting case

### Changed
- Much improved logging overall
- Updated documentation/usage guide
- Removed non-working IGV link

### Fixed
- Show sample display name in GT call
- Various small bug fixes
- Make it easier to hover over popups

## [0.0.2-rc1] - 2015-03-04
### Added
- add protein table for each variant
- add many more external links
- add coverage reports as PDFs

### Changed
- incorporate user feedback updates
- big refactor of load scripts

## [0.0.2-rc2] - 2015-03-04
### Changes
- add gene table with gene description
- reorganize inheritance models box

### Fixed
- avoid overwriting gene list on "research" load
- fix various bugs in external links

## [0.0.2-rc3] - 2015-03-05
### Added
- Activity log feed to variant view
- Adds protein change strings to ODM and Sanger email

### Changed
- Extract activity log component to macro

### Fixes
- Make Ensembl transcript links use archive website<|MERGE_RESOLUTION|>--- conflicted
+++ resolved
@@ -19,12 +19,9 @@
 - Removed test matrices to speed up automatic testing of PRs
 - Switch from Coveralls to Codecov to handle CI test coverage
 - Speed-up CI tests by caching installation of libs and splitting tests into randomized groups using pytest-test-groups
-<<<<<<< HEAD
-- Updated Managed variant documentation in user guide
-=======
 - Improved LDAP login documentation
 - Use lib flask-ldapconn instead of flask_ldap3_login> to handle ldap authentication
->>>>>>> cea95ac3
+- Updated Managed variant documentation in user guide
 ### Fixed
 - Validate uploaded managed variant file lines, warning the user.
 
