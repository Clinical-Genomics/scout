--- conflicted
+++ resolved
@@ -6,11 +6,8 @@
 
 ## [unreleased]
 ### Added
-<<<<<<< HEAD
+- Pydantic validation of image paths provided in case load config file
 - Revel score, Revel rank score and SpliceAI values are also displayed in Causatives and Validated variants tables
-=======
-- Pydantic validation of image paths provided in case load config file
->>>>>>> dcdbd625
 ### Fixed
 - Command line crashing with error when updating a user that doesn't exist
 - Thaw coloredlogs - 15.0.1 restores errorhandler issue
