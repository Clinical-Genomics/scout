# Change Log
All notable changes to this project will be documented in this file.
This project adheres to [Semantic Versioning](http://semver.org/).

About changelog [here](https://keepachangelog.com/en/1.0.0/)

## [x.x.x]
### Added
- Introduced a `reset dismiss variant` verb
- Button to reset all dismissed variants for a case
- Add black border to ideograms
- Show ClinVar annotations on variantS page
- Added integration with GENS, copy number visualization tool
- Added a VUS label to the manual classification variant tags
- Add additional information to SNV verification emails
- Tooltips documenting manual annotations from default panels
### Fixed
- Center initial igv view on variant start with SNV/indels
- Don't set initial igv view to negative coordinates
- Display of GQ for SV and STR
- Parsing of AD and related info for STRs
- LoqusDB field in institute settings accepts only existing Loqus instances
- Fix DECIPHER link to work after DECIPHER migrated to GRCh38
- Removed visibility window param from igv.js genes track
- Updated HPO download URL
- Patch HPO download test correctly
- Reference size on STR hover not needed (also wrong)
- Introduced genome build check (allowed values: 37 or 38) on case load
<<<<<<< HEAD
- Populating the LoqusDB select in institute settings
=======
- Improve case searching by assignee full name
>>>>>>> f8c0eefb
### Changed
- Cancer variants table header (pop freq etc)
- Only admin users can modify LoqusDB instance in Institute settings
- Style of case synopsis and variants and case comments
- Switched to igv.js 2.7.5
- Do not choke if case is missing research variants when research requested
- Improve create new gene panel form validation

## [4.29.1]
### Added
### Fixed
- Always load STR variants regardless of RankScore threshold (hotfix)
### Changed

## [4.29]
### Added
- Added a page about migrating potentially breaking changes to the documentation
- markdown_include in development requirements file
- STR variants filter
- Display source, Z-score, inheritance pattern for STR annotations from Stranger (>0.6.1) if available
- Coverage and quality report to cancer view
### Fixed
- ACMG classification page crashing when trying to visualize a classification that was removed
- Pretty print HGVS on gene variants (URL-decode VEP)
- Broken or missing link in the documentation
- Multiple gene names in ClinVar submission form
- Inheritance model select field in ClinVar submission
- IGV.js >2.7.0 has an issue with the gene track zoom levels - temp freeze at 2.7.0
- Revert CORS-anywhere and introduce a local http proxy for cloud tracks
### Changed

## [4.28]
### Added
- Chromograph integration for displaying PNGs in case-page
- Add VAF to cancer case general report, and remove some of its unused fields
- Variants filter compatible with genome browser location strings
- Support for custom public igv tracks stored on the cloud
- Add tests to increase testing coverage
- Update case variants count after deleting variants
- Update IGV.js to latest (v2.7.4)
- Bypass igv.js CORS check using `https://github.com/Rob--W/cors-anywhere`
- Documentation on default and custom IGV.js tracks (admin docs)
- Lock phenomodels so they're editable by admins only
- Small case group assessment sharing
- Tutorial and files for deploying app on containers (Kubernetes pods)
- Canonical transcript and protein change of canonical transcript in exported variants excel sheet
- Support for Font Awesome version 6
- Submit to Beacon from case page sidebar
- Hide dismissed variants in variants pages and variants export function
- Systemd service files and instruction to deploy Scout using podman
### Fixed
- Bugfix: unused `chromgraph_prefix |tojson` removed
- Freeze coloredlogs temporarily
- Marrvel link
- Don't show TP53 link for silent or synonymous changes
- OMIM gene field accepts any custom number as OMIM gene
- Fix Pytest single quote vs double quote string
- Bug in gene variants search by similar cases and no similar case is found
- Delete unused file `userpanel.py`
- Primary transcripts in variant overview and general report
- Google OAuth2 login setup in README file
- Redirect to 'missing file'-icon if configured Chromograph file is missing
- Javascript error in case page
- Fix compound matching during variant loading for hg38
- Cancer variants view containing variants dismissed with cancer-specific reasons
- Zoom to SV variant length was missing IGV contig select
- Tooltips on case page when case has no default gene panels
### Changed
- Save case variants count in case document and not in sessions
- Style of gene panels multiselect on case page
- Collapse/expand main HPO checkboxes in phenomodel preview
- Replaced GQ (Genotype quality) with VAF (Variant allele frequency) in cancer variants GT table
- Allow loading of cancer cases with no tumor_purity field
- Truncate cDNA and protein changes in case report if longer than 20 characters


## [4.27]
### Added
- Exclude one or more variant categories when running variants delete command
### Fixed
### Changed

## [4.26.1]
### Added
### Fixed
- Links with 1-letter aa codes crash on frameshift etc
### Changed

## [4.26]
### Added
- Extend the delete variants command to print analysis date, track, institute, status and research status
- Delete variants by type of analysis (wgs|wes|panel)
- Links to cBioPortal, MutanTP53, IARC TP53, OncoKB, MyCancerGenome, CIViC
### Fixed
- Deleted variants count
### Changed
- Print output of variants delete command as a tab separated table

## [4.25]
### Added
- Command line function to remove variants from one or all cases
### Fixed
- Parse SMN None calls to None rather than False

## [4.24.1]
### Fixed
- Install requirements.txt via setup file

## [4.24]
### Added
- Institute-level phenotype models with sub-panels containing HPO and OMIM terms
- Runnable Docker demo
- Docker image build and push github action
- Makefile with shortcuts to docker commands
- Parse and save synopsis, phenotype and cohort terms from config files upon case upload
### Fixed
- Update dismissed variant status when variant dismissed key is missing
- Breakpoint two IGV button now shows correct chromosome when different from bp1
- Missing font lib in Docker image causing the PDF report download page to crash
- Sentieon Manta calls lack Somaticscore - load anyway
- ClinVar submissions crashing due to pinned variants that are not loaded
- Point ExAC pLI score to new gnomad server address
- Bug uploading cases missing phenotype terms in config file
- STRs loaded but not shown on browser page
- Bug when using adapter.variant.get_causatives with case_id without causatives
- Problem with fetching "solved" from scout export cases cli
- Better serialising of datetime and bson.ObjectId
- Added `volumes` folder to .gitignore
### Changed
- Make matching causative and managed variants foldable on case page
- Remove calls to PyMongo functions marked as deprecated in backend and frontend(as of version 3.7).
- Improved `scout update individual` command
- Export dynamic phenotypes with ordered gene lists as PDF


## [4.23]
### Added
- Save custom IGV track settings
- Show a flash message with clear info about non-valid genes when gene panel creation fails
- CNV report link in cancer case side navigation
- Return to comment section after editing, deleting or submitting a comment
- Managed variants
- MT vs 14 chromosome mean coverage stats if Scout is connected to Chanjo
### Fixed
- missing `vcf_cancer_sv` and `vcf_cancer_sv_research` to manual.
- Split ClinVar multiple clnsig values (slash-separated) and strip them of underscore for annotations without accession number
- Timeout of `All SNVs and INDELs` page when no valid gene is provided in the search
- Round CADD (MIPv9)
- Missing default panel value
- Invisible other causatives lines when other causatives lack gene symbols
### Changed
- Do not freeze mkdocs-material to version 4.6.1
- Remove pre-commit dependency

## [4.22]
### Added
- Editable cases comments
- Editable variants comments
### Fixed
- Empty variant activity panel
- STRs variants popover
- Split new ClinVar multiple significance terms for a variant
- Edit the selected comment, not the latest
### Changed
- Updated RELEASE docs.
- Pinned variants card style on the case page
- Merged `scout export exons` and `scout view exons` commands


## [4.21.2]
### Added
### Fixed
- Do not pre-filter research variants by (case-default) gene panels
- Show OMIM disease tooltip reliably
### Changed

## [4.21.1]
### Added
### Fixed
- Small change to Pop Freq column in variants ang gene panels to avoid strange text shrinking on small screens
- Direct use of HPO list for Clinical HPO SNV (and cancer SNV) filtering
- PDF coverage report redirecting to login page
### Changed
- Remove the option to dismiss single variants from all variants pages
- Bulk dismiss SNVs, SVs and cancer SNVs from variants pages

## [4.21]
### Added
- Support to configure LoqusDB per institute
- Highlight causative variants in the variants list
- Add tests. Mostly regarding building internal datatypes.
- Remove leading and trailing whitespaces from panel_name and display_name when panel is created
- Mark MANE transcript in list of transcripts in "Transcript overview" on variant page
- Show default panel name in case sidebar
- Previous buttons for variants pagination
- Adds a gh action that checks that the changelog is updated
- Adds a gh action that deploys new releases automatically to pypi
- Warn users if case default panels are outdated
- Define institute-specific gene panels for filtering in institute settings
- Use institute-specific gene panels in variants filtering
- Show somatic VAF for pinned and causative variants on case page

### Fixed
- Report pages redirect to login instead of crashing when session expires
- Variants filter loading in cancer variants page
- User, Causative and Cases tables not scaling to full page
- Improved docs for an initial production setup
- Compatibility with latest version of Black
- Fixed tests for Click>7
- Clinical filter required an extra click to Filter to return variants
- Restore pagination and shrink badges in the variants page tables
- Removing a user from the command line now inactivates the case only if user is last assignee and case is active
- Bugfix, LoqusDB per institute feature crashed when institute id was empty string
- Bugfix, LoqusDB calls where missing case count
- filter removal and upload for filters deleted from another page/other user
- Visualize outdated gene panels info in a popover instead of a tooltip in case page side panel

### Changed
- Highlight color on normal STRs in the variants table from green to blue
- Display breakpoints coordinates in verification emails only for structural variants


## [4.20]
### Added
- Display number of filtered variants vs number of total variants in variants page
- Search case by HPO terms
- Dismiss variant column in the variants tables
- Black and pre-commit packages to dev requirements

### Fixed
- Bug occurring when rerun is requested twice
- Peddy info fields in the demo config file
- Added load config safety check for multiple alignment files for one individual
- Formatting of cancer variants table
- Missing Score in SV variants table

### Changed
- Updated the documentation on how to create a new software release
- Genome build-aware cytobands coordinates
- Styling update of the Matchmaker card
- Select search type in case search form


## [4.19]

### Added
- Show internal ID for case
- Add internal ID for downloaded CGH files
- Export dynamic HPO gene list from case page
- Remove users as case assignees when their account is deleted
- Keep variants filters panel expanded when filters have been used

### Fixed
- Handle the ProxyFix ModuleNotFoundError when Werkzeug installed version is >1.0
- General report formatting issues whenever case and variant comments contain extremely long strings with no spaces

### Changed
- Created an institute wrapper page that contains list of cases, causatives, SNVs & Indels, user list, shared data and institute settings
- Display case name instead of case ID on clinVar submissions
- Changed icon of sample update in clinVar submissions


## [4.18]

### Added
- Filter cancer variants on cytoband coordinates
- Show dismiss reasons in a badge with hover for clinical variants
- Show an ellipsis if 10 cases or more to display with loqusdb matches
- A new blog post for version 4.17
- Tooltip to better describe Tumor and Normal columns in cancer variants
- Filter cancer SNVs and SVs by chromosome coordinates
- Default export of `Assertion method citation` to clinVar variants submission file
- Button to export up to 500 cancer variants, filtered or not
- Rename samples of a clinVar submission file

### Fixed
- Apply default gene panel on return to cancer variantS from variant view
- Revert to certificate checking when asking for Chanjo reports
- `scout download everything` command failing while downloading HPO terms

### Changed
- Turn tumor and normal allelic fraction to decimal numbers in tumor variants page
- Moved clinVar submissions code to the institutes blueprints
- Changed name of clinVar export files to FILENAME.Variant.csv and FILENAME.CaseData.csv
- Switched Google login libraries from Flask-OAuthlib to Authlib


## [4.17.1]

### Fixed
- Load cytobands for cases with chromosome build not "37" or "38"


## [4.17]

### Added
- COSMIC badge shown in cancer variants
- Default gene-panel in non-cancer structural view in url
- Filter SNVs and SVs by cytoband coordinates
- Filter cancer SNV variants by alt allele frequency in tumor
- Correct genome build in UCSC link from structural variant page



### Fixed
- Bug in clinVar form when variant has no gene
- Bug when sharing cases with the same institute twice
- Page crashing when removing causative variant tag
- Do not default to GATK caller when no caller info is provided for cancer SNVs


## [4.16.1]

### Fixed
- Fix the fix for handling of delivery reports for rerun cases

## [4.16]

### Added
- Adds possibility to add "lims_id" to cases. Currently only stored in database, not shown anywhere
- Adds verification comment box to SVs (previously only available for small variants)
- Scrollable pedigree panel

### Fixed
- Error caused by changes in WTForm (new release 2.3.x)
- Bug in OMIM case page form, causing the page to crash when a string was provided instead of a numerical OMIM id
- Fix Alamut link to work properly on hg38
- Better handling of delivery reports for rerun cases
- Small CodeFactor style issues: matchmaker results counting, a couple of incomplete tests and safer external xml
- Fix an issue with Phenomizer introduced by CodeFactor style changes

### Changed
- Updated the version of igv.js to 2.5.4

## [4.15.1]

### Added
- Display gene names in ClinVar submissions page
- Links to Varsome in variant transcripts table

### Fixed
- Small fixes to ClinVar submission form
- Gene panel page crash when old panel has no maintainers

## [4.15]

### Added
- Clinvar CNVs IGV track
- Gene panels can have maintainers
- Keep variant actions (dismissed, manual rank, mosaic, acmg, comments) upon variant re-upload
- Keep variant actions also on full case re-upload

### Fixed
- Fix the link to Ensembl for SV variants when genome build 38.
- Arrange information in columns on variant page
- Fix so that new cosmic identifier (COSV) is also acceptable #1304
- Fixed COSMIC tag in INFO (outside of CSQ) to be parses as well with `&` splitter.
- COSMIC stub URL changed to https://cancer.sanger.ac.uk/cosmic/search?q= instead.
- Updated to a version of IGV where bigBed tracks are visualized correctly
- Clinvar submission files are named according to the content (variant_data and case_data)
- Always show causatives from other cases in case overview
- Correct disease associations for gene symbol aliases that exist as separate genes
- Re-add "custom annotations" for SV variants
- The override ClinVar P/LP add-in in the Clinical Filter failed for new CSQ strings

### Changed
- Runs all CI checks in github actions

## [4.14.1]

### Fixed
- Error when variant found in loqusdb is not loaded for other case

## [4.14]

### Added
- Use github actions to run tests
- Adds CLI command to update individual alignments path
- Update HPO terms using downloaded definitions files
- Option to use alternative flask config when running `scout serve`
- Requirement to use loqusdb >= 2.5 if integrated

### Fixed
- Do not display Pedigree panel in cancer view
- Do not rely on internet connection and services available when running CI tests
- Variant loading assumes GATK if no caller set given and GATK filter status is seen in FILTER
- Pass genome build param all the way in order to get the right gene mappings for cases with build 38
- Parse correctly variants with zero frequency values
- Continue even if there are problems to create a region vcf
- STR and cancer variant navigation back to variants pages could fail

### Changed
- Improved code that sends requests to the external APIs
- Updates ranges for user ranks to fit todays usage
- Run coveralls on github actions instead of travis
- Run pip checks on github actions instead of coveralls
- For hg38 cases, change gnomAD link to point to version 3.0 (which is hg38 based)
- Show pinned or causative STR variants a bit more human readable

## [4.13.1]

### Added
### Fixed
- Typo that caused not all clinvar conflicting interpretations to be loaded no matter what
- Parse and retrieve clinvar annotations from VEP-annotated (VEP 97+) CSQ VCF field
- Variant clinvar significance shown as `not provided` whenever is `Uncertain significance`
- Phenomizer query crashing when case has no HPO terms assigned
- Fixed a bug affecting `All SNVs and INDELs` page when variants don't have canonical transcript
- Add gene name or id in cancer variant view

### Changed
- Cancer Variant view changed "Variant:Transcript:Exon:HGVS" to "Gene:Transcript:Exon:HGVS"

## [4.13]

### Added
- ClinVar SNVs track in IGV
- Add SMA view with SMN Copy Number data
- Easier to assign OMIM diagnoses from case page
- OMIM terms and specific OMIM term page

### Fixed
- Bug when adding a new gene to a panel
- Restored missing recent delivery reports
- Fixed style and links to other reports in case side panel
- Deleting cases using display_name and institute not deleting its variants
- Fixed bug that caused coordinates filter to override other filters
- Fixed a problem with finding some INS in loqusdb
- Layout on SV page when local observations without cases are present
- Make scout compatible with the new HPO definition files from `http://compbio.charite.de/jenkins/`
- General report visualization error when SNVs display names are very long


### Changed


## [4.12.4]

### Fixed
- Layout on SV page when local observations without cases are present

## [4.12.3]

### Fixed
- Case report when causative or pinned SVs have non null allele frequencies

## [4.12.2]

### Fixed
- SV variant links now take you to the SV variant page again
- Cancer variant view has cleaner table data entries for "N/A" data
- Pinned variant case level display hotfix for cancer and str - more on this later
- Cancer variants show correct alt/ref reads mirroring alt frequency now
- Always load all clinical STR variants even if a region load is attempted - index may be missing
- Same case repetition in variant local observations

## [4.12.1]

### Fixed
- Bug in variant.gene when gene has no HGVS description


## [4.12]

### Added
- Accepts `alignment_path` in load config to pass bam/cram files
- Display all phenotypes on variant page
- Display hgvs coordinates on pinned and causatives
- Clear panel pending changes
- Adds option to setup the database with static files
- Adds cli command to download the resources from CLI that scout needs
- Adds dummy files for merged somatic SV and CNV; as well as merged SNV, and INDEL part of #1279
- Allows for upload of OMIM-AUTO gene panel from static files without api-key

### Fixed
- Cancer case HPO panel variants link
- Fix so that some drop downs have correct size
- First IGV button in str variants page
- Cancer case activates on SNV variants
- Cases activate when STR variants are viewed
- Always calculate code coverage
- Pinned/Classification/comments in all types of variants pages
- Null values for panel's custom_inheritance_models
- Discrepancy between the manual disease transcripts and those in database in gene-edit page
- ACMG classification not showing for some causatives
- Fix bug which caused IGV.js to use hg19 reference files for hg38 data
- Bug when multiple bam files sources with non-null values are available


### Changed
- Renamed `requests` file to `scout_requests`
- Cancer variant view shows two, instead of four, decimals for allele and normal


## [4.11.1]

### Fixed
- Institute settings page
- Link institute settings to sharing institutes choices

## [4.11.0]

### Added
- Display locus name on STR variant page
- Alternative key `GNOMADAF_popmax` for Gnomad popmax allele frequency
- Automatic suggestions on how to improve the code on Pull Requests
- Parse GERP, phastCons and phyloP annotations from vep annotated CSQ fields
- Avoid flickering comment popovers in variant list
- Parse REVEL score from vep annotated CSQ fields
- Allow users to modify general institute settings
- Optionally format code automatically on commit
- Adds command to backup vital parts `scout export database`
- Parsing and displaying cancer SV variants from Manta annotated VCF files
- Dismiss cancer snv variants with cancer-specific options
- Add IGV.js UPD, RHO and TIDDIT coverage wig tracks.


### Fixed
- Slightly darker page background
- Fixed an issued with parsed conservation values from CSQ
- Clinvar submissions accessible to all users of an institute
- Header toolbar when on Clinvar page now shows institute name correctly
- Case should not always inactivate upon update
- Show dismissed snv cancer variants as grey on the cancer variants page
- Improved style of mappability link and local observations on variant page
- Convert all the GET requests to the igv view to POST request
- Error when updating gene panels using a file containing BOM chars
- Add/replace gene radio button not working in gene panels


## [4.10.1]

### Fixed
- Fixed issue with opening research variants
- Problem with coveralls not called by Travis CI
- Handle Biomart service down in tests


## [4.10.0]

### Added
- Rank score model in causatives page
- Exportable HPO terms from phenotypes page
- AMP guideline tiers for cancer variants
- Adds scroll for the transcript tab
- Added CLI option to query cases on time since case event was added
- Shadow clinical assessments also on research variants display
- Support for CRAM alignment files
- Improved str variants view : sorting by locus, grouped by allele.
- Delivery report PDF export
- New mosaicism tag option
- Add or modify individuals' age or tissue type from case page
- Display GC and allele depth in causatives table.
- Included primary reference transcript in general report
- Included partial causative variants in general report
- Remove dependency of loqusdb by utilising the CLI

### Fixed
- Fixed update OMIM command bug due to change in the header of the genemap2 file
- Removed Mosaic Tag from Cancer variants
- Fixes issue with unaligned table headers that comes with hidden Datatables
- Layout in general report PDF export
- Fixed issue on the case statistics view. The validation bars didn't show up when all institutes were selected. Now they do.
- Fixed missing path import by importing pathlib.Path
- Handle index inconsistencies in the update index functions
- Fixed layout problems


## [4.9.0]

### Added
- Improved MatchMaker pages, including visible patient contacts email address
- New badges for the github repo
- Links to [GENEMANIA](genemania.org)
- Sort gene panel list on case view.
- More automatic tests
- Allow loading of custom annotations in VCF using the SCOUT_CUSTOM info tag.

### Fixed
- Fix error when a gene is added to an empty dynamic gene panel
- Fix crash when attempting to add genes on incorrect format to dynamic gene panel
- Manual rank variant tags could be saved in a "Select a tag"-state, a problem in the variants view.
- Same case evaluations are no longer shown as gray previous evaluations on the variants page
- Stay on research pages, even if reset, next first buttons are pressed..
- Overlapping variants will now be visible on variant page again
- Fix missing classification comments and links in evaluations page
- All prioritized cases are shown on cases page


## [4.8.3]

### Added

### Fixed
- Bug when ordering sanger
- Improved scrolling over long list of genes/transcripts


## [4.8.2]

### Added

### Fixed
- Avoid opening extra tab for coverage report
- Fixed a problem when rank model version was saved as floats and not strings
- Fixed a problem with displaying dismiss variant reasons on the general report
- Disable load and delete filter buttons if there are no saved filters
- Fix problem with missing verifications
- Remove duplicate users and merge their data and activity


## [4.8.1]

### Added

### Fixed
- Prevent login fail for users with id defined by ObjectId and not email
- Prevent the app from crashing with `AttributeError: 'NoneType' object has no attribute 'message'`


## [4.8.0]

### Added
- Updated Scout to use Bootstrap 4.3
- New looks for Scout
- Improved dashboard using Chart.js
- Ask before inactivating a case where last assigned user leaves it
- Genes can be manually added to the dynamic gene list directly on the case page
- Dynamic gene panels can optionally be used with clinical filter, instead of default gene panel
- Dynamic gene panels get link out to chanjo-report for coverage report
- Load all clinvar variants with clinvar Pathogenic, Likely Pathogenic and Conflicting pathogenic
- Show transcripts with exon numbers for structural variants
- Case sort order can now be toggled between ascending and descending.
- Variants can be marked as partial causative if phenotype is available for case.
- Show a frequency tooltip hover for SV-variants.
- Added support for LDAP login system
- Search snv and structural variants by chromosomal coordinates
- Structural variants can be marked as partial causative if phenotype is available for case.
- Show normal and pathologic limits for STRs in the STR variants view.
- Institute level persistent variant filter settings that can be retrieved and used.
- export causative variants to Excel
- Add support for ROH, WIG and chromosome PNGs in case-view

### Fixed
- Fixed missing import for variants with comments
- Instructions on how to build docs
- Keep sanger order + verification when updating/reloading variants
- Fixed and moved broken filter actions (HPO gene panel and reset filter)
- Fixed string conversion to number
- UCSC links for structural variants are now separated per breakpoint (and whole variant where applicable)
- Reintroduced missing coverage report
- Fixed a bug preventing loading samples using the command line
- Better inheritance models customization for genes in gene panels
- STR variant page back to list button now does its one job.
- Allows to setup scout without a omim api key
- Fixed error causing "favicon not found" flash messages
- Removed flask --version from base cli
- Request rerun no longer changes case status. Active or archived cases inactivate on upload.
- Fixed missing tooltip on the cancer variants page
- Fixed weird Rank cell in variants page
- Next and first buttons order swap
- Added pagination (and POST capability) to cancer variants.
- Improves loading speed for variant page
- Problem with updating variant rank when no variants
- Improved Clinvar submission form
- General report crashing when dismissed variant has no valid dismiss code
- Also show collaborative case variants on the All variants view.
- Improved phenotype search using dataTables.js on phenotypes page
- Search and delete users with `email` instead of `_id`
- Fixed css styles so that multiselect options will all fit one column


## [4.7.3]

### Added
- RankScore can be used with VCFs for vcf_cancer files

### Fixed
- Fix issue with STR view next page button not doing its one job.

### Deleted
- Removed pileup as a bam viewing option. This is replaced by IGV


## [4.7.2]

### Added
- Show earlier ACMG classification in the variant list

### Fixed
- Fixed igv search not working due to igv.js dist 2.2.17
- Fixed searches for cases with a gene with variants pinned or marked causative.
- Load variant pages faster after fixing other causatives query
- Fixed mitochondrial report bug for variants without genes

## [4.7.1]

### Added

### Fixed
- Fixed bug on genes page


## [4.7.0]

### Added
- Export genes and gene panels in build GRCh38
- Search for cases with variants pinned or marked causative in a given gene.
- Search for cases phenotypically similar to a case also from WUI.
- Case variant searches can be limited to similar cases, matching HPO-terms,
  phenogroups and cohorts.
- De-archive reruns and flag them as 'inactive' if archived
- Sort cases by analysis_date, track or status
- Display cases in the following order: prioritized, active, inactive, archived, solved
- Assign case to user when user activates it or asks for rerun
- Case becomes inactive when it has no assignees
- Fetch refseq version from entrez and use it in clinvar form
- Load and export of exons for all genes, independent on refseq
- Documentation for loading/updating exons
- Showing SV variant annotations: SV cgh frequencies, gnomad-SV, local SV frequencies
- Showing transcripts mapping score in segmental duplications
- Handle requests to Ensembl Rest API
- Handle requests to Ensembl Rest Biomart
- STR variants view now displays GT and IGV link.
- Description field for gene panels
- Export exons in build 37 and 38 using the command line

### Fixed
- Fixes of and induced by build tests
- Fixed bug affecting variant observations in other cases
- Fixed a bug that showed wrong gene coverage in general panel PDF export
- MT report only shows variants occurring in the specific individual of the excel sheet
- Disable SSL certifcate verification in requests to chanjo
- Updates how intervaltree and pymongo is used to void deprecated functions
- Increased size of IGV sample tracks
- Optimized tests


## [4.6.1]

### Added

### Fixed
- Missing 'father' and 'mother' keys when parsing single individual cases


## [4.6.0]

### Added
- Description of Scout branching model in CONTRIBUTING doc
- Causatives in alphabetical order, display ACMG classification and filter by gene.
- Added 'external' to the list of analysis type options
- Adds functionality to display "Tissue type". Passed via load config.
- Update to IGV 2.

### Fixed
- Fixed alignment visualization and vcf2cytosure availability for demo case samples
- Fixed 3 bugs affecting SV pages visualization
- Reintroduced the --version cli option
- Fixed variants query by panel (hpo panel + gene panel).
- Downloaded MT report contains excel files with individuals' display name
- Refactored code in parsing of config files.


## [4.5.1]

### Added

### Fixed
- update requirement to use PyYaml version >= 5.1
- Safer code when loading config params in cli base


## [4.5.0]

### Added
- Search for similar cases from scout view CLI
- Scout cli is now invoked from the app object and works under the app context

### Fixed
- PyYaml dependency fixed to use version >= 5.1


## [4.4.1]

### Added
- Display SV rank model version when available

### Fixed
- Fixed upload of delivery report via API


## [4.4.0]

### Added
- Displaying more info on the Causatives page and hiding those not causative at the case level
- Add a comment text field to Sanger order request form, allowing a message to be included in the email
- MatchMaker Exchange integration
- List cases with empty synopsis, missing HPO terms and phenotype groups.
- Search for cases with open research list, or a given case status (active, inactive, archived)

### Fixed
- Variant query builder split into several functions
- Fixed delivery report load bug


## [4.3.3]

### Added
- Different individual table for cancer cases

### Fixed
- Dashboard collects validated variants from verification events instead of using 'sanger' field
- Cases shared with collaborators are visible again in cases page
- Force users to select a real institute to share cases with (actionbar select fix)


## [4.3.2]

### Added
- Dashboard data can be filtered using filters available in cases page
- Causatives for each institute are displayed on a dedicated page
- SNVs and and SVs are searchable across cases by gene and rank score
- A more complete report with validated variants is downloadable from dashboard

### Fixed
- Clinsig filter is fixed so clinsig numerical values are returned
- Split multi clinsig string values in different elements of clinsig array
- Regex to search in multi clinsig string values or multi revstat string values
- It works to upload vcf files with no variants now
- Combined Pileup and IGV alignments for SVs having variant start and stop on the same chromosome


## [4.3.1]

### Added
- Show calls from all callers even if call is not available
- Instructions to install cairo and pango libs from WeasyPrint page
- Display cases with number of variants from CLI
- Only display cases with number of variants above certain treshold. (Also CLI)
- Export of verified variants by CLI or from the dashboard
- Extend case level queries with default panels, cohorts and phenotype groups.
- Slice dashboard statistics display using case level queries
- Add a view where all variants for an institute can be searched across cases, filtering on gene and rank score. Allows searching research variants for cases that have research open.

### Fixed
- Fixed code to extract variant conservation (gerp, phyloP, phastCons)
- Visualization of PDF-exported gene panels
- Reintroduced the exon/intron number in variant verification email
- Sex and affected status is correctly displayed on general report
- Force number validation in SV filter by size
- Display ensembl transcripts when no refseq exists


## [4.3.0]

### Added
- Mosaicism tag on variants
- Show and filter on SweGen frequency for SVs
- Show annotations for STR variants
- Show all transcripts in verification email
- Added mitochondrial export
- Adds alternative to search for SVs shorter that the given length
- Look for 'bcftools' in the `set` field of VCFs
- Display digenic inheritance from OMIM
- Displays what refseq transcript that is primary in hgnc

### Fixed

- Archived panels displays the correct date (not retroactive change)
- Fixed problem with waiting times in gene panel exports
- Clinvar fiter not working with human readable clinsig values

## [4.2.2]

### Fixed
- Fixed gene panel create/modify from CSV file utf-8 decoding error
- Updating genes in gene panels now supports edit comments and entry version
- Gene panel export timeout error

## [4.2.1]

### Fixed
- Re-introduced gene name(s) in verification email subject
- Better PDF rendering for excluded variants in report
- Problem to access old case when `is_default` did not exist on a panel


## [4.2.0]

### Added
- New index on variant_id for events
- Display overlapping compounds on variants view

### Fixed
- Fixed broken clinical filter


## [4.1.4]

### Added
- Download of filtered SVs

### Fixed
- Fixed broken download of filtered variants
- Fixed visualization issue in gene panel PDF export
- Fixed bug when updating gene names in variant controller


## [4.1.3]

### Fixed
- Displays all primary transcripts


## [4.1.2]

### Added
- Option add/replace when updating a panel via CSV file
- More flexible versioning of the gene panels
- Printing coverage report on the bottom of the pdf case report
- Variant verification option for SVs
- Logs uri without pwd when connecting
- Disease-causing transcripts in case report
- Thicker lines in case report
- Supports HPO search for cases, both terms or if described in synopsis
- Adds sanger information to dashboard

### Fixed
- Use db name instead of **auth** as default for authentication
- Fixes so that reports can be generated even with many variants
- Fixed sanger validation popup to show individual variants queried by user and institute.
- Fixed problem with setting up scout
- Fixes problem when exac file is not available through broad ftp
- Fetch transcripts for correct build in `adapter.hgnc_gene`

## [4.1.1]
- Fix problem with institute authentication flash message in utils
- Fix problem with comments
- Fix problem with ensembl link


## [4.1.0]

### Added
- OMIM phenotypes to case report
- Command to download all panel app gene panels `scout load panel --panel-app`
- Links to genenames.org and omim on gene page
- Popup on gene at variants page with gene information
- reset sanger status to "Not validated" for pinned variants
- highlight cases with variants to be evaluated by Sanger on the cases page
- option to point to local reference files to the genome viewer pileup.js. Documented in `docs.admin-guide.server`
- option to export single variants in `scout export variants`
- option to load a multiqc report together with a case(add line in load config)
- added a view for searching HPO terms. It is accessed from the top left corner menu
- Updates the variants view for cancer variants. Adds a small cancer specific filter for known variants
- Adds hgvs information on cancer variants page
- Adds option to update phenotype groups from CLI

### Fixed
- Improved Clinvar to submit variants from different cases. Fixed HPO terms in casedata according to feedback
- Fixed broken link to case page from Sanger modal in cases view
- Now only cases with non empty lists of causative variants are returned in `adapter.case(has_causatives=True)`
- Can handle Tumor only samples
- Long lists of HGNC symbols are now possible. This was previously difficult with manual, uploaded or by HPO search when changing filter settings due to GET request limitations. Relevant pages now use POST requests. Adds the dynamic HPO panel as a selection on the gene panel dropdown.
- Variant filter defaults to default panels also on SV and Cancer variants pages.

## [4.0.0]

### WARNING ###

This is a major version update and will require that the backend of pre releases is updated.
Run commands:

```
$scout update genes
$scout update hpo
```

- Created a Clinvar submission tool, to speed up Clinvar submission of SNVs and SVs
- Added an analysis report page (html and PDF format) containing phenotype, gene panels and variants that are relevant to solve a case.

### Fixed
- Optimized evaluated variants to speed up creation of case report
- Moved igv and pileup viewer under a common folder
- Fixed MT alignment view pileup.js
- Fixed coordinates for SVs with start chromosome different from end chromosome
- Global comments shown across cases and institutes. Case-specific variant comments are shown only for that specific case.
- Links to clinvar submitted variants at the cases level
- Adapts clinvar parsing to new format
- Fixed problem in `scout update user` when the user object had no roles
- Makes pileup.js use online genome resources when viewing alignments. Now any instance of Scout can make use of this functionality.
- Fix ensembl link for structural variants
- Works even when cases does not have `'madeline_info'`
- Parses Polyphen in correct way again
- Fix problem with parsing gnomad from VEP

### Added
- Added a PDF export function for gene panels
- Added a "Filter and export" button to export custom-filtered SNVs to CSV file
- Dismiss SVs
- Added IGV alignments viewer
- Read delivery report path from case config or CLI command
- Filter for spidex scores
- All HPO terms are now added and fetched from the correct source (https://github.com/obophenotype/human-phenotype-ontology/blob/master/hp.obo)
- New command `scout update hpo`
- New command `scout update genes` will fetch all the latest information about genes and update them
- Load **all** variants found on chromosome **MT**
- Adds choice in cases overview do show as many cases as user like

### Removed
- pileup.min.js and pileup css are imported from a remote web location now
- All source files for HPO information, this is instead fetched directly from source
- All source files for gene information, this is instead fetched directly from source

## [3.0.0]
### Fixed
- hide pedigree panel unless it exists

## [1.5.1] - 2016-07-27
### Fixed
- look for both ".bam.bai" and ".bai" extensions

## [1.4.0] - 2016-03-22
### Added
- support for local frequency through loqusdb
- bunch of other stuff

## [1.3.0] - 2016-02-19
### Fixed
- Update query-phenomizer and add username/password

### Changed
- Update the way a case is checked for rerun-status

### Added
- Add new button to mark a case as "checked"
- Link to clinical variants _without_ 1000G annotation

## [1.2.2] - 2016-02-18
### Fixed
- avoid filtering out variants lacking ExAC and 1000G annotations

## [1.1.3] - 2015-10-01
### Fixed
- persist (clinical) filter when clicking load more
- fix #154 by robustly setting clinical filter func. terms

## [1.1.2] - 2015-09-07
### Fixed
- avoid replacing coverage report with none
- update SO terms, refactored

## [1.1.1] - 2015-08-20
### Fixed
- fetch case based on collaborator status (not owner)

## [1.1.0] - 2015-05-29
### Added
- link(s) to SNPedia based on RS-numbers
- new Jinja filter to "humanize" decimal numbers
- show gene panels in variant view
- new Jinja filter for decoding URL encoding
- add indicator to variants in list that have comments
- add variant number threshold and rank score threshold to load function
- add event methods to mongo adapter
- add tests for models
- show badge "old" if comment was written for a previous analysis

### Changed
- show cDNA change in transcript summary unless variant is exonic
- moved compounds table further up the page
- show dates for case uploads in ISO format
- moved variant comments higher up on page
- updated documentation for pages
- read in coverage report as blob in database and serve directly
- change ``OmimPhenotype`` to ``PhenotypeTerm``
- reorganize models sub-package
- move events (and comments) to separate collection
- only display prev/next links for the research list
- include variant type in breadcrumbs e.g. "Clinical variants"

### Removed
- drop dependency on moment.js

### Fixed
- show the same level of detail for all frequencies on all pages
- properly decode URL encoded symbols in amino acid/cDNA change strings
- fixed issue with wipe permissions in MongoDB
- include default gene lists in "variants" link in breadcrumbs

## [1.0.2] - 2015-05-20
### Changed
- update case fetching function

### Fixed
- handle multiple cases with same id

## [1.0.1] - 2015-04-28
### Fixed
- Fix building URL parameters in cases list Vue component

## [1.0.0] - 2015-04-12
Codename: Sara Lund

![Release 1.0](artwork/releases/release-1-0.jpg)

### Added
- Add email logging for unexpected errors
- New command line tool for deleting case

### Changed
- Much improved logging overall
- Updated documentation/usage guide
- Removed non-working IGV link

### Fixed
- Show sample display name in GT call
- Various small bug fixes
- Make it easier to hover over popups

## [0.0.2-rc1] - 2015-03-04
### Added
- add protein table for each variant
- add many more external links
- add coverage reports as PDFs

### Changed
- incorporate user feedback updates
- big refactor of load scripts

## [0.0.2-rc2] - 2015-03-04
### Changes
- add gene table with gene description
- reorganize inheritance models box

### Fixed
- avoid overwriting gene list on "research" load
- fix various bugs in external links

## [0.0.2-rc3] - 2015-03-05
### Added
- Activity log feed to variant view
- Adds protein change strings to ODM and Sanger email

### Changed
- Extract activity log component to macro

### Fixes
- Make Ensembl transcript links use archive website<|MERGE_RESOLUTION|>--- conflicted
+++ resolved
@@ -26,11 +26,8 @@
 - Patch HPO download test correctly
 - Reference size on STR hover not needed (also wrong)
 - Introduced genome build check (allowed values: 37 or 38) on case load
-<<<<<<< HEAD
+- Improve case searching by assignee full name
 - Populating the LoqusDB select in institute settings
-=======
-- Improve case searching by assignee full name
->>>>>>> f8c0eefb
 ### Changed
 - Cancer variants table header (pop freq etc)
 - Only admin users can modify LoqusDB instance in Institute settings
