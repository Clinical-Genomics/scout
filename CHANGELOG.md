# Change Log
All notable changes to this project will be documented in this file.
This project adheres to [Semantic Versioning](http://semver.org/).

About changelog [here](https://keepachangelog.com/en/1.0.0/)

## [x.x.x]

### Added
- COSMIC badge shown in cancer variants
<<<<<<< HEAD
- Mark MANE transcript in list of transcripts in "Transcript overview" on variant page

=======
- Default gene-panel in non-cancer structural view in url
- Filter SNVs and SVs by cytoband coordinates
>>>>>>> 0d33c142

### Fixed
- Bug in clinVar form when variant has no gene
- Bug when sharing cases with the same institute twice
- Page crashing when removing causative variant tag
- Do not default to GATK caller when no caller info is provided for cancer SNVs

### Changed

## [4.16.1]

### Fixed
- Fix the fix for handling of delivery reports for rerun cases

## [4.16]

### Added
- Adds possibility to add "lims_id" to cases. Currently only stored in database, not shown anywhere
- Adds verification comment box to SVs (previously only available for small variants)
- Scrollable pedigree panel

### Fixed
- Error caused by changes in WTForm (new release 2.3.x)
- Bug in OMIM case page form, causing the page to crash when a string was provided instead of a numerical OMIM id
- Fix Alamut link to work properly on hg38
- Better handling of delivery reports for rerun cases
- Small CodeFactor style issues: matchmaker results counting, a couple of incomplete tests and safer external xml
- Fix an issue with Phenomizer introduced by CodeFactor style changes

### Changed
- Updated the version of igv.js to 2.5.4

## [4.15.1]

### Added
- Display gene names in ClinVar submissions page
- Links to Varsome in variant transcripts table

### Fixed
- Small fixes to ClinVar submission form
- Gene panel page crash when old panel has no maintainers

## [4.15]

### Added
- Clinvar CNVs IGV track
- Gene panels can have maintainers
- Keep variant actions (dismissed, manual rank, mosaic, acmg, comments) upon variant re-upload
- Keep variant actions also on full case re-upload

### Fixed
- Fix the link to Ensembl for SV variants when genome build 38.
- Arrange information in columns on variant page
- Fix so that new cosmic identifier (COSV) is also acceptable #1304
- Fixed COSMIC tag in INFO (outside of CSQ) to be parses as well with `&` splitter.
- COSMIC stub URL changed to https://cancer.sanger.ac.uk/cosmic/search?q= instead.
- Updated to a version of IGV where bigBed tracks are visualized correctly
- Clinvar submission files are named according to the content (variant_data and case_data)
- Always show causatives from other cases in case overview
- Correct disease associations for gene symbol aliases that exist as separate genes
- Re-add "custom annotations" for SV variants
- The override ClinVar P/LP add-in in the Clinical Filter failed for new CSQ strings

### Changed
- Runs all CI checks in github actions

## [4.14.1]

### Fixed
- Error when variant found in loqusdb is not loaded for other case

## [4.14]

### Added
- Use github actions to run tests
- Adds CLI command to update individual alignments path
- Update HPO terms using downloaded definitions files
- Option to use alternative flask config when running `scout serve`
- Requirement to use loqusdb >= 2.5 if integrated

### Fixed
- Do not display Pedigree panel in cancer view
- Do not rely on internet connection and services available when running CI tests
- Variant loading assumes GATK if no caller set given and GATK filter status is seen in FILTER
- Pass genome build param all the way in order to get the right gene mappings for cases with build 38
- Parse correctly variants with zero frequency values
- Continue even if there are problems to create a region vcf
- STR and cancer variant navigation back to variants pages could fail

### Changed
- Improved code that sends requests to the external APIs
- Updates ranges for user ranks to fit todays usage
- Run coveralls on github actions instead of travis
- Run pip checks on github actions instead of coveralls
- For hg38 cases, change gnomAD link to point to version 3.0 (which is hg38 based)
- Show pinned or causative STR variants a bit more human readable

## [4.13.1]

### Added
### Fixed
- Typo that caused not all clinvar conflicting interpretations to be loaded no matter what
- Parse and retrieve clinvar annotations from VEP-annotated (VEP 97+) CSQ VCF field
- Variant clinvar significance shown as `not provided` whenever is `Uncertain significance`
- Phenomizer query crashing when case has no HPO terms assigned
- Fixed a bug affecting `All SNVs and INDELs` page when variants don't have canonical transcript
- Add gene name or id in cancer variant view

### Changed
- Cancer Variant view changed "Variant:Transcript:Exon:HGVS" to "Gene:Transcript:Exon:HGVS"

## [4.13]

### Added
- ClinVar SNVs track in IGV
- Add SMA view with SMN Copy Number data
- Easier to assign OMIM diagnoses from case page
- OMIM terms and specific OMIM term page

### Fixed
- Bug when adding a new gene to a panel
- Restored missing recent delivery reports
- Fixed style and links to other reports in case side panel
- Deleting cases using display_name and institute not deleting its variants
- Fixed bug that caused coordinates filter to override other filters
- Fixed a problem with finding some INS in loqusdb
- Layout on SV page when local observations without cases are present
- Make scout compatible with the new HPO definition files from `http://compbio.charite.de/jenkins/`
- General report visualization error when SNVs display names are very long


### Changed


## [4.12.4]

### Fixed
- Layout on SV page when local observations without cases are present

## [4.12.3]

### Fixed
- Case report when causative or pinned SVs have non null allele frequencies

## [4.12.2]

### Fixed
- SV variant links now take you to the SV variant page again
- Cancer variant view has cleaner table data entries for "N/A" data
- Pinned variant case level display hotfix for cancer and str - more on this later
- Cancer variants show correct alt/ref reads mirroring alt frequency now
- Always load all clinical STR variants even if a region load is attempted - index may be missing
- Same case repetition in variant local observations

## [4.12.1]

### Fixed
- Bug in variant.gene when gene has no HGVS description


## [4.12]

### Added
- Accepts `alignment_path` in load config to pass bam/cram files
- Display all phenotypes on variant page
- Display hgvs coordinates on pinned and causatives
- Clear panel pending changes
- Adds option to setup the database with static files
- Adds cli command to download the resources from CLI that scout needs
- Adds dummy files for merged somatic SV and CNV; as well as merged SNV, and INDEL part of #1279
- Allows for upload of OMIM-AUTO gene panel from static files without api-key

### Fixed
- Cancer case HPO panel variants link
- Fix so that some drop downs have correct size
- First IGV button in str variants page
- Cancer case activates on SNV variants
- Cases activate when STR variants are viewed
- Always calculate code coverage
- Pinned/Classification/comments in all types of variants pages
- Null values for panel's custom_inheritance_models
- Discrepancy between the manual disease transcripts and those in database in gene-edit page
- ACMG classification not showing for some causatives
- Fix bug which caused IGV.js to use hg19 reference files for hg38 data
- Bug when multiple bam files sources with non-null values are available


### Changed
- Renamed `requests` file to `scout_requests`
- Cancer variant view shows two, instead of four, decimals for allele and normal


## [4.11.1]

### Fixed
- Institute settings page
- Link institute settings to sharing institutes choices

## [4.11.0]

### Added
- Display locus name on STR variant page
- Alternative key `GNOMADAF_popmax` for Gnomad popmax allele frequency
- Automatic suggestions on how to improve the code on Pull Requests
- Parse GERP, phastCons and phyloP annotations from vep annotated CSQ fields
- Avoid flickering comment popovers in variant list
- Parse REVEL score from vep annotated CSQ fields
- Allow users to modify general institute settings
- Optionally format code automatically on commit
- Adds command to backup vital parts `scout export database`
- Parsing and displaying cancer SV variants from Manta annotated VCF files
- Dismiss cancer snv variants with cancer-specific options
- Add IGV.js UPD, RHO and TIDDIT coverage wig tracks.


### Fixed
- Slightly darker page background
- Fixed an issued with parsed conservation values from CSQ
- Clinvar submissions accessible to all users of an institute
- Header toolbar when on Clinvar page now shows institute name correctly
- Case should not always inactivate upon update
- Show dismissed snv cancer variants as grey on the cancer variants page
- Improved style of mappability link and local observations on variant page
- Convert all the GET requests to the igv view to POST request
- Error when updating gene panels using a file containing BOM chars
- Add/replace gene radio button not working in gene panels


## [4.10.1]

### Fixed
- Fixed issue with opening research variants
- Problem with coveralls not called by Travis CI
- Handle Biomart service down in tests


## [4.10.0]

### Added
- Rank score model in causatives page
- Exportable HPO terms from phenotypes page
- AMP guideline tiers for cancer variants
- Adds scroll for the transcript tab
- Added CLI option to query cases on time since case event was added
- Shadow clinical assessments also on research variants display
- Support for CRAM alignment files
- Improved str variants view : sorting by locus, grouped by allele.
- Delivery report PDF export
- New mosaicism tag option
- Add or modify individuals' age or tissue type from case page
- Display GC and allele depth in causatives table.
- Included primary reference transcript in general report
- Included partial causative variants in general report
- Remove dependency of loqusdb by utilising the CLI

### Fixed
- Fixed update OMIM command bug due to change in the header of the genemap2 file
- Removed Mosaic Tag from Cancer variants
- Fixes issue with unaligned table headers that comes with hidden Datatables
- Layout in general report PDF export
- Fixed issue on the case statistics view. The validation bars didn't show up when all institutes were selected. Now they do.
- Fixed missing path import by importing pathlib.Path
- Handle index inconsistencies in the update index functions
- Fixed layout problems


## [4.9.0]

### Added
- Improved MatchMaker pages, including visible patient contacts email address
- New badges for the github repo
- Links to [GENEMANIA](genemania.org)
- Sort gene panel list on case view.
- More automatic tests
- Allow loading of custom annotations in VCF using the SCOUT_CUSTOM info tag.

### Fixed
- Fix error when a gene is added to an empty dynamic gene panel
- Fix crash when attempting to add genes on incorrect format to dynamic gene panel
- Manual rank variant tags could be saved in a "Select a tag"-state, a problem in the variants view.
- Same case evaluations are no longer shown as gray previous evaluations on the variants page
- Stay on research pages, even if reset, next first buttons are pressed..
- Overlapping variants will now be visible on variant page again
- Fix missing classification comments and links in evaluations page
- All prioritized cases are shown on cases page


## [4.8.3]

### Added

### Fixed
- Bug when ordering sanger
- Improved scrolling over long list of genes/transcripts


## [4.8.2]

### Added

### Fixed
- Avoid opening extra tab for coverage report
- Fixed a problem when rank model version was saved as floats and not strings
- Fixed a problem with displaying dismiss variant reasons on the general report
- Disable load and delete filter buttons if there are no saved filters
- Fix problem with missing verifications
- Remove duplicate users and merge their data and activity


## [4.8.1]

### Added

### Fixed
- Prevent login fail for users with id defined by ObjectId and not email
- Prevent the app from crashing with `AttributeError: 'NoneType' object has no attribute 'message'`


## [4.8.0]

### Added
- Updated Scout to use Bootstrap 4.3
- New looks for Scout
- Improved dashboard using Chart.js
- Ask before inactivating a case where last assigned user leaves it
- Genes can be manually added to the dynamic gene list directly on the case page
- Dynamic gene panels can optionally be used with clinical filter, instead of default gene panel
- Dynamic gene panels get link out to chanjo-report for coverage report
- Load all clinvar variants with clinvar Pathogenic, Likely Pathogenic and Conflicting pathogenic
- Show transcripts with exon numbers for structural variants
- Case sort order can now be toggled between ascending and descending.
- Variants can be marked as partial causative if phenotype is available for case.
- Show a frequency tooltip hover for SV-variants.
- Added support for LDAP login system
- Search snv and structural variants by chromosomal coordinates
- Structural variants can be marked as partial causative if phenotype is available for case.
- Show normal and pathologic limits for STRs in the STR variants view.
- Institute level persistent variant filter settings that can be retrieved and used.
- export causative variants to Excel
- Add support for ROH, WIG and chromosome PNGs in case-view

### Fixed
- Fixed missing import for variants with comments
- Instructions on how to build docs
- Keep sanger order + verification when updating/reloading variants
- Fixed and moved broken filter actions (HPO gene panel and reset filter)
- Fixed string conversion to number
- UCSC links for structural variants are now separated per breakpoint (and whole variant where applicable)
- Reintroduced missing coverage report
- Fixed a bug preventing loading samples using the command line
- Better inheritance models customization for genes in gene panels
- STR variant page back to list button now does its one job.
- Allows to setup scout without a omim api key
- Fixed error causing "favicon not found" flash messages
- Removed flask --version from base cli
- Request rerun no longer changes case status. Active or archived cases inactivate on upload.
- Fixed missing tooltip on the cancer variants page
- Fixed weird Rank cell in variants page
- Next and first buttons order swap
- Added pagination (and POST capability) to cancer variants.
- Improves loading speed for variant page
- Problem with updating variant rank when no variants
- Improved Clinvar submission form
- General report crashing when dismissed variant has no valid dismiss code
- Also show collaborative case variants on the All variants view.
- Improved phenotype search using dataTables.js on phenotypes page
- Search and delete users with `email` instead of `_id`
- Fixed css styles so that multiselect options will all fit one column


## [4.7.3]

### Added
- RankScore can be used with VCFs for vcf_cancer files

### Fixed
- Fix issue with STR view next page button not doing its one job.

### Deleted
- Removed pileup as a bam viewing option. This is replaced by IGV


## [4.7.2]

### Added
- Show earlier ACMG classification in the variant list

### Fixed
- Fixed igv search not working due to igv.js dist 2.2.17
- Fixed searches for cases with a gene with variants pinned or marked causative.
- Load variant pages faster after fixing other causatives query
- Fixed mitochondrial report bug for variants without genes

## [4.7.1]

### Added

### Fixed
- Fixed bug on genes page


## [4.7.0]

### Added
- Export genes and gene panels in build GRCh38
- Search for cases with variants pinned or marked causative in a given gene.
- Search for cases phenotypically similar to a case also from WUI.
- Case variant searches can be limited to similar cases, matching HPO-terms,
  phenogroups and cohorts.
- De-archive reruns and flag them as 'inactive' if archived
- Sort cases by analysis_date, track or status
- Display cases in the following order: prioritized, active, inactive, archived, solved
- Assign case to user when user activates it or asks for rerun
- Case becomes inactive when it has no assignees
- Fetch refseq version from entrez and use it in clinvar form
- Load and export of exons for all genes, independent on refseq
- Documentation for loading/updating exons
- Showing SV variant annotations: SV cgh frequencies, gnomad-SV, local SV frequencies
- Showing transcripts mapping score in segmental duplications
- Handle requests to Ensembl Rest API
- Handle requests to Ensembl Rest Biomart
- STR variants view now displays GT and IGV link.
- Description field for gene panels
- Export exons in build 37 and 38 using the command line

### Fixed
- Fixes of and induced by build tests
- Fixed bug affecting variant observations in other cases
- Fixed a bug that showed wrong gene coverage in general panel PDF export
- MT report only shows variants occurring in the specific individual of the excel sheet
- Disable SSL certifcate verification in requests to chanjo
- Updates how intervaltree and pymongo is used to void deprecated functions
- Increased size of IGV sample tracks
- Optimized tests


## [4.6.1]

### Added

### Fixed
- Missing 'father' and 'mother' keys when parsing single individual cases


## [4.6.0]

### Added
- Description of Scout branching model in CONTRIBUTING doc
- Causatives in alphabetical order, display ACMG classification and filter by gene.
- Added 'external' to the list of analysis type options
- Adds functionality to display "Tissue type". Passed via load config.
- Update to IGV 2.

### Fixed
- Fixed alignment visualization and vcf2cytosure availability for demo case samples
- Fixed 3 bugs affecting SV pages visualization
- Reintroduced the --version cli option
- Fixed variants query by panel (hpo panel + gene panel).
- Downloaded MT report contains excel files with individuals' display name
- Refactored code in parsing of config files.


## [4.5.1]

### Added

### Fixed
- update requirement to use PyYaml version >= 5.1
- Safer code when loading config params in cli base


## [4.5.0]

### Added
- Search for similar cases from scout view CLI
- Scout cli is now invoked from the app object and works under the app context

### Fixed
- PyYaml dependency fixed to use version >= 5.1


## [4.4.1]

### Added
- Display SV rank model version when available

### Fixed
- Fixed upload of delivery report via API


## [4.4.0]

### Added
- Displaying more info on the Causatives page and hiding those not causative at the case level
- Add a comment text field to Sanger order request form, allowing a message to be included in the email
- MatchMaker Exchange integration
- List cases with empty synopsis, missing HPO terms and phenotype groups.
- Search for cases with open research list, or a given case status (active, inactive, archived)

### Fixed
- Variant query builder split into several functions
- Fixed delivery report load bug


## [4.3.3]

### Added
- Different individual table for cancer cases

### Fixed
- Dashboard collects validated variants from verification events instead of using 'sanger' field
- Cases shared with collaborators are visible again in cases page
- Force users to select a real institute to share cases with (actionbar select fix)


## [4.3.2]

### Added
- Dashboard data can be filtered using filters available in cases page
- Causatives for each institute are displayed on a dedicated page
- SNVs and and SVs are searchable across cases by gene and rank score
- A more complete report with validated variants is downloadable from dashboard

### Fixed
- Clinsig filter is fixed so clinsig numerical values are returned
- Split multi clinsig string values in different elements of clinsig array
- Regex to search in multi clinsig string values or multi revstat string values
- It works to upload vcf files with no variants now
- Combined Pileup and IGV alignments for SVs having variant start and stop on the same chromosome


## [4.3.1]

### Added
- Show calls from all callers even if call is not available
- Instructions to install cairo and pango libs from WeasyPrint page
- Display cases with number of variants from CLI
- Only display cases with number of variants above certain treshold. (Also CLI)
- Export of verified variants by CLI or from the dashboard
- Extend case level queries with default panels, cohorts and phenotype groups.
- Slice dashboard statistics display using case level queries
- Add a view where all variants for an institute can be searched across cases, filtering on gene and rank score. Allows searching research variants for cases that have research open.

### Fixed
- Fixed code to extract variant conservation (gerp, phyloP, phastCons)
- Visualization of PDF-exported gene panels
- Reintroduced the exon/intron number in variant verification email
- Sex and affected status is correctly displayed on general report
- Force number validation in SV filter by size
- Display ensembl transcripts when no refseq exists


## [4.3.0]

### Added
- Mosaicism tag on variants
- Show and filter on SweGen frequency for SVs
- Show annotations for STR variants
- Show all transcripts in verification email
- Added mitochondrial export
- Adds alternative to search for SVs shorter that the given length
- Look for 'bcftools' in the `set` field of VCFs
- Display digenic inheritance from OMIM
- Displays what refseq transcript that is primary in hgnc

### Fixed

- Archived panels displays the correct date (not retroactive change)
- Fixed problem with waiting times in gene panel exports
- Clinvar fiter not working with human readable clinsig values

## [4.2.2]

### Fixed
- Fixed gene panel create/modify from CSV file utf-8 decoding error
- Updating genes in gene panels now supports edit comments and entry version
- Gene panel export timeout error

## [4.2.1]

### Fixed
- Re-introduced gene name(s) in verification email subject
- Better PDF rendering for excluded variants in report
- Problem to access old case when `is_default` did not exist on a panel


## [4.2.0]

### Added
- New index on variant_id for events
- Display overlapping compounds on variants view

### Fixed
- Fixed broken clinical filter


## [4.1.4]

### Added
- Download of filtered SVs

### Fixed
- Fixed broken download of filtered variants
- Fixed visualization issue in gene panel PDF export
- Fixed bug when updating gene names in variant controller


## [4.1.3]

### Fixed
- Displays all primary transcripts


## [4.1.2]

### Added
- Option add/replace when updating a panel via CSV file
- More flexible versioning of the gene panels
- Printing coverage report on the bottom of the pdf case report
- Variant verification option for SVs
- Logs uri without pwd when connecting
- Disease-causing transcripts in case report
- Thicker lines in case report
- Supports HPO search for cases, both terms or if described in synopsis
- Adds sanger information to dashboard

### Fixed
- Use db name instead of **auth** as default for authentication
- Fixes so that reports can be generated even with many variants
- Fixed sanger validation popup to show individual variants queried by user and institute.
- Fixed problem with setting up scout
- Fixes problem when exac file is not available through broad ftp
- Fetch transcripts for correct build in `adapter.hgnc_gene`

## [4.1.1]
- Fix problem with institute authentication flash message in utils
- Fix problem with comments
- Fix problem with ensembl link


## [4.1.0]

### Added
- OMIM phenotypes to case report
- Command to download all panel app gene panels `scout load panel --panel-app`
- Links to genenames.org and omim on gene page
- Popup on gene at variants page with gene information
- reset sanger status to "Not validated" for pinned variants
- highlight cases with variants to be evaluated by Sanger on the cases page
- option to point to local reference files to the genome viewer pileup.js. Documented in `docs.admin-guide.server`
- option to export single variants in `scout export variants`
- option to load a multiqc report together with a case(add line in load config)
- added a view for searching HPO terms. It is accessed from the top left corner menu
- Updates the variants view for cancer variants. Adds a small cancer specific filter for known variants
- Adds hgvs information on cancer variants page
- Adds option to update phenotype groups from CLI

### Fixed
- Improved Clinvar to submit variants from different cases. Fixed HPO terms in casedata according to feedback
- Fixed broken link to case page from Sanger modal in cases view
- Now only cases with non empty lists of causative variants are returned in `adapter.case(has_causatives=True)`
- Can handle Tumor only samples
- Long lists of HGNC symbols are now possible. This was previously difficult with manual, uploaded or by HPO search when changing filter settings due to GET request limitations. Relevant pages now use POST requests. Adds the dynamic HPO panel as a selection on the gene panel dropdown.
- Variant filter defaults to default panels also on SV and Cancer variants pages.

## [4.0.0]

### WARNING ###

This is a major version update and will require that the backend of pre releases is updated.
Run commands:

```
$scout update genes
$scout update hpo
```

- Created a Clinvar submission tool, to speed up Clinvar submission of SNVs and SVs
- Added an analysis report page (html and PDF format) containing phenotype, gene panels and variants that are relevant to solve a case.

### Fixed
- Optimized evaluated variants to speed up creation of case report
- Moved igv and pileup viewer under a common folder
- Fixed MT alignment view pileup.js
- Fixed coordinates for SVs with start chromosome different from end chromosome
- Global comments shown across cases and institutes. Case-specific variant comments are shown only for that specific case.
- Links to clinvar submitted variants at the cases level
- Adapts clinvar parsing to new format
- Fixed problem in `scout update user` when the user object had no roles
- Makes pileup.js use online genome resources when viewing alignments. Now any instance of Scout can make use of this functionality.
- Fix ensembl link for structural variants
- Works even when cases does not have `'madeline_info'`
- Parses Polyphen in correct way again
- Fix problem with parsing gnomad from VEP

### Added
- Added a PDF export function for gene panels
- Added a "Filter and export" button to export custom-filtered SNVs to CSV file
- Dismiss SVs
- Added IGV alignments viewer
- Read delivery report path from case config or CLI command
- Filter for spidex scores
- All HPO terms are now added and fetched from the correct source (https://github.com/obophenotype/human-phenotype-ontology/blob/master/hp.obo)
- New command `scout update hpo`
- New command `scout update genes` will fetch all the latest information about genes and update them
- Load **all** variants found on chromosome **MT**
- Adds choice in cases overview do show as many cases as user like

### Removed
- pileup.min.js and pileup css are imported from a remote web location now
- All source files for HPO information, this is instead fetched directly from source
- All source files for gene information, this is instead fetched directly from source

## [3.0.0]
### Fixed
- hide pedigree panel unless it exists

## [1.5.1] - 2016-07-27
### Fixed
- look for both ".bam.bai" and ".bai" extensions

## [1.4.0] - 2016-03-22
### Added
- support for local frequency through loqusdb
- bunch of other stuff

## [1.3.0] - 2016-02-19
### Fixed
- Update query-phenomizer and add username/password

### Changed
- Update the way a case is checked for rerun-status

### Added
- Add new button to mark a case as "checked"
- Link to clinical variants _without_ 1000G annotation

## [1.2.2] - 2016-02-18
### Fixed
- avoid filtering out variants lacking ExAC and 1000G annotations

## [1.1.3] - 2015-10-01
### Fixed
- persist (clinical) filter when clicking load more
- fix #154 by robustly setting clinical filter func. terms

## [1.1.2] - 2015-09-07
### Fixed
- avoid replacing coverage report with none
- update SO terms, refactored

## [1.1.1] - 2015-08-20
### Fixed
- fetch case based on collaborator status (not owner)

## [1.1.0] - 2015-05-29
### Added
- link(s) to SNPedia based on RS-numbers
- new Jinja filter to "humanize" decimal numbers
- show gene panels in variant view
- new Jinja filter for decoding URL encoding
- add indicator to variants in list that have comments
- add variant number threshold and rank score threshold to load function
- add event methods to mongo adapter
- add tests for models
- show badge "old" if comment was written for a previous analysis

### Changed
- show cDNA change in transcript summary unless variant is exonic
- moved compounds table further up the page
- show dates for case uploads in ISO format
- moved variant comments higher up on page
- updated documentation for pages
- read in coverage report as blob in database and serve directly
- change ``OmimPhenotype`` to ``PhenotypeTerm``
- reorganize models sub-package
- move events (and comments) to separate collection
- only display prev/next links for the research list
- include variant type in breadcrumbs e.g. "Clinical variants"

### Removed
- drop dependency on moment.js

### Fixed
- show the same level of detail for all frequencies on all pages
- properly decode URL encoded symbols in amino acid/cDNA change strings
- fixed issue with wipe permissions in MongoDB
- include default gene lists in "variants" link in breadcrumbs

## [1.0.2] - 2015-05-20
### Changed
- update case fetching function

### Fixed
- handle multiple cases with same id

## [1.0.1] - 2015-04-28
### Fixed
- Fix building URL parameters in cases list Vue component

## [1.0.0] - 2015-04-12
Codename: Sara Lund

![Release 1.0](artwork/releases/release-1-0.jpg)

### Added
- Add email logging for unexpected errors
- New command line tool for deleting case

### Changed
- Much improved logging overall
- Updated documentation/usage guide
- Removed non-working IGV link

### Fixed
- Show sample display name in GT call
- Various small bug fixes
- Make it easier to hover over popups

## [0.0.2-rc1] - 2015-03-04
### Added
- add protein table for each variant
- add many more external links
- add coverage reports as PDFs

### Changed
- incorporate user feedback updates
- big refactor of load scripts

## [0.0.2-rc2] - 2015-03-04
### Changes
- add gene table with gene description
- reorganize inheritance models box

### Fixed
- avoid overwriting gene list on "research" load
- fix various bugs in external links

## [0.0.2-rc3] - 2015-03-05
### Added
- Activity log feed to variant view
- Adds protein change strings to ODM and Sanger email

### Changed
- Extract activity log component to macro

### Fixes
- Make Ensembl transcript links use archive website<|MERGE_RESOLUTION|>--- conflicted
+++ resolved
@@ -8,13 +8,9 @@
 
 ### Added
 - COSMIC badge shown in cancer variants
-<<<<<<< HEAD
-- Mark MANE transcript in list of transcripts in "Transcript overview" on variant page
-
-=======
 - Default gene-panel in non-cancer structural view in url
 - Filter SNVs and SVs by cytoband coordinates
->>>>>>> 0d33c142
+- Mark MANE transcript in list of transcripts in "Transcript overview" on variant page
 
 ### Fixed
 - Bug in clinVar form when variant has no gene
