# Change Log
All notable changes to this project will be documented in this file.
This project adheres to [Semantic Versioning](http://semver.org/).

About changelog [here](https://keepachangelog.com/en/1.0.0/)

## [unreleased]
### Added
- Case status labels can be added, giving more finegrained details on a solved status (provisional, diagnostic, carrier, UPD, SMN, ...)
- New SO terms: `sequence_variant` and `coding_transcript_variant`
- More MEI specific annotation is shown on the variant page
- Parse and save MANE transcripts info when updating genes in build 38
- `Mane Select` and `Mane Plus Clinical` badges on Gene page, when available
- ClinVar submission can now be downloaded as a json file
<<<<<<< HEAD
- Case loading via .yaml config file accepts subject_id and phenotype_groups (if previously defined as constant default or added per institute)
=======
- API endpoint to pin variant
>>>>>>> 7e56c8a2
### Changed
- In the ClinVar form, database and id of assertion criteria citation are now separate inputs
- Customise institute settings to be able to display all cases with a certain status on cases page (admin users)
- Renamed `Clinical Significance` to `Germline Classification` on multistep ClinVar form
- Changed the "x" in cases.utils.remove_form button text to red for better visibility in dark mode
- Update GitHub actions
- Default loglevel up to INFO, making logs with default start easier to read
- Explicitly store case file paths from load conf accessible on load as absolute paths for later access
### Fixed
- Removed log info showing hgnc IDs used in variantS search
- Maintain Matchmaker Exchange and Beacon submission status when a case is re-uploaded
- Inheritance mode from ORPHA should not be confounded with the OMIM inheritance model
- Decipher link URL changes


## [4.77]
### Added
- Orpha disease terms now include information on inheritance
- Case loading via .yaml config file accepts subject_id and phenotype_groups (if previously defined as constant default or added per institute)
- Possibility to submit variants associated with Orphanet conditions to ClinVar
- Option update path to .d4 files path for individuals of an existing case using the command line
- More constraint information is displayed per gene in addition to pLi: missense and LoF OE, CI (inluding LOEUF) and Z-score.
### Changed
- Introduce validation in the ClinVar multistep form to make sure users provide at least one variant-associated condition
- CLI scout update individual accepts subject_id
- Update ClinVar inheritance models to reflect changes in ClinVar submission API
- Handle variant-associated condition ID format in background when creating ClinVar submissions
- Replace the code that downloads Ensembl genes, transcripts and exons with the Schug web app
- Add more info to error log when transcript variant frequency parsing fails.
- GnomAD v4 constraint information replaces ExAC constraints (pLi).
### Fixed
- Text input of associated condition in ClinVar form now aligns to the left
- Alignment of contents in the case report has been updated
- Missing number of phenotypes and genes from case diagnoses
- Associate OMIM and/or ORPHA diagnoses with partial causatives
- Visualization of partial causatives' diagnoses on case page: style and links
- Revert style of pinned variants window on the case page
- Rename `Clinical significanc` to `Germline classification` in ClinVar submissions exported files
- Rename `Clinical significance citations` to `Classification citations` in ClinVar submissions exported files
- Rename `Comment on clinical significance` to `Comment on classification` in ClinVar submissions exported files
- Show matching partial causatives on variant page
- Matching causatives shown on case page consisting only of variant matching the default panels of the case - bug introduced since scout v4.72 (Oct 18, 2023)
- Missing somatic variant read depth leading to report division by zero

## [4.76]
### Added
- Orphacodes are visible in phenotype tables
- Pydantic validation of image paths provided in case load config file
- Info on the user which created a ClinVar submission, when available
- Associate .d4 files to case individuals when loading a case via config file
### Changed
- In diagnoses page the load of diseases are initiated by clicking a button
- Revel score, Revel rank score and SpliceAI values are also displayed in Causatives and Validated variants tables
- Remove unused functions and tests
- Analysis type and direct link from cases list for OGM cases
- Removed unused `case_obj` parameter from server/blueprints/variant/controllers/observations function
- Possibility to reset ClinVar submission ID
- Allow ClinVar submissions with custom API key for users registered as ClinVar submitters or when institute doesn't have a preset list of ClinVar submitters
- Ordered event verbs alphabetically and created ClinVar-related user events
- Removed the unused "no-variants" option from the load case command line
### Fixed
- All disease_terms have gene HGNC ids as integers when added to the scout database
- Disease_term identifiers are now prefixed with the name of the coding system
- Command line crashing with error when updating a user that doesn't exist
- Thaw coloredlogs - 15.0.1 restores errorhandler issue
- Thaw crypography - current base image and library version allow Docker builds
- Missing delete icons on phenomodels page
- Missing cryptography lib error while running Scout container on an ARM processor
- Round CADD values with many decimals on causatives and validated variants pages
- Dark-mode visibility of some fields on causatives and validated variants pages
- Clinvar submitters would be cleared when unprivileged users saved institute settings page
- Added a default empty string in cases search form to avoid None default value
- Page crashing when user tries to remove the same variant from a ClinVar submission in different browser tabs
- Update more GnomAD links to GnomAD v4 (v38 SNVs, MT vars, STRs)
- Empty cells for RNA fusion variants in Causatives and Verified variants page
- Submenu icons missing from collapsible actionbar
- The collapsible actionbar had some non-collapsing overly long entries
- Cancer observations for SVs not appearing in the variant details view
- Archived local observations not visible on cancer variantS page
- Empty Population Frequency column in the Cancer SV Variants view
- Capital letters in ClinVar events description shown on case page

## [4.75]
### Added
- Hovertip to gene panel names with associated genes in variant view, when variant covers more than one gene
- Tests for panel to genes
- Download of Orphadata en_product6 and en_product4 from CLI
- Parse and save `database_found` key/values for RNA fusion variants
- Added fusion_score, ffpm, split_reads, junction_reads and fusion_caller to the list of filters on RNA fusion variants page
- Renamed the function `get_mei_info` to `set_mei_info` to be consistent with the other functions
- Fixed removing None key/values from parsed variants
- Orphacodes are included in the database disease_terms
### Changed
- Allow use of projections when retrieving gene panels
- Do not save custom images as binary data into case and variant database documents
- Retrieve and display case and variant custom images using image's saved path
- Cases are activated by viewing FSHD and SMA reports
- Split multi-gene SNV variants into single genes when submitting to Matchmaker Exchange
- Alamut links also on the gene level, using transcript and HGVS: better for indels. Keep variant link for missing HGVS
- Thaw WTForms - explicitly coerce form decimal field entries when filters fetched from db
### Fixed
- Removed some extra characters from top of general report left over from FontAwsome fix
- Do not save fusion variants-specific key/values in other types of variants
- Alamut link for MT variants in build 38
- Convert RNA fusions variants `tool_hits` and `fusion_score` keys from string to numbers
- Fix genotype reference and alternative sequencing depths defaulting to -1 when values are 0
- DecimalFields were limited to two decimal places for several forms - lifting restrictions on AF, CADD etc.

## [4.74.1]
### Changed
- Parse and save into database also OMIM terms not associated to genes
### Fixed
- BioNano API FSHD report requests are GET in Access 1.8, were POST in 1.7
- Update more FontAwesome icons to avoid Pro icons
- Test if files still exist before attempting to load research variants
- Parsing of genotypes error, resulting in -1 values when alt or ref read depths are 0

## [4.74]
### Added
- SNVs and Indels, MEI and str variants genes have links to Decipher
- An `owner + case display name` index for cases database collection
- Test and fixtures for RNA fusion case page
- Load and display fusion variants from VCF files as the other variant types
- Option to update case document with path to mei variants (clinical and research)
### Changed
- Details on variant type and category for audit filters on case general report
- Enable Gens CN profile button also in somatic case view
- Fix case of analysis type check for Gens analysis button - only show for WGS
### Fixed
- loqusdb table no longer has empty row below each loqusid
- MatchMaker submission details page crashing because of change in date format returned by PatientMatcher
- Variant external links buttons style does not change color when visited
- Hide compounds with compounds follow filter for region or function would fail for variants in multiple genes
- Updated FontAwesome version to fix missing icons

## [4.73]
### Added
- Shortcut button for HPO panel MEI variants from case page
- Export managed variants from CLI
### Changed
- STRs visualization on case panel to emphasize abnormal repeat count and associated condition
- Removed cytoband column from STRs variant view on case report
- More long integers formatted with thin spaces, and copy to clipboard buttons added
### Fixed
- OMIM table is scrollable if higher than 700px on SV page
- Pinned variants validation badge is now red for false positives.
- Case display name defaulting to case ID when `family_name` or `display_name` are missing from case upload config file
- Expanded menu visible at screen sizes below 1000px now has background color
- The image in ClinVar howto-modal is now responsive
- Clicking on a case in case groups when case was already removed from group in another browser tab
- Page crashing when saving filters for mei variants
- Link visited color of images

## [4.72.4]
### Changed
- Automatic test mongod version increased to v7
### Fixed
- GnomAD now defaults to hg38 - change build 37 links accordingly

## [4.72.3]
### Fixed
- Somatic general case report small variant table can crash with unclassified variants

## [4.72.2]
### Changed
- A gunicorn maxrequests parameter for Docker server image - default to 1200
- STR export limit increased to 500, as for other variants
- Prevent long number wrapping and use thin spaces for separation, as per standards from SI, NIST, IUPAC, BIPM.
- Speed up case retrieval and lower memory use by projecting case queries
- Make relatedness check fails stand out a little more to new users
- Speed up case retrieval and lower memory use by projecting case queries
- Speed up variant pages by projecting only the necessary keys in disease collection query
### Fixed
- Huge memory use caused by cases and variants pages pulling complete disease documents from DB
- Do not include genes fetched from HPO terms when loading diseases
- Consider the renamed fields `Approved Symbol` -> `Approved Gene Symbol` and `Gene Symbols` -> `Gene/Locus And Other Related Symbols` when parsing OMIM terms from genemap2.txt file

## [4.72.1]
### Fixed
- Jinja filter that renders long integers
- Case cache when looking for causatives in other cases causing the server to hang

## [4.72]
### Added
- A GitHub action that checks for broken internal links in docs pages
- Link validation settings in mkdocs.yml file
- Load and display full RNA alignments on alignment viewer
- Genome build check when loading a case
- Extend event index to previous causative variants and always load them
### Fixed
- Documentation nav links for a few documents
- Slightly extended the BioNano Genomics Access integration docs
- Loading of SVs when VCF is missing the INFO.END field but has INFO.SVLEN field
- Escape protein sequence name (if available) in case general report to render special characters correctly
- CaseS HPO term searches for multiple terms works independent of order
- CaseS search regexp should not allow backslash
- CaseS cohort tags can contain whitespace and still match
- Remove diagnoses from cases even if OMIM term is not found in the database
- Parsing of disease-associated genes
- Removed an annoying warning while updating database's disease terms
- Displaying custom case images loaded with scout version <= 4.71
- Use pydantic version >=2 in requirements.txt file
### Changed
- Column width adjustment on caseS page
- Use Python 3.11 in tests
- Update some github actions
- Upgraded Pydantic to version 2
- Case validation fails on loading when associated files (alignments, VCFs and reports) are not present on disk
- Case validation fails on loading when custom images have format different then ["gif", "svg", "png", "jpg", "jpeg"]
- Custom images keys `case` and `str` in case config yaml file are renamed to `case_images` and `str_variants_images`
- Simplify and speed up case general report code
- Speed up case retrieval in case_matching_causatives
- Upgrade pymongo to version 4
- When updating disease terms, check that all terms are consistent with a DiseaseTerm model before dropping the old collection
- Better separation between modules loading HPO terms and diseases
- Deleted unused scout.build.phenotype module
- Stricter validation of mandatory genome build key when loading a case. Allowed values are ['37','38',37,38]
- Improved readability of variants length and coordinates on variantS pages

## [4.71]
### Added
- Added Balsamic keys for SweGen and loqusdb local archive frequecies, SNV and SV
- New filter option for Cancer variantS: local archive RD loqusdb
- Show annotated observations on SV variantS view, also for cancer somatic SVs
- Revel filter for variantS
- Show case default panel on caseS page
- CADD filter for Cancer Somatic SNV variantS - show score
- SpliceAI-lookup link (BROAD, shows SpliceAI and Pangolin) from variant page
- BioNano Access server API - check projects, samples and fetch FSHD reports
### Fixed
- Name of reference genome build for RNA for compatibility with IGV locus search change
- Howto to run the Docker image on Mac computers in `admin-guide/containers/container-deploy.md`
- Link to Weasyprint installation howto in README file
- Avoid filling up disk by creating a reduced VCF file for every variant that is visualized
- Remove legacy incorrectly formatted CODEOWNERS file
- Restrain variant_type requests to variantS views to "clinical" or "research"
- Visualization of cancer variants where cancer case has no affected individual
- ProteinPaint gene link (small StJude API change)
- Causative MEI variant link on causatives page
- Bionano access api settings commented out by default in Scout demo config file.
- Do not show FSHD button on freshly loaded cases without bionano_access individuals
- Truncate long variants' HGVS on causative/Clinically significant and pinned variants case panels
### Changed
- Remove function call that tracks users' browser version
- Include three more splice variant SO terms in clinical filter severe SO terms
- Drop old HPO term collection only after parsing and validation of new terms completes
- Move score to own column on Cancer Somatic SNV variantS page
- Refactored a few complex case operations, breaking out sub functionalities

## [4.70]
### Added
- Download a list of Gene Variants (max 500) resulting from SNVs and Indels search
- Variant PubMed link to search for gene symbol and any aliases
### Changed
- Clearer gnomAD values in Variants page
### Fixed
- CaseS page uniform column widths
- Include ClinVar variants into a scrollable div element on Case page
- `canonical_transcript` variable not initialized in get_hgvs function (server.blueprints.institutes.controllers.py)
- Catch and display any error while importing Phenopacket info
- Modified Docker files to use python:3.8-slim-bullseye to prevent gunicorn workers booting error

## [4.69]
### Added
- ClinVar submission howto available also on Case page
- Somatic score and filtering for somatic SV callers, if available
- Show caller as a tooltip on variantS list
### Fixed
- Crash when attempting to export phenotype from a case that had never had phenotypes
- Aesthetic fix to Causative and Pinned Variants on Case page
- Structural inconsistency for ClinVar Blueprint templates
- Updated igv.js to 2.15.8 to fix track default color bug
- Fixed release versions for actions.
- Freeze tornado below 6.3.0 for compatibility with livereload 2.6.3
- Force update variants count on case re-upload
- IGV locus search not working - add genome reference id
- Pin links to MEI variants should end up on MEI not SV variant view
- Load also matching MEI variants on forced region load
- Allow excluding MEI from case variant deletion
- Fixed the name of the assigned user when the internal user ID is different from the user email address
- Gene variantS should display gene function, region and full hgvs
### Changed
- FontAwesome integrity check fail (updated resource)
- Removed ClinVar API validation buttons in favour of direct API submission
- Improved layout of Institute settings page
- ClinVar API key and allowed submitters are set in the Institute settings page


## [4.68]
### Added
- Rare Disease Mobile Element Insertion variants view
### Changed
- Updated igv.js to 2.15.6
### Fixed
- Docker stage build pycairo.
- Restore SNV and SV rank models versions on Causatives and Verified pages
- Saving `REVEL_RANKSCORE` value in a field named `revel` in variants database documents

## [4.67]
### Added
- Prepare to filter local SV frequency
### Changed
- Speed up instituteS page loading by refactoring cases/institutes query
- Clinical Filter for SVs includes `splice_polypyrimidine_tract_variant` as a severe consequence
- Clinical Filter for SVs includes local variant frequency freeze ("old") for filtering, starting at 30 counts
- Speed up caseS page loading by adding status to index and refactoring totals count
- HPO file parsing is updated to reflect that HPO have changed a few downloadable file formats with their 230405 release.
### Fixed
- Page crashing when a user tries to edit a comment that was removed
- Warning instead of crashed page when attempting to retrieve a non-existent Phenopacket
- Fixed StJude ProteinPaint gene link (URL change)
- Freeze of werkzeug library to version<2.3 to avoid problems resulting from the consequential upgrade of the Flask lib
- Huge list of genes in case report for megabases-long structural variants.
- Fix displaying institutes without associated cases on institutes page
- Fix default panel selection on SVs in cancer case report

## [4.66]
### Changed
- Moved Phenomodels code under a dedicated blueprint
- Updated the instructions to load custom case report under admin guide
- Keep variants filter window collapsed except when user expands it to filter
### Added
- A summary table of pinned variants on the cancer case general report
- New openable matching causatives and managed variants lists for default gene panels only for convenience
### Fixed
- Gens structural variant page link individual id typo

## [4.65.2]
### Fixed
- Generating general case report with str variants containing comments

## [4.65.1]
### Fixed
- Visibility of `Gene(s)` badges on SV VariantS page
- Hide dismiss bar on SV page not working well
- Delivery report PDF download
- Saving Pipeline version file when loading a case
- Backport compatible import of importlib metadata for old python versions (<3.8)

## [4.65]
### Added
- Option to mark a ClinVar submission as submitted
- Docs on how to create/update the PanelApp green genes as a system admin
- `individual_id`-parameter to both Gens links
- Download a gene panel in TXT format from gene panel page
- Panel gene comments on variant page: genes in panels can have comments that describe the gene in a panel context
### Changed
- Always show each case category on caseS page, even if 0 cases in total or after current query
- Improved sorting of ClinVar submissions
- Pre-populate SV type select in ClinVar submission form, when possible
- Show comment badges in related comments tables on general report
- Updated version of several GitHub actions
- Migrate from deprecated `pkg_resources` lib to `importlib_resources`
- Dismiss bar on variantS pages is thinner.
- Dismiss bar on variantS pages can be toggled open or closed for the duration of a login session.
### Fixed
- Fixed Sanger order / Cancel order modal close buttons
- Visibility of SV type in ClinVar submission form
- Fixed a couple of creations where now was called twice, so updated_at and created_at could differ
- Deprecated Ubuntu version 18.04 in one GitHub action
- Panels that have been removed (hidden) should not be visible in views where overlapping gene panels for genes are shown
- Gene panel test pointing to the right function

## [4.64]
### Added
- Create/Update a gene panel containing all PanelApp green genes (`scout update panelapp-green -i <cust_id>`)
- Links for ACMG pathogenicity impact modification on the ACMG classification page
### Changed
- Open local observation matching cases in new windows
### Fixed
- Matching manual ranked variants are now shown also on the somatic variant page
- VarSome links to hg19/GRCh37
- Managed variants filter settings lost when navigating to additional pages
- Collect the right variant category after submitting filter form from research variantS page
- Beacon links are templated and support variants in genome build 38

## [4.63]
### Added
- Display data sharing info for ClinVar, Matchmaker Exchange and Beacon in a dedicated column on Cases page
- Test for `commands.download.omim.print_omim`
- Display dismissed variants comments on general case report
- Modify ACMG pathogenicity impact (most commonly PVS1, PS3) based on strength of evidence with lab director's professional judgement
- REViewer button on STR variant page
- Alamut institution parameter in institute settings for Alamut Visual Plus software
- Added Manual Ranks Risk Factor, Likely Risk Factor and Uncertain Risk Factor
- Display matching manual ranks from previous cases the user has access to on VariantS and Variant pages
- Link to gnomAD gene SVs v2.1 for SV variants with gnomAD frequency
- Support for nf-core/rnafusion reports
### Changed
- Display chrY for sex unknown
- Deprecate legacy scout_load() method API call.
- Message shown when variant tag is updated for a variant
- When all ACMG classifications are deleted from a variant, the current variant classification status is also reset.
- Refactored the functions that collect causative variants
- Removed `scripts/generate_test_data.py`
### Fixed
- Default IGV tracks (genes, ClinVar, ClinVar CNVs) showing even if user unselects them all
- Freeze Flask-Babel below v3.0 due to issue with a locale decorator
- Thaw Flask-Babel and fix according to v3 standard. Thank you @TkTech!
- Show matching causatives on somatic structural variant page
- Visibility of gene names and functional annotations on Causatives/Verified pages
- Panel version can be manually set to floating point numbers, when modified
- Causatives page showing also non-causative variants matching causatives in other cases
- ClinVar form submission for variants with no selected transcript and HGVS
- Validating and submitting ClinVar objects not containing both Variant and Casedata info

## [4.62.1]
### Fixed
- Case page crashing when adding a case to a group without providing a valid case name

## [4.62]
### Added
- Validate ClinVar submission objects using the ClinVar API
- Wrote tests for case and variant API endpoints
- Create ClinVar submissions from Scout using the ClinVar API
- Export Phenopacket for affected individual
- Import Phenopacket from JSON file or Phenopacket API backend server
- Use the new case name option for GENS requests
- Pre-validate refseq:HGVS items using VariantValidator in ClinVar submission form
### Fixed
- Fallback for empty alignment index for REViewer service
- Source link out for MIP 11.1 reference STR annotation
- Avoid duplicate causatives and pinned variants
- ClinVar clinical significance displays only the ACMG terms when user selects ACMG 2015 as assertion criteria
- Spacing between icon and text on Beacon and MatchMaker links on case page sidebar
- Truncate IDs and HGVS representations in ClinVar pages if longer than 25 characters
- Update ClinVar submission ID form
- Handle connection timeout when sending requests requests to external web services
- Validate any ClinVar submission regardless of its status
- Empty Phenopackets import crashes
- Stop Spinner on Phenopacket JSON download
### Changed
- Updated ClinVar submission instructions

## [4.61.1]
### Fixed
- Added `UMLS` as an option of `Condition ID type` in ClinVar Variant downloaded files
- Missing value for `Condition ID type` in ClinVar Variant downloaded files
- Possibility to open, close or delete a ClinVar submission even if it doesn't have an associated name
- Save SV type, ref and alt n. copies to exported ClinVar files
- Inner and outer start and stop SV coordinates not exported in ClinVar files
- ClinVar submissions page crashing when SV files don't contain breakpoint exact coordinates
- Align OMIM diagnoses with delete diagnosis button on case page
- In ClinVar form, reset condition list and customize help when condition ID changes

## [4.61]
### Added
- Filter case list by cases with variants in ClinVar submission
- Filter case list by cases containing RNA-seq data - gene_fusion_reports and sample-level tracks (splice junctions and RNA coverage)
- Additional case category `Ignored`, to be used for cases that don't fall in the existing 'inactive', 'archived', 'solved', 'prioritized' categories
- Display number of cases shown / total number of cases available for each category on Cases page
- Moved buttons to modify case status from sidebar to main case page
- Link to Mutalyzer Normalizer tool on variant's transcripts overview to retrieve official HVGS descriptions
- Option to manually load RNA MULTIQC report using the command `scout load report -t multiqc_rna`
- Load RNA MULTIQC automatically for a case if config file contains the `multiqc_rna` key/value
- Instructions in admin-guide on how to load case reports via the command line
- Possibility to filter RD variants by a specific genotype call
- Distinct colors for different inheritance models on RD Variant page
- Gene panels PDF export with case variants hits by variant type
- A couple of additional README badges for GitHub stats
- Upload and display of pipeline reference info and executable version yaml files as custom reports
- Testing CLI on hasta in PR template
### Changed
- Instructions on how to call dibs on scout-stage server in pull request template
- Deprecated CLI commands `scout load <delivery_report, gene_fusion_report, coverage_qc_report, cnv_report>` to replace them with command `scout load report -t <report type>`
- Refactored code to display and download custom case reports
- Do not export `Assertion method` and `Assertion method citation` to ClinVar submission files according to changes to ClinVar's submission spreadsheet templates.
- Simplified code to create and download ClinVar CSV files
- Colorize inheritance models badges by category on VariantS page
- `Safe variants matching` badge more visible on case page
### Fixed
- Non-admin users saving institute settings would clear loqusdb instance selection
- Layout of variant position, cytoband and type in SV variant summary
- Broken `Build Status - GitHub badge` on GitHub README page
- Visibility of text on grey badges in gene panels PDF exports
- Labels for dashboard search controls
- Dark mode visibility for ClinVar submission
- Whitespaces on outdated panel in extent report

## [4.60]
### Added
- Mitochondrial deletion signatures (mitosign) can be uploaded and shown with mtDNA report
- A `Type of analysis` column on Causatives and Validated variants pages
- List of "safe" gene panels available for matching causatives and managed variants in institute settings, to avoid secondary findings
- `svdb_origin` as a synonym for `FOUND_IN` to complement `set` for variants found by all callers
### Changed
- Hide removed gene panels by default in panels page
- Removed option for filtering cancer SVs by Tumor and Normal alt AF
- Hide links to coverage report from case dynamic HPO panel if cancer analysis
- Remove rerun emails and redirect users to the analysis order portal instead
- Updated clinical SVs igv.js track (dbVar) and added example of external track from `https://trackhubregistry.org/`
- Rewrote the ClinVar export module to simplify and add one variant at the time
- ClinVar submissions with phenotype conditions from: [OMIM, MedGen, Orphanet, MeSH, HP, MONDO]
### Fixed
- If trying to load a badly formatted .tsv file an error message is displayed.
- Avoid showing case as rerun when first attempt at case upload failed
- Dynamic autocomplete search not working on phenomodels page
- Callers added to variant when loading case
- Now possible to update managed variant from file without deleting it first
- Missing preselected chromosome when editing a managed variant
- Preselected variant type and subtype when editing a managed variant
- Typo in dbVar ClinVar track, hg19


## [4.59]
### Added
- Button to go directly to HPO SV filter variantS page from case
- `Scout-REViewer-Service` integration - show `REViewer` picture if available
- Link to HPO panel coverage overview on Case page
- Specify a confidence threshold (green|amber|red) when loading PanelApp panels
- Functional annotations in variants lists exports (all variants)
- Cancer/Normal VAFs and COSMIC ids in in variants lists exports (cancer variants)
### Changed
- Better visualization of regional annotation for long lists of genes in large SVs in Variants tables
- Order of cells in variants tables
- More evident links to gene coverage from Variant page
- Gene panels sorted by display name in the entire Case page
- Round CADD and GnomAD values in variants export files
### Fixed
- HPO filter button on SV variantS page
- Spacing between region|function cells in SVs lists
- Labels on gene panel Chanjo report
- Fixed ambiguous duplicated response headers when requesting a BAM file from /static
- Visited color link on gene coverage button (Variant page)

## [4.58.1]
### Fixed
- Case search with search strings that contain characters that can be escaped

## [4.58]
### Added
- Documentation on how to create/update PanelApp panels
- Add filter by local observations (archive) to structural variants filters
- Add more splicing consequences to SO term definitions
- Search for a specific gene in all gene panels
- Institute settings option to force show all variants on VariantS page for all cases of an institute
- Filter cases by validation pending status
- Link to The Clinical Knowledgebase (CKB) (https://ckb.jax.org/) in cancer variant's page
### Fixed
- Added a not-authorized `auto-login` fixture according to changes in Flask-Login 0.6.2
- Renamed `cache_timeout` param name of flask.send_file function to `max_age` (Flask 2.2 compliant)
- Replaced deprecated `app.config["JSON_SORT_KEYS"]` with app.json.sort_keys in app settings
- Bug in gene variants page (All SNVs and INDELs) when variant gene doesn't have a hgnc id that is found in the database
- Broken export of causatives table
- Query for genes in build 38 on `Search SNVs and INDELs` page
- Prevent typing special characters `^<>?!=\/` in case search form
- Search matching causatives also among research variants in other cases
- Links to variants in Verified variants page
- Broken filter institute cases by pinned gene
- Better visualization of long lists of genes in large SVs on Causative and Verified Variants page
- Reintroduced missing button to export Causative variants
- Better linking and display of matching causatives and managed variants
- Reduced code complexity in `scout/parse/variant/variant.py`
- Reduced complexity of code in `scout/build/variant/variant.py`

### Changed
- State that loqusdb observation is in current case if observations count is one and no cases are shown
- Better pagination and number of variants returned by queries in `Search SNVs and INDELs` page
- Refactored and simplified code used for collecting gene variants for `Search SNVs and INDELs` page
- Fix sidebar panel icons in Case view
- Fix panel spacing in Case view
- Removed unused database `sanger_ordered` and `case_id,category,rank_score` indexes (variant collection)
- Verified variants displayed in a dedicated page reachable from institute sidebar
- Unified stats in dashboard page
- Improved gene info for large SVs and cancer SVs
- Remove the unused `variant.str_variant` endpoint from variant views
- Easier editing of HPO gene panel on case page
- Assign phenotype panel less cramped on Case page
- Causatives and Verified variants pages to use the same template macro
- Allow hyphens in panel names
- Reduce resolution of example images
- Remove some animations in web gui which where rendered slow


## [4.57.4]
### Fixed
- Parsing of variant.FORMAT "DR" key in parse variant file

## [4.57.3]
### Fixed
- Export of STR verified variants
- Do not download as verified variants first verified and then reset to not validated
- Avoid duplicated lines in downloaded verified variants reflecting changes in variant validation status

## [4.57.2]
### Fixed
- Export of verified variants when variant gene has no transcripts
- HTTP 500 when visiting a the details page for a cancer variant that had been ranked with genmod

## [4.57.1]
### Fixed
- Updating/replacing a gene panel from file with a corrupted or malformed file

## [4.57]
### Added
- Display last 50 or 500 events for a user in a timeline
- Show dismiss count from other cases on matching variantS
- Save Beacon-related events in events collection
- Institute settings allow saving multiple loqusdb instances for one institute
- Display stats from multiple instances of loqusdb on variant page
- Display date and frequency of obs derived from count of local archive observations from MIP11 (requires fix in MIP)
### Changed
- Prior ACMG classifications view is no longer limited by pathogenicity
### Fixed
- Visibility of Sanger ordered badge on case page, light mode
- Some of the DataTables tables (Phenotypes and Diagnoses pages) got a bit dark in dark mode
- Remove all redundancies when displaying timeline events (some events are saved both as case-related and variant-related)
- Missing link in saved MatchMaker-related events
- Genes with mixed case gene symbols missing in PanelApp panels
- Alignment of elements on the Beacon submission modal window
- Locus info links from STR variantS page open in new browser tabs

## [4.56]
### Added
- Test for PanelApp panels loading
- `panel-umi` tag option when loading cancer analyses
### Changed
- Black text to make comments more visible in dark mode
- Loading PanelApp panels replaces pre-existing panels with same version
- Removed sidebar from Causatives page - navigation is available on the top bar for now
- Create ClinVar submissions from pinned variants list in case page
- Select which pinned variants will be included in ClinVar submission documents
### Fixed
- Remove a:visited css style from all buttons
- Update of HPO terms via command line
- Background color of `MIXED` and `PANEL-UMI` sequencing types on cases page
- Fixed regex error when searching for cases with query ending with `\ `
- Gene symbols on Causatives page lighter in dark mode
- SpliceAI tooltip of multigene variants

## [4.55]
### Changed
- Represent different tumor samples as vials in cases page
- Option to force-update the OMIM panel
### Fixed
- Low tumor purity badge alignment in cancer samples table on cancer case view
- VariantS comment popovers reactivate on hover
- Updating database genes in build 37
- ACMG classification summary hidden by sticky navbar
- Logo backgrounds fixed to white on welcome page
- Visited links turn purple again
- Style of link buttons and dropdown menus
- Update KUH and GMS logos
- Link color for Managed variants

## [4.54]
### Added
- Dark mode, using browser/OS media preference
- Allow marking case as solved without defining causative variants
- Admin users can create missing beacon datasets from the institute's settings page
- GenCC links on gene and variant pages
- Deprecation warnings when launching the app using a .yaml config file or loading cases using .ped files
### Changed
- Improved HTML syntax in case report template
- Modified message displayed when variant rank stats could not be calculated
- Expanded instructions on how to test on CG development server (cg-vm1)
- Added more somatic variant callers (Balsamic v9 SNV, develop SV)
### Fixed
- Remove load demo case command from docker-compose.yml
- Text elements being split across pages in PDF reports
- Made login password field of type `password` in LDAP login form
- Gene panels HTML select in institute's settings page
- Bootstrap upgraded to version 5
- Fix some Sourcery and SonarCloud suggestions
- Escape special characters in case search on institute and dashboard pages
- Broken case PDF reports when no Madeline pedigree image can be created
- Removed text-white links style that were invisible in new pages style
- Variants pagination after pressing "Filter variants" or "Clinical filter"
- Layout of buttons Matchmaker submission panel (case page)
- Removing cases from Matchmaker (simplified code and fixed functionality)
- Reintroduce check for missing alignment files purged from server

## [4.53]
### Added
### Changed
- Point Alamut API key docs link to new API version
- Parse dbSNP id from ID only if it says "rs", else use VEP CSQ fields
- Removed MarkupSafe from the dependencies
### Fixed
- Reintroduced loading of SVs for demo case 643595
- Successful parse of FOUND_IN should avoid GATK caller default
- All vulnerabilities flagged by SonarCloud

## [4.52]
### Added
- Demo cancer case gets loaded together with demo RD case in demo instance
- Parse REVEL_score alongside REVEL_rankscore from csq field and display it on SNV variant page
- Rank score results now show the ranking range
- cDNA and protein changes displayed on institute causatives pages
- Optional SESSION_TIMEOUT_MINUTES configuration in app config files
- Script to convert old OMIM case format (list of integers) to new format (list of dictionaries)
- Additional check for user logged in status before serving alignment files
- Download .cgh files from cancer samples table on cancer case page
- Number of documents and date of last update on genes page
### Changed
- Verify user before redirecting to IGV alignments and sashimi plots
- Build case IGV tracks starting from case and variant objects instead of passing all params in a form
- Unfreeze Werkzeug lib since Flask_login v.0.6 with bugfix has been released
- Sort gene panels by name (panelS and variant page)
- Removed unused `server.blueprints.alignviewers.unindexed_remote_static` endpoint
- User sessions to check files served by `server.blueprints.alignviewers.remote_static` endpoint
- Moved Beacon-related functions to a dedicated app extension
- Audit Filter now also loads filter displaying the variants for it
### Fixed
- Handle `attachment_filename` parameter renamed to `download_name` when Flask 2.2 will be released
- Removed cursor timeout param in cases find adapter function to avoid many code warnings
- Removed stream argument deprecation warning in tests
- Handle `no intervals found` warning in load_region test
- Beacon remove variants
- Protect remote_cors function in alignviewers view from Server-Side Request Forgery (SSRF)
- Check creation date of last document in gene collection to display when genes collection was updated last

## [4.51]
### Added
- Config file containing codecov settings for pull requests
- Add an IGV.js direct link button from case page
- Security policy file
- Hide/shade compound variants based on rank score on variantS from filter
- Chromograph legend documentation direct link
### Changed
- Updated deprecated Codecov GitHub action to v.2
- Simplified code of scout/adapter/mongo/variant
- Update IGV.js to v2.11.2
- Show summary number of variant gene panels on general report if more than 3
### Fixed
- Marrvel link for variants in genome build 38 (using liftover to build 37)
- Remove flags from codecov config file
- Fixed filter bug with high negative SPIDEX scores
- Renamed IARC TP53 button to to `TP53 Database`, modified also link since IARC has been moved to the US NCI: `https://tp53.isb-cgc.org/`
- Parsing new format of OMIM case info when exporting patients to Matchmaker
- Remove flask-debugtoolbar lib dependency that is using deprecated code and causes app to crash after new release of Jinja2 (3.1)
- Variant page crashing for cases with old OMIM terms structure (a list of integers instead of dictionary)
- Variant page crashing when creating MARRVEL link for cases with no genome build
- SpliceAI documentation link
- Fix deprecated `safe_str_cmp` import from `werkzeug.security` by freezing Werkzeug lib to v2.0 until Flask_login v.0.6 with bugfix is released
- List gene names densely in general report for SVs that contain more than 3 genes
- Show transcript ids on refseq genes on hg19 in IGV.js, using refgene source
- Display correct number of genes in general report for SVs that contain more than 32 genes
- Broken Google login after new major release of `lepture/authlib`
- Fix frequency and callers display on case general report

## [4.50.1]
### Fixed
- Show matching causative STR_repid for legacy str variants (pre Stranger hgnc_id)

## [4.50]
### Added
- Individual-specific OMIM terms
- OMIM disease descriptions in ClinVar submission form
- Add a toggle for melter rerun monitoring of cases
- Add a config option to show the rerun monitoring toggle
- Add a cli option to export cases with rerun monitoring enabled
- Add a link to STRipy for STR variants; shallow for ARX and HOXA13
- Hide by default variants only present in unaffected individuals in variants filters
- OMIM terms in general case report
- Individual-level info on OMIM and HPO terms in general case report
- PanelApp gene link among the external links on variant page
- Dashboard case filters fields help
- Filter cases by OMIM terms in cases and dashboard pages
### Fixed
- A malformed panel id request would crash with exception: now gives user warning flash with redirect
- Link to HPO resource file hosted on `http://purl.obolibrary.org`
- Gene search form when gene exists only in build 38
- Fixed odd redirect error and poor error message on missing column for gene panel csv upload
- Typo in parse variant transcripts function
- Modified keys name used to parse local observations (archived) frequencies to reflect change in MIP keys naming
- Better error handling for partly broken/timed out chanjo reports
- Broken javascript code when case Chromograph data is malformed
- Broader space for case synopsis in general report
- Show partial causatives on causatives and matching causatives panels
- Partial causative assignment in cases with no OMIM or HPO terms
- Partial causative OMIM select options in variant page
### Changed
- Slightly smaller and improved layout of content in case PDF report
- Relabel more cancer variant pages somatic for navigation
- Unify caseS nav links
- Removed unused `add_compounds` param from variant controllers function
- Changed default hg19 genome for IGV.js to legacy hg19_1kg_decoy to fix a few problematic loci
- Reduce code complexity (parse/ensembl.py)
- Silence certain fields in ClinVar export if prioritised ones exist (chrom-start-end if hgvs exist)
- Made phenotype non-mandatory when marking a variant as partial causative
- Only one phenotype condition type (OMIM or HPO) per variant is used in ClinVar submissions
- ClinVar submission variant condition prefers OMIM over HPO if available
- Use lighter version of gene objects in Omim MongoDB adapter, panels controllers, panels views and institute controllers
- Gene-variants table size is now adaptive
- Remove unused file upload on gene-variants page

## [4.49]
### Fixed
- Pydantic model types for genome_build, madeline_info, peddy_ped_check and peddy_sex_check, rank_model_version and sv_rank_model_version
- Replace `MatchMaker` with `Matchmaker` in all places visible by a user
- Save diagnosis labels along with OMIM terms in Matchmaker Exchange submission objects
- `libegl-mesa0_21.0.3-0ubuntu0.3~20.04.5_amd64.deb` lib not found by GitHub actions Docker build
- Remove unused `chromograph_image_files` and `chromograph_prefixes` keys saved when creating or updating an RD case
- Search managed variants by description and with ignore case
### Changed
- Introduced page margins on exported PDF reports
- Smaller gene fonts in downloaded HPO genes PDF reports
- Reintroduced gene coverage data in the PDF-exported general report of rare-disease cases
- Check for existence of case report files before creating sidebar links
- Better description of HPO and OMIM terms for patients submitted to Matchmaker Exchange
- Remove null non-mandatory key/values when updating a case
- Freeze WTForms<3 due to several form input rendering changes

## [4.48.1]
### Fixed
- General case PDF report for recent cases with no pedigree

## [4.48]
### Added
- Option to cancel a request for research variants in case page
### Changed
- Update igv.js to v2.10.5
- Updated example of a case delivery report
- Unfreeze cyvcf2
- Builder images used in Scout Dockerfiles
- Crash report email subject gives host name
- Export general case report to PDF using PDFKit instead of WeasyPrint
- Do not include coverage report in PDF case report since they might have different orientation
- Export cancer cases's "Coverage and QC report" to PDF using PDFKit instead of Weasyprint
- Updated cancer "Coverage and QC report" example
- Keep portrait orientation in PDF delivery report
- Export delivery report to PDF using PDFKit instead of Weasyprint
- PDF export of clinical and research HPO panels using PDFKit instead of Weasyprint
- Export gene panel report to PDF using PDFKit
- Removed WeasyPrint lib dependency

### Fixed
- Reintroduced missing links to Swegen and Beacon and dbSNP in RD variant page, summary section
- Demo delivery report orientation to fit new columns
- Missing delivery report in demo case
- Cast MNVs to SNV for test
- Export verified variants from all institutes when user is admin
- Cancer coverage and QC report not found for demo cancer case
- Pull request template instructions on how to deploy to test server
- PDF Delivery report not showing Swedac logo
- Fix code typos
- Disable codefactor raised by ESLint for javascript functions located on another file
- Loading spinner stuck after downloading a PDF gene panel report
- IGV browser crashing when file system with alignment files is not mounted

## [4.47]
### Added
- Added CADD, GnomAD and genotype calls to variantS export
### Changed
- Pull request template, to illustrate how to deploy pull request branches on cg-vm1 stage server
### Fixed
- Compiled Docker image contains a patched version (v4.9) of chanjo-report

## [4.46.1]
### Fixed
- Downloading of files generated within the app container (MT-report, verified variants, pedigrees, ..)

## [4.46]
### Added
- Created a Dockefile to be used to serve the dockerized app in production
- Modified the code to collect database params specified as env vars
- Created a GitHub action that pushes the Dockerfile-server image to Docker Hub (scout-server-stage) every time a PR is opened
- Created a GitHub action that pushes the Dockerfile-server image to Docker Hub (scout-server) every time a new release is created
- Reassign MatchMaker Exchange submission to another user when a Scout user is deleted
- Expose public API JSON gene panels endpoint, primarily to enable automated rerun checking for updates
- Add utils for dictionary type
- Filter institute cases using multiple HPO terms
- Vulture GitHub action to identify and remove unused variables and imports
### Changed
- Updated the python config file documentation in admin guide
- Case configuration parsing now uses Pydantic for improved typechecking and config handling
- Removed test matrices to speed up automatic testing of PRs
- Switch from Coveralls to Codecov to handle CI test coverage
- Speed-up CI tests by caching installation of libs and splitting tests into randomized groups using pytest-test-groups
- Improved LDAP login documentation
- Use lib flask-ldapconn instead of flask_ldap3_login> to handle ldap authentication
- Updated Managed variant documentation in user guide
- Fix and simplify creating and editing of gene panels
- Simplified gene variants search code
- Increased the height of the genes track in the IGV viewer
### Fixed
- Validate uploaded managed variant file lines, warning the user.
- Exporting validated variants with missing "genes" database key
- No results returned when searching for gene variants using a phenotype term
- Variants filtering by gene symbols file
- Make gene HGNC symbols field mandatory in gene variants page and run search only on form submit
- Make sure collaborator gene variants are still visible, even if HPO filter is used

## [4.45]
### Added
### Changed
- Start Scout also when loqusdbapi is not reachable
- Clearer definition of manual standard and custom inheritance models in gene panels
- Allow searching multiple chromosomes in filters
### Fixed
- Gene panel crashing on edit action

## [4.44]
### Added
### Changed
- Display Gene track beneath each sample track when displaying splice junctions in igv browser
- Check outdated gene symbols and update with aliases for both RD and cancer variantS
### Fixed
- Added query input check and fixed the Genes API endpoint to return a json formatted error when request is malformed
- Typo in ACMG BP6 tooltip

## [4.43.1]
### Added
- Added database index for OMIM disease term genes
### Changed
### Fixed
- Do not drop HPO terms collection when updating HPO terms via the command line
- Do not drop disease (OMIM) terms collection when updating diseases via the command line

## [4.43]
### Added
- Specify which collection(s) update/build indexes for
### Fixed
- Do not drop genes and transcripts collections when updating genes via the command line

## [4.42.1]
### Added
### Changed
### Fixed
- Freeze PyMongo lib to version<4.0 to keep supporting previous MongoDB versions
- Speed up gene panels creation and update by collecting only light gene info from database
- Avoid case page crash on Phenomizer queries timeout

## [4.42]
### Added
- Choose custom pinned variants to submit to MatchMaker Exchange
- Submit structural variant as genes to the MatchMaker Exchange
- Added function for maintainers and admins to remove gene panels
- Admins can restore deleted gene panels
- A development docker-compose file illustrating the scout/chanjo-report integration
- Show AD on variants view for cancer SV (tumor and normal)
- Cancer SV variants filter AD, AF (tumor and normal)
- Hiding the variants score column also from cancer SVs, as for the SNVs
### Changed
- Enforce same case _id and display_name when updating a case
- Enforce same individual ids, display names and affected status when updating a case
- Improved documentation for connecting to loqusdb instances (including loqusdbapi)
- Display and download HPO gene panels' gene symbols in italics
- A faster-built and lighter Docker image
- Reduce complexity of `panels` endpoint moving some code to the panels controllers
- Update requirements to use flask-ldap3-login>=0.9.17 instead of freezing WTForm
### Fixed
- Use of deprecated TextField after the upgrade of WTF to v3.0
- Freeze to WTForms to version < 3
- Remove the extra files (bed files and madeline.svg) introduced by mistake
- Cli command loading demo data in docker-compose when case custom images exist and is None
- Increased MongoDB connection serverSelectionTimeoutMS parameter to 30K (default value according to MongoDB documentation)
- Better differentiate old obs counts 0 vs N/A
- Broken cancer variants page when default gene panel was deleted
- Typo in tx_overview function in variant controllers file
- Fixed loqusdbapi SV search URL
- SV variants filtering using Decipher criterion
- Removing old gene panels that don't contain the `maintainer` key.

## [4.41.1]
### Fixed
- General reports crash for variant annotations with same variant on other cases

## [4.41]
### Added
- Extended the instructions for running the Scout Docker image (web app and cli).
- Enabled inclusion of custom images to STR variant view
### Fixed
- General case report sorting comments for variants with None genetic models
- Do not crash but redirect to variants page with error when a variant is not found for a case
- UCSC links coordinates for SV variants with start chromosome different than end chromosome
- Human readable variants name in case page for variants having start chromosome different from end chromosome
- Avoid always loading all transcripts when checking gene symbol: introduce gene captions
- Slow queries for evaluated variants on e.g. case page - use events instead
### Changed
- Rearrange variant page again, moving severity predictions down.
- More reactive layout width steps on variant page

## [4.40.1]
### Added
### Fixed
- Variants dismissed with inconsistent inheritance pattern can again be shown in general case report
- General report page for variants with genes=None
- General report crashing when variants have no panels
- Added other missing keys to case and variant dictionaries passed to general report
### Changed

## [4.40]
### Added
- A .cff citation file
- Phenotype search API endpoint
- Added pagination to phenotype API
- Extend case search to include internal MongoDB id
- Support for connecting to a MongoDB replica set (.py config files)
- Support for connecting to a MongoDB replica set (.yaml config files)
### Fixed
- Command to load the OMIM gene panel (`scout load panel --omim`)
- Unify style of pinned and causative variants' badges on case page
- Removed automatic spaces after punctuation in comments
- Remove the hardcoded number of total individuals from the variant's old observations panel
- Send delete requests to a connected Beacon using the DELETE method
- Layout of the SNV and SV variant page - move frequency up
### Changed
- Stop updating database indexes after loading exons via command line
- Display validation status badge also for not Sanger-sequenced variants
- Moved Frequencies, Severity and Local observations panels up in RD variants page
- Enabled Flask CORS to communicate CORS status to js apps
- Moved the code preparing the transcripts overview to the backend
- Refactored and filtered json data used in general case report
- Changed the database used in docker-compose file to use the official MongoDB v4.4 image
- Modified the Python (3.6, 3.8) and MongoDB (3.2, 4.4, 5.0) versions used in testing matrices (GitHub actions)
- Capitalize case search terms on institute and dashboard pages


## [4.39]
### Added
- COSMIC IDs collected from CSQ field named `COSMIC`
### Fixed
- Link to other causative variants on variant page
- Allow multiple COSMIC links for a cancer variant
- Fix floating text in severity box #2808
- Fixed MitoMap and HmtVar links for hg38 cases
- Do not open new browser tabs when downloading files
- Selectable IGV tracks on variant page
- Missing splice junctions button on variant page
- Refactor variantS representative gene selection, and use it also for cancer variant summary
### Changed
- Improve Javascript performance for displaying Chromograph images
- Make ClinVar classification more evident in cancer variant page

## [4.38]
### Added
- Option to hide Alamut button in the app config file
### Fixed
- Library deprecation warning fixed (insert is deprecated. Use insert_one or insert_many instead)
- Update genes command will not trigger an update of database indices any more
- Missing resources in temporary downloading directory when updating genes using the command line
- Restore previous variant ACMG classification in a scrollable div
- Loading spinner not stopping after downloading PDF case reports and variant list export
- Add extra Alamut links higher up on variant pages
- Improve UX for phenotypes in case page
- Filter and export of STR variants
- Update look of variants page navigation buttons
### Changed

## [4.37]
### Added
- Highlight and show version number for RefSeq MANE transcripts.
- Added integration to a rerunner service for toggling reanalysis with updated pedigree information
- SpliceAI display and parsing from VEP CSQ
- Display matching tiered variants for cancer variants
- Display a loading icon (spinner) until the page loads completely
- Display filter badges in cancer variants list
- Update genes from pre-downloaded file resources
- On login, OS, browser version and screen size are saved anonymously to understand how users are using Scout
- API returning institutes data for a given user: `/api/v1/institutes`
- API returning case data for a given institute: `/api/v1/institutes/<institute_id>/cases`
- Added GMS and Lund university hospital logos to login page
- Made display of Swedac logo configurable
- Support for displaying custom images in case view
- Individual-specific HPO terms
- Optional alamut_key in institute settings for Alamut Plus software
- Case report API endpoint
- Tooltip in case explaining that genes with genome build different than case genome build will not be added to dynamic HPO panel.
- Add DeepVariant as a caller
### Fixed
- Updated IGV to v2.8.5 to solve missing gene labels on some zoom levels
- Demo cancer case config file to load somatic SNVs and SVs only.
- Expand list of refseq trancripts in ClinVar submission form
- Renamed `All SNVs and INDELs` institute sidebar element to `Search SNVs and INDELs` and fixed its style.
- Add missing parameters to case load-config documentation
- Allow creating/editing gene panels and dynamic gene panels with genes present in genome build 38
- Bugfix broken Pytests
- Bulk dismissing variants error due to key conversion from string to integer
- Fix typo in index documentation
- Fixed crash in institute settings page if "collaborators" key is not set in database
- Don't stop Scout execution if LoqusDB call fails and print stacktrace to log
- Bug when case contains custom images with value `None`
- Bug introduced when fixing another bug in Scout-LoqusDB interaction
- Loading of OMIM diagnoses in Scout demo instance
- Remove the docker-compose with chanjo integration because it doesn't work yet.
- Fixed standard docker-compose with scout demo data and database
- Clinical variant assessments not present for pinned and causative variants on case page.
- MatchMaker matching one node at the time only
- Remove link from previously tiered variants badge in cancer variants page
- Typo in gene cell on cancer variants page
- Managed variants filter form
### Changed
- Better naming for variants buttons on cancer track (somatic, germline). Also show cancer research button if available.
- Load case with missing panels in config files, but show warning.
- Changing the (Female, Male) symbols to (F/M) letters in individuals_table and case-sma.
- Print stacktrace if case load command fails
- Added sort icon and a pointer to the cursor to all tables with sortable fields
- Moved variant, gene and panel info from the basic pane to summary panel for all variants.
- Renamed `Basics` panel to `Classify` on variant page.
- Revamped `Basics` panel to a panel dedicated to classify variants
- Revamped the summary panel to be more compact.
- Added dedicated template for cancer variants
- Removed Gene models, Gene annotations and Conservation panels for cancer variants
- Reorganized the orders of panels for variant and cancer variant views
- Added dedicated variant quality panel and removed relevant panes
- A more compact case page
- Removed OMIM genes panel
- Make genes panel, pinned variants panel, causative variants panel and ClinVar panel scrollable on case page
- Update to Scilifelab's 2020 logo
- Update Gens URL to support Gens v2.0 format
- Refactor tests for parsing case configurations
- Updated links to HPO downloadable resources
- Managed variants filtering defaults to all variant categories
- Changing the (Kind) drop-down according to (Category) drop-down in Managed variant add variant
- Moved Gens button to individuals table
- Check resource files availability before starting updating OMIM diagnoses
- Fix typo in `SHOW_OBSERVED_VARIANT_ARCHIVE` config param

## [4.36]
### Added
- Parse and save splice junction tracks from case config file
- Tooltip in observations panel, explaining that case variants with no link might be old variants, not uploaded after a case rerun
### Fixed
- Warning on overwriting variants with same position was no longer shown
- Increase the height of the dropdowns to 425px
- More indices for the case table as it grows, specifically for causatives queries
- Splice junction tracks not centered over variant genes
- Total number of research variants count
- Update variants stats in case documents every time new variants are loaded
- Bug in flashing warning messages when filtering variants
### Changed
- Clearer warning messages for genes and gene/gene-panels searches in variants filters

## [4.35]
### Added
- A new index for hgnc_symbol in the hgnc_gene collection
- A Pedigree panel in STR page
- Display Tier I and II variants in case view causatives card for cancer cases
### Fixed
- Send partial file data to igv.js when visualizing sashimi plots with splice junction tracks
- Research variants filtering by gene
- Do not attempt to populate annotations for not loaded pinned/causatives
- Add max-height to all dropdowns in filters
### Changed
- Switch off non-clinical gene warnings when filtering research variants
- Don't display OMIM disease card in case view for cancer cases
- Refactored Individuals and Causative card in case view for cancer cases
- Update and style STR case report

## [4.34]
### Added
- Saved filter lock and unlock
- Filters can optionally be marked audited, logging the filter name, user and date on the case events and general report.
- Added `ClinVar hits` and `Cosmic hits` in cancer SNVs filters
- Added `ClinVar hits` to variants filter (rare disease track)
- Load cancer demo case in docker-compose files (default and demo file)
- Inclusive-language check using [woke](https://github.com/get-woke/woke) github action
- Add link to HmtVar for mitochondrial variants (if VCF is annotated with HmtNote)
- Grey background for dismissed compounds in variants list and variant page
- Pin badge for pinned compounds in variants list and variant page
- Support LoqusDB REST API queries
- Add a docker-compose-matchmaker under scout/containers/development to test matchmaker locally
- Script to investigate consequences of symbol search bug
- Added GATK to list of SV and cancer SV callers
### Fixed
- Make MitoMap link work for hg38 again
- Export Variants feature crashing when one of the variants has no primary transcripts
- Redirect to last visited variantS page when dismissing variants from variants list
- Improved matching of SVs Loqus occurrences in other cases
- Remove padding from the list inside (Matching causatives from other cases) panel
- Pass None to get_app function in CLI base since passing script_info to app factory functions was deprecated in Flask 2.0
- Fixed failing tests due to Flask update to version 2.0
- Speed up user events view
- Causative view sort out of memory error
- Use hgnc_id for gene filter query
- Typo in case controllers displaying an error every time a patient is matched against external MatchMaker nodes
- Do not crash while attempting an update for variant documents that are too big (> 16 MB)
- Old STR causatives (and other variants) may not have HGNC symbols - fix sort lambda
- Check if gene_obj has primary_transcript before trying to access it
- Warn if a gene manually searched is in a clinical panel with an outdated name when filtering variants
- ChrPos split js not needed on STR page yet
### Changed
- Remove parsing of case `genome_version`, since it's not used anywhere downstream
- Introduce deprecation warning for Loqus configs that are not dictionaries
- SV clinical filter no longer filters out sub 100 nt variants
- Count cases in LoqusDB by variant type
- Commit pulse repo badge temporarily set to weekly
- Sort ClinVar submissions objects by ascending "Last evaluated" date
- Refactored the MatchMaker integration as an extension
- Replaced some sensitive words as suggested by woke linter
- Documentation for load-configuration rewritten.
- Add styles to MatchMaker matches table
- More detailed info on the data shared in MatchMaker submission form

## [4.33.1]
### Fixed
- Include markdown for release autodeploy docs
- Use standard inheritance model in ClinVar (https://ftp.ncbi.nlm.nih.gov/pub/GTR/standard_terms/Mode_of_inheritance.txt)
- Fix issue crash with variants that have been unflagged causative not being available in other causatives
### Added
### Changed

## [4.33]
### Fixed
- Command line crashing when updating an individual not found in database
- Dashboard page crashing when filters return no data
- Cancer variants filter by chromosome
- /api/v1/genes now searches for genes in all genome builds by default
- Upgraded igv.js to version 2.8.1 (Fixed Unparsable bed record error)
### Added
- Autodeploy docs on release
- Documentation for updating case individuals tracks
- Filter cases and dashboard stats by analysis track
### Changed
- Changed from deprecated db update method
- Pre-selected fields to run queries with in dashboard page
- Do not filter by any institute when first accessing the dashboard
- Removed OMIM panel in case view for cancer cases
- Display Tier I and II variants in case view causatives panel for cancer cases
- Refactored Individuals and Causative panels in case view for cancer cases

## [4.32.1]
### Fixed
- iSort lint check only
### Changed
- Institute cases page crashing when a case has track:Null
### Added

## [4.32]
### Added
- Load and show MITOMAP associated diseases from VCF (INFO field: MitomapAssociatedDiseases, via HmtNote)
- Show variant allele frequencies for mitochondrial variants (GRCh38 cases)
- Extend "public" json API with diseases (OMIM) and phenotypes (HPO)
- HPO gene list download now has option for clinical and non-clinical genes
- Display gene splice junctions data in sashimi plots
- Update case individuals with splice junctions tracks
- Simple Docker compose for development with local build
- Make Phenomodels subpanels collapsible
- User side documentation of cytogenomics features (Gens, Chromograph, vcf2cytosure, rhocall)
- iSort GitHub Action
- Support LoqusDB REST API queries
### Fixed
- Show other causative once, even if several events point to it
- Filtering variants by mitochondrial chromosome for cases with genome build=38
- HPO gene search button triggers any warnings for clinical / non-existing genes also on first search
- Fixed a bug in variants pages caused by MT variants without alt_frequency
- Tests for CADD score parsing function
- Fixed the look of IGV settings on SNV variant page
- Cases analyzed once shown as `rerun`
- Missing case track on case re-upload
- Fixed severity rank for SO term "regulatory region ablation"
### Changed
- Refactor according to CodeFactor - mostly reuse of duplicated code
- Phenomodels language adjustment
- Open variants in a new window (from variants page)
- Open overlapping and compound variants in a new window (from variant page)
- gnomAD link points to gnomAD v.3 (build GRCh38) for mitochondrial variants.
- Display only number of affected genes for dismissed SVs in general report
- Chromosome build check when populating the variants filter chromosome selection
- Display mitochondrial and rare diseases coverage report in cases with missing 'rare' track

## [4.31.1]
### Added
### Changed
- Remove mitochondrial and coverage report from cancer cases sidebar
### Fixed
- ClinVar page when dbSNP id is None

## [4.31]
### Added
- gnomAD annotation field in admin guide
- Export also dynamic panel genes not associated to an HPO term when downloading the HPO panel
- Primary HGNC transcript info in variant export files
- Show variant quality (QUAL field from vcf) in the variant summary
- Load/update PDF gene fusion reports (clinical and research) generated with Arriba
- Support new MANE annotations from VEP (both MANE Select and MANE Plus Clinical)
- Display on case activity the event of a user resetting all dismissed variants
- Support gnomAD population frequencies for mitochondrial variants
- Anchor links in Casedata ClinVar panels to redirect after renaming individuals
### Fixed
- Replace old docs link www.clinicalgenomics.se/scout with new https://clinical-genomics.github.io/scout
- Page formatting issues whenever case and variant comments contain extremely long strings with no spaces
- Chromograph images can be one column and have scrollbar. Removed legacy code.
- Column labels for ClinVar case submission
- Page crashing looking for LoqusDB observation when variant doesn't exist
- Missing inheritance models and custom inheritance models on newly created gene panels
- Accept only numbers in managed variants filter as position and end coordinates
- SNP id format and links in Variant page, ClinVar submission form and general report
- Case groups tooltip triggered only when mouse is on the panel header
### Changed
- A more compact case groups panel
- Added landscape orientation CSS style to cancer coverage and QC demo report
- Improve user documentation to create and save new gene panels
- Removed option to use space as separator when uploading gene panels
- Separating the columns of standard and custom inheritance models in gene panels
- Improved ClinVar instructions for users using non-English Excel

## [4.30.2]
### Added
### Fixed
- Use VEP RefSeq ID if RefSeq list is empty in RefSeq transcripts overview
- Bug creating variant links for variants with no end_chrom
### Changed

## [4.30.1]
### Added
### Fixed
- Cryptography dependency fixed to use version < 3.4
### Changed

## [4.30]
### Added
- Introduced a `reset dismiss variant` verb
- Button to reset all dismissed variants for a case
- Add black border to Chromograph ideograms
- Show ClinVar annotations on variantS page
- Added integration with GENS, copy number visualization tool
- Added a VUS label to the manual classification variant tags
- Add additional information to SNV verification emails
- Tooltips documenting manual annotations from default panels
- Case groups now show bam files from all cases on align view
### Fixed
- Center initial igv view on variant start with SNV/indels
- Don't set initial igv view to negative coordinates
- Display of GQ for SV and STR
- Parsing of AD and related info for STRs
- LoqusDB field in institute settings accepts only existing Loqus instances
- Fix DECIPHER link to work after DECIPHER migrated to GRCh38
- Removed visibility window param from igv.js genes track
- Updated HPO download URL
- Patch HPO download test correctly
- Reference size on STR hover not needed (also wrong)
- Introduced genome build check (allowed values: 37, 38, "37", "38") on case load
- Improve case searching by assignee full name
- Populating the LoqusDB select in institute settings
### Changed
- Cancer variants table header (pop freq etc)
- Only admin users can modify LoqusDB instance in Institute settings
- Style of case synopsis, variants and case comments
- Switched to igv.js 2.7.5
- Do not choke if case is missing research variants when research requested
- Count cases in LoqusDB by variant type
- Introduce deprecation warning for Loqus configs that are not dictionaries
- Improve create new gene panel form validation
- Make XM- transcripts less visible if they don't overlap with transcript refseq_id in variant page
- Color of gene panels and comments panels on cases and variant pages
- Do not choke if case is missing research variants when reserch requested

## [4.29.1]
### Added
### Fixed
- Always load STR variants regardless of RankScore threshold (hotfix)
### Changed

## [4.29]
### Added
- Added a page about migrating potentially breaking changes to the documentation
- markdown_include in development requirements file
- STR variants filter
- Display source, Z-score, inheritance pattern for STR annotations from Stranger (>0.6.1) if available
- Coverage and quality report to cancer view
### Fixed
- ACMG classification page crashing when trying to visualize a classification that was removed
- Pretty print HGVS on gene variants (URL-decode VEP)
- Broken or missing link in the documentation
- Multiple gene names in ClinVar submission form
- Inheritance model select field in ClinVar submission
- IGV.js >2.7.0 has an issue with the gene track zoom levels - temp freeze at 2.7.0
- Revert CORS-anywhere and introduce a local http proxy for cloud tracks
### Changed

## [4.28]
### Added
- Chromograph integration for displaying PNGs in case-page
- Add VAF to cancer case general report, and remove some of its unused fields
- Variants filter compatible with genome browser location strings
- Support for custom public igv tracks stored on the cloud
- Add tests to increase testing coverage
- Update case variants count after deleting variants
- Update IGV.js to latest (v2.7.4)
- Bypass igv.js CORS check using `https://github.com/Rob--W/cors-anywhere`
- Documentation on default and custom IGV.js tracks (admin docs)
- Lock phenomodels so they're editable by admins only
- Small case group assessment sharing
- Tutorial and files for deploying app on containers (Kubernetes pods)
- Canonical transcript and protein change of canonical transcript in exported variants excel sheet
- Support for Font Awesome version 6
- Submit to Beacon from case page sidebar
- Hide dismissed variants in variants pages and variants export function
- Systemd service files and instruction to deploy Scout using podman
### Fixed
- Bugfix: unused `chromgraph_prefix |tojson` removed
- Freeze coloredlogs temporarily
- Marrvel link
- Don't show TP53 link for silent or synonymous changes
- OMIM gene field accepts any custom number as OMIM gene
- Fix Pytest single quote vs double quote string
- Bug in gene variants search by similar cases and no similar case is found
- Delete unused file `userpanel.py`
- Primary transcripts in variant overview and general report
- Google OAuth2 login setup in README file
- Redirect to 'missing file'-icon if configured Chromograph file is missing
- Javascript error in case page
- Fix compound matching during variant loading for hg38
- Cancer variants view containing variants dismissed with cancer-specific reasons
- Zoom to SV variant length was missing IGV contig select
- Tooltips on case page when case has no default gene panels
### Changed
- Save case variants count in case document and not in sessions
- Style of gene panels multiselect on case page
- Collapse/expand main HPO checkboxes in phenomodel preview
- Replaced GQ (Genotype quality) with VAF (Variant allele frequency) in cancer variants GT table
- Allow loading of cancer cases with no tumor_purity field
- Truncate cDNA and protein changes in case report if longer than 20 characters


## [4.27]
### Added
- Exclude one or more variant categories when running variants delete command
### Fixed
### Changed

## [4.26.1]
### Added
### Fixed
- Links with 1-letter aa codes crash on frameshift etc
### Changed

## [4.26]
### Added
- Extend the delete variants command to print analysis date, track, institute, status and research status
- Delete variants by type of analysis (wgs|wes|panel)
- Links to cBioPortal, MutanTP53, IARC TP53, OncoKB, MyCancerGenome, CIViC
### Fixed
- Deleted variants count
### Changed
- Print output of variants delete command as a tab separated table

## [4.25]
### Added
- Command line function to remove variants from one or all cases
### Fixed
- Parse SMN None calls to None rather than False

## [4.24.1]
### Fixed
- Install requirements.txt via setup file

## [4.24]
### Added
- Institute-level phenotype models with sub-panels containing HPO and OMIM terms
- Runnable Docker demo
- Docker image build and push github action
- Makefile with shortcuts to docker commands
- Parse and save synopsis, phenotype and cohort terms from config files upon case upload
### Fixed
- Update dismissed variant status when variant dismissed key is missing
- Breakpoint two IGV button now shows correct chromosome when different from bp1
- Missing font lib in Docker image causing the PDF report download page to crash
- Sentieon Manta calls lack Somaticscore - load anyway
- ClinVar submissions crashing due to pinned variants that are not loaded
- Point ExAC pLI score to new gnomad server address
- Bug uploading cases missing phenotype terms in config file
- STRs loaded but not shown on browser page
- Bug when using adapter.variant.get_causatives with case_id without causatives
- Problem with fetching "solved" from scout export cases cli
- Better serialising of datetime and bson.ObjectId
- Added `volumes` folder to .gitignore
### Changed
- Make matching causative and managed variants foldable on case page
- Remove calls to PyMongo functions marked as deprecated in backend and frontend(as of version 3.7).
- Improved `scout update individual` command
- Export dynamic phenotypes with ordered gene lists as PDF


## [4.23]
### Added
- Save custom IGV track settings
- Show a flash message with clear info about non-valid genes when gene panel creation fails
- CNV report link in cancer case side navigation
- Return to comment section after editing, deleting or submitting a comment
- Managed variants
- MT vs 14 chromosome mean coverage stats if Scout is connected to Chanjo
### Fixed
- missing `vcf_cancer_sv` and `vcf_cancer_sv_research` to manual.
- Split ClinVar multiple clnsig values (slash-separated) and strip them of underscore for annotations without accession number
- Timeout of `All SNVs and INDELs` page when no valid gene is provided in the search
- Round CADD (MIPv9)
- Missing default panel value
- Invisible other causatives lines when other causatives lack gene symbols
### Changed
- Do not freeze mkdocs-material to version 4.6.1
- Remove pre-commit dependency

## [4.22]
### Added
- Editable cases comments
- Editable variants comments
### Fixed
- Empty variant activity panel
- STRs variants popover
- Split new ClinVar multiple significance terms for a variant
- Edit the selected comment, not the latest
### Changed
- Updated RELEASE docs.
- Pinned variants card style on the case page
- Merged `scout export exons` and `scout view exons` commands


## [4.21.2]
### Added
### Fixed
- Do not pre-filter research variants by (case-default) gene panels
- Show OMIM disease tooltip reliably
### Changed

## [4.21.1]
### Added
### Fixed
- Small change to Pop Freq column in variants ang gene panels to avoid strange text shrinking on small screens
- Direct use of HPO list for Clinical HPO SNV (and cancer SNV) filtering
- PDF coverage report redirecting to login page
### Changed
- Remove the option to dismiss single variants from all variants pages
- Bulk dismiss SNVs, SVs and cancer SNVs from variants pages

## [4.21]
### Added
- Support to configure LoqusDB per institute
- Highlight causative variants in the variants list
- Add tests. Mostly regarding building internal datatypes.
- Remove leading and trailing whitespaces from panel_name and display_name when panel is created
- Mark MANE transcript in list of transcripts in "Transcript overview" on variant page
- Show default panel name in case sidebar
- Previous buttons for variants pagination
- Adds a gh action that checks that the changelog is updated
- Adds a gh action that deploys new releases automatically to pypi
- Warn users if case default panels are outdated
- Define institute-specific gene panels for filtering in institute settings
- Use institute-specific gene panels in variants filtering
- Show somatic VAF for pinned and causative variants on case page

### Fixed
- Report pages redirect to login instead of crashing when session expires
- Variants filter loading in cancer variants page
- User, Causative and Cases tables not scaling to full page
- Improved docs for an initial production setup
- Compatibility with latest version of Black
- Fixed tests for Click>7
- Clinical filter required an extra click to Filter to return variants
- Restore pagination and shrink badges in the variants page tables
- Removing a user from the command line now inactivates the case only if user is last assignee and case is active
- Bugfix, LoqusDB per institute feature crashed when institute id was empty string
- Bugfix, LoqusDB calls where missing case count
- filter removal and upload for filters deleted from another page/other user
- Visualize outdated gene panels info in a popover instead of a tooltip in case page side panel

### Changed
- Highlight color on normal STRs in the variants table from green to blue
- Display breakpoints coordinates in verification emails only for structural variants


## [4.20]
### Added
- Display number of filtered variants vs number of total variants in variants page
- Search case by HPO terms
- Dismiss variant column in the variants tables
- Black and pre-commit packages to dev requirements

### Fixed
- Bug occurring when rerun is requested twice
- Peddy info fields in the demo config file
- Added load config safety check for multiple alignment files for one individual
- Formatting of cancer variants table
- Missing Score in SV variants table

### Changed
- Updated the documentation on how to create a new software release
- Genome build-aware cytobands coordinates
- Styling update of the Matchmaker card
- Select search type in case search form


## [4.19]

### Added
- Show internal ID for case
- Add internal ID for downloaded CGH files
- Export dynamic HPO gene list from case page
- Remove users as case assignees when their account is deleted
- Keep variants filters panel expanded when filters have been used

### Fixed
- Handle the ProxyFix ModuleNotFoundError when Werkzeug installed version is >1.0
- General report formatting issues whenever case and variant comments contain extremely long strings with no spaces

### Changed
- Created an institute wrapper page that contains list of cases, causatives, SNVs & Indels, user list, shared data and institute settings
- Display case name instead of case ID on clinVar submissions
- Changed icon of sample update in clinVar submissions


## [4.18]

### Added
- Filter cancer variants on cytoband coordinates
- Show dismiss reasons in a badge with hover for clinical variants
- Show an ellipsis if 10 cases or more to display with loqusdb matches
- A new blog post for version 4.17
- Tooltip to better describe Tumor and Normal columns in cancer variants
- Filter cancer SNVs and SVs by chromosome coordinates
- Default export of `Assertion method citation` to clinVar variants submission file
- Button to export up to 500 cancer variants, filtered or not
- Rename samples of a clinVar submission file

### Fixed
- Apply default gene panel on return to cancer variantS from variant view
- Revert to certificate checking when asking for Chanjo reports
- `scout download everything` command failing while downloading HPO terms

### Changed
- Turn tumor and normal allelic fraction to decimal numbers in tumor variants page
- Moved clinVar submissions code to the institutes blueprints
- Changed name of clinVar export files to FILENAME.Variant.csv and FILENAME.CaseData.csv
- Switched Google login libraries from Flask-OAuthlib to Authlib


## [4.17.1]

### Fixed
- Load cytobands for cases with chromosome build not "37" or "38"


## [4.17]

### Added
- COSMIC badge shown in cancer variants
- Default gene-panel in non-cancer structural view in url
- Filter SNVs and SVs by cytoband coordinates
- Filter cancer SNV variants by alt allele frequency in tumor
- Correct genome build in UCSC link from structural variant page



### Fixed
- Bug in clinVar form when variant has no gene
- Bug when sharing cases with the same institute twice
- Page crashing when removing causative variant tag
- Do not default to GATK caller when no caller info is provided for cancer SNVs


## [4.16.1]

### Fixed
- Fix the fix for handling of delivery reports for rerun cases

## [4.16]

### Added
- Adds possibility to add "lims_id" to cases. Currently only stored in database, not shown anywhere
- Adds verification comment box to SVs (previously only available for small variants)
- Scrollable pedigree panel

### Fixed
- Error caused by changes in WTForm (new release 2.3.x)
- Bug in OMIM case page form, causing the page to crash when a string was provided instead of a numerical OMIM id
- Fix Alamut link to work properly on hg38
- Better handling of delivery reports for rerun cases
- Small CodeFactor style issues: matchmaker results counting, a couple of incomplete tests and safer external xml
- Fix an issue with Phenomizer introduced by CodeFactor style changes

### Changed
- Updated the version of igv.js to 2.5.4

## [4.15.1]

### Added
- Display gene names in ClinVar submissions page
- Links to Varsome in variant transcripts table

### Fixed
- Small fixes to ClinVar submission form
- Gene panel page crash when old panel has no maintainers

## [4.15]

### Added
- Clinvar CNVs IGV track
- Gene panels can have maintainers
- Keep variant actions (dismissed, manual rank, mosaic, acmg, comments) upon variant re-upload
- Keep variant actions also on full case re-upload

### Fixed
- Fix the link to Ensembl for SV variants when genome build 38.
- Arrange information in columns on variant page
- Fix so that new cosmic identifier (COSV) is also acceptable #1304
- Fixed COSMIC tag in INFO (outside of CSQ) to be parses as well with `&` splitter.
- COSMIC stub URL changed to https://cancer.sanger.ac.uk/cosmic/search?q= instead.
- Updated to a version of IGV where bigBed tracks are visualized correctly
- Clinvar submission files are named according to the content (variant_data and case_data)
- Always show causatives from other cases in case overview
- Correct disease associations for gene symbol aliases that exist as separate genes
- Re-add "custom annotations" for SV variants
- The override ClinVar P/LP add-in in the Clinical Filter failed for new CSQ strings

### Changed
- Runs all CI checks in github actions

## [4.14.1]

### Fixed
- Error when variant found in loqusdb is not loaded for other case

## [4.14]

### Added
- Use github actions to run tests
- Adds CLI command to update individual alignments path
- Update HPO terms using downloaded definitions files
- Option to use alternative flask config when running `scout serve`
- Requirement to use loqusdb >= 2.5 if integrated

### Fixed
- Do not display Pedigree panel in cancer view
- Do not rely on internet connection and services available when running CI tests
- Variant loading assumes GATK if no caller set given and GATK filter status is seen in FILTER
- Pass genome build param all the way in order to get the right gene mappings for cases with build 38
- Parse correctly variants with zero frequency values
- Continue even if there are problems to create a region vcf
- STR and cancer variant navigation back to variants pages could fail

### Changed
- Improved code that sends requests to the external APIs
- Updates ranges for user ranks to fit todays usage
- Run coveralls on github actions instead of travis
- Run pip checks on github actions instead of coveralls
- For hg38 cases, change gnomAD link to point to version 3.0 (which is hg38 based)
- Show pinned or causative STR variants a bit more human readable

## [4.13.1]

### Added
### Fixed
- Typo that caused not all clinvar conflicting interpretations to be loaded no matter what
- Parse and retrieve clinvar annotations from VEP-annotated (VEP 97+) CSQ VCF field
- Variant clinvar significance shown as `not provided` whenever is `Uncertain significance`
- Phenomizer query crashing when case has no HPO terms assigned
- Fixed a bug affecting `All SNVs and INDELs` page when variants don't have canonical transcript
- Add gene name or id in cancer variant view

### Changed
- Cancer Variant view changed "Variant:Transcript:Exon:HGVS" to "Gene:Transcript:Exon:HGVS"

## [4.13]

### Added
- ClinVar SNVs track in IGV
- Add SMA view with SMN Copy Number data
- Easier to assign OMIM diagnoses from case page
- OMIM terms and specific OMIM term page

### Fixed
- Bug when adding a new gene to a panel
- Restored missing recent delivery reports
- Fixed style and links to other reports in case side panel
- Deleting cases using display_name and institute not deleting its variants
- Fixed bug that caused coordinates filter to override other filters
- Fixed a problem with finding some INS in loqusdb
- Layout on SV page when local observations without cases are present
- Make scout compatible with the new HPO definition files from `http://compbio.charite.de/jenkins/`
- General report visualization error when SNVs display names are very long


### Changed


## [4.12.4]

### Fixed
- Layout on SV page when local observations without cases are present

## [4.12.3]

### Fixed
- Case report when causative or pinned SVs have non null allele frequencies

## [4.12.2]

### Fixed
- SV variant links now take you to the SV variant page again
- Cancer variant view has cleaner table data entries for "N/A" data
- Pinned variant case level display hotfix for cancer and str - more on this later
- Cancer variants show correct alt/ref reads mirroring alt frequency now
- Always load all clinical STR variants even if a region load is attempted - index may be missing
- Same case repetition in variant local observations

## [4.12.1]

### Fixed
- Bug in variant.gene when gene has no HGVS description


## [4.12]

### Added
- Accepts `alignment_path` in load config to pass bam/cram files
- Display all phenotypes on variant page
- Display hgvs coordinates on pinned and causatives
- Clear panel pending changes
- Adds option to setup the database with static files
- Adds cli command to download the resources from CLI that scout needs
- Adds test files for merged somatic SV and CNV; as well as merged SNV, and INDEL part of #1279
- Allows for upload of OMIM-AUTO gene panel from static files without api-key

### Fixed
- Cancer case HPO panel variants link
- Fix so that some drop downs have correct size
- First IGV button in str variants page
- Cancer case activates on SNV variants
- Cases activate when STR variants are viewed
- Always calculate code coverage
- Pinned/Classification/comments in all types of variants pages
- Null values for panel's custom_inheritance_models
- Discrepancy between the manual disease transcripts and those in database in gene-edit page
- ACMG classification not showing for some causatives
- Fix bug which caused IGV.js to use hg19 reference files for hg38 data
- Bug when multiple bam files sources with non-null values are available


### Changed
- Renamed `requests` file to `scout_requests`
- Cancer variant view shows two, instead of four, decimals for allele and normal


## [4.11.1]

### Fixed
- Institute settings page
- Link institute settings to sharing institutes choices

## [4.11.0]

### Added
- Display locus name on STR variant page
- Alternative key `GNOMADAF_popmax` for Gnomad popmax allele frequency
- Automatic suggestions on how to improve the code on Pull Requests
- Parse GERP, phastCons and phyloP annotations from vep annotated CSQ fields
- Avoid flickering comment popovers in variant list
- Parse REVEL score from vep annotated CSQ fields
- Allow users to modify general institute settings
- Optionally format code automatically on commit
- Adds command to backup vital parts `scout export database`
- Parsing and displaying cancer SV variants from Manta annotated VCF files
- Dismiss cancer snv variants with cancer-specific options
- Add IGV.js UPD, RHO and TIDDIT coverage wig tracks.


### Fixed
- Slightly darker page background
- Fixed an issued with parsed conservation values from CSQ
- Clinvar submissions accessible to all users of an institute
- Header toolbar when on Clinvar page now shows institute name correctly
- Case should not always inactivate upon update
- Show dismissed snv cancer variants as grey on the cancer variants page
- Improved style of mappability link and local observations on variant page
- Convert all the GET requests to the igv view to POST request
- Error when updating gene panels using a file containing BOM chars
- Add/replace gene radio button not working in gene panels


## [4.10.1]

### Fixed
- Fixed issue with opening research variants
- Problem with coveralls not called by Travis CI
- Handle Biomart service down in tests


## [4.10.0]

### Added
- Rank score model in causatives page
- Exportable HPO terms from phenotypes page
- AMP guideline tiers for cancer variants
- Adds scroll for the transcript tab
- Added CLI option to query cases on time since case event was added
- Shadow clinical assessments also on research variants display
- Support for CRAM alignment files
- Improved str variants view : sorting by locus, grouped by allele.
- Delivery report PDF export
- New mosaicism tag option
- Add or modify individuals' age or tissue type from case page
- Display GC and allele depth in causatives table.
- Included primary reference transcript in general report
- Included partial causative variants in general report
- Remove dependency of loqusdb by utilising the CLI

### Fixed
- Fixed update OMIM command bug due to change in the header of the genemap2 file
- Removed Mosaic Tag from Cancer variants
- Fixes issue with unaligned table headers that comes with hidden Datatables
- Layout in general report PDF export
- Fixed issue on the case statistics view. The validation bars didn't show up when all institutes were selected. Now they do.
- Fixed missing path import by importing pathlib.Path
- Handle index inconsistencies in the update index functions
- Fixed layout problems


## [4.9.0]

### Added
- Improved MatchMaker pages, including visible patient contacts email address
- New badges for the github repo
- Links to [GENEMANIA](genemania.org)
- Sort gene panel list on case view.
- More automatic tests
- Allow loading of custom annotations in VCF using the SCOUT_CUSTOM info tag.

### Fixed
- Fix error when a gene is added to an empty dynamic gene panel
- Fix crash when attempting to add genes on incorrect format to dynamic gene panel
- Manual rank variant tags could be saved in a "Select a tag"-state, a problem in the variants view.
- Same case evaluations are no longer shown as gray previous evaluations on the variants page
- Stay on research pages, even if reset, next first buttons are pressed..
- Overlapping variants will now be visible on variant page again
- Fix missing classification comments and links in evaluations page
- All prioritized cases are shown on cases page


## [4.8.3]

### Added

### Fixed
- Bug when ordering sanger
- Improved scrolling over long list of genes/transcripts


## [4.8.2]

### Added

### Fixed
- Avoid opening extra tab for coverage report
- Fixed a problem when rank model version was saved as floats and not strings
- Fixed a problem with displaying dismiss variant reasons on the general report
- Disable load and delete filter buttons if there are no saved filters
- Fix problem with missing verifications
- Remove duplicate users and merge their data and activity


## [4.8.1]

### Added

### Fixed
- Prevent login fail for users with id defined by ObjectId and not email
- Prevent the app from crashing with `AttributeError: 'NoneType' object has no attribute 'message'`


## [4.8.0]

### Added
- Updated Scout to use Bootstrap 4.3
- New looks for Scout
- Improved dashboard using Chart.js
- Ask before inactivating a case where last assigned user leaves it
- Genes can be manually added to the dynamic gene list directly on the case page
- Dynamic gene panels can optionally be used with clinical filter, instead of default gene panel
- Dynamic gene panels get link out to chanjo-report for coverage report
- Load all clinvar variants with clinvar Pathogenic, Likely Pathogenic and Conflicting pathogenic
- Show transcripts with exon numbers for structural variants
- Case sort order can now be toggled between ascending and descending.
- Variants can be marked as partial causative if phenotype is available for case.
- Show a frequency tooltip hover for SV-variants.
- Added support for LDAP login system
- Search snv and structural variants by chromosomal coordinates
- Structural variants can be marked as partial causative if phenotype is available for case.
- Show normal and pathologic limits for STRs in the STR variants view.
- Institute level persistent variant filter settings that can be retrieved and used.
- export causative variants to Excel
- Add support for ROH, WIG and chromosome PNGs in case-view

### Fixed
- Fixed missing import for variants with comments
- Instructions on how to build docs
- Keep sanger order + verification when updating/reloading variants
- Fixed and moved broken filter actions (HPO gene panel and reset filter)
- Fixed string conversion to number
- UCSC links for structural variants are now separated per breakpoint (and whole variant where applicable)
- Reintroduced missing coverage report
- Fixed a bug preventing loading samples using the command line
- Better inheritance models customization for genes in gene panels
- STR variant page back to list button now does its one job.
- Allows to setup scout without a omim api key
- Fixed error causing "favicon not found" flash messages
- Removed flask --version from base cli
- Request rerun no longer changes case status. Active or archived cases inactivate on upload.
- Fixed missing tooltip on the cancer variants page
- Fixed weird Rank cell in variants page
- Next and first buttons order swap
- Added pagination (and POST capability) to cancer variants.
- Improves loading speed for variant page
- Problem with updating variant rank when no variants
- Improved Clinvar submission form
- General report crashing when dismissed variant has no valid dismiss code
- Also show collaborative case variants on the All variants view.
- Improved phenotype search using dataTables.js on phenotypes page
- Search and delete users with `email` instead of `_id`
- Fixed css styles so that multiselect options will all fit one column


## [4.7.3]

### Added
- RankScore can be used with VCFs for vcf_cancer files

### Fixed
- Fix issue with STR view next page button not doing its one job.

### Deleted
- Removed pileup as a bam viewing option. This is replaced by IGV


## [4.7.2]

### Added
- Show earlier ACMG classification in the variant list

### Fixed
- Fixed igv search not working due to igv.js dist 2.2.17
- Fixed searches for cases with a gene with variants pinned or marked causative.
- Load variant pages faster after fixing other causatives query
- Fixed mitochondrial report bug for variants without genes

## [4.7.1]

### Added

### Fixed
- Fixed bug on genes page


## [4.7.0]

### Added
- Export genes and gene panels in build GRCh38
- Search for cases with variants pinned or marked causative in a given gene.
- Search for cases phenotypically similar to a case also from WUI.
- Case variant searches can be limited to similar cases, matching HPO-terms,
  phenogroups and cohorts.
- De-archive reruns and flag them as 'inactive' if archived
- Sort cases by analysis_date, track or status
- Display cases in the following order: prioritized, active, inactive, archived, solved
- Assign case to user when user activates it or asks for rerun
- Case becomes inactive when it has no assignees
- Fetch refseq version from entrez and use it in clinvar form
- Load and export of exons for all genes, independent on refseq
- Documentation for loading/updating exons
- Showing SV variant annotations: SV cgh frequencies, gnomad-SV, local SV frequencies
- Showing transcripts mapping score in segmental duplications
- Handle requests to Ensembl Rest API
- Handle requests to Ensembl Rest Biomart
- STR variants view now displays GT and IGV link.
- Description field for gene panels
- Export exons in build 37 and 38 using the command line

### Fixed
- Fixes of and induced by build tests
- Fixed bug affecting variant observations in other cases
- Fixed a bug that showed wrong gene coverage in general panel PDF export
- MT report only shows variants occurring in the specific individual of the excel sheet
- Disable SSL certifcate verification in requests to chanjo
- Updates how intervaltree and pymongo is used to void deprecated functions
- Increased size of IGV sample tracks
- Optimized tests


## [4.6.1]

### Added

### Fixed
- Missing 'father' and 'mother' keys when parsing single individual cases


## [4.6.0]

### Added
- Description of Scout branching model in CONTRIBUTING doc
- Causatives in alphabetical order, display ACMG classification and filter by gene.
- Added 'external' to the list of analysis type options
- Adds functionality to display "Tissue type". Passed via load config.
- Update to IGV 2.

### Fixed
- Fixed alignment visualization and vcf2cytosure availability for demo case samples
- Fixed 3 bugs affecting SV pages visualization
- Reintroduced the --version cli option
- Fixed variants query by panel (hpo panel + gene panel).
- Downloaded MT report contains excel files with individuals' display name
- Refactored code in parsing of config files.


## [4.5.1]

### Added

### Fixed
- update requirement to use PyYaml version >= 5.1
- Safer code when loading config params in cli base


## [4.5.0]

### Added
- Search for similar cases from scout view CLI
- Scout cli is now invoked from the app object and works under the app context

### Fixed
- PyYaml dependency fixed to use version >= 5.1


## [4.4.1]

### Added
- Display SV rank model version when available

### Fixed
- Fixed upload of delivery report via API


## [4.4.0]

### Added
- Displaying more info on the Causatives page and hiding those not causative at the case level
- Add a comment text field to Sanger order request form, allowing a message to be included in the email
- MatchMaker Exchange integration
- List cases with empty synopsis, missing HPO terms and phenotype groups.
- Search for cases with open research list, or a given case status (active, inactive, archived)

### Fixed
- Variant query builder split into several functions
- Fixed delivery report load bug


## [4.3.3]

### Added
- Different individual table for cancer cases

### Fixed
- Dashboard collects validated variants from verification events instead of using 'sanger' field
- Cases shared with collaborators are visible again in cases page
- Force users to select a real institute to share cases with (actionbar select fix)


## [4.3.2]

### Added
- Dashboard data can be filtered using filters available in cases page
- Causatives for each institute are displayed on a dedicated page
- SNVs and and SVs are searchable across cases by gene and rank score
- A more complete report with validated variants is downloadable from dashboard

### Fixed
- Clinsig filter is fixed so clinsig numerical values are returned
- Split multi clinsig string values in different elements of clinsig array
- Regex to search in multi clinsig string values or multi revstat string values
- It works to upload vcf files with no variants now
- Combined Pileup and IGV alignments for SVs having variant start and stop on the same chromosome


## [4.3.1]

### Added
- Show calls from all callers even if call is not available
- Instructions to install cairo and pango libs from WeasyPrint page
- Display cases with number of variants from CLI
- Only display cases with number of variants above certain treshold. (Also CLI)
- Export of verified variants by CLI or from the dashboard
- Extend case level queries with default panels, cohorts and phenotype groups.
- Slice dashboard statistics display using case level queries
- Add a view where all variants for an institute can be searched across cases, filtering on gene and rank score. Allows searching research variants for cases that have research open.

### Fixed
- Fixed code to extract variant conservation (gerp, phyloP, phastCons)
- Visualization of PDF-exported gene panels
- Reintroduced the exon/intron number in variant verification email
- Sex and affected status is correctly displayed on general report
- Force number validation in SV filter by size
- Display ensembl transcripts when no refseq exists


## [4.3.0]

### Added
- Mosaicism tag on variants
- Show and filter on SweGen frequency for SVs
- Show annotations for STR variants
- Show all transcripts in verification email
- Added mitochondrial export
- Adds alternative to search for SVs shorter that the given length
- Look for 'bcftools' in the `set` field of VCFs
- Display digenic inheritance from OMIM
- Displays what refseq transcript that is primary in hgnc

### Fixed

- Archived panels displays the correct date (not retroactive change)
- Fixed problem with waiting times in gene panel exports
- Clinvar fiter not working with human readable clinsig values

## [4.2.2]

### Fixed
- Fixed gene panel create/modify from CSV file utf-8 decoding error
- Updating genes in gene panels now supports edit comments and entry version
- Gene panel export timeout error

## [4.2.1]

### Fixed
- Re-introduced gene name(s) in verification email subject
- Better PDF rendering for excluded variants in report
- Problem to access old case when `is_default` did not exist on a panel


## [4.2.0]

### Added
- New index on variant_id for events
- Display overlapping compounds on variants view

### Fixed
- Fixed broken clinical filter


## [4.1.4]

### Added
- Download of filtered SVs

### Fixed
- Fixed broken download of filtered variants
- Fixed visualization issue in gene panel PDF export
- Fixed bug when updating gene names in variant controller


## [4.1.3]

### Fixed
- Displays all primary transcripts


## [4.1.2]

### Added
- Option add/replace when updating a panel via CSV file
- More flexible versioning of the gene panels
- Printing coverage report on the bottom of the pdf case report
- Variant verification option for SVs
- Logs uri without pwd when connecting
- Disease-causing transcripts in case report
- Thicker lines in case report
- Supports HPO search for cases, both terms or if described in synopsis
- Adds sanger information to dashboard

### Fixed
- Use db name instead of **auth** as default for authentication
- Fixes so that reports can be generated even with many variants
- Fixed sanger validation popup to show individual variants queried by user and institute.
- Fixed problem with setting up scout
- Fixes problem when exac file is not available through broad ftp
- Fetch transcripts for correct build in `adapter.hgnc_gene`

## [4.1.1]
- Fix problem with institute authentication flash message in utils
- Fix problem with comments
- Fix problem with ensembl link


## [4.1.0]

### Added
- OMIM phenotypes to case report
- Command to download all panel app gene panels `scout load panel --panel-app`
- Links to genenames.org and omim on gene page
- Popup on gene at variants page with gene information
- reset sanger status to "Not validated" for pinned variants
- highlight cases with variants to be evaluated by Sanger on the cases page
- option to point to local reference files to the genome viewer pileup.js. Documented in `docs.admin-guide.server`
- option to export single variants in `scout export variants`
- option to load a multiqc report together with a case(add line in load config)
- added a view for searching HPO terms. It is accessed from the top left corner menu
- Updates the variants view for cancer variants. Adds a small cancer specific filter for known variants
- Adds hgvs information on cancer variants page
- Adds option to update phenotype groups from CLI

### Fixed
- Improved Clinvar to submit variants from different cases. Fixed HPO terms in casedata according to feedback
- Fixed broken link to case page from Sanger modal in cases view
- Now only cases with non empty lists of causative variants are returned in `adapter.case(has_causatives=True)`
- Can handle Tumor only samples
- Long lists of HGNC symbols are now possible. This was previously difficult with manual, uploaded or by HPO search when changing filter settings due to GET request limitations. Relevant pages now use POST requests. Adds the dynamic HPO panel as a selection on the gene panel dropdown.
- Variant filter defaults to default panels also on SV and Cancer variants pages.

## [4.0.0]

### WARNING ###

This is a major version update and will require that the backend of pre releases is updated.
Run commands:

```
$scout update genes
$scout update hpo
```

- Created a Clinvar submission tool, to speed up Clinvar submission of SNVs and SVs
- Added an analysis report page (html and PDF format) containing phenotype, gene panels and variants that are relevant to solve a case.

### Fixed
- Optimized evaluated variants to speed up creation of case report
- Moved igv and pileup viewer under a common folder
- Fixed MT alignment view pileup.js
- Fixed coordinates for SVs with start chromosome different from end chromosome
- Global comments shown across cases and institutes. Case-specific variant comments are shown only for that specific case.
- Links to clinvar submitted variants at the cases level
- Adapts clinvar parsing to new format
- Fixed problem in `scout update user` when the user object had no roles
- Makes pileup.js use online genome resources when viewing alignments. Now any instance of Scout can make use of this functionality.
- Fix ensembl link for structural variants
- Works even when cases does not have `'madeline_info'`
- Parses Polyphen in correct way again
- Fix problem with parsing gnomad from VEP

### Added
- Added a PDF export function for gene panels
- Added a "Filter and export" button to export custom-filtered SNVs to CSV file
- Dismiss SVs
- Added IGV alignments viewer
- Read delivery report path from case config or CLI command
- Filter for spidex scores
- All HPO terms are now added and fetched from the correct source (https://github.com/obophenotype/human-phenotype-ontology/blob/master/hp.obo)
- New command `scout update hpo`
- New command `scout update genes` will fetch all the latest information about genes and update them
- Load **all** variants found on chromosome **MT**
- Adds choice in cases overview do show as many cases as user like

### Removed
- pileup.min.js and pileup css are imported from a remote web location now
- All source files for HPO information, this is instead fetched directly from source
- All source files for gene information, this is instead fetched directly from source

## [3.0.0]
### Fixed
- hide pedigree panel unless it exists

## [1.5.1] - 2016-07-27
### Fixed
- look for both ".bam.bai" and ".bai" extensions

## [1.4.0] - 2016-03-22
### Added
- support for local frequency through loqusdb
- bunch of other stuff

## [1.3.0] - 2016-02-19
### Fixed
- Update query-phenomizer and add username/password

### Changed
- Update the way a case is checked for rerun-status

### Added
- Add new button to mark a case as "checked"
- Link to clinical variants _without_ 1000G annotation

## [1.2.2] - 2016-02-18
### Fixed
- avoid filtering out variants lacking ExAC and 1000G annotations

## [1.1.3] - 2015-10-01
### Fixed
- persist (clinical) filter when clicking load more
- fix #154 by robustly setting clinical filter func. terms

## [1.1.2] - 2015-09-07
### Fixed
- avoid replacing coverage report with none
- update SO terms, refactored

## [1.1.1] - 2015-08-20
### Fixed
- fetch case based on collaborator status (not owner)

## [1.1.0] - 2015-05-29
### Added
- link(s) to SNPedia based on RS-numbers
- new Jinja filter to "humanize" decimal numbers
- show gene panels in variant view
- new Jinja filter for decoding URL encoding
- add indicator to variants in list that have comments
- add variant number threshold and rank score threshold to load function
- add event methods to mongo adapter
- add tests for models
- show badge "old" if comment was written for a previous analysis

### Changed
- show cDNA change in transcript summary unless variant is exonic
- moved compounds table further up the page
- show dates for case uploads in ISO format
- moved variant comments higher up on page
- updated documentation for pages
- read in coverage report as blob in database and serve directly
- change ``OmimPhenotype`` to ``PhenotypeTerm``
- reorganize models sub-package
- move events (and comments) to separate collection
- only display prev/next links for the research list
- include variant type in breadcrumbs e.g. "Clinical variants"

### Removed
- drop dependency on moment.js

### Fixed
- show the same level of detail for all frequencies on all pages
- properly decode URL encoded symbols in amino acid/cDNA change strings
- fixed issue with wipe permissions in MongoDB
- include default gene lists in "variants" link in breadcrumbs

## [1.0.2] - 2015-05-20
### Changed
- update case fetching function

### Fixed
- handle multiple cases with same id

## [1.0.1] - 2015-04-28
### Fixed
- Fix building URL parameters in cases list Vue component

## [1.0.0] - 2015-04-12
Codename: Sara Lund

![Release 1.0](artwork/releases/release-1-0.jpg)

### Added
- Add email logging for unexpected errors
- New command line tool for deleting case

### Changed
- Much improved logging overall
- Updated documentation/usage guide
- Removed non-working IGV link

### Fixed
- Show sample display name in GT call
- Various small bug fixes
- Make it easier to hover over popups

## [0.0.2-rc1] - 2015-03-04
### Added
- add protein table for each variant
- add many more external links
- add coverage reports as PDFs

### Changed
- incorporate user feedback updates
- big refactor of load scripts

## [0.0.2-rc2] - 2015-03-04
### Changes
- add gene table with gene description
- reorganize inheritance models box

### Fixed
- avoid overwriting gene list on "research" load
- fix various bugs in external links

## [0.0.2-rc3] - 2015-03-05
### Added
- Activity log feed to variant view
- Adds protein change strings to ODM and Sanger email

### Changed
- Extract activity log component to macro

### Fixes
- Make Ensembl transcript links use archive website<|MERGE_RESOLUTION|>--- conflicted
+++ resolved
@@ -12,11 +12,7 @@
 - Parse and save MANE transcripts info when updating genes in build 38
 - `Mane Select` and `Mane Plus Clinical` badges on Gene page, when available
 - ClinVar submission can now be downloaded as a json file
-<<<<<<< HEAD
-- Case loading via .yaml config file accepts subject_id and phenotype_groups (if previously defined as constant default or added per institute)
-=======
 - API endpoint to pin variant
->>>>>>> 7e56c8a2
 ### Changed
 - In the ClinVar form, database and id of assertion criteria citation are now separate inputs
 - Customise institute settings to be able to display all cases with a certain status on cases page (admin users)
