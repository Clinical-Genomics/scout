--- conflicted
+++ resolved
@@ -14,11 +14,8 @@
 - Improved sorting of ClinVar submissions
 - Pre-populate SV type select in ClinVar submission form, when possible
 - Show comment badges in related comments tables on general report
-<<<<<<< HEAD
+- Updated version of several GitHub actions
 - Dismiss bar on variantS pages is thinner and can now be closed. Reload to open.
-=======
-- Updated version of several GitHub actions
->>>>>>> 2888bb0f
 ### Fixed
 - Fixed Sanger order / Cancel order modal close buttons
 - Visibility of SV type in ClinVar submission form
