# Change Log
All notable changes to this project will be documented in this file.
This project adheres to [Semantic Versioning](http://semver.org/).

About changelog [here](https://keepachangelog.com/en/1.0.0/)

## [unreleased]
### Added
- Parsing variant's`local_obs_cancer_somatic_panel_old` and `local_obs_cancer_somatic_panel_old_freq`from `Cancer_Somatic_Panel_Obs` and `Cancer_Somatic_Panel_Frq` INFO keys respectively (#5594)
<<<<<<< HEAD
### Added
- Code for refreshing id token, if needed. To be used for authenticated requests to chanjo2 (#5532)
### Changed
- Chanjo2 requests are sent with OIDC id token, if available (#5532)
=======
- Filter cancer variants by archived number of cancer somatic panel observations (#5598)
>>>>>>> 18bdb79a
### Fixed
- Treat -1 values as None values when parsing archived LoqusDB frequencies (#5591)

## [4.103.3]
### Changed
- Sort institute multiselect alphabetically by display name on 'Search SNVs & SVs' page (#5584)
- Always display STRs sorted by ascending gene symbol (#5580)
### Fixed
- App filter `format_variant_canonical_transcripts` (used on `Search SNVs and SVs` page) crashing when a gene has no canonical transcript (#5582)
- STRs not displaying a repeat locus (#5587)

## [4.103.2]
### Changed
- Display number of available/displayed variants on variantS pages without having to expand search filters (#5571) with collapsing chevron (#5572)
- Update to IGV.js v3.4.1 (#5573)
- Allow autoscaling on IGV tracks, but group alignment scale (#5574)
### Fixed
- Fixed panel filename sanitization in download panel function (#5577)

## [4.103.1]
### Fixed
- Rounding of SV VQ with undefined value (#5568)

## [4.103]
### Added
- Add cancer SNVs to Oncogenicity ClinVar submissions (downloadable json document) (#5449)
- Fold changes values alongside Log2 fold changes values (l2fc) on WTS outliers page (#5536)
- REVEL and SpliceAI scores are now displayed as multi-colored, labeled badges on the variant and report pages (#5537, #5538)
- Filter results in `Search SNVs & SVs` page by one or more institutes (#5539)
- New exome CNV caller GATK CNV (#5557)
- Automatic ClinVar oncogenicity submissions via ClinVar API (#5510)
- Parse and show normalized rank scores (`RankScoreNormalized`) on SNVs (RD & cancer) and SVs (RD) pages (#5554)
- Add MuTect2 SNV caller (used in nf-core/raredisease MT calling) (#5558)
- Option to remove any role assigned to a user, not only the admin role (#5523)
### Changed
- Improved test that checks code collecting other categories of variants overlapping a variant (#5521)
- Enable insertion/deletion size display on IGV.js alignment tracks (#5547)
- LRS STR variant read support (TRGT SD) stored and displayed on variant as ref/alt depth (#5552)
- On `Search SNVs and SVs` page, display multiple HGVS descriptors when variant has more than one gene (#5513)
- Deprecated the `--remove-admin` flag in the update user command line (#5523)
### Fixed
- Instance badge class and config option documentation (#5500)
- Fix incorrect reference to non-existent pymongo.synchronous (#5517)
- More clearly dim cases for empty queries (#5507)
- Case search form enforces numeric input for number of results returned (`Limit` field) (#5519)
- Parsing of canonical transcript in variants genes when variant is outside the coding sequence (#5515)
- Download of a ClinVar submission's json file when observation data is no longer present in the database (#5520)
- Removed extra warnings for missing file types on case loading (#5525)
- Matchmaker Exchange submissions page crashing when one or more cases have no synopsis(#5534)
- Loading PathologicStruc from Stranger annotated TRGT STR files (#5542)
- Badge color for missing REVEL and SpliceAI scores (#5546)
- Truncate long STR RepeatUnit names, from loci missing formal RU just showing ref allele (#5551)
- Do not reorder Sanger sequencing for variants when case is re-uploaded. Just assign Sanger status = ordered to them. (#5504)
- Do not create new variant-associated events, when re-uploading a case. New variant inherits key/values from old evaluated variants (#5507)
- Increased bottom margin in ClinVar submission option on institute's sidebar (#5561)
- `Search SNVs & SVs` for cases which have been removed (#5563)
- SpliceAI label color when variant hits multiple genes (#5565)

## [4.102]
### Added
- ClinVar data with link to ClinVar for variants present on the general case report (#5478)
- Customise Scout instance color and name, by adding INSTANCE_NAME and INSTANCE_COLOR parameters in the app config file (#5479)
- Display local archived frequencies on general case report (#5492)
### Changed
- Refactored and simplified code that fetches case's genome build (#5443)
- On caseS page, dim cases only included from the always display cases with status option (#5464)
- Reuse the variant frequencies table from variant page on case reports (#5478)
- Loading of outliers files (Fraser and Outrider) do not raise error when path to these files is missing or wrong, just a warning (#5486)
- Updated libraries on uv lock file (#5495)
### Fixed
- Fix long STR variant pinned display on case page (#5455)
- Variant page crashing when Loqusdb instance is chosen on institute settings but is not found at the given URL (#5447)
- Show assignees in case list when user ID is different from email (#5460)
- When removing a germline variant from a ClinVar submission, make sure to remove also its associated observations from the database (#5463)
- Chanjo2 genes full coverage check when variant has no genes (#5468)
- Full Flask user logout blocked by session clear (#5470)
- SV page UCSC link for breakpoints did not detect genome build 38 (#5489)
- HPO term deep link URL updated to a working one (#5488)
- Add `str_trid` as a sorting criterion when selecting STRs. This fixes the sort order problem of STRs from cases with genome build 38 (#5491)
- Always use GitHub original for igv.js genomes.json config - it is intended as official backup URL already (#5496)
- Update igv.js to v3.3.0 (#5496)
- Introduced a function that checks redirect URLs to avoid redirection to external sites (#5458)
- Loading of missing outliers files should also not raise error if key exists but is unset (#5497)
- Do not add null references to HPO-associated genes when parsing errors occur (#5472)
- Possibility to change user immediately after logging out from Google Oauth or Keycloak (#5493)
- Trust hgnc_id for unique aliases for HPO-associated genes (#5498)

## [4.101]
### Changed
- Institutes are now sorted by ID on gene panels page (#5436)
- Simplified visualization of previous ACMG and CCV classifications for a variant on variantS page (#5439 & #5440)
- On ClinVar multistep submission form, skip fetching transcript versions for build 38 transcripts which are not MANE Select or MANE Plus Clinical (#5426)
### Fixed
- Malformatted table cell for analysis date on caseS page (#5438)
- Remove "Add to ClinVar submission" button for pinned MEI variants as submission is not supported at the moment (#5442)
- Clinical variant files could once again be read in arbitrary order on load (#5452)
- Fix test_sanger_validation test to be run with a mock app instantiated (#5453)

## [4.100.2]
### Fixed
- Keyerror 'ensembl_transcript_id' when loading transcripts from a pre-downloaded Ensembl transcripts file (#5435)

## [4.100.1]
### Fixed
- Removed an extra `x` from compounds functional annotation cells (#5432)

## [4.100]
### Added
- Button with link to cancerhotspots.org on variant page for cancer cases (#5359)
- Link to ClinGen ACMG CSPEC Criteria Specification Registry from ACMG classification page (#5364)
- Documentation on how to export data from the scout database using the command line (#5373)
- Filter cancer SNVs by ClinVar oncogenicity. OBS: since annotations are still sparse in ClinVar, relying solely on them could be too restrictive (#5367)
- Include eventual gene-matching WTS outliers on variantS page (Overlap column) and variant page (Gene overlapping non-SNVs table) (#5371)
- Minor Allele Frequency (HiFiCNV) IGV.js track for Nallo cases (#5401)
- A page showing all cases submitted to the Matchmaker Exchange, accessible from the institute's sidebar (#5378)
- Variants' loader progress bar (#5411)
### Changed
- Allow matching compounded subcategories from SV callers e.g. DUP:INV (#5360)
- Adjust the link to the chanjo2 gene coverage report to reflect the type of analyses used for the samples (#5368)
- Gene panels open in new tabs from case panels and display case name on the top of the page (#5369)
- When uploading research variants, use rank threshold defined in case settings, if available, otherwise use the default threshold of 8 (#5370)
- Display genome build version on case general report (#5381)
- On pull request template, fixed instructions on how to deploy a branch to the development server (#5382)
- On case general report, when a variant is classified (ACMG or CCV), tagged, commented and also dismissed, will only be displayed among the dismissed variants (#5377)
- If case is re-runned/re-uploaded with the `--keep-actions` tag, remember also previously assigned diseases, HPO terms, phenotype groups and HPO panels (#5365)
- Case load config alias and updated track label for TIDDIT coverage tracks to accommodate HiFiCNV dito (#5401)
- On variants page, compounds popup table, truncate the display name of compound variants with display name that exceeds 20 characters (#5404)
- Update dataTables js (#5407)
- Load variants command prints more clearly which categories of variants are being loaded (#5409)
- Tooltips instead of popovers (no click needed) for matching indicators on variantS page (#5419)
- Call chanjo2 coverage completeness indicator via API after window loading completes (#5366)
- On ClinVar multistep submission form, silence warnings coming from missing HGVS version using Entrez Eutils (#5424)
### Fixed
- Style of Alamut button on variant page (#5358)
- Scope of overlapping functions (#5385)
- Tests involving the variants controllers, which failed when not run in a specific order (#5391)
- Option to return to the previous step in each of the steps of the ClinVar submission form (#5393)
- chanjo2 MT report for cases in build 38 (#5397)
- Fixed some variantS view tests accessing database out of app context (#5415)
- Display of matching manual rank on the SV variant page (#5419)
- Broken `scout setup database` command (#5422)
- Collecting submission data for cases which have been removed (#5421)
- Speed up query for gene overlapping variants (#5413)
- Removing submission data for cases which have been removed (#5430)

## [4.99]
### Added
- De novo assembly alignment file load and display (#5284)
- Paraphase bam-let alignment file load and display (#5284)
- Parsing and showing ClinVar somatic oncogenicity anontations, when available (#5304)
- Gene overlapping variants (superset of compounds) for SVs (#5332)
- Gene overlapping variants for MEIs (#5332)
- Gene overlapping variants for cancer (and cancer_sv) (#5332)
- Tests for the Google login functionality (#5335)
- Support for login using Keycloak (#5337)
- Documentation on Keycloak login system integration (#5342)
- Integrity check for genes/transcripts/exons files downloaded from Ensembl (#5353)
- Options for custom ID/display name for PanelApp Green updates (#5355)
### Changed
- Allow ACMG criteria strength modification to Very strong/Stand-alone (#5297)
- Mocked the Ensembl liftover service in igv tracks tests (#5319)
- Refactored the login function into smaller functions, handling respectively: user consent, LDAP login, Google login, database login and user validation (#5331)
- Allow loading of mixed analysis type cases where some individuals are fully WTS and do not appear in DNA VCFs (#5327)
- Documentation available in dark mode, and expanded installation instructions (#5343)
### Fixed
- Re-enable display of case and individual specific tracks (pre-computed coverage, UPD, zygosity) (#5300)
- Disable 2-color mode in IGV.js by default, since it obscures variant proportion of reads. Can be manually enabled (#5311)
- Institute settings reset (#5309)
- Updated color scheme for variant assessment badges that were hard to see in light mode, notably Risk Factor (#5318)
- Avoid page timeout by skipping HGVS validations in ClinVar multistep submission for non-MANE transcripts from variants in build 38 (#5302)
- Sashimi view page displaying an error message when Ensembl REST API (LiftOver) is not available (#5322)
- Refactored the liftover functionality to avoid using the old Ensembl REST API (#5326)
- Downloading of Ensembl resources by fixing the URL to the schug server, pointing to the production instance instead of the staging one (#5348)
- Missing MT genes from the IGV track (#5339)
- Paraphase and de novo assembly tracks could mismatch alignment sample labels - refactor to case specific tracks (#5357)

## [4.98]
### Added
- Documentation on how to delete variants for one or more cases
- Document the option to collect green genes from any panel when updating the PanelApp green genes panel
- On the institute's filters page, display also any soft filters applied to institute's variants
### Fixed
- Case page patch for research cases without WTS outliers

## [4.97]
### Added
- Software version and link to the relative release on GitHub on the top left dropdown menu
- Option to sort WTS outliers by p_value, Δψ, ψ value, zscore or l2fc
- Display pLI score and LOEUF on rare diseases and cancer SNV pages
- Preselect MANE SELECT transcripts in the multi-step ClinVar variant add to submission process
- Allow updating case with WTS Fraser and Outrider research files
- Load research WTS outliers using the `scout load variants --outliers-research` command
- Chanjo2 gene coverage completeness indicator and report from variant page, summary card
- Enhanced SNV and SV filtering for cancer and rare disease cases, now supporting size thresholds (≥ or < a specified base pair length)
- Option to exclude ClinVar significance status in SNVs filters form
- Made HRD a config parameter and display it for cancer cases.
- Preset institute-level soft filters for variants (filtering based on "filters" values on variant documents). Settings editable by admins on the institute's settings page. Allows e.g. hiding tumor `in_normal` and `germline_risk` filter status variants.
- Load pedigree and sex check from Somalier, provided by e.g. the Nallo pipeline
- Expand the command line to remove more types of variants. Now supports: `cancer`, `cancer_sv`, `fusion`, `mei`, `outlier`, `snv`, `str`, and `sv`.
- New `prioritise_clinvar` checkbox on rare diseases cases, SNVs page, used by clinical filter or for expanding the search to always return variants that match the selected ClinVar conditions
- ClinVar CLNSIG Exclude option on cancer variantS filters
### Changed
- Do not show overlapping gene panels badge on variants from cases runned without gene panels
- Set case as research case if it contains any type of research variants
- Update igv.js to 3.2.0
- IGV DNA alignment track defaults to group by tag:HP and color by methylation (useful for LRS), and show soft-clips
- Update gnomAD constraint to v4.1
- HG38 genes track in igv.js browser, to correctly display gene names
- Refactored code for prioritizing the order of variant loading
- Modified the web pages body style to adapt content to smaller screens
- Refactored filters to filter variants by ClinVar significance, CLINSIG Confident and ClinVar hits at the same time
- Improved tooltips for ClinVar filter in SNVs filter form
- `showSoftClips` parameter in igv.js is set to false by default for WES and PANEL samples
- Updated dependencies in uv.lock file
### Fixed
- Don't save any "-1", "." or "0" frequency values for SNVs - same as for SVs
- Downloading and parsing of genes from Ensembl (including MT-TP)
- Don't parse SV frequencies for SNVs even if the name matches. Also accept "." as missing value for SV frequencies.
- HPO search on WTS Outliers page
- Stop using dynamic gene panel (HPO generated list) for clinical filter when the last gene is removed from the dynamic gene panel
- Return only variants with ClinVar annotation when `ClinVar hits` checkbox is checked on variants search form
- Legacy variant filter option `clinsig_confident_always_returned` on saved filters is remapped as `prioritised_clivar` and `clinvar_trusted_revstat`
- Variants queries excluding ClinVar tags without `prioritise_clinvar` checkbox checked
- Pedigree QC Somalier loading demo ancestry file and operator priority

## [4.96]
### Added
- Support case status assignment upon loading (by providing case status in the case config file)
- Severity predictions on general case report for SNVs and cancer SNVs
- Variant functional annotation on general case report for SNVs and cancer SNVs
- Version of Scout used when the case was loaded is displayed on case page and general report
### Removed
- Discontinue ClinVar submissions via CSV files and support only submission via API: removed buttons for downloading ClinVar submission objects as CSV files
### Changed
- Display STR variant filter status on corresponding variantS page
- Warning and reference to Biesecker et al when using PP1/BS4 and PP4 together in ACMG classifications
- Warning to not use PP4 criterion together with PS2/PM6 in ACMG classifications with reference to the SVI Recommendation for _de novo_ Criteria (PS2 & PM6)
- Button to directly remove accepted submissions from ClinVar
- Upgraded libs in uv.lock file
### Fixed
- Release docs to include instructions for upgrading dependencies
- Truncated long HGVS descriptions on cancer SNV and SNVs pages
- Avoid recurrent error by removing variant ranking settings in unranked demo case
- Actually re-raise exception after load aborts and has rolled back variant insertion

## [4.95]
### Added
- CCV score / temperature on case reports
- ACMG SNV classification form also accessible from SV variant page
- Simplify updating of the PanelApp Green panel from all source types in the command line interactive session
### Changed
- Clearer link to `Richards 2015` on ACMG classification section on SVs and cancer SVs variants pages
- Parse HGNC Ids directly from PanelApp when updating/downloading PanelApp panels
- Skip variant genotype matching check and just return True when matching causative is found in a case with only one individual/sample
- Reduced number of research MEI variants present in the demo case from 17K to 145 to speed up automatic tests
### Fixed
- ACMG temperature on case general report should respect term modifiers
- Missing inheritance, constraint info for genes with symbols matching other genes previous aliases with some lower case letters
- Loading of all PanelApp panels from command line
- Saving gene inheritance models when loading/updating specific/all PanelApp panels (doesn't apply to the `PanelApp Green Genes panel`)
- Save also complete penetrance status (in addition to incomplete) if available when loading specific/all PanelApp panels (does not apply to the `PanelApp Green Genes panel`)
- Variants and managed variants query by coordinates, which was returning all variants in the chromosome if start position was 0
- Compound loading matches also "chr"-containing compound variant names

## [4.94.1]
### Fixed
- Temporary directory generation for MT reports and pedigree file for case general report

## [4.94]
### Added
- Max-level provenance and Software Bill Of Materials (SBOM) to the Docker images pushed to Docker Hub
- ACMG VUS Bayesian score / temperature on case reports
- Button to filter and download case individuals/samples from institute's caseS page
### Changed
- On variant page, RefSeq transcripts panel, truncate very long protein change descriptions
- Build system changed to uv/hatchling, remove setuptools, version file, add project toml and associated files
- On variantS pages, display chromosome directly on start and end chromosome if different
- On cancer variantS pages, display allele counts and frequency the same way for SNVs and SVs (refactor macro)
- Stricter coordinate check in BND variants queries (affecting search results on SV variants page)
### Fixed
- UCSC hg38 links are updated
- Variants page tooltip errors
- Cancer variantS page had poor visibility of VAF and chromosome coordinate on causatives (green background)

## [4.93.1]
### Fixed
- Updated PyPi build GitHub action to explicitly include setuptools (for Python 3.12 distro)

## [4.93]
### Added
- ClinGen-CGC-VICC oncogenicity classification for cancer SNVs
- A warning to not to post sensitive or personal info when opening an issue
### Changed
- "Show more/less" button to toggle showing 50 (instead of 10) observed cases in LoqusDB observation panel
- Show customer id on share and revoke sharing case collapsible sidebar dialog
- Switch to python v.3.12 in Dockerfiles and automatic tests
### Fixed
- Limit the size of custom images displayed on case and variant pages and add a link to display them in full size in a new tab
- Classified variants not showing on case report when collaborator adds classification
- On variantS page, when a variant has more than one gene, then the gene panel badge reflect the panels each gene is actually in
- Updating genes on a gene panel using a file
- Link out to Horak 2020 from CCV classify page opens in new tab

## [4.92]
### Added
- PanelApp link on gene page and on gene panels description
- Add more filters to the delete variants command (institute ID and text file with list of case IDs)
### Changed
- Use the `clinicalgenomics/python3.11-venv:1.0` image everywhere in the Dockerfiles
### Fixed
- list/List typing issue on PanelApp extension module

## [4.91.2]
### Fixed
- Stranger TRGT parsing of `.` in `FORMAT.MC`
- Parse ClinVar low-penetrance info and display it alongside Pathogenic and likely pathogenic on SNVs pages
- Gene panel indexes to reflect the indexes used in production database
- Panel version check while editing the genes of a panel
- Display unknown filter tags as "danger" marked badges
- Open WTS variantS SNVs and SVs in new tabs
- PanelApp panels update documentation to reflect the latest changes in the command line
- Display panel IDs alongside panel display names on gene panels page
- Just one `Hide removed panels` checkbox for all panels on gene panels page
- Variant filters redecoration from multiple classifications crash on general case report

## [4.91.1]
### Fixed
- Update IGV.js to v3.1.0
- Columns/headings on SV variantS shifted

## [4.91]
### Added
- Variant link to Franklin in database buttons (different depending on rare or cancer track)
- MANE badges on list of variant's Genes/Transcripts/Proteins table, this way also SVs will display MANE annotations
- Export variant type and callers-related info fields when exporting variants from variantS pages
- Cases advanced search on the dashboard page
- Possibility to use only signed off panels when building the PanelApp GREEN panel
### Changed
- On genes panel page and gene panel PDF export, it's more evident which genes were newly introduced into the panel
- WTS outlier position copy button on WTS outliers page
- Update IGV.js to v3.0.9
- Managed variants VCF export more verbose on SVs
- `/api/v1/hpo-terms` returns pymongo OperationFailure errors when provided query string contains problematic characters
- When parsing variants, prioritise caller AF if set in FORMAT over recalculation from AD
- Expand the submissions information section on the ClinVar submissions page to fully display long text entries
- Jarvik et al for PP1 added to ACMG modification guidelines
- Display institute `_id` + display name on dashboard filters
- ClinVar category 8 has changed to "Conflicting classifications of pathogenicity" instead of "interpretations"
- Simplify always loading ClinVar `CLNSIG` P, LP and conflicting annotations slightly
- Increased visibility of variant callers's "Pass" or "Filtered" on the following pages: SNV variants (cancer cases), SV variants (both RD and cancer cases)
- Names on IGV buttons, including an overview level IGV MT button
- Cases query no longer accepts strings for the `name_query` parameter, only ImmutableMultiDict (form data)
- Refactor the loading of PanelApp panels to use the maintained API - Customised PanelApp GREEN panels
- Better layout for Consequence cell on cancer SNVs page
- Merged `Qual` and `Callers` cell on cancer SNVs page
### Fixed
- Empty custom_images dicts in case load config do not crash
- Tracks missing alignment files are skipped on generating IGV views
- ClinVar form to accept MedGen phenotypes
- Cancer SV variantS page spinner on variant export
- STRs variants export (do not allow null estimated variant size and repeat locus ID)
- STRs variants page when one or more variants have SweGen mean frequency but lack Short Tandem Repeat motif count
- ClinVar submission enquiry status for all submissions after the latest
- CLI scout update type hint error when running commands using Python 3.9
- Missing alignment files but present index files could crash the function creating alignment tracks for IGV display
- Fix missing "Repeat locus" info on STRs export

## [4.90.1]
### Fixed
- Parsing Matchmaker Exchange's matches dates

## [4.90]
### Added
- Link to chanjo2 MANE coverage overview on case page and panel page
- More SVI recommendation links on the ACMG page
- IGV buttons for SMN CN page
- Warnings on ACMG classifications for potentially conflicting classification pairs
- ACMG Bayesian foundation point scale after Tavtigian for variant heat profile
### Changed
- Variants query backend allows rank_score filtering
- Added script to tabulate causatives clinical filter rank
- Do not display inheritance models associated to ORPHA terms on variant page
- Moved edit and delete buttons close to gene names on gene panel page and other aesthetical fixes
- SNV VariantS page functional annotation and region annotation columns merged
- VariantS pages (not cancer) gene cells show OMIM inheritance pattern badges also without hover
- STR variantS page to show STR inheritance model without hover (fallback to OMIM for non-Stranger annotation)
- VariantS page local observation badges have counts visible also without hover
- On Matchmaker page, show number of matches together with matching attempt date
- Display all custom inheritance models, both standard and non-standard, as gathered from the gene panel information on the variant page
- Moved PanelApp-related code to distinct modules/extension
### Fixed
- Make BA1 fully stand-alone to Benign prediction
- Modifying Benign terms to "Moderate" has no effect under Richards. Ignored completely before, will retain unmodified significance now
- Extract all fields correctly when exporting a panel to file from gene panel page
- Custom updates to a gene in a panel
- Gene panel PDF export, including gene links
- Cancer SV, Fusion, MEI and Outlier filters are shown on the Institute Filters overview
- CaseS advanced search limit
- Visibility of Matchmaker Exchange matches on dark mode
- When creating a new gene panel from file, all gene fields are saved, including comments and manual inheritance models
- Downloading on gene names from EBI
- Links to gene panels on variant page, summary panel
- Exporting gene variants when one or more variants' genes are missing HGNC symbol

## [4.89.2]
## Fixed
- If OMIM gene panel gene symbols are not mapping to hgnc_id, allow fallback use of a unique gene alias

## [4.89.1]
### Fixed
- General case report crash when encountering STR variants without `source` tags
- Coloring and SV inheritance patterns on general case report

## [4.89]
### Added
- Button on SMN CN page to search variants within SMN1 and SMN2 genes
- Options for selectively updating OMICS variants (fraser, outrider) on a case
- Log users' activity to file by specifying `USERS_ACTIVITY_LOG_PATH` parameter in app config
- `Mean MT coverage`, `Mean chrom 14 coverage` and `Estimated mtDNA copy number` on MT coverage file from chanjo2 if available
- In ClinVar multistep form, preselect ACMG criteria according to the variant's ACMG classification, if available
- Subject id search from caseS page (supporting multiple sample types e.g.) - adding indexes to speed up caseS queries
- Advanced cases search to narrow down results using more than one search parameter
- Coverage report available for any case with samples containing d4 files, even if case has no associated gene panels
- RNA delivery reports
- Two new LRS SV callers (hificnv, severus)
### Changed
- Documentation for OMICS variants and updating a case
- Include both creation and deletion dates in gene panels pages
- Moved code to collect MT copy number stats for the MT report to the chanjo extension
- On the gene panelS page, show expanded gene panel version list in one column only
- IGV.js WTS loci default to zoom to a region around a variant instead of whole gene
- Refactored logging module
- Case general report no longer shows ORPHA inheritance models. OMIM models are shown colored.
- Chromosome alias tab files used in the igv.js browser, which now contain the alias for chromosome "M"
- Renamed "Comment on clinical significance" to "Comment on classification" in ClinVar multistep form
- Enable Gens CN button also for non-wgs cancer track cases
### Fixed
- Broken heading anchors in the documentation (`admin-guide/login-system.md` and `admin-guide/setup-scout.md` files)
- Avoid open login redirect attacks by always redirecting to cases page upon user login
- Stricter check of ID of gene panels to prevent file downloading vulnerability
- Removed link to the retired SPANR service. SPIDEX scores are still parsed and displayed if available from variant annotation.
- Omics variant view test coverage
- String pattern escape warnings
- Code creating Alamut links for variant genes without canonical_transcript set
- Variant delete button in ClinVar submissions page
- Broken search cases by case similarity
- Missing caller tag for TRGT

## [4.88.1]
### Fixed
- Patch update igv.js to 3.0.5

## [4.88]
### Added
- Added CoLoRSdb frequency to Pop Freq column on variantS page
- Hovertip to gene panel names with associated genes in SV variant view, when variant covers more than one gene
- RNA sample ID can be provided in case load config if different from sample_id
### Fixed
- Broken `scout setup database` command
- Update demo VCF header, adding missing keys found on variants
- Broken upload to Codecov step in Tests & Coverage GitHub action
- Tomte DROP column names have been updated (backwards compatibility preserved for main fields)
- WTS outlierS view to display correct individual IDs for cases with multiple individuals
- WTS outlierS not displayed on WTS outlierS view

## [4.87.1]
### Fixed
- Positioning and alignment of genes cell on variantS page

## [4.87]
### Added
- Option to configure RNA build on case load (default '38')
### Changed
- Tooltip on RNA alignments now shows RNA genome build version
- Updated igv.js to v3.0.4
### Fixed
- Style of "SNVs" and "SVs" buttons on WTS Outliers page
- Chromosome alias files for igv.js
- Genes track displayed also when RNA alignments are present without splice junctions track on igv browser
- Genes track displayed again when splice junction tracks are present

## [4.86.1]
### Fixed
- Loading and updating PanelApp panels, including PanelApp green

## [4.86]
### Added
- Display samples' name (tooltip) and affected status directly on caseS page
- Search SVs across all cases, in given genes
- `CLINVAR_API_URL` param can be specified in app settings to override the URL used to send ClinVar submissions to. Intended for testing.
- Support for loading and storing OMICS data
- Parse DROP Fraser and Outrider TSVs
- Display omics variants - wts outliers (Fraser, Outrider)
- Parse GNOMAD `gnomad_af` and `gnomad_popmax_af` keys from variants annotated with `echtvar`
- Make removed panel optionally visible to non-admin or non maintainers
- Parse CoLoRSdb frequencies annotated in the variant INFO field with the `colorsdb_af` key
- Download -omics variants using the `Filter and export button`
- Clickable COSMIC links on IGV tracks
- Possibility to un-audit previously audited filters
- Reverted table style and removed font awesome style from IGV template
- Case status tags displayed on dashboard case overview
### Changed
- Updated igv.js to v3.0.1
- Alphabetically sort IGV track available for custom selection
- Updated wokeignore to avoid unfixable warning
- Update Chart.js to v4.4.3
- Use tornado library version >= 6.4.1
- Fewer variants in the MEI demo file
- Switch to FontAwesome v.6 instead of using icons v.5 + kit with icons v.6
- Show time (hours and minutes) additionally to date on comments and activity panel
### Fixed
- Only add expected caller keys to variant (FOUND_IN or SVDB_ORIGIN)
- Splice junction merged track height offset in IGV.js
- Splice junction initiation crash with empty variant obj
- Splice junction variant routing for cases with WTS but without outlier data
- Variant links to ExAC, now pointing to gnomAD, since the ExAC browser is no longer available
- Style of HPO terms assigned to a case, now one phenotype per line
- RNA sashimi view rendering should work also if the gene track is user disabled
- Respect IGV tracks chosen by user in variant IGV settings

## [4.85]
### Added
- Load also genes which are missing Ensembl gene ID (72 in both builds), including immunoglobulins and fragile sites
### Changed
- Unfreeze werkzeug again
- Show "(Removed)" after removed panels in dropdown
- The REVEL score is collected as the maximum REVEL score from all of the variant's transcripts
- Parse GNOMAD POPMAX values only if they are numerical when loading variants
### Fixed
- Alphabetically sort "select default panels" dropdown menu options on case page
- Show gene panel removed status on case page
- Fixed visibility of the following buttons: remove assignee, remove pinned/causative, remove comment, remove case from group

## [4.84]
### Changed
- Clearer error message when a loqusdb query fails for an instance that initially connected
- Do not load chanjo-report module if not needed and more visible message when it fails loading
- Converted the HgncGene class into a Pydantic class
- Swap menu open and collapse indicator chevrons - down is now displayed-open, right hidden-closed
- Linters and actions now all use python 3.11
### Fixed
- Safer way to update variant genes and compounds that avoids saving temporary decorators into variants' database documents
- Link to HGNC gene report on gene page
- Case file load priority so that e.g. SNV get loaded before SV, or clinical before research, for consistent variant_id collisions

## [4.83]
### Added
- Edit ACMG classifications from variant page (only for classifications with criteria)
- Events for case CLI events (load case, update case, update individual)
- Support for loading and displaying local custom IGV tracks
- MANE IGV track to be used as a local track for igv.js (see scout demo config file)
- Optional separate MT VCFs, for `nf-core/raredisease`
### Changed
- Avoid passing verbs from CaseHandler - functions for case sample and individual in CaseEventHandler
- Hide mtDNA report and coverage report links on case sidebar for cases with WTS data only
- Modified OMIM-AUTO gene panel to include genes in both genome builds
- Moved chanjo code into a dedicated extension
- Optimise the function that collects "match-safe" genes for an institute by avoiding duplicated genes from different panels
- Users must actively select "show matching causatives/managed" on a case page to see matching numbers
- Upgraded python version from 3.8 to 3.11 in Docker images
### Fixed
- Fix several tests that relied on number of events after setup to be 0
- Removed unused load case function
- Artwork logo sync sketch with png and export svg
- Clearer exception handling on chanjo-report setup - fail early and visibly
- mtDNA report crashing when one or more samples from a case is not in the chanjo database
- Case page crashing on missing phenotype terms
- ACMG benign modifiers
- Speed up tests by caching python env correctly in Github action and adding two more test groups
- Agile issue templates were added globally to the CG-org. Adding custom issue templates to avoid exposing customers
- PanelApp panel not saving genes with empty `EnsembleGeneIds` list
- Speed up checking outdated gene panels
- Do not load research variants automatically when loading a case

## [4.82.2]
### Fixed
- Warning icon in case pages for individuals where `confirmed_sex` is false
- Show allele sizes form ExpansionHunter on STR variantS page again

## [4.82.1]
### Fixed
- Revert the installation of flask-ldapconn to use the version available on PyPI to be able to push new scout releases to PyPI

## [4.82]
### Added
- Tooltip for combined score in tables for compounds and overlapping variants
- Checkbox to filter variants by excluding genes listed in selected gene panels, files or provided as list
- STR variant information card with database links, replacing empty frequency panel
- Display paging and number of HPO terms available in the database on Phenotypes page
- On case page, typeahead hints when searching for a disease using substrings containing source ("OMIM:", "ORPHA:")
- Button to monitor the status of submissions on ClinVar Submissions page
- Option to filter cancer variants by number of observations in somatic and germline archived database
- Documentation for integrating chanjo2
- More up-to-date VEP CSQ dbNSFP frequency keys
- Parse PacBio TRGT (Tandem repeat genotyping tool) Short Tandem Repeat VCFs
### Changed
- In the case_report #panel-tables has a fixed width
- Updated IGV.js to 2.15.11
- Fusion variants in case report now contain same info as on fusion variantS page
- Block submission of somatic variants to ClinVar until we harmonise with their changed API
- Additional control on the format of conditions provided in ClinVar form
- Errors while loading managed variants from file are now displayed on the Managed Variants page
- Chanjo2 coverage button visible only when query will contain a list of HGNC gene IDs
- Use Python-Markdown directly instead of the unmaintained Flask-Markdown
- Use Markupsafe instead of long deprecated, now removed Flask Markup
- Prepare to unfreeze Werkzeug, but don't actually activate until chanjo can deal with the change
### Fixed
- Submit requests to Chanjo2 using HTML forms instead of JSON data
- `Research somatic variants` link name on caseS page
- Broken `Install the HTML 2 PDF renderer` step in a GitHub action
- Fix ClinVar form parsing to not include ":" in conditionType.id when condition conditionType.db is Orphanet
- Fix condition dropdown and pre-selection on ClinVar form for cases with associated ORPHA diagnoses
- Improved visibility of ClinVar form in dark mode
- End coordinates for indels in ClinVar form
- Diagnoses API search crashing with empty search string
- Variant's overlapping panels should show overlapping of variant genes against the latest version of the panel
- Case page crashing when case has both variants in a ClinVar submission and pinned not loaded variants
- Installation of git in second build stage of Dockerfile, allowing correct installation of libraries

## [4.81]
### Added
- Tag for somatic SV IGH-DUX4 detection samtools script
### Changed
- Upgraded Bootstrap version in reports from 4.3.1 to 5.1.3
### Fixed
- Buttons layout in HPO genes panel on case page
- Added back old variant rankscore index with different key order to help loading on demo instance
- Cancer case_report panel-table no longer contains inheritance information
- Case report pinned variants card now displays info text if all pinned variants are present in causatives
- Darkmode setting now applies to the comment-box accordion
- Typo in case report causing `cancer_rank_options is undefined` error

## [4.80]
### Added
- Support for .d4 files coverage using chanjo2 (Case page sidebar link) with test
- Link to chanjo2 coverage report and coverage gene overview on gene panel page
- Link to chanjo2 coverage report on Case page, HPO dynamic gene list
- Link to genes coverage overview report on Case page, HPO dynamic gene list
### Changed
- All links in disease table on diagnosis page now open in a new tab
- Dark mode settings applied to multi-selects on institute settings page
- Comments on case and variant pages can be viewed by expanding an accordion
- On case page information on pinned variants and variants submitted to ClinVar are displayed in the same table
- Demo case file paths are now stored as absolute paths
- Optimised indices to address slow queries
- On case page default panels are now found at the top of the table, and it can be sorted by this trait
### Fixed
- On variants page, search for variants in genes present only in build 38 returning no results
- Pin/unpin with API was not able to make event links
- A new field `Explanation for multiple conditions` is available in ClinVar for submitting variants with more than one associated condition
- Fusion genes with partners lacking gene HGNC id will still be fully loaded
- Fusion variantS export now contains fusion variant specific columns
- When Loqusdb observations count is one the table includes information on if observation was for the current or another case

## [4.79.1]
### Fixed
- Exporting variants without rank score causing page to crash
- Display custom annotations also on cancer variant page

## [4.79]
### Added
- Added tags for Sniffles and CNVpytor, two LRS SV callers
- Button on case page for displaying STR variants occurring in the dynamic HPO panel
- Display functional annotation relative to variant gene's MANE transcripts on variant summary, when available
- Links to ACMG structural variant pathogenicity classification guidelines
- Phenomodels checkboxes can now include orpha terms
- Add incidental finding to case tags
- Get an alert on caseS page when somebody validates variants you ordered Sanger sequencing for
### Changed
- In the diagnoses page genes associated with a disease are displayed using hgnc symbol instead of hgnc id
- Refactor view route to allow navigation directly to unique variant document id, improve permissions check
- Do not show MANE and MANE Plus Clinical transcripts annotated from VEP (saved in variants) but collect this info from the transcripts database collection
- Refactor view route to allow navigation directly to unique case id (in particular for gens)
- `Institutes to share cases with` on institute's settings page now displays institutes names and IDs
- View route with document id selects view template based on variant category
### Fixed
- Refactored code in cases blueprints and variant_events adapter (set diseases for partial causative variants) to use "disease" instead of "omim" to encompass also ORPHA terms
- Refactored code in `scout/parse/omim.py` and `scout/parse/disease_terms.py` to use "disease" instead of "phenotype" to differentiate from HPO terms
- Be more careful about checking access to variant on API access
- Show also ACMG VUS on general report (could be missing if not e.g. pinned)

## [4.78]
### Added
- Case status labels can be added, giving more finegrained details on a solved status (provisional, diagnostic, carrier, UPD, SMN, ...)
- New SO terms: `sequence_variant` and `coding_transcript_variant`
- More MEI specific annotation is shown on the variant page
- Parse and save MANE transcripts info when updating genes in build 38
- ClinVar submission can now be downloaded as a json file
- `Mane Select` and `Mane Plus Clinical` badges on Gene page, when available
- ClinVar submission can now be downloaded as a json file
- API endpoint to pin variant
- Display common/uncommon/rare on summary of mei variant page
### Changed
- In the ClinVar form, database and id of assertion criteria citation are now separate inputs
- Customise institute settings to be able to display all cases with a certain status on cases page (admin users)
- Renamed `Clinical Significance` to `Germline Classification` on multistep ClinVar form
- Changed the "x" in cases.utils.remove_form button text to red for better visibility in dark mode
- Update GitHub actions
- Default loglevel up to INFO, making logs with default start easier to read
- Add XTR region to PAR region definition
- Diagnoses can be searched on diagnoses page without waiting for load first
### Fixed
- Removed log info showing hgnc IDs used in variantS search
- Maintain Matchmaker Exchange and Beacon submission status when a case is re-uploaded
- Inheritance mode from ORPHA should not be confounded with the OMIM inheritance model
- Decipher link URL changes
- Refactored code in cases blueprints to use "disease" instead of "omim" to encompass also ORPHA terms

## [4.77]
### Added
- Orpha disease terms now include information on inheritance
- Case loading via .yaml config file accepts subject_id and phenotype_groups (if previously defined as constant default or added per institute)
- Possibility to submit variants associated with Orphanet conditions to ClinVar
- Option update path to .d4 files path for individuals of an existing case using the command line
- More constraint information is displayed per gene in addition to pLi: missense and LoF OE, CI (inluding LOEUF) and Z-score.
### Changed
- Introduce validation in the ClinVar multistep form to make sure users provide at least one variant-associated condition
- CLI scout update individual accepts subject_id
- Update ClinVar inheritance models to reflect changes in ClinVar submission API
- Handle variant-associated condition ID format in background when creating ClinVar submissions
- Replace the code that downloads Ensembl genes, transcripts and exons with the Schug web app
- Add more info to error log when transcript variant frequency parsing fails.
- GnomAD v4 constraint information replaces ExAC constraints (pLi).
### Fixed
- Text input of associated condition in ClinVar form now aligns to the left
- Alignment of contents in the case report has been updated
- Missing number of phenotypes and genes from case diagnoses
- Associate OMIM and/or ORPHA diagnoses with partial causatives
- Visualization of partial causatives' diagnoses on case page: style and links
- Revert style of pinned variants window on the case page
- Rename `Clinical significanc` to `Germline classification` in ClinVar submissions exported files
- Rename `Clinical significance citations` to `Classification citations` in ClinVar submissions exported files
- Rename `Comment on clinical significance` to `Comment on classification` in ClinVar submissions exported files
- Show matching partial causatives on variant page
- Matching causatives shown on case page consisting only of variant matching the default panels of the case - bug introduced since scout v4.72 (Oct 18, 2023)
- Missing somatic variant read depth leading to report division by zero

## [4.76]
### Added
- Orphacodes are visible in phenotype tables
- Pydantic validation of image paths provided in case load config file
- Info on the user which created a ClinVar submission, when available
- Associate .d4 files to case individuals when loading a case via config file
### Changed
- In diagnoses page the load of diseases are initiated by clicking a button
- Revel score, Revel rank score and SpliceAI values are also displayed in Causatives and Validated variants tables
- Remove unused functions and tests
- Analysis type and direct link from cases list for OGM cases
- Removed unused `case_obj` parameter from server/blueprints/variant/controllers/observations function
- Possibility to reset ClinVar submission ID
- Allow ClinVar submissions with custom API key for users registered as ClinVar submitters or when institute doesn't have a preset list of ClinVar submitters
- Ordered event verbs alphabetically and created ClinVar-related user events
- Removed the unused "no-variants" option from the load case command line
### Fixed
- All disease_terms have gene HGNC ids as integers when added to the scout database
- Disease_term identifiers are now prefixed with the name of the coding system
- Command line crashing with error when updating a user that doesn't exist
- Thaw coloredlogs - 15.0.1 restores errorhandler issue
- Thaw crypography - current base image and library version allow Docker builds
- Missing delete icons on phenomodels page
- Missing cryptography lib error while running Scout container on an ARM processor
- Round CADD values with many decimals on causatives and validated variants pages
- Dark-mode visibility of some fields on causatives and validated variants pages
- Clinvar submitters would be cleared when unprivileged users saved institute settings page
- Added a default empty string in cases search form to avoid None default value
- Page crashing when user tries to remove the same variant from a ClinVar submission in different browser tabs
- Update more GnomAD links to GnomAD v4 (v38 SNVs, MT vars, STRs)
- Empty cells for RNA fusion variants in Causatives and Verified variants page
- Submenu icons missing from collapsible actionbar
- The collapsible actionbar had some non-collapsing overly long entries
- Cancer observations for SVs not appearing in the variant details view
- Archived local observations not visible on cancer variantS page
- Empty Population Frequency column in the Cancer SV Variants view
- Capital letters in ClinVar events description shown on case page

## [4.75]
### Added
- Hovertip to gene panel names with associated genes in variant view, when variant covers more than one gene
- Tests for panel to genes
- Download of Orphadata en_product6 and en_product4 from CLI
- Parse and save `database_found` key/values for RNA fusion variants
- Added fusion_score, ffpm, split_reads, junction_reads and fusion_caller to the list of filters on RNA fusion variants page
- Renamed the function `get_mei_info` to `set_mei_info` to be consistent with the other functions
- Fixed removing None key/values from parsed variants
- Orphacodes are included in the database disease_terms
### Changed
- Allow use of projections when retrieving gene panels
- Do not save custom images as binary data into case and variant database documents
- Retrieve and display case and variant custom images using image's saved path
- Cases are activated by viewing FSHD and SMA reports
- Split multi-gene SNV variants into single genes when submitting to Matchmaker Exchange
- Alamut links also on the gene level, using transcript and HGVS: better for indels. Keep variant link for missing HGVS
- Thaw WTForms - explicitly coerce form decimal field entries when filters fetched from db
### Fixed
- Removed some extra characters from top of general report left over from FontAwsome fix
- Do not save fusion variants-specific key/values in other types of variants
- Alamut link for MT variants in build 38
- Convert RNA fusions variants `tool_hits` and `fusion_score` keys from string to numbers
- Fix genotype reference and alternative sequencing depths defaulting to -1 when values are 0
- DecimalFields were limited to two decimal places for several forms - lifting restrictions on AF, CADD etc.

## [4.74.1]
### Changed
- Parse and save into database also OMIM terms not associated to genes
### Fixed
- BioNano API FSHD report requests are GET in Access 1.8, were POST in 1.7
- Update more FontAwesome icons to avoid Pro icons
- Test if files still exist before attempting to load research variants
- Parsing of genotypes error, resulting in -1 values when alt or ref read depths are 0

## [4.74]
### Added
- SNVs and Indels, MEI and str variants genes have links to Decipher
- An `owner + case display name` index for cases database collection
- Test and fixtures for RNA fusion case page
- Load and display fusion variants from VCF files as the other variant types
- Option to update case document with path to mei variants (clinical and research)
### Changed
- Details on variant type and category for audit filters on case general report
- Enable Gens CN profile button also in somatic case view
- Fix case of analysis type check for Gens analysis button - only show for WGS
### Fixed
- loqusdb table no longer has empty row below each loqusid
- MatchMaker submission details page crashing because of change in date format returned by PatientMatcher
- Variant external links buttons style does not change color when visited
- Hide compounds with compounds follow filter for region or function would fail for variants in multiple genes
- Updated FontAwesome version to fix missing icons

## [4.73]
### Added
- Shortcut button for HPO panel MEI variants from case page
- Export managed variants from CLI
### Changed
- STRs visualization on case panel to emphasize abnormal repeat count and associated condition
- Removed cytoband column from STRs variant view on case report
- More long integers formatted with thin spaces, and copy to clipboard buttons added
### Fixed
- OMIM table is scrollable if higher than 700px on SV page
- Pinned variants validation badge is now red for false positives.
- Case display name defaulting to case ID when `family_name` or `display_name` are missing from case upload config file
- Expanded menu visible at screen sizes below 1000px now has background color
- The image in ClinVar howto-modal is now responsive
- Clicking on a case in case groups when case was already removed from group in another browser tab
- Page crashing when saving filters for mei variants
- Link visited color of images

## [4.72.4]
### Changed
- Automatic test mongod version increased to v7
### Fixed
- GnomAD now defaults to hg38 - change build 37 links accordingly

## [4.72.3]
### Fixed
- Somatic general case report small variant table can crash with unclassified variants

## [4.72.2]
### Changed
- A gunicorn maxrequests parameter for Docker server image - default to 1200
- STR export limit increased to 500, as for other variants
- Prevent long number wrapping and use thin spaces for separation, as per standards from SI, NIST, IUPAC, BIPM.
- Speed up case retrieval and lower memory use by projecting case queries
- Make relatedness check fails stand out a little more to new users
- Speed up case retrieval and lower memory use by projecting case queries
- Speed up variant pages by projecting only the necessary keys in disease collection query
### Fixed
- Huge memory use caused by cases and variants pages pulling complete disease documents from DB
- Do not include genes fetched from HPO terms when loading diseases
- Consider the renamed fields `Approved Symbol` -> `Approved Gene Symbol` and `Gene Symbols` -> `Gene/Locus And Other Related Symbols` when parsing OMIM terms from genemap2.txt file

## [4.72.1]
### Fixed
- Jinja filter that renders long integers
- Case cache when looking for causatives in other cases causing the server to hang

## [4.72]
### Added
- A GitHub action that checks for broken internal links in docs pages
- Link validation settings in mkdocs.yml file
- Load and display full RNA alignments on alignment viewer
- Genome build check when loading a case
- Extend event index to previous causative variants and always load them
### Fixed
- Documentation nav links for a few documents
- Slightly extended the BioNano Genomics Access integration docs
- Loading of SVs when VCF is missing the INFO.END field but has INFO.SVLEN field
- Escape protein sequence name (if available) in case general report to render special characters correctly
- CaseS HPO term searches for multiple terms works independent of order
- CaseS search regexp should not allow backslash
- CaseS cohort tags can contain whitespace and still match
- Remove diagnoses from cases even if OMIM term is not found in the database
- Parsing of disease-associated genes
- Removed an annoying warning while updating database's disease terms
- Displaying custom case images loaded with scout version <= 4.71
- Use pydantic version >=2 in requirements.txt file
### Changed
- Column width adjustment on caseS page
- Use Python 3.11 in tests
- Update some github actions
- Upgraded Pydantic to version 2
- Case validation fails on loading when associated files (alignments, VCFs and reports) are not present on disk
- Case validation fails on loading when custom images have format different then ["gif", "svg", "png", "jpg", "jpeg"]
- Custom images keys `case` and `str` in case config yaml file are renamed to `case_images` and `str_variants_images`
- Simplify and speed up case general report code
- Speed up case retrieval in case_matching_causatives
- Upgrade pymongo to version 4
- When updating disease terms, check that all terms are consistent with a DiseaseTerm model before dropping the old collection
- Better separation between modules loading HPO terms and diseases
- Deleted unused scout.build.phenotype module
- Stricter validation of mandatory genome build key when loading a case. Allowed values are ['37','38',37,38]
- Improved readability of variants length and coordinates on variantS pages

## [4.71]
### Added
- Added Balsamic keys for SweGen and loqusdb local archive frequecies, SNV and SV
- New filter option for Cancer variantS: local archive RD loqusdb
- Show annotated observations on SV variantS view, also for cancer somatic SVs
- Revel filter for variantS
- Show case default panel on caseS page
- CADD filter for Cancer Somatic SNV variantS - show score
- SpliceAI-lookup link (BROAD, shows SpliceAI and Pangolin) from variant page
- BioNano Access server API - check projects, samples and fetch FSHD reports
### Fixed
- Name of reference genome build for RNA for compatibility with IGV locus search change
- Howto to run the Docker image on Mac computers in `admin-guide/containers/container-deploy.md`
- Link to Weasyprint installation howto in README file
- Avoid filling up disk by creating a reduced VCF file for every variant that is visualized
- Remove legacy incorrectly formatted CODEOWNERS file
- Restrain variant_type requests to variantS views to "clinical" or "research"
- Visualization of cancer variants where cancer case has no affected individual
- ProteinPaint gene link (small StJude API change)
- Causative MEI variant link on causatives page
- Bionano access api settings commented out by default in Scout demo config file.
- Do not show FSHD button on freshly loaded cases without bionano_access individuals
- Truncate long variants' HGVS on causative/Clinically significant and pinned variants case panels
### Changed
- Remove function call that tracks users' browser version
- Include three more splice variant SO terms in clinical filter severe SO terms
- Drop old HPO term collection only after parsing and validation of new terms completes
- Move score to own column on Cancer Somatic SNV variantS page
- Refactored a few complex case operations, breaking out sub functionalities

## [4.70]
### Added
- Download a list of Gene Variants (max 500) resulting from SNVs and Indels search
- Variant PubMed link to search for gene symbol and any aliases
### Changed
- Clearer gnomAD values in Variants page
### Fixed
- CaseS page uniform column widths
- Include ClinVar variants into a scrollable div element on Case page
- `canonical_transcript` variable not initialized in get_hgvs function (server.blueprints.institutes.controllers.py)
- Catch and display any error while importing Phenopacket info
- Modified Docker files to use python:3.8-slim-bullseye to prevent gunicorn workers booting error

## [4.69]
### Added
- ClinVar submission howto available also on Case page
- Somatic score and filtering for somatic SV callers, if available
- Show caller as a tooltip on variantS list
### Fixed
- Crash when attempting to export phenotype from a case that had never had phenotypes
- Aesthetic fix to Causative and Pinned Variants on Case page
- Structural inconsistency for ClinVar Blueprint templates
- Updated igv.js to 2.15.8 to fix track default color bug
- Fixed release versions for actions.
- Freeze tornado below 6.3.0 for compatibility with livereload 2.6.3
- Force update variants count on case re-upload
- IGV locus search not working - add genome reference id
- Pin links to MEI variants should end up on MEI not SV variant view
- Load also matching MEI variants on forced region load
- Allow excluding MEI from case variant deletion
- Fixed the name of the assigned user when the internal user ID is different from the user email address
- Gene variantS should display gene function, region and full hgvs
### Changed
- FontAwesome integrity check fail (updated resource)
- Removed ClinVar API validation buttons in favour of direct API submission
- Improved layout of Institute settings page
- ClinVar API key and allowed submitters are set in the Institute settings page


## [4.68]
### Added
- Rare Disease Mobile Element Insertion variants view
### Changed
- Updated igv.js to 2.15.6
### Fixed
- Docker stage build pycairo.
- Restore SNV and SV rank models versions on Causatives and Verified pages
- Saving `REVEL_RANKSCORE` value in a field named `revel` in variants database documents

## [4.67]
### Added
- Prepare to filter local SV frequency
### Changed
- Speed up instituteS page loading by refactoring cases/institutes query
- Clinical Filter for SVs includes `splice_polypyrimidine_tract_variant` as a severe consequence
- Clinical Filter for SVs includes local variant frequency freeze ("old") for filtering, starting at 30 counts
- Speed up caseS page loading by adding status to index and refactoring totals count
- HPO file parsing is updated to reflect that HPO have changed a few downloadable file formats with their 230405 release.
### Fixed
- Page crashing when a user tries to edit a comment that was removed
- Warning instead of crashed page when attempting to retrieve a non-existent Phenopacket
- Fixed StJude ProteinPaint gene link (URL change)
- Freeze of werkzeug library to version<2.3 to avoid problems resulting from the consequential upgrade of the Flask lib
- Huge list of genes in case report for megabases-long structural variants.
- Fix displaying institutes without associated cases on institutes page
- Fix default panel selection on SVs in cancer case report

## [4.66]
### Changed
- Moved Phenomodels code under a dedicated blueprint
- Updated the instructions to load custom case report under admin guide
- Keep variants filter window collapsed except when user expands it to filter
### Added
- A summary table of pinned variants on the cancer case general report
- New openable matching causatives and managed variants lists for default gene panels only for convenience
### Fixed
- Gens structural variant page link individual id typo

## [4.65.2]
### Fixed
- Generating general case report with str variants containing comments

## [4.65.1]
### Fixed
- Visibility of `Gene(s)` badges on SV VariantS page
- Hide dismiss bar on SV page not working well
- Delivery report PDF download
- Saving Pipeline version file when loading a case
- Backport compatible import of importlib metadata for old python versions (<3.8)

## [4.65]
### Added
- Option to mark a ClinVar submission as submitted
- Docs on how to create/update the PanelApp green genes as a system admin
- `individual_id`-parameter to both Gens links
- Download a gene panel in TXT format from gene panel page
- Panel gene comments on variant page: genes in panels can have comments that describe the gene in a panel context
### Changed
- Always show each case category on caseS page, even if 0 cases in total or after current query
- Improved sorting of ClinVar submissions
- Pre-populate SV type select in ClinVar submission form, when possible
- Show comment badges in related comments tables on general report
- Updated version of several GitHub actions
- Migrate from deprecated `pkg_resources` lib to `importlib_resources`
- Dismiss bar on variantS pages is thinner.
- Dismiss bar on variantS pages can be toggled open or closed for the duration of a login session.
### Fixed
- Fixed Sanger order / Cancel order modal close buttons
- Visibility of SV type in ClinVar submission form
- Fixed a couple of creations where now was called twice, so updated_at and created_at could differ
- Deprecated Ubuntu version 18.04 in one GitHub action
- Panels that have been removed (hidden) should not be visible in views where overlapping gene panels for genes are shown
- Gene panel test pointing to the right function

## [4.64]
### Added
- Create/Update a gene panel containing all PanelApp green genes (`scout update panelapp-green -i <cust_id>`)
- Links for ACMG pathogenicity impact modification on the ACMG classification page
### Changed
- Open local observation matching cases in new windows
### Fixed
- Matching manual ranked variants are now shown also on the somatic variant page
- VarSome links to hg19/GRCh37
- Managed variants filter settings lost when navigating to additional pages
- Collect the right variant category after submitting filter form from research variantS page
- Beacon links are templated and support variants in genome build 38

## [4.63]
### Added
- Display data sharing info for ClinVar, Matchmaker Exchange and Beacon in a dedicated column on Cases page
- Test for `commands.download.omim.print_omim`
- Display dismissed variants comments on general case report
- Modify ACMG pathogenicity impact (most commonly PVS1, PS3) based on strength of evidence with lab director's professional judgement
- REViewer button on STR variant page
- Alamut institution parameter in institute settings for Alamut Visual Plus software
- Added Manual Ranks Risk Factor, Likely Risk Factor and Uncertain Risk Factor
- Display matching manual ranks from previous cases the user has access to on VariantS and Variant pages
- Link to gnomAD gene SVs v2.1 for SV variants with gnomAD frequency
- Support for nf-core/rnafusion reports
### Changed
- Display chrY for sex unknown
- Deprecate legacy scout_load() method API call.
- Message shown when variant tag is updated for a variant
- When all ACMG classifications are deleted from a variant, the current variant classification status is also reset.
- Refactored the functions that collect causative variants
- Removed `scripts/generate_test_data.py`
### Fixed
- Default IGV tracks (genes, ClinVar, ClinVar CNVs) showing even if user unselects them all
- Freeze Flask-Babel below v3.0 due to issue with a locale decorator
- Thaw Flask-Babel and fix according to v3 standard. Thank you @TkTech!
- Show matching causatives on somatic structural variant page
- Visibility of gene names and functional annotations on Causatives/Verified pages
- Panel version can be manually set to floating point numbers, when modified
- Causatives page showing also non-causative variants matching causatives in other cases
- ClinVar form submission for variants with no selected transcript and HGVS
- Validating and submitting ClinVar objects not containing both Variant and Casedata info

## [4.62.1]
### Fixed
- Case page crashing when adding a case to a group without providing a valid case name

## [4.62]
### Added
- Validate ClinVar submission objects using the ClinVar API
- Wrote tests for case and variant API endpoints
- Create ClinVar submissions from Scout using the ClinVar API
- Export Phenopacket for affected individual
- Import Phenopacket from JSON file or Phenopacket API backend server
- Use the new case name option for GENS requests
- Pre-validate refseq:HGVS items using VariantValidator in ClinVar submission form
### Fixed
- Fallback for empty alignment index for REViewer service
- Source link out for MIP 11.1 reference STR annotation
- Avoid duplicate causatives and pinned variants
- ClinVar clinical significance displays only the ACMG terms when user selects ACMG 2015 as assertion criteria
- Spacing between icon and text on Beacon and MatchMaker links on case page sidebar
- Truncate IDs and HGVS representations in ClinVar pages if longer than 25 characters
- Update ClinVar submission ID form
- Handle connection timeout when sending requests requests to external web services
- Validate any ClinVar submission regardless of its status
- Empty Phenopackets import crashes
- Stop Spinner on Phenopacket JSON download
### Changed
- Updated ClinVar submission instructions

## [4.61.1]
### Fixed
- Added `UMLS` as an option of `Condition ID type` in ClinVar Variant downloaded files
- Missing value for `Condition ID type` in ClinVar Variant downloaded files
- Possibility to open, close or delete a ClinVar submission even if it doesn't have an associated name
- Save SV type, ref and alt n. copies to exported ClinVar files
- Inner and outer start and stop SV coordinates not exported in ClinVar files
- ClinVar submissions page crashing when SV files don't contain breakpoint exact coordinates
- Align OMIM diagnoses with delete diagnosis button on case page
- In ClinVar form, reset condition list and customize help when condition ID changes

## [4.61]
### Added
- Filter case list by cases with variants in ClinVar submission
- Filter case list by cases containing RNA-seq data - gene_fusion_reports and sample-level tracks (splice junctions and RNA coverage)
- Additional case category `Ignored`, to be used for cases that don't fall in the existing 'inactive', 'archived', 'solved', 'prioritized' categories
- Display number of cases shown / total number of cases available for each category on Cases page
- Moved buttons to modify case status from sidebar to main case page
- Link to Mutalyzer Normalizer tool on variant's transcripts overview to retrieve official HVGS descriptions
- Option to manually load RNA MULTIQC report using the command `scout load report -t multiqc_rna`
- Load RNA MULTIQC automatically for a case if config file contains the `multiqc_rna` key/value
- Instructions in admin-guide on how to load case reports via the command line
- Possibility to filter RD variants by a specific genotype call
- Distinct colors for different inheritance models on RD Variant page
- Gene panels PDF export with case variants hits by variant type
- A couple of additional README badges for GitHub stats
- Upload and display of pipeline reference info and executable version yaml files as custom reports
- Testing CLI on hasta in PR template
### Changed
- Instructions on how to call dibs on scout-stage server in pull request template
- Deprecated CLI commands `scout load <delivery_report, gene_fusion_report, coverage_qc_report, cnv_report>` to replace them with command `scout load report -t <report type>`
- Refactored code to display and download custom case reports
- Do not export `Assertion method` and `Assertion method citation` to ClinVar submission files according to changes to ClinVar's submission spreadsheet templates.
- Simplified code to create and download ClinVar CSV files
- Colorize inheritance models badges by category on VariantS page
- `Safe variants matching` badge more visible on case page
### Fixed
- Non-admin users saving institute settings would clear loqusdb instance selection
- Layout of variant position, cytoband and type in SV variant summary
- Broken `Build Status - GitHub badge` on GitHub README page
- Visibility of text on grey badges in gene panels PDF exports
- Labels for dashboard search controls
- Dark mode visibility for ClinVar submission
- Whitespaces on outdated panel in extent report

## [4.60]
### Added
- Mitochondrial deletion signatures (mitosign) can be uploaded and shown with mtDNA report
- A `Type of analysis` column on Causatives and Validated variants pages
- List of "safe" gene panels available for matching causatives and managed variants in institute settings, to avoid secondary findings
- `svdb_origin` as a synonym for `FOUND_IN` to complement `set` for variants found by all callers
### Changed
- Hide removed gene panels by default in panels page
- Removed option for filtering cancer SVs by Tumor and Normal alt AF
- Hide links to coverage report from case dynamic HPO panel if cancer analysis
- Remove rerun emails and redirect users to the analysis order portal instead
- Updated clinical SVs igv.js track (dbVar) and added example of external track from `https://trackhubregistry.org/`
- Rewrote the ClinVar export module to simplify and add one variant at the time
- ClinVar submissions with phenotype conditions from: [OMIM, MedGen, Orphanet, MeSH, HP, MONDO]
### Fixed
- If trying to load a badly formatted .tsv file an error message is displayed.
- Avoid showing case as rerun when first attempt at case upload failed
- Dynamic autocomplete search not working on phenomodels page
- Callers added to variant when loading case
- Now possible to update managed variant from file without deleting it first
- Missing preselected chromosome when editing a managed variant
- Preselected variant type and subtype when editing a managed variant
- Typo in dbVar ClinVar track, hg19


## [4.59]
### Added
- Button to go directly to HPO SV filter variantS page from case
- `Scout-REViewer-Service` integration - show `REViewer` picture if available
- Link to HPO panel coverage overview on Case page
- Specify a confidence threshold (green|amber|red) when loading PanelApp panels
- Functional annotations in variants lists exports (all variants)
- Cancer/Normal VAFs and COSMIC ids in in variants lists exports (cancer variants)
### Changed
- Better visualization of regional annotation for long lists of genes in large SVs in Variants tables
- Order of cells in variants tables
- More evident links to gene coverage from Variant page
- Gene panels sorted by display name in the entire Case page
- Round CADD and GnomAD values in variants export files
### Fixed
- HPO filter button on SV variantS page
- Spacing between region|function cells in SVs lists
- Labels on gene panel Chanjo report
- Fixed ambiguous duplicated response headers when requesting a BAM file from /static
- Visited color link on gene coverage button (Variant page)

## [4.58.1]
### Fixed
- Case search with search strings that contain characters that can be escaped

## [4.58]
### Added
- Documentation on how to create/update PanelApp panels
- Add filter by local observations (archive) to structural variants filters
- Add more splicing consequences to SO term definitions
- Search for a specific gene in all gene panels
- Institute settings option to force show all variants on VariantS page for all cases of an institute
- Filter cases by validation pending status
- Link to The Clinical Knowledgebase (CKB) (https://ckb.jax.org/) in cancer variant's page
### Fixed
- Added a not-authorized `auto-login` fixture according to changes in Flask-Login 0.6.2
- Renamed `cache_timeout` param name of flask.send_file function to `max_age` (Flask 2.2 compliant)
- Replaced deprecated `app.config["JSON_SORT_KEYS"]` with app.json.sort_keys in app settings
- Bug in gene variants page (All SNVs and INDELs) when variant gene doesn't have a hgnc id that is found in the database
- Broken export of causatives table
- Query for genes in build 38 on `Search SNVs and INDELs` page
- Prevent typing special characters `^<>?!=\/` in case search form
- Search matching causatives also among research variants in other cases
- Links to variants in Verified variants page
- Broken filter institute cases by pinned gene
- Better visualization of long lists of genes in large SVs on Causative and Verified Variants page
- Reintroduced missing button to export Causative variants
- Better linking and display of matching causatives and managed variants
- Reduced code complexity in `scout/parse/variant/variant.py`
- Reduced complexity of code in `scout/build/variant/variant.py`

### Changed
- State that loqusdb observation is in current case if observations count is one and no cases are shown
- Better pagination and number of variants returned by queries in `Search SNVs and INDELs` page
- Refactored and simplified code used for collecting gene variants for `Search SNVs and INDELs` page
- Fix sidebar panel icons in Case view
- Fix panel spacing in Case view
- Removed unused database `sanger_ordered` and `case_id,category,rank_score` indexes (variant collection)
- Verified variants displayed in a dedicated page reachable from institute sidebar
- Unified stats in dashboard page
- Improved gene info for large SVs and cancer SVs
- Remove the unused `variant.str_variant` endpoint from variant views
- Easier editing of HPO gene panel on case page
- Assign phenotype panel less cramped on Case page
- Causatives and Verified variants pages to use the same template macro
- Allow hyphens in panel names
- Reduce resolution of example images
- Remove some animations in web gui which where rendered slow


## [4.57.4]
### Fixed
- Parsing of variant.FORMAT "DR" key in parse variant file

## [4.57.3]
### Fixed
- Export of STR verified variants
- Do not download as verified variants first verified and then reset to not validated
- Avoid duplicated lines in downloaded verified variants reflecting changes in variant validation status

## [4.57.2]
### Fixed
- Export of verified variants when variant gene has no transcripts
- HTTP 500 when visiting a the details page for a cancer variant that had been ranked with genmod

## [4.57.1]
### Fixed
- Updating/replacing a gene panel from file with a corrupted or malformed file

## [4.57]
### Added
- Display last 50 or 500 events for a user in a timeline
- Show dismiss count from other cases on matching variantS
- Save Beacon-related events in events collection
- Institute settings allow saving multiple loqusdb instances for one institute
- Display stats from multiple instances of loqusdb on variant page
- Display date and frequency of obs derived from count of local archive observations from MIP11 (requires fix in MIP)
### Changed
- Prior ACMG classifications view is no longer limited by pathogenicity
### Fixed
- Visibility of Sanger ordered badge on case page, light mode
- Some of the DataTables tables (Phenotypes and Diagnoses pages) got a bit dark in dark mode
- Remove all redundancies when displaying timeline events (some events are saved both as case-related and variant-related)
- Missing link in saved MatchMaker-related events
- Genes with mixed case gene symbols missing in PanelApp panels
- Alignment of elements on the Beacon submission modal window
- Locus info links from STR variantS page open in new browser tabs

## [4.56]
### Added
- Test for PanelApp panels loading
- `panel-umi` tag option when loading cancer analyses
### Changed
- Black text to make comments more visible in dark mode
- Loading PanelApp panels replaces pre-existing panels with same version
- Removed sidebar from Causatives page - navigation is available on the top bar for now
- Create ClinVar submissions from pinned variants list in case page
- Select which pinned variants will be included in ClinVar submission documents
### Fixed
- Remove a:visited css style from all buttons
- Update of HPO terms via command line
- Background color of `MIXED` and `PANEL-UMI` sequencing types on cases page
- Fixed regex error when searching for cases with query ending with `\ `
- Gene symbols on Causatives page lighter in dark mode
- SpliceAI tooltip of multigene variants

## [4.55]
### Changed
- Represent different tumor samples as vials in cases page
- Option to force-update the OMIM panel
### Fixed
- Low tumor purity badge alignment in cancer samples table on cancer case view
- VariantS comment popovers reactivate on hover
- Updating database genes in build 37
- ACMG classification summary hidden by sticky navbar
- Logo backgrounds fixed to white on welcome page
- Visited links turn purple again
- Style of link buttons and dropdown menus
- Update KUH and GMS logos
- Link color for Managed variants

## [4.54]
### Added
- Dark mode, using browser/OS media preference
- Allow marking case as solved without defining causative variants
- Admin users can create missing beacon datasets from the institute's settings page
- GenCC links on gene and variant pages
- Deprecation warnings when launching the app using a .yaml config file or loading cases using .ped files
### Changed
- Improved HTML syntax in case report template
- Modified message displayed when variant rank stats could not be calculated
- Expanded instructions on how to test on CG development server (cg-vm1)
- Added more somatic variant callers (Balsamic v9 SNV, develop SV)
### Fixed
- Remove load demo case command from docker-compose.yml
- Text elements being split across pages in PDF reports
- Made login password field of type `password` in LDAP login form
- Gene panels HTML select in institute's settings page
- Bootstrap upgraded to version 5
- Fix some Sourcery and SonarCloud suggestions
- Escape special characters in case search on institute and dashboard pages
- Broken case PDF reports when no Madeline pedigree image can be created
- Removed text-white links style that were invisible in new pages style
- Variants pagination after pressing "Filter variants" or "Clinical filter"
- Layout of buttons Matchmaker submission panel (case page)
- Removing cases from Matchmaker (simplified code and fixed functionality)
- Reintroduce check for missing alignment files purged from server

## [4.53]
### Added
### Changed
- Point Alamut API key docs link to new API version
- Parse dbSNP id from ID only if it says "rs", else use VEP CSQ fields
- Removed MarkupSafe from the dependencies
### Fixed
- Reintroduced loading of SVs for demo case 643595
- Successful parse of FOUND_IN should avoid GATK caller default
- All vulnerabilities flagged by SonarCloud

## [4.52]
### Added
- Demo cancer case gets loaded together with demo RD case in demo instance
- Parse REVEL_score alongside REVEL_rankscore from csq field and display it on SNV variant page
- Rank score results now show the ranking range
- cDNA and protein changes displayed on institute causatives pages
- Optional SESSION_TIMEOUT_MINUTES configuration in app config files
- Script to convert old OMIM case format (list of integers) to new format (list of dictionaries)
- Additional check for user logged in status before serving alignment files
- Download .cgh files from cancer samples table on cancer case page
- Number of documents and date of last update on genes page
### Changed
- Verify user before redirecting to IGV alignments and sashimi plots
- Build case IGV tracks starting from case and variant objects instead of passing all params in a form
- Unfreeze Werkzeug lib since Flask_login v.0.6 with bugfix has been released
- Sort gene panels by name (panelS and variant page)
- Removed unused `server.blueprints.alignviewers.unindexed_remote_static` endpoint
- User sessions to check files served by `server.blueprints.alignviewers.remote_static` endpoint
- Moved Beacon-related functions to a dedicated app extension
- Audit Filter now also loads filter displaying the variants for it
### Fixed
- Handle `attachment_filename` parameter renamed to `download_name` when Flask 2.2 will be released
- Removed cursor timeout param in cases find adapter function to avoid many code warnings
- Removed stream argument deprecation warning in tests
- Handle `no intervals found` warning in load_region test
- Beacon remove variants
- Protect remote_cors function in alignviewers view from Server-Side Request Forgery (SSRF)
- Check creation date of last document in gene collection to display when genes collection was updated last

## [4.51]
### Added
- Config file containing codecov settings for pull requests
- Add an IGV.js direct link button from case page
- Security policy file
- Hide/shade compound variants based on rank score on variantS from filter
- Chromograph legend documentation direct link
### Changed
- Updated deprecated Codecov GitHub action to v.2
- Simplified code of scout/adapter/mongo/variant
- Update IGV.js to v2.11.2
- Show summary number of variant gene panels on general report if more than 3
### Fixed
- Marrvel link for variants in genome build 38 (using liftover to build 37)
- Remove flags from codecov config file
- Fixed filter bug with high negative SPIDEX scores
- Renamed IARC TP53 button to to `TP53 Database`, modified also link since IARC has been moved to the US NCI: `https://tp53.isb-cgc.org/`
- Parsing new format of OMIM case info when exporting patients to Matchmaker
- Remove flask-debugtoolbar lib dependency that is using deprecated code and causes app to crash after new release of Jinja2 (3.1)
- Variant page crashing for cases with old OMIM terms structure (a list of integers instead of dictionary)
- Variant page crashing when creating MARRVEL link for cases with no genome build
- SpliceAI documentation link
- Fix deprecated `safe_str_cmp` import from `werkzeug.security` by freezing Werkzeug lib to v2.0 until Flask_login v.0.6 with bugfix is released
- List gene names densely in general report for SVs that contain more than 3 genes
- Show transcript ids on refseq genes on hg19 in IGV.js, using refgene source
- Display correct number of genes in general report for SVs that contain more than 32 genes
- Broken Google login after new major release of `lepture/authlib`
- Fix frequency and callers display on case general report

## [4.50.1]
### Fixed
- Show matching causative STR_repid for legacy str variants (pre Stranger hgnc_id)

## [4.50]
### Added
- Individual-specific OMIM terms
- OMIM disease descriptions in ClinVar submission form
- Add a toggle for melter rerun monitoring of cases
- Add a config option to show the rerun monitoring toggle
- Add a cli option to export cases with rerun monitoring enabled
- Add a link to STRipy for STR variants; shallow for ARX and HOXA13
- Hide by default variants only present in unaffected individuals in variants filters
- OMIM terms in general case report
- Individual-level info on OMIM and HPO terms in general case report
- PanelApp gene link among the external links on variant page
- Dashboard case filters fields help
- Filter cases by OMIM terms in cases and dashboard pages
### Fixed
- A malformed panel id request would crash with exception: now gives user warning flash with redirect
- Link to HPO resource file hosted on `http://purl.obolibrary.org`
- Gene search form when gene exists only in build 38
- Fixed odd redirect error and poor error message on missing column for gene panel csv upload
- Typo in parse variant transcripts function
- Modified keys name used to parse local observations (archived) frequencies to reflect change in MIP keys naming
- Better error handling for partly broken/timed out chanjo reports
- Broken javascript code when case Chromograph data is malformed
- Broader space for case synopsis in general report
- Show partial causatives on causatives and matching causatives panels
- Partial causative assignment in cases with no OMIM or HPO terms
- Partial causative OMIM select options in variant page
### Changed
- Slightly smaller and improved layout of content in case PDF report
- Relabel more cancer variant pages somatic for navigation
- Unify caseS nav links
- Removed unused `add_compounds` param from variant controllers function
- Changed default hg19 genome for IGV.js to legacy hg19_1kg_decoy to fix a few problematic loci
- Reduce code complexity (parse/ensembl.py)
- Silence certain fields in ClinVar export if prioritised ones exist (chrom-start-end if hgvs exist)
- Made phenotype non-mandatory when marking a variant as partial causative
- Only one phenotype condition type (OMIM or HPO) per variant is used in ClinVar submissions
- ClinVar submission variant condition prefers OMIM over HPO if available
- Use lighter version of gene objects in Omim MongoDB adapter, panels controllers, panels views and institute controllers
- Gene-variants table size is now adaptive
- Remove unused file upload on gene-variants page

## [4.49]
### Fixed
- Pydantic model types for genome_build, madeline_info, peddy_ped_check and peddy_sex_check, rank_model_version and sv_rank_model_version
- Replace `MatchMaker` with `Matchmaker` in all places visible by a user
- Save diagnosis labels along with OMIM terms in Matchmaker Exchange submission objects
- `libegl-mesa0_21.0.3-0ubuntu0.3~20.04.5_amd64.deb` lib not found by GitHub actions Docker build
- Remove unused `chromograph_image_files` and `chromograph_prefixes` keys saved when creating or updating an RD case
- Search managed variants by description and with ignore case
### Changed
- Introduced page margins on exported PDF reports
- Smaller gene fonts in downloaded HPO genes PDF reports
- Reintroduced gene coverage data in the PDF-exported general report of rare-disease cases
- Check for existence of case report files before creating sidebar links
- Better description of HPO and OMIM terms for patients submitted to Matchmaker Exchange
- Remove null non-mandatory key/values when updating a case
- Freeze WTForms<3 due to several form input rendering changes

## [4.48.1]
### Fixed
- General case PDF report for recent cases with no pedigree

## [4.48]
### Added
- Option to cancel a request for research variants in case page
### Changed
- Update igv.js to v2.10.5
- Updated example of a case delivery report
- Unfreeze cyvcf2
- Builder images used in Scout Dockerfiles
- Crash report email subject gives host name
- Export general case report to PDF using PDFKit instead of WeasyPrint
- Do not include coverage report in PDF case report since they might have different orientation
- Export cancer cases's "Coverage and QC report" to PDF using PDFKit instead of Weasyprint
- Updated cancer "Coverage and QC report" example
- Keep portrait orientation in PDF delivery report
- Export delivery report to PDF using PDFKit instead of Weasyprint
- PDF export of clinical and research HPO panels using PDFKit instead of Weasyprint
- Export gene panel report to PDF using PDFKit
- Removed WeasyPrint lib dependency

### Fixed
- Reintroduced missing links to Swegen and Beacon and dbSNP in RD variant page, summary section
- Demo delivery report orientation to fit new columns
- Missing delivery report in demo case
- Cast MNVs to SNV for test
- Export verified variants from all institutes when user is admin
- Cancer coverage and QC report not found for demo cancer case
- Pull request template instructions on how to deploy to test server
- PDF Delivery report not showing Swedac logo
- Fix code typos
- Disable codefactor raised by ESLint for javascript functions located on another file
- Loading spinner stuck after downloading a PDF gene panel report
- IGV browser crashing when file system with alignment files is not mounted

## [4.47]
### Added
- Added CADD, GnomAD and genotype calls to variantS export
### Changed
- Pull request template, to illustrate how to deploy pull request branches on cg-vm1 stage server
### Fixed
- Compiled Docker image contains a patched version (v4.9) of chanjo-report

## [4.46.1]
### Fixed
- Downloading of files generated within the app container (MT-report, verified variants, pedigrees, ..)

## [4.46]
### Added
- Created a Dockefile to be used to serve the dockerized app in production
- Modified the code to collect database params specified as env vars
- Created a GitHub action that pushes the Dockerfile-server image to Docker Hub (scout-server-stage) every time a PR is opened
- Created a GitHub action that pushes the Dockerfile-server image to Docker Hub (scout-server) every time a new release is created
- Reassign MatchMaker Exchange submission to another user when a Scout user is deleted
- Expose public API JSON gene panels endpoint, primarily to enable automated rerun checking for updates
- Add utils for dictionary type
- Filter institute cases using multiple HPO terms
- Vulture GitHub action to identify and remove unused variables and imports
### Changed
- Updated the python config file documentation in admin guide
- Case configuration parsing now uses Pydantic for improved typechecking and config handling
- Removed test matrices to speed up automatic testing of PRs
- Switch from Coveralls to Codecov to handle CI test coverage
- Speed-up CI tests by caching installation of libs and splitting tests into randomized groups using pytest-test-groups
- Improved LDAP login documentation
- Use lib flask-ldapconn instead of flask_ldap3_login> to handle ldap authentication
- Updated Managed variant documentation in user guide
- Fix and simplify creating and editing of gene panels
- Simplified gene variants search code
- Increased the height of the genes track in the IGV viewer
### Fixed
- Validate uploaded managed variant file lines, warning the user.
- Exporting validated variants with missing "genes" database key
- No results returned when searching for gene variants using a phenotype term
- Variants filtering by gene symbols file
- Make gene HGNC symbols field mandatory in gene variants page and run search only on form submit
- Make sure collaborator gene variants are still visible, even if HPO filter is used

## [4.45]
### Added
### Changed
- Start Scout also when loqusdbapi is not reachable
- Clearer definition of manual standard and custom inheritance models in gene panels
- Allow searching multiple chromosomes in filters
### Fixed
- Gene panel crashing on edit action

## [4.44]
### Added
### Changed
- Display Gene track beneath each sample track when displaying splice junctions in igv browser
- Check outdated gene symbols and update with aliases for both RD and cancer variantS
### Fixed
- Added query input check and fixed the Genes API endpoint to return a json formatted error when request is malformed
- Typo in ACMG BP6 tooltip

## [4.43.1]
### Added
- Added database index for OMIM disease term genes
### Changed
### Fixed
- Do not drop HPO terms collection when updating HPO terms via the command line
- Do not drop disease (OMIM) terms collection when updating diseases via the command line

## [4.43]
### Added
- Specify which collection(s) update/build indexes for
### Fixed
- Do not drop genes and transcripts collections when updating genes via the command line

## [4.42.1]
### Added
### Changed
### Fixed
- Freeze PyMongo lib to version<4.0 to keep supporting previous MongoDB versions
- Speed up gene panels creation and update by collecting only light gene info from database
- Avoid case page crash on Phenomizer queries timeout

## [4.42]
### Added
- Choose custom pinned variants to submit to MatchMaker Exchange
- Submit structural variant as genes to the MatchMaker Exchange
- Added function for maintainers and admins to remove gene panels
- Admins can restore deleted gene panels
- A development docker-compose file illustrating the scout/chanjo-report integration
- Show AD on variants view for cancer SV (tumor and normal)
- Cancer SV variants filter AD, AF (tumor and normal)
- Hiding the variants score column also from cancer SVs, as for the SNVs
### Changed
- Enforce same case _id and display_name when updating a case
- Enforce same individual ids, display names and affected status when updating a case
- Improved documentation for connecting to loqusdb instances (including loqusdbapi)
- Display and download HPO gene panels' gene symbols in italics
- A faster-built and lighter Docker image
- Reduce complexity of `panels` endpoint moving some code to the panels controllers
- Update requirements to use flask-ldap3-login>=0.9.17 instead of freezing WTForm
### Fixed
- Use of deprecated TextField after the upgrade of WTF to v3.0
- Freeze to WTForms to version < 3
- Remove the extra files (bed files and madeline.svg) introduced by mistake
- Cli command loading demo data in docker-compose when case custom images exist and is None
- Increased MongoDB connection serverSelectionTimeoutMS parameter to 30K (default value according to MongoDB documentation)
- Better differentiate old obs counts 0 vs N/A
- Broken cancer variants page when default gene panel was deleted
- Typo in tx_overview function in variant controllers file
- Fixed loqusdbapi SV search URL
- SV variants filtering using Decipher criterion
- Removing old gene panels that don't contain the `maintainer` key.

## [4.41.1]
### Fixed
- General reports crash for variant annotations with same variant on other cases

## [4.41]
### Added
- Extended the instructions for running the Scout Docker image (web app and cli).
- Enabled inclusion of custom images to STR variant view
### Fixed
- General case report sorting comments for variants with None genetic models
- Do not crash but redirect to variants page with error when a variant is not found for a case
- UCSC links coordinates for SV variants with start chromosome different than end chromosome
- Human readable variants name in case page for variants having start chromosome different from end chromosome
- Avoid always loading all transcripts when checking gene symbol: introduce gene captions
- Slow queries for evaluated variants on e.g. case page - use events instead
### Changed
- Rearrange variant page again, moving severity predictions down.
- More reactive layout width steps on variant page

## [4.40.1]
### Added
### Fixed
- Variants dismissed with inconsistent inheritance pattern can again be shown in general case report
- General report page for variants with genes=None
- General report crashing when variants have no panels
- Added other missing keys to case and variant dictionaries passed to general report
### Changed

## [4.40]
### Added
- A .cff citation file
- Phenotype search API endpoint
- Added pagination to phenotype API
- Extend case search to include internal MongoDB id
- Support for connecting to a MongoDB replica set (.py config files)
- Support for connecting to a MongoDB replica set (.yaml config files)
### Fixed
- Command to load the OMIM gene panel (`scout load panel --omim`)
- Unify style of pinned and causative variants' badges on case page
- Removed automatic spaces after punctuation in comments
- Remove the hardcoded number of total individuals from the variant's old observations panel
- Send delete requests to a connected Beacon using the DELETE method
- Layout of the SNV and SV variant page - move frequency up
### Changed
- Stop updating database indexes after loading exons via command line
- Display validation status badge also for not Sanger-sequenced variants
- Moved Frequencies, Severity and Local observations panels up in RD variants page
- Enabled Flask CORS to communicate CORS status to js apps
- Moved the code preparing the transcripts overview to the backend
- Refactored and filtered json data used in general case report
- Changed the database used in docker-compose file to use the official MongoDB v4.4 image
- Modified the Python (3.6, 3.8) and MongoDB (3.2, 4.4, 5.0) versions used in testing matrices (GitHub actions)
- Capitalize case search terms on institute and dashboard pages


## [4.39]
### Added
- COSMIC IDs collected from CSQ field named `COSMIC`
### Fixed
- Link to other causative variants on variant page
- Allow multiple COSMIC links for a cancer variant
- Fix floating text in severity box #2808
- Fixed MitoMap and HmtVar links for hg38 cases
- Do not open new browser tabs when downloading files
- Selectable IGV tracks on variant page
- Missing splice junctions button on variant page
- Refactor variantS representative gene selection, and use it also for cancer variant summary
### Changed
- Improve Javascript performance for displaying Chromograph images
- Make ClinVar classification more evident in cancer variant page

## [4.38]
### Added
- Option to hide Alamut button in the app config file
### Fixed
- Library deprecation warning fixed (insert is deprecated. Use insert_one or insert_many instead)
- Update genes command will not trigger an update of database indices any more
- Missing resources in temporary downloading directory when updating genes using the command line
- Restore previous variant ACMG classification in a scrollable div
- Loading spinner not stopping after downloading PDF case reports and variant list export
- Add extra Alamut links higher up on variant pages
- Improve UX for phenotypes in case page
- Filter and export of STR variants
- Update look of variants page navigation buttons
### Changed

## [4.37]
### Added
- Highlight and show version number for RefSeq MANE transcripts.
- Added integration to a rerunner service for toggling reanalysis with updated pedigree information
- SpliceAI display and parsing from VEP CSQ
- Display matching tiered variants for cancer variants
- Display a loading icon (spinner) until the page loads completely
- Display filter badges in cancer variants list
- Update genes from pre-downloaded file resources
- On login, OS, browser version and screen size are saved anonymously to understand how users are using Scout
- API returning institutes data for a given user: `/api/v1/institutes`
- API returning case data for a given institute: `/api/v1/institutes/<institute_id>/cases`
- Added GMS and Lund university hospital logos to login page
- Made display of Swedac logo configurable
- Support for displaying custom images in case view
- Individual-specific HPO terms
- Optional alamut_key in institute settings for Alamut Plus software
- Case report API endpoint
- Tooltip in case explaining that genes with genome build different than case genome build will not be added to dynamic HPO panel.
- Add DeepVariant as a caller
### Fixed
- Updated IGV to v2.8.5 to solve missing gene labels on some zoom levels
- Demo cancer case config file to load somatic SNVs and SVs only.
- Expand list of refseq trancripts in ClinVar submission form
- Renamed `All SNVs and INDELs` institute sidebar element to `Search SNVs and INDELs` and fixed its style.
- Add missing parameters to case load-config documentation
- Allow creating/editing gene panels and dynamic gene panels with genes present in genome build 38
- Bugfix broken Pytests
- Bulk dismissing variants error due to key conversion from string to integer
- Fix typo in index documentation
- Fixed crash in institute settings page if "collaborators" key is not set in database
- Don't stop Scout execution if LoqusDB call fails and print stacktrace to log
- Bug when case contains custom images with value `None`
- Bug introduced when fixing another bug in Scout-LoqusDB interaction
- Loading of OMIM diagnoses in Scout demo instance
- Remove the docker-compose with chanjo integration because it doesn't work yet.
- Fixed standard docker-compose with scout demo data and database
- Clinical variant assessments not present for pinned and causative variants on case page.
- MatchMaker matching one node at the time only
- Remove link from previously tiered variants badge in cancer variants page
- Typo in gene cell on cancer variants page
- Managed variants filter form
### Changed
- Better naming for variants buttons on cancer track (somatic, germline). Also show cancer research button if available.
- Load case with missing panels in config files, but show warning.
- Changing the (Female, Male) symbols to (F/M) letters in individuals_table and case-sma.
- Print stacktrace if case load command fails
- Added sort icon and a pointer to the cursor to all tables with sortable fields
- Moved variant, gene and panel info from the basic pane to summary panel for all variants.
- Renamed `Basics` panel to `Classify` on variant page.
- Revamped `Basics` panel to a panel dedicated to classify variants
- Revamped the summary panel to be more compact.
- Added dedicated template for cancer variants
- Removed Gene models, Gene annotations and Conservation panels for cancer variants
- Reorganized the orders of panels for variant and cancer variant views
- Added dedicated variant quality panel and removed relevant panes
- A more compact case page
- Removed OMIM genes panel
- Make genes panel, pinned variants panel, causative variants panel and ClinVar panel scrollable on case page
- Update to Scilifelab's 2020 logo
- Update Gens URL to support Gens v2.0 format
- Refactor tests for parsing case configurations
- Updated links to HPO downloadable resources
- Managed variants filtering defaults to all variant categories
- Changing the (Kind) drop-down according to (Category) drop-down in Managed variant add variant
- Moved Gens button to individuals table
- Check resource files availability before starting updating OMIM diagnoses
- Fix typo in `SHOW_OBSERVED_VARIANT_ARCHIVE` config param

## [4.36]
### Added
- Parse and save splice junction tracks from case config file
- Tooltip in observations panel, explaining that case variants with no link might be old variants, not uploaded after a case rerun
### Fixed
- Warning on overwriting variants with same position was no longer shown
- Increase the height of the dropdowns to 425px
- More indices for the case table as it grows, specifically for causatives queries
- Splice junction tracks not centered over variant genes
- Total number of research variants count
- Update variants stats in case documents every time new variants are loaded
- Bug in flashing warning messages when filtering variants
### Changed
- Clearer warning messages for genes and gene/gene-panels searches in variants filters

## [4.35]
### Added
- A new index for hgnc_symbol in the hgnc_gene collection
- A Pedigree panel in STR page
- Display Tier I and II variants in case view causatives card for cancer cases
### Fixed
- Send partial file data to igv.js when visualizing sashimi plots with splice junction tracks
- Research variants filtering by gene
- Do not attempt to populate annotations for not loaded pinned/causatives
- Add max-height to all dropdowns in filters
### Changed
- Switch off non-clinical gene warnings when filtering research variants
- Don't display OMIM disease card in case view for cancer cases
- Refactored Individuals and Causative card in case view for cancer cases
- Update and style STR case report

## [4.34]
### Added
- Saved filter lock and unlock
- Filters can optionally be marked audited, logging the filter name, user and date on the case events and general report.
- Added `ClinVar hits` and `Cosmic hits` in cancer SNVs filters
- Added `ClinVar hits` to variants filter (rare disease track)
- Load cancer demo case in docker-compose files (default and demo file)
- Inclusive-language check using [woke](https://github.com/get-woke/woke) github action
- Add link to HmtVar for mitochondrial variants (if VCF is annotated with HmtNote)
- Grey background for dismissed compounds in variants list and variant page
- Pin badge for pinned compounds in variants list and variant page
- Support LoqusDB REST API queries
- Add a docker-compose-matchmaker under scout/containers/development to test matchmaker locally
- Script to investigate consequences of symbol search bug
- Added GATK to list of SV and cancer SV callers
### Fixed
- Make MitoMap link work for hg38 again
- Export Variants feature crashing when one of the variants has no primary transcripts
- Redirect to last visited variantS page when dismissing variants from variants list
- Improved matching of SVs Loqus occurrences in other cases
- Remove padding from the list inside (Matching causatives from other cases) panel
- Pass None to get_app function in CLI base since passing script_info to app factory functions was deprecated in Flask 2.0
- Fixed failing tests due to Flask update to version 2.0
- Speed up user events view
- Causative view sort out of memory error
- Use hgnc_id for gene filter query
- Typo in case controllers displaying an error every time a patient is matched against external MatchMaker nodes
- Do not crash while attempting an update for variant documents that are too big (> 16 MB)
- Old STR causatives (and other variants) may not have HGNC symbols - fix sort lambda
- Check if gene_obj has primary_transcript before trying to access it
- Warn if a gene manually searched is in a clinical panel with an outdated name when filtering variants
- ChrPos split js not needed on STR page yet
### Changed
- Remove parsing of case `genome_version`, since it's not used anywhere downstream
- Introduce deprecation warning for Loqus configs that are not dictionaries
- SV clinical filter no longer filters out sub 100 nt variants
- Count cases in LoqusDB by variant type
- Commit pulse repo badge temporarily set to weekly
- Sort ClinVar submissions objects by ascending "Last evaluated" date
- Refactored the MatchMaker integration as an extension
- Replaced some sensitive words as suggested by woke linter
- Documentation for load-configuration rewritten.
- Add styles to MatchMaker matches table
- More detailed info on the data shared in MatchMaker submission form

## [4.33.1]
### Fixed
- Include markdown for release autodeploy docs
- Use standard inheritance model in ClinVar (https://ftp.ncbi.nlm.nih.gov/pub/GTR/standard_terms/Mode_of_inheritance.txt)
- Fix issue crash with variants that have been unflagged causative not being available in other causatives
### Added
### Changed

## [4.33]
### Fixed
- Command line crashing when updating an individual not found in database
- Dashboard page crashing when filters return no data
- Cancer variants filter by chromosome
- /api/v1/genes now searches for genes in all genome builds by default
- Upgraded igv.js to version 2.8.1 (Fixed Unparsable bed record error)
### Added
- Autodeploy docs on release
- Documentation for updating case individuals tracks
- Filter cases and dashboard stats by analysis track
### Changed
- Changed from deprecated db update method
- Pre-selected fields to run queries with in dashboard page
- Do not filter by any institute when first accessing the dashboard
- Removed OMIM panel in case view for cancer cases
- Display Tier I and II variants in case view causatives panel for cancer cases
- Refactored Individuals and Causative panels in case view for cancer cases

## [4.32.1]
### Fixed
- iSort lint check only
### Changed
- Institute cases page crashing when a case has track:Null
### Added

## [4.32]
### Added
- Load and show MITOMAP associated diseases from VCF (INFO field: MitomapAssociatedDiseases, via HmtNote)
- Show variant allele frequencies for mitochondrial variants (GRCh38 cases)
- Extend "public" json API with diseases (OMIM) and phenotypes (HPO)
- HPO gene list download now has option for clinical and non-clinical genes
- Display gene splice junctions data in sashimi plots
- Update case individuals with splice junctions tracks
- Simple Docker compose for development with local build
- Make Phenomodels subpanels collapsible
- User side documentation of cytogenomics features (Gens, Chromograph, vcf2cytosure, rhocall)
- iSort GitHub Action
- Support LoqusDB REST API queries
### Fixed
- Show other causative once, even if several events point to it
- Filtering variants by mitochondrial chromosome for cases with genome build=38
- HPO gene search button triggers any warnings for clinical / non-existing genes also on first search
- Fixed a bug in variants pages caused by MT variants without alt_frequency
- Tests for CADD score parsing function
- Fixed the look of IGV settings on SNV variant page
- Cases analyzed once shown as `rerun`
- Missing case track on case re-upload
- Fixed severity rank for SO term "regulatory region ablation"
### Changed
- Refactor according to CodeFactor - mostly reuse of duplicated code
- Phenomodels language adjustment
- Open variants in a new window (from variants page)
- Open overlapping and compound variants in a new window (from variant page)
- gnomAD link points to gnomAD v.3 (build GRCh38) for mitochondrial variants.
- Display only number of affected genes for dismissed SVs in general report
- Chromosome build check when populating the variants filter chromosome selection
- Display mitochondrial and rare diseases coverage report in cases with missing 'rare' track

## [4.31.1]
### Added
### Changed
- Remove mitochondrial and coverage report from cancer cases sidebar
### Fixed
- ClinVar page when dbSNP id is None

## [4.31]
### Added
- gnomAD annotation field in admin guide
- Export also dynamic panel genes not associated to an HPO term when downloading the HPO panel
- Primary HGNC transcript info in variant export files
- Show variant quality (QUAL field from vcf) in the variant summary
- Load/update PDF gene fusion reports (clinical and research) generated with Arriba
- Support new MANE annotations from VEP (both MANE Select and MANE Plus Clinical)
- Display on case activity the event of a user resetting all dismissed variants
- Support gnomAD population frequencies for mitochondrial variants
- Anchor links in Casedata ClinVar panels to redirect after renaming individuals
### Fixed
- Replace old docs link www.clinicalgenomics.se/scout with new https://clinical-genomics.github.io/scout
- Page formatting issues whenever case and variant comments contain extremely long strings with no spaces
- Chromograph images can be one column and have scrollbar. Removed legacy code.
- Column labels for ClinVar case submission
- Page crashing looking for LoqusDB observation when variant doesn't exist
- Missing inheritance models and custom inheritance models on newly created gene panels
- Accept only numbers in managed variants filter as position and end coordinates
- SNP id format and links in Variant page, ClinVar submission form and general report
- Case groups tooltip triggered only when mouse is on the panel header
- Loadable filters displayed in alphabetical order on variants page
### Changed
- A more compact case groups panel
- Added landscape orientation CSS style to cancer coverage and QC demo report
- Improve user documentation to create and save new gene panels
- Removed option to use space as separator when uploading gene panels
- Separating the columns of standard and custom inheritance models in gene panels
- Improved ClinVar instructions for users using non-English Excel

## [4.30.2]
### Added
### Fixed
- Use VEP RefSeq ID if RefSeq list is empty in RefSeq transcripts overview
- Bug creating variant links for variants with no end_chrom
### Changed

## [4.30.1]
### Added
### Fixed
- Cryptography dependency fixed to use version < 3.4
### Changed

## [4.30]
### Added
- Introduced a `reset dismiss variant` verb
- Button to reset all dismissed variants for a case
- Add black border to Chromograph ideograms
- Show ClinVar annotations on variantS page
- Added integration with GENS, copy number visualization tool
- Added a VUS label to the manual classification variant tags
- Add additional information to SNV verification emails
- Tooltips documenting manual annotations from default panels
- Case groups now show bam files from all cases on align view
### Fixed
- Center initial igv view on variant start with SNV/indels
- Don't set initial igv view to negative coordinates
- Display of GQ for SV and STR
- Parsing of AD and related info for STRs
- LoqusDB field in institute settings accepts only existing Loqus instances
- Fix DECIPHER link to work after DECIPHER migrated to GRCh38
- Removed visibility window param from igv.js genes track
- Updated HPO download URL
- Patch HPO download test correctly
- Reference size on STR hover not needed (also wrong)
- Introduced genome build check (allowed values: 37, 38, "37", "38") on case load
- Improve case searching by assignee full name
- Populating the LoqusDB select in institute settings
### Changed
- Cancer variants table header (pop freq etc)
- Only admin users can modify LoqusDB instance in Institute settings
- Style of case synopsis, variants and case comments
- Switched to igv.js 2.7.5
- Do not choke if case is missing research variants when research requested
- Count cases in LoqusDB by variant type
- Introduce deprecation warning for Loqus configs that are not dictionaries
- Improve create new gene panel form validation
- Make XM- transcripts less visible if they don't overlap with transcript refseq_id in variant page
- Color of gene panels and comments panels on cases and variant pages
- Do not choke if case is missing research variants when reserch requested

## [4.29.1]
### Added
### Fixed
- Always load STR variants regardless of RankScore threshold (hotfix)
### Changed

## [4.29]
### Added
- Added a page about migrating potentially breaking changes to the documentation
- markdown_include in development requirements file
- STR variants filter
- Display source, Z-score, inheritance pattern for STR annotations from Stranger (>0.6.1) if available
- Coverage and quality report to cancer view
### Fixed
- ACMG classification page crashing when trying to visualize a classification that was removed
- Pretty print HGVS on gene variants (URL-decode VEP)
- Broken or missing link in the documentation
- Multiple gene names in ClinVar submission form
- Inheritance model select field in ClinVar submission
- IGV.js >2.7.0 has an issue with the gene track zoom levels - temp freeze at 2.7.0
- Revert CORS-anywhere and introduce a local http proxy for cloud tracks
### Changed

## [4.28]
### Added
- Chromograph integration for displaying PNGs in case-page
- Add VAF to cancer case general report, and remove some of its unused fields
- Variants filter compatible with genome browser location strings
- Support for custom public igv tracks stored on the cloud
- Add tests to increase testing coverage
- Update case variants count after deleting variants
- Update IGV.js to latest (v2.7.4)
- Bypass igv.js CORS check using `https://github.com/Rob--W/cors-anywhere`
- Documentation on default and custom IGV.js tracks (admin docs)
- Lock phenomodels so they're editable by admins only
- Small case group assessment sharing
- Tutorial and files for deploying app on containers (Kubernetes pods)
- Canonical transcript and protein change of canonical transcript in exported variants excel sheet
- Support for Font Awesome version 6
- Submit to Beacon from case page sidebar
- Hide dismissed variants in variants pages and variants export function
- Systemd service files and instruction to deploy Scout using podman
### Fixed
- Bugfix: unused `chromgraph_prefix |tojson` removed
- Freeze coloredlogs temporarily
- Marrvel link
- Don't show TP53 link for silent or synonymous changes
- OMIM gene field accepts any custom number as OMIM gene
- Fix Pytest single quote vs double quote string
- Bug in gene variants search by similar cases and no similar case is found
- Delete unused file `userpanel.py`
- Primary transcripts in variant overview and general report
- Google OAuth2 login setup in README file
- Redirect to 'missing file'-icon if configured Chromograph file is missing
- Javascript error in case page
- Fix compound matching during variant loading for hg38
- Cancer variants view containing variants dismissed with cancer-specific reasons
- Zoom to SV variant length was missing IGV contig select
- Tooltips on case page when case has no default gene panels
### Changed
- Save case variants count in case document and not in sessions
- Style of gene panels multiselect on case page
- Collapse/expand main HPO checkboxes in phenomodel preview
- Replaced GQ (Genotype quality) with VAF (Variant allele frequency) in cancer variants GT table
- Allow loading of cancer cases with no tumor_purity field
- Truncate cDNA and protein changes in case report if longer than 20 characters


## [4.27]
### Added
- Exclude one or more variant categories when running variants delete command
### Fixed
### Changed

## [4.26.1]
### Added
### Fixed
- Links with 1-letter aa codes crash on frameshift etc
### Changed

## [4.26]
### Added
- Extend the delete variants command to print analysis date, track, institute, status and research status
- Delete variants by type of analysis (wgs|wes|panel)
- Links to cBioPortal, MutanTP53, IARC TP53, OncoKB, MyCancerGenome, CIViC
### Fixed
- Deleted variants count
### Changed
- Print output of variants delete command as a tab separated table

## [4.25]
### Added
- Command line function to remove variants from one or all cases
### Fixed
- Parse SMN None calls to None rather than False

## [4.24.1]
### Fixed
- Install requirements.txt via setup file

## [4.24]
### Added
- Institute-level phenotype models with sub-panels containing HPO and OMIM terms
- Runnable Docker demo
- Docker image build and push github action
- Makefile with shortcuts to docker commands
- Parse and save synopsis, phenotype and cohort terms from config files upon case upload
### Fixed
- Update dismissed variant status when variant dismissed key is missing
- Breakpoint two IGV button now shows correct chromosome when different from bp1
- Missing font lib in Docker image causing the PDF report download page to crash
- Sentieon Manta calls lack Somaticscore - load anyway
- ClinVar submissions crashing due to pinned variants that are not loaded
- Point ExAC pLI score to new gnomad server address
- Bug uploading cases missing phenotype terms in config file
- STRs loaded but not shown on browser page
- Bug when using adapter.variant.get_causatives with case_id without causatives
- Problem with fetching "solved" from scout export cases cli
- Better serialising of datetime and bson.ObjectId
- Added `volumes` folder to .gitignore
### Changed
- Make matching causative and managed variants foldable on case page
- Remove calls to PyMongo functions marked as deprecated in backend and frontend(as of version 3.7).
- Improved `scout update individual` command
- Export dynamic phenotypes with ordered gene lists as PDF


## [4.23]
### Added
- Save custom IGV track settings
- Show a flash message with clear info about non-valid genes when gene panel creation fails
- CNV report link in cancer case side navigation
- Return to comment section after editing, deleting or submitting a comment
- Managed variants
- MT vs 14 chromosome mean coverage stats if Scout is connected to Chanjo
### Fixed
- missing `vcf_cancer_sv` and `vcf_cancer_sv_research` to manual.
- Split ClinVar multiple clnsig values (slash-separated) and strip them of underscore for annotations without accession number
- Timeout of `All SNVs and INDELs` page when no valid gene is provided in the search
- Round CADD (MIPv9)
- Missing default panel value
- Invisible other causatives lines when other causatives lack gene symbols
### Changed
- Do not freeze mkdocs-material to version 4.6.1
- Remove pre-commit dependency

## [4.22]
### Added
- Editable cases comments
- Editable variants comments
### Fixed
- Empty variant activity panel
- STRs variants popover
- Split new ClinVar multiple significance terms for a variant
- Edit the selected comment, not the latest
### Changed
- Updated RELEASE docs.
- Pinned variants card style on the case page
- Merged `scout export exons` and `scout view exons` commands


## [4.21.2]
### Added
### Fixed
- Do not pre-filter research variants by (case-default) gene panels
- Show OMIM disease tooltip reliably
### Changed

## [4.21.1]
### Added
### Fixed
- Small change to Pop Freq column in variants ang gene panels to avoid strange text shrinking on small screens
- Direct use of HPO list for Clinical HPO SNV (and cancer SNV) filtering
- PDF coverage report redirecting to login page
### Changed
- Remove the option to dismiss single variants from all variants pages
- Bulk dismiss SNVs, SVs and cancer SNVs from variants pages

## [4.21]
### Added
- Support to configure LoqusDB per institute
- Highlight causative variants in the variants list
- Add tests. Mostly regarding building internal datatypes.
- Remove leading and trailing whitespaces from panel_name and display_name when panel is created
- Mark MANE transcript in list of transcripts in "Transcript overview" on variant page
- Show default panel name in case sidebar
- Previous buttons for variants pagination
- Adds a gh action that checks that the changelog is updated
- Adds a gh action that deploys new releases automatically to pypi
- Warn users if case default panels are outdated
- Define institute-specific gene panels for filtering in institute settings
- Use institute-specific gene panels in variants filtering
- Show somatic VAF for pinned and causative variants on case page

### Fixed
- Report pages redirect to login instead of crashing when session expires
- Variants filter loading in cancer variants page
- User, Causative and Cases tables not scaling to full page
- Improved docs for an initial production setup
- Compatibility with latest version of Black
- Fixed tests for Click>7
- Clinical filter required an extra click to Filter to return variants
- Restore pagination and shrink badges in the variants page tables
- Removing a user from the command line now inactivates the case only if user is last assignee and case is active
- Bugfix, LoqusDB per institute feature crashed when institute id was empty string
- Bugfix, LoqusDB calls where missing case count
- filter removal and upload for filters deleted from another page/other user
- Visualize outdated gene panels info in a popover instead of a tooltip in case page side panel

### Changed
- Highlight color on normal STRs in the variants table from green to blue
- Display breakpoints coordinates in verification emails only for structural variants


## [4.20]
### Added
- Display number of filtered variants vs number of total variants in variants page
- Search case by HPO terms
- Dismiss variant column in the variants tables
- Black and pre-commit packages to dev requirements

### Fixed
- Bug occurring when rerun is requested twice
- Peddy info fields in the demo config file
- Added load config safety check for multiple alignment files for one individual
- Formatting of cancer variants table
- Missing Score in SV variants table

### Changed
- Updated the documentation on how to create a new software release
- Genome build-aware cytobands coordinates
- Styling update of the Matchmaker card
- Select search type in case search form


## [4.19]

### Added
- Show internal ID for case
- Add internal ID for downloaded CGH files
- Export dynamic HPO gene list from case page
- Remove users as case assignees when their account is deleted
- Keep variants filters panel expanded when filters have been used

### Fixed
- Handle the ProxyFix ModuleNotFoundError when Werkzeug installed version is >1.0
- General report formatting issues whenever case and variant comments contain extremely long strings with no spaces

### Changed
- Created an institute wrapper page that contains list of cases, causatives, SNVs & Indels, user list, shared data and institute settings
- Display case name instead of case ID on clinVar submissions
- Changed icon of sample update in clinVar submissions


## [4.18]

### Added
- Filter cancer variants on cytoband coordinates
- Show dismiss reasons in a badge with hover for clinical variants
- Show an ellipsis if 10 cases or more to display with loqusdb matches
- A new blog post for version 4.17
- Tooltip to better describe Tumor and Normal columns in cancer variants
- Filter cancer SNVs and SVs by chromosome coordinates
- Default export of `Assertion method citation` to clinVar variants submission file
- Button to export up to 500 cancer variants, filtered or not
- Rename samples of a clinVar submission file

### Fixed
- Apply default gene panel on return to cancer variantS from variant view
- Revert to certificate checking when asking for Chanjo reports
- `scout download everything` command failing while downloading HPO terms

### Changed
- Turn tumor and normal allelic fraction to decimal numbers in tumor variants page
- Moved clinVar submissions code to the institutes blueprints
- Changed name of clinVar export files to FILENAME.Variant.csv and FILENAME.CaseData.csv
- Switched Google login libraries from Flask-OAuthlib to Authlib


## [4.17.1]

### Fixed
- Load cytobands for cases with chromosome build not "37" or "38"


## [4.17]

### Added
- COSMIC badge shown in cancer variants
- Default gene-panel in non-cancer structural view in url
- Filter SNVs and SVs by cytoband coordinates
- Filter cancer SNV variants by alt allele frequency in tumor
- Correct genome build in UCSC link from structural variant page



### Fixed
- Bug in clinVar form when variant has no gene
- Bug when sharing cases with the same institute twice
- Page crashing when removing causative variant tag
- Do not default to GATK caller when no caller info is provided for cancer SNVs


## [4.16.1]

### Fixed
- Fix the fix for handling of delivery reports for rerun cases

## [4.16]

### Added
- Adds possibility to add "lims_id" to cases. Currently only stored in database, not shown anywhere
- Adds verification comment box to SVs (previously only available for small variants)
- Scrollable pedigree panel

### Fixed
- Error caused by changes in WTForm (new release 2.3.x)
- Bug in OMIM case page form, causing the page to crash when a string was provided instead of a numerical OMIM id
- Fix Alamut link to work properly on hg38
- Better handling of delivery reports for rerun cases
- Small CodeFactor style issues: matchmaker results counting, a couple of incomplete tests and safer external xml
- Fix an issue with Phenomizer introduced by CodeFactor style changes

### Changed
- Updated the version of igv.js to 2.5.4

## [4.15.1]

### Added
- Display gene names in ClinVar submissions page
- Links to Varsome in variant transcripts table

### Fixed
- Small fixes to ClinVar submission form
- Gene panel page crash when old panel has no maintainers

## [4.15]

### Added
- Clinvar CNVs IGV track
- Gene panels can have maintainers
- Keep variant actions (dismissed, manual rank, mosaic, acmg, comments) upon variant re-upload
- Keep variant actions also on full case re-upload

### Fixed
- Fix the link to Ensembl for SV variants when genome build 38.
- Arrange information in columns on variant page
- Fix so that new cosmic identifier (COSV) is also acceptable #1304
- Fixed COSMIC tag in INFO (outside of CSQ) to be parses as well with `&` splitter.
- COSMIC stub URL changed to https://cancer.sanger.ac.uk/cosmic/search?q= instead.
- Updated to a version of IGV where bigBed tracks are visualized correctly
- Clinvar submission files are named according to the content (variant_data and case_data)
- Always show causatives from other cases in case overview
- Correct disease associations for gene symbol aliases that exist as separate genes
- Re-add "custom annotations" for SV variants
- The override ClinVar P/LP add-in in the Clinical Filter failed for new CSQ strings

### Changed
- Runs all CI checks in github actions

## [4.14.1]

### Fixed
- Error when variant found in loqusdb is not loaded for other case

## [4.14]

### Added
- Use github actions to run tests
- Adds CLI command to update individual alignments path
- Update HPO terms using downloaded definitions files
- Option to use alternative flask config when running `scout serve`
- Requirement to use loqusdb >= 2.5 if integrated

### Fixed
- Do not display Pedigree panel in cancer view
- Do not rely on internet connection and services available when running CI tests
- Variant loading assumes GATK if no caller set given and GATK filter status is seen in FILTER
- Pass genome build param all the way in order to get the right gene mappings for cases with build 38
- Parse correctly variants with zero frequency values
- Continue even if there are problems to create a region vcf
- STR and cancer variant navigation back to variants pages could fail

### Changed
- Improved code that sends requests to the external APIs
- Updates ranges for user ranks to fit todays usage
- Run coveralls on github actions instead of travis
- Run pip checks on github actions instead of coveralls
- For hg38 cases, change gnomAD link to point to version 3.0 (which is hg38 based)
- Show pinned or causative STR variants a bit more human readable

## [4.13.1]

### Added
### Fixed
- Typo that caused not all clinvar conflicting interpretations to be loaded no matter what
- Parse and retrieve clinvar annotations from VEP-annotated (VEP 97+) CSQ VCF field
- Variant clinvar significance shown as `not provided` whenever is `Uncertain significance`
- Phenomizer query crashing when case has no HPO terms assigned
- Fixed a bug affecting `All SNVs and INDELs` page when variants don't have canonical transcript
- Add gene name or id in cancer variant view

### Changed
- Cancer Variant view changed "Variant:Transcript:Exon:HGVS" to "Gene:Transcript:Exon:HGVS"

## [4.13]

### Added
- ClinVar SNVs track in IGV
- Add SMA view with SMN Copy Number data
- Easier to assign OMIM diagnoses from case page
- OMIM terms and specific OMIM term page

### Fixed
- Bug when adding a new gene to a panel
- Restored missing recent delivery reports
- Fixed style and links to other reports in case side panel
- Deleting cases using display_name and institute not deleting its variants
- Fixed bug that caused coordinates filter to override other filters
- Fixed a problem with finding some INS in loqusdb
- Layout on SV page when local observations without cases are present
- Make scout compatible with the new HPO definition files from `http://compbio.charite.de/jenkins/`
- General report visualization error when SNVs display names are very long


### Changed


## [4.12.4]

### Fixed
- Layout on SV page when local observations without cases are present

## [4.12.3]

### Fixed
- Case report when causative or pinned SVs have non null allele frequencies

## [4.12.2]

### Fixed
- SV variant links now take you to the SV variant page again
- Cancer variant view has cleaner table data entries for "N/A" data
- Pinned variant case level display hotfix for cancer and str - more on this later
- Cancer variants show correct alt/ref reads mirroring alt frequency now
- Always load all clinical STR variants even if a region load is attempted - index may be missing
- Same case repetition in variant local observations

## [4.12.1]

### Fixed
- Bug in variant.gene when gene has no HGVS description


## [4.12]

### Added
- Accepts `alignment_path` in load config to pass bam/cram files
- Display all phenotypes on variant page
- Display hgvs coordinates on pinned and causatives
- Clear panel pending changes
- Adds option to setup the database with static files
- Adds cli command to download the resources from CLI that scout needs
- Adds test files for merged somatic SV and CNV; as well as merged SNV, and INDEL part of #1279
- Allows for upload of OMIM-AUTO gene panel from static files without api-key

### Fixed
- Cancer case HPO panel variants link
- Fix so that some drop downs have correct size
- First IGV button in str variants page
- Cancer case activates on SNV variants
- Cases activate when STR variants are viewed
- Always calculate code coverage
- Pinned/Classification/comments in all types of variants pages
- Null values for panel's custom_inheritance_models
- Discrepancy between the manual disease transcripts and those in database in gene-edit page
- ACMG classification not showing for some causatives
- Fix bug which caused IGV.js to use hg19 reference files for hg38 data
- Bug when multiple bam files sources with non-null values are available


### Changed
- Renamed `requests` file to `scout_requests`
- Cancer variant view shows two, instead of four, decimals for allele and normal


## [4.11.1]

### Fixed
- Institute settings page
- Link institute settings to sharing institutes choices

## [4.11.0]

### Added
- Display locus name on STR variant page
- Alternative key `GNOMADAF_popmax` for Gnomad popmax allele frequency
- Automatic suggestions on how to improve the code on Pull Requests
- Parse GERP, phastCons and phyloP annotations from vep annotated CSQ fields
- Avoid flickering comment popovers in variant list
- Parse REVEL score from vep annotated CSQ fields
- Allow users to modify general institute settings
- Optionally format code automatically on commit
- Adds command to backup vital parts `scout export database`
- Parsing and displaying cancer SV variants from Manta annotated VCF files
- Dismiss cancer snv variants with cancer-specific options
- Add IGV.js UPD, RHO and TIDDIT coverage wig tracks.


### Fixed
- Slightly darker page background
- Fixed an issued with parsed conservation values from CSQ
- Clinvar submissions accessible to all users of an institute
- Header toolbar when on Clinvar page now shows institute name correctly
- Case should not always inactivate upon update
- Show dismissed snv cancer variants as grey on the cancer variants page
- Improved style of mappability link and local observations on variant page
- Convert all the GET requests to the igv view to POST request
- Error when updating gene panels using a file containing BOM chars
- Add/replace gene radio button not working in gene panels


## [4.10.1]

### Fixed
- Fixed issue with opening research variants
- Problem with coveralls not called by Travis CI
- Handle Biomart service down in tests


## [4.10.0]

### Added
- Rank score model in causatives page
- Exportable HPO terms from phenotypes page
- AMP guideline tiers for cancer variants
- Adds scroll for the transcript tab
- Added CLI option to query cases on time since case event was added
- Shadow clinical assessments also on research variants display
- Support for CRAM alignment files
- Improved str variants view : sorting by locus, grouped by allele.
- Delivery report PDF export
- New mosaicism tag option
- Add or modify individuals' age or tissue type from case page
- Display GC and allele depth in causatives table.
- Included primary reference transcript in general report
- Included partial causative variants in general report
- Remove dependency of loqusdb by utilising the CLI

### Fixed
- Fixed update OMIM command bug due to change in the header of the genemap2 file
- Removed Mosaic Tag from Cancer variants
- Fixes issue with unaligned table headers that comes with hidden Datatables
- Layout in general report PDF export
- Fixed issue on the case statistics view. The validation bars didn't show up when all institutes were selected. Now they do.
- Fixed missing path import by importing pathlib.Path
- Handle index inconsistencies in the update index functions
- Fixed layout problems


## [4.9.0]

### Added
- Improved MatchMaker pages, including visible patient contacts email address
- New badges for the github repo
- Links to [GENEMANIA](genemania.org)
- Sort gene panel list on case view.
- More automatic tests
- Allow loading of custom annotations in VCF using the SCOUT_CUSTOM info tag.

### Fixed
- Fix error when a gene is added to an empty dynamic gene panel
- Fix crash when attempting to add genes on incorrect format to dynamic gene panel
- Manual rank variant tags could be saved in a "Select a tag"-state, a problem in the variants view.
- Same case evaluations are no longer shown as gray previous evaluations on the variants page
- Stay on research pages, even if reset, next first buttons are pressed..
- Overlapping variants will now be visible on variant page again
- Fix missing classification comments and links in evaluations page
- All prioritized cases are shown on cases page


## [4.8.3]

### Added

### Fixed
- Bug when ordering sanger
- Improved scrolling over long list of genes/transcripts


## [4.8.2]

### Added

### Fixed
- Avoid opening extra tab for coverage report
- Fixed a problem when rank model version was saved as floats and not strings
- Fixed a problem with displaying dismiss variant reasons on the general report
- Disable load and delete filter buttons if there are no saved filters
- Fix problem with missing verifications
- Remove duplicate users and merge their data and activity


## [4.8.1]

### Added

### Fixed
- Prevent login fail for users with id defined by ObjectId and not email
- Prevent the app from crashing with `AttributeError: 'NoneType' object has no attribute 'message'`


## [4.8.0]

### Added
- Updated Scout to use Bootstrap 4.3
- New looks for Scout
- Improved dashboard using Chart.js
- Ask before inactivating a case where last assigned user leaves it
- Genes can be manually added to the dynamic gene list directly on the case page
- Dynamic gene panels can optionally be used with clinical filter, instead of default gene panel
- Dynamic gene panels get link out to chanjo-report for coverage report
- Load all clinvar variants with clinvar Pathogenic, Likely Pathogenic and Conflicting pathogenic
- Show transcripts with exon numbers for structural variants
- Case sort order can now be toggled between ascending and descending.
- Variants can be marked as partial causative if phenotype is available for case.
- Show a frequency tooltip hover for SV-variants.
- Added support for LDAP login system
- Search snv and structural variants by chromosomal coordinates
- Structural variants can be marked as partial causative if phenotype is available for case.
- Show normal and pathologic limits for STRs in the STR variants view.
- Institute level persistent variant filter settings that can be retrieved and used.
- export causative variants to Excel
- Add support for ROH, WIG and chromosome PNGs in case-view

### Fixed
- Fixed missing import for variants with comments
- Instructions on how to build docs
- Keep sanger order + verification when updating/reloading variants
- Fixed and moved broken filter actions (HPO gene panel and reset filter)
- Fixed string conversion to number
- UCSC links for structural variants are now separated per breakpoint (and whole variant where applicable)
- Reintroduced missing coverage report
- Fixed a bug preventing loading samples using the command line
- Better inheritance models customization for genes in gene panels
- STR variant page back to list button now does its one job.
- Allows to setup scout without a omim api key
- Fixed error causing "favicon not found" flash messages
- Removed flask --version from base cli
- Request rerun no longer changes case status. Active or archived cases inactivate on upload.
- Fixed missing tooltip on the cancer variants page
- Fixed weird Rank cell in variants page
- Next and first buttons order swap
- Added pagination (and POST capability) to cancer variants.
- Improves loading speed for variant page
- Problem with updating variant rank when no variants
- Improved Clinvar submission form
- General report crashing when dismissed variant has no valid dismiss code
- Also show collaborative case variants on the All variants view.
- Improved phenotype search using dataTables.js on phenotypes page
- Search and delete users with `email` instead of `_id`
- Fixed css styles so that multiselect options will all fit one column


## [4.7.3]

### Added
- RankScore can be used with VCFs for vcf_cancer files

### Fixed
- Fix issue with STR view next page button not doing its one job.

### Deleted
- Removed pileup as a bam viewing option. This is replaced by IGV


## [4.7.2]

### Added
- Show earlier ACMG classification in the variant list

### Fixed
- Fixed igv search not working due to igv.js dist 2.2.17
- Fixed searches for cases with a gene with variants pinned or marked causative.
- Load variant pages faster after fixing other causatives query
- Fixed mitochondrial report bug for variants without genes

## [4.7.1]

### Added

### Fixed
- Fixed bug on genes page


## [4.7.0]

### Added
- Export genes and gene panels in build GRCh38
- Search for cases with variants pinned or marked causative in a given gene.
- Search for cases phenotypically similar to a case also from WUI.
- Case variant searches can be limited to similar cases, matching HPO-terms,
  phenogroups and cohorts.
- De-archive reruns and flag them as 'inactive' if archived
- Sort cases by analysis_date, track or status
- Display cases in the following order: prioritized, active, inactive, archived, solved
- Assign case to user when user activates it or asks for rerun
- Case becomes inactive when it has no assignees
- Fetch refseq version from entrez and use it in clinvar form
- Load and export of exons for all genes, independent on refseq
- Documentation for loading/updating exons
- Showing SV variant annotations: SV cgh frequencies, gnomad-SV, local SV frequencies
- Showing transcripts mapping score in segmental duplications
- Handle requests to Ensembl Rest API
- Handle requests to Ensembl Rest Biomart
- STR variants view now displays GT and IGV link.
- Description field for gene panels
- Export exons in build 37 and 38 using the command line

### Fixed
- Fixes of and induced by build tests
- Fixed bug affecting variant observations in other cases
- Fixed a bug that showed wrong gene coverage in general panel PDF export
- MT report only shows variants occurring in the specific individual of the excel sheet
- Disable SSL certifcate verification in requests to chanjo
- Updates how intervaltree and pymongo is used to void deprecated functions
- Increased size of IGV sample tracks
- Optimized tests


## [4.6.1]

### Added

### Fixed
- Missing 'father' and 'mother' keys when parsing single individual cases


## [4.6.0]

### Added
- Description of Scout branching model in CONTRIBUTING doc
- Causatives in alphabetical order, display ACMG classification and filter by gene.
- Added 'external' to the list of analysis type options
- Adds functionality to display "Tissue type". Passed via load config.
- Update to IGV 2.

### Fixed
- Fixed alignment visualization and vcf2cytosure availability for demo case samples
- Fixed 3 bugs affecting SV pages visualization
- Reintroduced the --version cli option
- Fixed variants query by panel (hpo panel + gene panel).
- Downloaded MT report contains excel files with individuals' display name
- Refactored code in parsing of config files.


## [4.5.1]

### Added

### Fixed
- update requirement to use PyYaml version >= 5.1
- Safer code when loading config params in cli base


## [4.5.0]

### Added
- Search for similar cases from scout view CLI
- Scout cli is now invoked from the app object and works under the app context

### Fixed
- PyYaml dependency fixed to use version >= 5.1


## [4.4.1]

### Added
- Display SV rank model version when available

### Fixed
- Fixed upload of delivery report via API


## [4.4.0]

### Added
- Displaying more info on the Causatives page and hiding those not causative at the case level
- Add a comment text field to Sanger order request form, allowing a message to be included in the email
- MatchMaker Exchange integration
- List cases with empty synopsis, missing HPO terms and phenotype groups.
- Search for cases with open research list, or a given case status (active, inactive, archived)

### Fixed
- Variant query builder split into several functions
- Fixed delivery report load bug


## [4.3.3]

### Added
- Different individual table for cancer cases

### Fixed
- Dashboard collects validated variants from verification events instead of using 'sanger' field
- Cases shared with collaborators are visible again in cases page
- Force users to select a real institute to share cases with (actionbar select fix)


## [4.3.2]

### Added
- Dashboard data can be filtered using filters available in cases page
- Causatives for each institute are displayed on a dedicated page
- SNVs and and SVs are searchable across cases by gene and rank score
- A more complete report with validated variants is downloadable from dashboard

### Fixed
- Clinsig filter is fixed so clinsig numerical values are returned
- Split multi clinsig string values in different elements of clinsig array
- Regex to search in multi clinsig string values or multi revstat string values
- It works to upload vcf files with no variants now
- Combined Pileup and IGV alignments for SVs having variant start and stop on the same chromosome


## [4.3.1]

### Added
- Show calls from all callers even if call is not available
- Instructions to install cairo and pango libs from WeasyPrint page
- Display cases with number of variants from CLI
- Only display cases with number of variants above certain treshold. (Also CLI)
- Export of verified variants by CLI or from the dashboard
- Extend case level queries with default panels, cohorts and phenotype groups.
- Slice dashboard statistics display using case level queries
- Add a view where all variants for an institute can be searched across cases, filtering on gene and rank score. Allows searching research variants for cases that have research open.

### Fixed
- Fixed code to extract variant conservation (gerp, phyloP, phastCons)
- Visualization of PDF-exported gene panels
- Reintroduced the exon/intron number in variant verification email
- Sex and affected status is correctly displayed on general report
- Force number validation in SV filter by size
- Display ensembl transcripts when no refseq exists


## [4.3.0]

### Added
- Mosaicism tag on variants
- Show and filter on SweGen frequency for SVs
- Show annotations for STR variants
- Show all transcripts in verification email
- Added mitochondrial export
- Adds alternative to search for SVs shorter that the given length
- Look for 'bcftools' in the `set` field of VCFs
- Display digenic inheritance from OMIM
- Displays what refseq transcript that is primary in hgnc

### Fixed

- Archived panels displays the correct date (not retroactive change)
- Fixed problem with waiting times in gene panel exports
- Clinvar fiter not working with human readable clinsig values

## [4.2.2]

### Fixed
- Fixed gene panel create/modify from CSV file utf-8 decoding error
- Updating genes in gene panels now supports edit comments and entry version
- Gene panel export timeout error

## [4.2.1]

### Fixed
- Re-introduced gene name(s) in verification email subject
- Better PDF rendering for excluded variants in report
- Problem to access old case when `is_default` did not exist on a panel


## [4.2.0]

### Added
- New index on variant_id for events
- Display overlapping compounds on variants view

### Fixed
- Fixed broken clinical filter


## [4.1.4]

### Added
- Download of filtered SVs

### Fixed
- Fixed broken download of filtered variants
- Fixed visualization issue in gene panel PDF export
- Fixed bug when updating gene names in variant controller


## [4.1.3]

### Fixed
- Displays all primary transcripts


## [4.1.2]

### Added
- Option add/replace when updating a panel via CSV file
- More flexible versioning of the gene panels
- Printing coverage report on the bottom of the pdf case report
- Variant verification option for SVs
- Logs uri without pwd when connecting
- Disease-causing transcripts in case report
- Thicker lines in case report
- Supports HPO search for cases, both terms or if described in synopsis
- Adds sanger information to dashboard

### Fixed
- Use db name instead of **auth** as default for authentication
- Fixes so that reports can be generated even with many variants
- Fixed sanger validation popup to show individual variants queried by user and institute.
- Fixed problem with setting up scout
- Fixes problem when exac file is not available through broad ftp
- Fetch transcripts for correct build in `adapter.hgnc_gene`

## [4.1.1]
- Fix problem with institute authentication flash message in utils
- Fix problem with comments
- Fix problem with ensembl link


## [4.1.0]

### Added
- OMIM phenotypes to case report
- Command to download all panel app gene panels `scout load panel --panel-app`
- Links to genenames.org and omim on gene page
- Popup on gene at variants page with gene information
- reset sanger status to "Not validated" for pinned variants
- highlight cases with variants to be evaluated by Sanger on the cases page
- option to point to local reference files to the genome viewer pileup.js. Documented in `docs.admin-guide.server`
- option to export single variants in `scout export variants`
- option to load a multiqc report together with a case(add line in load config)
- added a view for searching HPO terms. It is accessed from the top left corner menu
- Updates the variants view for cancer variants. Adds a small cancer specific filter for known variants
- Adds hgvs information on cancer variants page
- Adds option to update phenotype groups from CLI

### Fixed
- Improved Clinvar to submit variants from different cases. Fixed HPO terms in casedata according to feedback
- Fixed broken link to case page from Sanger modal in cases view
- Now only cases with non empty lists of causative variants are returned in `adapter.case(has_causatives=True)`
- Can handle Tumor only samples
- Long lists of HGNC symbols are now possible. This was previously difficult with manual, uploaded or by HPO search when changing filter settings due to GET request limitations. Relevant pages now use POST requests. Adds the dynamic HPO panel as a selection on the gene panel dropdown.
- Variant filter defaults to default panels also on SV and Cancer variants pages.

## [4.0.0]

### WARNING ###

This is a major version update and will require that the backend of pre releases is updated.
Run commands:

```
$scout update genes
$scout update hpo
```

- Created a Clinvar submission tool, to speed up Clinvar submission of SNVs and SVs
- Added an analysis report page (html and PDF format) containing phenotype, gene panels and variants that are relevant to solve a case.

### Fixed
- Optimized evaluated variants to speed up creation of case report
- Moved igv and pileup viewer under a common folder
- Fixed MT alignment view pileup.js
- Fixed coordinates for SVs with start chromosome different from end chromosome
- Global comments shown across cases and institutes. Case-specific variant comments are shown only for that specific case.
- Links to clinvar submitted variants at the cases level
- Adapts clinvar parsing to new format
- Fixed problem in `scout update user` when the user object had no roles
- Makes pileup.js use online genome resources when viewing alignments. Now any instance of Scout can make use of this functionality.
- Fix ensembl link for structural variants
- Works even when cases does not have `'madeline_info'`
- Parses Polyphen in correct way again
- Fix problem with parsing gnomad from VEP

### Added
- Added a PDF export function for gene panels
- Added a "Filter and export" button to export custom-filtered SNVs to CSV file
- Dismiss SVs
- Added IGV alignments viewer
- Read delivery report path from case config or CLI command
- Filter for spidex scores
- All HPO terms are now added and fetched from the correct source (https://github.com/obophenotype/human-phenotype-ontology/blob/master/hp.obo)
- New command `scout update hpo`
- New command `scout update genes` will fetch all the latest information about genes and update them
- Load **all** variants found on chromosome **MT**
- Adds choice in cases overview do show as many cases as user like

### Removed
- pileup.min.js and pileup css are imported from a remote web location now
- All source files for HPO information, this is instead fetched directly from source
- All source files for gene information, this is instead fetched directly from source

## [3.0.0]
### Fixed
- hide pedigree panel unless it exists

## [1.5.1] - 2016-07-27
### Fixed
- look for both ".bam.bai" and ".bai" extensions

## [1.4.0] - 2016-03-22
### Added
- support for local frequency through loqusdb
- bunch of other stuff

## [1.3.0] - 2016-02-19
### Fixed
- Update query-phenomizer and add username/password

### Changed
- Update the way a case is checked for rerun-status

### Added
- Add new button to mark a case as "checked"
- Link to clinical variants _without_ 1000G annotation

## [1.2.2] - 2016-02-18
### Fixed
- avoid filtering out variants lacking ExAC and 1000G annotations

## [1.1.3] - 2015-10-01
### Fixed
- persist (clinical) filter when clicking load more
- fix #154 by robustly setting clinical filter func. terms

## [1.1.2] - 2015-09-07
### Fixed
- avoid replacing coverage report with none
- update SO terms, refactored

## [1.1.1] - 2015-08-20
### Fixed
- fetch case based on collaborator status (not owner)

## [1.1.0] - 2015-05-29
### Added
- link(s) to SNPedia based on RS-numbers
- new Jinja filter to "humanize" decimal numbers
- show gene panels in variant view
- new Jinja filter for decoding URL encoding
- add indicator to variants in list that have comments
- add variant number threshold and rank score threshold to load function
- add event methods to mongo adapter
- add tests for models
- show badge "old" if comment was written for a previous analysis

### Changed
- show cDNA change in transcript summary unless variant is exonic
- moved compounds table further up the page
- show dates for case uploads in ISO format
- moved variant comments higher up on page
- updated documentation for pages
- read in coverage report as blob in database and serve directly
- change ``OmimPhenotype`` to ``PhenotypeTerm``
- reorganize models sub-package
- move events (and comments) to separate collection
- only display prev/next links for the research list
- include variant type in breadcrumbs e.g. "Clinical variants"

### Removed
- drop dependency on moment.js

### Fixed
- show the same level of detail for all frequencies on all pages
- properly decode URL encoded symbols in amino acid/cDNA change strings
- fixed issue with wipe permissions in MongoDB
- include default gene lists in "variants" link in breadcrumbs

## [1.0.2] - 2015-05-20
### Changed
- update case fetching function

### Fixed
- handle multiple cases with same id

## [1.0.1] - 2015-04-28
### Fixed
- Fix building URL parameters in cases list Vue component

## [1.0.0] - 2015-04-12
Codename: Sara Lund

![Release 1.0](artwork/releases/release-1-0.jpg)

### Added
- Add email logging for unexpected errors
- New command line tool for deleting case

### Changed
- Much improved logging overall
- Updated documentation/usage guide
- Removed non-working IGV link

### Fixed
- Show sample display name in GT call
- Various small bug fixes
- Make it easier to hover over popups

## [0.0.2-rc1] - 2015-03-04
### Added
- add protein table for each variant
- add many more external links
- add coverage reports as PDFs

### Changed
- incorporate user feedback updates
- big refactor of load scripts

## [0.0.2-rc2] - 2015-03-04
### Changes
- add gene table with gene description
- reorganize inheritance models box

### Fixed
- avoid overwriting gene list on "research" load
- fix various bugs in external links

## [0.0.2-rc3] - 2015-03-05
### Added
- Activity log feed to variant view
- Adds protein change strings to ODM and Sanger email

### Changed
- Extract activity log component to macro

### Fixes
- Make Ensembl transcript links use archive website<|MERGE_RESOLUTION|>--- conflicted
+++ resolved
@@ -7,14 +7,10 @@
 ## [unreleased]
 ### Added
 - Parsing variant's`local_obs_cancer_somatic_panel_old` and `local_obs_cancer_somatic_panel_old_freq`from `Cancer_Somatic_Panel_Obs` and `Cancer_Somatic_Panel_Frq` INFO keys respectively (#5594)
-<<<<<<< HEAD
-### Added
+- Filter cancer variants by archived number of cancer somatic panel observations (#5598)
 - Code for refreshing id token, if needed. To be used for authenticated requests to chanjo2 (#5532)
 ### Changed
 - Chanjo2 requests are sent with OIDC id token, if available (#5532)
-=======
-- Filter cancer variants by archived number of cancer somatic panel observations (#5598)
->>>>>>> 18bdb79a
 ### Fixed
 - Treat -1 values as None values when parsing archived LoqusDB frequencies (#5591)
 
