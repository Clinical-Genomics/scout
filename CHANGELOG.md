# Change Log
All notable changes to this project will be documented in this file.
This project adheres to [Semantic Versioning](http://semver.org/).

About changelog [here](https://keepachangelog.com/en/1.0.0/)

## [x.x.x]
### Added
- Saved filter lock and unlock
- Filters can optionally be marked audited, logging the filter name, user and date on the case events and general report.
- Added `ClinVar hits` and `Cosmic hits` in cancer SNVs filters
- Added `ClinVar hits` to variants filter (rare disease track)
- Load cancer demo case in docker-compose files (default and demo file)
- Inclusive-language check using [woke](https://github.com/get-woke/woke) github action
- Add link to HmtVar for mitochondrial variants (if VCF is annotated with HmtNote)
- Grey background for dismissed compounds in variants list and variant page
- Pin badge for pinned compounds in variants list and variant page
- Support LoqusDB REST API queries
- Add a docker-compose-matchmaker under scout/containers/development to test matchmaker locally
<<<<<<< HEAD
- Test checking that case and case individuals keys are correctly saved when case is loaded with command line
=======
- Script to investigate consequences of symbol search bug
- Added GATK to list of SV and cancer SV callers
>>>>>>> 688a45b5
### Fixed
- Make MitoMap link work for hg38 again
- Export Variants feature crashing when one of the variants has no primary transcripts
- Redirect to last visited variantS page when dismissing variants from variants list
- Improved matching of SVs Loqus occurrences in other cases
- Remove padding from the list inside (Matching causatives from other cases) panel
- Pass None to get_app function in CLI base since passing script_info to app factory functions was deprecated in Flask 2.0
- Fixed failing tests due to Flask update to version 2.0
- Speed up user events view
- Causative view sort out of memory error
- Use hgnc_id for gene filter query
- Typo in case controllers displaying an error every time a patient is matched against external MatchMaker nodes
- Do not crash while attemping an update for variant documents that are too big (> 16 MB)
- Old STR causatives (and other variants) may not have HGNC symbols - fix sort lambda
- Check if gene_obj has primary_transcript before trying to access it
### Changed
- Remove parsing of case `genome_version`, since it's not used anywhere downstream
- Introduce deprecation warning for Loqus configs that are not dictionaries
- SV clinical filter no longer filters out sub 100 nt variants
- Count cases in LoqusDB by variant type
- Commit pulse repo badge temporarily set to weekly
- Sort ClinVar submissions objects by ascending "Last evaluated" date
- Refactored the MatchMaker integration as an extension
- Replaced some sensitive words as suggested by woke linter
- Documentation for load-configuration rewritten.
- Add styles to MatchMaker matches table
- More detailed info on the data shared in MatchMaker submission form

## [4.33.1]
### Fixed
- Include markdown for release autodeploy docs
- Use standard inheritance model in ClinVar (https://ftp.ncbi.nlm.nih.gov/pub/GTR/standard_terms/Mode_of_inheritance.txt)
- Fix issue crash with variants that have been unflagged causative not being available in other causatives
### Added
### Changed

## [4.33]
### Fixed
- Command line crashing when updating an individual not found in database
- Dashboard page crashing when filters return no data
- Cancer variants filter by chromosome
- /api/v1/genes now searches for genes in all genome builds by default
- Upgraded igv.js to version 2.8.1 (Fixed Unparsable bed record error)
### Added
- Autodeploy docs on release
- Documentation for updating case individuals tracks
- Filter cases and dashboard stats by analysis track
### Changed
- Changed from deprecated db update method
- Pre-selected fields to run queries with in dashboard page
- Do not filter by any institute when first accessing the dashboard

## [4.32.1]
### Fixed
- iSort lint check only
### Changed
- Institute cases page crashing when a case has track:Null
### Added

## [4.32]
### Added
- Load and show MITOMAP associated diseases from VCF (INFO field: MitomapAssociatedDiseases, via HmtNote)
- Show variant allele frequencies for mitochondrial variants (GRCh38 cases)
- Extend "public" json API with diseases (OMIM) and phenotypes (HPO)
- HPO gene list download now has option for clinical and non-clinical genes
- Display gene splice junctions data in sashimi plots
- Update case individuals with splice junctions tracks
- Simple Docker compose for development with local build
- Make Phenomodels subpanels collapsible
- User side documentation of cytogenomics features (Gens, Chromograph, vcf2cytosure, rhocall)
- iSort GitHub Action
- Support LoqusDB REST API queries
### Fixed
- Show other causative once, even if several events point to it
- Filtering variants by mitochondrial chromosome for cases with genome build=38
- HPO gene search button triggers any warnings for clinical / non-existing genes also on first search
- Fixed a bug in variants pages caused by MT variants without alt_frequency
- Tests for CADD score parsing function
- Fixed the look of IGV settings on SNV variant page
- Cases analyzed once shown as `rerun`
- Missing case track on case re-upload
- Fixed severity rank for SO term "regulatory region ablation"
### Changed
- Refactor according to CodeFactor - mostly reuse of duplicated code
- Phenomodels language adjustment
- Open variants in a new window (from variants page)
- Open overlapping and compound variants in a new window (from variant page)
- gnomAD link points to gnomAD v.3 (build GRCh38) for mitochondrial variants.
- Display only number of affected genes for dismissed SVs in general report
- Chromosome build check when populating the variants filter chromosome selection
- Display mitochondrial and rare diseases coverage report in cases with missing 'rare' track


## [4.31.1]
### Added
### Changed
- Remove mitochondrial and coverage report from cancer cases sidebar
### Fixed
- ClinVar page when dbSNP id is None

## [4.31]
### Added
- gnomAD annotation field in admin guide
- Export also dynamic panel genes not associated to an HPO term when downloading the HPO panel
- Primary HGNC transcript info in variant export files
- Show variant quality (QUAL field from vcf) in the variant summary
- Load/update PDF gene fusion reports (clinical and research) generated with Arriba
- Support new MANE annotations from VEP (both MANE Select and MANE Plus Clinical)
- Display on case activity the event of a user resetting all dismissed variants
- Support gnomAD population frequencies for mitochondrial variants
- Anchor links in Casedata ClinVar panels to redirect after renaming individuals
### Fixed
- Replace old docs link www.clinicalgenomics.se/scout with new https://clinical-genomics.github.io/scout
- Page formatting issues whenever case and variant comments contain extremely long strings with no spaces
- Chromograph images can be one column and have scrollbar. Removed legacy code.
- Column labels for ClinVar case submission
- Page crashing looking for LoqusDB observation when variant doesn't exist
- Missing inheritance models and custom inheritance models on newly created gene panels
- Accept only numbers in managed variants filter as position and end coordinates
- SNP id format and links in Variant page, ClinVar submission form and general report
- Case groups tooltip triggered only when mouse is on the panel header
### Changed
- A more compact case groups panel
- Added landscape orientation CSS style to cancer coverage and QC demo report
- Improve user documentation to create and save new gene panels
- Removed option to use space as separator when uploading gene panels
- Separating the columns of standard and custom inheritance models in gene panels
- Improved ClinVar instructions for users using non-English Excel

## [4.30.2]
### Added
### Fixed
- Use VEP RefSeq ID if RefSeq list is empty in RefSeq transcripts overview
- Bug creating variant links for variants with no end_chrom
### Changed

## [4.30.1]
### Added
### Fixed
- Cryptography dependency fixed to use version < 3.4
### Changed

## [4.30]
### Added
- Introduced a `reset dismiss variant` verb
- Button to reset all dismissed variants for a case
- Add black border to Chromograph ideograms
- Show ClinVar annotations on variantS page
- Added integration with GENS, copy number visualization tool
- Added a VUS label to the manual classification variant tags
- Add additional information to SNV verification emails
- Tooltips documenting manual annotations from default panels
- Case groups now show bam files from all cases on align view
### Fixed
- Center initial igv view on variant start with SNV/indels
- Don't set initial igv view to negative coordinates
- Display of GQ for SV and STR
- Parsing of AD and related info for STRs
- LoqusDB field in institute settings accepts only existing Loqus instances
- Fix DECIPHER link to work after DECIPHER migrated to GRCh38
- Removed visibility window param from igv.js genes track
- Updated HPO download URL
- Patch HPO download test correctly
- Reference size on STR hover not needed (also wrong)
- Introduced genome build check (allowed values: 37, 38, "37", "38") on case load
- Improve case searching by assignee full name
- Populating the LoqusDB select in institute settings
### Changed
- Cancer variants table header (pop freq etc)
- Only admin users can modify LoqusDB instance in Institute settings
- Style of case synopsis, variants and case comments
- Switched to igv.js 2.7.5
- Do not choke if case is missing research variants when research requested
- Count cases in LoqusDB by variant type
- Introduce deprecation warning for Loqus configs that are not dictionaries
- Improve create new gene panel form validation
- Make XM- transcripts less visible if they don't overlap with transcript refseq_id in variant page
- Color of gene panels and comments panels on cases and variant pages
- Do not choke if case is missing research variants when reserch requested

## [4.29.1]
### Added
### Fixed
- Always load STR variants regardless of RankScore threshold (hotfix)
### Changed

## [4.29]
### Added
- Added a page about migrating potentially breaking changes to the documentation
- markdown_include in development requirements file
- STR variants filter
- Display source, Z-score, inheritance pattern for STR annotations from Stranger (>0.6.1) if available
- Coverage and quality report to cancer view
### Fixed
- ACMG classification page crashing when trying to visualize a classification that was removed
- Pretty print HGVS on gene variants (URL-decode VEP)
- Broken or missing link in the documentation
- Multiple gene names in ClinVar submission form
- Inheritance model select field in ClinVar submission
- IGV.js >2.7.0 has an issue with the gene track zoom levels - temp freeze at 2.7.0
- Revert CORS-anywhere and introduce a local http proxy for cloud tracks
### Changed

## [4.28]
### Added
- Chromograph integration for displaying PNGs in case-page
- Add VAF to cancer case general report, and remove some of its unused fields
- Variants filter compatible with genome browser location strings
- Support for custom public igv tracks stored on the cloud
- Add tests to increase testing coverage
- Update case variants count after deleting variants
- Update IGV.js to latest (v2.7.4)
- Bypass igv.js CORS check using `https://github.com/Rob--W/cors-anywhere`
- Documentation on default and custom IGV.js tracks (admin docs)
- Lock phenomodels so they're editable by admins only
- Small case group assessment sharing
- Tutorial and files for deploying app on containers (Kubernetes pods)
- Canonical transcript and protein change of canonical transcript in exported variants excel sheet
- Support for Font Awesome version 6
- Submit to Beacon from case page sidebar
- Hide dismissed variants in variants pages and variants export function
- Systemd service files and instruction to deploy Scout using podman
### Fixed
- Bugfix: unused `chromgraph_prefix |tojson` removed
- Freeze coloredlogs temporarily
- Marrvel link
- Don't show TP53 link for silent or synonymous changes
- OMIM gene field accepts any custom number as OMIM gene
- Fix Pytest single quote vs double quote string
- Bug in gene variants search by similar cases and no similar case is found
- Delete unused file `userpanel.py`
- Primary transcripts in variant overview and general report
- Google OAuth2 login setup in README file
- Redirect to 'missing file'-icon if configured Chromograph file is missing
- Javascript error in case page
- Fix compound matching during variant loading for hg38
- Cancer variants view containing variants dismissed with cancer-specific reasons
- Zoom to SV variant length was missing IGV contig select
- Tooltips on case page when case has no default gene panels
### Changed
- Save case variants count in case document and not in sessions
- Style of gene panels multiselect on case page
- Collapse/expand main HPO checkboxes in phenomodel preview
- Replaced GQ (Genotype quality) with VAF (Variant allele frequency) in cancer variants GT table
- Allow loading of cancer cases with no tumor_purity field
- Truncate cDNA and protein changes in case report if longer than 20 characters


## [4.27]
### Added
- Exclude one or more variant categories when running variants delete command
### Fixed
### Changed

## [4.26.1]
### Added
### Fixed
- Links with 1-letter aa codes crash on frameshift etc
### Changed

## [4.26]
### Added
- Extend the delete variants command to print analysis date, track, institute, status and research status
- Delete variants by type of analysis (wgs|wes|panel)
- Links to cBioPortal, MutanTP53, IARC TP53, OncoKB, MyCancerGenome, CIViC
### Fixed
- Deleted variants count
### Changed
- Print output of variants delete command as a tab separated table

## [4.25]
### Added
- Command line function to remove variants from one or all cases
### Fixed
- Parse SMN None calls to None rather than False

## [4.24.1]
### Fixed
- Install requirements.txt via setup file

## [4.24]
### Added
- Institute-level phenotype models with sub-panels containing HPO and OMIM terms
- Runnable Docker demo
- Docker image build and push github action
- Makefile with shortcuts to docker commands
- Parse and save synopsis, phenotype and cohort terms from config files upon case upload
### Fixed
- Update dismissed variant status when variant dismissed key is missing
- Breakpoint two IGV button now shows correct chromosome when different from bp1
- Missing font lib in Docker image causing the PDF report download page to crash
- Sentieon Manta calls lack Somaticscore - load anyway
- ClinVar submissions crashing due to pinned variants that are not loaded
- Point ExAC pLI score to new gnomad server address
- Bug uploading cases missing phenotype terms in config file
- STRs loaded but not shown on browser page
- Bug when using adapter.variant.get_causatives with case_id without causatives
- Problem with fetching "solved" from scout export cases cli
- Better serialising of datetime and bson.ObjectId
- Added `volumes` folder to .gitignore
### Changed
- Make matching causative and managed variants foldable on case page
- Remove calls to PyMongo functions marked as deprecated in backend and frontend(as of version 3.7).
- Improved `scout update individual` command
- Export dynamic phenotypes with ordered gene lists as PDF


## [4.23]
### Added
- Save custom IGV track settings
- Show a flash message with clear info about non-valid genes when gene panel creation fails
- CNV report link in cancer case side navigation
- Return to comment section after editing, deleting or submitting a comment
- Managed variants
- MT vs 14 chromosome mean coverage stats if Scout is connected to Chanjo
### Fixed
- missing `vcf_cancer_sv` and `vcf_cancer_sv_research` to manual.
- Split ClinVar multiple clnsig values (slash-separated) and strip them of underscore for annotations without accession number
- Timeout of `All SNVs and INDELs` page when no valid gene is provided in the search
- Round CADD (MIPv9)
- Missing default panel value
- Invisible other causatives lines when other causatives lack gene symbols
### Changed
- Do not freeze mkdocs-material to version 4.6.1
- Remove pre-commit dependency

## [4.22]
### Added
- Editable cases comments
- Editable variants comments
### Fixed
- Empty variant activity panel
- STRs variants popover
- Split new ClinVar multiple significance terms for a variant
- Edit the selected comment, not the latest
### Changed
- Updated RELEASE docs.
- Pinned variants card style on the case page
- Merged `scout export exons` and `scout view exons` commands


## [4.21.2]
### Added
### Fixed
- Do not pre-filter research variants by (case-default) gene panels
- Show OMIM disease tooltip reliably
### Changed

## [4.21.1]
### Added
### Fixed
- Small change to Pop Freq column in variants ang gene panels to avoid strange text shrinking on small screens
- Direct use of HPO list for Clinical HPO SNV (and cancer SNV) filtering
- PDF coverage report redirecting to login page
### Changed
- Remove the option to dismiss single variants from all variants pages
- Bulk dismiss SNVs, SVs and cancer SNVs from variants pages

## [4.21]
### Added
- Support to configure LoqusDB per institute
- Highlight causative variants in the variants list
- Add tests. Mostly regarding building internal datatypes.
- Remove leading and trailing whitespaces from panel_name and display_name when panel is created
- Mark MANE transcript in list of transcripts in "Transcript overview" on variant page
- Show default panel name in case sidebar
- Previous buttons for variants pagination
- Adds a gh action that checks that the changelog is updated
- Adds a gh action that deploys new releases automatically to pypi
- Warn users if case default panels are outdated
- Define institute-specific gene panels for filtering in institute settings
- Use institute-specific gene panels in variants filtering
- Show somatic VAF for pinned and causative variants on case page

### Fixed
- Report pages redirect to login instead of crashing when session expires
- Variants filter loading in cancer variants page
- User, Causative and Cases tables not scaling to full page
- Improved docs for an initial production setup
- Compatibility with latest version of Black
- Fixed tests for Click>7
- Clinical filter required an extra click to Filter to return variants
- Restore pagination and shrink badges in the variants page tables
- Removing a user from the command line now inactivates the case only if user is last assignee and case is active
- Bugfix, LoqusDB per institute feature crashed when institute id was empty string
- Bugfix, LoqusDB calls where missing case count
- filter removal and upload for filters deleted from another page/other user
- Visualize outdated gene panels info in a popover instead of a tooltip in case page side panel

### Changed
- Highlight color on normal STRs in the variants table from green to blue
- Display breakpoints coordinates in verification emails only for structural variants


## [4.20]
### Added
- Display number of filtered variants vs number of total variants in variants page
- Search case by HPO terms
- Dismiss variant column in the variants tables
- Black and pre-commit packages to dev requirements

### Fixed
- Bug occurring when rerun is requested twice
- Peddy info fields in the demo config file
- Added load config safety check for multiple alignment files for one individual
- Formatting of cancer variants table
- Missing Score in SV variants table

### Changed
- Updated the documentation on how to create a new software release
- Genome build-aware cytobands coordinates
- Styling update of the Matchmaker card
- Select search type in case search form


## [4.19]

### Added
- Show internal ID for case
- Add internal ID for downloaded CGH files
- Export dynamic HPO gene list from case page
- Remove users as case assignees when their account is deleted
- Keep variants filters panel expanded when filters have been used

### Fixed
- Handle the ProxyFix ModuleNotFoundError when Werkzeug installed version is >1.0
- General report formatting issues whenever case and variant comments contain extremely long strings with no spaces

### Changed
- Created an institute wrapper page that contains list of cases, causatives, SNVs & Indels, user list, shared data and institute settings
- Display case name instead of case ID on clinVar submissions
- Changed icon of sample update in clinVar submissions


## [4.18]

### Added
- Filter cancer variants on cytoband coordinates
- Show dismiss reasons in a badge with hover for clinical variants
- Show an ellipsis if 10 cases or more to display with loqusdb matches
- A new blog post for version 4.17
- Tooltip to better describe Tumor and Normal columns in cancer variants
- Filter cancer SNVs and SVs by chromosome coordinates
- Default export of `Assertion method citation` to clinVar variants submission file
- Button to export up to 500 cancer variants, filtered or not
- Rename samples of a clinVar submission file

### Fixed
- Apply default gene panel on return to cancer variantS from variant view
- Revert to certificate checking when asking for Chanjo reports
- `scout download everything` command failing while downloading HPO terms

### Changed
- Turn tumor and normal allelic fraction to decimal numbers in tumor variants page
- Moved clinVar submissions code to the institutes blueprints
- Changed name of clinVar export files to FILENAME.Variant.csv and FILENAME.CaseData.csv
- Switched Google login libraries from Flask-OAuthlib to Authlib


## [4.17.1]

### Fixed
- Load cytobands for cases with chromosome build not "37" or "38"


## [4.17]

### Added
- COSMIC badge shown in cancer variants
- Default gene-panel in non-cancer structural view in url
- Filter SNVs and SVs by cytoband coordinates
- Filter cancer SNV variants by alt allele frequency in tumor
- Correct genome build in UCSC link from structural variant page



### Fixed
- Bug in clinVar form when variant has no gene
- Bug when sharing cases with the same institute twice
- Page crashing when removing causative variant tag
- Do not default to GATK caller when no caller info is provided for cancer SNVs


## [4.16.1]

### Fixed
- Fix the fix for handling of delivery reports for rerun cases

## [4.16]

### Added
- Adds possibility to add "lims_id" to cases. Currently only stored in database, not shown anywhere
- Adds verification comment box to SVs (previously only available for small variants)
- Scrollable pedigree panel

### Fixed
- Error caused by changes in WTForm (new release 2.3.x)
- Bug in OMIM case page form, causing the page to crash when a string was provided instead of a numerical OMIM id
- Fix Alamut link to work properly on hg38
- Better handling of delivery reports for rerun cases
- Small CodeFactor style issues: matchmaker results counting, a couple of incomplete tests and safer external xml
- Fix an issue with Phenomizer introduced by CodeFactor style changes

### Changed
- Updated the version of igv.js to 2.5.4

## [4.15.1]

### Added
- Display gene names in ClinVar submissions page
- Links to Varsome in variant transcripts table

### Fixed
- Small fixes to ClinVar submission form
- Gene panel page crash when old panel has no maintainers

## [4.15]

### Added
- Clinvar CNVs IGV track
- Gene panels can have maintainers
- Keep variant actions (dismissed, manual rank, mosaic, acmg, comments) upon variant re-upload
- Keep variant actions also on full case re-upload

### Fixed
- Fix the link to Ensembl for SV variants when genome build 38.
- Arrange information in columns on variant page
- Fix so that new cosmic identifier (COSV) is also acceptable #1304
- Fixed COSMIC tag in INFO (outside of CSQ) to be parses as well with `&` splitter.
- COSMIC stub URL changed to https://cancer.sanger.ac.uk/cosmic/search?q= instead.
- Updated to a version of IGV where bigBed tracks are visualized correctly
- Clinvar submission files are named according to the content (variant_data and case_data)
- Always show causatives from other cases in case overview
- Correct disease associations for gene symbol aliases that exist as separate genes
- Re-add "custom annotations" for SV variants
- The override ClinVar P/LP add-in in the Clinical Filter failed for new CSQ strings

### Changed
- Runs all CI checks in github actions

## [4.14.1]

### Fixed
- Error when variant found in loqusdb is not loaded for other case

## [4.14]

### Added
- Use github actions to run tests
- Adds CLI command to update individual alignments path
- Update HPO terms using downloaded definitions files
- Option to use alternative flask config when running `scout serve`
- Requirement to use loqusdb >= 2.5 if integrated

### Fixed
- Do not display Pedigree panel in cancer view
- Do not rely on internet connection and services available when running CI tests
- Variant loading assumes GATK if no caller set given and GATK filter status is seen in FILTER
- Pass genome build param all the way in order to get the right gene mappings for cases with build 38
- Parse correctly variants with zero frequency values
- Continue even if there are problems to create a region vcf
- STR and cancer variant navigation back to variants pages could fail

### Changed
- Improved code that sends requests to the external APIs
- Updates ranges for user ranks to fit todays usage
- Run coveralls on github actions instead of travis
- Run pip checks on github actions instead of coveralls
- For hg38 cases, change gnomAD link to point to version 3.0 (which is hg38 based)
- Show pinned or causative STR variants a bit more human readable

## [4.13.1]

### Added
### Fixed
- Typo that caused not all clinvar conflicting interpretations to be loaded no matter what
- Parse and retrieve clinvar annotations from VEP-annotated (VEP 97+) CSQ VCF field
- Variant clinvar significance shown as `not provided` whenever is `Uncertain significance`
- Phenomizer query crashing when case has no HPO terms assigned
- Fixed a bug affecting `All SNVs and INDELs` page when variants don't have canonical transcript
- Add gene name or id in cancer variant view

### Changed
- Cancer Variant view changed "Variant:Transcript:Exon:HGVS" to "Gene:Transcript:Exon:HGVS"

## [4.13]

### Added
- ClinVar SNVs track in IGV
- Add SMA view with SMN Copy Number data
- Easier to assign OMIM diagnoses from case page
- OMIM terms and specific OMIM term page

### Fixed
- Bug when adding a new gene to a panel
- Restored missing recent delivery reports
- Fixed style and links to other reports in case side panel
- Deleting cases using display_name and institute not deleting its variants
- Fixed bug that caused coordinates filter to override other filters
- Fixed a problem with finding some INS in loqusdb
- Layout on SV page when local observations without cases are present
- Make scout compatible with the new HPO definition files from `http://compbio.charite.de/jenkins/`
- General report visualization error when SNVs display names are very long


### Changed


## [4.12.4]

### Fixed
- Layout on SV page when local observations without cases are present

## [4.12.3]

### Fixed
- Case report when causative or pinned SVs have non null allele frequencies

## [4.12.2]

### Fixed
- SV variant links now take you to the SV variant page again
- Cancer variant view has cleaner table data entries for "N/A" data
- Pinned variant case level display hotfix for cancer and str - more on this later
- Cancer variants show correct alt/ref reads mirroring alt frequency now
- Always load all clinical STR variants even if a region load is attempted - index may be missing
- Same case repetition in variant local observations

## [4.12.1]

### Fixed
- Bug in variant.gene when gene has no HGVS description


## [4.12]

### Added
- Accepts `alignment_path` in load config to pass bam/cram files
- Display all phenotypes on variant page
- Display hgvs coordinates on pinned and causatives
- Clear panel pending changes
- Adds option to setup the database with static files
- Adds cli command to download the resources from CLI that scout needs
- Adds test files for merged somatic SV and CNV; as well as merged SNV, and INDEL part of #1279
- Allows for upload of OMIM-AUTO gene panel from static files without api-key

### Fixed
- Cancer case HPO panel variants link
- Fix so that some drop downs have correct size
- First IGV button in str variants page
- Cancer case activates on SNV variants
- Cases activate when STR variants are viewed
- Always calculate code coverage
- Pinned/Classification/comments in all types of variants pages
- Null values for panel's custom_inheritance_models
- Discrepancy between the manual disease transcripts and those in database in gene-edit page
- ACMG classification not showing for some causatives
- Fix bug which caused IGV.js to use hg19 reference files for hg38 data
- Bug when multiple bam files sources with non-null values are available


### Changed
- Renamed `requests` file to `scout_requests`
- Cancer variant view shows two, instead of four, decimals for allele and normal


## [4.11.1]

### Fixed
- Institute settings page
- Link institute settings to sharing institutes choices

## [4.11.0]

### Added
- Display locus name on STR variant page
- Alternative key `GNOMADAF_popmax` for Gnomad popmax allele frequency
- Automatic suggestions on how to improve the code on Pull Requests
- Parse GERP, phastCons and phyloP annotations from vep annotated CSQ fields
- Avoid flickering comment popovers in variant list
- Parse REVEL score from vep annotated CSQ fields
- Allow users to modify general institute settings
- Optionally format code automatically on commit
- Adds command to backup vital parts `scout export database`
- Parsing and displaying cancer SV variants from Manta annotated VCF files
- Dismiss cancer snv variants with cancer-specific options
- Add IGV.js UPD, RHO and TIDDIT coverage wig tracks.


### Fixed
- Slightly darker page background
- Fixed an issued with parsed conservation values from CSQ
- Clinvar submissions accessible to all users of an institute
- Header toolbar when on Clinvar page now shows institute name correctly
- Case should not always inactivate upon update
- Show dismissed snv cancer variants as grey on the cancer variants page
- Improved style of mappability link and local observations on variant page
- Convert all the GET requests to the igv view to POST request
- Error when updating gene panels using a file containing BOM chars
- Add/replace gene radio button not working in gene panels


## [4.10.1]

### Fixed
- Fixed issue with opening research variants
- Problem with coveralls not called by Travis CI
- Handle Biomart service down in tests


## [4.10.0]

### Added
- Rank score model in causatives page
- Exportable HPO terms from phenotypes page
- AMP guideline tiers for cancer variants
- Adds scroll for the transcript tab
- Added CLI option to query cases on time since case event was added
- Shadow clinical assessments also on research variants display
- Support for CRAM alignment files
- Improved str variants view : sorting by locus, grouped by allele.
- Delivery report PDF export
- New mosaicism tag option
- Add or modify individuals' age or tissue type from case page
- Display GC and allele depth in causatives table.
- Included primary reference transcript in general report
- Included partial causative variants in general report
- Remove dependency of loqusdb by utilising the CLI

### Fixed
- Fixed update OMIM command bug due to change in the header of the genemap2 file
- Removed Mosaic Tag from Cancer variants
- Fixes issue with unaligned table headers that comes with hidden Datatables
- Layout in general report PDF export
- Fixed issue on the case statistics view. The validation bars didn't show up when all institutes were selected. Now they do.
- Fixed missing path import by importing pathlib.Path
- Handle index inconsistencies in the update index functions
- Fixed layout problems


## [4.9.0]

### Added
- Improved MatchMaker pages, including visible patient contacts email address
- New badges for the github repo
- Links to [GENEMANIA](genemania.org)
- Sort gene panel list on case view.
- More automatic tests
- Allow loading of custom annotations in VCF using the SCOUT_CUSTOM info tag.

### Fixed
- Fix error when a gene is added to an empty dynamic gene panel
- Fix crash when attempting to add genes on incorrect format to dynamic gene panel
- Manual rank variant tags could be saved in a "Select a tag"-state, a problem in the variants view.
- Same case evaluations are no longer shown as gray previous evaluations on the variants page
- Stay on research pages, even if reset, next first buttons are pressed..
- Overlapping variants will now be visible on variant page again
- Fix missing classification comments and links in evaluations page
- All prioritized cases are shown on cases page


## [4.8.3]

### Added

### Fixed
- Bug when ordering sanger
- Improved scrolling over long list of genes/transcripts


## [4.8.2]

### Added

### Fixed
- Avoid opening extra tab for coverage report
- Fixed a problem when rank model version was saved as floats and not strings
- Fixed a problem with displaying dismiss variant reasons on the general report
- Disable load and delete filter buttons if there are no saved filters
- Fix problem with missing verifications
- Remove duplicate users and merge their data and activity


## [4.8.1]

### Added

### Fixed
- Prevent login fail for users with id defined by ObjectId and not email
- Prevent the app from crashing with `AttributeError: 'NoneType' object has no attribute 'message'`


## [4.8.0]

### Added
- Updated Scout to use Bootstrap 4.3
- New looks for Scout
- Improved dashboard using Chart.js
- Ask before inactivating a case where last assigned user leaves it
- Genes can be manually added to the dynamic gene list directly on the case page
- Dynamic gene panels can optionally be used with clinical filter, instead of default gene panel
- Dynamic gene panels get link out to chanjo-report for coverage report
- Load all clinvar variants with clinvar Pathogenic, Likely Pathogenic and Conflicting pathogenic
- Show transcripts with exon numbers for structural variants
- Case sort order can now be toggled between ascending and descending.
- Variants can be marked as partial causative if phenotype is available for case.
- Show a frequency tooltip hover for SV-variants.
- Added support for LDAP login system
- Search snv and structural variants by chromosomal coordinates
- Structural variants can be marked as partial causative if phenotype is available for case.
- Show normal and pathologic limits for STRs in the STR variants view.
- Institute level persistent variant filter settings that can be retrieved and used.
- export causative variants to Excel
- Add support for ROH, WIG and chromosome PNGs in case-view

### Fixed
- Fixed missing import for variants with comments
- Instructions on how to build docs
- Keep sanger order + verification when updating/reloading variants
- Fixed and moved broken filter actions (HPO gene panel and reset filter)
- Fixed string conversion to number
- UCSC links for structural variants are now separated per breakpoint (and whole variant where applicable)
- Reintroduced missing coverage report
- Fixed a bug preventing loading samples using the command line
- Better inheritance models customization for genes in gene panels
- STR variant page back to list button now does its one job.
- Allows to setup scout without a omim api key
- Fixed error causing "favicon not found" flash messages
- Removed flask --version from base cli
- Request rerun no longer changes case status. Active or archived cases inactivate on upload.
- Fixed missing tooltip on the cancer variants page
- Fixed weird Rank cell in variants page
- Next and first buttons order swap
- Added pagination (and POST capability) to cancer variants.
- Improves loading speed for variant page
- Problem with updating variant rank when no variants
- Improved Clinvar submission form
- General report crashing when dismissed variant has no valid dismiss code
- Also show collaborative case variants on the All variants view.
- Improved phenotype search using dataTables.js on phenotypes page
- Search and delete users with `email` instead of `_id`
- Fixed css styles so that multiselect options will all fit one column


## [4.7.3]

### Added
- RankScore can be used with VCFs for vcf_cancer files

### Fixed
- Fix issue with STR view next page button not doing its one job.

### Deleted
- Removed pileup as a bam viewing option. This is replaced by IGV


## [4.7.2]

### Added
- Show earlier ACMG classification in the variant list

### Fixed
- Fixed igv search not working due to igv.js dist 2.2.17
- Fixed searches for cases with a gene with variants pinned or marked causative.
- Load variant pages faster after fixing other causatives query
- Fixed mitochondrial report bug for variants without genes

## [4.7.1]

### Added

### Fixed
- Fixed bug on genes page


## [4.7.0]

### Added
- Export genes and gene panels in build GRCh38
- Search for cases with variants pinned or marked causative in a given gene.
- Search for cases phenotypically similar to a case also from WUI.
- Case variant searches can be limited to similar cases, matching HPO-terms,
  phenogroups and cohorts.
- De-archive reruns and flag them as 'inactive' if archived
- Sort cases by analysis_date, track or status
- Display cases in the following order: prioritized, active, inactive, archived, solved
- Assign case to user when user activates it or asks for rerun
- Case becomes inactive when it has no assignees
- Fetch refseq version from entrez and use it in clinvar form
- Load and export of exons for all genes, independent on refseq
- Documentation for loading/updating exons
- Showing SV variant annotations: SV cgh frequencies, gnomad-SV, local SV frequencies
- Showing transcripts mapping score in segmental duplications
- Handle requests to Ensembl Rest API
- Handle requests to Ensembl Rest Biomart
- STR variants view now displays GT and IGV link.
- Description field for gene panels
- Export exons in build 37 and 38 using the command line

### Fixed
- Fixes of and induced by build tests
- Fixed bug affecting variant observations in other cases
- Fixed a bug that showed wrong gene coverage in general panel PDF export
- MT report only shows variants occurring in the specific individual of the excel sheet
- Disable SSL certifcate verification in requests to chanjo
- Updates how intervaltree and pymongo is used to void deprecated functions
- Increased size of IGV sample tracks
- Optimized tests


## [4.6.1]

### Added

### Fixed
- Missing 'father' and 'mother' keys when parsing single individual cases


## [4.6.0]

### Added
- Description of Scout branching model in CONTRIBUTING doc
- Causatives in alphabetical order, display ACMG classification and filter by gene.
- Added 'external' to the list of analysis type options
- Adds functionality to display "Tissue type". Passed via load config.
- Update to IGV 2.

### Fixed
- Fixed alignment visualization and vcf2cytosure availability for demo case samples
- Fixed 3 bugs affecting SV pages visualization
- Reintroduced the --version cli option
- Fixed variants query by panel (hpo panel + gene panel).
- Downloaded MT report contains excel files with individuals' display name
- Refactored code in parsing of config files.


## [4.5.1]

### Added

### Fixed
- update requirement to use PyYaml version >= 5.1
- Safer code when loading config params in cli base


## [4.5.0]

### Added
- Search for similar cases from scout view CLI
- Scout cli is now invoked from the app object and works under the app context

### Fixed
- PyYaml dependency fixed to use version >= 5.1


## [4.4.1]

### Added
- Display SV rank model version when available

### Fixed
- Fixed upload of delivery report via API


## [4.4.0]

### Added
- Displaying more info on the Causatives page and hiding those not causative at the case level
- Add a comment text field to Sanger order request form, allowing a message to be included in the email
- MatchMaker Exchange integration
- List cases with empty synopsis, missing HPO terms and phenotype groups.
- Search for cases with open research list, or a given case status (active, inactive, archived)

### Fixed
- Variant query builder split into several functions
- Fixed delivery report load bug


## [4.3.3]

### Added
- Different individual table for cancer cases

### Fixed
- Dashboard collects validated variants from verification events instead of using 'sanger' field
- Cases shared with collaborators are visible again in cases page
- Force users to select a real institute to share cases with (actionbar select fix)


## [4.3.2]

### Added
- Dashboard data can be filtered using filters available in cases page
- Causatives for each institute are displayed on a dedicated page
- SNVs and and SVs are searchable across cases by gene and rank score
- A more complete report with validated variants is downloadable from dashboard

### Fixed
- Clinsig filter is fixed so clinsig numerical values are returned
- Split multi clinsig string values in different elements of clinsig array
- Regex to search in multi clinsig string values or multi revstat string values
- It works to upload vcf files with no variants now
- Combined Pileup and IGV alignments for SVs having variant start and stop on the same chromosome


## [4.3.1]

### Added
- Show calls from all callers even if call is not available
- Instructions to install cairo and pango libs from WeasyPrint page
- Display cases with number of variants from CLI
- Only display cases with number of variants above certain treshold. (Also CLI)
- Export of verified variants by CLI or from the dashboard
- Extend case level queries with default panels, cohorts and phenotype groups.
- Slice dashboard statistics display using case level queries
- Add a view where all variants for an institute can be searched across cases, filtering on gene and rank score. Allows searching research variants for cases that have research open.

### Fixed
- Fixed code to extract variant conservation (gerp, phyloP, phastCons)
- Visualization of PDF-exported gene panels
- Reintroduced the exon/intron number in variant verification email
- Sex and affected status is correctly displayed on general report
- Force number validation in SV filter by size
- Display ensembl transcripts when no refseq exists


## [4.3.0]

### Added
- Mosaicism tag on variants
- Show and filter on SweGen frequency for SVs
- Show annotations for STR variants
- Show all transcripts in verification email
- Added mitochondrial export
- Adds alternative to search for SVs shorter that the given length
- Look for 'bcftools' in the `set` field of VCFs
- Display digenic inheritance from OMIM
- Displays what refseq transcript that is primary in hgnc

### Fixed

- Archived panels displays the correct date (not retroactive change)
- Fixed problem with waiting times in gene panel exports
- Clinvar fiter not working with human readable clinsig values

## [4.2.2]

### Fixed
- Fixed gene panel create/modify from CSV file utf-8 decoding error
- Updating genes in gene panels now supports edit comments and entry version
- Gene panel export timeout error

## [4.2.1]

### Fixed
- Re-introduced gene name(s) in verification email subject
- Better PDF rendering for excluded variants in report
- Problem to access old case when `is_default` did not exist on a panel


## [4.2.0]

### Added
- New index on variant_id for events
- Display overlapping compounds on variants view

### Fixed
- Fixed broken clinical filter


## [4.1.4]

### Added
- Download of filtered SVs

### Fixed
- Fixed broken download of filtered variants
- Fixed visualization issue in gene panel PDF export
- Fixed bug when updating gene names in variant controller


## [4.1.3]

### Fixed
- Displays all primary transcripts


## [4.1.2]

### Added
- Option add/replace when updating a panel via CSV file
- More flexible versioning of the gene panels
- Printing coverage report on the bottom of the pdf case report
- Variant verification option for SVs
- Logs uri without pwd when connecting
- Disease-causing transcripts in case report
- Thicker lines in case report
- Supports HPO search for cases, both terms or if described in synopsis
- Adds sanger information to dashboard

### Fixed
- Use db name instead of **auth** as default for authentication
- Fixes so that reports can be generated even with many variants
- Fixed sanger validation popup to show individual variants queried by user and institute.
- Fixed problem with setting up scout
- Fixes problem when exac file is not available through broad ftp
- Fetch transcripts for correct build in `adapter.hgnc_gene`

## [4.1.1]
- Fix problem with institute authentication flash message in utils
- Fix problem with comments
- Fix problem with ensembl link


## [4.1.0]

### Added
- OMIM phenotypes to case report
- Command to download all panel app gene panels `scout load panel --panel-app`
- Links to genenames.org and omim on gene page
- Popup on gene at variants page with gene information
- reset sanger status to "Not validated" for pinned variants
- highlight cases with variants to be evaluated by Sanger on the cases page
- option to point to local reference files to the genome viewer pileup.js. Documented in `docs.admin-guide.server`
- option to export single variants in `scout export variants`
- option to load a multiqc report together with a case(add line in load config)
- added a view for searching HPO terms. It is accessed from the top left corner menu
- Updates the variants view for cancer variants. Adds a small cancer specific filter for known variants
- Adds hgvs information on cancer variants page
- Adds option to update phenotype groups from CLI

### Fixed
- Improved Clinvar to submit variants from different cases. Fixed HPO terms in casedata according to feedback
- Fixed broken link to case page from Sanger modal in cases view
- Now only cases with non empty lists of causative variants are returned in `adapter.case(has_causatives=True)`
- Can handle Tumor only samples
- Long lists of HGNC symbols are now possible. This was previously difficult with manual, uploaded or by HPO search when changing filter settings due to GET request limitations. Relevant pages now use POST requests. Adds the dynamic HPO panel as a selection on the gene panel dropdown.
- Variant filter defaults to default panels also on SV and Cancer variants pages.

## [4.0.0]

### WARNING ###

This is a major version update and will require that the backend of pre releases is updated.
Run commands:

```
$scout update genes
$scout update hpo
```

- Created a Clinvar submission tool, to speed up Clinvar submission of SNVs and SVs
- Added an analysis report page (html and PDF format) containing phenotype, gene panels and variants that are relevant to solve a case.

### Fixed
- Optimized evaluated variants to speed up creation of case report
- Moved igv and pileup viewer under a common folder
- Fixed MT alignment view pileup.js
- Fixed coordinates for SVs with start chromosome different from end chromosome
- Global comments shown across cases and institutes. Case-specific variant comments are shown only for that specific case.
- Links to clinvar submitted variants at the cases level
- Adapts clinvar parsing to new format
- Fixed problem in `scout update user` when the user object had no roles
- Makes pileup.js use online genome resources when viewing alignments. Now any instance of Scout can make use of this functionality.
- Fix ensembl link for structural variants
- Works even when cases does not have `'madeline_info'`
- Parses Polyphen in correct way again
- Fix problem with parsing gnomad from VEP

### Added
- Added a PDF export function for gene panels
- Added a "Filter and export" button to export custom-filtered SNVs to CSV file
- Dismiss SVs
- Added IGV alignments viewer
- Read delivery report path from case config or CLI command
- Filter for spidex scores
- All HPO terms are now added and fetched from the correct source (https://github.com/obophenotype/human-phenotype-ontology/blob/master/hp.obo)
- New command `scout update hpo`
- New command `scout update genes` will fetch all the latest information about genes and update them
- Load **all** variants found on chromosome **MT**
- Adds choice in cases overview do show as many cases as user like

### Removed
- pileup.min.js and pileup css are imported from a remote web location now
- All source files for HPO information, this is instead fetched directly from source
- All source files for gene information, this is instead fetched directly from source

## [3.0.0]
### Fixed
- hide pedigree panel unless it exists

## [1.5.1] - 2016-07-27
### Fixed
- look for both ".bam.bai" and ".bai" extensions

## [1.4.0] - 2016-03-22
### Added
- support for local frequency through loqusdb
- bunch of other stuff

## [1.3.0] - 2016-02-19
### Fixed
- Update query-phenomizer and add username/password

### Changed
- Update the way a case is checked for rerun-status

### Added
- Add new button to mark a case as "checked"
- Link to clinical variants _without_ 1000G annotation

## [1.2.2] - 2016-02-18
### Fixed
- avoid filtering out variants lacking ExAC and 1000G annotations

## [1.1.3] - 2015-10-01
### Fixed
- persist (clinical) filter when clicking load more
- fix #154 by robustly setting clinical filter func. terms

## [1.1.2] - 2015-09-07
### Fixed
- avoid replacing coverage report with none
- update SO terms, refactored

## [1.1.1] - 2015-08-20
### Fixed
- fetch case based on collaborator status (not owner)

## [1.1.0] - 2015-05-29
### Added
- link(s) to SNPedia based on RS-numbers
- new Jinja filter to "humanize" decimal numbers
- show gene panels in variant view
- new Jinja filter for decoding URL encoding
- add indicator to variants in list that have comments
- add variant number threshold and rank score threshold to load function
- add event methods to mongo adapter
- add tests for models
- show badge "old" if comment was written for a previous analysis

### Changed
- show cDNA change in transcript summary unless variant is exonic
- moved compounds table further up the page
- show dates for case uploads in ISO format
- moved variant comments higher up on page
- updated documentation for pages
- read in coverage report as blob in database and serve directly
- change ``OmimPhenotype`` to ``PhenotypeTerm``
- reorganize models sub-package
- move events (and comments) to separate collection
- only display prev/next links for the research list
- include variant type in breadcrumbs e.g. "Clinical variants"

### Removed
- drop dependency on moment.js

### Fixed
- show the same level of detail for all frequencies on all pages
- properly decode URL encoded symbols in amino acid/cDNA change strings
- fixed issue with wipe permissions in MongoDB
- include default gene lists in "variants" link in breadcrumbs

## [1.0.2] - 2015-05-20
### Changed
- update case fetching function

### Fixed
- handle multiple cases with same id

## [1.0.1] - 2015-04-28
### Fixed
- Fix building URL parameters in cases list Vue component

## [1.0.0] - 2015-04-12
Codename: Sara Lund

![Release 1.0](artwork/releases/release-1-0.jpg)

### Added
- Add email logging for unexpected errors
- New command line tool for deleting case

### Changed
- Much improved logging overall
- Updated documentation/usage guide
- Removed non-working IGV link

### Fixed
- Show sample display name in GT call
- Various small bug fixes
- Make it easier to hover over popups

## [0.0.2-rc1] - 2015-03-04
### Added
- add protein table for each variant
- add many more external links
- add coverage reports as PDFs

### Changed
- incorporate user feedback updates
- big refactor of load scripts

## [0.0.2-rc2] - 2015-03-04
### Changes
- add gene table with gene description
- reorganize inheritance models box

### Fixed
- avoid overwriting gene list on "research" load
- fix various bugs in external links

## [0.0.2-rc3] - 2015-03-05
### Added
- Activity log feed to variant view
- Adds protein change strings to ODM and Sanger email

### Changed
- Extract activity log component to macro

### Fixes
- Make Ensembl transcript links use archive website<|MERGE_RESOLUTION|>--- conflicted
+++ resolved
@@ -17,12 +17,9 @@
 - Pin badge for pinned compounds in variants list and variant page
 - Support LoqusDB REST API queries
 - Add a docker-compose-matchmaker under scout/containers/development to test matchmaker locally
-<<<<<<< HEAD
-- Test checking that case and case individuals keys are correctly saved when case is loaded with command line
-=======
 - Script to investigate consequences of symbol search bug
 - Added GATK to list of SV and cancer SV callers
->>>>>>> 688a45b5
+- Test checking that case and case individuals keys are correctly saved when case is loaded with command line
 ### Fixed
 - Make MitoMap link work for hg38 again
 - Export Variants feature crashing when one of the variants has no primary transcripts
