# Change Log
All notable changes to this project will be documented in this file.
This project adheres to [Semantic Versioning](http://semver.org/).

About changelog [here](https://keepachangelog.com/en/1.0.0/)

## [unreleased]
### Added
- Add cancer SNVs to Oncogenicity ClinVar submissions (downloadable json document only) (#5449)
- Fold changes values alongside Log2 fold changes values (l2fc) on WTS outliers page (#5536)
- REVEL and SpliceAI scores are now displayed as multi-colored, labeled badges on the variant and report pages (#5537, #5538)
- A new `institute_admin` user role, can be assigned to a user via command line (#5523)
- Option to remove any role assigned to a user, not only the admin role (#5523)
### Changed
- Improved test that checks code collecting other categories of variants overlapping a variant (#5521)
- Enable insertion/deletion size display on IGV.js alignment tracks (#5547)
<<<<<<< HEAD
- Deprecated the `--remove-admin` flag in the update user command line (#5523)
=======
>>>>>>> e76e75b8
### Fixed
- Instance badge class and config option documentation (#5500)
- Fix incorrect reference to non-existent pymongo.synchronous (#5517)
- More clearly dim cases for empty queries (#5507)
- Case search form enforces numeric input for number of results returned (`Limit` field) (#5519)
- Parsing of canonical transcript in variants genes when variant is outside the coding sequence (#5515)
- Download of a ClinVar submission's json file when observation data is no longer present in the database (#5520)
- Removed extra warnings for missing file types on case loading (#5525)
- Matchmaker Exchange submissions page crashing when one or more cases have no synopsis(#5534)
- Loading PathologicStruc from Stranger annotated TRGT STR files (#5542)
- Badge color for missing REVEL and SpliceAI scores (#5546)
- Truncate long STR RepeatUnit names, from loci missing formal RU just showing ref allele (#5551)

## [4.102]
### Added
- ClinVar data with link to ClinVar for variants present on the general case report (#5478)
- Customise Scout instance color and name, by adding INSTANCE_NAME and INSTANCE_COLOR parameters in the app config file (#5479)
- Display local archived frequencies on general case report (#5492)
### Changed
- Refactored and simplified code that fetches case's genome build (#5443)
- On caseS page, dim cases only included from the always display cases with status option (#5464)
- Reuse the variant frequencies table from variant page on case reports (#5478)
- Loading of outliers files (Fraser and Outrider) do not raise error when path to these files is missing or wrong, just a warning (#5486)
- Updated libraries on uv lock file (#5495)
### Fixed
- Fix long STR variant pinned display on case page (#5455)
- Variant page crashing when Loqusdb instance is chosen on institute settings but is not found at the given URL (#5447)
- Show assignees in case list when user ID is different from email (#5460)
- When removing a germline variant from a ClinVar submission, make sure to remove also its associated observations from the database (#5463)
- Chanjo2 genes full coverage check when variant has no genes (#5468)
- Full Flask user logout blocked by session clear (#5470)
- SV page UCSC link for breakpoints did not detect genome build 38 (#5489)
- HPO term deep link URL updated to a working one (#5488)
- Add `str_trid` as a sorting criterion when selecting STRs. This fixes the sort order problem of STRs from cases with genome build 38 (#5491)
- Always use GitHub original for igv.js genomes.json config - it is intended as official backup URL already (#5496)
- Update igv.js to v3.3.0 (#5496)
- Introduced a function that checks redirect URLs to avoid redirection to external sites (#5458)
- Loading of missing outliers files should also not raise error if key exists but is unset (#5497)
- Do not add null references to HPO-associated genes when parsing errors occur (#5472)
- Possibility to change user immediately after logging out from Google Oauth or Keycloak (#5493)
- Trust hgnc_id for unique aliases for HPO-associated genes (#5498)

## [4.101]
### Changed
- Institutes are now sorted by ID on gene panels page (#5436)
- Simplified visualization of previous ACMG and CCV classifications for a variant on variantS page (#5439 & #5440)
- On ClinVar multistep submission form, skip fetching transcript versions for build 38 transcripts which are not MANE Select or MANE Plus Clinical (#5426)
### Fixed
- Malformatted table cell for analysis date on caseS page (#5438)
- Remove "Add to ClinVar submission" button for pinned MEI variants as submission is not supported at the moment (#5442)
- Clinical variant files could once again be read in arbitrary order on load (#5452)
- Fix test_sanger_validation test to be run with a mock app instantiated (#5453)

## [4.100.2]
### Fixed
- Keyerror 'ensembl_transcript_id' when loading transcripts from a pre-downloaded Ensembl transcripts file (#5435)

## [4.100.1]
### Fixed
- Removed an extra `x` from compounds functional annotation cells (#5432)

## [4.100]
### Added
- Button with link to cancerhotspots.org on variant page for cancer cases (#5359)
- Link to ClinGen ACMG CSPEC Criteria Specification Registry from ACMG classification page (#5364)
- Documentation on how to export data from the scout database using the command line (#5373)
- Filter cancer SNVs by ClinVar oncogenicity. OBS: since annotations are still sparse in ClinVar, relying solely on them could be too restrictive (#5367)
- Include eventual gene-matching WTS outliers on variantS page (Overlap column) and variant page (Gene overlapping non-SNVs table) (#5371)
- Minor Allele Frequency (HiFiCNV) IGV.js track for Nallo cases (#5401)
- A page showing all cases submitted to the Matchmaker Exchange, accessible from the institute's sidebar (#5378)
- Variants' loader progress bar (#5411)
### Changed
- Allow matching compounded subcategories from SV callers e.g. DUP:INV (#5360)
- Adjust the link to the chanjo2 gene coverage report to reflect the type of analyses used for the samples (#5368)
- Gene panels open in new tabs from case panels and display case name on the top of the page (#5369)
- When uploading research variants, use rank threshold defined in case settings, if available, otherwise use the default threshold of 8 (#5370)
- Display genome build version on case general report (#5381)
- On pull request template, fixed instructions on how to deploy a branch to the development server (#5382)
- On case general report, when a variant is classified (ACMG or CCV), tagged, commented and also dismissed, will only be displayed among the dismissed variants (#5377)
- If case is re-runned/re-uploaded with the `--keep-actions` tag, remember also previously assigned diseases, HPO terms, phenotype groups and HPO panels (#5365)
- Case load config alias and updated track label for TIDDIT coverage tracks to accommodate HiFiCNV dito (#5401)
- On variants page, compounds popup table, truncate the display name of compound variants with display name that exceeds 20 characters (#5404)
- Update dataTables js (#5407)
- Load variants command prints more clearly which categories of variants are being loaded (#5409)
- Tooltips instead of popovers (no click needed) for matching indicators on variantS page (#5419)
- Call chanjo2 coverage completeness indicator via API after window loading completes (#5366)
- On ClinVar multistep submission form, silence warnings coming from missing HGVS version using Entrez Eutils (#5424)
### Fixed
- Style of Alamut button on variant page (#5358)
- Scope of overlapping functions (#5385)
- Tests involving the variants controllers, which failed when not run in a specific order (#5391)
- Option to return to the previous step in each of the steps of the ClinVar submission form (#5393)
- chanjo2 MT report for cases in build 38 (#5397)
- Fixed some variantS view tests accessing database out of app context (#5415)
- Display of matching manual rank on the SV variant page (#5419)
- Broken `scout setup database` command (#5422)
- Collecting submission data for cases which have been removed (#5421)
- Speed up query for gene overlapping variants (#5413)
- Removing submission data for cases which have been removed (#5430)

## [4.99]
### Added
- De novo assembly alignment file load and display (#5284)
- Paraphase bam-let alignment file load and display (#5284)
- Parsing and showing ClinVar somatic oncogenicity anontations, when available (#5304)
- Gene overlapping variants (superset of compounds) for SVs (#5332)
- Gene overlapping variants for MEIs (#5332)
- Gene overlapping variants for cancer (and cancer_sv) (#5332)
- Tests for the Google login functionality (#5335)
- Support for login using Keycloak (#5337)
- Documentation on Keycloak login system integration (#5342)
- Integrity check for genes/transcripts/exons files downloaded from Ensembl (#5353)
- Options for custom ID/display name for PanelApp Green updates (#5355)
### Changed
- Allow ACMG criteria strength modification to Very strong/Stand-alone (#5297)
- Mocked the Ensembl liftover service in igv tracks tests (#5319)
- Refactored the login function into smaller functions, handling respectively: user consent, LDAP login, Google login, database login and user validation (#5331)
- Allow loading of mixed analysis type cases where some individuals are fully WTS and do not appear in DNA VCFs (#5327)
- Documentation available in dark mode, and expanded installation instructions (#5343)
### Fixed
- Re-enable display of case and individual specific tracks (pre-computed coverage, UPD, zygosity) (#5300)
- Disable 2-color mode in IGV.js by default, since it obscures variant proportion of reads. Can be manually enabled (#5311)
- Institute settings reset (#5309)
- Updated color scheme for variant assessment badges that were hard to see in light mode, notably Risk Factor (#5318)
- Avoid page timeout by skipping HGVS validations in ClinVar multistep submission for non-MANE transcripts from variants in build 38 (#5302)
- Sashimi view page displaying an error message when Ensembl REST API (LiftOver) is not available (#5322)
- Refactored the liftover functionality to avoid using the old Ensembl REST API (#5326)
- Downloading of Ensembl resources by fixing the URL to the schug server, pointing to the production instance instead of the staging one (#5348)
- Missing MT genes from the IGV track (#5339)
- Paraphase and de novo assembly tracks could mismatch alignment sample labels - refactor to case specific tracks (#5357)

## [4.98]
### Added
- Documentation on how to delete variants for one or more cases
- Document the option to collect green genes from any panel when updating the PanelApp green genes panel
- On the institute's filters page, display also any soft filters applied to institute's variants
### Fixed
- Case page patch for research cases without WTS outliers

## [4.97]
### Added
- Software version and link to the relative release on GitHub on the top left dropdown menu
- Option to sort WTS outliers by p_value, Δψ, ψ value, zscore or l2fc
- Display pLI score and LOEUF on rare diseases and cancer SNV pages
- Preselect MANE SELECT transcripts in the multi-step ClinVar variant add to submission process
- Allow updating case with WTS Fraser and Outrider research files
- Load research WTS outliers using the `scout load variants --outliers-research` command
- Chanjo2 gene coverage completeness indicator and report from variant page, summary card
- Enhanced SNV and SV filtering for cancer and rare disease cases, now supporting size thresholds (≥ or < a specified base pair length)
- Option to exclude ClinVar significance status in SNVs filters form
- Made HRD a config parameter and display it for cancer cases.
- Preset institute-level soft filters for variants (filtering based on "filters" values on variant documents). Settings editable by admins on the institute's settings page. Allows e.g. hiding tumor `in_normal` and `germline_risk` filter status variants.
- Load pedigree and sex check from Somalier, provided by e.g. the Nallo pipeline
- Expand the command line to remove more types of variants. Now supports: `cancer`, `cancer_sv`, `fusion`, `mei`, `outlier`, `snv`, `str`, and `sv`.
- New `prioritise_clinvar` checkbox on rare diseases cases, SNVs page, used by clinical filter or for expanding the search to always return variants that match the selected ClinVar conditions
- ClinVar CLNSIG Exclude option on cancer variantS filters
### Changed
- Do not show overlapping gene panels badge on variants from cases runned without gene panels
- Set case as research case if it contains any type of research variants
- Update igv.js to 3.2.0
- IGV DNA alignment track defaults to group by tag:HP and color by methylation (useful for LRS), and show soft-clips
- Update gnomAD constraint to v4.1
- HG38 genes track in igv.js browser, to correctly display gene names
- Refactored code for prioritizing the order of variant loading
- Modified the web pages body style to adapt content to smaller screens
- Refactored filters to filter variants by ClinVar significance, CLINSIG Confident and ClinVar hits at the same time
- Improved tooltips for ClinVar filter in SNVs filter form
- `showSoftClips` parameter in igv.js is set to false by default for WES and PANEL samples
- Updated dependencies in uv.lock file
### Fixed
- Don't save any "-1", "." or "0" frequency values for SNVs - same as for SVs
- Downloading and parsing of genes from Ensembl (including MT-TP)
- Don't parse SV frequencies for SNVs even if the name matches. Also accept "." as missing value for SV frequencies.
- HPO search on WTS Outliers page
- Stop using dynamic gene panel (HPO generated list) for clinical filter when the last gene is removed from the dynamic gene panel
- Return only variants with ClinVar annotation when `ClinVar hits` checkbox is checked on variants search form
- Legacy variant filter option `clinsig_confident_always_returned` on saved filters is remapped as `prioritised_clivar` and `clinvar_trusted_revstat`
- Variants queries excluding ClinVar tags without `prioritise_clinvar` checkbox checked
- Pedigree QC Somalier loading demo ancestry file and operator priority

## [4.96]
### Added
- Support case status assignment upon loading (by providing case status in the case config file)
- Severity predictions on general case report for SNVs and cancer SNVs
- Variant functional annotation on general case report for SNVs and cancer SNVs
- Version of Scout used when the case was loaded is displayed on case page and general report
### Removed
- Discontinue ClinVar submissions via CSV files and support only submission via API: removed buttons for downloading ClinVar submission objects as CSV files
### Changed
- Display STR variant filter status on corresponding variantS page
- Warning and reference to Biesecker et al when using PP1/BS4 and PP4 together in ACMG classifications
- Warning to not use PP4 criterion together with PS2/PM6 in ACMG classifications with reference to the SVI Recommendation for _de novo_ Criteria (PS2 & PM6)
- Button to directly remove accepted submissions from ClinVar
- Upgraded libs in uv.lock file
### Fixed
- Release docs to include instructions for upgrading dependencies
- Truncated long HGVS descriptions on cancer SNV and SNVs pages
- Avoid recurrent error by removing variant ranking settings in unranked demo case
- Actually re-raise exception after load aborts and has rolled back variant insertion

## [4.95]
### Added
- CCV score / temperature on case reports
- ACMG SNV classification form also accessible from SV variant page
- Simplify updating of the PanelApp Green panel from all source types in the command line interactive session
### Changed
- Clearer link to `Richards 2015` on ACMG classification section on SVs and cancer SVs variants pages
- Parse HGNC Ids directly from PanelApp when updating/downloading PanelApp panels
- Skip variant genotype matching check and just return True when matching causative is found in a case with only one individual/sample
- Reduced number of research MEI variants present in the demo case from 17K to 145 to speed up automatic tests
### Fixed
- ACMG temperature on case general report should respect term modifiers
- Missing inheritance, constraint info for genes with symbols matching other genes previous aliases with some lower case letters
- Loading of all PanelApp panels from command line
- Saving gene inheritance models when loading/updating specific/all PanelApp panels (doesn't apply to the `PanelApp Green Genes panel`)
- Save also complete penetrance status (in addition to incomplete) if available when loading specific/all PanelApp panels (does not apply to the `PanelApp Green Genes panel`)
- Variants and managed variants query by coordinates, which was returning all variants in the chromosome if start position was 0
- Compound loading matches also "chr"-containing compound variant names

## [4.94.1]
### Fixed
- Temporary directory generation for MT reports and pedigree file for case general report

## [4.94]
### Added
- Max-level provenance and Software Bill Of Materials (SBOM) to the Docker images pushed to Docker Hub
- ACMG VUS Bayesian score / temperature on case reports
- Button to filter and download case individuals/samples from institute's caseS page
### Changed
- On variant page, RefSeq transcripts panel, truncate very long protein change descriptions
- Build system changed to uv/hatchling, remove setuptools, version file, add project toml and associated files
- On variantS pages, display chromosome directly on start and end chromosome if different
- On cancer variantS pages, display allele counts and frequency the same way for SNVs and SVs (refactor macro)
- Stricter coordinate check in BND variants queries (affecting search results on SV variants page)
### Fixed
- UCSC hg38 links are updated
- Variants page tooltip errors
- Cancer variantS page had poor visibility of VAF and chromosome coordinate on causatives (green background)

## [4.93.1]
### Fixed
- Updated PyPi build GitHub action to explicitly include setuptools (for Python 3.12 distro)

## [4.93]
### Added
- ClinGen-CGC-VICC oncogenicity classification for cancer SNVs
- A warning to not to post sensitive or personal info when opening an issue
### Changed
- "Show more/less" button to toggle showing 50 (instead of 10) observed cases in LoqusDB observation panel
- Show customer id on share and revoke sharing case collapsible sidebar dialog
- Switch to python v.3.12 in Dockerfiles and automatic tests
### Fixed
- Limit the size of custom images displayed on case and variant pages and add a link to display them in full size in a new tab
- Classified variants not showing on case report when collaborator adds classification
- On variantS page, when a variant has more than one gene, then the gene panel badge reflect the panels each gene is actually in
- Updating genes on a gene panel using a file
- Link out to Horak 2020 from CCV classify page opens in new tab

## [4.92]
### Added
- PanelApp link on gene page and on gene panels description
- Add more filters to the delete variants command (institute ID and text file with list of case IDs)
### Changed
- Use the `clinicalgenomics/python3.11-venv:1.0` image everywhere in the Dockerfiles
### Fixed
- list/List typing issue on PanelApp extension module

## [4.91.2]
### Fixed
- Stranger TRGT parsing of `.` in `FORMAT.MC`
- Parse ClinVar low-penetrance info and display it alongside Pathogenic and likely pathogenic on SNVs pages
- Gene panel indexes to reflect the indexes used in production database
- Panel version check while editing the genes of a panel
- Display unknown filter tags as "danger" marked badges
- Open WTS variantS SNVs and SVs in new tabs
- PanelApp panels update documentation to reflect the latest changes in the command line
- Display panel IDs alongside panel display names on gene panels page
- Just one `Hide removed panels` checkbox for all panels on gene panels page
- Variant filters redecoration from multiple classifications crash on general case report

## [4.91.1]
### Fixed
- Update IGV.js to v3.1.0
- Columns/headings on SV variantS shifted

## [4.91]
### Added
- Variant link to Franklin in database buttons (different depending on rare or cancer track)
- MANE badges on list of variant's Genes/Transcripts/Proteins table, this way also SVs will display MANE annotations
- Export variant type and callers-related info fields when exporting variants from variantS pages
- Cases advanced search on the dashboard page
- Possibility to use only signed off panels when building the PanelApp GREEN panel
### Changed
- On genes panel page and gene panel PDF export, it's more evident which genes were newly introduced into the panel
- WTS outlier position copy button on WTS outliers page
- Update IGV.js to v3.0.9
- Managed variants VCF export more verbose on SVs
- `/api/v1/hpo-terms` returns pymongo OperationFailure errors when provided query string contains problematic characters
- When parsing variants, prioritise caller AF if set in FORMAT over recalculation from AD
- Expand the submissions information section on the ClinVar submissions page to fully display long text entries
- Jarvik et al for PP1 added to ACMG modification guidelines
- Display institute `_id` + display name on dashboard filters
- ClinVar category 8 has changed to "Conflicting classifications of pathogenicity" instead of "interpretations"
- Simplify always loading ClinVar `CLNSIG` P, LP and conflicting annotations slightly
- Increased visibility of variant callers's "Pass" or "Filtered" on the following pages: SNV variants (cancer cases), SV variants (both RD and cancer cases)
- Names on IGV buttons, including an overview level IGV MT button
- Cases query no longer accepts strings for the `name_query` parameter, only ImmutableMultiDict (form data)
- Refactor the loading of PanelApp panels to use the maintained API - Customised PanelApp GREEN panels
- Better layout for Consequence cell on cancer SNVs page
- Merged `Qual` and `Callers` cell on cancer SNVs page
### Fixed
- Empty custom_images dicts in case load config do not crash
- Tracks missing alignment files are skipped on generating IGV views
- ClinVar form to accept MedGen phenotypes
- Cancer SV variantS page spinner on variant export
- STRs variants export (do not allow null estimated variant size and repeat locus ID)
- STRs variants page when one or more variants have SweGen mean frequency but lack Short Tandem Repeat motif count
- ClinVar submission enquiry status for all submissions after the latest
- CLI scout update type hint error when running commands using Python 3.9
- Missing alignment files but present index files could crash the function creating alignment tracks for IGV display
- Fix missing "Repeat locus" info on STRs export

## [4.90.1]
### Fixed
- Parsing Matchmaker Exchange's matches dates

## [4.90]
### Added
- Link to chanjo2 MANE coverage overview on case page and panel page
- More SVI recommendation links on the ACMG page
- IGV buttons for SMN CN page
- Warnings on ACMG classifications for potentially conflicting classification pairs
- ACMG Bayesian foundation point scale after Tavtigian for variant heat profile
### Changed
- Variants query backend allows rank_score filtering
- Added script to tabulate causatives clinical filter rank
- Do not display inheritance models associated to ORPHA terms on variant page
- Moved edit and delete buttons close to gene names on gene panel page and other aesthetical fixes
- SNV VariantS page functional annotation and region annotation columns merged
- VariantS pages (not cancer) gene cells show OMIM inheritance pattern badges also without hover
- STR variantS page to show STR inheritance model without hover (fallback to OMIM for non-Stranger annotation)
- VariantS page local observation badges have counts visible also without hover
- On Matchmaker page, show number of matches together with matching attempt date
- Display all custom inheritance models, both standard and non-standard, as gathered from the gene panel information on the variant page
- Moved PanelApp-related code to distinct modules/extension
### Fixed
- Make BA1 fully stand-alone to Benign prediction
- Modifying Benign terms to "Moderate" has no effect under Richards. Ignored completely before, will retain unmodified significance now
- Extract all fields correctly when exporting a panel to file from gene panel page
- Custom updates to a gene in a panel
- Gene panel PDF export, including gene links
- Cancer SV, Fusion, MEI and Outlier filters are shown on the Institute Filters overview
- CaseS advanced search limit
- Visibility of Matchmaker Exchange matches on dark mode
- When creating a new gene panel from file, all gene fields are saved, including comments and manual inheritance models
- Downloading on gene names from EBI
- Links to gene panels on variant page, summary panel
- Exporting gene variants when one or more variants' genes are missing HGNC symbol

## [4.89.2]
## Fixed
- If OMIM gene panel gene symbols are not mapping to hgnc_id, allow fallback use of a unique gene alias

## [4.89.1]
### Fixed
- General case report crash when encountering STR variants without `source` tags
- Coloring and SV inheritance patterns on general case report

## [4.89]
### Added
- Button on SMN CN page to search variants within SMN1 and SMN2 genes
- Options for selectively updating OMICS variants (fraser, outrider) on a case
- Log users' activity to file by specifying `USERS_ACTIVITY_LOG_PATH` parameter in app config
- `Mean MT coverage`, `Mean chrom 14 coverage` and `Estimated mtDNA copy number` on MT coverage file from chanjo2 if available
- In ClinVar multistep form, preselect ACMG criteria according to the variant's ACMG classification, if available
- Subject id search from caseS page (supporting multiple sample types e.g.) - adding indexes to speed up caseS queries
- Advanced cases search to narrow down results using more than one search parameter
- Coverage report available for any case with samples containing d4 files, even if case has no associated gene panels
- RNA delivery reports
- Two new LRS SV callers (hificnv, severus)
### Changed
- Documentation for OMICS variants and updating a case
- Include both creation and deletion dates in gene panels pages
- Moved code to collect MT copy number stats for the MT report to the chanjo extension
- On the gene panelS page, show expanded gene panel version list in one column only
- IGV.js WTS loci default to zoom to a region around a variant instead of whole gene
- Refactored logging module
- Case general report no longer shows ORPHA inheritance models. OMIM models are shown colored.
- Chromosome alias tab files used in the igv.js browser, which now contain the alias for chromosome "M"
- Renamed "Comment on clinical significance" to "Comment on classification" in ClinVar multistep form
- Enable Gens CN button also for non-wgs cancer track cases
### Fixed
- Broken heading anchors in the documentation (`admin-guide/login-system.md` and `admin-guide/setup-scout.md` files)
- Avoid open login redirect attacks by always redirecting to cases page upon user login
- Stricter check of ID of gene panels to prevent file downloading vulnerability
- Removed link to the retired SPANR service. SPIDEX scores are still parsed and displayed if available from variant annotation.
- Omics variant view test coverage
- String pattern escape warnings
- Code creating Alamut links for variant genes without canonical_transcript set
- Variant delete button in ClinVar submissions page
- Broken search cases by case similarity
- Missing caller tag for TRGT

## [4.88.1]
### Fixed
- Patch update igv.js to 3.0.5

## [4.88]
### Added
- Added CoLoRSdb frequency to Pop Freq column on variantS page
- Hovertip to gene panel names with associated genes in SV variant view, when variant covers more than one gene
- RNA sample ID can be provided in case load config if different from sample_id
### Fixed
- Broken `scout setup database` command
- Update demo VCF header, adding missing keys found on variants
- Broken upload to Codecov step in Tests & Coverage GitHub action
- Tomte DROP column names have been updated (backwards compatibility preserved for main fields)
- WTS outlierS view to display correct individual IDs for cases with multiple individuals
- WTS outlierS not displayed on WTS outlierS view

## [4.87.1]
### Fixed
- Positioning and alignment of genes cell on variantS page

## [4.87]
### Added
- Option to configure RNA build on case load (default '38')
### Changed
- Tooltip on RNA alignments now shows RNA genome build version
- Updated igv.js to v3.0.4
### Fixed
- Style of "SNVs" and "SVs" buttons on WTS Outliers page
- Chromosome alias files for igv.js
- Genes track displayed also when RNA alignments are present without splice junctions track on igv browser
- Genes track displayed again when splice junction tracks are present

## [4.86.1]
### Fixed
- Loading and updating PanelApp panels, including PanelApp green

## [4.86]
### Added
- Display samples' name (tooltip) and affected status directly on caseS page
- Search SVs across all cases, in given genes
- `CLINVAR_API_URL` param can be specified in app settings to override the URL used to send ClinVar submissions to. Intended for testing.
- Support for loading and storing OMICS data
- Parse DROP Fraser and Outrider TSVs
- Display omics variants - wts outliers (Fraser, Outrider)
- Parse GNOMAD `gnomad_af` and `gnomad_popmax_af` keys from variants annotated with `echtvar`
- Make removed panel optionally visible to non-admin or non maintainers
- Parse CoLoRSdb frequencies annotated in the variant INFO field with the `colorsdb_af` key
- Download -omics variants using the `Filter and export button`
- Clickable COSMIC links on IGV tracks
- Possibility to un-audit previously audited filters
- Reverted table style and removed font awesome style from IGV template
- Case status tags displayed on dashboard case overview
### Changed
- Updated igv.js to v3.0.1
- Alphabetically sort IGV track available for custom selection
- Updated wokeignore to avoid unfixable warning
- Update Chart.js to v4.4.3
- Use tornado library version >= 6.4.1
- Fewer variants in the MEI demo file
- Switch to FontAwesome v.6 instead of using icons v.5 + kit with icons v.6
- Show time (hours and minutes) additionally to date on comments and activity panel
### Fixed
- Only add expected caller keys to variant (FOUND_IN or SVDB_ORIGIN)
- Splice junction merged track height offset in IGV.js
- Splice junction initiation crash with empty variant obj
- Splice junction variant routing for cases with WTS but without outlier data
- Variant links to ExAC, now pointing to gnomAD, since the ExAC browser is no longer available
- Style of HPO terms assigned to a case, now one phenotype per line
- RNA sashimi view rendering should work also if the gene track is user disabled
- Respect IGV tracks chosen by user in variant IGV settings

## [4.85]
### Added
- Load also genes which are missing Ensembl gene ID (72 in both builds), including immunoglobulins and fragile sites
### Changed
- Unfreeze werkzeug again
- Show "(Removed)" after removed panels in dropdown
- The REVEL score is collected as the maximum REVEL score from all of the variant's transcripts
- Parse GNOMAD POPMAX values only if they are numerical when loading variants
### Fixed
- Alphabetically sort "select default panels" dropdown menu options on case page
- Show gene panel removed status on case page
- Fixed visibility of the following buttons: remove assignee, remove pinned/causative, remove comment, remove case from group

## [4.84]
### Changed
- Clearer error message when a loqusdb query fails for an instance that initially connected
- Do not load chanjo-report module if not needed and more visible message when it fails loading
- Converted the HgncGene class into a Pydantic class
- Swap menu open and collapse indicator chevrons - down is now displayed-open, right hidden-closed
- Linters and actions now all use python 3.11
### Fixed
- Safer way to update variant genes and compounds that avoids saving temporary decorators into variants' database documents
- Link to HGNC gene report on gene page
- Case file load priority so that e.g. SNV get loaded before SV, or clinical before research, for consistent variant_id collisions

## [4.83]
### Added
- Edit ACMG classifications from variant page (only for classifications with criteria)
- Events for case CLI events (load case, update case, update individual)
- Support for loading and displaying local custom IGV tracks
- MANE IGV track to be used as a local track for igv.js (see scout demo config file)
- Optional separate MT VCFs, for `nf-core/raredisease`
### Changed
- Avoid passing verbs from CaseHandler - functions for case sample and individual in CaseEventHandler
- Hide mtDNA report and coverage report links on case sidebar for cases with WTS data only
- Modified OMIM-AUTO gene panel to include genes in both genome builds
- Moved chanjo code into a dedicated extension
- Optimise the function that collects "match-safe" genes for an institute by avoiding duplicated genes from different panels
- Users must actively select "show matching causatives/managed" on a case page to see matching numbers
- Upgraded python version from 3.8 to 3.11 in Docker images
### Fixed
- Fix several tests that relied on number of events after setup to be 0
- Removed unused load case function
- Artwork logo sync sketch with png and export svg
- Clearer exception handling on chanjo-report setup - fail early and visibly
- mtDNA report crashing when one or more samples from a case is not in the chanjo database
- Case page crashing on missing phenotype terms
- ACMG benign modifiers
- Speed up tests by caching python env correctly in Github action and adding two more test groups
- Agile issue templates were added globally to the CG-org. Adding custom issue templates to avoid exposing customers
- PanelApp panel not saving genes with empty `EnsembleGeneIds` list
- Speed up checking outdated gene panels
- Do not load research variants automatically when loading a case

## [4.82.2]
### Fixed
- Warning icon in case pages for individuals where `confirmed_sex` is false
- Show allele sizes form ExpansionHunter on STR variantS page again

## [4.82.1]
### Fixed
- Revert the installation of flask-ldapconn to use the version available on PyPI to be able to push new scout releases to PyPI

## [4.82]
### Added
- Tooltip for combined score in tables for compounds and overlapping variants
- Checkbox to filter variants by excluding genes listed in selected gene panels, files or provided as list
- STR variant information card with database links, replacing empty frequency panel
- Display paging and number of HPO terms available in the database on Phenotypes page
- On case page, typeahead hints when searching for a disease using substrings containing source ("OMIM:", "ORPHA:")
- Button to monitor the status of submissions on ClinVar Submissions page
- Option to filter cancer variants by number of observations in somatic and germline archived database
- Documentation for integrating chanjo2
- More up-to-date VEP CSQ dbNSFP frequency keys
- Parse PacBio TRGT (Tandem repeat genotyping tool) Short Tandem Repeat VCFs
### Changed
- In the case_report #panel-tables has a fixed width
- Updated IGV.js to 2.15.11
- Fusion variants in case report now contain same info as on fusion variantS page
- Block submission of somatic variants to ClinVar until we harmonise with their changed API
- Additional control on the format of conditions provided in ClinVar form
- Errors while loading managed variants from file are now displayed on the Managed Variants page
- Chanjo2 coverage button visible only when query will contain a list of HGNC gene IDs
- Use Python-Markdown directly instead of the unmaintained Flask-Markdown
- Use Markupsafe instead of long deprecated, now removed Flask Markup
- Prepare to unfreeze Werkzeug, but don't actually activate until chanjo can deal with the change
### Fixed
- Submit requests to Chanjo2 using HTML forms instead of JSON data
- `Research somatic variants` link name on caseS page
- Broken `Install the HTML 2 PDF renderer` step in a GitHub action
- Fix ClinVar form parsing to not include ":" in conditionType.id when condition conditionType.db is Orphanet
- Fix condition dropdown and pre-selection on ClinVar form for cases with associated ORPHA diagnoses
- Improved visibility of ClinVar form in dark mode
- End coordinates for indels in ClinVar form
- Diagnoses API search crashing with empty search string
- Variant's overlapping panels should show overlapping of variant genes against the latest version of the panel
- Case page crashing when case has both variants in a ClinVar submission and pinned not loaded variants
- Installation of git in second build stage of Dockerfile, allowing correct installation of libraries

## [4.81]
### Added
- Tag for somatic SV IGH-DUX4 detection samtools script
### Changed
- Upgraded Bootstrap version in reports from 4.3.1 to 5.1.3
### Fixed
- Buttons layout in HPO genes panel on case page
- Added back old variant rankscore index with different key order to help loading on demo instance
- Cancer case_report panel-table no longer contains inheritance information
- Case report pinned variants card now displays info text if all pinned variants are present in causatives
- Darkmode setting now applies to the comment-box accordion
- Typo in case report causing `cancer_rank_options is undefined` error

## [4.80]
### Added
- Support for .d4 files coverage using chanjo2 (Case page sidebar link) with test
- Link to chanjo2 coverage report and coverage gene overview on gene panel page
- Link to chanjo2 coverage report on Case page, HPO dynamic gene list
- Link to genes coverage overview report on Case page, HPO dynamic gene list
### Changed
- All links in disease table on diagnosis page now open in a new tab
- Dark mode settings applied to multi-selects on institute settings page
- Comments on case and variant pages can be viewed by expanding an accordion
- On case page information on pinned variants and variants submitted to ClinVar are displayed in the same table
- Demo case file paths are now stored as absolute paths
- Optimised indices to address slow queries
- On case page default panels are now found at the top of the table, and it can be sorted by this trait
### Fixed
- On variants page, search for variants in genes present only in build 38 returning no results
- Pin/unpin with API was not able to make event links
- A new field `Explanation for multiple conditions` is available in ClinVar for submitting variants with more than one associated condition
- Fusion genes with partners lacking gene HGNC id will still be fully loaded
- Fusion variantS export now contains fusion variant specific columns
- When Loqusdb observations count is one the table includes information on if observation was for the current or another case

## [4.79.1]
### Fixed
- Exporting variants without rank score causing page to crash
- Display custom annotations also on cancer variant page

## [4.79]
### Added
- Added tags for Sniffles and CNVpytor, two LRS SV callers
- Button on case page for displaying STR variants occurring in the dynamic HPO panel
- Display functional annotation relative to variant gene's MANE transcripts on variant summary, when available
- Links to ACMG structural variant pathogenicity classification guidelines
- Phenomodels checkboxes can now include orpha terms
- Add incidental finding to case tags
- Get an alert on caseS page when somebody validates variants you ordered Sanger sequencing for
### Changed
- In the diagnoses page genes associated with a disease are displayed using hgnc symbol instead of hgnc id
- Refactor view route to allow navigation directly to unique variant document id, improve permissions check
- Do not show MANE and MANE Plus Clinical transcripts annotated from VEP (saved in variants) but collect this info from the transcripts database collection
- Refactor view route to allow navigation directly to unique case id (in particular for gens)
- `Institutes to share cases with` on institute's settings page now displays institutes names and IDs
- View route with document id selects view template based on variant category
### Fixed
- Refactored code in cases blueprints and variant_events adapter (set diseases for partial causative variants) to use "disease" instead of "omim" to encompass also ORPHA terms
- Refactored code in `scout/parse/omim.py` and `scout/parse/disease_terms.py` to use "disease" instead of "phenotype" to differentiate from HPO terms
- Be more careful about checking access to variant on API access
- Show also ACMG VUS on general report (could be missing if not e.g. pinned)

## [4.78]
### Added
- Case status labels can be added, giving more finegrained details on a solved status (provisional, diagnostic, carrier, UPD, SMN, ...)
- New SO terms: `sequence_variant` and `coding_transcript_variant`
- More MEI specific annotation is shown on the variant page
- Parse and save MANE transcripts info when updating genes in build 38
- ClinVar submission can now be downloaded as a json file
- `Mane Select` and `Mane Plus Clinical` badges on Gene page, when available
- ClinVar submission can now be downloaded as a json file
- API endpoint to pin variant
- Display common/uncommon/rare on summary of mei variant page
### Changed
- In the ClinVar form, database and id of assertion criteria citation are now separate inputs
- Customise institute settings to be able to display all cases with a certain status on cases page (admin users)
- Renamed `Clinical Significance` to `Germline Classification` on multistep ClinVar form
- Changed the "x" in cases.utils.remove_form button text to red for better visibility in dark mode
- Update GitHub actions
- Default loglevel up to INFO, making logs with default start easier to read
- Add XTR region to PAR region definition
- Diagnoses can be searched on diagnoses page without waiting for load first
### Fixed
- Removed log info showing hgnc IDs used in variantS search
- Maintain Matchmaker Exchange and Beacon submission status when a case is re-uploaded
- Inheritance mode from ORPHA should not be confounded with the OMIM inheritance model
- Decipher link URL changes
- Refactored code in cases blueprints to use "disease" instead of "omim" to encompass also ORPHA terms

## [4.77]
### Added
- Orpha disease terms now include information on inheritance
- Case loading via .yaml config file accepts subject_id and phenotype_groups (if previously defined as constant default or added per institute)
- Possibility to submit variants associated with Orphanet conditions to ClinVar
- Option update path to .d4 files path for individuals of an existing case using the command line
- More constraint information is displayed per gene in addition to pLi: missense and LoF OE, CI (inluding LOEUF) and Z-score.
### Changed
- Introduce validation in the ClinVar multistep form to make sure users provide at least one variant-associated condition
- CLI scout update individual accepts subject_id
- Update ClinVar inheritance models to reflect changes in ClinVar submission API
- Handle variant-associated condition ID format in background when creating ClinVar submissions
- Replace the code that downloads Ensembl genes, transcripts and exons with the Schug web app
- Add more info to error log when transcript variant frequency parsing fails.
- GnomAD v4 constraint information replaces ExAC constraints (pLi).
### Fixed
- Text input of associated condition in ClinVar form now aligns to the left
- Alignment of contents in the case report has been updated
- Missing number of phenotypes and genes from case diagnoses
- Associate OMIM and/or ORPHA diagnoses with partial causatives
- Visualization of partial causatives' diagnoses on case page: style and links
- Revert style of pinned variants window on the case page
- Rename `Clinical significanc` to `Germline classification` in ClinVar submissions exported files
- Rename `Clinical significance citations` to `Classification citations` in ClinVar submissions exported files
- Rename `Comment on clinical significance` to `Comment on classification` in ClinVar submissions exported files
- Show matching partial causatives on variant page
- Matching causatives shown on case page consisting only of variant matching the default panels of the case - bug introduced since scout v4.72 (Oct 18, 2023)
- Missing somatic variant read depth leading to report division by zero

## [4.76]
### Added
- Orphacodes are visible in phenotype tables
- Pydantic validation of image paths provided in case load config file
- Info on the user which created a ClinVar submission, when available
- Associate .d4 files to case individuals when loading a case via config file
### Changed
- In diagnoses page the load of diseases are initiated by clicking a button
- Revel score, Revel rank score and SpliceAI values are also displayed in Causatives and Validated variants tables
- Remove unused functions and tests
- Analysis type and direct link from cases list for OGM cases
- Removed unused `case_obj` parameter from server/blueprints/variant/controllers/observations function
- Possibility to reset ClinVar submission ID
- Allow ClinVar submissions with custom API key for users registered as ClinVar submitters or when institute doesn't have a preset list of ClinVar submitters
- Ordered event verbs alphabetically and created ClinVar-related user events
- Removed the unused "no-variants" option from the load case command line
### Fixed
- All disease_terms have gene HGNC ids as integers when added to the scout database
- Disease_term identifiers are now prefixed with the name of the coding system
- Command line crashing with error when updating a user that doesn't exist
- Thaw coloredlogs - 15.0.1 restores errorhandler issue
- Thaw crypography - current base image and library version allow Docker builds
- Missing delete icons on phenomodels page
- Missing cryptography lib error while running Scout container on an ARM processor
- Round CADD values with many decimals on causatives and validated variants pages
- Dark-mode visibility of some fields on causatives and validated variants pages
- Clinvar submitters would be cleared when unprivileged users saved institute settings page
- Added a default empty string in cases search form to avoid None default value
- Page crashing when user tries to remove the same variant from a ClinVar submission in different browser tabs
- Update more GnomAD links to GnomAD v4 (v38 SNVs, MT vars, STRs)
- Empty cells for RNA fusion variants in Causatives and Verified variants page
- Submenu icons missing from collapsible actionbar
- The collapsible actionbar had some non-collapsing overly long entries
- Cancer observations for SVs not appearing in the variant details view
- Archived local observations not visible on cancer variantS page
- Empty Population Frequency column in the Cancer SV Variants view
- Capital letters in ClinVar events description shown on case page

## [4.75]
### Added
- Hovertip to gene panel names with associated genes in variant view, when variant covers more than one gene
- Tests for panel to genes
- Download of Orphadata en_product6 and en_product4 from CLI
- Parse and save `database_found` key/values for RNA fusion variants
- Added fusion_score, ffpm, split_reads, junction_reads and fusion_caller to the list of filters on RNA fusion variants page
- Renamed the function `get_mei_info` to `set_mei_info` to be consistent with the other functions
- Fixed removing None key/values from parsed variants
- Orphacodes are included in the database disease_terms
### Changed
- Allow use of projections when retrieving gene panels
- Do not save custom images as binary data into case and variant database documents
- Retrieve and display case and variant custom images using image's saved path
- Cases are activated by viewing FSHD and SMA reports
- Split multi-gene SNV variants into single genes when submitting to Matchmaker Exchange
- Alamut links also on the gene level, using transcript and HGVS: better for indels. Keep variant link for missing HGVS
- Thaw WTForms - explicitly coerce form decimal field entries when filters fetched from db
### Fixed
- Removed some extra characters from top of general report left over from FontAwsome fix
- Do not save fusion variants-specific key/values in other types of variants
- Alamut link for MT variants in build 38
- Convert RNA fusions variants `tool_hits` and `fusion_score` keys from string to numbers
- Fix genotype reference and alternative sequencing depths defaulting to -1 when values are 0
- DecimalFields were limited to two decimal places for several forms - lifting restrictions on AF, CADD etc.

## [4.74.1]
### Changed
- Parse and save into database also OMIM terms not associated to genes
### Fixed
- BioNano API FSHD report requests are GET in Access 1.8, were POST in 1.7
- Update more FontAwesome icons to avoid Pro icons
- Test if files still exist before attempting to load research variants
- Parsing of genotypes error, resulting in -1 values when alt or ref read depths are 0

## [4.74]
### Added
- SNVs and Indels, MEI and str variants genes have links to Decipher
- An `owner + case display name` index for cases database collection
- Test and fixtures for RNA fusion case page
- Load and display fusion variants from VCF files as the other variant types
- Option to update case document with path to mei variants (clinical and research)
### Changed
- Details on variant type and category for audit filters on case general report
- Enable Gens CN profile button also in somatic case view
- Fix case of analysis type check for Gens analysis button - only show for WGS
### Fixed
- loqusdb table no longer has empty row below each loqusid
- MatchMaker submission details page crashing because of change in date format returned by PatientMatcher
- Variant external links buttons style does not change color when visited
- Hide compounds with compounds follow filter for region or function would fail for variants in multiple genes
- Updated FontAwesome version to fix missing icons

## [4.73]
### Added
- Shortcut button for HPO panel MEI variants from case page
- Export managed variants from CLI
### Changed
- STRs visualization on case panel to emphasize abnormal repeat count and associated condition
- Removed cytoband column from STRs variant view on case report
- More long integers formatted with thin spaces, and copy to clipboard buttons added
### Fixed
- OMIM table is scrollable if higher than 700px on SV page
- Pinned variants validation badge is now red for false positives.
- Case display name defaulting to case ID when `family_name` or `display_name` are missing from case upload config file
- Expanded menu visible at screen sizes below 1000px now has background color
- The image in ClinVar howto-modal is now responsive
- Clicking on a case in case groups when case was already removed from group in another browser tab
- Page crashing when saving filters for mei variants
- Link visited color of images

## [4.72.4]
### Changed
- Automatic test mongod version increased to v7
### Fixed
- GnomAD now defaults to hg38 - change build 37 links accordingly

## [4.72.3]
### Fixed
- Somatic general case report small variant table can crash with unclassified variants

## [4.72.2]
### Changed
- A gunicorn maxrequests parameter for Docker server image - default to 1200
- STR export limit increased to 500, as for other variants
- Prevent long number wrapping and use thin spaces for separation, as per standards from SI, NIST, IUPAC, BIPM.
- Speed up case retrieval and lower memory use by projecting case queries
- Make relatedness check fails stand out a little more to new users
- Speed up case retrieval and lower memory use by projecting case queries
- Speed up variant pages by projecting only the necessary keys in disease collection query
### Fixed
- Huge memory use caused by cases and variants pages pulling complete disease documents from DB
- Do not include genes fetched from HPO terms when loading diseases
- Consider the renamed fields `Approved Symbol` -> `Approved Gene Symbol` and `Gene Symbols` -> `Gene/Locus And Other Related Symbols` when parsing OMIM terms from genemap2.txt file

## [4.72.1]
### Fixed
- Jinja filter that renders long integers
- Case cache when looking for causatives in other cases causing the server to hang

## [4.72]
### Added
- A GitHub action that checks for broken internal links in docs pages
- Link validation settings in mkdocs.yml file
- Load and display full RNA alignments on alignment viewer
- Genome build check when loading a case
- Extend event index to previous causative variants and always load them
### Fixed
- Documentation nav links for a few documents
- Slightly extended the BioNano Genomics Access integration docs
- Loading of SVs when VCF is missing the INFO.END field but has INFO.SVLEN field
- Escape protein sequence name (if available) in case general report to render special characters correctly
- CaseS HPO term searches for multiple terms works independent of order
- CaseS search regexp should not allow backslash
- CaseS cohort tags can contain whitespace and still match
- Remove diagnoses from cases even if OMIM term is not found in the database
- Parsing of disease-associated genes
- Removed an annoying warning while updating database's disease terms
- Displaying custom case images loaded with scout version <= 4.71
- Use pydantic version >=2 in requirements.txt file
### Changed
- Column width adjustment on caseS page
- Use Python 3.11 in tests
- Update some github actions
- Upgraded Pydantic to version 2
- Case validation fails on loading when associated files (alignments, VCFs and reports) are not present on disk
- Case validation fails on loading when custom images have format different then ["gif", "svg", "png", "jpg", "jpeg"]
- Custom images keys `case` and `str` in case config yaml file are renamed to `case_images` and `str_variants_images`
- Simplify and speed up case general report code
- Speed up case retrieval in case_matching_causatives
- Upgrade pymongo to version 4
- When updating disease terms, check that all terms are consistent with a DiseaseTerm model before dropping the old collection
- Better separation between modules loading HPO terms and diseases
- Deleted unused scout.build.phenotype module
- Stricter validation of mandatory genome build key when loading a case. Allowed values are ['37','38',37,38]
- Improved readability of variants length and coordinates on variantS pages

## [4.71]
### Added
- Added Balsamic keys for SweGen and loqusdb local archive frequecies, SNV and SV
- New filter option for Cancer variantS: local archive RD loqusdb
- Show annotated observations on SV variantS view, also for cancer somatic SVs
- Revel filter for variantS
- Show case default panel on caseS page
- CADD filter for Cancer Somatic SNV variantS - show score
- SpliceAI-lookup link (BROAD, shows SpliceAI and Pangolin) from variant page
- BioNano Access server API - check projects, samples and fetch FSHD reports
### Fixed
- Name of reference genome build for RNA for compatibility with IGV locus search change
- Howto to run the Docker image on Mac computers in `admin-guide/containers/container-deploy.md`
- Link to Weasyprint installation howto in README file
- Avoid filling up disk by creating a reduced VCF file for every variant that is visualized
- Remove legacy incorrectly formatted CODEOWNERS file
- Restrain variant_type requests to variantS views to "clinical" or "research"
- Visualization of cancer variants where cancer case has no affected individual
- ProteinPaint gene link (small StJude API change)
- Causative MEI variant link on causatives page
- Bionano access api settings commented out by default in Scout demo config file.
- Do not show FSHD button on freshly loaded cases without bionano_access individuals
- Truncate long variants' HGVS on causative/Clinically significant and pinned variants case panels
### Changed
- Remove function call that tracks users' browser version
- Include three more splice variant SO terms in clinical filter severe SO terms
- Drop old HPO term collection only after parsing and validation of new terms completes
- Move score to own column on Cancer Somatic SNV variantS page
- Refactored a few complex case operations, breaking out sub functionalities

## [4.70]
### Added
- Download a list of Gene Variants (max 500) resulting from SNVs and Indels search
- Variant PubMed link to search for gene symbol and any aliases
### Changed
- Clearer gnomAD values in Variants page
### Fixed
- CaseS page uniform column widths
- Include ClinVar variants into a scrollable div element on Case page
- `canonical_transcript` variable not initialized in get_hgvs function (server.blueprints.institutes.controllers.py)
- Catch and display any error while importing Phenopacket info
- Modified Docker files to use python:3.8-slim-bullseye to prevent gunicorn workers booting error

## [4.69]
### Added
- ClinVar submission howto available also on Case page
- Somatic score and filtering for somatic SV callers, if available
- Show caller as a tooltip on variantS list
### Fixed
- Crash when attempting to export phenotype from a case that had never had phenotypes
- Aesthetic fix to Causative and Pinned Variants on Case page
- Structural inconsistency for ClinVar Blueprint templates
- Updated igv.js to 2.15.8 to fix track default color bug
- Fixed release versions for actions.
- Freeze tornado below 6.3.0 for compatibility with livereload 2.6.3
- Force update variants count on case re-upload
- IGV locus search not working - add genome reference id
- Pin links to MEI variants should end up on MEI not SV variant view
- Load also matching MEI variants on forced region load
- Allow excluding MEI from case variant deletion
- Fixed the name of the assigned user when the internal user ID is different from the user email address
- Gene variantS should display gene function, region and full hgvs
### Changed
- FontAwesome integrity check fail (updated resource)
- Removed ClinVar API validation buttons in favour of direct API submission
- Improved layout of Institute settings page
- ClinVar API key and allowed submitters are set in the Institute settings page


## [4.68]
### Added
- Rare Disease Mobile Element Insertion variants view
### Changed
- Updated igv.js to 2.15.6
### Fixed
- Docker stage build pycairo.
- Restore SNV and SV rank models versions on Causatives and Verified pages
- Saving `REVEL_RANKSCORE` value in a field named `revel` in variants database documents

## [4.67]
### Added
- Prepare to filter local SV frequency
### Changed
- Speed up instituteS page loading by refactoring cases/institutes query
- Clinical Filter for SVs includes `splice_polypyrimidine_tract_variant` as a severe consequence
- Clinical Filter for SVs includes local variant frequency freeze ("old") for filtering, starting at 30 counts
- Speed up caseS page loading by adding status to index and refactoring totals count
- HPO file parsing is updated to reflect that HPO have changed a few downloadable file formats with their 230405 release.
### Fixed
- Page crashing when a user tries to edit a comment that was removed
- Warning instead of crashed page when attempting to retrieve a non-existent Phenopacket
- Fixed StJude ProteinPaint gene link (URL change)
- Freeze of werkzeug library to version<2.3 to avoid problems resulting from the consequential upgrade of the Flask lib
- Huge list of genes in case report for megabases-long structural variants.
- Fix displaying institutes without associated cases on institutes page
- Fix default panel selection on SVs in cancer case report

## [4.66]
### Changed
- Moved Phenomodels code under a dedicated blueprint
- Updated the instructions to load custom case report under admin guide
- Keep variants filter window collapsed except when user expands it to filter
### Added
- A summary table of pinned variants on the cancer case general report
- New openable matching causatives and managed variants lists for default gene panels only for convenience
### Fixed
- Gens structural variant page link individual id typo

## [4.65.2]
### Fixed
- Generating general case report with str variants containing comments

## [4.65.1]
### Fixed
- Visibility of `Gene(s)` badges on SV VariantS page
- Hide dismiss bar on SV page not working well
- Delivery report PDF download
- Saving Pipeline version file when loading a case
- Backport compatible import of importlib metadata for old python versions (<3.8)

## [4.65]
### Added
- Option to mark a ClinVar submission as submitted
- Docs on how to create/update the PanelApp green genes as a system admin
- `individual_id`-parameter to both Gens links
- Download a gene panel in TXT format from gene panel page
- Panel gene comments on variant page: genes in panels can have comments that describe the gene in a panel context
### Changed
- Always show each case category on caseS page, even if 0 cases in total or after current query
- Improved sorting of ClinVar submissions
- Pre-populate SV type select in ClinVar submission form, when possible
- Show comment badges in related comments tables on general report
- Updated version of several GitHub actions
- Migrate from deprecated `pkg_resources` lib to `importlib_resources`
- Dismiss bar on variantS pages is thinner.
- Dismiss bar on variantS pages can be toggled open or closed for the duration of a login session.
### Fixed
- Fixed Sanger order / Cancel order modal close buttons
- Visibility of SV type in ClinVar submission form
- Fixed a couple of creations where now was called twice, so updated_at and created_at could differ
- Deprecated Ubuntu version 18.04 in one GitHub action
- Panels that have been removed (hidden) should not be visible in views where overlapping gene panels for genes are shown
- Gene panel test pointing to the right function

## [4.64]
### Added
- Create/Update a gene panel containing all PanelApp green genes (`scout update panelapp-green -i <cust_id>`)
- Links for ACMG pathogenicity impact modification on the ACMG classification page
### Changed
- Open local observation matching cases in new windows
### Fixed
- Matching manual ranked variants are now shown also on the somatic variant page
- VarSome links to hg19/GRCh37
- Managed variants filter settings lost when navigating to additional pages
- Collect the right variant category after submitting filter form from research variantS page
- Beacon links are templated and support variants in genome build 38

## [4.63]
### Added
- Display data sharing info for ClinVar, Matchmaker Exchange and Beacon in a dedicated column on Cases page
- Test for `commands.download.omim.print_omim`
- Display dismissed variants comments on general case report
- Modify ACMG pathogenicity impact (most commonly PVS1, PS3) based on strength of evidence with lab director's professional judgement
- REViewer button on STR variant page
- Alamut institution parameter in institute settings for Alamut Visual Plus software
- Added Manual Ranks Risk Factor, Likely Risk Factor and Uncertain Risk Factor
- Display matching manual ranks from previous cases the user has access to on VariantS and Variant pages
- Link to gnomAD gene SVs v2.1 for SV variants with gnomAD frequency
- Support for nf-core/rnafusion reports
### Changed
- Display chrY for sex unknown
- Deprecate legacy scout_load() method API call.
- Message shown when variant tag is updated for a variant
- When all ACMG classifications are deleted from a variant, the current variant classification status is also reset.
- Refactored the functions that collect causative variants
- Removed `scripts/generate_test_data.py`
### Fixed
- Default IGV tracks (genes, ClinVar, ClinVar CNVs) showing even if user unselects them all
- Freeze Flask-Babel below v3.0 due to issue with a locale decorator
- Thaw Flask-Babel and fix according to v3 standard. Thank you @TkTech!
- Show matching causatives on somatic structural variant page
- Visibility of gene names and functional annotations on Causatives/Verified pages
- Panel version can be manually set to floating point numbers, when modified
- Causatives page showing also non-causative variants matching causatives in other cases
- ClinVar form submission for variants with no selected transcript and HGVS
- Validating and submitting ClinVar objects not containing both Variant and Casedata info

## [4.62.1]
### Fixed
- Case page crashing when adding a case to a group without providing a valid case name

## [4.62]
### Added
- Validate ClinVar submission objects using the ClinVar API
- Wrote tests for case and variant API endpoints
- Create ClinVar submissions from Scout using the ClinVar API
- Export Phenopacket for affected individual
- Import Phenopacket from JSON file or Phenopacket API backend server
- Use the new case name option for GENS requests
- Pre-validate refseq:HGVS items using VariantValidator in ClinVar submission form
### Fixed
- Fallback for empty alignment index for REViewer service
- Source link out for MIP 11.1 reference STR annotation
- Avoid duplicate causatives and pinned variants
- ClinVar clinical significance displays only the ACMG terms when user selects ACMG 2015 as assertion criteria
- Spacing between icon and text on Beacon and MatchMaker links on case page sidebar
- Truncate IDs and HGVS representations in ClinVar pages if longer than 25 characters
- Update ClinVar submission ID form
- Handle connection timeout when sending requests requests to external web services
- Validate any ClinVar submission regardless of its status
- Empty Phenopackets import crashes
- Stop Spinner on Phenopacket JSON download
### Changed
- Updated ClinVar submission instructions

## [4.61.1]
### Fixed
- Added `UMLS` as an option of `Condition ID type` in ClinVar Variant downloaded files
- Missing value for `Condition ID type` in ClinVar Variant downloaded files
- Possibility to open, close or delete a ClinVar submission even if it doesn't have an associated name
- Save SV type, ref and alt n. copies to exported ClinVar files
- Inner and outer start and stop SV coordinates not exported in ClinVar files
- ClinVar submissions page crashing when SV files don't contain breakpoint exact coordinates
- Align OMIM diagnoses with delete diagnosis button on case page
- In ClinVar form, reset condition list and customize help when condition ID changes

## [4.61]
### Added
- Filter case list by cases with variants in ClinVar submission
- Filter case list by cases containing RNA-seq data - gene_fusion_reports and sample-level tracks (splice junctions and RNA coverage)
- Additional case category `Ignored`, to be used for cases that don't fall in the existing 'inactive', 'archived', 'solved', 'prioritized' categories
- Display number of cases shown / total number of cases available for each category on Cases page
- Moved buttons to modify case status from sidebar to main case page
- Link to Mutalyzer Normalizer tool on variant's transcripts overview to retrieve official HVGS descriptions
- Option to manually load RNA MULTIQC report using the command `scout load report -t multiqc_rna`
- Load RNA MULTIQC automatically for a case if config file contains the `multiqc_rna` key/value
- Instructions in admin-guide on how to load case reports via the command line
- Possibility to filter RD variants by a specific genotype call
- Distinct colors for different inheritance models on RD Variant page
- Gene panels PDF export with case variants hits by variant type
- A couple of additional README badges for GitHub stats
- Upload and display of pipeline reference info and executable version yaml files as custom reports
- Testing CLI on hasta in PR template
### Changed
- Instructions on how to call dibs on scout-stage server in pull request template
- Deprecated CLI commands `scout load <delivery_report, gene_fusion_report, coverage_qc_report, cnv_report>` to replace them with command `scout load report -t <report type>`
- Refactored code to display and download custom case reports
- Do not export `Assertion method` and `Assertion method citation` to ClinVar submission files according to changes to ClinVar's submission spreadsheet templates.
- Simplified code to create and download ClinVar CSV files
- Colorize inheritance models badges by category on VariantS page
- `Safe variants matching` badge more visible on case page
### Fixed
- Non-admin users saving institute settings would clear loqusdb instance selection
- Layout of variant position, cytoband and type in SV variant summary
- Broken `Build Status - GitHub badge` on GitHub README page
- Visibility of text on grey badges in gene panels PDF exports
- Labels for dashboard search controls
- Dark mode visibility for ClinVar submission
- Whitespaces on outdated panel in extent report

## [4.60]
### Added
- Mitochondrial deletion signatures (mitosign) can be uploaded and shown with mtDNA report
- A `Type of analysis` column on Causatives and Validated variants pages
- List of "safe" gene panels available for matching causatives and managed variants in institute settings, to avoid secondary findings
- `svdb_origin` as a synonym for `FOUND_IN` to complement `set` for variants found by all callers
### Changed
- Hide removed gene panels by default in panels page
- Removed option for filtering cancer SVs by Tumor and Normal alt AF
- Hide links to coverage report from case dynamic HPO panel if cancer analysis
- Remove rerun emails and redirect users to the analysis order portal instead
- Updated clinical SVs igv.js track (dbVar) and added example of external track from `https://trackhubregistry.org/`
- Rewrote the ClinVar export module to simplify and add one variant at the time
- ClinVar submissions with phenotype conditions from: [OMIM, MedGen, Orphanet, MeSH, HP, MONDO]
### Fixed
- If trying to load a badly formatted .tsv file an error message is displayed.
- Avoid showing case as rerun when first attempt at case upload failed
- Dynamic autocomplete search not working on phenomodels page
- Callers added to variant when loading case
- Now possible to update managed variant from file without deleting it first
- Missing preselected chromosome when editing a managed variant
- Preselected variant type and subtype when editing a managed variant
- Typo in dbVar ClinVar track, hg19


## [4.59]
### Added
- Button to go directly to HPO SV filter variantS page from case
- `Scout-REViewer-Service` integration - show `REViewer` picture if available
- Link to HPO panel coverage overview on Case page
- Specify a confidence threshold (green|amber|red) when loading PanelApp panels
- Functional annotations in variants lists exports (all variants)
- Cancer/Normal VAFs and COSMIC ids in in variants lists exports (cancer variants)
### Changed
- Better visualization of regional annotation for long lists of genes in large SVs in Variants tables
- Order of cells in variants tables
- More evident links to gene coverage from Variant page
- Gene panels sorted by display name in the entire Case page
- Round CADD and GnomAD values in variants export files
### Fixed
- HPO filter button on SV variantS page
- Spacing between region|function cells in SVs lists
- Labels on gene panel Chanjo report
- Fixed ambiguous duplicated response headers when requesting a BAM file from /static
- Visited color link on gene coverage button (Variant page)

## [4.58.1]
### Fixed
- Case search with search strings that contain characters that can be escaped

## [4.58]
### Added
- Documentation on how to create/update PanelApp panels
- Add filter by local observations (archive) to structural variants filters
- Add more splicing consequences to SO term definitions
- Search for a specific gene in all gene panels
- Institute settings option to force show all variants on VariantS page for all cases of an institute
- Filter cases by validation pending status
- Link to The Clinical Knowledgebase (CKB) (https://ckb.jax.org/) in cancer variant's page
### Fixed
- Added a not-authorized `auto-login` fixture according to changes in Flask-Login 0.6.2
- Renamed `cache_timeout` param name of flask.send_file function to `max_age` (Flask 2.2 compliant)
- Replaced deprecated `app.config["JSON_SORT_KEYS"]` with app.json.sort_keys in app settings
- Bug in gene variants page (All SNVs and INDELs) when variant gene doesn't have a hgnc id that is found in the database
- Broken export of causatives table
- Query for genes in build 38 on `Search SNVs and INDELs` page
- Prevent typing special characters `^<>?!=\/` in case search form
- Search matching causatives also among research variants in other cases
- Links to variants in Verified variants page
- Broken filter institute cases by pinned gene
- Better visualization of long lists of genes in large SVs on Causative and Verified Variants page
- Reintroduced missing button to export Causative variants
- Better linking and display of matching causatives and managed variants
- Reduced code complexity in `scout/parse/variant/variant.py`
- Reduced complexity of code in `scout/build/variant/variant.py`

### Changed
- State that loqusdb observation is in current case if observations count is one and no cases are shown
- Better pagination and number of variants returned by queries in `Search SNVs and INDELs` page
- Refactored and simplified code used for collecting gene variants for `Search SNVs and INDELs` page
- Fix sidebar panel icons in Case view
- Fix panel spacing in Case view
- Removed unused database `sanger_ordered` and `case_id,category,rank_score` indexes (variant collection)
- Verified variants displayed in a dedicated page reachable from institute sidebar
- Unified stats in dashboard page
- Improved gene info for large SVs and cancer SVs
- Remove the unused `variant.str_variant` endpoint from variant views
- Easier editing of HPO gene panel on case page
- Assign phenotype panel less cramped on Case page
- Causatives and Verified variants pages to use the same template macro
- Allow hyphens in panel names
- Reduce resolution of example images
- Remove some animations in web gui which where rendered slow


## [4.57.4]
### Fixed
- Parsing of variant.FORMAT "DR" key in parse variant file

## [4.57.3]
### Fixed
- Export of STR verified variants
- Do not download as verified variants first verified and then reset to not validated
- Avoid duplicated lines in downloaded verified variants reflecting changes in variant validation status

## [4.57.2]
### Fixed
- Export of verified variants when variant gene has no transcripts
- HTTP 500 when visiting a the details page for a cancer variant that had been ranked with genmod

## [4.57.1]
### Fixed
- Updating/replacing a gene panel from file with a corrupted or malformed file

## [4.57]
### Added
- Display last 50 or 500 events for a user in a timeline
- Show dismiss count from other cases on matching variantS
- Save Beacon-related events in events collection
- Institute settings allow saving multiple loqusdb instances for one institute
- Display stats from multiple instances of loqusdb on variant page
- Display date and frequency of obs derived from count of local archive observations from MIP11 (requires fix in MIP)
### Changed
- Prior ACMG classifications view is no longer limited by pathogenicity
### Fixed
- Visibility of Sanger ordered badge on case page, light mode
- Some of the DataTables tables (Phenotypes and Diagnoses pages) got a bit dark in dark mode
- Remove all redundancies when displaying timeline events (some events are saved both as case-related and variant-related)
- Missing link in saved MatchMaker-related events
- Genes with mixed case gene symbols missing in PanelApp panels
- Alignment of elements on the Beacon submission modal window
- Locus info links from STR variantS page open in new browser tabs

## [4.56]
### Added
- Test for PanelApp panels loading
- `panel-umi` tag option when loading cancer analyses
### Changed
- Black text to make comments more visible in dark mode
- Loading PanelApp panels replaces pre-existing panels with same version
- Removed sidebar from Causatives page - navigation is available on the top bar for now
- Create ClinVar submissions from pinned variants list in case page
- Select which pinned variants will be included in ClinVar submission documents
### Fixed
- Remove a:visited css style from all buttons
- Update of HPO terms via command line
- Background color of `MIXED` and `PANEL-UMI` sequencing types on cases page
- Fixed regex error when searching for cases with query ending with `\ `
- Gene symbols on Causatives page lighter in dark mode
- SpliceAI tooltip of multigene variants

## [4.55]
### Changed
- Represent different tumor samples as vials in cases page
- Option to force-update the OMIM panel
### Fixed
- Low tumor purity badge alignment in cancer samples table on cancer case view
- VariantS comment popovers reactivate on hover
- Updating database genes in build 37
- ACMG classification summary hidden by sticky navbar
- Logo backgrounds fixed to white on welcome page
- Visited links turn purple again
- Style of link buttons and dropdown menus
- Update KUH and GMS logos
- Link color for Managed variants

## [4.54]
### Added
- Dark mode, using browser/OS media preference
- Allow marking case as solved without defining causative variants
- Admin users can create missing beacon datasets from the institute's settings page
- GenCC links on gene and variant pages
- Deprecation warnings when launching the app using a .yaml config file or loading cases using .ped files
### Changed
- Improved HTML syntax in case report template
- Modified message displayed when variant rank stats could not be calculated
- Expanded instructions on how to test on CG development server (cg-vm1)
- Added more somatic variant callers (Balsamic v9 SNV, develop SV)
### Fixed
- Remove load demo case command from docker-compose.yml
- Text elements being split across pages in PDF reports
- Made login password field of type `password` in LDAP login form
- Gene panels HTML select in institute's settings page
- Bootstrap upgraded to version 5
- Fix some Sourcery and SonarCloud suggestions
- Escape special characters in case search on institute and dashboard pages
- Broken case PDF reports when no Madeline pedigree image can be created
- Removed text-white links style that were invisible in new pages style
- Variants pagination after pressing "Filter variants" or "Clinical filter"
- Layout of buttons Matchmaker submission panel (case page)
- Removing cases from Matchmaker (simplified code and fixed functionality)
- Reintroduce check for missing alignment files purged from server

## [4.53]
### Added
### Changed
- Point Alamut API key docs link to new API version
- Parse dbSNP id from ID only if it says "rs", else use VEP CSQ fields
- Removed MarkupSafe from the dependencies
### Fixed
- Reintroduced loading of SVs for demo case 643595
- Successful parse of FOUND_IN should avoid GATK caller default
- All vulnerabilities flagged by SonarCloud

## [4.52]
### Added
- Demo cancer case gets loaded together with demo RD case in demo instance
- Parse REVEL_score alongside REVEL_rankscore from csq field and display it on SNV variant page
- Rank score results now show the ranking range
- cDNA and protein changes displayed on institute causatives pages
- Optional SESSION_TIMEOUT_MINUTES configuration in app config files
- Script to convert old OMIM case format (list of integers) to new format (list of dictionaries)
- Additional check for user logged in status before serving alignment files
- Download .cgh files from cancer samples table on cancer case page
- Number of documents and date of last update on genes page
### Changed
- Verify user before redirecting to IGV alignments and sashimi plots
- Build case IGV tracks starting from case and variant objects instead of passing all params in a form
- Unfreeze Werkzeug lib since Flask_login v.0.6 with bugfix has been released
- Sort gene panels by name (panelS and variant page)
- Removed unused `server.blueprints.alignviewers.unindexed_remote_static` endpoint
- User sessions to check files served by `server.blueprints.alignviewers.remote_static` endpoint
- Moved Beacon-related functions to a dedicated app extension
- Audit Filter now also loads filter displaying the variants for it
### Fixed
- Handle `attachment_filename` parameter renamed to `download_name` when Flask 2.2 will be released
- Removed cursor timeout param in cases find adapter function to avoid many code warnings
- Removed stream argument deprecation warning in tests
- Handle `no intervals found` warning in load_region test
- Beacon remove variants
- Protect remote_cors function in alignviewers view from Server-Side Request Forgery (SSRF)
- Check creation date of last document in gene collection to display when genes collection was updated last

## [4.51]
### Added
- Config file containing codecov settings for pull requests
- Add an IGV.js direct link button from case page
- Security policy file
- Hide/shade compound variants based on rank score on variantS from filter
- Chromograph legend documentation direct link
### Changed
- Updated deprecated Codecov GitHub action to v.2
- Simplified code of scout/adapter/mongo/variant
- Update IGV.js to v2.11.2
- Show summary number of variant gene panels on general report if more than 3
### Fixed
- Marrvel link for variants in genome build 38 (using liftover to build 37)
- Remove flags from codecov config file
- Fixed filter bug with high negative SPIDEX scores
- Renamed IARC TP53 button to to `TP53 Database`, modified also link since IARC has been moved to the US NCI: `https://tp53.isb-cgc.org/`
- Parsing new format of OMIM case info when exporting patients to Matchmaker
- Remove flask-debugtoolbar lib dependency that is using deprecated code and causes app to crash after new release of Jinja2 (3.1)
- Variant page crashing for cases with old OMIM terms structure (a list of integers instead of dictionary)
- Variant page crashing when creating MARRVEL link for cases with no genome build
- SpliceAI documentation link
- Fix deprecated `safe_str_cmp` import from `werkzeug.security` by freezing Werkzeug lib to v2.0 until Flask_login v.0.6 with bugfix is released
- List gene names densely in general report for SVs that contain more than 3 genes
- Show transcript ids on refseq genes on hg19 in IGV.js, using refgene source
- Display correct number of genes in general report for SVs that contain more than 32 genes
- Broken Google login after new major release of `lepture/authlib`
- Fix frequency and callers display on case general report

## [4.50.1]
### Fixed
- Show matching causative STR_repid for legacy str variants (pre Stranger hgnc_id)

## [4.50]
### Added
- Individual-specific OMIM terms
- OMIM disease descriptions in ClinVar submission form
- Add a toggle for melter rerun monitoring of cases
- Add a config option to show the rerun monitoring toggle
- Add a cli option to export cases with rerun monitoring enabled
- Add a link to STRipy for STR variants; shallow for ARX and HOXA13
- Hide by default variants only present in unaffected individuals in variants filters
- OMIM terms in general case report
- Individual-level info on OMIM and HPO terms in general case report
- PanelApp gene link among the external links on variant page
- Dashboard case filters fields help
- Filter cases by OMIM terms in cases and dashboard pages
### Fixed
- A malformed panel id request would crash with exception: now gives user warning flash with redirect
- Link to HPO resource file hosted on `http://purl.obolibrary.org`
- Gene search form when gene exists only in build 38
- Fixed odd redirect error and poor error message on missing column for gene panel csv upload
- Typo in parse variant transcripts function
- Modified keys name used to parse local observations (archived) frequencies to reflect change in MIP keys naming
- Better error handling for partly broken/timed out chanjo reports
- Broken javascript code when case Chromograph data is malformed
- Broader space for case synopsis in general report
- Show partial causatives on causatives and matching causatives panels
- Partial causative assignment in cases with no OMIM or HPO terms
- Partial causative OMIM select options in variant page
### Changed
- Slightly smaller and improved layout of content in case PDF report
- Relabel more cancer variant pages somatic for navigation
- Unify caseS nav links
- Removed unused `add_compounds` param from variant controllers function
- Changed default hg19 genome for IGV.js to legacy hg19_1kg_decoy to fix a few problematic loci
- Reduce code complexity (parse/ensembl.py)
- Silence certain fields in ClinVar export if prioritised ones exist (chrom-start-end if hgvs exist)
- Made phenotype non-mandatory when marking a variant as partial causative
- Only one phenotype condition type (OMIM or HPO) per variant is used in ClinVar submissions
- ClinVar submission variant condition prefers OMIM over HPO if available
- Use lighter version of gene objects in Omim MongoDB adapter, panels controllers, panels views and institute controllers
- Gene-variants table size is now adaptive
- Remove unused file upload on gene-variants page

## [4.49]
### Fixed
- Pydantic model types for genome_build, madeline_info, peddy_ped_check and peddy_sex_check, rank_model_version and sv_rank_model_version
- Replace `MatchMaker` with `Matchmaker` in all places visible by a user
- Save diagnosis labels along with OMIM terms in Matchmaker Exchange submission objects
- `libegl-mesa0_21.0.3-0ubuntu0.3~20.04.5_amd64.deb` lib not found by GitHub actions Docker build
- Remove unused `chromograph_image_files` and `chromograph_prefixes` keys saved when creating or updating an RD case
- Search managed variants by description and with ignore case
### Changed
- Introduced page margins on exported PDF reports
- Smaller gene fonts in downloaded HPO genes PDF reports
- Reintroduced gene coverage data in the PDF-exported general report of rare-disease cases
- Check for existence of case report files before creating sidebar links
- Better description of HPO and OMIM terms for patients submitted to Matchmaker Exchange
- Remove null non-mandatory key/values when updating a case
- Freeze WTForms<3 due to several form input rendering changes

## [4.48.1]
### Fixed
- General case PDF report for recent cases with no pedigree

## [4.48]
### Added
- Option to cancel a request for research variants in case page
### Changed
- Update igv.js to v2.10.5
- Updated example of a case delivery report
- Unfreeze cyvcf2
- Builder images used in Scout Dockerfiles
- Crash report email subject gives host name
- Export general case report to PDF using PDFKit instead of WeasyPrint
- Do not include coverage report in PDF case report since they might have different orientation
- Export cancer cases's "Coverage and QC report" to PDF using PDFKit instead of Weasyprint
- Updated cancer "Coverage and QC report" example
- Keep portrait orientation in PDF delivery report
- Export delivery report to PDF using PDFKit instead of Weasyprint
- PDF export of clinical and research HPO panels using PDFKit instead of Weasyprint
- Export gene panel report to PDF using PDFKit
- Removed WeasyPrint lib dependency

### Fixed
- Reintroduced missing links to Swegen and Beacon and dbSNP in RD variant page, summary section
- Demo delivery report orientation to fit new columns
- Missing delivery report in demo case
- Cast MNVs to SNV for test
- Export verified variants from all institutes when user is admin
- Cancer coverage and QC report not found for demo cancer case
- Pull request template instructions on how to deploy to test server
- PDF Delivery report not showing Swedac logo
- Fix code typos
- Disable codefactor raised by ESLint for javascript functions located on another file
- Loading spinner stuck after downloading a PDF gene panel report
- IGV browser crashing when file system with alignment files is not mounted

## [4.47]
### Added
- Added CADD, GnomAD and genotype calls to variantS export
### Changed
- Pull request template, to illustrate how to deploy pull request branches on cg-vm1 stage server
### Fixed
- Compiled Docker image contains a patched version (v4.9) of chanjo-report

## [4.46.1]
### Fixed
- Downloading of files generated within the app container (MT-report, verified variants, pedigrees, ..)

## [4.46]
### Added
- Created a Dockefile to be used to serve the dockerized app in production
- Modified the code to collect database params specified as env vars
- Created a GitHub action that pushes the Dockerfile-server image to Docker Hub (scout-server-stage) every time a PR is opened
- Created a GitHub action that pushes the Dockerfile-server image to Docker Hub (scout-server) every time a new release is created
- Reassign MatchMaker Exchange submission to another user when a Scout user is deleted
- Expose public API JSON gene panels endpoint, primarily to enable automated rerun checking for updates
- Add utils for dictionary type
- Filter institute cases using multiple HPO terms
- Vulture GitHub action to identify and remove unused variables and imports
### Changed
- Updated the python config file documentation in admin guide
- Case configuration parsing now uses Pydantic for improved typechecking and config handling
- Removed test matrices to speed up automatic testing of PRs
- Switch from Coveralls to Codecov to handle CI test coverage
- Speed-up CI tests by caching installation of libs and splitting tests into randomized groups using pytest-test-groups
- Improved LDAP login documentation
- Use lib flask-ldapconn instead of flask_ldap3_login> to handle ldap authentication
- Updated Managed variant documentation in user guide
- Fix and simplify creating and editing of gene panels
- Simplified gene variants search code
- Increased the height of the genes track in the IGV viewer
### Fixed
- Validate uploaded managed variant file lines, warning the user.
- Exporting validated variants with missing "genes" database key
- No results returned when searching for gene variants using a phenotype term
- Variants filtering by gene symbols file
- Make gene HGNC symbols field mandatory in gene variants page and run search only on form submit
- Make sure collaborator gene variants are still visible, even if HPO filter is used

## [4.45]
### Added
### Changed
- Start Scout also when loqusdbapi is not reachable
- Clearer definition of manual standard and custom inheritance models in gene panels
- Allow searching multiple chromosomes in filters
### Fixed
- Gene panel crashing on edit action

## [4.44]
### Added
### Changed
- Display Gene track beneath each sample track when displaying splice junctions in igv browser
- Check outdated gene symbols and update with aliases for both RD and cancer variantS
### Fixed
- Added query input check and fixed the Genes API endpoint to return a json formatted error when request is malformed
- Typo in ACMG BP6 tooltip

## [4.43.1]
### Added
- Added database index for OMIM disease term genes
### Changed
### Fixed
- Do not drop HPO terms collection when updating HPO terms via the command line
- Do not drop disease (OMIM) terms collection when updating diseases via the command line

## [4.43]
### Added
- Specify which collection(s) update/build indexes for
### Fixed
- Do not drop genes and transcripts collections when updating genes via the command line

## [4.42.1]
### Added
### Changed
### Fixed
- Freeze PyMongo lib to version<4.0 to keep supporting previous MongoDB versions
- Speed up gene panels creation and update by collecting only light gene info from database
- Avoid case page crash on Phenomizer queries timeout

## [4.42]
### Added
- Choose custom pinned variants to submit to MatchMaker Exchange
- Submit structural variant as genes to the MatchMaker Exchange
- Added function for maintainers and admins to remove gene panels
- Admins can restore deleted gene panels
- A development docker-compose file illustrating the scout/chanjo-report integration
- Show AD on variants view for cancer SV (tumor and normal)
- Cancer SV variants filter AD, AF (tumor and normal)
- Hiding the variants score column also from cancer SVs, as for the SNVs
### Changed
- Enforce same case _id and display_name when updating a case
- Enforce same individual ids, display names and affected status when updating a case
- Improved documentation for connecting to loqusdb instances (including loqusdbapi)
- Display and download HPO gene panels' gene symbols in italics
- A faster-built and lighter Docker image
- Reduce complexity of `panels` endpoint moving some code to the panels controllers
- Update requirements to use flask-ldap3-login>=0.9.17 instead of freezing WTForm
### Fixed
- Use of deprecated TextField after the upgrade of WTF to v3.0
- Freeze to WTForms to version < 3
- Remove the extra files (bed files and madeline.svg) introduced by mistake
- Cli command loading demo data in docker-compose when case custom images exist and is None
- Increased MongoDB connection serverSelectionTimeoutMS parameter to 30K (default value according to MongoDB documentation)
- Better differentiate old obs counts 0 vs N/A
- Broken cancer variants page when default gene panel was deleted
- Typo in tx_overview function in variant controllers file
- Fixed loqusdbapi SV search URL
- SV variants filtering using Decipher criterion
- Removing old gene panels that don't contain the `maintainer` key.

## [4.41.1]
### Fixed
- General reports crash for variant annotations with same variant on other cases

## [4.41]
### Added
- Extended the instructions for running the Scout Docker image (web app and cli).
- Enabled inclusion of custom images to STR variant view
### Fixed
- General case report sorting comments for variants with None genetic models
- Do not crash but redirect to variants page with error when a variant is not found for a case
- UCSC links coordinates for SV variants with start chromosome different than end chromosome
- Human readable variants name in case page for variants having start chromosome different from end chromosome
- Avoid always loading all transcripts when checking gene symbol: introduce gene captions
- Slow queries for evaluated variants on e.g. case page - use events instead
### Changed
- Rearrange variant page again, moving severity predictions down.
- More reactive layout width steps on variant page

## [4.40.1]
### Added
### Fixed
- Variants dismissed with inconsistent inheritance pattern can again be shown in general case report
- General report page for variants with genes=None
- General report crashing when variants have no panels
- Added other missing keys to case and variant dictionaries passed to general report
### Changed

## [4.40]
### Added
- A .cff citation file
- Phenotype search API endpoint
- Added pagination to phenotype API
- Extend case search to include internal MongoDB id
- Support for connecting to a MongoDB replica set (.py config files)
- Support for connecting to a MongoDB replica set (.yaml config files)
### Fixed
- Command to load the OMIM gene panel (`scout load panel --omim`)
- Unify style of pinned and causative variants' badges on case page
- Removed automatic spaces after punctuation in comments
- Remove the hardcoded number of total individuals from the variant's old observations panel
- Send delete requests to a connected Beacon using the DELETE method
- Layout of the SNV and SV variant page - move frequency up
### Changed
- Stop updating database indexes after loading exons via command line
- Display validation status badge also for not Sanger-sequenced variants
- Moved Frequencies, Severity and Local observations panels up in RD variants page
- Enabled Flask CORS to communicate CORS status to js apps
- Moved the code preparing the transcripts overview to the backend
- Refactored and filtered json data used in general case report
- Changed the database used in docker-compose file to use the official MongoDB v4.4 image
- Modified the Python (3.6, 3.8) and MongoDB (3.2, 4.4, 5.0) versions used in testing matrices (GitHub actions)
- Capitalize case search terms on institute and dashboard pages


## [4.39]
### Added
- COSMIC IDs collected from CSQ field named `COSMIC`
### Fixed
- Link to other causative variants on variant page
- Allow multiple COSMIC links for a cancer variant
- Fix floating text in severity box #2808
- Fixed MitoMap and HmtVar links for hg38 cases
- Do not open new browser tabs when downloading files
- Selectable IGV tracks on variant page
- Missing splice junctions button on variant page
- Refactor variantS representative gene selection, and use it also for cancer variant summary
### Changed
- Improve Javascript performance for displaying Chromograph images
- Make ClinVar classification more evident in cancer variant page

## [4.38]
### Added
- Option to hide Alamut button in the app config file
### Fixed
- Library deprecation warning fixed (insert is deprecated. Use insert_one or insert_many instead)
- Update genes command will not trigger an update of database indices any more
- Missing resources in temporary downloading directory when updating genes using the command line
- Restore previous variant ACMG classification in a scrollable div
- Loading spinner not stopping after downloading PDF case reports and variant list export
- Add extra Alamut links higher up on variant pages
- Improve UX for phenotypes in case page
- Filter and export of STR variants
- Update look of variants page navigation buttons
### Changed

## [4.37]
### Added
- Highlight and show version number for RefSeq MANE transcripts.
- Added integration to a rerunner service for toggling reanalysis with updated pedigree information
- SpliceAI display and parsing from VEP CSQ
- Display matching tiered variants for cancer variants
- Display a loading icon (spinner) until the page loads completely
- Display filter badges in cancer variants list
- Update genes from pre-downloaded file resources
- On login, OS, browser version and screen size are saved anonymously to understand how users are using Scout
- API returning institutes data for a given user: `/api/v1/institutes`
- API returning case data for a given institute: `/api/v1/institutes/<institute_id>/cases`
- Added GMS and Lund university hospital logos to login page
- Made display of Swedac logo configurable
- Support for displaying custom images in case view
- Individual-specific HPO terms
- Optional alamut_key in institute settings for Alamut Plus software
- Case report API endpoint
- Tooltip in case explaining that genes with genome build different than case genome build will not be added to dynamic HPO panel.
- Add DeepVariant as a caller
### Fixed
- Updated IGV to v2.8.5 to solve missing gene labels on some zoom levels
- Demo cancer case config file to load somatic SNVs and SVs only.
- Expand list of refseq trancripts in ClinVar submission form
- Renamed `All SNVs and INDELs` institute sidebar element to `Search SNVs and INDELs` and fixed its style.
- Add missing parameters to case load-config documentation
- Allow creating/editing gene panels and dynamic gene panels with genes present in genome build 38
- Bugfix broken Pytests
- Bulk dismissing variants error due to key conversion from string to integer
- Fix typo in index documentation
- Fixed crash in institute settings page if "collaborators" key is not set in database
- Don't stop Scout execution if LoqusDB call fails and print stacktrace to log
- Bug when case contains custom images with value `None`
- Bug introduced when fixing another bug in Scout-LoqusDB interaction
- Loading of OMIM diagnoses in Scout demo instance
- Remove the docker-compose with chanjo integration because it doesn't work yet.
- Fixed standard docker-compose with scout demo data and database
- Clinical variant assessments not present for pinned and causative variants on case page.
- MatchMaker matching one node at the time only
- Remove link from previously tiered variants badge in cancer variants page
- Typo in gene cell on cancer variants page
- Managed variants filter form
### Changed
- Better naming for variants buttons on cancer track (somatic, germline). Also show cancer research button if available.
- Load case with missing panels in config files, but show warning.
- Changing the (Female, Male) symbols to (F/M) letters in individuals_table and case-sma.
- Print stacktrace if case load command fails
- Added sort icon and a pointer to the cursor to all tables with sortable fields
- Moved variant, gene and panel info from the basic pane to summary panel for all variants.
- Renamed `Basics` panel to `Classify` on variant page.
- Revamped `Basics` panel to a panel dedicated to classify variants
- Revamped the summary panel to be more compact.
- Added dedicated template for cancer variants
- Removed Gene models, Gene annotations and Conservation panels for cancer variants
- Reorganized the orders of panels for variant and cancer variant views
- Added dedicated variant quality panel and removed relevant panes
- A more compact case page
- Removed OMIM genes panel
- Make genes panel, pinned variants panel, causative variants panel and ClinVar panel scrollable on case page
- Update to Scilifelab's 2020 logo
- Update Gens URL to support Gens v2.0 format
- Refactor tests for parsing case configurations
- Updated links to HPO downloadable resources
- Managed variants filtering defaults to all variant categories
- Changing the (Kind) drop-down according to (Category) drop-down in Managed variant add variant
- Moved Gens button to individuals table
- Check resource files availability before starting updating OMIM diagnoses
- Fix typo in `SHOW_OBSERVED_VARIANT_ARCHIVE` config param

## [4.36]
### Added
- Parse and save splice junction tracks from case config file
- Tooltip in observations panel, explaining that case variants with no link might be old variants, not uploaded after a case rerun
### Fixed
- Warning on overwriting variants with same position was no longer shown
- Increase the height of the dropdowns to 425px
- More indices for the case table as it grows, specifically for causatives queries
- Splice junction tracks not centered over variant genes
- Total number of research variants count
- Update variants stats in case documents every time new variants are loaded
- Bug in flashing warning messages when filtering variants
### Changed
- Clearer warning messages for genes and gene/gene-panels searches in variants filters

## [4.35]
### Added
- A new index for hgnc_symbol in the hgnc_gene collection
- A Pedigree panel in STR page
- Display Tier I and II variants in case view causatives card for cancer cases
### Fixed
- Send partial file data to igv.js when visualizing sashimi plots with splice junction tracks
- Research variants filtering by gene
- Do not attempt to populate annotations for not loaded pinned/causatives
- Add max-height to all dropdowns in filters
### Changed
- Switch off non-clinical gene warnings when filtering research variants
- Don't display OMIM disease card in case view for cancer cases
- Refactored Individuals and Causative card in case view for cancer cases
- Update and style STR case report

## [4.34]
### Added
- Saved filter lock and unlock
- Filters can optionally be marked audited, logging the filter name, user and date on the case events and general report.
- Added `ClinVar hits` and `Cosmic hits` in cancer SNVs filters
- Added `ClinVar hits` to variants filter (rare disease track)
- Load cancer demo case in docker-compose files (default and demo file)
- Inclusive-language check using [woke](https://github.com/get-woke/woke) github action
- Add link to HmtVar for mitochondrial variants (if VCF is annotated with HmtNote)
- Grey background for dismissed compounds in variants list and variant page
- Pin badge for pinned compounds in variants list and variant page
- Support LoqusDB REST API queries
- Add a docker-compose-matchmaker under scout/containers/development to test matchmaker locally
- Script to investigate consequences of symbol search bug
- Added GATK to list of SV and cancer SV callers
### Fixed
- Make MitoMap link work for hg38 again
- Export Variants feature crashing when one of the variants has no primary transcripts
- Redirect to last visited variantS page when dismissing variants from variants list
- Improved matching of SVs Loqus occurrences in other cases
- Remove padding from the list inside (Matching causatives from other cases) panel
- Pass None to get_app function in CLI base since passing script_info to app factory functions was deprecated in Flask 2.0
- Fixed failing tests due to Flask update to version 2.0
- Speed up user events view
- Causative view sort out of memory error
- Use hgnc_id for gene filter query
- Typo in case controllers displaying an error every time a patient is matched against external MatchMaker nodes
- Do not crash while attempting an update for variant documents that are too big (> 16 MB)
- Old STR causatives (and other variants) may not have HGNC symbols - fix sort lambda
- Check if gene_obj has primary_transcript before trying to access it
- Warn if a gene manually searched is in a clinical panel with an outdated name when filtering variants
- ChrPos split js not needed on STR page yet
### Changed
- Remove parsing of case `genome_version`, since it's not used anywhere downstream
- Introduce deprecation warning for Loqus configs that are not dictionaries
- SV clinical filter no longer filters out sub 100 nt variants
- Count cases in LoqusDB by variant type
- Commit pulse repo badge temporarily set to weekly
- Sort ClinVar submissions objects by ascending "Last evaluated" date
- Refactored the MatchMaker integration as an extension
- Replaced some sensitive words as suggested by woke linter
- Documentation for load-configuration rewritten.
- Add styles to MatchMaker matches table
- More detailed info on the data shared in MatchMaker submission form

## [4.33.1]
### Fixed
- Include markdown for release autodeploy docs
- Use standard inheritance model in ClinVar (https://ftp.ncbi.nlm.nih.gov/pub/GTR/standard_terms/Mode_of_inheritance.txt)
- Fix issue crash with variants that have been unflagged causative not being available in other causatives
### Added
### Changed

## [4.33]
### Fixed
- Command line crashing when updating an individual not found in database
- Dashboard page crashing when filters return no data
- Cancer variants filter by chromosome
- /api/v1/genes now searches for genes in all genome builds by default
- Upgraded igv.js to version 2.8.1 (Fixed Unparsable bed record error)
### Added
- Autodeploy docs on release
- Documentation for updating case individuals tracks
- Filter cases and dashboard stats by analysis track
### Changed
- Changed from deprecated db update method
- Pre-selected fields to run queries with in dashboard page
- Do not filter by any institute when first accessing the dashboard
- Removed OMIM panel in case view for cancer cases
- Display Tier I and II variants in case view causatives panel for cancer cases
- Refactored Individuals and Causative panels in case view for cancer cases

## [4.32.1]
### Fixed
- iSort lint check only
### Changed
- Institute cases page crashing when a case has track:Null
### Added

## [4.32]
### Added
- Load and show MITOMAP associated diseases from VCF (INFO field: MitomapAssociatedDiseases, via HmtNote)
- Show variant allele frequencies for mitochondrial variants (GRCh38 cases)
- Extend "public" json API with diseases (OMIM) and phenotypes (HPO)
- HPO gene list download now has option for clinical and non-clinical genes
- Display gene splice junctions data in sashimi plots
- Update case individuals with splice junctions tracks
- Simple Docker compose for development with local build
- Make Phenomodels subpanels collapsible
- User side documentation of cytogenomics features (Gens, Chromograph, vcf2cytosure, rhocall)
- iSort GitHub Action
- Support LoqusDB REST API queries
### Fixed
- Show other causative once, even if several events point to it
- Filtering variants by mitochondrial chromosome for cases with genome build=38
- HPO gene search button triggers any warnings for clinical / non-existing genes also on first search
- Fixed a bug in variants pages caused by MT variants without alt_frequency
- Tests for CADD score parsing function
- Fixed the look of IGV settings on SNV variant page
- Cases analyzed once shown as `rerun`
- Missing case track on case re-upload
- Fixed severity rank for SO term "regulatory region ablation"
### Changed
- Refactor according to CodeFactor - mostly reuse of duplicated code
- Phenomodels language adjustment
- Open variants in a new window (from variants page)
- Open overlapping and compound variants in a new window (from variant page)
- gnomAD link points to gnomAD v.3 (build GRCh38) for mitochondrial variants.
- Display only number of affected genes for dismissed SVs in general report
- Chromosome build check when populating the variants filter chromosome selection
- Display mitochondrial and rare diseases coverage report in cases with missing 'rare' track

## [4.31.1]
### Added
### Changed
- Remove mitochondrial and coverage report from cancer cases sidebar
### Fixed
- ClinVar page when dbSNP id is None

## [4.31]
### Added
- gnomAD annotation field in admin guide
- Export also dynamic panel genes not associated to an HPO term when downloading the HPO panel
- Primary HGNC transcript info in variant export files
- Show variant quality (QUAL field from vcf) in the variant summary
- Load/update PDF gene fusion reports (clinical and research) generated with Arriba
- Support new MANE annotations from VEP (both MANE Select and MANE Plus Clinical)
- Display on case activity the event of a user resetting all dismissed variants
- Support gnomAD population frequencies for mitochondrial variants
- Anchor links in Casedata ClinVar panels to redirect after renaming individuals
### Fixed
- Replace old docs link www.clinicalgenomics.se/scout with new https://clinical-genomics.github.io/scout
- Page formatting issues whenever case and variant comments contain extremely long strings with no spaces
- Chromograph images can be one column and have scrollbar. Removed legacy code.
- Column labels for ClinVar case submission
- Page crashing looking for LoqusDB observation when variant doesn't exist
- Missing inheritance models and custom inheritance models on newly created gene panels
- Accept only numbers in managed variants filter as position and end coordinates
- SNP id format and links in Variant page, ClinVar submission form and general report
- Case groups tooltip triggered only when mouse is on the panel header
- Loadable filters displayed in alphabetical order on variants page
### Changed
- A more compact case groups panel
- Added landscape orientation CSS style to cancer coverage and QC demo report
- Improve user documentation to create and save new gene panels
- Removed option to use space as separator when uploading gene panels
- Separating the columns of standard and custom inheritance models in gene panels
- Improved ClinVar instructions for users using non-English Excel

## [4.30.2]
### Added
### Fixed
- Use VEP RefSeq ID if RefSeq list is empty in RefSeq transcripts overview
- Bug creating variant links for variants with no end_chrom
### Changed

## [4.30.1]
### Added
### Fixed
- Cryptography dependency fixed to use version < 3.4
### Changed

## [4.30]
### Added
- Introduced a `reset dismiss variant` verb
- Button to reset all dismissed variants for a case
- Add black border to Chromograph ideograms
- Show ClinVar annotations on variantS page
- Added integration with GENS, copy number visualization tool
- Added a VUS label to the manual classification variant tags
- Add additional information to SNV verification emails
- Tooltips documenting manual annotations from default panels
- Case groups now show bam files from all cases on align view
### Fixed
- Center initial igv view on variant start with SNV/indels
- Don't set initial igv view to negative coordinates
- Display of GQ for SV and STR
- Parsing of AD and related info for STRs
- LoqusDB field in institute settings accepts only existing Loqus instances
- Fix DECIPHER link to work after DECIPHER migrated to GRCh38
- Removed visibility window param from igv.js genes track
- Updated HPO download URL
- Patch HPO download test correctly
- Reference size on STR hover not needed (also wrong)
- Introduced genome build check (allowed values: 37, 38, "37", "38") on case load
- Improve case searching by assignee full name
- Populating the LoqusDB select in institute settings
### Changed
- Cancer variants table header (pop freq etc)
- Only admin users can modify LoqusDB instance in Institute settings
- Style of case synopsis, variants and case comments
- Switched to igv.js 2.7.5
- Do not choke if case is missing research variants when research requested
- Count cases in LoqusDB by variant type
- Introduce deprecation warning for Loqus configs that are not dictionaries
- Improve create new gene panel form validation
- Make XM- transcripts less visible if they don't overlap with transcript refseq_id in variant page
- Color of gene panels and comments panels on cases and variant pages
- Do not choke if case is missing research variants when reserch requested

## [4.29.1]
### Added
### Fixed
- Always load STR variants regardless of RankScore threshold (hotfix)
### Changed

## [4.29]
### Added
- Added a page about migrating potentially breaking changes to the documentation
- markdown_include in development requirements file
- STR variants filter
- Display source, Z-score, inheritance pattern for STR annotations from Stranger (>0.6.1) if available
- Coverage and quality report to cancer view
### Fixed
- ACMG classification page crashing when trying to visualize a classification that was removed
- Pretty print HGVS on gene variants (URL-decode VEP)
- Broken or missing link in the documentation
- Multiple gene names in ClinVar submission form
- Inheritance model select field in ClinVar submission
- IGV.js >2.7.0 has an issue with the gene track zoom levels - temp freeze at 2.7.0
- Revert CORS-anywhere and introduce a local http proxy for cloud tracks
### Changed

## [4.28]
### Added
- Chromograph integration for displaying PNGs in case-page
- Add VAF to cancer case general report, and remove some of its unused fields
- Variants filter compatible with genome browser location strings
- Support for custom public igv tracks stored on the cloud
- Add tests to increase testing coverage
- Update case variants count after deleting variants
- Update IGV.js to latest (v2.7.4)
- Bypass igv.js CORS check using `https://github.com/Rob--W/cors-anywhere`
- Documentation on default and custom IGV.js tracks (admin docs)
- Lock phenomodels so they're editable by admins only
- Small case group assessment sharing
- Tutorial and files for deploying app on containers (Kubernetes pods)
- Canonical transcript and protein change of canonical transcript in exported variants excel sheet
- Support for Font Awesome version 6
- Submit to Beacon from case page sidebar
- Hide dismissed variants in variants pages and variants export function
- Systemd service files and instruction to deploy Scout using podman
### Fixed
- Bugfix: unused `chromgraph_prefix |tojson` removed
- Freeze coloredlogs temporarily
- Marrvel link
- Don't show TP53 link for silent or synonymous changes
- OMIM gene field accepts any custom number as OMIM gene
- Fix Pytest single quote vs double quote string
- Bug in gene variants search by similar cases and no similar case is found
- Delete unused file `userpanel.py`
- Primary transcripts in variant overview and general report
- Google OAuth2 login setup in README file
- Redirect to 'missing file'-icon if configured Chromograph file is missing
- Javascript error in case page
- Fix compound matching during variant loading for hg38
- Cancer variants view containing variants dismissed with cancer-specific reasons
- Zoom to SV variant length was missing IGV contig select
- Tooltips on case page when case has no default gene panels
### Changed
- Save case variants count in case document and not in sessions
- Style of gene panels multiselect on case page
- Collapse/expand main HPO checkboxes in phenomodel preview
- Replaced GQ (Genotype quality) with VAF (Variant allele frequency) in cancer variants GT table
- Allow loading of cancer cases with no tumor_purity field
- Truncate cDNA and protein changes in case report if longer than 20 characters


## [4.27]
### Added
- Exclude one or more variant categories when running variants delete command
### Fixed
### Changed

## [4.26.1]
### Added
### Fixed
- Links with 1-letter aa codes crash on frameshift etc
### Changed

## [4.26]
### Added
- Extend the delete variants command to print analysis date, track, institute, status and research status
- Delete variants by type of analysis (wgs|wes|panel)
- Links to cBioPortal, MutanTP53, IARC TP53, OncoKB, MyCancerGenome, CIViC
### Fixed
- Deleted variants count
### Changed
- Print output of variants delete command as a tab separated table

## [4.25]
### Added
- Command line function to remove variants from one or all cases
### Fixed
- Parse SMN None calls to None rather than False

## [4.24.1]
### Fixed
- Install requirements.txt via setup file

## [4.24]
### Added
- Institute-level phenotype models with sub-panels containing HPO and OMIM terms
- Runnable Docker demo
- Docker image build and push github action
- Makefile with shortcuts to docker commands
- Parse and save synopsis, phenotype and cohort terms from config files upon case upload
### Fixed
- Update dismissed variant status when variant dismissed key is missing
- Breakpoint two IGV button now shows correct chromosome when different from bp1
- Missing font lib in Docker image causing the PDF report download page to crash
- Sentieon Manta calls lack Somaticscore - load anyway
- ClinVar submissions crashing due to pinned variants that are not loaded
- Point ExAC pLI score to new gnomad server address
- Bug uploading cases missing phenotype terms in config file
- STRs loaded but not shown on browser page
- Bug when using adapter.variant.get_causatives with case_id without causatives
- Problem with fetching "solved" from scout export cases cli
- Better serialising of datetime and bson.ObjectId
- Added `volumes` folder to .gitignore
### Changed
- Make matching causative and managed variants foldable on case page
- Remove calls to PyMongo functions marked as deprecated in backend and frontend(as of version 3.7).
- Improved `scout update individual` command
- Export dynamic phenotypes with ordered gene lists as PDF


## [4.23]
### Added
- Save custom IGV track settings
- Show a flash message with clear info about non-valid genes when gene panel creation fails
- CNV report link in cancer case side navigation
- Return to comment section after editing, deleting or submitting a comment
- Managed variants
- MT vs 14 chromosome mean coverage stats if Scout is connected to Chanjo
### Fixed
- missing `vcf_cancer_sv` and `vcf_cancer_sv_research` to manual.
- Split ClinVar multiple clnsig values (slash-separated) and strip them of underscore for annotations without accession number
- Timeout of `All SNVs and INDELs` page when no valid gene is provided in the search
- Round CADD (MIPv9)
- Missing default panel value
- Invisible other causatives lines when other causatives lack gene symbols
### Changed
- Do not freeze mkdocs-material to version 4.6.1
- Remove pre-commit dependency

## [4.22]
### Added
- Editable cases comments
- Editable variants comments
### Fixed
- Empty variant activity panel
- STRs variants popover
- Split new ClinVar multiple significance terms for a variant
- Edit the selected comment, not the latest
### Changed
- Updated RELEASE docs.
- Pinned variants card style on the case page
- Merged `scout export exons` and `scout view exons` commands


## [4.21.2]
### Added
### Fixed
- Do not pre-filter research variants by (case-default) gene panels
- Show OMIM disease tooltip reliably
### Changed

## [4.21.1]
### Added
### Fixed
- Small change to Pop Freq column in variants ang gene panels to avoid strange text shrinking on small screens
- Direct use of HPO list for Clinical HPO SNV (and cancer SNV) filtering
- PDF coverage report redirecting to login page
### Changed
- Remove the option to dismiss single variants from all variants pages
- Bulk dismiss SNVs, SVs and cancer SNVs from variants pages

## [4.21]
### Added
- Support to configure LoqusDB per institute
- Highlight causative variants in the variants list
- Add tests. Mostly regarding building internal datatypes.
- Remove leading and trailing whitespaces from panel_name and display_name when panel is created
- Mark MANE transcript in list of transcripts in "Transcript overview" on variant page
- Show default panel name in case sidebar
- Previous buttons for variants pagination
- Adds a gh action that checks that the changelog is updated
- Adds a gh action that deploys new releases automatically to pypi
- Warn users if case default panels are outdated
- Define institute-specific gene panels for filtering in institute settings
- Use institute-specific gene panels in variants filtering
- Show somatic VAF for pinned and causative variants on case page

### Fixed
- Report pages redirect to login instead of crashing when session expires
- Variants filter loading in cancer variants page
- User, Causative and Cases tables not scaling to full page
- Improved docs for an initial production setup
- Compatibility with latest version of Black
- Fixed tests for Click>7
- Clinical filter required an extra click to Filter to return variants
- Restore pagination and shrink badges in the variants page tables
- Removing a user from the command line now inactivates the case only if user is last assignee and case is active
- Bugfix, LoqusDB per institute feature crashed when institute id was empty string
- Bugfix, LoqusDB calls where missing case count
- filter removal and upload for filters deleted from another page/other user
- Visualize outdated gene panels info in a popover instead of a tooltip in case page side panel

### Changed
- Highlight color on normal STRs in the variants table from green to blue
- Display breakpoints coordinates in verification emails only for structural variants


## [4.20]
### Added
- Display number of filtered variants vs number of total variants in variants page
- Search case by HPO terms
- Dismiss variant column in the variants tables
- Black and pre-commit packages to dev requirements

### Fixed
- Bug occurring when rerun is requested twice
- Peddy info fields in the demo config file
- Added load config safety check for multiple alignment files for one individual
- Formatting of cancer variants table
- Missing Score in SV variants table

### Changed
- Updated the documentation on how to create a new software release
- Genome build-aware cytobands coordinates
- Styling update of the Matchmaker card
- Select search type in case search form


## [4.19]

### Added
- Show internal ID for case
- Add internal ID for downloaded CGH files
- Export dynamic HPO gene list from case page
- Remove users as case assignees when their account is deleted
- Keep variants filters panel expanded when filters have been used

### Fixed
- Handle the ProxyFix ModuleNotFoundError when Werkzeug installed version is >1.0
- General report formatting issues whenever case and variant comments contain extremely long strings with no spaces

### Changed
- Created an institute wrapper page that contains list of cases, causatives, SNVs & Indels, user list, shared data and institute settings
- Display case name instead of case ID on clinVar submissions
- Changed icon of sample update in clinVar submissions


## [4.18]

### Added
- Filter cancer variants on cytoband coordinates
- Show dismiss reasons in a badge with hover for clinical variants
- Show an ellipsis if 10 cases or more to display with loqusdb matches
- A new blog post for version 4.17
- Tooltip to better describe Tumor and Normal columns in cancer variants
- Filter cancer SNVs and SVs by chromosome coordinates
- Default export of `Assertion method citation` to clinVar variants submission file
- Button to export up to 500 cancer variants, filtered or not
- Rename samples of a clinVar submission file

### Fixed
- Apply default gene panel on return to cancer variantS from variant view
- Revert to certificate checking when asking for Chanjo reports
- `scout download everything` command failing while downloading HPO terms

### Changed
- Turn tumor and normal allelic fraction to decimal numbers in tumor variants page
- Moved clinVar submissions code to the institutes blueprints
- Changed name of clinVar export files to FILENAME.Variant.csv and FILENAME.CaseData.csv
- Switched Google login libraries from Flask-OAuthlib to Authlib


## [4.17.1]

### Fixed
- Load cytobands for cases with chromosome build not "37" or "38"


## [4.17]

### Added
- COSMIC badge shown in cancer variants
- Default gene-panel in non-cancer structural view in url
- Filter SNVs and SVs by cytoband coordinates
- Filter cancer SNV variants by alt allele frequency in tumor
- Correct genome build in UCSC link from structural variant page



### Fixed
- Bug in clinVar form when variant has no gene
- Bug when sharing cases with the same institute twice
- Page crashing when removing causative variant tag
- Do not default to GATK caller when no caller info is provided for cancer SNVs


## [4.16.1]

### Fixed
- Fix the fix for handling of delivery reports for rerun cases

## [4.16]

### Added
- Adds possibility to add "lims_id" to cases. Currently only stored in database, not shown anywhere
- Adds verification comment box to SVs (previously only available for small variants)
- Scrollable pedigree panel

### Fixed
- Error caused by changes in WTForm (new release 2.3.x)
- Bug in OMIM case page form, causing the page to crash when a string was provided instead of a numerical OMIM id
- Fix Alamut link to work properly on hg38
- Better handling of delivery reports for rerun cases
- Small CodeFactor style issues: matchmaker results counting, a couple of incomplete tests and safer external xml
- Fix an issue with Phenomizer introduced by CodeFactor style changes

### Changed
- Updated the version of igv.js to 2.5.4

## [4.15.1]

### Added
- Display gene names in ClinVar submissions page
- Links to Varsome in variant transcripts table

### Fixed
- Small fixes to ClinVar submission form
- Gene panel page crash when old panel has no maintainers

## [4.15]

### Added
- Clinvar CNVs IGV track
- Gene panels can have maintainers
- Keep variant actions (dismissed, manual rank, mosaic, acmg, comments) upon variant re-upload
- Keep variant actions also on full case re-upload

### Fixed
- Fix the link to Ensembl for SV variants when genome build 38.
- Arrange information in columns on variant page
- Fix so that new cosmic identifier (COSV) is also acceptable #1304
- Fixed COSMIC tag in INFO (outside of CSQ) to be parses as well with `&` splitter.
- COSMIC stub URL changed to https://cancer.sanger.ac.uk/cosmic/search?q= instead.
- Updated to a version of IGV where bigBed tracks are visualized correctly
- Clinvar submission files are named according to the content (variant_data and case_data)
- Always show causatives from other cases in case overview
- Correct disease associations for gene symbol aliases that exist as separate genes
- Re-add "custom annotations" for SV variants
- The override ClinVar P/LP add-in in the Clinical Filter failed for new CSQ strings

### Changed
- Runs all CI checks in github actions

## [4.14.1]

### Fixed
- Error when variant found in loqusdb is not loaded for other case

## [4.14]

### Added
- Use github actions to run tests
- Adds CLI command to update individual alignments path
- Update HPO terms using downloaded definitions files
- Option to use alternative flask config when running `scout serve`
- Requirement to use loqusdb >= 2.5 if integrated

### Fixed
- Do not display Pedigree panel in cancer view
- Do not rely on internet connection and services available when running CI tests
- Variant loading assumes GATK if no caller set given and GATK filter status is seen in FILTER
- Pass genome build param all the way in order to get the right gene mappings for cases with build 38
- Parse correctly variants with zero frequency values
- Continue even if there are problems to create a region vcf
- STR and cancer variant navigation back to variants pages could fail

### Changed
- Improved code that sends requests to the external APIs
- Updates ranges for user ranks to fit todays usage
- Run coveralls on github actions instead of travis
- Run pip checks on github actions instead of coveralls
- For hg38 cases, change gnomAD link to point to version 3.0 (which is hg38 based)
- Show pinned or causative STR variants a bit more human readable

## [4.13.1]

### Added
### Fixed
- Typo that caused not all clinvar conflicting interpretations to be loaded no matter what
- Parse and retrieve clinvar annotations from VEP-annotated (VEP 97+) CSQ VCF field
- Variant clinvar significance shown as `not provided` whenever is `Uncertain significance`
- Phenomizer query crashing when case has no HPO terms assigned
- Fixed a bug affecting `All SNVs and INDELs` page when variants don't have canonical transcript
- Add gene name or id in cancer variant view

### Changed
- Cancer Variant view changed "Variant:Transcript:Exon:HGVS" to "Gene:Transcript:Exon:HGVS"

## [4.13]

### Added
- ClinVar SNVs track in IGV
- Add SMA view with SMN Copy Number data
- Easier to assign OMIM diagnoses from case page
- OMIM terms and specific OMIM term page

### Fixed
- Bug when adding a new gene to a panel
- Restored missing recent delivery reports
- Fixed style and links to other reports in case side panel
- Deleting cases using display_name and institute not deleting its variants
- Fixed bug that caused coordinates filter to override other filters
- Fixed a problem with finding some INS in loqusdb
- Layout on SV page when local observations without cases are present
- Make scout compatible with the new HPO definition files from `http://compbio.charite.de/jenkins/`
- General report visualization error when SNVs display names are very long


### Changed


## [4.12.4]

### Fixed
- Layout on SV page when local observations without cases are present

## [4.12.3]

### Fixed
- Case report when causative or pinned SVs have non null allele frequencies

## [4.12.2]

### Fixed
- SV variant links now take you to the SV variant page again
- Cancer variant view has cleaner table data entries for "N/A" data
- Pinned variant case level display hotfix for cancer and str - more on this later
- Cancer variants show correct alt/ref reads mirroring alt frequency now
- Always load all clinical STR variants even if a region load is attempted - index may be missing
- Same case repetition in variant local observations

## [4.12.1]

### Fixed
- Bug in variant.gene when gene has no HGVS description


## [4.12]

### Added
- Accepts `alignment_path` in load config to pass bam/cram files
- Display all phenotypes on variant page
- Display hgvs coordinates on pinned and causatives
- Clear panel pending changes
- Adds option to setup the database with static files
- Adds cli command to download the resources from CLI that scout needs
- Adds test files for merged somatic SV and CNV; as well as merged SNV, and INDEL part of #1279
- Allows for upload of OMIM-AUTO gene panel from static files without api-key

### Fixed
- Cancer case HPO panel variants link
- Fix so that some drop downs have correct size
- First IGV button in str variants page
- Cancer case activates on SNV variants
- Cases activate when STR variants are viewed
- Always calculate code coverage
- Pinned/Classification/comments in all types of variants pages
- Null values for panel's custom_inheritance_models
- Discrepancy between the manual disease transcripts and those in database in gene-edit page
- ACMG classification not showing for some causatives
- Fix bug which caused IGV.js to use hg19 reference files for hg38 data
- Bug when multiple bam files sources with non-null values are available


### Changed
- Renamed `requests` file to `scout_requests`
- Cancer variant view shows two, instead of four, decimals for allele and normal


## [4.11.1]

### Fixed
- Institute settings page
- Link institute settings to sharing institutes choices

## [4.11.0]

### Added
- Display locus name on STR variant page
- Alternative key `GNOMADAF_popmax` for Gnomad popmax allele frequency
- Automatic suggestions on how to improve the code on Pull Requests
- Parse GERP, phastCons and phyloP annotations from vep annotated CSQ fields
- Avoid flickering comment popovers in variant list
- Parse REVEL score from vep annotated CSQ fields
- Allow users to modify general institute settings
- Optionally format code automatically on commit
- Adds command to backup vital parts `scout export database`
- Parsing and displaying cancer SV variants from Manta annotated VCF files
- Dismiss cancer snv variants with cancer-specific options
- Add IGV.js UPD, RHO and TIDDIT coverage wig tracks.


### Fixed
- Slightly darker page background
- Fixed an issued with parsed conservation values from CSQ
- Clinvar submissions accessible to all users of an institute
- Header toolbar when on Clinvar page now shows institute name correctly
- Case should not always inactivate upon update
- Show dismissed snv cancer variants as grey on the cancer variants page
- Improved style of mappability link and local observations on variant page
- Convert all the GET requests to the igv view to POST request
- Error when updating gene panels using a file containing BOM chars
- Add/replace gene radio button not working in gene panels


## [4.10.1]

### Fixed
- Fixed issue with opening research variants
- Problem with coveralls not called by Travis CI
- Handle Biomart service down in tests


## [4.10.0]

### Added
- Rank score model in causatives page
- Exportable HPO terms from phenotypes page
- AMP guideline tiers for cancer variants
- Adds scroll for the transcript tab
- Added CLI option to query cases on time since case event was added
- Shadow clinical assessments also on research variants display
- Support for CRAM alignment files
- Improved str variants view : sorting by locus, grouped by allele.
- Delivery report PDF export
- New mosaicism tag option
- Add or modify individuals' age or tissue type from case page
- Display GC and allele depth in causatives table.
- Included primary reference transcript in general report
- Included partial causative variants in general report
- Remove dependency of loqusdb by utilising the CLI

### Fixed
- Fixed update OMIM command bug due to change in the header of the genemap2 file
- Removed Mosaic Tag from Cancer variants
- Fixes issue with unaligned table headers that comes with hidden Datatables
- Layout in general report PDF export
- Fixed issue on the case statistics view. The validation bars didn't show up when all institutes were selected. Now they do.
- Fixed missing path import by importing pathlib.Path
- Handle index inconsistencies in the update index functions
- Fixed layout problems


## [4.9.0]

### Added
- Improved MatchMaker pages, including visible patient contacts email address
- New badges for the github repo
- Links to [GENEMANIA](genemania.org)
- Sort gene panel list on case view.
- More automatic tests
- Allow loading of custom annotations in VCF using the SCOUT_CUSTOM info tag.

### Fixed
- Fix error when a gene is added to an empty dynamic gene panel
- Fix crash when attempting to add genes on incorrect format to dynamic gene panel
- Manual rank variant tags could be saved in a "Select a tag"-state, a problem in the variants view.
- Same case evaluations are no longer shown as gray previous evaluations on the variants page
- Stay on research pages, even if reset, next first buttons are pressed..
- Overlapping variants will now be visible on variant page again
- Fix missing classification comments and links in evaluations page
- All prioritized cases are shown on cases page


## [4.8.3]

### Added

### Fixed
- Bug when ordering sanger
- Improved scrolling over long list of genes/transcripts


## [4.8.2]

### Added

### Fixed
- Avoid opening extra tab for coverage report
- Fixed a problem when rank model version was saved as floats and not strings
- Fixed a problem with displaying dismiss variant reasons on the general report
- Disable load and delete filter buttons if there are no saved filters
- Fix problem with missing verifications
- Remove duplicate users and merge their data and activity


## [4.8.1]

### Added

### Fixed
- Prevent login fail for users with id defined by ObjectId and not email
- Prevent the app from crashing with `AttributeError: 'NoneType' object has no attribute 'message'`


## [4.8.0]

### Added
- Updated Scout to use Bootstrap 4.3
- New looks for Scout
- Improved dashboard using Chart.js
- Ask before inactivating a case where last assigned user leaves it
- Genes can be manually added to the dynamic gene list directly on the case page
- Dynamic gene panels can optionally be used with clinical filter, instead of default gene panel
- Dynamic gene panels get link out to chanjo-report for coverage report
- Load all clinvar variants with clinvar Pathogenic, Likely Pathogenic and Conflicting pathogenic
- Show transcripts with exon numbers for structural variants
- Case sort order can now be toggled between ascending and descending.
- Variants can be marked as partial causative if phenotype is available for case.
- Show a frequency tooltip hover for SV-variants.
- Added support for LDAP login system
- Search snv and structural variants by chromosomal coordinates
- Structural variants can be marked as partial causative if phenotype is available for case.
- Show normal and pathologic limits for STRs in the STR variants view.
- Institute level persistent variant filter settings that can be retrieved and used.
- export causative variants to Excel
- Add support for ROH, WIG and chromosome PNGs in case-view

### Fixed
- Fixed missing import for variants with comments
- Instructions on how to build docs
- Keep sanger order + verification when updating/reloading variants
- Fixed and moved broken filter actions (HPO gene panel and reset filter)
- Fixed string conversion to number
- UCSC links for structural variants are now separated per breakpoint (and whole variant where applicable)
- Reintroduced missing coverage report
- Fixed a bug preventing loading samples using the command line
- Better inheritance models customization for genes in gene panels
- STR variant page back to list button now does its one job.
- Allows to setup scout without a omim api key
- Fixed error causing "favicon not found" flash messages
- Removed flask --version from base cli
- Request rerun no longer changes case status. Active or archived cases inactivate on upload.
- Fixed missing tooltip on the cancer variants page
- Fixed weird Rank cell in variants page
- Next and first buttons order swap
- Added pagination (and POST capability) to cancer variants.
- Improves loading speed for variant page
- Problem with updating variant rank when no variants
- Improved Clinvar submission form
- General report crashing when dismissed variant has no valid dismiss code
- Also show collaborative case variants on the All variants view.
- Improved phenotype search using dataTables.js on phenotypes page
- Search and delete users with `email` instead of `_id`
- Fixed css styles so that multiselect options will all fit one column


## [4.7.3]

### Added
- RankScore can be used with VCFs for vcf_cancer files

### Fixed
- Fix issue with STR view next page button not doing its one job.

### Deleted
- Removed pileup as a bam viewing option. This is replaced by IGV


## [4.7.2]

### Added
- Show earlier ACMG classification in the variant list

### Fixed
- Fixed igv search not working due to igv.js dist 2.2.17
- Fixed searches for cases with a gene with variants pinned or marked causative.
- Load variant pages faster after fixing other causatives query
- Fixed mitochondrial report bug for variants without genes

## [4.7.1]

### Added

### Fixed
- Fixed bug on genes page


## [4.7.0]

### Added
- Export genes and gene panels in build GRCh38
- Search for cases with variants pinned or marked causative in a given gene.
- Search for cases phenotypically similar to a case also from WUI.
- Case variant searches can be limited to similar cases, matching HPO-terms,
  phenogroups and cohorts.
- De-archive reruns and flag them as 'inactive' if archived
- Sort cases by analysis_date, track or status
- Display cases in the following order: prioritized, active, inactive, archived, solved
- Assign case to user when user activates it or asks for rerun
- Case becomes inactive when it has no assignees
- Fetch refseq version from entrez and use it in clinvar form
- Load and export of exons for all genes, independent on refseq
- Documentation for loading/updating exons
- Showing SV variant annotations: SV cgh frequencies, gnomad-SV, local SV frequencies
- Showing transcripts mapping score in segmental duplications
- Handle requests to Ensembl Rest API
- Handle requests to Ensembl Rest Biomart
- STR variants view now displays GT and IGV link.
- Description field for gene panels
- Export exons in build 37 and 38 using the command line

### Fixed
- Fixes of and induced by build tests
- Fixed bug affecting variant observations in other cases
- Fixed a bug that showed wrong gene coverage in general panel PDF export
- MT report only shows variants occurring in the specific individual of the excel sheet
- Disable SSL certifcate verification in requests to chanjo
- Updates how intervaltree and pymongo is used to void deprecated functions
- Increased size of IGV sample tracks
- Optimized tests


## [4.6.1]

### Added

### Fixed
- Missing 'father' and 'mother' keys when parsing single individual cases


## [4.6.0]

### Added
- Description of Scout branching model in CONTRIBUTING doc
- Causatives in alphabetical order, display ACMG classification and filter by gene.
- Added 'external' to the list of analysis type options
- Adds functionality to display "Tissue type". Passed via load config.
- Update to IGV 2.

### Fixed
- Fixed alignment visualization and vcf2cytosure availability for demo case samples
- Fixed 3 bugs affecting SV pages visualization
- Reintroduced the --version cli option
- Fixed variants query by panel (hpo panel + gene panel).
- Downloaded MT report contains excel files with individuals' display name
- Refactored code in parsing of config files.


## [4.5.1]

### Added

### Fixed
- update requirement to use PyYaml version >= 5.1
- Safer code when loading config params in cli base


## [4.5.0]

### Added
- Search for similar cases from scout view CLI
- Scout cli is now invoked from the app object and works under the app context

### Fixed
- PyYaml dependency fixed to use version >= 5.1


## [4.4.1]

### Added
- Display SV rank model version when available

### Fixed
- Fixed upload of delivery report via API


## [4.4.0]

### Added
- Displaying more info on the Causatives page and hiding those not causative at the case level
- Add a comment text field to Sanger order request form, allowing a message to be included in the email
- MatchMaker Exchange integration
- List cases with empty synopsis, missing HPO terms and phenotype groups.
- Search for cases with open research list, or a given case status (active, inactive, archived)

### Fixed
- Variant query builder split into several functions
- Fixed delivery report load bug


## [4.3.3]

### Added
- Different individual table for cancer cases

### Fixed
- Dashboard collects validated variants from verification events instead of using 'sanger' field
- Cases shared with collaborators are visible again in cases page
- Force users to select a real institute to share cases with (actionbar select fix)


## [4.3.2]

### Added
- Dashboard data can be filtered using filters available in cases page
- Causatives for each institute are displayed on a dedicated page
- SNVs and and SVs are searchable across cases by gene and rank score
- A more complete report with validated variants is downloadable from dashboard

### Fixed
- Clinsig filter is fixed so clinsig numerical values are returned
- Split multi clinsig string values in different elements of clinsig array
- Regex to search in multi clinsig string values or multi revstat string values
- It works to upload vcf files with no variants now
- Combined Pileup and IGV alignments for SVs having variant start and stop on the same chromosome


## [4.3.1]

### Added
- Show calls from all callers even if call is not available
- Instructions to install cairo and pango libs from WeasyPrint page
- Display cases with number of variants from CLI
- Only display cases with number of variants above certain treshold. (Also CLI)
- Export of verified variants by CLI or from the dashboard
- Extend case level queries with default panels, cohorts and phenotype groups.
- Slice dashboard statistics display using case level queries
- Add a view where all variants for an institute can be searched across cases, filtering on gene and rank score. Allows searching research variants for cases that have research open.

### Fixed
- Fixed code to extract variant conservation (gerp, phyloP, phastCons)
- Visualization of PDF-exported gene panels
- Reintroduced the exon/intron number in variant verification email
- Sex and affected status is correctly displayed on general report
- Force number validation in SV filter by size
- Display ensembl transcripts when no refseq exists


## [4.3.0]

### Added
- Mosaicism tag on variants
- Show and filter on SweGen frequency for SVs
- Show annotations for STR variants
- Show all transcripts in verification email
- Added mitochondrial export
- Adds alternative to search for SVs shorter that the given length
- Look for 'bcftools' in the `set` field of VCFs
- Display digenic inheritance from OMIM
- Displays what refseq transcript that is primary in hgnc

### Fixed

- Archived panels displays the correct date (not retroactive change)
- Fixed problem with waiting times in gene panel exports
- Clinvar fiter not working with human readable clinsig values

## [4.2.2]

### Fixed
- Fixed gene panel create/modify from CSV file utf-8 decoding error
- Updating genes in gene panels now supports edit comments and entry version
- Gene panel export timeout error

## [4.2.1]

### Fixed
- Re-introduced gene name(s) in verification email subject
- Better PDF rendering for excluded variants in report
- Problem to access old case when `is_default` did not exist on a panel


## [4.2.0]

### Added
- New index on variant_id for events
- Display overlapping compounds on variants view

### Fixed
- Fixed broken clinical filter


## [4.1.4]

### Added
- Download of filtered SVs

### Fixed
- Fixed broken download of filtered variants
- Fixed visualization issue in gene panel PDF export
- Fixed bug when updating gene names in variant controller


## [4.1.3]

### Fixed
- Displays all primary transcripts


## [4.1.2]

### Added
- Option add/replace when updating a panel via CSV file
- More flexible versioning of the gene panels
- Printing coverage report on the bottom of the pdf case report
- Variant verification option for SVs
- Logs uri without pwd when connecting
- Disease-causing transcripts in case report
- Thicker lines in case report
- Supports HPO search for cases, both terms or if described in synopsis
- Adds sanger information to dashboard

### Fixed
- Use db name instead of **auth** as default for authentication
- Fixes so that reports can be generated even with many variants
- Fixed sanger validation popup to show individual variants queried by user and institute.
- Fixed problem with setting up scout
- Fixes problem when exac file is not available through broad ftp
- Fetch transcripts for correct build in `adapter.hgnc_gene`

## [4.1.1]
- Fix problem with institute authentication flash message in utils
- Fix problem with comments
- Fix problem with ensembl link


## [4.1.0]

### Added
- OMIM phenotypes to case report
- Command to download all panel app gene panels `scout load panel --panel-app`
- Links to genenames.org and omim on gene page
- Popup on gene at variants page with gene information
- reset sanger status to "Not validated" for pinned variants
- highlight cases with variants to be evaluated by Sanger on the cases page
- option to point to local reference files to the genome viewer pileup.js. Documented in `docs.admin-guide.server`
- option to export single variants in `scout export variants`
- option to load a multiqc report together with a case(add line in load config)
- added a view for searching HPO terms. It is accessed from the top left corner menu
- Updates the variants view for cancer variants. Adds a small cancer specific filter for known variants
- Adds hgvs information on cancer variants page
- Adds option to update phenotype groups from CLI

### Fixed
- Improved Clinvar to submit variants from different cases. Fixed HPO terms in casedata according to feedback
- Fixed broken link to case page from Sanger modal in cases view
- Now only cases with non empty lists of causative variants are returned in `adapter.case(has_causatives=True)`
- Can handle Tumor only samples
- Long lists of HGNC symbols are now possible. This was previously difficult with manual, uploaded or by HPO search when changing filter settings due to GET request limitations. Relevant pages now use POST requests. Adds the dynamic HPO panel as a selection on the gene panel dropdown.
- Variant filter defaults to default panels also on SV and Cancer variants pages.

## [4.0.0]

### WARNING ###

This is a major version update and will require that the backend of pre releases is updated.
Run commands:

```
$scout update genes
$scout update hpo
```

- Created a Clinvar submission tool, to speed up Clinvar submission of SNVs and SVs
- Added an analysis report page (html and PDF format) containing phenotype, gene panels and variants that are relevant to solve a case.

### Fixed
- Optimized evaluated variants to speed up creation of case report
- Moved igv and pileup viewer under a common folder
- Fixed MT alignment view pileup.js
- Fixed coordinates for SVs with start chromosome different from end chromosome
- Global comments shown across cases and institutes. Case-specific variant comments are shown only for that specific case.
- Links to clinvar submitted variants at the cases level
- Adapts clinvar parsing to new format
- Fixed problem in `scout update user` when the user object had no roles
- Makes pileup.js use online genome resources when viewing alignments. Now any instance of Scout can make use of this functionality.
- Fix ensembl link for structural variants
- Works even when cases does not have `'madeline_info'`
- Parses Polyphen in correct way again
- Fix problem with parsing gnomad from VEP

### Added
- Added a PDF export function for gene panels
- Added a "Filter and export" button to export custom-filtered SNVs to CSV file
- Dismiss SVs
- Added IGV alignments viewer
- Read delivery report path from case config or CLI command
- Filter for spidex scores
- All HPO terms are now added and fetched from the correct source (https://github.com/obophenotype/human-phenotype-ontology/blob/master/hp.obo)
- New command `scout update hpo`
- New command `scout update genes` will fetch all the latest information about genes and update them
- Load **all** variants found on chromosome **MT**
- Adds choice in cases overview do show as many cases as user like

### Removed
- pileup.min.js and pileup css are imported from a remote web location now
- All source files for HPO information, this is instead fetched directly from source
- All source files for gene information, this is instead fetched directly from source

## [3.0.0]
### Fixed
- hide pedigree panel unless it exists

## [1.5.1] - 2016-07-27
### Fixed
- look for both ".bam.bai" and ".bai" extensions

## [1.4.0] - 2016-03-22
### Added
- support for local frequency through loqusdb
- bunch of other stuff

## [1.3.0] - 2016-02-19
### Fixed
- Update query-phenomizer and add username/password

### Changed
- Update the way a case is checked for rerun-status

### Added
- Add new button to mark a case as "checked"
- Link to clinical variants _without_ 1000G annotation

## [1.2.2] - 2016-02-18
### Fixed
- avoid filtering out variants lacking ExAC and 1000G annotations

## [1.1.3] - 2015-10-01
### Fixed
- persist (clinical) filter when clicking load more
- fix #154 by robustly setting clinical filter func. terms

## [1.1.2] - 2015-09-07
### Fixed
- avoid replacing coverage report with none
- update SO terms, refactored

## [1.1.1] - 2015-08-20
### Fixed
- fetch case based on collaborator status (not owner)

## [1.1.0] - 2015-05-29
### Added
- link(s) to SNPedia based on RS-numbers
- new Jinja filter to "humanize" decimal numbers
- show gene panels in variant view
- new Jinja filter for decoding URL encoding
- add indicator to variants in list that have comments
- add variant number threshold and rank score threshold to load function
- add event methods to mongo adapter
- add tests for models
- show badge "old" if comment was written for a previous analysis

### Changed
- show cDNA change in transcript summary unless variant is exonic
- moved compounds table further up the page
- show dates for case uploads in ISO format
- moved variant comments higher up on page
- updated documentation for pages
- read in coverage report as blob in database and serve directly
- change ``OmimPhenotype`` to ``PhenotypeTerm``
- reorganize models sub-package
- move events (and comments) to separate collection
- only display prev/next links for the research list
- include variant type in breadcrumbs e.g. "Clinical variants"

### Removed
- drop dependency on moment.js

### Fixed
- show the same level of detail for all frequencies on all pages
- properly decode URL encoded symbols in amino acid/cDNA change strings
- fixed issue with wipe permissions in MongoDB
- include default gene lists in "variants" link in breadcrumbs

## [1.0.2] - 2015-05-20
### Changed
- update case fetching function

### Fixed
- handle multiple cases with same id

## [1.0.1] - 2015-04-28
### Fixed
- Fix building URL parameters in cases list Vue component

## [1.0.0] - 2015-04-12
Codename: Sara Lund

![Release 1.0](artwork/releases/release-1-0.jpg)

### Added
- Add email logging for unexpected errors
- New command line tool for deleting case

### Changed
- Much improved logging overall
- Updated documentation/usage guide
- Removed non-working IGV link

### Fixed
- Show sample display name in GT call
- Various small bug fixes
- Make it easier to hover over popups

## [0.0.2-rc1] - 2015-03-04
### Added
- add protein table for each variant
- add many more external links
- add coverage reports as PDFs

### Changed
- incorporate user feedback updates
- big refactor of load scripts

## [0.0.2-rc2] - 2015-03-04
### Changes
- add gene table with gene description
- reorganize inheritance models box

### Fixed
- avoid overwriting gene list on "research" load
- fix various bugs in external links

## [0.0.2-rc3] - 2015-03-05
### Added
- Activity log feed to variant view
- Adds protein change strings to ODM and Sanger email

### Changed
- Extract activity log component to macro

### Fixes
- Make Ensembl transcript links use archive website<|MERGE_RESOLUTION|>--- conflicted
+++ resolved
@@ -14,10 +14,7 @@
 ### Changed
 - Improved test that checks code collecting other categories of variants overlapping a variant (#5521)
 - Enable insertion/deletion size display on IGV.js alignment tracks (#5547)
-<<<<<<< HEAD
 - Deprecated the `--remove-admin` flag in the update user command line (#5523)
-=======
->>>>>>> e76e75b8
 ### Fixed
 - Instance badge class and config option documentation (#5500)
 - Fix incorrect reference to non-existent pymongo.synchronous (#5517)
