--- conflicted
+++ resolved
@@ -18,12 +18,9 @@
 - Keep portrait orientation in PDF delivery report
 - Export delivery report to PDF using PDFKit instead of Weasyprint
 - PDF export of clinical and research HPO panels using PDFKit instead of Weasyprint
-<<<<<<< HEAD
+- Export gene panel report to PDF using PDFKit
 - Export delivery report to PDF using PDFKit
 - Reduce code complexity (parse/ensembl.py)
-=======
-- Export gene panel report to PDF using PDFKit
->>>>>>> b7b895c7
 ### Fixed
 - Reintroduced missing links to Swegen and Beacon and dbSNP in RD variant page, summary section
 - Demo delivery report orientation to fit new columns
