# Change Log
All notable changes to this project will be documented in this file.
This project adheres to [Semantic Versioning](http://semver.org/).

About changelog [here](https://keepachangelog.com/en/1.0.0/)

## [unreleased]
### Added
- ClinVar data with link to ClinVar for variants present on the general case report (#5478)
- Customise Scout instance color and name, by adding INSTANCE_NAME and INSTANCE_HEX_COLOR parameters in the app config file (#5479)
- Display local archived frequencies on general case report (#5492)
### Changed
- Refactored and simplified code that fetches case's genome build (#5443)
- On caseS page, dim cases only included from the always display cases with status option (#5464)
- Reuse the variant frequencies table from variant page on case reports (#5478)
- Loading of outliers files (Fraser and Outrider) do not raise error when path to these files is missing or wrong, just a warning (#5485)
### Fixed
- Fix long STR variant pinned display on case page (#5455)
- Variant page crashing when Loqusdb instance is chosen on institute settings but is not found at the given URL (#5447)
- Show assignees in case list when user ID is different from email (#5460)
- When removing a germline variant from a ClinVar submission, make sure to remove also its associated observations from the database (#5463)
- Chanjo2 genes full coverage check when variant has no genes (#5468)
- Full Flask user logout blocked by session clear (#5470)
- SV page UCSC link for breakpoints did not detect genome build 38 (#5489)
- HPO term deep link URL updated to a working one (#5488)
- Add `str_trid` as a sorting criterion when selecting STRs. This fixes the sort order problem of STRs from cases with genome build 38 (#5491)
- Always use GitHub original for igv.js genomes.json config - it is intended as official backup URL already (#5496)
- Update igv.js to v3.3.0 (#5496)
- Introduced a function that checks redirect URLs to avoid redirection to external sites (#5458)
- Loading of missing outliers files should also not raise error if key exists but is unset (#5497)
<<<<<<< HEAD
- Possibility to change user immediately after logging out from Google Oauth or Keycloak (#5493)
=======
- Do not add null references to HPO-associated genes when parsing errors occur (#5472)
>>>>>>> ab3ceb73

## [4.101]
### Changed
- Institutes are now sorted by ID on gene panels page (#5436)
- Simplified visualization of previous ACMG and CCV classifications for a variant on variantS page (#5439 & #5440)
- On ClinVar multistep submission form, skip fetching transcript versions for build 38 transcripts which are not MANE Select or MANE Plus Clinical (#5426)
### Fixed
- Malformatted table cell for analysis date on caseS page (#5438)
- Remove "Add to ClinVar submission" button for pinned MEI variants as submission is not supported at the moment (#5442)
- Clinical variant files could once again be read in arbitrary order on load (#5452)
- Fix test_sanger_validation test to be run with a mock app instantiated (#5453)

## [4.100.2]
### Fixed
- Keyerror 'ensembl_transcript_id' when loading transcripts from a pre-downloaded Ensembl transcripts file (#5435)

## [4.100.1]
### Fixed
- Removed an extra `x` from compounds functional annotation cells (#5432)

## [4.100]
### Added
- Button with link to cancerhotspots.org on variant page for cancer cases (#5359)
- Link to ClinGen ACMG CSPEC Criteria Specification Registry from ACMG classification page (#5364)
- Documentation on how to export data from the scout database using the command line (#5373)
- Filter cancer SNVs by ClinVar oncogenicity. OBS: since annotations are still sparse in ClinVar, relying solely on them could be too restrictive (#5367)
- Include eventual gene-matching WTS outliers on variantS page (Overlap column) and variant page (Gene overlapping non-SNVs table) (#5371)
- Minor Allele Frequency (HiFiCNV) IGV.js track for Nallo cases (#5401)
- A page showing all cases submitted to the Matchmaker Exchange, accessible from the institute's sidebar (#5378)
- Variants' loader progress bar (#5411)
### Changed
- Allow matching compounded subcategories from SV callers e.g. DUP:INV (#5360)
- Adjust the link to the chanjo2 gene coverage report to reflect the type of analyses used for the samples (#5368)
- Gene panels open in new tabs from case panels and display case name on the top of the page (#5369)
- When uploading research variants, use rank threshold defined in case settings, if available, otherwise use the default threshold of 8 (#5370)
- Display genome build version on case general report (#5381)
- On pull request template, fixed instructions on how to deploy a branch to the development server (#5382)
- On case general report, when a variant is classified (ACMG or CCV), tagged, commented and also dismissed, will only be displayed among the dismissed variants (#5377)
- If case is re-runned/re-uploaded with the `--keep-actions` tag, remember also previously assigned diseases, HPO terms, phenotype groups and HPO panels (#5365)
- Case load config alias and updated track label for TIDDIT coverage tracks to accommodate HiFiCNV dito (#5401)
- On variants page, compounds popup table, truncate the display name of compound variants with display name that exceeds 20 characters (#5404)
- Update dataTables js (#5407)
- Load variants command prints more clearly which categories of variants are being loaded (#5409)
- Tooltips instead of popovers (no click needed) for matching indicators on variantS page (#5419)
- Call chanjo2 coverage completeness indicator via API after window loading completes (#5366)
- On ClinVar multistep submission form, silence warnings coming from missing HGVS version using Entrez Eutils (#5424)
### Fixed
- Style of Alamut button on variant page (#5358)
- Scope of overlapping functions (#5385)
- Tests involving the variants controllers, which failed when not run in a specific order (#5391)
- Option to return to the previous step in each of the steps of the ClinVar submission form (#5393)
- chanjo2 MT report for cases in build 38 (#5397)
- Fixed some variantS view tests accessing database out of app context (#5415)
- Display of matching manual rank on the SV variant page (#5419)
- Broken `scout setup database` command (#5422)
- Collecting submission data for cases which have been removed (#5421)
- Speed up query for gene overlapping variants (#5413)
- Removing submission data for cases which have been removed (#5430)

## [4.99]
### Added
- De novo assembly alignment file load and display (#5284)
- Paraphase bam-let alignment file load and display (#5284)
- Parsing and showing ClinVar somatic oncogenicity anontations, when available (#5304)
- Gene overlapping variants (superset of compounds) for SVs (#5332)
- Gene overlapping variants for MEIs (#5332)
- Gene overlapping variants for cancer (and cancer_sv) (#5332)
- Tests for the Google login functionality (#5335)
- Support for login using Keycloak (#5337)
- Documentation on Keycloak login system integration (#5342)
- Integrity check for genes/transcripts/exons files downloaded from Ensembl (#5353)
- Options for custom ID/display name for PanelApp Green updates (#5355)
### Changed
- Allow ACMG criteria strength modification to Very strong/Stand-alone (#5297)
- Mocked the Ensembl liftover service in igv tracks tests (#5319)
- Refactored the login function into smaller functions, handling respectively: user consent, LDAP login, Google login, database login and user validation (#5331)
- Allow loading of mixed analysis type cases where some individuals are fully WTS and do not appear in DNA VCFs (#5327)
- Documentation available in dark mode, and expanded installation instructions (#5343)
### Fixed
- Re-enable display of case and individual specific tracks (pre-computed coverage, UPD, zygosity) (#5300)
- Disable 2-color mode in IGV.js by default, since it obscures variant proportion of reads. Can be manually enabled (#5311)
- Institute settings reset (#5309)
- Updated color scheme for variant assessment badges that were hard to see in light mode, notably Risk Factor (#5318)
- Avoid page timeout by skipping HGVS validations in ClinVar multistep submission for non-MANE transcripts from variants in build 38 (#5302)
- Sashimi view page displaying an error message when Ensembl REST API (LiftOver) is not available (#5322)
- Refactored the liftover functionality to avoid using the old Ensembl REST API (#5326)
- Downloading of Ensembl resources by fixing the URL to the schug server, pointing to the production instance instead of the staging one (#5348)
- Missing MT genes from the IGV track (#5339)
- Paraphase and de novo assembly tracks could mismatch alignment sample labels - refactor to case specific tracks (#5357)

## [4.98]
### Added
- Documentation on how to delete variants for one or more cases
- Document the option to collect green genes from any panel when updating the PanelApp green genes panel
- On the institute's filters page, display also any soft filters applied to institute's variants
### Fixed
- Case page patch for research cases without WTS outliers

## [4.97]
### Added
- Software version and link to the relative release on GitHub on the top left dropdown menu
- Option to sort WTS outliers by p_value, Δψ, ψ value, zscore or l2fc
- Display pLI score and LOEUF on rare diseases and cancer SNV pages
- Preselect MANE SELECT transcripts in the multi-step ClinVar variant add to submission process
- Allow updating case with WTS Fraser and Outrider research files
- Load research WTS outliers using the `scout load variants --outliers-research` command
- Chanjo2 gene coverage completeness indicator and report from variant page, summary card
- Enhanced SNV and SV filtering for cancer and rare disease cases, now supporting size thresholds (≥ or < a specified base pair length)
- Option to exclude ClinVar significance status in SNVs filters form
- Made HRD a config parameter and display it for cancer cases.
- Preset institute-level soft filters for variants (filtering based on "filters" values on variant documents). Settings editable by admins on the institute's settings page. Allows e.g. hiding tumor `in_normal` and `germline_risk` filter status variants.
- Load pedigree and sex check from Somalier, provided by e.g. the Nallo pipeline
- Expand the command line to remove more types of variants. Now supports: `cancer`, `cancer_sv`, `fusion`, `mei`, `outlier`, `snv`, `str`, and `sv`.
- New `prioritise_clinvar` checkbox on rare diseases cases, SNVs page, used by clinical filter or for expanding the search to always return variants that match the selected ClinVar conditions
- ClinVar CLNSIG Exclude option on cancer variantS filters
### Changed
- Do not show overlapping gene panels badge on variants from cases runned without gene panels
- Set case as research case if it contains any type of research variants
- Update igv.js to 3.2.0
- IGV DNA alignment track defaults to group by tag:HP and color by methylation (useful for LRS), and show soft-clips
- Update gnomAD constraint to v4.1
- HG38 genes track in igv.js browser, to correctly display gene names
- Refactored code for prioritizing the order of variant loading
- Modified the web pages body style to adapt content to smaller screens
- Refactored filters to filter variants by ClinVar significance, CLINSIG Confident and ClinVar hits at the same time
- Improved tooltips for ClinVar filter in SNVs filter form
- `showSoftClips` parameter in igv.js is set to false by default for WES and PANEL samples
- Updated dependencies in uv.lock file
### Fixed
- Don't save any "-1", "." or "0" frequency values for SNVs - same as for SVs
- Downloading and parsing of genes from Ensembl (including MT-TP)
- Don't parse SV frequencies for SNVs even if the name matches. Also accept "." as missing value for SV frequencies.
- HPO search on WTS Outliers page
- Stop using dynamic gene panel (HPO generated list) for clinical filter when the last gene is removed from the dynamic gene panel
- Return only variants with ClinVar annotation when `ClinVar hits` checkbox is checked on variants search form
- Legacy variant filter option `clinsig_confident_always_returned` on saved filters is remapped as `prioritised_clivar` and `clinvar_trusted_revstat`
- Variants queries excluding ClinVar tags without `prioritise_clinvar` checkbox checked
- Pedigree QC Somalier loading demo ancestry file and operator priority

## [4.96]
### Added
- Support case status assignment upon loading (by providing case status in the case config file)
- Severity predictions on general case report for SNVs and cancer SNVs
- Variant functional annotation on general case report for SNVs and cancer SNVs
- Version of Scout used when the case was loaded is displayed on case page and general report
### Removed
- Discontinue ClinVar submissions via CSV files and support only submission via API: removed buttons for downloading ClinVar submission objects as CSV files
### Changed
- Display STR variant filter status on corresponding variantS page
- Warning and reference to Biesecker et al when using PP1/BS4 and PP4 together in ACMG classifications
- Warning to not use PP4 criterion together with PS2/PM6 in ACMG classifications with reference to the SVI Recommendation for _de novo_ Criteria (PS2 & PM6)
- Button to directly remove accepted submissions from ClinVar
- Upgraded libs in uv.lock file
### Fixed
- Release docs to include instructions for upgrading dependencies
- Truncated long HGVS descriptions on cancer SNV and SNVs pages
- Avoid recurrent error by removing variant ranking settings in unranked demo case
- Actually re-raise exception after load aborts and has rolled back variant insertion

## [4.95]
### Added
- CCV score / temperature on case reports
- ACMG SNV classification form also accessible from SV variant page
- Simplify updating of the PanelApp Green panel from all source types in the command line interactive session
### Changed
- Clearer link to `Richards 2015` on ACMG classification section on SVs and cancer SVs variants pages
- Parse HGNC Ids directly from PanelApp when updating/downloading PanelApp panels
- Skip variant genotype matching check and just return True when matching causative is found in a case with only one individual/sample
- Reduced number of research MEI variants present in the demo case from 17K to 145 to speed up automatic tests
### Fixed
- ACMG temperature on case general report should respect term modifiers
- Missing inheritance, constraint info for genes with symbols matching other genes previous aliases with some lower case letters
- Loading of all PanelApp panels from command line
- Saving gene inheritance models when loading/updating specific/all PanelApp panels (doesn't apply to the `PanelApp Green Genes panel`)
- Save also complete penetrance status (in addition to incomplete) if available when loading specific/all PanelApp panels (does not apply to the `PanelApp Green Genes panel`)
- Variants and managed variants query by coordinates, which was returning all variants in the chromosome if start position was 0
- Compound loading matches also "chr"-containing compound variant names

## [4.94.1]
### Fixed
- Temporary directory generation for MT reports and pedigree file for case general report

## [4.94]
### Added
- Max-level provenance and Software Bill Of Materials (SBOM) to the Docker images pushed to Docker Hub
- ACMG VUS Bayesian score / temperature on case reports
- Button to filter and download case individuals/samples from institute's caseS page
### Changed
- On variant page, RefSeq transcripts panel, truncate very long protein change descriptions
- Build system changed to uv/hatchling, remove setuptools, version file, add project toml and associated files
- On variantS pages, display chromosome directly on start and end chromosome if different
- On cancer variantS pages, display allele counts and frequency the same way for SNVs and SVs (refactor macro)
- Stricter coordinate check in BND variants queries (affecting search results on SV variants page)
### Fixed
- UCSC hg38 links are updated
- Variants page tooltip errors
- Cancer variantS page had poor visibility of VAF and chromosome coordinate on causatives (green background)

## [4.93.1]
### Fixed
- Updated PyPi build GitHub action to explicitly include setuptools (for Python 3.12 distro)

## [4.93]
### Added
- ClinGen-CGC-VICC oncogenicity classification for cancer SNVs
- A warning to not to post sensitive or personal info when opening an issue
### Changed
- "Show more/less" button to toggle showing 50 (instead of 10) observed cases in LoqusDB observation panel
- Show customer id on share and revoke sharing case collapsible sidebar dialog
- Switch to python v.3.12 in Dockerfiles and automatic tests
### Fixed
- Limit the size of custom images displayed on case and variant pages and add a link to display them in full size in a new tab
- Classified variants not showing on case report when collaborator adds classification
- On variantS page, when a variant has more than one gene, then the gene panel badge reflect the panels each gene is actually in
- Updating genes on a gene panel using a file
- Link out to Horak 2020 from CCV classify page opens in new tab

## [4.92]
### Added
- PanelApp link on gene page and on gene panels description
- Add more filters to the delete variants command (institute ID and text file with list of case IDs)
### Changed
- Use the `clinicalgenomics/python3.11-venv:1.0` image everywhere in the Dockerfiles
### Fixed
- list/List typing issue on PanelApp extension module

## [4.91.2]
### Fixed
- Stranger TRGT parsing of `.` in `FORMAT.MC`
- Parse ClinVar low-penetrance info and display it alongside Pathogenic and likely pathogenic on SNVs pages
- Gene panel indexes to reflect the indexes used in production database
- Panel version check while editing the genes of a panel
- Display unknown filter tags as "danger" marked badges
- Open WTS variantS SNVs and SVs in new tabs
- PanelApp panels update documentation to reflect the latest changes in the command line
- Display panel IDs alongside panel display names on gene panels page
- Just one `Hide removed panels` checkbox for all panels on gene panels page
- Variant filters redecoration from multiple classifications crash on general case report

## [4.91.1]
### Fixed
- Update IGV.js to v3.1.0
- Columns/headings on SV variantS shifted

## [4.91]
### Added
- Variant link to Franklin in database buttons (different depending on rare or cancer track)
- MANE badges on list of variant's Genes/Transcripts/Proteins table, this way also SVs will display MANE annotations
- Export variant type and callers-related info fields when exporting variants from variantS pages
- Cases advanced search on the dashboard page
- Possibility to use only signed off panels when building the PanelApp GREEN panel
### Changed
- On genes panel page and gene panel PDF export, it's more evident which genes were newly introduced into the panel
- WTS outlier position copy button on WTS outliers page
- Update IGV.js to v3.0.9
- Managed variants VCF export more verbose on SVs
- `/api/v1/hpo-terms` returns pymongo OperationFailure errors when provided query string contains problematic characters
- When parsing variants, prioritise caller AF if set in FORMAT over recalculation from AD
- Expand the submissions information section on the ClinVar submissions page to fully display long text entries
- Jarvik et al for PP1 added to ACMG modification guidelines
- Display institute `_id` + display name on dashboard filters
- ClinVar category 8 has changed to "Conflicting classifications of pathogenicity" instead of "interpretations"
- Simplify always loading ClinVar `CLNSIG` P, LP and conflicting annotations slightly
- Increased visibility of variant callers's "Pass" or "Filtered" on the following pages: SNV variants (cancer cases), SV variants (both RD and cancer cases)
- Names on IGV buttons, including an overview level IGV MT button
- Cases query no longer accepts strings for the `name_query` parameter, only ImmutableMultiDict (form data)
- Refactor the loading of PanelApp panels to use the maintained API - Customised PanelApp GREEN panels
- Better layout for Consequence cell on cancer SNVs page
- Merged `Qual` and `Callers` cell on cancer SNVs page
### Fixed
- Empty custom_images dicts in case load config do not crash
- Tracks missing alignment files are skipped on generating IGV views
- ClinVar form to accept MedGen phenotypes
- Cancer SV variantS page spinner on variant export
- STRs variants export (do not allow null estimated variant size and repeat locus ID)
- STRs variants page when one or more variants have SweGen mean frequency but lack Short Tandem Repeat motif count
- ClinVar submission enquiry status for all submissions after the latest
- CLI scout update type hint error when running commands using Python 3.9
- Missing alignment files but present index files could crash the function creating alignment tracks for IGV display
- Fix missing "Repeat locus" info on STRs export

## [4.90.1]
### Fixed
- Parsing Matchmaker Exchange's matches dates

## [4.90]
### Added
- Link to chanjo2 MANE coverage overview on case page and panel page
- More SVI recommendation links on the ACMG page
- IGV buttons for SMN CN page
- Warnings on ACMG classifications for potentially conflicting classification pairs
- ACMG Bayesian foundation point scale after Tavtigian for variant heat profile
### Changed
- Variants query backend allows rank_score filtering
- Added script to tabulate causatives clinical filter rank
- Do not display inheritance models associated to ORPHA terms on variant page
- Moved edit and delete buttons close to gene names on gene panel page and other aesthetical fixes
- SNV VariantS page functional annotation and region annotation columns merged
- VariantS pages (not cancer) gene cells show OMIM inheritance pattern badges also without hover
- STR variantS page to show STR inheritance model without hover (fallback to OMIM for non-Stranger annotation)
- VariantS page local observation badges have counts visible also without hover
- On Matchmaker page, show number of matches together with matching attempt date
- Display all custom inheritance models, both standard and non-standard, as gathered from the gene panel information on the variant page
- Moved PanelApp-related code to distinct modules/extension
### Fixed
- Make BA1 fully stand-alone to Benign prediction
- Modifying Benign terms to "Moderate" has no effect under Richards. Ignored completely before, will retain unmodified significance now
- Extract all fields correctly when exporting a panel to file from gene panel page
- Custom updates to a gene in a panel
- Gene panel PDF export, including gene links
- Cancer SV, Fusion, MEI and Outlier filters are shown on the Institute Filters overview
- CaseS advanced search limit
- Visibility of Matchmaker Exchange matches on dark mode
- When creating a new gene panel from file, all gene fields are saved, including comments and manual inheritance models
- Downloading on gene names from EBI
- Links to gene panels on variant page, summary panel
- Exporting gene variants when one or more variants' genes are missing HGNC symbol

## [4.89.2]
## Fixed
- If OMIM gene panel gene symbols are not mapping to hgnc_id, allow fallback use of a unique gene alias

## [4.89.1]
### Fixed
- General case report crash when encountering STR variants without `source` tags
- Coloring and SV inheritance patterns on general case report

## [4.89]
### Added
- Button on SMN CN page to search variants within SMN1 and SMN2 genes
- Options for selectively updating OMICS variants (fraser, outrider) on a case
- Log users' activity to file by specifying `USERS_ACTIVITY_LOG_PATH` parameter in app config
- `Mean MT coverage`, `Mean chrom 14 coverage` and `Estimated mtDNA copy number` on MT coverage file from chanjo2 if available
- In ClinVar multistep form, preselect ACMG criteria according to the variant's ACMG classification, if available
- Subject id search from caseS page (supporting multiple sample types e.g.) - adding indexes to speed up caseS queries
- Advanced cases search to narrow down results using more than one search parameter
- Coverage report available for any case with samples containing d4 files, even if case has no associated gene panels
- RNA delivery reports
- Two new LRS SV callers (hificnv, severus)
### Changed
- Documentation for OMICS variants and updating a case
- Include both creation and deletion dates in gene panels pages
- Moved code to collect MT copy number stats for the MT report to the chanjo extension
- On the gene panelS page, show expanded gene panel version list in one column only
- IGV.js WTS loci default to zoom to a region around a variant instead of whole gene
- Refactored logging module
- Case general report no longer shows ORPHA inheritance models. OMIM models are shown colored.
- Chromosome alias tab files used in the igv.js browser, which now contain the alias for chromosome "M"
- Renamed "Comment on clinical significance" to "Comment on classification" in ClinVar multistep form
- Enable Gens CN button also for non-wgs cancer track cases
### Fixed
- Broken heading anchors in the documentation (`admin-guide/login-system.md` and `admin-guide/setup-scout.md` files)
- Avoid open login redirect attacks by always redirecting to cases page upon user login
- Stricter check of ID of gene panels to prevent file downloading vulnerability
- Removed link to the retired SPANR service. SPIDEX scores are still parsed and displayed if available from variant annotation.
- Omics variant view test coverage
- String pattern escape warnings
- Code creating Alamut links for variant genes without canonical_transcript set
- Variant delete button in ClinVar submissions page
- Broken search cases by case similarity
- Missing caller tag for TRGT

## [4.88.1]
### Fixed
- Patch update igv.js to 3.0.5

## [4.88]
### Added
- Added CoLoRSdb frequency to Pop Freq column on variantS page
- Hovertip to gene panel names with associated genes in SV variant view, when variant covers more than one gene
- RNA sample ID can be provided in case load config if different from sample_id
### Fixed
- Broken `scout setup database` command
- Update demo VCF header, adding missing keys found on variants
- Broken upload to Codecov step in Tests & Coverage GitHub action
- Tomte DROP column names have been updated (backwards compatibility preserved for main fields)
- WTS outlierS view to display correct individual IDs for cases with multiple individuals
- WTS outlierS not displayed on WTS outlierS view

## [4.87.1]
### Fixed
- Positioning and alignment of genes cell on variantS page

## [4.87]
### Added
- Option to configure RNA build on case load (default '38')
### Changed
- Tooltip on RNA alignments now shows RNA genome build version
- Updated igv.js to v3.0.4
### Fixed
- Style of "SNVs" and "SVs" buttons on WTS Outliers page
- Chromosome alias files for igv.js
- Genes track displayed also when RNA alignments are present without splice junctions track on igv browser
- Genes track displayed again when splice junction tracks are present

## [4.86.1]
### Fixed
- Loading and updating PanelApp panels, including PanelApp green

## [4.86]
### Added
- Display samples' name (tooltip) and affected status directly on caseS page
- Search SVs across all cases, in given genes
- `CLINVAR_API_URL` param can be specified in app settings to override the URL used to send ClinVar submissions to. Intended for testing.
- Support for loading and storing OMICS data
- Parse DROP Fraser and Outrider TSVs
- Display omics variants - wts outliers (Fraser, Outrider)
- Parse GNOMAD `gnomad_af` and `gnomad_popmax_af` keys from variants annotated with `echtvar`
- Make removed panel optionally visible to non-admin or non maintainers
- Parse CoLoRSdb frequencies annotated in the variant INFO field with the `colorsdb_af` key
- Download -omics variants using the `Filter and export button`
- Clickable COSMIC links on IGV tracks
- Possibility to un-audit previously audited filters
- Reverted table style and removed font awesome style from IGV template
- Case status tags displayed on dashboard case overview
### Changed
- Updated igv.js to v3.0.1
- Alphabetically sort IGV track available for custom selection
- Updated wokeignore to avoid unfixable warning
- Update Chart.js to v4.4.3
- Use tornado library version >= 6.4.1
- Fewer variants in the MEI demo file
- Switch to FontAwesome v.6 instead of using icons v.5 + kit with icons v.6
- Show time (hours and minutes) additionally to date on comments and activity panel
### Fixed
- Only add expected caller keys to variant (FOUND_IN or SVDB_ORIGIN)
- Splice junction merged track height offset in IGV.js
- Splice junction initiation crash with empty variant obj
- Splice junction variant routing for cases with WTS but without outlier data
- Variant links to ExAC, now pointing to gnomAD, since the ExAC browser is no longer available
- Style of HPO terms assigned to a case, now one phenotype per line
- RNA sashimi view rendering should work also if the gene track is user disabled
- Respect IGV tracks chosen by user in variant IGV settings

## [4.85]
### Added
- Load also genes which are missing Ensembl gene ID (72 in both builds), including immunoglobulins and fragile sites
### Changed
- Unfreeze werkzeug again
- Show "(Removed)" after removed panels in dropdown
- The REVEL score is collected as the maximum REVEL score from all of the variant's transcripts
- Parse GNOMAD POPMAX values only if they are numerical when loading variants
### Fixed
- Alphabetically sort "select default panels" dropdown menu options on case page
- Show gene panel removed status on case page
- Fixed visibility of the following buttons: remove assignee, remove pinned/causative, remove comment, remove case from group

## [4.84]
### Changed
- Clearer error message when a loqusdb query fails for an instance that initially connected
- Do not load chanjo-report module if not needed and more visible message when it fails loading
- Converted the HgncGene class into a Pydantic class
- Swap menu open and collapse indicator chevrons - down is now displayed-open, right hidden-closed
- Linters and actions now all use python 3.11
### Fixed
- Safer way to update variant genes and compounds that avoids saving temporary decorators into variants' database documents
- Link to HGNC gene report on gene page
- Case file load priority so that e.g. SNV get loaded before SV, or clinical before research, for consistent variant_id collisions

## [4.83]
### Added
- Edit ACMG classifications from variant page (only for classifications with criteria)
- Events for case CLI events (load case, update case, update individual)
- Support for loading and displaying local custom IGV tracks
- MANE IGV track to be used as a local track for igv.js (see scout demo config file)
- Optional separate MT VCFs, for `nf-core/raredisease`
### Changed
- Avoid passing verbs from CaseHandler - functions for case sample and individual in CaseEventHandler
- Hide mtDNA report and coverage report links on case sidebar for cases with WTS data only
- Modified OMIM-AUTO gene panel to include genes in both genome builds
- Moved chanjo code into a dedicated extension
- Optimise the function that collects "match-safe" genes for an institute by avoiding duplicated genes from different panels
- Users must actively select "show matching causatives/managed" on a case page to see matching numbers
- Upgraded python version from 3.8 to 3.11 in Docker images
### Fixed
- Fix several tests that relied on number of events after setup to be 0
- Removed unused load case function
- Artwork logo sync sketch with png and export svg
- Clearer exception handling on chanjo-report setup - fail early and visibly
- mtDNA report crashing when one or more samples from a case is not in the chanjo database
- Case page crashing on missing phenotype terms
- ACMG benign modifiers
- Speed up tests by caching python env correctly in Github action and adding two more test groups
- Agile issue templates were added globally to the CG-org. Adding custom issue templates to avoid exposing customers
- PanelApp panel not saving genes with empty `EnsembleGeneIds` list
- Speed up checking outdated gene panels
- Do not load research variants automatically when loading a case

## [4.82.2]
### Fixed
- Warning icon in case pages for individuals where `confirmed_sex` is false
- Show allele sizes form ExpansionHunter on STR variantS page again

## [4.82.1]
### Fixed
- Revert the installation of flask-ldapconn to use the version available on PyPI to be able to push new scout releases to PyPI

## [4.82]
### Added
- Tooltip for combined score in tables for compounds and overlapping variants
- Checkbox to filter variants by excluding genes listed in selected gene panels, files or provided as list
- STR variant information card with database links, replacing empty frequency panel
- Display paging and number of HPO terms available in the database on Phenotypes page
- On case page, typeahead hints when searching for a disease using substrings containing source ("OMIM:", "ORPHA:")
- Button to monitor the status of submissions on ClinVar Submissions page
- Option to filter cancer variants by number of observations in somatic and germline archived database
- Documentation for integrating chanjo2
- More up-to-date VEP CSQ dbNSFP frequency keys
- Parse PacBio TRGT (Tandem repeat genotyping tool) Short Tandem Repeat VCFs
### Changed
- In the case_report #panel-tables has a fixed width
- Updated IGV.js to 2.15.11
- Fusion variants in case report now contain same info as on fusion variantS page
- Block submission of somatic variants to ClinVar until we harmonise with their changed API
- Additional control on the format of conditions provided in ClinVar form
- Errors while loading managed variants from file are now displayed on the Managed Variants page
- Chanjo2 coverage button visible only when query will contain a list of HGNC gene IDs
- Use Python-Markdown directly instead of the unmaintained Flask-Markdown
- Use Markupsafe instead of long deprecated, now removed Flask Markup
- Prepare to unfreeze Werkzeug, but don't actually activate until chanjo can deal with the change
### Fixed
- Submit requests to Chanjo2 using HTML forms instead of JSON data
- `Research somatic variants` link name on caseS page
- Broken `Install the HTML 2 PDF renderer` step in a GitHub action
- Fix ClinVar form parsing to not include ":" in conditionType.id when condition conditionType.db is Orphanet
- Fix condition dropdown and pre-selection on ClinVar form for cases with associated ORPHA diagnoses
- Improved visibility of ClinVar form in dark mode
- End coordinates for indels in ClinVar form
- Diagnoses API search crashing with empty search string
- Variant's overlapping panels should show overlapping of variant genes against the latest version of the panel
- Case page crashing when case has both variants in a ClinVar submission and pinned not loaded variants
- Installation of git in second build stage of Dockerfile, allowing correct installation of libraries

## [4.81]
### Added
- Tag for somatic SV IGH-DUX4 detection samtools script
### Changed
- Upgraded Bootstrap version in reports from 4.3.1 to 5.1.3
### Fixed
- Buttons layout in HPO genes panel on case page
- Added back old variant rankscore index with different key order to help loading on demo instance
- Cancer case_report panel-table no longer contains inheritance information
- Case report pinned variants card now displays info text if all pinned variants are present in causatives
- Darkmode setting now applies to the comment-box accordion
- Typo in case report causing `cancer_rank_options is undefined` error

## [4.80]
### Added
- Support for .d4 files coverage using chanjo2 (Case page sidebar link) with test
- Link to chanjo2 coverage report and coverage gene overview on gene panel page
- Link to chanjo2 coverage report on Case page, HPO dynamic gene list
- Link to genes coverage overview report on Case page, HPO dynamic gene list
### Changed
- All links in disease table on diagnosis page now open in a new tab
- Dark mode settings applied to multi-selects on institute settings page
- Comments on case and variant pages can be viewed by expanding an accordion
- On case page information on pinned variants and variants submitted to ClinVar are displayed in the same table
- Demo case file paths are now stored as absolute paths
- Optimised indices to address slow queries
- On case page default panels are now found at the top of the table, and it can be sorted by this trait
### Fixed
- On variants page, search for variants in genes present only in build 38 returning no results
- Pin/unpin with API was not able to make event links
- A new field `Explanation for multiple conditions` is available in ClinVar for submitting variants with more than one associated condition
- Fusion genes with partners lacking gene HGNC id will still be fully loaded
- Fusion variantS export now contains fusion variant specific columns
- When Loqusdb observations count is one the table includes information on if observation was for the current or another case

## [4.79.1]
### Fixed
- Exporting variants without rank score causing page to crash
- Display custom annotations also on cancer variant page

## [4.79]
### Added
- Added tags for Sniffles and CNVpytor, two LRS SV callers
- Button on case page for displaying STR variants occurring in the dynamic HPO panel
- Display functional annotation relative to variant gene's MANE transcripts on variant summary, when available
- Links to ACMG structural variant pathogenicity classification guidelines
- Phenomodels checkboxes can now include orpha terms
- Add incidental finding to case tags
- Get an alert on caseS page when somebody validates variants you ordered Sanger sequencing for
### Changed
- In the diagnoses page genes associated with a disease are displayed using hgnc symbol instead of hgnc id
- Refactor view route to allow navigation directly to unique variant document id, improve permissions check
- Do not show MANE and MANE Plus Clinical transcripts annotated from VEP (saved in variants) but collect this info from the transcripts database collection
- Refactor view route to allow navigation directly to unique case id (in particular for gens)
- `Institutes to share cases with` on institute's settings page now displays institutes names and IDs
- View route with document id selects view template based on variant category
### Fixed
- Refactored code in cases blueprints and variant_events adapter (set diseases for partial causative variants) to use "disease" instead of "omim" to encompass also ORPHA terms
- Refactored code in `scout/parse/omim.py` and `scout/parse/disease_terms.py` to use "disease" instead of "phenotype" to differentiate from HPO terms
- Be more careful about checking access to variant on API access
- Show also ACMG VUS on general report (could be missing if not e.g. pinned)

## [4.78]
### Added
- Case status labels can be added, giving more finegrained details on a solved status (provisional, diagnostic, carrier, UPD, SMN, ...)
- New SO terms: `sequence_variant` and `coding_transcript_variant`
- More MEI specific annotation is shown on the variant page
- Parse and save MANE transcripts info when updating genes in build 38
- ClinVar submission can now be downloaded as a json file
- `Mane Select` and `Mane Plus Clinical` badges on Gene page, when available
- ClinVar submission can now be downloaded as a json file
- API endpoint to pin variant
- Display common/uncommon/rare on summary of mei variant page
### Changed
- In the ClinVar form, database and id of assertion criteria citation are now separate inputs
- Customise institute settings to be able to display all cases with a certain status on cases page (admin users)
- Renamed `Clinical Significance` to `Germline Classification` on multistep ClinVar form
- Changed the "x" in cases.utils.remove_form button text to red for better visibility in dark mode
- Update GitHub actions
- Default loglevel up to INFO, making logs with default start easier to read
- Add XTR region to PAR region definition
- Diagnoses can be searched on diagnoses page without waiting for load first
### Fixed
- Removed log info showing hgnc IDs used in variantS search
- Maintain Matchmaker Exchange and Beacon submission status when a case is re-uploaded
- Inheritance mode from ORPHA should not be confounded with the OMIM inheritance model
- Decipher link URL changes
- Refactored code in cases blueprints to use "disease" instead of "omim" to encompass also ORPHA terms

## [4.77]
### Added
- Orpha disease terms now include information on inheritance
- Case loading via .yaml config file accepts subject_id and phenotype_groups (if previously defined as constant default or added per institute)
- Possibility to submit variants associated with Orphanet conditions to ClinVar
- Option update path to .d4 files path for individuals of an existing case using the command line
- More constraint information is displayed per gene in addition to pLi: missense and LoF OE, CI (inluding LOEUF) and Z-score.
### Changed
- Introduce validation in the ClinVar multistep form to make sure users provide at least one variant-associated condition
- CLI scout update individual accepts subject_id
- Update ClinVar inheritance models to reflect changes in ClinVar submission API
- Handle variant-associated condition ID format in background when creating ClinVar submissions
- Replace the code that downloads Ensembl genes, transcripts and exons with the Schug web app
- Add more info to error log when transcript variant frequency parsing fails.
- GnomAD v4 constraint information replaces ExAC constraints (pLi).
### Fixed
- Text input of associated condition in ClinVar form now aligns to the left
- Alignment of contents in the case report has been updated
- Missing number of phenotypes and genes from case diagnoses
- Associate OMIM and/or ORPHA diagnoses with partial causatives
- Visualization of partial causatives' diagnoses on case page: style and links
- Revert style of pinned variants window on the case page
- Rename `Clinical significanc` to `Germline classification` in ClinVar submissions exported files
- Rename `Clinical significance citations` to `Classification citations` in ClinVar submissions exported files
- Rename `Comment on clinical significance` to `Comment on classification` in ClinVar submissions exported files
- Show matching partial causatives on variant page
- Matching causatives shown on case page consisting only of variant matching the default panels of the case - bug introduced since scout v4.72 (Oct 18, 2023)
- Missing somatic variant read depth leading to report division by zero

## [4.76]
### Added
- Orphacodes are visible in phenotype tables
- Pydantic validation of image paths provided in case load config file
- Info on the user which created a ClinVar submission, when available
- Associate .d4 files to case individuals when loading a case via config file
### Changed
- In diagnoses page the load of diseases are initiated by clicking a button
- Revel score, Revel rank score and SpliceAI values are also displayed in Causatives and Validated variants tables
- Remove unused functions and tests
- Analysis type and direct link from cases list for OGM cases
- Removed unused `case_obj` parameter from server/blueprints/variant/controllers/observations function
- Possibility to reset ClinVar submission ID
- Allow ClinVar submissions with custom API key for users registered as ClinVar submitters or when institute doesn't have a preset list of ClinVar submitters
- Ordered event verbs alphabetically and created ClinVar-related user events
- Removed the unused "no-variants" option from the load case command line
### Fixed
- All disease_terms have gene HGNC ids as integers when added to the scout database
- Disease_term identifiers are now prefixed with the name of the coding system
- Command line crashing with error when updating a user that doesn't exist
- Thaw coloredlogs - 15.0.1 restores errorhandler issue
- Thaw crypography - current base image and library version allow Docker builds
- Missing delete icons on phenomodels page
- Missing cryptography lib error while running Scout container on an ARM processor
- Round CADD values with many decimals on causatives and validated variants pages
- Dark-mode visibility of some fields on causatives and validated variants pages
- Clinvar submitters would be cleared when unprivileged users saved institute settings page
- Added a default empty string in cases search form to avoid None default value
- Page crashing when user tries to remove the same variant from a ClinVar submission in different browser tabs
- Update more GnomAD links to GnomAD v4 (v38 SNVs, MT vars, STRs)
- Empty cells for RNA fusion variants in Causatives and Verified variants page
- Submenu icons missing from collapsible actionbar
- The collapsible actionbar had some non-collapsing overly long entries
- Cancer observations for SVs not appearing in the variant details view
- Archived local observations not visible on cancer variantS page
- Empty Population Frequency column in the Cancer SV Variants view
- Capital letters in ClinVar events description shown on case page

## [4.75]
### Added
- Hovertip to gene panel names with associated genes in variant view, when variant covers more than one gene
- Tests for panel to genes
- Download of Orphadata en_product6 and en_product4 from CLI
- Parse and save `database_found` key/values for RNA fusion variants
- Added fusion_score, ffpm, split_reads, junction_reads and fusion_caller to the list of filters on RNA fusion variants page
- Renamed the function `get_mei_info` to `set_mei_info` to be consistent with the other functions
- Fixed removing None key/values from parsed variants
- Orphacodes are included in the database disease_terms
### Changed
- Allow use of projections when retrieving gene panels
- Do not save custom images as binary data into case and variant database documents
- Retrieve and display case and variant custom images using image's saved path
- Cases are activated by viewing FSHD and SMA reports
- Split multi-gene SNV variants into single genes when submitting to Matchmaker Exchange
- Alamut links also on the gene level, using transcript and HGVS: better for indels. Keep variant link for missing HGVS
- Thaw WTForms - explicitly coerce form decimal field entries when filters fetched from db
### Fixed
- Removed some extra characters from top of general report left over from FontAwsome fix
- Do not save fusion variants-specific key/values in other types of variants
- Alamut link for MT variants in build 38
- Convert RNA fusions variants `tool_hits` and `fusion_score` keys from string to numbers
- Fix genotype reference and alternative sequencing depths defaulting to -1 when values are 0
- DecimalFields were limited to two decimal places for several forms - lifting restrictions on AF, CADD etc.

## [4.74.1]
### Changed
- Parse and save into database also OMIM terms not associated to genes
### Fixed
- BioNano API FSHD report requests are GET in Access 1.8, were POST in 1.7
- Update more FontAwesome icons to avoid Pro icons
- Test if files still exist before attempting to load research variants
- Parsing of genotypes error, resulting in -1 values when alt or ref read depths are 0

## [4.74]
### Added
- SNVs and Indels, MEI and str variants genes have links to Decipher
- An `owner + case display name` index for cases database collection
- Test and fixtures for RNA fusion case page
- Load and display fusion variants from VCF files as the other variant types
- Option to update case document with path to mei variants (clinical and research)
### Changed
- Details on variant type and category for audit filters on case general report
- Enable Gens CN profile button also in somatic case view
- Fix case of analysis type check for Gens analysis button - only show for WGS
### Fixed
- loqusdb table no longer has empty row below each loqusid
- MatchMaker submission details page crashing because of change in date format returned by PatientMatcher
- Variant external links buttons style does not change color when visited
- Hide compounds with compounds follow filter for region or function would fail for variants in multiple genes
- Updated FontAwesome version to fix missing icons

## [4.73]
### Added
- Shortcut button for HPO panel MEI variants from case page
- Export managed variants from CLI
### Changed
- STRs visualization on case panel to emphasize abnormal repeat count and associated condition
- Removed cytoband column from STRs variant view on case report
- More long integers formatted with thin spaces, and copy to clipboard buttons added
### Fixed
- OMIM table is scrollable if higher than 700px on SV page
- Pinned variants validation badge is now red for false positives.
- Case display name defaulting to case ID when `family_name` or `display_name` are missing from case upload config file
- Expanded menu visible at screen sizes below 1000px now has background color
- The image in ClinVar howto-modal is now responsive
- Clicking on a case in case groups when case was already removed from group in another browser tab
- Page crashing when saving filters for mei variants
- Link visited color of images

## [4.72.4]
### Changed
- Automatic test mongod version increased to v7
### Fixed
- GnomAD now defaults to hg38 - change build 37 links accordingly

## [4.72.3]
### Fixed
- Somatic general case report small variant table can crash with unclassified variants

## [4.72.2]
### Changed
- A gunicorn maxrequests parameter for Docker server image - default to 1200
- STR export limit increased to 500, as for other variants
- Prevent long number wrapping and use thin spaces for separation, as per standards from SI, NIST, IUPAC, BIPM.
- Speed up case retrieval and lower memory use by projecting case queries
- Make relatedness check fails stand out a little more to new users
- Speed up case retrieval and lower memory use by projecting case queries
- Speed up variant pages by projecting only the necessary keys in disease collection query
### Fixed
- Huge memory use caused by cases and variants pages pulling complete disease documents from DB
- Do not include genes fetched from HPO terms when loading diseases
- Consider the renamed fields `Approved Symbol` -> `Approved Gene Symbol` and `Gene Symbols` -> `Gene/Locus And Other Related Symbols` when parsing OMIM terms from genemap2.txt file

## [4.72.1]
### Fixed
- Jinja filter that renders long integers
- Case cache when looking for causatives in other cases causing the server to hang

## [4.72]
### Added
- A GitHub action that checks for broken internal links in docs pages
- Link validation settings in mkdocs.yml file
- Load and display full RNA alignments on alignment viewer
- Genome build check when loading a case
- Extend event index to previous causative variants and always load them
### Fixed
- Documentation nav links for a few documents
- Slightly extended the BioNano Genomics Access integration docs
- Loading of SVs when VCF is missing the INFO.END field but has INFO.SVLEN field
- Escape protein sequence name (if available) in case general report to render special characters correctly
- CaseS HPO term searches for multiple terms works independent of order
- CaseS search regexp should not allow backslash
- CaseS cohort tags can contain whitespace and still match
- Remove diagnoses from cases even if OMIM term is not found in the database
- Parsing of disease-associated genes
- Removed an annoying warning while updating database's disease terms
- Displaying custom case images loaded with scout version <= 4.71
- Use pydantic version >=2 in requirements.txt file
### Changed
- Column width adjustment on caseS page
- Use Python 3.11 in tests
- Update some github actions
- Upgraded Pydantic to version 2
- Case validation fails on loading when associated files (alignments, VCFs and reports) are not present on disk
- Case validation fails on loading when custom images have format different then ["gif", "svg", "png", "jpg", "jpeg"]
- Custom images keys `case` and `str` in case config yaml file are renamed to `case_images` and `str_variants_images`
- Simplify and speed up case general report code
- Speed up case retrieval in case_matching_causatives
- Upgrade pymongo to version 4
- When updating disease terms, check that all terms are consistent with a DiseaseTerm model before dropping the old collection
- Better separation between modules loading HPO terms and diseases
- Deleted unused scout.build.phenotype module
- Stricter validation of mandatory genome build key when loading a case. Allowed values are ['37','38',37,38]
- Improved readability of variants length and coordinates on variantS pages

## [4.71]
### Added
- Added Balsamic keys for SweGen and loqusdb local archive frequecies, SNV and SV
- New filter option for Cancer variantS: local archive RD loqusdb
- Show annotated observations on SV variantS view, also for cancer somatic SVs
- Revel filter for variantS
- Show case default panel on caseS page
- CADD filter for Cancer Somatic SNV variantS - show score
- SpliceAI-lookup link (BROAD, shows SpliceAI and Pangolin) from variant page
- BioNano Access server API - check projects, samples and fetch FSHD reports
### Fixed
- Name of reference genome build for RNA for compatibility with IGV locus search change
- Howto to run the Docker image on Mac computers in `admin-guide/containers/container-deploy.md`
- Link to Weasyprint installation howto in README file
- Avoid filling up disk by creating a reduced VCF file for every variant that is visualized
- Remove legacy incorrectly formatted CODEOWNERS file
- Restrain variant_type requests to variantS views to "clinical" or "research"
- Visualization of cancer variants where cancer case has no affected individual
- ProteinPaint gene link (small StJude API change)
- Causative MEI variant link on causatives page
- Bionano access api settings commented out by default in Scout demo config file.
- Do not show FSHD button on freshly loaded cases without bionano_access individuals
- Truncate long variants' HGVS on causative/Clinically significant and pinned variants case panels
### Changed
- Remove function call that tracks users' browser version
- Include three more splice variant SO terms in clinical filter severe SO terms
- Drop old HPO term collection only after parsing and validation of new terms completes
- Move score to own column on Cancer Somatic SNV variantS page
- Refactored a few complex case operations, breaking out sub functionalities

## [4.70]
### Added
- Download a list of Gene Variants (max 500) resulting from SNVs and Indels search
- Variant PubMed link to search for gene symbol and any aliases
### Changed
- Clearer gnomAD values in Variants page
### Fixed
- CaseS page uniform column widths
- Include ClinVar variants into a scrollable div element on Case page
- `canonical_transcript` variable not initialized in get_hgvs function (server.blueprints.institutes.controllers.py)
- Catch and display any error while importing Phenopacket info
- Modified Docker files to use python:3.8-slim-bullseye to prevent gunicorn workers booting error

## [4.69]
### Added
- ClinVar submission howto available also on Case page
- Somatic score and filtering for somatic SV callers, if available
- Show caller as a tooltip on variantS list
### Fixed
- Crash when attempting to export phenotype from a case that had never had phenotypes
- Aesthetic fix to Causative and Pinned Variants on Case page
- Structural inconsistency for ClinVar Blueprint templates
- Updated igv.js to 2.15.8 to fix track default color bug
- Fixed release versions for actions.
- Freeze tornado below 6.3.0 for compatibility with livereload 2.6.3
- Force update variants count on case re-upload
- IGV locus search not working - add genome reference id
- Pin links to MEI variants should end up on MEI not SV variant view
- Load also matching MEI variants on forced region load
- Allow excluding MEI from case variant deletion
- Fixed the name of the assigned user when the internal user ID is different from the user email address
- Gene variantS should display gene function, region and full hgvs
### Changed
- FontAwesome integrity check fail (updated resource)
- Removed ClinVar API validation buttons in favour of direct API submission
- Improved layout of Institute settings page
- ClinVar API key and allowed submitters are set in the Institute settings page


## [4.68]
### Added
- Rare Disease Mobile Element Insertion variants view
### Changed
- Updated igv.js to 2.15.6
### Fixed
- Docker stage build pycairo.
- Restore SNV and SV rank models versions on Causatives and Verified pages
- Saving `REVEL_RANKSCORE` value in a field named `revel` in variants database documents

## [4.67]
### Added
- Prepare to filter local SV frequency
### Changed
- Speed up instituteS page loading by refactoring cases/institutes query
- Clinical Filter for SVs includes `splice_polypyrimidine_tract_variant` as a severe consequence
- Clinical Filter for SVs includes local variant frequency freeze ("old") for filtering, starting at 30 counts
- Speed up caseS page loading by adding status to index and refactoring totals count
- HPO file parsing is updated to reflect that HPO have changed a few downloadable file formats with their 230405 release.
### Fixed
- Page crashing when a user tries to edit a comment that was removed
- Warning instead of crashed page when attempting to retrieve a non-existent Phenopacket
- Fixed StJude ProteinPaint gene link (URL change)
- Freeze of werkzeug library to version<2.3 to avoid problems resulting from the consequential upgrade of the Flask lib
- Huge list of genes in case report for megabases-long structural variants.
- Fix displaying institutes without associated cases on institutes page
- Fix default panel selection on SVs in cancer case report

## [4.66]
### Changed
- Moved Phenomodels code under a dedicated blueprint
- Updated the instructions to load custom case report under admin guide
- Keep variants filter window collapsed except when user expands it to filter
### Added
- A summary table of pinned variants on the cancer case general report
- New openable matching causatives and managed variants lists for default gene panels only for convenience
### Fixed
- Gens structural variant page link individual id typo

## [4.65.2]
### Fixed
- Generating general case report with str variants containing comments

## [4.65.1]
### Fixed
- Visibility of `Gene(s)` badges on SV VariantS page
- Hide dismiss bar on SV page not working well
- Delivery report PDF download
- Saving Pipeline version file when loading a case
- Backport compatible import of importlib metadata for old python versions (<3.8)

## [4.65]
### Added
- Option to mark a ClinVar submission as submitted
- Docs on how to create/update the PanelApp green genes as a system admin
- `individual_id`-parameter to both Gens links
- Download a gene panel in TXT format from gene panel page
- Panel gene comments on variant page: genes in panels can have comments that describe the gene in a panel context
### Changed
- Always show each case category on caseS page, even if 0 cases in total or after current query
- Improved sorting of ClinVar submissions
- Pre-populate SV type select in ClinVar submission form, when possible
- Show comment badges in related comments tables on general report
- Updated version of several GitHub actions
- Migrate from deprecated `pkg_resources` lib to `importlib_resources`
- Dismiss bar on variantS pages is thinner.
- Dismiss bar on variantS pages can be toggled open or closed for the duration of a login session.
### Fixed
- Fixed Sanger order / Cancel order modal close buttons
- Visibility of SV type in ClinVar submission form
- Fixed a couple of creations where now was called twice, so updated_at and created_at could differ
- Deprecated Ubuntu version 18.04 in one GitHub action
- Panels that have been removed (hidden) should not be visible in views where overlapping gene panels for genes are shown
- Gene panel test pointing to the right function

## [4.64]
### Added
- Create/Update a gene panel containing all PanelApp green genes (`scout update panelapp-green -i <cust_id>`)
- Links for ACMG pathogenicity impact modification on the ACMG classification page
### Changed
- Open local observation matching cases in new windows
### Fixed
- Matching manual ranked variants are now shown also on the somatic variant page
- VarSome links to hg19/GRCh37
- Managed variants filter settings lost when navigating to additional pages
- Collect the right variant category after submitting filter form from research variantS page
- Beacon links are templated and support variants in genome build 38

## [4.63]
### Added
- Display data sharing info for ClinVar, Matchmaker Exchange and Beacon in a dedicated column on Cases page
- Test for `commands.download.omim.print_omim`
- Display dismissed variants comments on general case report
- Modify ACMG pathogenicity impact (most commonly PVS1, PS3) based on strength of evidence with lab director's professional judgement
- REViewer button on STR variant page
- Alamut institution parameter in institute settings for Alamut Visual Plus software
- Added Manual Ranks Risk Factor, Likely Risk Factor and Uncertain Risk Factor
- Display matching manual ranks from previous cases the user has access to on VariantS and Variant pages
- Link to gnomAD gene SVs v2.1 for SV variants with gnomAD frequency
- Support for nf-core/rnafusion reports
### Changed
- Display chrY for sex unknown
- Deprecate legacy scout_load() method API call.
- Message shown when variant tag is updated for a variant
- When all ACMG classifications are deleted from a variant, the current variant classification status is also reset.
- Refactored the functions that collect causative variants
- Removed `scripts/generate_test_data.py`
### Fixed
- Default IGV tracks (genes, ClinVar, ClinVar CNVs) showing even if user unselects them all
- Freeze Flask-Babel below v3.0 due to issue with a locale decorator
- Thaw Flask-Babel and fix according to v3 standard. Thank you @TkTech!
- Show matching causatives on somatic structural variant page
- Visibility of gene names and functional annotations on Causatives/Verified pages
- Panel version can be manually set to floating point numbers, when modified
- Causatives page showing also non-causative variants matching causatives in other cases
- ClinVar form submission for variants with no selected transcript and HGVS
- Validating and submitting ClinVar objects not containing both Variant and Casedata info

## [4.62.1]
### Fixed
- Case page crashing when adding a case to a group without providing a valid case name

## [4.62]
### Added
- Validate ClinVar submission objects using the ClinVar API
- Wrote tests for case and variant API endpoints
- Create ClinVar submissions from Scout using the ClinVar API
- Export Phenopacket for affected individual
- Import Phenopacket from JSON file or Phenopacket API backend server
- Use the new case name option for GENS requests
- Pre-validate refseq:HGVS items using VariantValidator in ClinVar submission form
### Fixed
- Fallback for empty alignment index for REViewer service
- Source link out for MIP 11.1 reference STR annotation
- Avoid duplicate causatives and pinned variants
- ClinVar clinical significance displays only the ACMG terms when user selects ACMG 2015 as assertion criteria
- Spacing between icon and text on Beacon and MatchMaker links on case page sidebar
- Truncate IDs and HGVS representations in ClinVar pages if longer than 25 characters
- Update ClinVar submission ID form
- Handle connection timeout when sending requests requests to external web services
- Validate any ClinVar submission regardless of its status
- Empty Phenopackets import crashes
- Stop Spinner on Phenopacket JSON download
### Changed
- Updated ClinVar submission instructions

## [4.61.1]
### Fixed
- Added `UMLS` as an option of `Condition ID type` in ClinVar Variant downloaded files
- Missing value for `Condition ID type` in ClinVar Variant downloaded files
- Possibility to open, close or delete a ClinVar submission even if it doesn't have an associated name
- Save SV type, ref and alt n. copies to exported ClinVar files
- Inner and outer start and stop SV coordinates not exported in ClinVar files
- ClinVar submissions page crashing when SV files don't contain breakpoint exact coordinates
- Align OMIM diagnoses with delete diagnosis button on case page
- In ClinVar form, reset condition list and customize help when condition ID changes

## [4.61]
### Added
- Filter case list by cases with variants in ClinVar submission
- Filter case list by cases containing RNA-seq data - gene_fusion_reports and sample-level tracks (splice junctions and RNA coverage)
- Additional case category `Ignored`, to be used for cases that don't fall in the existing 'inactive', 'archived', 'solved', 'prioritized' categories
- Display number of cases shown / total number of cases available for each category on Cases page
- Moved buttons to modify case status from sidebar to main case page
- Link to Mutalyzer Normalizer tool on variant's transcripts overview to retrieve official HVGS descriptions
- Option to manually load RNA MULTIQC report using the command `scout load report -t multiqc_rna`
- Load RNA MULTIQC automatically for a case if config file contains the `multiqc_rna` key/value
- Instructions in admin-guide on how to load case reports via the command line
- Possibility to filter RD variants by a specific genotype call
- Distinct colors for different inheritance models on RD Variant page
- Gene panels PDF export with case variants hits by variant type
- A couple of additional README badges for GitHub stats
- Upload and display of pipeline reference info and executable version yaml files as custom reports
- Testing CLI on hasta in PR template
### Changed
- Instructions on how to call dibs on scout-stage server in pull request template
- Deprecated CLI commands `scout load <delivery_report, gene_fusion_report, coverage_qc_report, cnv_report>` to replace them with command `scout load report -t <report type>`
- Refactored code to display and download custom case reports
- Do not export `Assertion method` and `Assertion method citation` to ClinVar submission files according to changes to ClinVar's submission spreadsheet templates.
- Simplified code to create and download ClinVar CSV files
- Colorize inheritance models badges by category on VariantS page
- `Safe variants matching` badge more visible on case page
### Fixed
- Non-admin users saving institute settings would clear loqusdb instance selection
- Layout of variant position, cytoband and type in SV variant summary
- Broken `Build Status - GitHub badge` on GitHub README page
- Visibility of text on grey badges in gene panels PDF exports
- Labels for dashboard search controls
- Dark mode visibility for ClinVar submission
- Whitespaces on outdated panel in extent report

## [4.60]
### Added
- Mitochondrial deletion signatures (mitosign) can be uploaded and shown with mtDNA report
- A `Type of analysis` column on Causatives and Validated variants pages
- List of "safe" gene panels available for matching causatives and managed variants in institute settings, to avoid secondary findings
- `svdb_origin` as a synonym for `FOUND_IN` to complement `set` for variants found by all callers
### Changed
- Hide removed gene panels by default in panels page
- Removed option for filtering cancer SVs by Tumor and Normal alt AF
- Hide links to coverage report from case dynamic HPO panel if cancer analysis
- Remove rerun emails and redirect users to the analysis order portal instead
- Updated clinical SVs igv.js track (dbVar) and added example of external track from `https://trackhubregistry.org/`
- Rewrote the ClinVar export module to simplify and add one variant at the time
- ClinVar submissions with phenotype conditions from: [OMIM, MedGen, Orphanet, MeSH, HP, MONDO]
### Fixed
- If trying to load a badly formatted .tsv file an error message is displayed.
- Avoid showing case as rerun when first attempt at case upload failed
- Dynamic autocomplete search not working on phenomodels page
- Callers added to variant when loading case
- Now possible to update managed variant from file without deleting it first
- Missing preselected chromosome when editing a managed variant
- Preselected variant type and subtype when editing a managed variant
- Typo in dbVar ClinVar track, hg19


## [4.59]
### Added
- Button to go directly to HPO SV filter variantS page from case
- `Scout-REViewer-Service` integration - show `REViewer` picture if available
- Link to HPO panel coverage overview on Case page
- Specify a confidence threshold (green|amber|red) when loading PanelApp panels
- Functional annotations in variants lists exports (all variants)
- Cancer/Normal VAFs and COSMIC ids in in variants lists exports (cancer variants)
### Changed
- Better visualization of regional annotation for long lists of genes in large SVs in Variants tables
- Order of cells in variants tables
- More evident links to gene coverage from Variant page
- Gene panels sorted by display name in the entire Case page
- Round CADD and GnomAD values in variants export files
### Fixed
- HPO filter button on SV variantS page
- Spacing between region|function cells in SVs lists
- Labels on gene panel Chanjo report
- Fixed ambiguous duplicated response headers when requesting a BAM file from /static
- Visited color link on gene coverage button (Variant page)

## [4.58.1]
### Fixed
- Case search with search strings that contain characters that can be escaped

## [4.58]
### Added
- Documentation on how to create/update PanelApp panels
- Add filter by local observations (archive) to structural variants filters
- Add more splicing consequences to SO term definitions
- Search for a specific gene in all gene panels
- Institute settings option to force show all variants on VariantS page for all cases of an institute
- Filter cases by validation pending status
- Link to The Clinical Knowledgebase (CKB) (https://ckb.jax.org/) in cancer variant's page
### Fixed
- Added a not-authorized `auto-login` fixture according to changes in Flask-Login 0.6.2
- Renamed `cache_timeout` param name of flask.send_file function to `max_age` (Flask 2.2 compliant)
- Replaced deprecated `app.config["JSON_SORT_KEYS"]` with app.json.sort_keys in app settings
- Bug in gene variants page (All SNVs and INDELs) when variant gene doesn't have a hgnc id that is found in the database
- Broken export of causatives table
- Query for genes in build 38 on `Search SNVs and INDELs` page
- Prevent typing special characters `^<>?!=\/` in case search form
- Search matching causatives also among research variants in other cases
- Links to variants in Verified variants page
- Broken filter institute cases by pinned gene
- Better visualization of long lists of genes in large SVs on Causative and Verified Variants page
- Reintroduced missing button to export Causative variants
- Better linking and display of matching causatives and managed variants
- Reduced code complexity in `scout/parse/variant/variant.py`
- Reduced complexity of code in `scout/build/variant/variant.py`

### Changed
- State that loqusdb observation is in current case if observations count is one and no cases are shown
- Better pagination and number of variants returned by queries in `Search SNVs and INDELs` page
- Refactored and simplified code used for collecting gene variants for `Search SNVs and INDELs` page
- Fix sidebar panel icons in Case view
- Fix panel spacing in Case view
- Removed unused database `sanger_ordered` and `case_id,category,rank_score` indexes (variant collection)
- Verified variants displayed in a dedicated page reachable from institute sidebar
- Unified stats in dashboard page
- Improved gene info for large SVs and cancer SVs
- Remove the unused `variant.str_variant` endpoint from variant views
- Easier editing of HPO gene panel on case page
- Assign phenotype panel less cramped on Case page
- Causatives and Verified variants pages to use the same template macro
- Allow hyphens in panel names
- Reduce resolution of example images
- Remove some animations in web gui which where rendered slow


## [4.57.4]
### Fixed
- Parsing of variant.FORMAT "DR" key in parse variant file

## [4.57.3]
### Fixed
- Export of STR verified variants
- Do not download as verified variants first verified and then reset to not validated
- Avoid duplicated lines in downloaded verified variants reflecting changes in variant validation status

## [4.57.2]
### Fixed
- Export of verified variants when variant gene has no transcripts
- HTTP 500 when visiting a the details page for a cancer variant that had been ranked with genmod

## [4.57.1]
### Fixed
- Updating/replacing a gene panel from file with a corrupted or malformed file

## [4.57]
### Added
- Display last 50 or 500 events for a user in a timeline
- Show dismiss count from other cases on matching variantS
- Save Beacon-related events in events collection
- Institute settings allow saving multiple loqusdb instances for one institute
- Display stats from multiple instances of loqusdb on variant page
- Display date and frequency of obs derived from count of local archive observations from MIP11 (requires fix in MIP)
### Changed
- Prior ACMG classifications view is no longer limited by pathogenicity
### Fixed
- Visibility of Sanger ordered badge on case page, light mode
- Some of the DataTables tables (Phenotypes and Diagnoses pages) got a bit dark in dark mode
- Remove all redundancies when displaying timeline events (some events are saved both as case-related and variant-related)
- Missing link in saved MatchMaker-related events
- Genes with mixed case gene symbols missing in PanelApp panels
- Alignment of elements on the Beacon submission modal window
- Locus info links from STR variantS page open in new browser tabs

## [4.56]
### Added
- Test for PanelApp panels loading
- `panel-umi` tag option when loading cancer analyses
### Changed
- Black text to make comments more visible in dark mode
- Loading PanelApp panels replaces pre-existing panels with same version
- Removed sidebar from Causatives page - navigation is available on the top bar for now
- Create ClinVar submissions from pinned variants list in case page
- Select which pinned variants will be included in ClinVar submission documents
### Fixed
- Remove a:visited css style from all buttons
- Update of HPO terms via command line
- Background color of `MIXED` and `PANEL-UMI` sequencing types on cases page
- Fixed regex error when searching for cases with query ending with `\ `
- Gene symbols on Causatives page lighter in dark mode
- SpliceAI tooltip of multigene variants

## [4.55]
### Changed
- Represent different tumor samples as vials in cases page
- Option to force-update the OMIM panel
### Fixed
- Low tumor purity badge alignment in cancer samples table on cancer case view
- VariantS comment popovers reactivate on hover
- Updating database genes in build 37
- ACMG classification summary hidden by sticky navbar
- Logo backgrounds fixed to white on welcome page
- Visited links turn purple again
- Style of link buttons and dropdown menus
- Update KUH and GMS logos
- Link color for Managed variants

## [4.54]
### Added
- Dark mode, using browser/OS media preference
- Allow marking case as solved without defining causative variants
- Admin users can create missing beacon datasets from the institute's settings page
- GenCC links on gene and variant pages
- Deprecation warnings when launching the app using a .yaml config file or loading cases using .ped files
### Changed
- Improved HTML syntax in case report template
- Modified message displayed when variant rank stats could not be calculated
- Expanded instructions on how to test on CG development server (cg-vm1)
- Added more somatic variant callers (Balsamic v9 SNV, develop SV)
### Fixed
- Remove load demo case command from docker-compose.yml
- Text elements being split across pages in PDF reports
- Made login password field of type `password` in LDAP login form
- Gene panels HTML select in institute's settings page
- Bootstrap upgraded to version 5
- Fix some Sourcery and SonarCloud suggestions
- Escape special characters in case search on institute and dashboard pages
- Broken case PDF reports when no Madeline pedigree image can be created
- Removed text-white links style that were invisible in new pages style
- Variants pagination after pressing "Filter variants" or "Clinical filter"
- Layout of buttons Matchmaker submission panel (case page)
- Removing cases from Matchmaker (simplified code and fixed functionality)
- Reintroduce check for missing alignment files purged from server

## [4.53]
### Added
### Changed
- Point Alamut API key docs link to new API version
- Parse dbSNP id from ID only if it says "rs", else use VEP CSQ fields
- Removed MarkupSafe from the dependencies
### Fixed
- Reintroduced loading of SVs for demo case 643595
- Successful parse of FOUND_IN should avoid GATK caller default
- All vulnerabilities flagged by SonarCloud

## [4.52]
### Added
- Demo cancer case gets loaded together with demo RD case in demo instance
- Parse REVEL_score alongside REVEL_rankscore from csq field and display it on SNV variant page
- Rank score results now show the ranking range
- cDNA and protein changes displayed on institute causatives pages
- Optional SESSION_TIMEOUT_MINUTES configuration in app config files
- Script to convert old OMIM case format (list of integers) to new format (list of dictionaries)
- Additional check for user logged in status before serving alignment files
- Download .cgh files from cancer samples table on cancer case page
- Number of documents and date of last update on genes page
### Changed
- Verify user before redirecting to IGV alignments and sashimi plots
- Build case IGV tracks starting from case and variant objects instead of passing all params in a form
- Unfreeze Werkzeug lib since Flask_login v.0.6 with bugfix has been released
- Sort gene panels by name (panelS and variant page)
- Removed unused `server.blueprints.alignviewers.unindexed_remote_static` endpoint
- User sessions to check files served by `server.blueprints.alignviewers.remote_static` endpoint
- Moved Beacon-related functions to a dedicated app extension
- Audit Filter now also loads filter displaying the variants for it
### Fixed
- Handle `attachment_filename` parameter renamed to `download_name` when Flask 2.2 will be released
- Removed cursor timeout param in cases find adapter function to avoid many code warnings
- Removed stream argument deprecation warning in tests
- Handle `no intervals found` warning in load_region test
- Beacon remove variants
- Protect remote_cors function in alignviewers view from Server-Side Request Forgery (SSRF)
- Check creation date of last document in gene collection to display when genes collection was updated last

## [4.51]
### Added
- Config file containing codecov settings for pull requests
- Add an IGV.js direct link button from case page
- Security policy file
- Hide/shade compound variants based on rank score on variantS from filter
- Chromograph legend documentation direct link
### Changed
- Updated deprecated Codecov GitHub action to v.2
- Simplified code of scout/adapter/mongo/variant
- Update IGV.js to v2.11.2
- Show summary number of variant gene panels on general report if more than 3
### Fixed
- Marrvel link for variants in genome build 38 (using liftover to build 37)
- Remove flags from codecov config file
- Fixed filter bug with high negative SPIDEX scores
- Renamed IARC TP53 button to to `TP53 Database`, modified also link since IARC has been moved to the US NCI: `https://tp53.isb-cgc.org/`
- Parsing new format of OMIM case info when exporting patients to Matchmaker
- Remove flask-debugtoolbar lib dependency that is using deprecated code and causes app to crash after new release of Jinja2 (3.1)
- Variant page crashing for cases with old OMIM terms structure (a list of integers instead of dictionary)
- Variant page crashing when creating MARRVEL link for cases with no genome build
- SpliceAI documentation link
- Fix deprecated `safe_str_cmp` import from `werkzeug.security` by freezing Werkzeug lib to v2.0 until Flask_login v.0.6 with bugfix is released
- List gene names densely in general report for SVs that contain more than 3 genes
- Show transcript ids on refseq genes on hg19 in IGV.js, using refgene source
- Display correct number of genes in general report for SVs that contain more than 32 genes
- Broken Google login after new major release of `lepture/authlib`
- Fix frequency and callers display on case general report

## [4.50.1]
### Fixed
- Show matching causative STR_repid for legacy str variants (pre Stranger hgnc_id)

## [4.50]
### Added
- Individual-specific OMIM terms
- OMIM disease descriptions in ClinVar submission form
- Add a toggle for melter rerun monitoring of cases
- Add a config option to show the rerun monitoring toggle
- Add a cli option to export cases with rerun monitoring enabled
- Add a link to STRipy for STR variants; shallow for ARX and HOXA13
- Hide by default variants only present in unaffected individuals in variants filters
- OMIM terms in general case report
- Individual-level info on OMIM and HPO terms in general case report
- PanelApp gene link among the external links on variant page
- Dashboard case filters fields help
- Filter cases by OMIM terms in cases and dashboard pages
### Fixed
- A malformed panel id request would crash with exception: now gives user warning flash with redirect
- Link to HPO resource file hosted on `http://purl.obolibrary.org`
- Gene search form when gene exists only in build 38
- Fixed odd redirect error and poor error message on missing column for gene panel csv upload
- Typo in parse variant transcripts function
- Modified keys name used to parse local observations (archived) frequencies to reflect change in MIP keys naming
- Better error handling for partly broken/timed out chanjo reports
- Broken javascript code when case Chromograph data is malformed
- Broader space for case synopsis in general report
- Show partial causatives on causatives and matching causatives panels
- Partial causative assignment in cases with no OMIM or HPO terms
- Partial causative OMIM select options in variant page
### Changed
- Slightly smaller and improved layout of content in case PDF report
- Relabel more cancer variant pages somatic for navigation
- Unify caseS nav links
- Removed unused `add_compounds` param from variant controllers function
- Changed default hg19 genome for IGV.js to legacy hg19_1kg_decoy to fix a few problematic loci
- Reduce code complexity (parse/ensembl.py)
- Silence certain fields in ClinVar export if prioritised ones exist (chrom-start-end if hgvs exist)
- Made phenotype non-mandatory when marking a variant as partial causative
- Only one phenotype condition type (OMIM or HPO) per variant is used in ClinVar submissions
- ClinVar submission variant condition prefers OMIM over HPO if available
- Use lighter version of gene objects in Omim MongoDB adapter, panels controllers, panels views and institute controllers
- Gene-variants table size is now adaptive
- Remove unused file upload on gene-variants page

## [4.49]
### Fixed
- Pydantic model types for genome_build, madeline_info, peddy_ped_check and peddy_sex_check, rank_model_version and sv_rank_model_version
- Replace `MatchMaker` with `Matchmaker` in all places visible by a user
- Save diagnosis labels along with OMIM terms in Matchmaker Exchange submission objects
- `libegl-mesa0_21.0.3-0ubuntu0.3~20.04.5_amd64.deb` lib not found by GitHub actions Docker build
- Remove unused `chromograph_image_files` and `chromograph_prefixes` keys saved when creating or updating an RD case
- Search managed variants by description and with ignore case
### Changed
- Introduced page margins on exported PDF reports
- Smaller gene fonts in downloaded HPO genes PDF reports
- Reintroduced gene coverage data in the PDF-exported general report of rare-disease cases
- Check for existence of case report files before creating sidebar links
- Better description of HPO and OMIM terms for patients submitted to Matchmaker Exchange
- Remove null non-mandatory key/values when updating a case
- Freeze WTForms<3 due to several form input rendering changes

## [4.48.1]
### Fixed
- General case PDF report for recent cases with no pedigree

## [4.48]
### Added
- Option to cancel a request for research variants in case page
### Changed
- Update igv.js to v2.10.5
- Updated example of a case delivery report
- Unfreeze cyvcf2
- Builder images used in Scout Dockerfiles
- Crash report email subject gives host name
- Export general case report to PDF using PDFKit instead of WeasyPrint
- Do not include coverage report in PDF case report since they might have different orientation
- Export cancer cases's "Coverage and QC report" to PDF using PDFKit instead of Weasyprint
- Updated cancer "Coverage and QC report" example
- Keep portrait orientation in PDF delivery report
- Export delivery report to PDF using PDFKit instead of Weasyprint
- PDF export of clinical and research HPO panels using PDFKit instead of Weasyprint
- Export gene panel report to PDF using PDFKit
- Removed WeasyPrint lib dependency

### Fixed
- Reintroduced missing links to Swegen and Beacon and dbSNP in RD variant page, summary section
- Demo delivery report orientation to fit new columns
- Missing delivery report in demo case
- Cast MNVs to SNV for test
- Export verified variants from all institutes when user is admin
- Cancer coverage and QC report not found for demo cancer case
- Pull request template instructions on how to deploy to test server
- PDF Delivery report not showing Swedac logo
- Fix code typos
- Disable codefactor raised by ESLint for javascript functions located on another file
- Loading spinner stuck after downloading a PDF gene panel report
- IGV browser crashing when file system with alignment files is not mounted

## [4.47]
### Added
- Added CADD, GnomAD and genotype calls to variantS export
### Changed
- Pull request template, to illustrate how to deploy pull request branches on cg-vm1 stage server
### Fixed
- Compiled Docker image contains a patched version (v4.9) of chanjo-report

## [4.46.1]
### Fixed
- Downloading of files generated within the app container (MT-report, verified variants, pedigrees, ..)

## [4.46]
### Added
- Created a Dockefile to be used to serve the dockerized app in production
- Modified the code to collect database params specified as env vars
- Created a GitHub action that pushes the Dockerfile-server image to Docker Hub (scout-server-stage) every time a PR is opened
- Created a GitHub action that pushes the Dockerfile-server image to Docker Hub (scout-server) every time a new release is created
- Reassign MatchMaker Exchange submission to another user when a Scout user is deleted
- Expose public API JSON gene panels endpoint, primarily to enable automated rerun checking for updates
- Add utils for dictionary type
- Filter institute cases using multiple HPO terms
- Vulture GitHub action to identify and remove unused variables and imports
### Changed
- Updated the python config file documentation in admin guide
- Case configuration parsing now uses Pydantic for improved typechecking and config handling
- Removed test matrices to speed up automatic testing of PRs
- Switch from Coveralls to Codecov to handle CI test coverage
- Speed-up CI tests by caching installation of libs and splitting tests into randomized groups using pytest-test-groups
- Improved LDAP login documentation
- Use lib flask-ldapconn instead of flask_ldap3_login> to handle ldap authentication
- Updated Managed variant documentation in user guide
- Fix and simplify creating and editing of gene panels
- Simplified gene variants search code
- Increased the height of the genes track in the IGV viewer
### Fixed
- Validate uploaded managed variant file lines, warning the user.
- Exporting validated variants with missing "genes" database key
- No results returned when searching for gene variants using a phenotype term
- Variants filtering by gene symbols file
- Make gene HGNC symbols field mandatory in gene variants page and run search only on form submit
- Make sure collaborator gene variants are still visible, even if HPO filter is used

## [4.45]
### Added
### Changed
- Start Scout also when loqusdbapi is not reachable
- Clearer definition of manual standard and custom inheritance models in gene panels
- Allow searching multiple chromosomes in filters
### Fixed
- Gene panel crashing on edit action

## [4.44]
### Added
### Changed
- Display Gene track beneath each sample track when displaying splice junctions in igv browser
- Check outdated gene symbols and update with aliases for both RD and cancer variantS
### Fixed
- Added query input check and fixed the Genes API endpoint to return a json formatted error when request is malformed
- Typo in ACMG BP6 tooltip

## [4.43.1]
### Added
- Added database index for OMIM disease term genes
### Changed
### Fixed
- Do not drop HPO terms collection when updating HPO terms via the command line
- Do not drop disease (OMIM) terms collection when updating diseases via the command line

## [4.43]
### Added
- Specify which collection(s) update/build indexes for
### Fixed
- Do not drop genes and transcripts collections when updating genes via the command line

## [4.42.1]
### Added
### Changed
### Fixed
- Freeze PyMongo lib to version<4.0 to keep supporting previous MongoDB versions
- Speed up gene panels creation and update by collecting only light gene info from database
- Avoid case page crash on Phenomizer queries timeout

## [4.42]
### Added
- Choose custom pinned variants to submit to MatchMaker Exchange
- Submit structural variant as genes to the MatchMaker Exchange
- Added function for maintainers and admins to remove gene panels
- Admins can restore deleted gene panels
- A development docker-compose file illustrating the scout/chanjo-report integration
- Show AD on variants view for cancer SV (tumor and normal)
- Cancer SV variants filter AD, AF (tumor and normal)
- Hiding the variants score column also from cancer SVs, as for the SNVs
### Changed
- Enforce same case _id and display_name when updating a case
- Enforce same individual ids, display names and affected status when updating a case
- Improved documentation for connecting to loqusdb instances (including loqusdbapi)
- Display and download HPO gene panels' gene symbols in italics
- A faster-built and lighter Docker image
- Reduce complexity of `panels` endpoint moving some code to the panels controllers
- Update requirements to use flask-ldap3-login>=0.9.17 instead of freezing WTForm
### Fixed
- Use of deprecated TextField after the upgrade of WTF to v3.0
- Freeze to WTForms to version < 3
- Remove the extra files (bed files and madeline.svg) introduced by mistake
- Cli command loading demo data in docker-compose when case custom images exist and is None
- Increased MongoDB connection serverSelectionTimeoutMS parameter to 30K (default value according to MongoDB documentation)
- Better differentiate old obs counts 0 vs N/A
- Broken cancer variants page when default gene panel was deleted
- Typo in tx_overview function in variant controllers file
- Fixed loqusdbapi SV search URL
- SV variants filtering using Decipher criterion
- Removing old gene panels that don't contain the `maintainer` key.

## [4.41.1]
### Fixed
- General reports crash for variant annotations with same variant on other cases

## [4.41]
### Added
- Extended the instructions for running the Scout Docker image (web app and cli).
- Enabled inclusion of custom images to STR variant view
### Fixed
- General case report sorting comments for variants with None genetic models
- Do not crash but redirect to variants page with error when a variant is not found for a case
- UCSC links coordinates for SV variants with start chromosome different than end chromosome
- Human readable variants name in case page for variants having start chromosome different from end chromosome
- Avoid always loading all transcripts when checking gene symbol: introduce gene captions
- Slow queries for evaluated variants on e.g. case page - use events instead
### Changed
- Rearrange variant page again, moving severity predictions down.
- More reactive layout width steps on variant page

## [4.40.1]
### Added
### Fixed
- Variants dismissed with inconsistent inheritance pattern can again be shown in general case report
- General report page for variants with genes=None
- General report crashing when variants have no panels
- Added other missing keys to case and variant dictionaries passed to general report
### Changed

## [4.40]
### Added
- A .cff citation file
- Phenotype search API endpoint
- Added pagination to phenotype API
- Extend case search to include internal MongoDB id
- Support for connecting to a MongoDB replica set (.py config files)
- Support for connecting to a MongoDB replica set (.yaml config files)
### Fixed
- Command to load the OMIM gene panel (`scout load panel --omim`)
- Unify style of pinned and causative variants' badges on case page
- Removed automatic spaces after punctuation in comments
- Remove the hardcoded number of total individuals from the variant's old observations panel
- Send delete requests to a connected Beacon using the DELETE method
- Layout of the SNV and SV variant page - move frequency up
### Changed
- Stop updating database indexes after loading exons via command line
- Display validation status badge also for not Sanger-sequenced variants
- Moved Frequencies, Severity and Local observations panels up in RD variants page
- Enabled Flask CORS to communicate CORS status to js apps
- Moved the code preparing the transcripts overview to the backend
- Refactored and filtered json data used in general case report
- Changed the database used in docker-compose file to use the official MongoDB v4.4 image
- Modified the Python (3.6, 3.8) and MongoDB (3.2, 4.4, 5.0) versions used in testing matrices (GitHub actions)
- Capitalize case search terms on institute and dashboard pages


## [4.39]
### Added
- COSMIC IDs collected from CSQ field named `COSMIC`
### Fixed
- Link to other causative variants on variant page
- Allow multiple COSMIC links for a cancer variant
- Fix floating text in severity box #2808
- Fixed MitoMap and HmtVar links for hg38 cases
- Do not open new browser tabs when downloading files
- Selectable IGV tracks on variant page
- Missing splice junctions button on variant page
- Refactor variantS representative gene selection, and use it also for cancer variant summary
### Changed
- Improve Javascript performance for displaying Chromograph images
- Make ClinVar classification more evident in cancer variant page

## [4.38]
### Added
- Option to hide Alamut button in the app config file
### Fixed
- Library deprecation warning fixed (insert is deprecated. Use insert_one or insert_many instead)
- Update genes command will not trigger an update of database indices any more
- Missing resources in temporary downloading directory when updating genes using the command line
- Restore previous variant ACMG classification in a scrollable div
- Loading spinner not stopping after downloading PDF case reports and variant list export
- Add extra Alamut links higher up on variant pages
- Improve UX for phenotypes in case page
- Filter and export of STR variants
- Update look of variants page navigation buttons
### Changed

## [4.37]
### Added
- Highlight and show version number for RefSeq MANE transcripts.
- Added integration to a rerunner service for toggling reanalysis with updated pedigree information
- SpliceAI display and parsing from VEP CSQ
- Display matching tiered variants for cancer variants
- Display a loading icon (spinner) until the page loads completely
- Display filter badges in cancer variants list
- Update genes from pre-downloaded file resources
- On login, OS, browser version and screen size are saved anonymously to understand how users are using Scout
- API returning institutes data for a given user: `/api/v1/institutes`
- API returning case data for a given institute: `/api/v1/institutes/<institute_id>/cases`
- Added GMS and Lund university hospital logos to login page
- Made display of Swedac logo configurable
- Support for displaying custom images in case view
- Individual-specific HPO terms
- Optional alamut_key in institute settings for Alamut Plus software
- Case report API endpoint
- Tooltip in case explaining that genes with genome build different than case genome build will not be added to dynamic HPO panel.
- Add DeepVariant as a caller
### Fixed
- Updated IGV to v2.8.5 to solve missing gene labels on some zoom levels
- Demo cancer case config file to load somatic SNVs and SVs only.
- Expand list of refseq trancripts in ClinVar submission form
- Renamed `All SNVs and INDELs` institute sidebar element to `Search SNVs and INDELs` and fixed its style.
- Add missing parameters to case load-config documentation
- Allow creating/editing gene panels and dynamic gene panels with genes present in genome build 38
- Bugfix broken Pytests
- Bulk dismissing variants error due to key conversion from string to integer
- Fix typo in index documentation
- Fixed crash in institute settings page if "collaborators" key is not set in database
- Don't stop Scout execution if LoqusDB call fails and print stacktrace to log
- Bug when case contains custom images with value `None`
- Bug introduced when fixing another bug in Scout-LoqusDB interaction
- Loading of OMIM diagnoses in Scout demo instance
- Remove the docker-compose with chanjo integration because it doesn't work yet.
- Fixed standard docker-compose with scout demo data and database
- Clinical variant assessments not present for pinned and causative variants on case page.
- MatchMaker matching one node at the time only
- Remove link from previously tiered variants badge in cancer variants page
- Typo in gene cell on cancer variants page
- Managed variants filter form
### Changed
- Better naming for variants buttons on cancer track (somatic, germline). Also show cancer research button if available.
- Load case with missing panels in config files, but show warning.
- Changing the (Female, Male) symbols to (F/M) letters in individuals_table and case-sma.
- Print stacktrace if case load command fails
- Added sort icon and a pointer to the cursor to all tables with sortable fields
- Moved variant, gene and panel info from the basic pane to summary panel for all variants.
- Renamed `Basics` panel to `Classify` on variant page.
- Revamped `Basics` panel to a panel dedicated to classify variants
- Revamped the summary panel to be more compact.
- Added dedicated template for cancer variants
- Removed Gene models, Gene annotations and Conservation panels for cancer variants
- Reorganized the orders of panels for variant and cancer variant views
- Added dedicated variant quality panel and removed relevant panes
- A more compact case page
- Removed OMIM genes panel
- Make genes panel, pinned variants panel, causative variants panel and ClinVar panel scrollable on case page
- Update to Scilifelab's 2020 logo
- Update Gens URL to support Gens v2.0 format
- Refactor tests for parsing case configurations
- Updated links to HPO downloadable resources
- Managed variants filtering defaults to all variant categories
- Changing the (Kind) drop-down according to (Category) drop-down in Managed variant add variant
- Moved Gens button to individuals table
- Check resource files availability before starting updating OMIM diagnoses
- Fix typo in `SHOW_OBSERVED_VARIANT_ARCHIVE` config param

## [4.36]
### Added
- Parse and save splice junction tracks from case config file
- Tooltip in observations panel, explaining that case variants with no link might be old variants, not uploaded after a case rerun
### Fixed
- Warning on overwriting variants with same position was no longer shown
- Increase the height of the dropdowns to 425px
- More indices for the case table as it grows, specifically for causatives queries
- Splice junction tracks not centered over variant genes
- Total number of research variants count
- Update variants stats in case documents every time new variants are loaded
- Bug in flashing warning messages when filtering variants
### Changed
- Clearer warning messages for genes and gene/gene-panels searches in variants filters

## [4.35]
### Added
- A new index for hgnc_symbol in the hgnc_gene collection
- A Pedigree panel in STR page
- Display Tier I and II variants in case view causatives card for cancer cases
### Fixed
- Send partial file data to igv.js when visualizing sashimi plots with splice junction tracks
- Research variants filtering by gene
- Do not attempt to populate annotations for not loaded pinned/causatives
- Add max-height to all dropdowns in filters
### Changed
- Switch off non-clinical gene warnings when filtering research variants
- Don't display OMIM disease card in case view for cancer cases
- Refactored Individuals and Causative card in case view for cancer cases
- Update and style STR case report

## [4.34]
### Added
- Saved filter lock and unlock
- Filters can optionally be marked audited, logging the filter name, user and date on the case events and general report.
- Added `ClinVar hits` and `Cosmic hits` in cancer SNVs filters
- Added `ClinVar hits` to variants filter (rare disease track)
- Load cancer demo case in docker-compose files (default and demo file)
- Inclusive-language check using [woke](https://github.com/get-woke/woke) github action
- Add link to HmtVar for mitochondrial variants (if VCF is annotated with HmtNote)
- Grey background for dismissed compounds in variants list and variant page
- Pin badge for pinned compounds in variants list and variant page
- Support LoqusDB REST API queries
- Add a docker-compose-matchmaker under scout/containers/development to test matchmaker locally
- Script to investigate consequences of symbol search bug
- Added GATK to list of SV and cancer SV callers
### Fixed
- Make MitoMap link work for hg38 again
- Export Variants feature crashing when one of the variants has no primary transcripts
- Redirect to last visited variantS page when dismissing variants from variants list
- Improved matching of SVs Loqus occurrences in other cases
- Remove padding from the list inside (Matching causatives from other cases) panel
- Pass None to get_app function in CLI base since passing script_info to app factory functions was deprecated in Flask 2.0
- Fixed failing tests due to Flask update to version 2.0
- Speed up user events view
- Causative view sort out of memory error
- Use hgnc_id for gene filter query
- Typo in case controllers displaying an error every time a patient is matched against external MatchMaker nodes
- Do not crash while attempting an update for variant documents that are too big (> 16 MB)
- Old STR causatives (and other variants) may not have HGNC symbols - fix sort lambda
- Check if gene_obj has primary_transcript before trying to access it
- Warn if a gene manually searched is in a clinical panel with an outdated name when filtering variants
- ChrPos split js not needed on STR page yet
### Changed
- Remove parsing of case `genome_version`, since it's not used anywhere downstream
- Introduce deprecation warning for Loqus configs that are not dictionaries
- SV clinical filter no longer filters out sub 100 nt variants
- Count cases in LoqusDB by variant type
- Commit pulse repo badge temporarily set to weekly
- Sort ClinVar submissions objects by ascending "Last evaluated" date
- Refactored the MatchMaker integration as an extension
- Replaced some sensitive words as suggested by woke linter
- Documentation for load-configuration rewritten.
- Add styles to MatchMaker matches table
- More detailed info on the data shared in MatchMaker submission form

## [4.33.1]
### Fixed
- Include markdown for release autodeploy docs
- Use standard inheritance model in ClinVar (https://ftp.ncbi.nlm.nih.gov/pub/GTR/standard_terms/Mode_of_inheritance.txt)
- Fix issue crash with variants that have been unflagged causative not being available in other causatives
### Added
### Changed

## [4.33]
### Fixed
- Command line crashing when updating an individual not found in database
- Dashboard page crashing when filters return no data
- Cancer variants filter by chromosome
- /api/v1/genes now searches for genes in all genome builds by default
- Upgraded igv.js to version 2.8.1 (Fixed Unparsable bed record error)
### Added
- Autodeploy docs on release
- Documentation for updating case individuals tracks
- Filter cases and dashboard stats by analysis track
### Changed
- Changed from deprecated db update method
- Pre-selected fields to run queries with in dashboard page
- Do not filter by any institute when first accessing the dashboard
- Removed OMIM panel in case view for cancer cases
- Display Tier I and II variants in case view causatives panel for cancer cases
- Refactored Individuals and Causative panels in case view for cancer cases

## [4.32.1]
### Fixed
- iSort lint check only
### Changed
- Institute cases page crashing when a case has track:Null
### Added

## [4.32]
### Added
- Load and show MITOMAP associated diseases from VCF (INFO field: MitomapAssociatedDiseases, via HmtNote)
- Show variant allele frequencies for mitochondrial variants (GRCh38 cases)
- Extend "public" json API with diseases (OMIM) and phenotypes (HPO)
- HPO gene list download now has option for clinical and non-clinical genes
- Display gene splice junctions data in sashimi plots
- Update case individuals with splice junctions tracks
- Simple Docker compose for development with local build
- Make Phenomodels subpanels collapsible
- User side documentation of cytogenomics features (Gens, Chromograph, vcf2cytosure, rhocall)
- iSort GitHub Action
- Support LoqusDB REST API queries
### Fixed
- Show other causative once, even if several events point to it
- Filtering variants by mitochondrial chromosome for cases with genome build=38
- HPO gene search button triggers any warnings for clinical / non-existing genes also on first search
- Fixed a bug in variants pages caused by MT variants without alt_frequency
- Tests for CADD score parsing function
- Fixed the look of IGV settings on SNV variant page
- Cases analyzed once shown as `rerun`
- Missing case track on case re-upload
- Fixed severity rank for SO term "regulatory region ablation"
### Changed
- Refactor according to CodeFactor - mostly reuse of duplicated code
- Phenomodels language adjustment
- Open variants in a new window (from variants page)
- Open overlapping and compound variants in a new window (from variant page)
- gnomAD link points to gnomAD v.3 (build GRCh38) for mitochondrial variants.
- Display only number of affected genes for dismissed SVs in general report
- Chromosome build check when populating the variants filter chromosome selection
- Display mitochondrial and rare diseases coverage report in cases with missing 'rare' track

## [4.31.1]
### Added
### Changed
- Remove mitochondrial and coverage report from cancer cases sidebar
### Fixed
- ClinVar page when dbSNP id is None

## [4.31]
### Added
- gnomAD annotation field in admin guide
- Export also dynamic panel genes not associated to an HPO term when downloading the HPO panel
- Primary HGNC transcript info in variant export files
- Show variant quality (QUAL field from vcf) in the variant summary
- Load/update PDF gene fusion reports (clinical and research) generated with Arriba
- Support new MANE annotations from VEP (both MANE Select and MANE Plus Clinical)
- Display on case activity the event of a user resetting all dismissed variants
- Support gnomAD population frequencies for mitochondrial variants
- Anchor links in Casedata ClinVar panels to redirect after renaming individuals
### Fixed
- Replace old docs link www.clinicalgenomics.se/scout with new https://clinical-genomics.github.io/scout
- Page formatting issues whenever case and variant comments contain extremely long strings with no spaces
- Chromograph images can be one column and have scrollbar. Removed legacy code.
- Column labels for ClinVar case submission
- Page crashing looking for LoqusDB observation when variant doesn't exist
- Missing inheritance models and custom inheritance models on newly created gene panels
- Accept only numbers in managed variants filter as position and end coordinates
- SNP id format and links in Variant page, ClinVar submission form and general report
- Case groups tooltip triggered only when mouse is on the panel header
- Loadable filters displayed in alphabetical order on variants page
### Changed
- A more compact case groups panel
- Added landscape orientation CSS style to cancer coverage and QC demo report
- Improve user documentation to create and save new gene panels
- Removed option to use space as separator when uploading gene panels
- Separating the columns of standard and custom inheritance models in gene panels
- Improved ClinVar instructions for users using non-English Excel

## [4.30.2]
### Added
### Fixed
- Use VEP RefSeq ID if RefSeq list is empty in RefSeq transcripts overview
- Bug creating variant links for variants with no end_chrom
### Changed

## [4.30.1]
### Added
### Fixed
- Cryptography dependency fixed to use version < 3.4
### Changed

## [4.30]
### Added
- Introduced a `reset dismiss variant` verb
- Button to reset all dismissed variants for a case
- Add black border to Chromograph ideograms
- Show ClinVar annotations on variantS page
- Added integration with GENS, copy number visualization tool
- Added a VUS label to the manual classification variant tags
- Add additional information to SNV verification emails
- Tooltips documenting manual annotations from default panels
- Case groups now show bam files from all cases on align view
### Fixed
- Center initial igv view on variant start with SNV/indels
- Don't set initial igv view to negative coordinates
- Display of GQ for SV and STR
- Parsing of AD and related info for STRs
- LoqusDB field in institute settings accepts only existing Loqus instances
- Fix DECIPHER link to work after DECIPHER migrated to GRCh38
- Removed visibility window param from igv.js genes track
- Updated HPO download URL
- Patch HPO download test correctly
- Reference size on STR hover not needed (also wrong)
- Introduced genome build check (allowed values: 37, 38, "37", "38") on case load
- Improve case searching by assignee full name
- Populating the LoqusDB select in institute settings
### Changed
- Cancer variants table header (pop freq etc)
- Only admin users can modify LoqusDB instance in Institute settings
- Style of case synopsis, variants and case comments
- Switched to igv.js 2.7.5
- Do not choke if case is missing research variants when research requested
- Count cases in LoqusDB by variant type
- Introduce deprecation warning for Loqus configs that are not dictionaries
- Improve create new gene panel form validation
- Make XM- transcripts less visible if they don't overlap with transcript refseq_id in variant page
- Color of gene panels and comments panels on cases and variant pages
- Do not choke if case is missing research variants when reserch requested

## [4.29.1]
### Added
### Fixed
- Always load STR variants regardless of RankScore threshold (hotfix)
### Changed

## [4.29]
### Added
- Added a page about migrating potentially breaking changes to the documentation
- markdown_include in development requirements file
- STR variants filter
- Display source, Z-score, inheritance pattern for STR annotations from Stranger (>0.6.1) if available
- Coverage and quality report to cancer view
### Fixed
- ACMG classification page crashing when trying to visualize a classification that was removed
- Pretty print HGVS on gene variants (URL-decode VEP)
- Broken or missing link in the documentation
- Multiple gene names in ClinVar submission form
- Inheritance model select field in ClinVar submission
- IGV.js >2.7.0 has an issue with the gene track zoom levels - temp freeze at 2.7.0
- Revert CORS-anywhere and introduce a local http proxy for cloud tracks
### Changed

## [4.28]
### Added
- Chromograph integration for displaying PNGs in case-page
- Add VAF to cancer case general report, and remove some of its unused fields
- Variants filter compatible with genome browser location strings
- Support for custom public igv tracks stored on the cloud
- Add tests to increase testing coverage
- Update case variants count after deleting variants
- Update IGV.js to latest (v2.7.4)
- Bypass igv.js CORS check using `https://github.com/Rob--W/cors-anywhere`
- Documentation on default and custom IGV.js tracks (admin docs)
- Lock phenomodels so they're editable by admins only
- Small case group assessment sharing
- Tutorial and files for deploying app on containers (Kubernetes pods)
- Canonical transcript and protein change of canonical transcript in exported variants excel sheet
- Support for Font Awesome version 6
- Submit to Beacon from case page sidebar
- Hide dismissed variants in variants pages and variants export function
- Systemd service files and instruction to deploy Scout using podman
### Fixed
- Bugfix: unused `chromgraph_prefix |tojson` removed
- Freeze coloredlogs temporarily
- Marrvel link
- Don't show TP53 link for silent or synonymous changes
- OMIM gene field accepts any custom number as OMIM gene
- Fix Pytest single quote vs double quote string
- Bug in gene variants search by similar cases and no similar case is found
- Delete unused file `userpanel.py`
- Primary transcripts in variant overview and general report
- Google OAuth2 login setup in README file
- Redirect to 'missing file'-icon if configured Chromograph file is missing
- Javascript error in case page
- Fix compound matching during variant loading for hg38
- Cancer variants view containing variants dismissed with cancer-specific reasons
- Zoom to SV variant length was missing IGV contig select
- Tooltips on case page when case has no default gene panels
### Changed
- Save case variants count in case document and not in sessions
- Style of gene panels multiselect on case page
- Collapse/expand main HPO checkboxes in phenomodel preview
- Replaced GQ (Genotype quality) with VAF (Variant allele frequency) in cancer variants GT table
- Allow loading of cancer cases with no tumor_purity field
- Truncate cDNA and protein changes in case report if longer than 20 characters


## [4.27]
### Added
- Exclude one or more variant categories when running variants delete command
### Fixed
### Changed

## [4.26.1]
### Added
### Fixed
- Links with 1-letter aa codes crash on frameshift etc
### Changed

## [4.26]
### Added
- Extend the delete variants command to print analysis date, track, institute, status and research status
- Delete variants by type of analysis (wgs|wes|panel)
- Links to cBioPortal, MutanTP53, IARC TP53, OncoKB, MyCancerGenome, CIViC
### Fixed
- Deleted variants count
### Changed
- Print output of variants delete command as a tab separated table

## [4.25]
### Added
- Command line function to remove variants from one or all cases
### Fixed
- Parse SMN None calls to None rather than False

## [4.24.1]
### Fixed
- Install requirements.txt via setup file

## [4.24]
### Added
- Institute-level phenotype models with sub-panels containing HPO and OMIM terms
- Runnable Docker demo
- Docker image build and push github action
- Makefile with shortcuts to docker commands
- Parse and save synopsis, phenotype and cohort terms from config files upon case upload
### Fixed
- Update dismissed variant status when variant dismissed key is missing
- Breakpoint two IGV button now shows correct chromosome when different from bp1
- Missing font lib in Docker image causing the PDF report download page to crash
- Sentieon Manta calls lack Somaticscore - load anyway
- ClinVar submissions crashing due to pinned variants that are not loaded
- Point ExAC pLI score to new gnomad server address
- Bug uploading cases missing phenotype terms in config file
- STRs loaded but not shown on browser page
- Bug when using adapter.variant.get_causatives with case_id without causatives
- Problem with fetching "solved" from scout export cases cli
- Better serialising of datetime and bson.ObjectId
- Added `volumes` folder to .gitignore
### Changed
- Make matching causative and managed variants foldable on case page
- Remove calls to PyMongo functions marked as deprecated in backend and frontend(as of version 3.7).
- Improved `scout update individual` command
- Export dynamic phenotypes with ordered gene lists as PDF


## [4.23]
### Added
- Save custom IGV track settings
- Show a flash message with clear info about non-valid genes when gene panel creation fails
- CNV report link in cancer case side navigation
- Return to comment section after editing, deleting or submitting a comment
- Managed variants
- MT vs 14 chromosome mean coverage stats if Scout is connected to Chanjo
### Fixed
- missing `vcf_cancer_sv` and `vcf_cancer_sv_research` to manual.
- Split ClinVar multiple clnsig values (slash-separated) and strip them of underscore for annotations without accession number
- Timeout of `All SNVs and INDELs` page when no valid gene is provided in the search
- Round CADD (MIPv9)
- Missing default panel value
- Invisible other causatives lines when other causatives lack gene symbols
### Changed
- Do not freeze mkdocs-material to version 4.6.1
- Remove pre-commit dependency

## [4.22]
### Added
- Editable cases comments
- Editable variants comments
### Fixed
- Empty variant activity panel
- STRs variants popover
- Split new ClinVar multiple significance terms for a variant
- Edit the selected comment, not the latest
### Changed
- Updated RELEASE docs.
- Pinned variants card style on the case page
- Merged `scout export exons` and `scout view exons` commands


## [4.21.2]
### Added
### Fixed
- Do not pre-filter research variants by (case-default) gene panels
- Show OMIM disease tooltip reliably
### Changed

## [4.21.1]
### Added
### Fixed
- Small change to Pop Freq column in variants ang gene panels to avoid strange text shrinking on small screens
- Direct use of HPO list for Clinical HPO SNV (and cancer SNV) filtering
- PDF coverage report redirecting to login page
### Changed
- Remove the option to dismiss single variants from all variants pages
- Bulk dismiss SNVs, SVs and cancer SNVs from variants pages

## [4.21]
### Added
- Support to configure LoqusDB per institute
- Highlight causative variants in the variants list
- Add tests. Mostly regarding building internal datatypes.
- Remove leading and trailing whitespaces from panel_name and display_name when panel is created
- Mark MANE transcript in list of transcripts in "Transcript overview" on variant page
- Show default panel name in case sidebar
- Previous buttons for variants pagination
- Adds a gh action that checks that the changelog is updated
- Adds a gh action that deploys new releases automatically to pypi
- Warn users if case default panels are outdated
- Define institute-specific gene panels for filtering in institute settings
- Use institute-specific gene panels in variants filtering
- Show somatic VAF for pinned and causative variants on case page

### Fixed
- Report pages redirect to login instead of crashing when session expires
- Variants filter loading in cancer variants page
- User, Causative and Cases tables not scaling to full page
- Improved docs for an initial production setup
- Compatibility with latest version of Black
- Fixed tests for Click>7
- Clinical filter required an extra click to Filter to return variants
- Restore pagination and shrink badges in the variants page tables
- Removing a user from the command line now inactivates the case only if user is last assignee and case is active
- Bugfix, LoqusDB per institute feature crashed when institute id was empty string
- Bugfix, LoqusDB calls where missing case count
- filter removal and upload for filters deleted from another page/other user
- Visualize outdated gene panels info in a popover instead of a tooltip in case page side panel

### Changed
- Highlight color on normal STRs in the variants table from green to blue
- Display breakpoints coordinates in verification emails only for structural variants


## [4.20]
### Added
- Display number of filtered variants vs number of total variants in variants page
- Search case by HPO terms
- Dismiss variant column in the variants tables
- Black and pre-commit packages to dev requirements

### Fixed
- Bug occurring when rerun is requested twice
- Peddy info fields in the demo config file
- Added load config safety check for multiple alignment files for one individual
- Formatting of cancer variants table
- Missing Score in SV variants table

### Changed
- Updated the documentation on how to create a new software release
- Genome build-aware cytobands coordinates
- Styling update of the Matchmaker card
- Select search type in case search form


## [4.19]

### Added
- Show internal ID for case
- Add internal ID for downloaded CGH files
- Export dynamic HPO gene list from case page
- Remove users as case assignees when their account is deleted
- Keep variants filters panel expanded when filters have been used

### Fixed
- Handle the ProxyFix ModuleNotFoundError when Werkzeug installed version is >1.0
- General report formatting issues whenever case and variant comments contain extremely long strings with no spaces

### Changed
- Created an institute wrapper page that contains list of cases, causatives, SNVs & Indels, user list, shared data and institute settings
- Display case name instead of case ID on clinVar submissions
- Changed icon of sample update in clinVar submissions


## [4.18]

### Added
- Filter cancer variants on cytoband coordinates
- Show dismiss reasons in a badge with hover for clinical variants
- Show an ellipsis if 10 cases or more to display with loqusdb matches
- A new blog post for version 4.17
- Tooltip to better describe Tumor and Normal columns in cancer variants
- Filter cancer SNVs and SVs by chromosome coordinates
- Default export of `Assertion method citation` to clinVar variants submission file
- Button to export up to 500 cancer variants, filtered or not
- Rename samples of a clinVar submission file

### Fixed
- Apply default gene panel on return to cancer variantS from variant view
- Revert to certificate checking when asking for Chanjo reports
- `scout download everything` command failing while downloading HPO terms

### Changed
- Turn tumor and normal allelic fraction to decimal numbers in tumor variants page
- Moved clinVar submissions code to the institutes blueprints
- Changed name of clinVar export files to FILENAME.Variant.csv and FILENAME.CaseData.csv
- Switched Google login libraries from Flask-OAuthlib to Authlib


## [4.17.1]

### Fixed
- Load cytobands for cases with chromosome build not "37" or "38"


## [4.17]

### Added
- COSMIC badge shown in cancer variants
- Default gene-panel in non-cancer structural view in url
- Filter SNVs and SVs by cytoband coordinates
- Filter cancer SNV variants by alt allele frequency in tumor
- Correct genome build in UCSC link from structural variant page



### Fixed
- Bug in clinVar form when variant has no gene
- Bug when sharing cases with the same institute twice
- Page crashing when removing causative variant tag
- Do not default to GATK caller when no caller info is provided for cancer SNVs


## [4.16.1]

### Fixed
- Fix the fix for handling of delivery reports for rerun cases

## [4.16]

### Added
- Adds possibility to add "lims_id" to cases. Currently only stored in database, not shown anywhere
- Adds verification comment box to SVs (previously only available for small variants)
- Scrollable pedigree panel

### Fixed
- Error caused by changes in WTForm (new release 2.3.x)
- Bug in OMIM case page form, causing the page to crash when a string was provided instead of a numerical OMIM id
- Fix Alamut link to work properly on hg38
- Better handling of delivery reports for rerun cases
- Small CodeFactor style issues: matchmaker results counting, a couple of incomplete tests and safer external xml
- Fix an issue with Phenomizer introduced by CodeFactor style changes

### Changed
- Updated the version of igv.js to 2.5.4

## [4.15.1]

### Added
- Display gene names in ClinVar submissions page
- Links to Varsome in variant transcripts table

### Fixed
- Small fixes to ClinVar submission form
- Gene panel page crash when old panel has no maintainers

## [4.15]

### Added
- Clinvar CNVs IGV track
- Gene panels can have maintainers
- Keep variant actions (dismissed, manual rank, mosaic, acmg, comments) upon variant re-upload
- Keep variant actions also on full case re-upload

### Fixed
- Fix the link to Ensembl for SV variants when genome build 38.
- Arrange information in columns on variant page
- Fix so that new cosmic identifier (COSV) is also acceptable #1304
- Fixed COSMIC tag in INFO (outside of CSQ) to be parses as well with `&` splitter.
- COSMIC stub URL changed to https://cancer.sanger.ac.uk/cosmic/search?q= instead.
- Updated to a version of IGV where bigBed tracks are visualized correctly
- Clinvar submission files are named according to the content (variant_data and case_data)
- Always show causatives from other cases in case overview
- Correct disease associations for gene symbol aliases that exist as separate genes
- Re-add "custom annotations" for SV variants
- The override ClinVar P/LP add-in in the Clinical Filter failed for new CSQ strings

### Changed
- Runs all CI checks in github actions

## [4.14.1]

### Fixed
- Error when variant found in loqusdb is not loaded for other case

## [4.14]

### Added
- Use github actions to run tests
- Adds CLI command to update individual alignments path
- Update HPO terms using downloaded definitions files
- Option to use alternative flask config when running `scout serve`
- Requirement to use loqusdb >= 2.5 if integrated

### Fixed
- Do not display Pedigree panel in cancer view
- Do not rely on internet connection and services available when running CI tests
- Variant loading assumes GATK if no caller set given and GATK filter status is seen in FILTER
- Pass genome build param all the way in order to get the right gene mappings for cases with build 38
- Parse correctly variants with zero frequency values
- Continue even if there are problems to create a region vcf
- STR and cancer variant navigation back to variants pages could fail

### Changed
- Improved code that sends requests to the external APIs
- Updates ranges for user ranks to fit todays usage
- Run coveralls on github actions instead of travis
- Run pip checks on github actions instead of coveralls
- For hg38 cases, change gnomAD link to point to version 3.0 (which is hg38 based)
- Show pinned or causative STR variants a bit more human readable

## [4.13.1]

### Added
### Fixed
- Typo that caused not all clinvar conflicting interpretations to be loaded no matter what
- Parse and retrieve clinvar annotations from VEP-annotated (VEP 97+) CSQ VCF field
- Variant clinvar significance shown as `not provided` whenever is `Uncertain significance`
- Phenomizer query crashing when case has no HPO terms assigned
- Fixed a bug affecting `All SNVs and INDELs` page when variants don't have canonical transcript
- Add gene name or id in cancer variant view

### Changed
- Cancer Variant view changed "Variant:Transcript:Exon:HGVS" to "Gene:Transcript:Exon:HGVS"

## [4.13]

### Added
- ClinVar SNVs track in IGV
- Add SMA view with SMN Copy Number data
- Easier to assign OMIM diagnoses from case page
- OMIM terms and specific OMIM term page

### Fixed
- Bug when adding a new gene to a panel
- Restored missing recent delivery reports
- Fixed style and links to other reports in case side panel
- Deleting cases using display_name and institute not deleting its variants
- Fixed bug that caused coordinates filter to override other filters
- Fixed a problem with finding some INS in loqusdb
- Layout on SV page when local observations without cases are present
- Make scout compatible with the new HPO definition files from `http://compbio.charite.de/jenkins/`
- General report visualization error when SNVs display names are very long


### Changed


## [4.12.4]

### Fixed
- Layout on SV page when local observations without cases are present

## [4.12.3]

### Fixed
- Case report when causative or pinned SVs have non null allele frequencies

## [4.12.2]

### Fixed
- SV variant links now take you to the SV variant page again
- Cancer variant view has cleaner table data entries for "N/A" data
- Pinned variant case level display hotfix for cancer and str - more on this later
- Cancer variants show correct alt/ref reads mirroring alt frequency now
- Always load all clinical STR variants even if a region load is attempted - index may be missing
- Same case repetition in variant local observations

## [4.12.1]

### Fixed
- Bug in variant.gene when gene has no HGVS description


## [4.12]

### Added
- Accepts `alignment_path` in load config to pass bam/cram files
- Display all phenotypes on variant page
- Display hgvs coordinates on pinned and causatives
- Clear panel pending changes
- Adds option to setup the database with static files
- Adds cli command to download the resources from CLI that scout needs
- Adds test files for merged somatic SV and CNV; as well as merged SNV, and INDEL part of #1279
- Allows for upload of OMIM-AUTO gene panel from static files without api-key

### Fixed
- Cancer case HPO panel variants link
- Fix so that some drop downs have correct size
- First IGV button in str variants page
- Cancer case activates on SNV variants
- Cases activate when STR variants are viewed
- Always calculate code coverage
- Pinned/Classification/comments in all types of variants pages
- Null values for panel's custom_inheritance_models
- Discrepancy between the manual disease transcripts and those in database in gene-edit page
- ACMG classification not showing for some causatives
- Fix bug which caused IGV.js to use hg19 reference files for hg38 data
- Bug when multiple bam files sources with non-null values are available


### Changed
- Renamed `requests` file to `scout_requests`
- Cancer variant view shows two, instead of four, decimals for allele and normal


## [4.11.1]

### Fixed
- Institute settings page
- Link institute settings to sharing institutes choices

## [4.11.0]

### Added
- Display locus name on STR variant page
- Alternative key `GNOMADAF_popmax` for Gnomad popmax allele frequency
- Automatic suggestions on how to improve the code on Pull Requests
- Parse GERP, phastCons and phyloP annotations from vep annotated CSQ fields
- Avoid flickering comment popovers in variant list
- Parse REVEL score from vep annotated CSQ fields
- Allow users to modify general institute settings
- Optionally format code automatically on commit
- Adds command to backup vital parts `scout export database`
- Parsing and displaying cancer SV variants from Manta annotated VCF files
- Dismiss cancer snv variants with cancer-specific options
- Add IGV.js UPD, RHO and TIDDIT coverage wig tracks.


### Fixed
- Slightly darker page background
- Fixed an issued with parsed conservation values from CSQ
- Clinvar submissions accessible to all users of an institute
- Header toolbar when on Clinvar page now shows institute name correctly
- Case should not always inactivate upon update
- Show dismissed snv cancer variants as grey on the cancer variants page
- Improved style of mappability link and local observations on variant page
- Convert all the GET requests to the igv view to POST request
- Error when updating gene panels using a file containing BOM chars
- Add/replace gene radio button not working in gene panels


## [4.10.1]

### Fixed
- Fixed issue with opening research variants
- Problem with coveralls not called by Travis CI
- Handle Biomart service down in tests


## [4.10.0]

### Added
- Rank score model in causatives page
- Exportable HPO terms from phenotypes page
- AMP guideline tiers for cancer variants
- Adds scroll for the transcript tab
- Added CLI option to query cases on time since case event was added
- Shadow clinical assessments also on research variants display
- Support for CRAM alignment files
- Improved str variants view : sorting by locus, grouped by allele.
- Delivery report PDF export
- New mosaicism tag option
- Add or modify individuals' age or tissue type from case page
- Display GC and allele depth in causatives table.
- Included primary reference transcript in general report
- Included partial causative variants in general report
- Remove dependency of loqusdb by utilising the CLI

### Fixed
- Fixed update OMIM command bug due to change in the header of the genemap2 file
- Removed Mosaic Tag from Cancer variants
- Fixes issue with unaligned table headers that comes with hidden Datatables
- Layout in general report PDF export
- Fixed issue on the case statistics view. The validation bars didn't show up when all institutes were selected. Now they do.
- Fixed missing path import by importing pathlib.Path
- Handle index inconsistencies in the update index functions
- Fixed layout problems


## [4.9.0]

### Added
- Improved MatchMaker pages, including visible patient contacts email address
- New badges for the github repo
- Links to [GENEMANIA](genemania.org)
- Sort gene panel list on case view.
- More automatic tests
- Allow loading of custom annotations in VCF using the SCOUT_CUSTOM info tag.

### Fixed
- Fix error when a gene is added to an empty dynamic gene panel
- Fix crash when attempting to add genes on incorrect format to dynamic gene panel
- Manual rank variant tags could be saved in a "Select a tag"-state, a problem in the variants view.
- Same case evaluations are no longer shown as gray previous evaluations on the variants page
- Stay on research pages, even if reset, next first buttons are pressed..
- Overlapping variants will now be visible on variant page again
- Fix missing classification comments and links in evaluations page
- All prioritized cases are shown on cases page


## [4.8.3]

### Added

### Fixed
- Bug when ordering sanger
- Improved scrolling over long list of genes/transcripts


## [4.8.2]

### Added

### Fixed
- Avoid opening extra tab for coverage report
- Fixed a problem when rank model version was saved as floats and not strings
- Fixed a problem with displaying dismiss variant reasons on the general report
- Disable load and delete filter buttons if there are no saved filters
- Fix problem with missing verifications
- Remove duplicate users and merge their data and activity


## [4.8.1]

### Added

### Fixed
- Prevent login fail for users with id defined by ObjectId and not email
- Prevent the app from crashing with `AttributeError: 'NoneType' object has no attribute 'message'`


## [4.8.0]

### Added
- Updated Scout to use Bootstrap 4.3
- New looks for Scout
- Improved dashboard using Chart.js
- Ask before inactivating a case where last assigned user leaves it
- Genes can be manually added to the dynamic gene list directly on the case page
- Dynamic gene panels can optionally be used with clinical filter, instead of default gene panel
- Dynamic gene panels get link out to chanjo-report for coverage report
- Load all clinvar variants with clinvar Pathogenic, Likely Pathogenic and Conflicting pathogenic
- Show transcripts with exon numbers for structural variants
- Case sort order can now be toggled between ascending and descending.
- Variants can be marked as partial causative if phenotype is available for case.
- Show a frequency tooltip hover for SV-variants.
- Added support for LDAP login system
- Search snv and structural variants by chromosomal coordinates
- Structural variants can be marked as partial causative if phenotype is available for case.
- Show normal and pathologic limits for STRs in the STR variants view.
- Institute level persistent variant filter settings that can be retrieved and used.
- export causative variants to Excel
- Add support for ROH, WIG and chromosome PNGs in case-view

### Fixed
- Fixed missing import for variants with comments
- Instructions on how to build docs
- Keep sanger order + verification when updating/reloading variants
- Fixed and moved broken filter actions (HPO gene panel and reset filter)
- Fixed string conversion to number
- UCSC links for structural variants are now separated per breakpoint (and whole variant where applicable)
- Reintroduced missing coverage report
- Fixed a bug preventing loading samples using the command line
- Better inheritance models customization for genes in gene panels
- STR variant page back to list button now does its one job.
- Allows to setup scout without a omim api key
- Fixed error causing "favicon not found" flash messages
- Removed flask --version from base cli
- Request rerun no longer changes case status. Active or archived cases inactivate on upload.
- Fixed missing tooltip on the cancer variants page
- Fixed weird Rank cell in variants page
- Next and first buttons order swap
- Added pagination (and POST capability) to cancer variants.
- Improves loading speed for variant page
- Problem with updating variant rank when no variants
- Improved Clinvar submission form
- General report crashing when dismissed variant has no valid dismiss code
- Also show collaborative case variants on the All variants view.
- Improved phenotype search using dataTables.js on phenotypes page
- Search and delete users with `email` instead of `_id`
- Fixed css styles so that multiselect options will all fit one column


## [4.7.3]

### Added
- RankScore can be used with VCFs for vcf_cancer files

### Fixed
- Fix issue with STR view next page button not doing its one job.

### Deleted
- Removed pileup as a bam viewing option. This is replaced by IGV


## [4.7.2]

### Added
- Show earlier ACMG classification in the variant list

### Fixed
- Fixed igv search not working due to igv.js dist 2.2.17
- Fixed searches for cases with a gene with variants pinned or marked causative.
- Load variant pages faster after fixing other causatives query
- Fixed mitochondrial report bug for variants without genes

## [4.7.1]

### Added

### Fixed
- Fixed bug on genes page


## [4.7.0]

### Added
- Export genes and gene panels in build GRCh38
- Search for cases with variants pinned or marked causative in a given gene.
- Search for cases phenotypically similar to a case also from WUI.
- Case variant searches can be limited to similar cases, matching HPO-terms,
  phenogroups and cohorts.
- De-archive reruns and flag them as 'inactive' if archived
- Sort cases by analysis_date, track or status
- Display cases in the following order: prioritized, active, inactive, archived, solved
- Assign case to user when user activates it or asks for rerun
- Case becomes inactive when it has no assignees
- Fetch refseq version from entrez and use it in clinvar form
- Load and export of exons for all genes, independent on refseq
- Documentation for loading/updating exons
- Showing SV variant annotations: SV cgh frequencies, gnomad-SV, local SV frequencies
- Showing transcripts mapping score in segmental duplications
- Handle requests to Ensembl Rest API
- Handle requests to Ensembl Rest Biomart
- STR variants view now displays GT and IGV link.
- Description field for gene panels
- Export exons in build 37 and 38 using the command line

### Fixed
- Fixes of and induced by build tests
- Fixed bug affecting variant observations in other cases
- Fixed a bug that showed wrong gene coverage in general panel PDF export
- MT report only shows variants occurring in the specific individual of the excel sheet
- Disable SSL certifcate verification in requests to chanjo
- Updates how intervaltree and pymongo is used to void deprecated functions
- Increased size of IGV sample tracks
- Optimized tests


## [4.6.1]

### Added

### Fixed
- Missing 'father' and 'mother' keys when parsing single individual cases


## [4.6.0]

### Added
- Description of Scout branching model in CONTRIBUTING doc
- Causatives in alphabetical order, display ACMG classification and filter by gene.
- Added 'external' to the list of analysis type options
- Adds functionality to display "Tissue type". Passed via load config.
- Update to IGV 2.

### Fixed
- Fixed alignment visualization and vcf2cytosure availability for demo case samples
- Fixed 3 bugs affecting SV pages visualization
- Reintroduced the --version cli option
- Fixed variants query by panel (hpo panel + gene panel).
- Downloaded MT report contains excel files with individuals' display name
- Refactored code in parsing of config files.


## [4.5.1]

### Added

### Fixed
- update requirement to use PyYaml version >= 5.1
- Safer code when loading config params in cli base


## [4.5.0]

### Added
- Search for similar cases from scout view CLI
- Scout cli is now invoked from the app object and works under the app context

### Fixed
- PyYaml dependency fixed to use version >= 5.1


## [4.4.1]

### Added
- Display SV rank model version when available

### Fixed
- Fixed upload of delivery report via API


## [4.4.0]

### Added
- Displaying more info on the Causatives page and hiding those not causative at the case level
- Add a comment text field to Sanger order request form, allowing a message to be included in the email
- MatchMaker Exchange integration
- List cases with empty synopsis, missing HPO terms and phenotype groups.
- Search for cases with open research list, or a given case status (active, inactive, archived)

### Fixed
- Variant query builder split into several functions
- Fixed delivery report load bug


## [4.3.3]

### Added
- Different individual table for cancer cases

### Fixed
- Dashboard collects validated variants from verification events instead of using 'sanger' field
- Cases shared with collaborators are visible again in cases page
- Force users to select a real institute to share cases with (actionbar select fix)


## [4.3.2]

### Added
- Dashboard data can be filtered using filters available in cases page
- Causatives for each institute are displayed on a dedicated page
- SNVs and and SVs are searchable across cases by gene and rank score
- A more complete report with validated variants is downloadable from dashboard

### Fixed
- Clinsig filter is fixed so clinsig numerical values are returned
- Split multi clinsig string values in different elements of clinsig array
- Regex to search in multi clinsig string values or multi revstat string values
- It works to upload vcf files with no variants now
- Combined Pileup and IGV alignments for SVs having variant start and stop on the same chromosome


## [4.3.1]

### Added
- Show calls from all callers even if call is not available
- Instructions to install cairo and pango libs from WeasyPrint page
- Display cases with number of variants from CLI
- Only display cases with number of variants above certain treshold. (Also CLI)
- Export of verified variants by CLI or from the dashboard
- Extend case level queries with default panels, cohorts and phenotype groups.
- Slice dashboard statistics display using case level queries
- Add a view where all variants for an institute can be searched across cases, filtering on gene and rank score. Allows searching research variants for cases that have research open.

### Fixed
- Fixed code to extract variant conservation (gerp, phyloP, phastCons)
- Visualization of PDF-exported gene panels
- Reintroduced the exon/intron number in variant verification email
- Sex and affected status is correctly displayed on general report
- Force number validation in SV filter by size
- Display ensembl transcripts when no refseq exists


## [4.3.0]

### Added
- Mosaicism tag on variants
- Show and filter on SweGen frequency for SVs
- Show annotations for STR variants
- Show all transcripts in verification email
- Added mitochondrial export
- Adds alternative to search for SVs shorter that the given length
- Look for 'bcftools' in the `set` field of VCFs
- Display digenic inheritance from OMIM
- Displays what refseq transcript that is primary in hgnc

### Fixed

- Archived panels displays the correct date (not retroactive change)
- Fixed problem with waiting times in gene panel exports
- Clinvar fiter not working with human readable clinsig values

## [4.2.2]

### Fixed
- Fixed gene panel create/modify from CSV file utf-8 decoding error
- Updating genes in gene panels now supports edit comments and entry version
- Gene panel export timeout error

## [4.2.1]

### Fixed
- Re-introduced gene name(s) in verification email subject
- Better PDF rendering for excluded variants in report
- Problem to access old case when `is_default` did not exist on a panel


## [4.2.0]

### Added
- New index on variant_id for events
- Display overlapping compounds on variants view

### Fixed
- Fixed broken clinical filter


## [4.1.4]

### Added
- Download of filtered SVs

### Fixed
- Fixed broken download of filtered variants
- Fixed visualization issue in gene panel PDF export
- Fixed bug when updating gene names in variant controller


## [4.1.3]

### Fixed
- Displays all primary transcripts


## [4.1.2]

### Added
- Option add/replace when updating a panel via CSV file
- More flexible versioning of the gene panels
- Printing coverage report on the bottom of the pdf case report
- Variant verification option for SVs
- Logs uri without pwd when connecting
- Disease-causing transcripts in case report
- Thicker lines in case report
- Supports HPO search for cases, both terms or if described in synopsis
- Adds sanger information to dashboard

### Fixed
- Use db name instead of **auth** as default for authentication
- Fixes so that reports can be generated even with many variants
- Fixed sanger validation popup to show individual variants queried by user and institute.
- Fixed problem with setting up scout
- Fixes problem when exac file is not available through broad ftp
- Fetch transcripts for correct build in `adapter.hgnc_gene`

## [4.1.1]
- Fix problem with institute authentication flash message in utils
- Fix problem with comments
- Fix problem with ensembl link


## [4.1.0]

### Added
- OMIM phenotypes to case report
- Command to download all panel app gene panels `scout load panel --panel-app`
- Links to genenames.org and omim on gene page
- Popup on gene at variants page with gene information
- reset sanger status to "Not validated" for pinned variants
- highlight cases with variants to be evaluated by Sanger on the cases page
- option to point to local reference files to the genome viewer pileup.js. Documented in `docs.admin-guide.server`
- option to export single variants in `scout export variants`
- option to load a multiqc report together with a case(add line in load config)
- added a view for searching HPO terms. It is accessed from the top left corner menu
- Updates the variants view for cancer variants. Adds a small cancer specific filter for known variants
- Adds hgvs information on cancer variants page
- Adds option to update phenotype groups from CLI

### Fixed
- Improved Clinvar to submit variants from different cases. Fixed HPO terms in casedata according to feedback
- Fixed broken link to case page from Sanger modal in cases view
- Now only cases with non empty lists of causative variants are returned in `adapter.case(has_causatives=True)`
- Can handle Tumor only samples
- Long lists of HGNC symbols are now possible. This was previously difficult with manual, uploaded or by HPO search when changing filter settings due to GET request limitations. Relevant pages now use POST requests. Adds the dynamic HPO panel as a selection on the gene panel dropdown.
- Variant filter defaults to default panels also on SV and Cancer variants pages.

## [4.0.0]

### WARNING ###

This is a major version update and will require that the backend of pre releases is updated.
Run commands:

```
$scout update genes
$scout update hpo
```

- Created a Clinvar submission tool, to speed up Clinvar submission of SNVs and SVs
- Added an analysis report page (html and PDF format) containing phenotype, gene panels and variants that are relevant to solve a case.

### Fixed
- Optimized evaluated variants to speed up creation of case report
- Moved igv and pileup viewer under a common folder
- Fixed MT alignment view pileup.js
- Fixed coordinates for SVs with start chromosome different from end chromosome
- Global comments shown across cases and institutes. Case-specific variant comments are shown only for that specific case.
- Links to clinvar submitted variants at the cases level
- Adapts clinvar parsing to new format
- Fixed problem in `scout update user` when the user object had no roles
- Makes pileup.js use online genome resources when viewing alignments. Now any instance of Scout can make use of this functionality.
- Fix ensembl link for structural variants
- Works even when cases does not have `'madeline_info'`
- Parses Polyphen in correct way again
- Fix problem with parsing gnomad from VEP

### Added
- Added a PDF export function for gene panels
- Added a "Filter and export" button to export custom-filtered SNVs to CSV file
- Dismiss SVs
- Added IGV alignments viewer
- Read delivery report path from case config or CLI command
- Filter for spidex scores
- All HPO terms are now added and fetched from the correct source (https://github.com/obophenotype/human-phenotype-ontology/blob/master/hp.obo)
- New command `scout update hpo`
- New command `scout update genes` will fetch all the latest information about genes and update them
- Load **all** variants found on chromosome **MT**
- Adds choice in cases overview do show as many cases as user like

### Removed
- pileup.min.js and pileup css are imported from a remote web location now
- All source files for HPO information, this is instead fetched directly from source
- All source files for gene information, this is instead fetched directly from source

## [3.0.0]
### Fixed
- hide pedigree panel unless it exists

## [1.5.1] - 2016-07-27
### Fixed
- look for both ".bam.bai" and ".bai" extensions

## [1.4.0] - 2016-03-22
### Added
- support for local frequency through loqusdb
- bunch of other stuff

## [1.3.0] - 2016-02-19
### Fixed
- Update query-phenomizer and add username/password

### Changed
- Update the way a case is checked for rerun-status

### Added
- Add new button to mark a case as "checked"
- Link to clinical variants _without_ 1000G annotation

## [1.2.2] - 2016-02-18
### Fixed
- avoid filtering out variants lacking ExAC and 1000G annotations

## [1.1.3] - 2015-10-01
### Fixed
- persist (clinical) filter when clicking load more
- fix #154 by robustly setting clinical filter func. terms

## [1.1.2] - 2015-09-07
### Fixed
- avoid replacing coverage report with none
- update SO terms, refactored

## [1.1.1] - 2015-08-20
### Fixed
- fetch case based on collaborator status (not owner)

## [1.1.0] - 2015-05-29
### Added
- link(s) to SNPedia based on RS-numbers
- new Jinja filter to "humanize" decimal numbers
- show gene panels in variant view
- new Jinja filter for decoding URL encoding
- add indicator to variants in list that have comments
- add variant number threshold and rank score threshold to load function
- add event methods to mongo adapter
- add tests for models
- show badge "old" if comment was written for a previous analysis

### Changed
- show cDNA change in transcript summary unless variant is exonic
- moved compounds table further up the page
- show dates for case uploads in ISO format
- moved variant comments higher up on page
- updated documentation for pages
- read in coverage report as blob in database and serve directly
- change ``OmimPhenotype`` to ``PhenotypeTerm``
- reorganize models sub-package
- move events (and comments) to separate collection
- only display prev/next links for the research list
- include variant type in breadcrumbs e.g. "Clinical variants"

### Removed
- drop dependency on moment.js

### Fixed
- show the same level of detail for all frequencies on all pages
- properly decode URL encoded symbols in amino acid/cDNA change strings
- fixed issue with wipe permissions in MongoDB
- include default gene lists in "variants" link in breadcrumbs

## [1.0.2] - 2015-05-20
### Changed
- update case fetching function

### Fixed
- handle multiple cases with same id

## [1.0.1] - 2015-04-28
### Fixed
- Fix building URL parameters in cases list Vue component

## [1.0.0] - 2015-04-12
Codename: Sara Lund

![Release 1.0](artwork/releases/release-1-0.jpg)

### Added
- Add email logging for unexpected errors
- New command line tool for deleting case

### Changed
- Much improved logging overall
- Updated documentation/usage guide
- Removed non-working IGV link

### Fixed
- Show sample display name in GT call
- Various small bug fixes
- Make it easier to hover over popups

## [0.0.2-rc1] - 2015-03-04
### Added
- add protein table for each variant
- add many more external links
- add coverage reports as PDFs

### Changed
- incorporate user feedback updates
- big refactor of load scripts

## [0.0.2-rc2] - 2015-03-04
### Changes
- add gene table with gene description
- reorganize inheritance models box

### Fixed
- avoid overwriting gene list on "research" load
- fix various bugs in external links

## [0.0.2-rc3] - 2015-03-05
### Added
- Activity log feed to variant view
- Adds protein change strings to ODM and Sanger email

### Changed
- Extract activity log component to macro

### Fixes
- Make Ensembl transcript links use archive website<|MERGE_RESOLUTION|>--- conflicted
+++ resolved
@@ -28,11 +28,8 @@
 - Update igv.js to v3.3.0 (#5496)
 - Introduced a function that checks redirect URLs to avoid redirection to external sites (#5458)
 - Loading of missing outliers files should also not raise error if key exists but is unset (#5497)
-<<<<<<< HEAD
+- Do not add null references to HPO-associated genes when parsing errors occur (#5472)
 - Possibility to change user immediately after logging out from Google Oauth or Keycloak (#5493)
-=======
-- Do not add null references to HPO-associated genes when parsing errors occur (#5472)
->>>>>>> ab3ceb73
 
 ## [4.101]
 ### Changed
