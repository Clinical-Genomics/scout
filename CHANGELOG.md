# Change Log
All notable changes to this project will be documented in this file.
This project adheres to [Semantic Versioning](http://semver.org/).

About changelog [here](https://keepachangelog.com/en/1.0.0/)

## []
### Added
- Dark mode, using browser/OS media preference
- Allow marking case as solved without defining causative variants
- Admin users can create missing beacon datasets from the institute's settings page
- GenCC links on gene and variant pages
### Changed
- Improved HTML syntax in case report template
- Modified message displayed when variant rank stats could not be calculated
- Expanded instructions on how to test on CG development server (cg-vm1)
### Fixed
- Remove load demo case command from docker-compose.yml
- Text elements being split across pages in PDF reports
- Made login password field of type `password` in LDAP login form
- Gene panels HTML select in institute's settings page
- Bootstrap upgraded to version 5
- Fix some Sourcery and SonarCloud suggestions
- Escape special characters in case search on institute and dashboard pages
- Broken case PDF reports when no Madeline pedigree image can be created
- Removed text-white links style that were invisible in new pages style
<<<<<<< HEAD
- Layout of buttons Matchmaker submission panel (case page)
- Removing cases from Matchmaker (simplified code and fixed functionality)
=======
- Variants pagination after pressing "Filter variants" or "Clinical filter"
>>>>>>> 3ea45fdd

## [4.53]
### Added
### Changed
- Point Alamut API key docs link to new API version
- Parse dbSNP id from ID only if it says "rs", else use VEP CSQ fields
- Removed MarkupSafe from the dependencies
### Fixed
- Reintroduced loading of SVs for demo case 643595
- Successful parse of FOUND_IN should avoid GATK caller default
- All vulnerabilities flagged by SonarCloud

## [4.52]
### Added
- Demo cancer case gets loaded together with demo RD case in demo instance
- Parse REVEL_score alongside REVEL_rankscore from csq field and display it on SNV variant page
- Rank score results now show the ranking range
- cDNA and protein changes displayed on institute causatives pages
- Optional SESSION_TIMEOUT_MINUTES configuration in app config files
- Script to convert old OMIM case format (list of integers) to new format (list of dictionaries)
- Additional check for user logged in status before serving alignment files
- Download .cgh files from cancer samples table on cancer case page
- Number of documents and date of last update on genes page
### Changed
- Verify user before redirecting to IGV alignments and sashimi plots
- Build case IGV tracks starting from case and variant objects instead of passing all params in a form
- Unfreeze Werkzeug lib since Flask_login v.0.6 with bugfix has been released
- Sort gene panels by name (panelS and variant page)
- Removed unused `server.blueprints.alignviewers.unindexed_remote_static` endpoint
- User sessions to check files served by `server.blueprints.alignviewers.remote_static` endpoint
- Moved Beacon-related functions to a dedicated app extension
- Audit Filter now also loads filter displaying the variants for it
### Fixed
- Handle `attachment_filename` parameter renamed to `download_name` when Flask 2.2 will be released
- Removed cursor timeout param in cases find adapter function to avoid many code warnings
- Removed stream argument deprecation warning in tests
- Handle `no intervals found` warning in load_region test
- Beacon remove variants
- Protect remote_cors function in alignviewers view from Server-Side Request Forgery (SSRF)
- Check creation date of last document in gene collection to display when genes collection was updated last

## [4.51]
### Added
- Config file containing codecov settings for pull requests
- Add an IGV.js direct link button from case page
- Security policy file
- Hide/shade compound variants based on rank score on variantS from filter
- Chromograph legend documentation direct link
### Changed
- Updated deprecated Codecov GitHub action to v.2
- Simplified code of scout/adapter/mongo/variant
- Update IGV.js to v2.11.2
- Show summary number of variant gene panels on general report if more than 3
### Fixed
- Marrvel link for variants in genome build 38 (using liftover to build 37)
- Remove flags from codecov config file
- Fixed filter bug with high negative SPIDEX scores
- Renamed IARC TP53 button to to `TP53 Database`, modified also link since IARC has been moved to the US NCI: `https://tp53.isb-cgc.org/`
- Parsing new format of OMIM case info when exporting patients to Matchmaker
- Remove flask-debugtoolbar lib dependency that is using deprecated code and causes app to crash after new release of Jinja2 (3.1)
- Variant page crashing for cases with old OMIM terms structure (a list of integers instead of dictionary)
- Variant page crashing when creating MARRVEL link for cases with no genome build
- SpliceAI documentation link
- Fix deprecated `safe_str_cmp` import from `werkzeug.security` by freezing Werkzeug lib to v2.0 until Flask_login v.0.6 with bugfix is released
- List gene names densely in general report for SVs that contain more than 3 genes
- Show transcript ids on refseq genes on hg19 in IGV.js, using refgene source
- Display correct number of genes in general report for SVs that contain more than 32 genes
- Broken Google login after new major release of `lepture/authlib`
- Fix frequency and callers display on case general report

## [4.50.1]
### Fixed
- Show matching causative STR_repid for legacy str variants (pre Stranger hgnc_id)

## [4.50]
### Added
- Individual-specific OMIM terms
- OMIM disease descriptions in ClinVar submission form
- Add a toggle for melter rerun monitoring of cases
- Add a config option to show the rerun monitoring toggle
- Add a cli option to export cases with rerun monitoring enabled
- Add a link to STRipy for STR variants; shallow for ARX and HOXA13
- Hide by default variants only present in unaffected individuals in variants filters
- OMIM terms in general case report
- Individual-level info on OMIM and HPO terms in general case report
- PanelApp gene link among the external links on variant page
- Dashboard case filters fields help
- Filter cases by OMIM terms in cases and dashboard pages
### Fixed
- A malformed panel id request would crash with exception: now gives user warning flash with redirect
- Link to HPO resource file hosted on `http://purl.obolibrary.org`
- Gene search form when gene exists only in build 38
- Fixed odd redirect error and poor error message on missing column for gene panel csv upload
- Typo in parse variant transcripts function
- Modified keys name used to parse local observations (archived) frequencies to reflect change in MIP keys naming
- Better error handling for partly broken/timed out chanjo reports
- Broken javascript code when case Chromograph data is malformed
- Broader space for case synopsis in general report
- Show partial causatives on causatives and matching causatives panels
- Partial causative assignment in cases with no OMIM or HPO terms
- Partial causative OMIM select options in variant page
### Changed
- Slightly smaller and improved layout of content in case PDF report
- Relabel more cancer variant pages somatic for navigation
- Unify caseS nav links
- Removed unused `add_compounds` param from variant controllers function
- Changed default hg19 genome for IGV.js to legacy hg19_1kg_decoy to fix a few problematic loci
- Reduce code complexity (parse/ensembl.py)
- Silence certain fields in ClinVar export if prioritised ones exist (chrom-start-end if hgvs exist)
- Made phenotype non-mandatory when marking a variant as partial causative
- Only one phenotype condition type (OMIM or HPO) per variant is used in ClinVar submissions
- ClinVar submission variant condition prefers OMIM over HPO if available
- Use lighter version of gene objects in Omim MongoDB adapter, panels controllers, panels views and institute controllers
- Gene-variants table size is now adaptive
- Remove unused file upload on gene-variants page

## [4.49]
### Fixed
- Pydantic model types for genome_build, madeline_info, peddy_ped_check and peddy_sex_check, rank_model_version and sv_rank_model_version
- Replace `MatchMaker` with `Matchmaker` in all places visible by a user
- Save diagnosis labels along with OMIM terms in Matchmaker Exchange submission objects
- `libegl-mesa0_21.0.3-0ubuntu0.3~20.04.5_amd64.deb` lib not found by GitHub actions Docker build
- Remove unused `chromograph_image_files` and `chromograph_prefixes` keys saved when creating or updating an RD case
- Search managed variants by description and with ignore case
### Changed
- Introduced page margins on exported PDF reports
- Smaller gene fonts in downloaded HPO genes PDF reports
- Reintroduced gene coverage data in the PDF-exported general report of rare-disease cases
- Check for existence of case report files before creating sidebar links
- Better description of HPO and OMIM terms for patients submitted to Matchmaker Exchange
- Remove null non-mandatory key/values when updating a case
- Freeze WTForms<3 due to several form input rendering changes

## [4.48.1]
### Fixed
- General case PDF report for recent cases with no pedigree

## [4.48]
### Added
- Option to cancel a request for research variants in case page
### Changed
- Update igv.js to v2.10.5
- Updated example of a case delivery report
- Unfreeze cyvcf2
- Builder images used in Scout Dockerfiles
- Crash report email subject gives host name
- Export general case report to PDF using PDFKit instead of WeasyPrint
- Do not include coverage report in PDF case report since they might have different orientation
- Export cancer cases's "Coverage and QC report" to PDF using PDFKit instead of Weasyprint
- Updated cancer "Coverage and QC report" example
- Keep portrait orientation in PDF delivery report
- Export delivery report to PDF using PDFKit instead of Weasyprint
- PDF export of clinical and research HPO panels using PDFKit instead of Weasyprint
- Export gene panel report to PDF using PDFKit
- Removed WeasyPrint lib dependency

### Fixed
- Reintroduced missing links to Swegen and Beacon and dbSNP in RD variant page, summary section
- Demo delivery report orientation to fit new columns
- Missing delivery report in demo case
- Cast MNVs to SNV for test
- Export verified variants from all institutes when user is admin
- Cancer coverage and QC report not found for demo cancer case
- Pull request template instructions on how to deploy to test server
- PDF Delivery report not showing Swedac logo
- Fix code typos
- Disable codefactor raised by ESLint for javascript functions located on another file
- Loading spinner stuck after downloading a PDF gene panel report
- IGV browser crashing when file system with alignment files is not mounted

## [4.47]
### Added
- Added CADD, GnomAD and genotype calls to variantS export
### Changed
- Pull request template, to illustrate how to deploy pull request branches on cg-vm1 stage server
### Fixed
- Compiled Docker image contains a patched version (v4.9) of chanjo-report

## [4.46.1]
### Fixed
- Downloading of files generated within the app container (MT-report, verified variants, pedigrees, ..)

## [4.46]
### Added
- Created a Dockefile to be used to serve the dockerized app in production
- Modified the code to collect database params specified as env vars
- Created a GitHub action that pushes the Dockerfile-server image to Docker Hub (scout-server-stage) every time a PR is opened
- Created a GitHub action that pushes the Dockerfile-server image to Docker Hub (scout-server) every time a new release is created
- Reassign MatchMaker Exchange submission to another user when a Scout user is deleted
- Expose public API JSON gene panels endpoint, primarily to enable automated rerun checking for updates
- Add utils for dictionary type
- Filter institute cases using multiple HPO terms
- Vulture GitHub action to identify and remove unused variables and imports
### Changed
- Updated the python config file documentation in admin guide
- Case configuration parsing now uses Pydantic for improved typechecking and config handling
- Removed test matrices to speed up automatic testing of PRs
- Switch from Coveralls to Codecov to handle CI test coverage
- Speed-up CI tests by caching installation of libs and splitting tests into randomized groups using pytest-test-groups
- Improved LDAP login documentation
- Use lib flask-ldapconn instead of flask_ldap3_login> to handle ldap authentication
- Updated Managed variant documentation in user guide
- Fix and simplify creating and editing of gene panels
- Simplified gene variants search code
- Increased the height of the genes track in the IGV viewer
### Fixed
- Validate uploaded managed variant file lines, warning the user.
- Exporting validated variants with missing "genes" database key
- No results returned when searching for gene variants using a phenotype term
- Variants filtering by gene symbols file
- Make gene HGNC symbols field mandatory in gene variants page and run search only on form submit
- Make sure collaborator gene variants are still visible, even if HPO filter is used

## [4.45]
### Added
### Changed
- Start Scout also when loqusdbapi is not reachable
- Clearer definition of manual standard and custom inheritance models in gene panels
- Allow searching multiple chromosomes in filters
### Fixed
- Gene panel crashing on edit action

## [4.44]
### Added
### Changed
- Display Gene track beneath each sample track when displaying splice junctions in igv browser
- Check outdated gene symbols and update with aliases for both RD and cancer variantS
### Fixed
- Added query input check and fixed the Genes API endpoint to return a json formatted error when request is malformed
- Typo in ACMG BP6 tooltip

## [4.43.1]
### Added
- Added database index for OMIM disease term genes
### Changed
### Fixed
- Do not drop HPO terms collection when updating HPO terms via the command line
- Do not drop disease (OMIM) terms collection when updating diseases via the command line

## [4.43]
### Added
- Specify which collection(s) update/build indexes for
### Fixed
- Do not drop genes and transcripts collections when updating genes via the command line

## [4.42.1]
### Added
### Changed
### Fixed
- Freeze PyMongo lib to version<4.0 to keep supporting previous MongoDB versions
- Speed up gene panels creation and update by collecting only light gene info from database
- Avoid case page crash on Phenomizer queries timeout

## [4.42]
### Added
- Choose custom pinned variants to submit to MatchMaker Exchange
- Submit structural variant as genes to the MatchMaker Exchange
- Added function for maintainers and admins to remove gene panels
- Admins can restore deleted gene panels
- A development docker-compose file illustrating the scout/chanjo-report integration
- Show AD on variants view for cancer SV (tumor and normal)
- Cancer SV variants filter AD, AF (tumor and normal)
- Hiding the variants score column also from cancer SVs, as for the SNVs
### Changed
- Enforce same case _id and display_name when updating a case
- Enforce same individual ids, display names and affected status when updating a case
- Improved documentation for connecting to loqusdb instances (including loqusdbapi)
- Display and download HPO gene panels' gene symbols in italics
- A faster-built and lighter Docker image
- Reduce complexity of `panels` endpoint moving some code to the panels controllers
- Update requirements to use flask-ldap3-login>=0.9.17 instead of freezing WTForm
### Fixed
- Use of deprecated TextField after the upgrade of WTF to v3.0
- Freeze to WTForms to version < 3
- Remove the extra files (bed files and madeline.svg) introduced by mistake
- Cli command loading demo data in docker-compose when case custom images exist and is None
- Increased MongoDB connection serverSelectionTimeoutMS parameter to 30K (default value according to MongoDB documentation)
- Better differentiate old obs counts 0 vs N/A
- Broken cancer variants page when default gene panel was deleted
- Typo in tx_overview function in variant controllers file
- Fixed loqusdbapi SV search URL
- SV variants filtering using Decipher criterion
- Removing old gene panels that don't contain the `maintainer` key.

## [4.41.1]
### Fixed
- General reports crash for variant annotations with same variant on other cases

## [4.41]
### Added
- Extended the instructions for running the Scout Docker image (web app and cli).
- Enabled inclusion of custom images to STR variant view
### Fixed
- General case report sorting comments for variants with None genetic models
- Do not crash but redirect to variants page with error when a variant is not found for a case
- UCSC links coordinates for SV variants with start chromosome different than end chromosome
- Human readable variants name in case page for variants having start chromosome different from end chromosome
- Avoid always loading all transcripts when checking gene symbol: introduce gene captions
- Slow queries for evaluated variants on e.g. case page - use events instead
### Changed
- Rearrange variant page again, moving severity predictions down.
- More reactive layout width steps on variant page

## [4.40.1]
### Added
### Fixed
- Variants dismissed with inconsistent inheritance pattern can again be shown in general case report
- General report page for variants with genes=None
- General report crashing when variants have no panels
- Added other missing keys to case and variant dictionaries passed to general report
### Changed

## [4.40]
### Added
- A .cff citation file
- Phenotype search API endpoint
- Added pagination to phenotype API
- Extend case search to include internal MongoDB id
- Support for connecting to a MongoDB replica set (.py config files)
- Support for connecting to a MongoDB replica set (.yaml config files)
### Fixed
- Command to load the OMIM gene panel (`scout load panel --omim`)
- Unify style of pinned and causative variants' badges on case page
- Removed automatic spaces after punctuation in comments
- Remove the hardcoded number of total individuals from the variant's old observations panel
- Send delete requests to a connected Beacon using the DELETE method
- Layout of the SNV and SV variant page - move frequency up
### Changed
- Stop updating database indexes after loading exons via command line
- Display validation status badge also for not Sanger-sequenced variants
- Moved Frequencies, Severity and Local observations panels up in RD variants page
- Enabled Flask CORS to communicate CORS status to js apps
- Moved the code preparing the transcripts overview to the backend
- Refactored and filtered json data used in general case report
- Changed the database used in docker-compose file to use the official MongoDB v4.4 image
- Modified the Python (3.6, 3.8) and MongoDB (3.2, 4.4, 5.0) versions used in testing matrices (GitHub actions)
- Capitalize case search terms on institute and dashboard pages


## [4.39]
### Added
- COSMIC IDs collected from CSQ field named `COSMIC`
### Fixed
- Link to other causative variants on variant page
- Allow multiple COSMIC links for a cancer variant
- Fix floating text in severity box #2808
- Fixed MitoMap and HmtVar links for hg38 cases
- Do not open new browser tabs when downloading files
- Selectable IGV tracks on variant page
- Missing splice junctions button on variant page
- Refactor variantS representative gene selection, and use it also for cancer variant summary
### Changed
- Improve Javascript performance for displaying Chromograph images
- Make ClinVar classification more evident in cancer variant page

## [4.38]
### Added
- Option to hide Alamut button in the app config file
### Fixed
- Library deprecation warning fixed (insert is deprecated. Use insert_one or insert_many instead)
- Update genes command will not trigger an update of database indices any more
- Missing resources in temporary downloading directory when updating genes using the command line
- Restore previous variant ACMG classification in a scrollable div
- Loading spinner not stopping after downloading PDF case reports and variant list export
- Add extra Alamut links higher up on variant pages
- Improve UX for phenotypes in case page
- Filter and export of STR variants
- Update look of variants page navigation buttons
### Changed

## [4.37]
### Added
- Highlight and show version number for RefSeq MANE transcripts.
- Added integration to a rerunner service for toggling reanalysis with updated pedigree information
- SpliceAI display and parsing from VEP CSQ
- Display matching tiered variants for cancer variants
- Display a loading icon (spinner) until the page loads completely
- Display filter badges in cancer variants list
- Update genes from pre-downloaded file resources
- On login, OS, browser version and screen size are saved anonymously to understand how users are using Scout
- API returning institutes data for a given user: `/api/v1/institutes`
- API returning case data for a given institute: `/api/v1/institutes/<institute_id>/cases`
- Added GMS and Lund university hospital logos to login page
- Made display of Swedac logo configurable
- Support for displaying custom images in case view
- Individual-specific HPO terms
- Optional alamut_key in institute settings for Alamut Plus software
- Case report API endpoint
- Tooltip in case explaining that genes with genome build different than case genome build will not be added to dynamic HPO panel.
- Add DeepVariant as a caller
### Fixed
- Updated IGV to v2.8.5 to solve missing gene labels on some zoom levels
- Demo cancer case config file to load somatic SNVs and SVs only.
- Expand list of refseq trancripts in ClinVar submission form
- Renamed `All SNVs and INDELs` institute sidebar element to `Search SNVs and INDELs` and fixed its style.
- Add missing parameters to case load-config documentation
- Allow creating/editing gene panels and dynamic gene panels with genes present in genome build 38
- Bugfix broken Pytests
- Bulk dismissing variants error due to key conversion from string to integer
- Fix typo in index documentation
- Fixed crash in institute settings page if "collaborators" key is not set in database
- Don't stop Scout execution if LoqusDB call fails and print stacktrace to log
- Bug when case contains custom images with value `None`
- Bug introduced when fixing another bug in Scout-LoqusDB interaction
- Loading of OMIM diagnoses in Scout demo instance
- Remove the docker-compose with chanjo integration because it doesn't work yet.
- Fixed standard docker-compose with scout demo data and database
- Clinical variant assessments not present for pinned and causative variants on case page.
- MatchMaker matching one node at the time only
- Remove link from previously tiered variants badge in cancer variants page
- Typo in gene cell on cancer variants page
- Managed variants filter form
### Changed
- Better naming for variants buttons on cancer track (somatic, germline). Also show cancer research button if available.
- Load case with missing panels in config files, but show warning.
- Changing the (Female, Male) symbols to (F/M) letters in individuals_table and case-sma.
- Print stacktrace if case load command fails
- Added sort icon and a pointer to the cursor to all tables with sortable fields
- Moved variant, gene and panel info from the basic pane to summary panel for all variants.
- Renamed `Basics` panel to `Classify` on variant page.
- Revamped `Basics` panel to a panel dedicated to classify variants
- Revamped the summary panel to be more compact.
- Added dedicated template for cancer variants
- Removed Gene models, Gene annotations and Conservation panels for cancer variants
- Reorganized the orders of panels for variant and cancer variant views
- Added dedicated variant quality panel and removed relevant panes
- A more compact case page
- Removed OMIM genes panel
- Make genes panel, pinned variants panel, causative variants panel and ClinVar panel scrollable on case page
- Update to Scilifelab's 2020 logo
- Update Gens URL to support Gens v2.0 format
- Refactor tests for parsing case configurations
- Updated links to HPO downloadable resources
- Managed variants filtering defaults to all variant categories
- Changing the (Kind) drop-down according to (Category) drop-down in Managed variant add variant
- Moved Gens button to individuals table
- Check resource files availability before starting updating OMIM diagnoses
- Fix typo in `SHOW_OBSERVED_VARIANT_ARCHIVE` config param

## [4.36]
### Added
- Parse and save splice junction tracks from case config file
- Tooltip in observations panel, explaining that case variants with no link might be old variants, not uploaded after a case rerun
### Fixed
- Warning on overwriting variants with same position was no longer shown
- Increase the height of the dropdowns to 425px
- More indices for the case table as it grows, specifically for causatives queries
- Splice junction tracks not centered over variant genes
- Total number of research variants count
- Update variants stats in case documents every time new variants are loaded
- Bug in flashing warning messages when filtering variants
### Changed
- Clearer warning messages for genes and gene/gene-panels searches in variants filters

## [4.35]
### Added
- A new index for hgnc_symbol in the hgnc_gene collection
- A Pedigree panel in STR page
- Display Tier I and II variants in case view causatives card for cancer cases
### Fixed
- Send partial file data to igv.js when visualizing sashimi plots with splice junction tracks
- Research variants filtering by gene
- Do not attempt to populate annotations for not loaded pinned/causatives
- Add max-height to all dropdowns in filters
### Changed
- Switch off non-clinical gene warnings when filtering research variants
- Don't display OMIM disease card in case view for cancer cases
- Refactored Individuals and Causative card in case view for cancer cases
- Update and style STR case report

## [4.34]
### Added
- Saved filter lock and unlock
- Filters can optionally be marked audited, logging the filter name, user and date on the case events and general report.
- Added `ClinVar hits` and `Cosmic hits` in cancer SNVs filters
- Added `ClinVar hits` to variants filter (rare disease track)
- Load cancer demo case in docker-compose files (default and demo file)
- Inclusive-language check using [woke](https://github.com/get-woke/woke) github action
- Add link to HmtVar for mitochondrial variants (if VCF is annotated with HmtNote)
- Grey background for dismissed compounds in variants list and variant page
- Pin badge for pinned compounds in variants list and variant page
- Support LoqusDB REST API queries
- Add a docker-compose-matchmaker under scout/containers/development to test matchmaker locally
- Script to investigate consequences of symbol search bug
- Added GATK to list of SV and cancer SV callers
### Fixed
- Make MitoMap link work for hg38 again
- Export Variants feature crashing when one of the variants has no primary transcripts
- Redirect to last visited variantS page when dismissing variants from variants list
- Improved matching of SVs Loqus occurrences in other cases
- Remove padding from the list inside (Matching causatives from other cases) panel
- Pass None to get_app function in CLI base since passing script_info to app factory functions was deprecated in Flask 2.0
- Fixed failing tests due to Flask update to version 2.0
- Speed up user events view
- Causative view sort out of memory error
- Use hgnc_id for gene filter query
- Typo in case controllers displaying an error every time a patient is matched against external MatchMaker nodes
- Do not crash while attempting an update for variant documents that are too big (> 16 MB)
- Old STR causatives (and other variants) may not have HGNC symbols - fix sort lambda
- Check if gene_obj has primary_transcript before trying to access it
- Warn if a gene manually searched is in a clinical panel with an outdated name when filtering variants
- ChrPos split js not needed on STR page yet
### Changed
- Remove parsing of case `genome_version`, since it's not used anywhere downstream
- Introduce deprecation warning for Loqus configs that are not dictionaries
- SV clinical filter no longer filters out sub 100 nt variants
- Count cases in LoqusDB by variant type
- Commit pulse repo badge temporarily set to weekly
- Sort ClinVar submissions objects by ascending "Last evaluated" date
- Refactored the MatchMaker integration as an extension
- Replaced some sensitive words as suggested by woke linter
- Documentation for load-configuration rewritten.
- Add styles to MatchMaker matches table
- More detailed info on the data shared in MatchMaker submission form

## [4.33.1]
### Fixed
- Include markdown for release autodeploy docs
- Use standard inheritance model in ClinVar (https://ftp.ncbi.nlm.nih.gov/pub/GTR/standard_terms/Mode_of_inheritance.txt)
- Fix issue crash with variants that have been unflagged causative not being available in other causatives
### Added
### Changed

## [4.33]
### Fixed
- Command line crashing when updating an individual not found in database
- Dashboard page crashing when filters return no data
- Cancer variants filter by chromosome
- /api/v1/genes now searches for genes in all genome builds by default
- Upgraded igv.js to version 2.8.1 (Fixed Unparsable bed record error)
### Added
- Autodeploy docs on release
- Documentation for updating case individuals tracks
- Filter cases and dashboard stats by analysis track
### Changed
- Changed from deprecated db update method
- Pre-selected fields to run queries with in dashboard page
- Do not filter by any institute when first accessing the dashboard
- Removed OMIM panel in case view for cancer cases
- Display Tier I and II variants in case view causatives panel for cancer cases
- Refactored Individuals and Causative panels in case view for cancer cases

## [4.32.1]
### Fixed
- iSort lint check only
### Changed
- Institute cases page crashing when a case has track:Null
### Added

## [4.32]
### Added
- Load and show MITOMAP associated diseases from VCF (INFO field: MitomapAssociatedDiseases, via HmtNote)
- Show variant allele frequencies for mitochondrial variants (GRCh38 cases)
- Extend "public" json API with diseases (OMIM) and phenotypes (HPO)
- HPO gene list download now has option for clinical and non-clinical genes
- Display gene splice junctions data in sashimi plots
- Update case individuals with splice junctions tracks
- Simple Docker compose for development with local build
- Make Phenomodels subpanels collapsible
- User side documentation of cytogenomics features (Gens, Chromograph, vcf2cytosure, rhocall)
- iSort GitHub Action
- Support LoqusDB REST API queries
### Fixed
- Show other causative once, even if several events point to it
- Filtering variants by mitochondrial chromosome for cases with genome build=38
- HPO gene search button triggers any warnings for clinical / non-existing genes also on first search
- Fixed a bug in variants pages caused by MT variants without alt_frequency
- Tests for CADD score parsing function
- Fixed the look of IGV settings on SNV variant page
- Cases analyzed once shown as `rerun`
- Missing case track on case re-upload
- Fixed severity rank for SO term "regulatory region ablation"
### Changed
- Refactor according to CodeFactor - mostly reuse of duplicated code
- Phenomodels language adjustment
- Open variants in a new window (from variants page)
- Open overlapping and compound variants in a new window (from variant page)
- gnomAD link points to gnomAD v.3 (build GRCh38) for mitochondrial variants.
- Display only number of affected genes for dismissed SVs in general report
- Chromosome build check when populating the variants filter chromosome selection
- Display mitochondrial and rare diseases coverage report in cases with missing 'rare' track

## [4.31.1]
### Added
### Changed
- Remove mitochondrial and coverage report from cancer cases sidebar
### Fixed
- ClinVar page when dbSNP id is None

## [4.31]
### Added
- gnomAD annotation field in admin guide
- Export also dynamic panel genes not associated to an HPO term when downloading the HPO panel
- Primary HGNC transcript info in variant export files
- Show variant quality (QUAL field from vcf) in the variant summary
- Load/update PDF gene fusion reports (clinical and research) generated with Arriba
- Support new MANE annotations from VEP (both MANE Select and MANE Plus Clinical)
- Display on case activity the event of a user resetting all dismissed variants
- Support gnomAD population frequencies for mitochondrial variants
- Anchor links in Casedata ClinVar panels to redirect after renaming individuals
### Fixed
- Replace old docs link www.clinicalgenomics.se/scout with new https://clinical-genomics.github.io/scout
- Page formatting issues whenever case and variant comments contain extremely long strings with no spaces
- Chromograph images can be one column and have scrollbar. Removed legacy code.
- Column labels for ClinVar case submission
- Page crashing looking for LoqusDB observation when variant doesn't exist
- Missing inheritance models and custom inheritance models on newly created gene panels
- Accept only numbers in managed variants filter as position and end coordinates
- SNP id format and links in Variant page, ClinVar submission form and general report
- Case groups tooltip triggered only when mouse is on the panel header
### Changed
- A more compact case groups panel
- Added landscape orientation CSS style to cancer coverage and QC demo report
- Improve user documentation to create and save new gene panels
- Removed option to use space as separator when uploading gene panels
- Separating the columns of standard and custom inheritance models in gene panels
- Improved ClinVar instructions for users using non-English Excel

## [4.30.2]
### Added
### Fixed
- Use VEP RefSeq ID if RefSeq list is empty in RefSeq transcripts overview
- Bug creating variant links for variants with no end_chrom
### Changed

## [4.30.1]
### Added
### Fixed
- Cryptography dependency fixed to use version < 3.4
### Changed

## [4.30]
### Added
- Introduced a `reset dismiss variant` verb
- Button to reset all dismissed variants for a case
- Add black border to Chromograph ideograms
- Show ClinVar annotations on variantS page
- Added integration with GENS, copy number visualization tool
- Added a VUS label to the manual classification variant tags
- Add additional information to SNV verification emails
- Tooltips documenting manual annotations from default panels
- Case groups now show bam files from all cases on align view
### Fixed
- Center initial igv view on variant start with SNV/indels
- Don't set initial igv view to negative coordinates
- Display of GQ for SV and STR
- Parsing of AD and related info for STRs
- LoqusDB field in institute settings accepts only existing Loqus instances
- Fix DECIPHER link to work after DECIPHER migrated to GRCh38
- Removed visibility window param from igv.js genes track
- Updated HPO download URL
- Patch HPO download test correctly
- Reference size on STR hover not needed (also wrong)
- Introduced genome build check (allowed values: 37, 38, "37", "38") on case load
- Improve case searching by assignee full name
- Populating the LoqusDB select in institute settings
### Changed
- Cancer variants table header (pop freq etc)
- Only admin users can modify LoqusDB instance in Institute settings
- Style of case synopsis, variants and case comments
- Switched to igv.js 2.7.5
- Do not choke if case is missing research variants when research requested
- Count cases in LoqusDB by variant type
- Introduce deprecation warning for Loqus configs that are not dictionaries
- Improve create new gene panel form validation
- Make XM- transcripts less visible if they don't overlap with transcript refseq_id in variant page
- Color of gene panels and comments panels on cases and variant pages
- Do not choke if case is missing research variants when reserch requested

## [4.29.1]
### Added
### Fixed
- Always load STR variants regardless of RankScore threshold (hotfix)
### Changed

## [4.29]
### Added
- Added a page about migrating potentially breaking changes to the documentation
- markdown_include in development requirements file
- STR variants filter
- Display source, Z-score, inheritance pattern for STR annotations from Stranger (>0.6.1) if available
- Coverage and quality report to cancer view
### Fixed
- ACMG classification page crashing when trying to visualize a classification that was removed
- Pretty print HGVS on gene variants (URL-decode VEP)
- Broken or missing link in the documentation
- Multiple gene names in ClinVar submission form
- Inheritance model select field in ClinVar submission
- IGV.js >2.7.0 has an issue with the gene track zoom levels - temp freeze at 2.7.0
- Revert CORS-anywhere and introduce a local http proxy for cloud tracks
### Changed

## [4.28]
### Added
- Chromograph integration for displaying PNGs in case-page
- Add VAF to cancer case general report, and remove some of its unused fields
- Variants filter compatible with genome browser location strings
- Support for custom public igv tracks stored on the cloud
- Add tests to increase testing coverage
- Update case variants count after deleting variants
- Update IGV.js to latest (v2.7.4)
- Bypass igv.js CORS check using `https://github.com/Rob--W/cors-anywhere`
- Documentation on default and custom IGV.js tracks (admin docs)
- Lock phenomodels so they're editable by admins only
- Small case group assessment sharing
- Tutorial and files for deploying app on containers (Kubernetes pods)
- Canonical transcript and protein change of canonical transcript in exported variants excel sheet
- Support for Font Awesome version 6
- Submit to Beacon from case page sidebar
- Hide dismissed variants in variants pages and variants export function
- Systemd service files and instruction to deploy Scout using podman
### Fixed
- Bugfix: unused `chromgraph_prefix |tojson` removed
- Freeze coloredlogs temporarily
- Marrvel link
- Don't show TP53 link for silent or synonymous changes
- OMIM gene field accepts any custom number as OMIM gene
- Fix Pytest single quote vs double quote string
- Bug in gene variants search by similar cases and no similar case is found
- Delete unused file `userpanel.py`
- Primary transcripts in variant overview and general report
- Google OAuth2 login setup in README file
- Redirect to 'missing file'-icon if configured Chromograph file is missing
- Javascript error in case page
- Fix compound matching during variant loading for hg38
- Cancer variants view containing variants dismissed with cancer-specific reasons
- Zoom to SV variant length was missing IGV contig select
- Tooltips on case page when case has no default gene panels
### Changed
- Save case variants count in case document and not in sessions
- Style of gene panels multiselect on case page
- Collapse/expand main HPO checkboxes in phenomodel preview
- Replaced GQ (Genotype quality) with VAF (Variant allele frequency) in cancer variants GT table
- Allow loading of cancer cases with no tumor_purity field
- Truncate cDNA and protein changes in case report if longer than 20 characters


## [4.27]
### Added
- Exclude one or more variant categories when running variants delete command
### Fixed
### Changed

## [4.26.1]
### Added
### Fixed
- Links with 1-letter aa codes crash on frameshift etc
### Changed

## [4.26]
### Added
- Extend the delete variants command to print analysis date, track, institute, status and research status
- Delete variants by type of analysis (wgs|wes|panel)
- Links to cBioPortal, MutanTP53, IARC TP53, OncoKB, MyCancerGenome, CIViC
### Fixed
- Deleted variants count
### Changed
- Print output of variants delete command as a tab separated table

## [4.25]
### Added
- Command line function to remove variants from one or all cases
### Fixed
- Parse SMN None calls to None rather than False

## [4.24.1]
### Fixed
- Install requirements.txt via setup file

## [4.24]
### Added
- Institute-level phenotype models with sub-panels containing HPO and OMIM terms
- Runnable Docker demo
- Docker image build and push github action
- Makefile with shortcuts to docker commands
- Parse and save synopsis, phenotype and cohort terms from config files upon case upload
### Fixed
- Update dismissed variant status when variant dismissed key is missing
- Breakpoint two IGV button now shows correct chromosome when different from bp1
- Missing font lib in Docker image causing the PDF report download page to crash
- Sentieon Manta calls lack Somaticscore - load anyway
- ClinVar submissions crashing due to pinned variants that are not loaded
- Point ExAC pLI score to new gnomad server address
- Bug uploading cases missing phenotype terms in config file
- STRs loaded but not shown on browser page
- Bug when using adapter.variant.get_causatives with case_id without causatives
- Problem with fetching "solved" from scout export cases cli
- Better serialising of datetime and bson.ObjectId
- Added `volumes` folder to .gitignore
### Changed
- Make matching causative and managed variants foldable on case page
- Remove calls to PyMongo functions marked as deprecated in backend and frontend(as of version 3.7).
- Improved `scout update individual` command
- Export dynamic phenotypes with ordered gene lists as PDF


## [4.23]
### Added
- Save custom IGV track settings
- Show a flash message with clear info about non-valid genes when gene panel creation fails
- CNV report link in cancer case side navigation
- Return to comment section after editing, deleting or submitting a comment
- Managed variants
- MT vs 14 chromosome mean coverage stats if Scout is connected to Chanjo
### Fixed
- missing `vcf_cancer_sv` and `vcf_cancer_sv_research` to manual.
- Split ClinVar multiple clnsig values (slash-separated) and strip them of underscore for annotations without accession number
- Timeout of `All SNVs and INDELs` page when no valid gene is provided in the search
- Round CADD (MIPv9)
- Missing default panel value
- Invisible other causatives lines when other causatives lack gene symbols
### Changed
- Do not freeze mkdocs-material to version 4.6.1
- Remove pre-commit dependency

## [4.22]
### Added
- Editable cases comments
- Editable variants comments
### Fixed
- Empty variant activity panel
- STRs variants popover
- Split new ClinVar multiple significance terms for a variant
- Edit the selected comment, not the latest
### Changed
- Updated RELEASE docs.
- Pinned variants card style on the case page
- Merged `scout export exons` and `scout view exons` commands


## [4.21.2]
### Added
### Fixed
- Do not pre-filter research variants by (case-default) gene panels
- Show OMIM disease tooltip reliably
### Changed

## [4.21.1]
### Added
### Fixed
- Small change to Pop Freq column in variants ang gene panels to avoid strange text shrinking on small screens
- Direct use of HPO list for Clinical HPO SNV (and cancer SNV) filtering
- PDF coverage report redirecting to login page
### Changed
- Remove the option to dismiss single variants from all variants pages
- Bulk dismiss SNVs, SVs and cancer SNVs from variants pages

## [4.21]
### Added
- Support to configure LoqusDB per institute
- Highlight causative variants in the variants list
- Add tests. Mostly regarding building internal datatypes.
- Remove leading and trailing whitespaces from panel_name and display_name when panel is created
- Mark MANE transcript in list of transcripts in "Transcript overview" on variant page
- Show default panel name in case sidebar
- Previous buttons for variants pagination
- Adds a gh action that checks that the changelog is updated
- Adds a gh action that deploys new releases automatically to pypi
- Warn users if case default panels are outdated
- Define institute-specific gene panels for filtering in institute settings
- Use institute-specific gene panels in variants filtering
- Show somatic VAF for pinned and causative variants on case page

### Fixed
- Report pages redirect to login instead of crashing when session expires
- Variants filter loading in cancer variants page
- User, Causative and Cases tables not scaling to full page
- Improved docs for an initial production setup
- Compatibility with latest version of Black
- Fixed tests for Click>7
- Clinical filter required an extra click to Filter to return variants
- Restore pagination and shrink badges in the variants page tables
- Removing a user from the command line now inactivates the case only if user is last assignee and case is active
- Bugfix, LoqusDB per institute feature crashed when institute id was empty string
- Bugfix, LoqusDB calls where missing case count
- filter removal and upload for filters deleted from another page/other user
- Visualize outdated gene panels info in a popover instead of a tooltip in case page side panel

### Changed
- Highlight color on normal STRs in the variants table from green to blue
- Display breakpoints coordinates in verification emails only for structural variants


## [4.20]
### Added
- Display number of filtered variants vs number of total variants in variants page
- Search case by HPO terms
- Dismiss variant column in the variants tables
- Black and pre-commit packages to dev requirements

### Fixed
- Bug occurring when rerun is requested twice
- Peddy info fields in the demo config file
- Added load config safety check for multiple alignment files for one individual
- Formatting of cancer variants table
- Missing Score in SV variants table

### Changed
- Updated the documentation on how to create a new software release
- Genome build-aware cytobands coordinates
- Styling update of the Matchmaker card
- Select search type in case search form


## [4.19]

### Added
- Show internal ID for case
- Add internal ID for downloaded CGH files
- Export dynamic HPO gene list from case page
- Remove users as case assignees when their account is deleted
- Keep variants filters panel expanded when filters have been used

### Fixed
- Handle the ProxyFix ModuleNotFoundError when Werkzeug installed version is >1.0
- General report formatting issues whenever case and variant comments contain extremely long strings with no spaces

### Changed
- Created an institute wrapper page that contains list of cases, causatives, SNVs & Indels, user list, shared data and institute settings
- Display case name instead of case ID on clinVar submissions
- Changed icon of sample update in clinVar submissions


## [4.18]

### Added
- Filter cancer variants on cytoband coordinates
- Show dismiss reasons in a badge with hover for clinical variants
- Show an ellipsis if 10 cases or more to display with loqusdb matches
- A new blog post for version 4.17
- Tooltip to better describe Tumor and Normal columns in cancer variants
- Filter cancer SNVs and SVs by chromosome coordinates
- Default export of `Assertion method citation` to clinVar variants submission file
- Button to export up to 500 cancer variants, filtered or not
- Rename samples of a clinVar submission file

### Fixed
- Apply default gene panel on return to cancer variantS from variant view
- Revert to certificate checking when asking for Chanjo reports
- `scout download everything` command failing while downloading HPO terms

### Changed
- Turn tumor and normal allelic fraction to decimal numbers in tumor variants page
- Moved clinVar submissions code to the institutes blueprints
- Changed name of clinVar export files to FILENAME.Variant.csv and FILENAME.CaseData.csv
- Switched Google login libraries from Flask-OAuthlib to Authlib


## [4.17.1]

### Fixed
- Load cytobands for cases with chromosome build not "37" or "38"


## [4.17]

### Added
- COSMIC badge shown in cancer variants
- Default gene-panel in non-cancer structural view in url
- Filter SNVs and SVs by cytoband coordinates
- Filter cancer SNV variants by alt allele frequency in tumor
- Correct genome build in UCSC link from structural variant page



### Fixed
- Bug in clinVar form when variant has no gene
- Bug when sharing cases with the same institute twice
- Page crashing when removing causative variant tag
- Do not default to GATK caller when no caller info is provided for cancer SNVs


## [4.16.1]

### Fixed
- Fix the fix for handling of delivery reports for rerun cases

## [4.16]

### Added
- Adds possibility to add "lims_id" to cases. Currently only stored in database, not shown anywhere
- Adds verification comment box to SVs (previously only available for small variants)
- Scrollable pedigree panel

### Fixed
- Error caused by changes in WTForm (new release 2.3.x)
- Bug in OMIM case page form, causing the page to crash when a string was provided instead of a numerical OMIM id
- Fix Alamut link to work properly on hg38
- Better handling of delivery reports for rerun cases
- Small CodeFactor style issues: matchmaker results counting, a couple of incomplete tests and safer external xml
- Fix an issue with Phenomizer introduced by CodeFactor style changes

### Changed
- Updated the version of igv.js to 2.5.4

## [4.15.1]

### Added
- Display gene names in ClinVar submissions page
- Links to Varsome in variant transcripts table

### Fixed
- Small fixes to ClinVar submission form
- Gene panel page crash when old panel has no maintainers

## [4.15]

### Added
- Clinvar CNVs IGV track
- Gene panels can have maintainers
- Keep variant actions (dismissed, manual rank, mosaic, acmg, comments) upon variant re-upload
- Keep variant actions also on full case re-upload

### Fixed
- Fix the link to Ensembl for SV variants when genome build 38.
- Arrange information in columns on variant page
- Fix so that new cosmic identifier (COSV) is also acceptable #1304
- Fixed COSMIC tag in INFO (outside of CSQ) to be parses as well with `&` splitter.
- COSMIC stub URL changed to https://cancer.sanger.ac.uk/cosmic/search?q= instead.
- Updated to a version of IGV where bigBed tracks are visualized correctly
- Clinvar submission files are named according to the content (variant_data and case_data)
- Always show causatives from other cases in case overview
- Correct disease associations for gene symbol aliases that exist as separate genes
- Re-add "custom annotations" for SV variants
- The override ClinVar P/LP add-in in the Clinical Filter failed for new CSQ strings

### Changed
- Runs all CI checks in github actions

## [4.14.1]

### Fixed
- Error when variant found in loqusdb is not loaded for other case

## [4.14]

### Added
- Use github actions to run tests
- Adds CLI command to update individual alignments path
- Update HPO terms using downloaded definitions files
- Option to use alternative flask config when running `scout serve`
- Requirement to use loqusdb >= 2.5 if integrated

### Fixed
- Do not display Pedigree panel in cancer view
- Do not rely on internet connection and services available when running CI tests
- Variant loading assumes GATK if no caller set given and GATK filter status is seen in FILTER
- Pass genome build param all the way in order to get the right gene mappings for cases with build 38
- Parse correctly variants with zero frequency values
- Continue even if there are problems to create a region vcf
- STR and cancer variant navigation back to variants pages could fail

### Changed
- Improved code that sends requests to the external APIs
- Updates ranges for user ranks to fit todays usage
- Run coveralls on github actions instead of travis
- Run pip checks on github actions instead of coveralls
- For hg38 cases, change gnomAD link to point to version 3.0 (which is hg38 based)
- Show pinned or causative STR variants a bit more human readable

## [4.13.1]

### Added
### Fixed
- Typo that caused not all clinvar conflicting interpretations to be loaded no matter what
- Parse and retrieve clinvar annotations from VEP-annotated (VEP 97+) CSQ VCF field
- Variant clinvar significance shown as `not provided` whenever is `Uncertain significance`
- Phenomizer query crashing when case has no HPO terms assigned
- Fixed a bug affecting `All SNVs and INDELs` page when variants don't have canonical transcript
- Add gene name or id in cancer variant view

### Changed
- Cancer Variant view changed "Variant:Transcript:Exon:HGVS" to "Gene:Transcript:Exon:HGVS"

## [4.13]

### Added
- ClinVar SNVs track in IGV
- Add SMA view with SMN Copy Number data
- Easier to assign OMIM diagnoses from case page
- OMIM terms and specific OMIM term page

### Fixed
- Bug when adding a new gene to a panel
- Restored missing recent delivery reports
- Fixed style and links to other reports in case side panel
- Deleting cases using display_name and institute not deleting its variants
- Fixed bug that caused coordinates filter to override other filters
- Fixed a problem with finding some INS in loqusdb
- Layout on SV page when local observations without cases are present
- Make scout compatible with the new HPO definition files from `http://compbio.charite.de/jenkins/`
- General report visualization error when SNVs display names are very long


### Changed


## [4.12.4]

### Fixed
- Layout on SV page when local observations without cases are present

## [4.12.3]

### Fixed
- Case report when causative or pinned SVs have non null allele frequencies

## [4.12.2]

### Fixed
- SV variant links now take you to the SV variant page again
- Cancer variant view has cleaner table data entries for "N/A" data
- Pinned variant case level display hotfix for cancer and str - more on this later
- Cancer variants show correct alt/ref reads mirroring alt frequency now
- Always load all clinical STR variants even if a region load is attempted - index may be missing
- Same case repetition in variant local observations

## [4.12.1]

### Fixed
- Bug in variant.gene when gene has no HGVS description


## [4.12]

### Added
- Accepts `alignment_path` in load config to pass bam/cram files
- Display all phenotypes on variant page
- Display hgvs coordinates on pinned and causatives
- Clear panel pending changes
- Adds option to setup the database with static files
- Adds cli command to download the resources from CLI that scout needs
- Adds test files for merged somatic SV and CNV; as well as merged SNV, and INDEL part of #1279
- Allows for upload of OMIM-AUTO gene panel from static files without api-key

### Fixed
- Cancer case HPO panel variants link
- Fix so that some drop downs have correct size
- First IGV button in str variants page
- Cancer case activates on SNV variants
- Cases activate when STR variants are viewed
- Always calculate code coverage
- Pinned/Classification/comments in all types of variants pages
- Null values for panel's custom_inheritance_models
- Discrepancy between the manual disease transcripts and those in database in gene-edit page
- ACMG classification not showing for some causatives
- Fix bug which caused IGV.js to use hg19 reference files for hg38 data
- Bug when multiple bam files sources with non-null values are available


### Changed
- Renamed `requests` file to `scout_requests`
- Cancer variant view shows two, instead of four, decimals for allele and normal


## [4.11.1]

### Fixed
- Institute settings page
- Link institute settings to sharing institutes choices

## [4.11.0]

### Added
- Display locus name on STR variant page
- Alternative key `GNOMADAF_popmax` for Gnomad popmax allele frequency
- Automatic suggestions on how to improve the code on Pull Requests
- Parse GERP, phastCons and phyloP annotations from vep annotated CSQ fields
- Avoid flickering comment popovers in variant list
- Parse REVEL score from vep annotated CSQ fields
- Allow users to modify general institute settings
- Optionally format code automatically on commit
- Adds command to backup vital parts `scout export database`
- Parsing and displaying cancer SV variants from Manta annotated VCF files
- Dismiss cancer snv variants with cancer-specific options
- Add IGV.js UPD, RHO and TIDDIT coverage wig tracks.


### Fixed
- Slightly darker page background
- Fixed an issued with parsed conservation values from CSQ
- Clinvar submissions accessible to all users of an institute
- Header toolbar when on Clinvar page now shows institute name correctly
- Case should not always inactivate upon update
- Show dismissed snv cancer variants as grey on the cancer variants page
- Improved style of mappability link and local observations on variant page
- Convert all the GET requests to the igv view to POST request
- Error when updating gene panels using a file containing BOM chars
- Add/replace gene radio button not working in gene panels


## [4.10.1]

### Fixed
- Fixed issue with opening research variants
- Problem with coveralls not called by Travis CI
- Handle Biomart service down in tests


## [4.10.0]

### Added
- Rank score model in causatives page
- Exportable HPO terms from phenotypes page
- AMP guideline tiers for cancer variants
- Adds scroll for the transcript tab
- Added CLI option to query cases on time since case event was added
- Shadow clinical assessments also on research variants display
- Support for CRAM alignment files
- Improved str variants view : sorting by locus, grouped by allele.
- Delivery report PDF export
- New mosaicism tag option
- Add or modify individuals' age or tissue type from case page
- Display GC and allele depth in causatives table.
- Included primary reference transcript in general report
- Included partial causative variants in general report
- Remove dependency of loqusdb by utilising the CLI

### Fixed
- Fixed update OMIM command bug due to change in the header of the genemap2 file
- Removed Mosaic Tag from Cancer variants
- Fixes issue with unaligned table headers that comes with hidden Datatables
- Layout in general report PDF export
- Fixed issue on the case statistics view. The validation bars didn't show up when all institutes were selected. Now they do.
- Fixed missing path import by importing pathlib.Path
- Handle index inconsistencies in the update index functions
- Fixed layout problems


## [4.9.0]

### Added
- Improved MatchMaker pages, including visible patient contacts email address
- New badges for the github repo
- Links to [GENEMANIA](genemania.org)
- Sort gene panel list on case view.
- More automatic tests
- Allow loading of custom annotations in VCF using the SCOUT_CUSTOM info tag.

### Fixed
- Fix error when a gene is added to an empty dynamic gene panel
- Fix crash when attempting to add genes on incorrect format to dynamic gene panel
- Manual rank variant tags could be saved in a "Select a tag"-state, a problem in the variants view.
- Same case evaluations are no longer shown as gray previous evaluations on the variants page
- Stay on research pages, even if reset, next first buttons are pressed..
- Overlapping variants will now be visible on variant page again
- Fix missing classification comments and links in evaluations page
- All prioritized cases are shown on cases page


## [4.8.3]

### Added

### Fixed
- Bug when ordering sanger
- Improved scrolling over long list of genes/transcripts


## [4.8.2]

### Added

### Fixed
- Avoid opening extra tab for coverage report
- Fixed a problem when rank model version was saved as floats and not strings
- Fixed a problem with displaying dismiss variant reasons on the general report
- Disable load and delete filter buttons if there are no saved filters
- Fix problem with missing verifications
- Remove duplicate users and merge their data and activity


## [4.8.1]

### Added

### Fixed
- Prevent login fail for users with id defined by ObjectId and not email
- Prevent the app from crashing with `AttributeError: 'NoneType' object has no attribute 'message'`


## [4.8.0]

### Added
- Updated Scout to use Bootstrap 4.3
- New looks for Scout
- Improved dashboard using Chart.js
- Ask before inactivating a case where last assigned user leaves it
- Genes can be manually added to the dynamic gene list directly on the case page
- Dynamic gene panels can optionally be used with clinical filter, instead of default gene panel
- Dynamic gene panels get link out to chanjo-report for coverage report
- Load all clinvar variants with clinvar Pathogenic, Likely Pathogenic and Conflicting pathogenic
- Show transcripts with exon numbers for structural variants
- Case sort order can now be toggled between ascending and descending.
- Variants can be marked as partial causative if phenotype is available for case.
- Show a frequency tooltip hover for SV-variants.
- Added support for LDAP login system
- Search snv and structural variants by chromosomal coordinates
- Structural variants can be marked as partial causative if phenotype is available for case.
- Show normal and pathologic limits for STRs in the STR variants view.
- Institute level persistent variant filter settings that can be retrieved and used.
- export causative variants to Excel
- Add support for ROH, WIG and chromosome PNGs in case-view

### Fixed
- Fixed missing import for variants with comments
- Instructions on how to build docs
- Keep sanger order + verification when updating/reloading variants
- Fixed and moved broken filter actions (HPO gene panel and reset filter)
- Fixed string conversion to number
- UCSC links for structural variants are now separated per breakpoint (and whole variant where applicable)
- Reintroduced missing coverage report
- Fixed a bug preventing loading samples using the command line
- Better inheritance models customization for genes in gene panels
- STR variant page back to list button now does its one job.
- Allows to setup scout without a omim api key
- Fixed error causing "favicon not found" flash messages
- Removed flask --version from base cli
- Request rerun no longer changes case status. Active or archived cases inactivate on upload.
- Fixed missing tooltip on the cancer variants page
- Fixed weird Rank cell in variants page
- Next and first buttons order swap
- Added pagination (and POST capability) to cancer variants.
- Improves loading speed for variant page
- Problem with updating variant rank when no variants
- Improved Clinvar submission form
- General report crashing when dismissed variant has no valid dismiss code
- Also show collaborative case variants on the All variants view.
- Improved phenotype search using dataTables.js on phenotypes page
- Search and delete users with `email` instead of `_id`
- Fixed css styles so that multiselect options will all fit one column


## [4.7.3]

### Added
- RankScore can be used with VCFs for vcf_cancer files

### Fixed
- Fix issue with STR view next page button not doing its one job.

### Deleted
- Removed pileup as a bam viewing option. This is replaced by IGV


## [4.7.2]

### Added
- Show earlier ACMG classification in the variant list

### Fixed
- Fixed igv search not working due to igv.js dist 2.2.17
- Fixed searches for cases with a gene with variants pinned or marked causative.
- Load variant pages faster after fixing other causatives query
- Fixed mitochondrial report bug for variants without genes

## [4.7.1]

### Added

### Fixed
- Fixed bug on genes page


## [4.7.0]

### Added
- Export genes and gene panels in build GRCh38
- Search for cases with variants pinned or marked causative in a given gene.
- Search for cases phenotypically similar to a case also from WUI.
- Case variant searches can be limited to similar cases, matching HPO-terms,
  phenogroups and cohorts.
- De-archive reruns and flag them as 'inactive' if archived
- Sort cases by analysis_date, track or status
- Display cases in the following order: prioritized, active, inactive, archived, solved
- Assign case to user when user activates it or asks for rerun
- Case becomes inactive when it has no assignees
- Fetch refseq version from entrez and use it in clinvar form
- Load and export of exons for all genes, independent on refseq
- Documentation for loading/updating exons
- Showing SV variant annotations: SV cgh frequencies, gnomad-SV, local SV frequencies
- Showing transcripts mapping score in segmental duplications
- Handle requests to Ensembl Rest API
- Handle requests to Ensembl Rest Biomart
- STR variants view now displays GT and IGV link.
- Description field for gene panels
- Export exons in build 37 and 38 using the command line

### Fixed
- Fixes of and induced by build tests
- Fixed bug affecting variant observations in other cases
- Fixed a bug that showed wrong gene coverage in general panel PDF export
- MT report only shows variants occurring in the specific individual of the excel sheet
- Disable SSL certifcate verification in requests to chanjo
- Updates how intervaltree and pymongo is used to void deprecated functions
- Increased size of IGV sample tracks
- Optimized tests


## [4.6.1]

### Added

### Fixed
- Missing 'father' and 'mother' keys when parsing single individual cases


## [4.6.0]

### Added
- Description of Scout branching model in CONTRIBUTING doc
- Causatives in alphabetical order, display ACMG classification and filter by gene.
- Added 'external' to the list of analysis type options
- Adds functionality to display "Tissue type". Passed via load config.
- Update to IGV 2.

### Fixed
- Fixed alignment visualization and vcf2cytosure availability for demo case samples
- Fixed 3 bugs affecting SV pages visualization
- Reintroduced the --version cli option
- Fixed variants query by panel (hpo panel + gene panel).
- Downloaded MT report contains excel files with individuals' display name
- Refactored code in parsing of config files.


## [4.5.1]

### Added

### Fixed
- update requirement to use PyYaml version >= 5.1
- Safer code when loading config params in cli base


## [4.5.0]

### Added
- Search for similar cases from scout view CLI
- Scout cli is now invoked from the app object and works under the app context

### Fixed
- PyYaml dependency fixed to use version >= 5.1


## [4.4.1]

### Added
- Display SV rank model version when available

### Fixed
- Fixed upload of delivery report via API


## [4.4.0]

### Added
- Displaying more info on the Causatives page and hiding those not causative at the case level
- Add a comment text field to Sanger order request form, allowing a message to be included in the email
- MatchMaker Exchange integration
- List cases with empty synopsis, missing HPO terms and phenotype groups.
- Search for cases with open research list, or a given case status (active, inactive, archived)

### Fixed
- Variant query builder split into several functions
- Fixed delivery report load bug


## [4.3.3]

### Added
- Different individual table for cancer cases

### Fixed
- Dashboard collects validated variants from verification events instead of using 'sanger' field
- Cases shared with collaborators are visible again in cases page
- Force users to select a real institute to share cases with (actionbar select fix)


## [4.3.2]

### Added
- Dashboard data can be filtered using filters available in cases page
- Causatives for each institute are displayed on a dedicated page
- SNVs and and SVs are searchable across cases by gene and rank score
- A more complete report with validated variants is downloadable from dashboard

### Fixed
- Clinsig filter is fixed so clinsig numerical values are returned
- Split multi clinsig string values in different elements of clinsig array
- Regex to search in multi clinsig string values or multi revstat string values
- It works to upload vcf files with no variants now
- Combined Pileup and IGV alignments for SVs having variant start and stop on the same chromosome


## [4.3.1]

### Added
- Show calls from all callers even if call is not available
- Instructions to install cairo and pango libs from WeasyPrint page
- Display cases with number of variants from CLI
- Only display cases with number of variants above certain treshold. (Also CLI)
- Export of verified variants by CLI or from the dashboard
- Extend case level queries with default panels, cohorts and phenotype groups.
- Slice dashboard statistics display using case level queries
- Add a view where all variants for an institute can be searched across cases, filtering on gene and rank score. Allows searching research variants for cases that have research open.

### Fixed
- Fixed code to extract variant conservation (gerp, phyloP, phastCons)
- Visualization of PDF-exported gene panels
- Reintroduced the exon/intron number in variant verification email
- Sex and affected status is correctly displayed on general report
- Force number validation in SV filter by size
- Display ensembl transcripts when no refseq exists


## [4.3.0]

### Added
- Mosaicism tag on variants
- Show and filter on SweGen frequency for SVs
- Show annotations for STR variants
- Show all transcripts in verification email
- Added mitochondrial export
- Adds alternative to search for SVs shorter that the given length
- Look for 'bcftools' in the `set` field of VCFs
- Display digenic inheritance from OMIM
- Displays what refseq transcript that is primary in hgnc

### Fixed

- Archived panels displays the correct date (not retroactive change)
- Fixed problem with waiting times in gene panel exports
- Clinvar fiter not working with human readable clinsig values

## [4.2.2]

### Fixed
- Fixed gene panel create/modify from CSV file utf-8 decoding error
- Updating genes in gene panels now supports edit comments and entry version
- Gene panel export timeout error

## [4.2.1]

### Fixed
- Re-introduced gene name(s) in verification email subject
- Better PDF rendering for excluded variants in report
- Problem to access old case when `is_default` did not exist on a panel


## [4.2.0]

### Added
- New index on variant_id for events
- Display overlapping compounds on variants view

### Fixed
- Fixed broken clinical filter


## [4.1.4]

### Added
- Download of filtered SVs

### Fixed
- Fixed broken download of filtered variants
- Fixed visualization issue in gene panel PDF export
- Fixed bug when updating gene names in variant controller


## [4.1.3]

### Fixed
- Displays all primary transcripts


## [4.1.2]

### Added
- Option add/replace when updating a panel via CSV file
- More flexible versioning of the gene panels
- Printing coverage report on the bottom of the pdf case report
- Variant verification option for SVs
- Logs uri without pwd when connecting
- Disease-causing transcripts in case report
- Thicker lines in case report
- Supports HPO search for cases, both terms or if described in synopsis
- Adds sanger information to dashboard

### Fixed
- Use db name instead of **auth** as default for authentication
- Fixes so that reports can be generated even with many variants
- Fixed sanger validation popup to show individual variants queried by user and institute.
- Fixed problem with setting up scout
- Fixes problem when exac file is not available through broad ftp
- Fetch transcripts for correct build in `adapter.hgnc_gene`

## [4.1.1]
- Fix problem with institute authentication flash message in utils
- Fix problem with comments
- Fix problem with ensembl link


## [4.1.0]

### Added
- OMIM phenotypes to case report
- Command to download all panel app gene panels `scout load panel --panel-app`
- Links to genenames.org and omim on gene page
- Popup on gene at variants page with gene information
- reset sanger status to "Not validated" for pinned variants
- highlight cases with variants to be evaluated by Sanger on the cases page
- option to point to local reference files to the genome viewer pileup.js. Documented in `docs.admin-guide.server`
- option to export single variants in `scout export variants`
- option to load a multiqc report together with a case(add line in load config)
- added a view for searching HPO terms. It is accessed from the top left corner menu
- Updates the variants view for cancer variants. Adds a small cancer specific filter for known variants
- Adds hgvs information on cancer variants page
- Adds option to update phenotype groups from CLI

### Fixed
- Improved Clinvar to submit variants from different cases. Fixed HPO terms in casedata according to feedback
- Fixed broken link to case page from Sanger modal in cases view
- Now only cases with non empty lists of causative variants are returned in `adapter.case(has_causatives=True)`
- Can handle Tumor only samples
- Long lists of HGNC symbols are now possible. This was previously difficult with manual, uploaded or by HPO search when changing filter settings due to GET request limitations. Relevant pages now use POST requests. Adds the dynamic HPO panel as a selection on the gene panel dropdown.
- Variant filter defaults to default panels also on SV and Cancer variants pages.

## [4.0.0]

### WARNING ###

This is a major version update and will require that the backend of pre releases is updated.
Run commands:

```
$scout update genes
$scout update hpo
```

- Created a Clinvar submission tool, to speed up Clinvar submission of SNVs and SVs
- Added an analysis report page (html and PDF format) containing phenotype, gene panels and variants that are relevant to solve a case.

### Fixed
- Optimized evaluated variants to speed up creation of case report
- Moved igv and pileup viewer under a common folder
- Fixed MT alignment view pileup.js
- Fixed coordinates for SVs with start chromosome different from end chromosome
- Global comments shown across cases and institutes. Case-specific variant comments are shown only for that specific case.
- Links to clinvar submitted variants at the cases level
- Adapts clinvar parsing to new format
- Fixed problem in `scout update user` when the user object had no roles
- Makes pileup.js use online genome resources when viewing alignments. Now any instance of Scout can make use of this functionality.
- Fix ensembl link for structural variants
- Works even when cases does not have `'madeline_info'`
- Parses Polyphen in correct way again
- Fix problem with parsing gnomad from VEP

### Added
- Added a PDF export function for gene panels
- Added a "Filter and export" button to export custom-filtered SNVs to CSV file
- Dismiss SVs
- Added IGV alignments viewer
- Read delivery report path from case config or CLI command
- Filter for spidex scores
- All HPO terms are now added and fetched from the correct source (https://github.com/obophenotype/human-phenotype-ontology/blob/master/hp.obo)
- New command `scout update hpo`
- New command `scout update genes` will fetch all the latest information about genes and update them
- Load **all** variants found on chromosome **MT**
- Adds choice in cases overview do show as many cases as user like

### Removed
- pileup.min.js and pileup css are imported from a remote web location now
- All source files for HPO information, this is instead fetched directly from source
- All source files for gene information, this is instead fetched directly from source

## [3.0.0]
### Fixed
- hide pedigree panel unless it exists

## [1.5.1] - 2016-07-27
### Fixed
- look for both ".bam.bai" and ".bai" extensions

## [1.4.0] - 2016-03-22
### Added
- support for local frequency through loqusdb
- bunch of other stuff

## [1.3.0] - 2016-02-19
### Fixed
- Update query-phenomizer and add username/password

### Changed
- Update the way a case is checked for rerun-status

### Added
- Add new button to mark a case as "checked"
- Link to clinical variants _without_ 1000G annotation

## [1.2.2] - 2016-02-18
### Fixed
- avoid filtering out variants lacking ExAC and 1000G annotations

## [1.1.3] - 2015-10-01
### Fixed
- persist (clinical) filter when clicking load more
- fix #154 by robustly setting clinical filter func. terms

## [1.1.2] - 2015-09-07
### Fixed
- avoid replacing coverage report with none
- update SO terms, refactored

## [1.1.1] - 2015-08-20
### Fixed
- fetch case based on collaborator status (not owner)

## [1.1.0] - 2015-05-29
### Added
- link(s) to SNPedia based on RS-numbers
- new Jinja filter to "humanize" decimal numbers
- show gene panels in variant view
- new Jinja filter for decoding URL encoding
- add indicator to variants in list that have comments
- add variant number threshold and rank score threshold to load function
- add event methods to mongo adapter
- add tests for models
- show badge "old" if comment was written for a previous analysis

### Changed
- show cDNA change in transcript summary unless variant is exonic
- moved compounds table further up the page
- show dates for case uploads in ISO format
- moved variant comments higher up on page
- updated documentation for pages
- read in coverage report as blob in database and serve directly
- change ``OmimPhenotype`` to ``PhenotypeTerm``
- reorganize models sub-package
- move events (and comments) to separate collection
- only display prev/next links for the research list
- include variant type in breadcrumbs e.g. "Clinical variants"

### Removed
- drop dependency on moment.js

### Fixed
- show the same level of detail for all frequencies on all pages
- properly decode URL encoded symbols in amino acid/cDNA change strings
- fixed issue with wipe permissions in MongoDB
- include default gene lists in "variants" link in breadcrumbs

## [1.0.2] - 2015-05-20
### Changed
- update case fetching function

### Fixed
- handle multiple cases with same id

## [1.0.1] - 2015-04-28
### Fixed
- Fix building URL parameters in cases list Vue component

## [1.0.0] - 2015-04-12
Codename: Sara Lund

![Release 1.0](artwork/releases/release-1-0.jpg)

### Added
- Add email logging for unexpected errors
- New command line tool for deleting case

### Changed
- Much improved logging overall
- Updated documentation/usage guide
- Removed non-working IGV link

### Fixed
- Show sample display name in GT call
- Various small bug fixes
- Make it easier to hover over popups

## [0.0.2-rc1] - 2015-03-04
### Added
- add protein table for each variant
- add many more external links
- add coverage reports as PDFs

### Changed
- incorporate user feedback updates
- big refactor of load scripts

## [0.0.2-rc2] - 2015-03-04
### Changes
- add gene table with gene description
- reorganize inheritance models box

### Fixed
- avoid overwriting gene list on "research" load
- fix various bugs in external links

## [0.0.2-rc3] - 2015-03-05
### Added
- Activity log feed to variant view
- Adds protein change strings to ODM and Sanger email

### Changed
- Extract activity log component to macro

### Fixes
- Make Ensembl transcript links use archive website<|MERGE_RESOLUTION|>--- conflicted
+++ resolved
@@ -24,12 +24,9 @@
 - Escape special characters in case search on institute and dashboard pages
 - Broken case PDF reports when no Madeline pedigree image can be created
 - Removed text-white links style that were invisible in new pages style
-<<<<<<< HEAD
+- Variants pagination after pressing "Filter variants" or "Clinical filter"
 - Layout of buttons Matchmaker submission panel (case page)
 - Removing cases from Matchmaker (simplified code and fixed functionality)
-=======
-- Variants pagination after pressing "Filter variants" or "Clinical filter"
->>>>>>> 3ea45fdd
 
 ## [4.53]
 ### Added
