--- conflicted
+++ resolved
@@ -9,11 +9,8 @@
 - A gunicorn maxrequests paramenter for Docker server image
 ### Fixed
 - Huge memory use caused by cases and variants pages pulling complete disease documents from DB
-<<<<<<< HEAD
+- Do not include genes fetched from HPO terms when loading diseases
 - Speed up case retrieval and lower memory use by projecting case queries
-=======
-- Do not include genes fetched from HPO terms when loading diseases
->>>>>>> b9fa831c
 
 ## [4.72.1]
 ### Fixed
