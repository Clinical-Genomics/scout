--- conflicted
+++ resolved
@@ -6,14 +6,11 @@
 
 ## []
 ### Changed
-<<<<<<< HEAD
+- Display and download HPO gene panels' gene in italics
+- Enforce same case _id and display_name when updating a case
+- Enforce same individual ids, display names and affected status when updating a case
 - Upgraded igv.js to version 2.10 (exon number support)
 - GenCode v.38 comprehensive gene track (selectable from igv settings)
-=======
-- Enforce same case _id and display_name when updating a case
-- Enforce same individual ids, display names and affected status when updating a case
->>>>>>> 79fbb39d
-- Display and download HPO gene panels' gene in italics
 ### Fixed
 - Use of deprecated TextField after the upgrade of WTF to v3.0
 - Freeze to WTForms to version < 3
