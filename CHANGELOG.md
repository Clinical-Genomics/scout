--- conflicted
+++ resolved
@@ -10,11 +10,8 @@
 - Case loading via .yaml config file accepts subject_id and phenotype_groups (if previously defined as constant default or added per institute)
 - Possibility to submit variants associated with Orphanet conditions to ClinVar
 - Option update path to .d4 files path for individuals of an existing case using the command line
-<<<<<<< HEAD
+- More constraint information is displayed per gene in addition to pLi: missense and LoF OE, CI (inluding LOEUF) and Z-score.
 - Case loading via .yaml config file accepts subject_id and phenotype_groups (if previously defined as constant default or added per institute)
-=======
-- More constraint information is displayed per gene in addition to pLi: missense and LoF OE, CI (inluding LOEUF) and Z-score.
->>>>>>> 31c2189f
 ### Changed
 - Introduce validation in the ClinVar multistep form to make sure users provide at least one variant-associated condition
 - CLI scout update individual accepts subject_id
@@ -22,11 +19,8 @@
 - Handle variant-associated condition ID format in background when creating ClinVar submissions
 - Replace the code that downloads Ensembl genes, transcripts and exons with the Schug web app
 - Add more info to error log when transcript variant frequency parsing fails.
-<<<<<<< HEAD
+- GnomAD v4 constraint information replaces ExAC constraints (pLi).
 - Explicitly store case file paths from load conf accessible on load as absolute paths for later access
-=======
-- GnomAD v4 constraint information replaces ExAC constraints (pLi).
->>>>>>> 31c2189f
 ### Fixed
 - Text input of associated condition in ClinVar form now aligns to the left
 - Alignment of contents in the case report has been updated
