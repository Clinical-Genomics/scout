--- conflicted
+++ resolved
@@ -53,12 +53,8 @@
 - General report crashing when dismissed variant has no valid dismiss code
 - Also show collaborative case variants on the All variants view.
 - Improved phenotype search using dataTables.js on phenotypes page
-<<<<<<< HEAD
+- Search and delete users with `email` instead of `_id`
 - Fixed css styles so that multiselect options will all fit one column
-
-=======
-- Search and delete users with `email` instead of `_id`
->>>>>>> 4b4835a2
 
 ## [4.7.3]
 
