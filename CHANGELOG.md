--- conflicted
+++ resolved
@@ -21,11 +21,8 @@
 - Chanjo2 genes full coverage check when variant has no genes (#5468)
 - Full Flask user logout blocked by session clear (#5470)
 - SV page UCSC link for breakpoints did not detect genome build 38 (#5489)
-<<<<<<< HEAD
+- HPO term deep link URL updated to a working one (#5488)
 - Add `str_trid` as a sorting criterion when selecting STRs. This fixes the sort order problem of STRs from cases with genome build 38 (#5491)
-=======
-- HPO term deep link URL updated to a working one (#5488)
->>>>>>> 298f7672
 
 ## [4.101]
 ### Changed
