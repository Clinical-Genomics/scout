# Change Log
All notable changes to this project will be documented in this file.
This project adheres to [Semantic Versioning](http://semver.org/).

About changelog [here](https://keepachangelog.com/en/1.0.0/)

## [unreleased]
### Added
- Support for variants annotated with an unmodified ClinVar VCF (#5691)
- Parse and display copy number on SV page, genotype table (#5692)
- Bootstrap-based pagination on variantS pages (#5697)
### Changed
- Better access to ALT allele for SVs (#5693)
- Remove unused `variant_count` parameter from several functions involved with variant queries (#5700)
<<<<<<< HEAD
- Refactored and simplified SV, cancer SV and MEI variants views (#5701)
=======
- Consolidated and simplified case handling tests (#5708)
>>>>>>> 3347d9d5
### Fixed
- Typo in PR template (#5682)
- Highlight affected individuals/samples on `GT call` tables (#5682)
- Refactored and simplified the LoqusDB archived observations table. -1 is no longer shown for missing observations (#5680)
- Fix a parsing issue with VEP annotations done with `--check_existing` where the `CSQ` key `CLIN_SIG` would be prioritised over `CLINVAR` (#5691)
- Display variant rank score 0 (#5698)
- Show only IGV link to breakpoint1 for SVs of sub-category INS (#5693)
- Allow updating case owner on `scout load case -u` (#5681)
- Missing query results on STR variantS page (#5713)
- Links to variants with missing rank scores from Causatives and Verified pages (#5715)

## [4.104]
### Added
- Parsing variant's`local_obs_cancer_somatic_panel_old` and `local_obs_cancer_somatic_panel_old_freq`from `Cancer_Somatic_Panel_Obs` and `Cancer_Somatic_Panel_Frq` INFO keys respectively (#5594)
- Filter cancer variants by archived number of cancer somatic panel observations (#5598)
- Export Managed Variants: CLI now supports `--category` to filter by one or more categories (snv, sv, cancer_snv, cancer_sv). Defaults to all. (#5608)
- New form to create/edit users on the general users page (visible to admin users only) (#5610 and #5613)
- Scout-Reviewer-Service endpoint to visualise PacBio trgt called expansions (#5611)
- Updated the documentation with instructions on how, as an admin, to add/edit/remove users from the main users page (#5625)
- Button to remove users from the main users page (visible to admins only) (#5612)
- New `"P-value`, `abs log₂FC` and `abs ΔΨ` WTS filters options (#5639)
- ESCAT tiers for cancer SNVs (#5660)
### Changed
- Avoid `utcnow()` deprecated code by installing Flask-Login from its main branch (#5592)
- Compute chanjo2 coverage on exons only when at least case individual has analysis_type=panel (#5601)
- Display conservation scores for PHAST, GERP and phyloP alongside "Conserved" or "NotConserved" (#5593)
- Exporting managed variants from the command line with the `--collaborator` option will return variants from the specified institute plus those not assigned to any institute (#5607)
- Safer redirect to previous page for variants views (#5599)
- Make whole caseS row clickable link for case page (#5620)
- Make whole variantS row clickable link for variant page (#5618)
- Refined the filtering logic for Clinical WTS variants. The clinical filter now selects variants with either `padjust` < 0.05 or (`p_adjust_gene` < 0.1 and abs(`delta_psi`) > 0.1), for OUTRIDER expression variants and FRASER splicing variants respectively (#5630)
- Removing git installers when building Docker images (#5644)
- Refactored the parsing of the app config file so there exists only one centralized loader for both cli and web app (#5638)
- Restrict gene-overlapping variants (DNA and WTS outliers) search to variants found in affected individuals (#5623, #5659)
- Update command: `scout export variants` now `scout export causatives` (backward-compatible) (#5654)
- Show estimated VAF% also for panel and WES SNVs, much as for MT variants (#5658)
### Fixed
- Treat -1 values as None values when parsing archived LoqusDB frequencies - works retroactively on variantS page, not on variant page yet (#5591)
- Links to SNVs and SVs from SMN CN page (#5600)
- Consistent panel display on variants pages for unselected "All" panels (#5600)
- Bump tj-actions-branch-names GitHub action to v9 (#5605)
- Missing variant key `tool_hits` causing fusion variants page to crash (#5614)
- Add/fix conflicts between ClinGen-CGC-VICC classification criteria to fix discrepancies to Horak et al (#5629)
- Fix display of gene symbols for TRGT loci on variantS page (#5634)
- Parse and store also SpliceAI, CADD scores where all scores are 0. (#5637)
- Git missing from docker bookworm slim image (#5642)
- Matching cancer_snv managed variants failure (#5647)
- Parsing of database name when provided on a .yaml config file (#5663)
- Export causatives command crashing on variants that have been removed (#5665)
- Don't follow row link for checkboxes or other input elements (#5668)
- Parse error on REViewer.trgt case load entries (#5672)
- Fix SpliceAI 0.0 score display (#5675)

## [4.103.3]
### Changed
- Sort institute multiselect alphabetically by display name on 'Search SNVs & SVs' page (#5584)
- Always display STRs sorted by ascending gene symbol (#5580)
### Fixed
- App filter `format_variant_canonical_transcripts` (used on `Search SNVs and SVs` page) crashing when a gene has no canonical transcript (#5582)
- STRs not displaying a repeat locus (#5587)

## [4.103.2]
### Changed
- Display number of available/displayed variants on variantS pages without having to expand search filters (#5571) with collapsing chevron (#5572)
- Update to IGV.js v3.4.1 (#5573)
- Allow autoscaling on IGV tracks, but group alignment scale (#5574)
### Fixed
- Fixed panel filename sanitization in download panel function (#5577)

## [4.103.1]
### Fixed
- Rounding of SV VQ with undefined value (#5568)

## [4.103]
### Added
- Add cancer SNVs to Oncogenicity ClinVar submissions (downloadable json document) (#5449)
- Fold changes values alongside Log2 fold changes values (l2fc) on WTS outliers page (#5536)
- REVEL and SpliceAI scores are now displayed as multi-colored, labeled badges on the variant and report pages (#5537, #5538)
- Filter results in `Search SNVs & SVs` page by one or more institutes (#5539)
- New exome CNV caller GATK CNV (#5557)
- Automatic ClinVar oncogenicity submissions via ClinVar API (#5510)
- Parse and show normalized rank scores (`RankScoreNormalized`) on SNVs (RD & cancer) and SVs (RD) pages (#5554)
- Add MuTect2 SNV caller (used in nf-core/raredisease MT calling) (#5558)
- Option to remove any role assigned to a user, not only the admin role (#5523)
### Changed
- Improved test that checks code collecting other categories of variants overlapping a variant (#5521)
- Enable insertion/deletion size display on IGV.js alignment tracks (#5547)
- LRS STR variant read support (TRGT SD) stored and displayed on variant as ref/alt depth (#5552)
- On `Search SNVs and SVs` page, display multiple HGVS descriptors when variant has more than one gene (#5513)
- Deprecated the `--remove-admin` flag in the update user command line (#5523)
### Fixed
- Instance badge class and config option documentation (#5500)
- Fix incorrect reference to non-existent pymongo.synchronous (#5517)
- More clearly dim cases for empty queries (#5507)
- Case search form enforces numeric input for number of results returned (`Limit` field) (#5519)
- Parsing of canonical transcript in variants genes when variant is outside the coding sequence (#5515)
- Download of a ClinVar submission's json file when observation data is no longer present in the database (#5520)
- Removed extra warnings for missing file types on case loading (#5525)
- Matchmaker Exchange submissions page crashing when one or more cases have no synopsis(#5534)
- Loading PathologicStruc from Stranger annotated TRGT STR files (#5542)
- Badge color for missing REVEL and SpliceAI scores (#5546)
- Truncate long STR RepeatUnit names, from loci missing formal RU just showing ref allele (#5551)
- Do not reorder Sanger sequencing for variants when case is re-uploaded. Just assign Sanger status = ordered to them. (#5504)
- Do not create new variant-associated events, when re-uploading a case. New variant inherits key/values from old evaluated variants (#5507)
- Increased bottom margin in ClinVar submission option on institute's sidebar (#5561)
- `Search SNVs & SVs` for cases which have been removed (#5563)
- SpliceAI label color when variant hits multiple genes (#5565)

## [4.102]
### Added
- ClinVar data with link to ClinVar for variants present on the general case report (#5478)
- Customise Scout instance color and name, by adding INSTANCE_NAME and INSTANCE_COLOR parameters in the app config file (#5479)
- Display local archived frequencies on general case report (#5492)
### Changed
- Refactored and simplified code that fetches case's genome build (#5443)
- On caseS page, dim cases only included from the always display cases with status option (#5464)
- Reuse the variant frequencies table from variant page on case reports (#5478)
- Loading of outliers files (Fraser and Outrider) do not raise error when path to these files is missing or wrong, just a warning (#5486)
- Updated libraries on uv lock file (#5495)
### Fixed
- Fix long STR variant pinned display on case page (#5455)
- Variant page crashing when Loqusdb instance is chosen on institute settings but is not found at the given URL (#5447)
- Show assignees in case list when user ID is different from email (#5460)
- When removing a germline variant from a ClinVar submission, make sure to remove also its associated observations from the database (#5463)
- Chanjo2 genes full coverage check when variant has no genes (#5468)
- Full Flask user logout blocked by session clear (#5470)
- SV page UCSC link for breakpoints did not detect genome build 38 (#5489)
- HPO term deep link URL updated to a working one (#5488)
- Add `str_trid` as a sorting criterion when selecting STRs. This fixes the sort order problem of STRs from cases with genome build 38 (#5491)
- Always use GitHub original for igv.js genomes.json config - it is intended as official backup URL already (#5496)
- Update igv.js to v3.3.0 (#5496)
- Introduced a function that checks redirect URLs to avoid redirection to external sites (#5458)
- Loading of missing outliers files should also not raise error if key exists but is unset (#5497)
- Do not add null references to HPO-associated genes when parsing errors occur (#5472)
- Possibility to change user immediately after logging out from Google Oauth or Keycloak (#5493)
- Trust hgnc_id for unique aliases for HPO-associated genes (#5498)

## [4.101]
### Changed
- Institutes are now sorted by ID on gene panels page (#5436)
- Simplified visualization of previous ACMG and CCV classifications for a variant on variantS page (#5439 & #5440)
- On ClinVar multistep submission form, skip fetching transcript versions for build 38 transcripts which are not MANE Select or MANE Plus Clinical (#5426)
### Fixed
- Malformatted table cell for analysis date on caseS page (#5438)
- Remove "Add to ClinVar submission" button for pinned MEI variants as submission is not supported at the moment (#5442)
- Clinical variant files could once again be read in arbitrary order on load (#5452)
- Fix test_sanger_validation test to be run with a mock app instantiated (#5453)

## [4.100.2]
### Fixed
- Keyerror 'ensembl_transcript_id' when loading transcripts from a pre-downloaded Ensembl transcripts file (#5435)

## [4.100.1]
### Fixed
- Removed an extra `x` from compounds functional annotation cells (#5432)

## [4.100]
### Added
- Button with link to cancerhotspots.org on variant page for cancer cases (#5359)
- Link to ClinGen ACMG CSPEC Criteria Specification Registry from ACMG classification page (#5364)
- Documentation on how to export data from the scout database using the command line (#5373)
- Filter cancer SNVs by ClinVar oncogenicity. OBS: since annotations are still sparse in ClinVar, relying solely on them could be too restrictive (#5367)
- Include eventual gene-matching WTS outliers on variantS page (Overlap column) and variant page (Gene overlapping non-SNVs table) (#5371)
- Minor Allele Frequency (HiFiCNV) IGV.js track for Nallo cases (#5401)
- A page showing all cases submitted to the Matchmaker Exchange, accessible from the institute's sidebar (#5378)
- Variants' loader progress bar (#5411)
### Changed
- Allow matching compounded subcategories from SV callers e.g. DUP:INV (#5360)
- Adjust the link to the chanjo2 gene coverage report to reflect the type of analyses used for the samples (#5368)
- Gene panels open in new tabs from case panels and display case name on the top of the page (#5369)
- When uploading research variants, use rank threshold defined in case settings, if available, otherwise use the default threshold of 8 (#5370)
- Display genome build version on case general report (#5381)
- On pull request template, fixed instructions on how to deploy a branch to the development server (#5382)
- On case general report, when a variant is classified (ACMG or CCV), tagged, commented and also dismissed, will only be displayed among the dismissed variants (#5377)
- If case is re-runned/re-uploaded with the `--keep-actions` tag, remember also previously assigned diseases, HPO terms, phenotype groups and HPO panels (#5365)
- Case load config alias and updated track label for TIDDIT coverage tracks to accommodate HiFiCNV dito (#5401)
- On variants page, compounds popup table, truncate the display name of compound variants with display name that exceeds 20 characters (#5404)
- Update dataTables js (#5407)
- Load variants command prints more clearly which categories of variants are being loaded (#5409)
- Tooltips instead of popovers (no click needed) for matching indicators on variantS page (#5419)
- Call chanjo2 coverage completeness indicator via API after window loading completes (#5366)
- On ClinVar multistep submission form, silence warnings coming from missing HGVS version using Entrez Eutils (#5424)
### Fixed
- Style of Alamut button on variant page (#5358)
- Scope of overlapping functions (#5385)
- Tests involving the variants controllers, which failed when not run in a specific order (#5391)
- Option to return to the previous step in each of the steps of the ClinVar submission form (#5393)
- chanjo2 MT report for cases in build 38 (#5397)
- Fixed some variantS view tests accessing database out of app context (#5415)
- Display of matching manual rank on the SV variant page (#5419)
- Broken `scout setup database` command (#5422)
- Collecting submission data for cases which have been removed (#5421)
- Speed up query for gene overlapping variants (#5413)
- Removing submission data for cases which have been removed (#5430)

## [4.99]
### Added
- De novo assembly alignment file load and display (#5284)
- Paraphase bam-let alignment file load and display (#5284)
- Parsing and showing ClinVar somatic oncogenicity anontations, when available (#5304)
- Gene overlapping variants (superset of compounds) for SVs (#5332)
- Gene overlapping variants for MEIs (#5332)
- Gene overlapping variants for cancer (and cancer_sv) (#5332)
- Tests for the Google login functionality (#5335)
- Support for login using Keycloak (#5337)
- Documentation on Keycloak login system integration (#5342)
- Integrity check for genes/transcripts/exons files downloaded from Ensembl (#5353)
- Options for custom ID/display name for PanelApp Green updates (#5355)
### Changed
- Allow ACMG criteria strength modification to Very strong/Stand-alone (#5297)
- Mocked the Ensembl liftover service in igv tracks tests (#5319)
- Refactored the login function into smaller functions, handling respectively: user consent, LDAP login, Google login, database login and user validation (#5331)
- Allow loading of mixed analysis type cases where some individuals are fully WTS and do not appear in DNA VCFs (#5327)
- Documentation available in dark mode, and expanded installation instructions (#5343)
### Fixed
- Re-enable display of case and individual specific tracks (pre-computed coverage, UPD, zygosity) (#5300)
- Disable 2-color mode in IGV.js by default, since it obscures variant proportion of reads. Can be manually enabled (#5311)
- Institute settings reset (#5309)
- Updated color scheme for variant assessment badges that were hard to see in light mode, notably Risk Factor (#5318)
- Avoid page timeout by skipping HGVS validations in ClinVar multistep submission for non-MANE transcripts from variants in build 38 (#5302)
- Sashimi view page displaying an error message when Ensembl REST API (LiftOver) is not available (#5322)
- Refactored the liftover functionality to avoid using the old Ensembl REST API (#5326)
- Downloading of Ensembl resources by fixing the URL to the schug server, pointing to the production instance instead of the staging one (#5348)
- Missing MT genes from the IGV track (#5339)
- Paraphase and de novo assembly tracks could mismatch alignment sample labels - refactor to case specific tracks (#5357)

## [4.98]
### Added
- Documentation on how to delete variants for one or more cases
- Document the option to collect green genes from any panel when updating the PanelApp green genes panel
- On the institute's filters page, display also any soft filters applied to institute's variants
### Fixed
- Case page patch for research cases without WTS outliers

## [4.97]
### Added
- Software version and link to the relative release on GitHub on the top left dropdown menu
- Option to sort WTS outliers by p_value, Δψ, ψ value, zscore or l2fc
- Display pLI score and LOEUF on rare diseases and cancer SNV pages
- Preselect MANE SELECT transcripts in the multi-step ClinVar variant add to submission process
- Allow updating case with WTS Fraser and Outrider research files
- Load research WTS outliers using the `scout load variants --outliers-research` command
- Chanjo2 gene coverage completeness indicator and report from variant page, summary card
- Enhanced SNV and SV filtering for cancer and rare disease cases, now supporting size thresholds (≥ or < a specified base pair length)
- Option to exclude ClinVar significance status in SNVs filters form
- Made HRD a config parameter and display it for cancer cases.
- Preset institute-level soft filters for variants (filtering based on "filters" values on variant documents). Settings editable by admins on the institute's settings page. Allows e.g. hiding tumor `in_normal` and `germline_risk` filter status variants.
- Load pedigree and sex check from Somalier, provided by e.g. the Nallo pipeline
- Expand the command line to remove more types of variants. Now supports: `cancer`, `cancer_sv`, `fusion`, `mei`, `outlier`, `snv`, `str`, and `sv`.
- New `prioritise_clinvar` checkbox on rare diseases cases, SNVs page, used by clinical filter or for expanding the search to always return variants that match the selected ClinVar conditions
- ClinVar CLNSIG Exclude option on cancer variantS filters
### Changed
- Do not show overlapping gene panels badge on variants from cases runned without gene panels
- Set case as research case if it contains any type of research variants
- Update igv.js to 3.2.0
- IGV DNA alignment track defaults to group by tag:HP and color by methylation (useful for LRS), and show soft-clips
- Update gnomAD constraint to v4.1
- HG38 genes track in igv.js browser, to correctly display gene names
- Refactored code for prioritizing the order of variant loading
- Modified the web pages body style to adapt content to smaller screens
- Refactored filters to filter variants by ClinVar significance, CLINSIG Confident and ClinVar hits at the same time
- Improved tooltips for ClinVar filter in SNVs filter form
- `showSoftClips` parameter in igv.js is set to false by default for WES and PANEL samples
- Updated dependencies in uv.lock file
### Fixed
- Don't save any "-1", "." or "0" frequency values for SNVs - same as for SVs
- Downloading and parsing of genes from Ensembl (including MT-TP)
- Don't parse SV frequencies for SNVs even if the name matches. Also accept "." as missing value for SV frequencies.
- HPO search on WTS Outliers page
- Stop using dynamic gene panel (HPO generated list) for clinical filter when the last gene is removed from the dynamic gene panel
- Return only variants with ClinVar annotation when `ClinVar hits` checkbox is checked on variants search form
- Legacy variant filter option `clinsig_confident_always_returned` on saved filters is remapped as `prioritised_clivar` and `clinvar_trusted_revstat`
- Variants queries excluding ClinVar tags without `prioritise_clinvar` checkbox checked
- Pedigree QC Somalier loading demo ancestry file and operator priority

## [4.96]
### Added
- Support case status assignment upon loading (by providing case status in the case config file)
- Severity predictions on general case report for SNVs and cancer SNVs
- Variant functional annotation on general case report for SNVs and cancer SNVs
- Version of Scout used when the case was loaded is displayed on case page and general report
### Removed
- Discontinue ClinVar submissions via CSV files and support only submission via API: removed buttons for downloading ClinVar submission objects as CSV files
### Changed
- Display STR variant filter status on corresponding variantS page
- Warning and reference to Biesecker et al when using PP1/BS4 and PP4 together in ACMG classifications
- Warning to not use PP4 criterion together with PS2/PM6 in ACMG classifications with reference to the SVI Recommendation for _de novo_ Criteria (PS2 & PM6)
- Button to directly remove accepted submissions from ClinVar
- Upgraded libs in uv.lock file
### Fixed
- Release docs to include instructions for upgrading dependencies
- Truncated long HGVS descriptions on cancer SNV and SNVs pages
- Avoid recurrent error by removing variant ranking settings in unranked demo case
- Actually re-raise exception after load aborts and has rolled back variant insertion

## [4.95]
### Added
- CCV score / temperature on case reports
- ACMG SNV classification form also accessible from SV variant page
- Simplify updating of the PanelApp Green panel from all source types in the command line interactive session
### Changed
- Clearer link to `Richards 2015` on ACMG classification section on SVs and cancer SVs variants pages
- Parse HGNC Ids directly from PanelApp when updating/downloading PanelApp panels
- Skip variant genotype matching check and just return True when matching causative is found in a case with only one individual/sample
- Reduced number of research MEI variants present in the demo case from 17K to 145 to speed up automatic tests
### Fixed
- ACMG temperature on case general report should respect term modifiers
- Missing inheritance, constraint info for genes with symbols matching other genes previous aliases with some lower case letters
- Loading of all PanelApp panels from command line
- Saving gene inheritance models when loading/updating specific/all PanelApp panels (doesn't apply to the `PanelApp Green Genes panel`)
- Save also complete penetrance status (in addition to incomplete) if available when loading specific/all PanelApp panels (does not apply to the `PanelApp Green Genes panel`)
- Variants and managed variants query by coordinates, which was returning all variants in the chromosome if start position was 0
- Compound loading matches also "chr"-containing compound variant names

## [4.94.1]
### Fixed
- Temporary directory generation for MT reports and pedigree file for case general report

## [4.94]
### Added
- Max-level provenance and Software Bill Of Materials (SBOM) to the Docker images pushed to Docker Hub
- ACMG VUS Bayesian score / temperature on case reports
- Button to filter and download case individuals/samples from institute's caseS page
### Changed
- On variant page, RefSeq transcripts panel, truncate very long protein change descriptions
- Build system changed to uv/hatchling, remove setuptools, version file, add project toml and associated files
- On variantS pages, display chromosome directly on start and end chromosome if different
- On cancer variantS pages, display allele counts and frequency the same way for SNVs and SVs (refactor macro)
- Stricter coordinate check in BND variants queries (affecting search results on SV variants page)
### Fixed
- UCSC hg38 links are updated
- Variants page tooltip errors
- Cancer variantS page had poor visibility of VAF and chromosome coordinate on causatives (green background)

## [4.93.1]
### Fixed
- Updated PyPi build GitHub action to explicitly include setuptools (for Python 3.12 distro)

## [4.93]
### Added
- ClinGen-CGC-VICC oncogenicity classification for cancer SNVs
- A warning to not to post sensitive or personal info when opening an issue
### Changed
- "Show more/less" button to toggle showing 50 (instead of 10) observed cases in LoqusDB observation panel
- Show customer id on share and revoke sharing case collapsible sidebar dialog
- Switch to python v.3.12 in Dockerfiles and automatic tests
### Fixed
- Limit the size of custom images displayed on case and variant pages and add a link to display them in full size in a new tab
- Classified variants not showing on case report when collaborator adds classification
- On variantS page, when a variant has more than one gene, then the gene panel badge reflect the panels each gene is actually in
- Updating genes on a gene panel using a file
- Link out to Horak 2020 from CCV classify page opens in new tab

## [4.92]
### Added
- PanelApp link on gene page and on gene panels description
- Add more filters to the delete variants command (institute ID and text file with list of case IDs)
### Changed
- Use the `clinicalgenomics/python3.11-venv:1.0` image everywhere in the Dockerfiles
### Fixed
- list/List typing issue on PanelApp extension module

## [4.91.2]
### Fixed
- Stranger TRGT parsing of `.` in `FORMAT.MC`
- Parse ClinVar low-penetrance info and display it alongside Pathogenic and likely pathogenic on SNVs pages
- Gene panel indexes to reflect the indexes used in production database
- Panel version check while editing the genes of a panel
- Display unknown filter tags as "danger" marked badges
- Open WTS variantS SNVs and SVs in new tabs
- PanelApp panels update documentation to reflect the latest changes in the command line
- Display panel IDs alongside panel display names on gene panels page
- Just one `Hide removed panels` checkbox for all panels on gene panels page
- Variant filters redecoration from multiple classifications crash on general case report

## [4.91.1]
### Fixed
- Update IGV.js to v3.1.0
- Columns/headings on SV variantS shifted

## [4.91]
### Added
- Variant link to Franklin in database buttons (different depending on rare or cancer track)
- MANE badges on list of variant's Genes/Transcripts/Proteins table, this way also SVs will display MANE annotations
- Export variant type and callers-related info fields when exporting variants from variantS pages
- Cases advanced search on the dashboard page
- Possibility to use only signed off panels when building the PanelApp GREEN panel
### Changed
- On genes panel page and gene panel PDF export, it's more evident which genes were newly introduced into the panel
- WTS outlier position copy button on WTS outliers page
- Update IGV.js to v3.0.9
- Managed variants VCF export more verbose on SVs
- `/api/v1/hpo-terms` returns pymongo OperationFailure errors when provided query string contains problematic characters
- When parsing variants, prioritise caller AF if set in FORMAT over recalculation from AD
- Expand the submissions information section on the ClinVar submissions page to fully display long text entries
- Jarvik et al for PP1 added to ACMG modification guidelines
- Display institute `_id` + display name on dashboard filters
- ClinVar category 8 has changed to "Conflicting classifications of pathogenicity" instead of "interpretations"
- Simplify always loading ClinVar `CLNSIG` P, LP and conflicting annotations slightly
- Increased visibility of variant callers's "Pass" or "Filtered" on the following pages: SNV variants (cancer cases), SV variants (both RD and cancer cases)
- Names on IGV buttons, including an overview level IGV MT button
- Cases query no longer accepts strings for the `name_query` parameter, only ImmutableMultiDict (form data)
- Refactor the loading of PanelApp panels to use the maintained API - Customised PanelApp GREEN panels
- Better layout for Consequence cell on cancer SNVs page
- Merged `Qual` and `Callers` cell on cancer SNVs page
### Fixed
- Empty custom_images dicts in case load config do not crash
- Tracks missing alignment files are skipped on generating IGV views
- ClinVar form to accept MedGen phenotypes
- Cancer SV variantS page spinner on variant export
- STRs variants export (do not allow null estimated variant size and repeat locus ID)
- STRs variants page when one or more variants have SweGen mean frequency but lack Short Tandem Repeat motif count
- ClinVar submission enquiry status for all submissions after the latest
- CLI scout update type hint error when running commands using Python 3.9
- Missing alignment files but present index files could crash the function creating alignment tracks for IGV display
- Fix missing "Repeat locus" info on STRs export

## [4.90.1]
### Fixed
- Parsing Matchmaker Exchange's matches dates

## [4.90]
### Added
- Link to chanjo2 MANE coverage overview on case page and panel page
- More SVI recommendation links on the ACMG page
- IGV buttons for SMN CN page
- Warnings on ACMG classifications for potentially conflicting classification pairs
- ACMG Bayesian foundation point scale after Tavtigian for variant heat profile
### Changed
- Variants query backend allows rank_score filtering
- Added script to tabulate causatives clinical filter rank
- Do not display inheritance models associated to ORPHA terms on variant page
- Moved edit and delete buttons close to gene names on gene panel page and other aesthetical fixes
- SNV VariantS page functional annotation and region annotation columns merged
- VariantS pages (not cancer) gene cells show OMIM inheritance pattern badges also without hover
- STR variantS page to show STR inheritance model without hover (fallback to OMIM for non-Stranger annotation)
- VariantS page local observation badges have counts visible also without hover
- On Matchmaker page, show number of matches together with matching attempt date
- Display all custom inheritance models, both standard and non-standard, as gathered from the gene panel information on the variant page
- Moved PanelApp-related code to distinct modules/extension
### Fixed
- Make BA1 fully stand-alone to Benign prediction
- Modifying Benign terms to "Moderate" has no effect under Richards. Ignored completely before, will retain unmodified significance now
- Extract all fields correctly when exporting a panel to file from gene panel page
- Custom updates to a gene in a panel
- Gene panel PDF export, including gene links
- Cancer SV, Fusion, MEI and Outlier filters are shown on the Institute Filters overview
- CaseS advanced search limit
- Visibility of Matchmaker Exchange matches on dark mode
- When creating a new gene panel from file, all gene fields are saved, including comments and manual inheritance models
- Downloading on gene names from EBI
- Links to gene panels on variant page, summary panel
- Exporting gene variants when one or more variants' genes are missing HGNC symbol

## [4.89.2]
## Fixed
- If OMIM gene panel gene symbols are not mapping to hgnc_id, allow fallback use of a unique gene alias

## [4.89.1]
### Fixed
- General case report crash when encountering STR variants without `source` tags
- Coloring and SV inheritance patterns on general case report

## [4.89]
### Added
- Button on SMN CN page to search variants within SMN1 and SMN2 genes
- Options for selectively updating OMICS variants (fraser, outrider) on a case
- Log users' activity to file by specifying `USERS_ACTIVITY_LOG_PATH` parameter in app config
- `Mean MT coverage`, `Mean chrom 14 coverage` and `Estimated mtDNA copy number` on MT coverage file from chanjo2 if available
- In ClinVar multistep form, preselect ACMG criteria according to the variant's ACMG classification, if available
- Subject id search from caseS page (supporting multiple sample types e.g.) - adding indexes to speed up caseS queries
- Advanced cases search to narrow down results using more than one search parameter
- Coverage report available for any case with samples containing d4 files, even if case has no associated gene panels
- RNA delivery reports
- Two new LRS SV callers (hificnv, severus)
### Changed
- Documentation for OMICS variants and updating a case
- Include both creation and deletion dates in gene panels pages
- Moved code to collect MT copy number stats for the MT report to the chanjo extension
- On the gene panelS page, show expanded gene panel version list in one column only
- IGV.js WTS loci default to zoom to a region around a variant instead of whole gene
- Refactored logging module
- Case general report no longer shows ORPHA inheritance models. OMIM models are shown colored.
- Chromosome alias tab files used in the igv.js browser, which now contain the alias for chromosome "M"
- Renamed "Comment on clinical significance" to "Comment on classification" in ClinVar multistep form
- Enable Gens CN button also for non-wgs cancer track cases
### Fixed
- Broken heading anchors in the documentation (`admin-guide/login-system.md` and `admin-guide/setup-scout.md` files)
- Avoid open login redirect attacks by always redirecting to cases page upon user login
- Stricter check of ID of gene panels to prevent file downloading vulnerability
- Removed link to the retired SPANR service. SPIDEX scores are still parsed and displayed if available from variant annotation.
- Omics variant view test coverage
- String pattern escape warnings
- Code creating Alamut links for variant genes without canonical_transcript set
- Variant delete button in ClinVar submissions page
- Broken search cases by case similarity
- Missing caller tag for TRGT

## [4.88.1]
### Fixed
- Patch update igv.js to 3.0.5

## [4.88]
### Added
- Added CoLoRSdb frequency to Pop Freq column on variantS page
- Hovertip to gene panel names with associated genes in SV variant view, when variant covers more than one gene
- RNA sample ID can be provided in case load config if different from sample_id
### Fixed
- Broken `scout setup database` command
- Update demo VCF header, adding missing keys found on variants
- Broken upload to Codecov step in Tests & Coverage GitHub action
- Tomte DROP column names have been updated (backwards compatibility preserved for main fields)
- WTS outlierS view to display correct individual IDs for cases with multiple individuals
- WTS outlierS not displayed on WTS outlierS view

## [4.87.1]
### Fixed
- Positioning and alignment of genes cell on variantS page

## [4.87]
### Added
- Option to configure RNA build on case load (default '38')
### Changed
- Tooltip on RNA alignments now shows RNA genome build version
- Updated igv.js to v3.0.4
### Fixed
- Style of "SNVs" and "SVs" buttons on WTS Outliers page
- Chromosome alias files for igv.js
- Genes track displayed also when RNA alignments are present without splice junctions track on igv browser
- Genes track displayed again when splice junction tracks are present

## [4.86.1]
### Fixed
- Loading and updating PanelApp panels, including PanelApp green

## [4.86]
### Added
- Display samples' name (tooltip) and affected status directly on caseS page
- Search SVs across all cases, in given genes
- `CLINVAR_API_URL` param can be specified in app settings to override the URL used to send ClinVar submissions to. Intended for testing.
- Support for loading and storing OMICS data
- Parse DROP Fraser and Outrider TSVs
- Display omics variants - wts outliers (Fraser, Outrider)
- Parse GNOMAD `gnomad_af` and `gnomad_popmax_af` keys from variants annotated with `echtvar`
- Make removed panel optionally visible to non-admin or non maintainers
- Parse CoLoRSdb frequencies annotated in the variant INFO field with the `colorsdb_af` key
- Download -omics variants using the `Filter and export button`
- Clickable COSMIC links on IGV tracks
- Possibility to un-audit previously audited filters
- Reverted table style and removed font awesome style from IGV template
- Case status tags displayed on dashboard case overview
### Changed
- Updated igv.js to v3.0.1
- Alphabetically sort IGV track available for custom selection
- Updated wokeignore to avoid unfixable warning
- Update Chart.js to v4.4.3
- Use tornado library version >= 6.4.1
- Fewer variants in the MEI demo file
- Switch to FontAwesome v.6 instead of using icons v.5 + kit with icons v.6
- Show time (hours and minutes) additionally to date on comments and activity panel
### Fixed
- Only add expected caller keys to variant (FOUND_IN or SVDB_ORIGIN)
- Splice junction merged track height offset in IGV.js
- Splice junction initiation crash with empty variant obj
- Splice junction variant routing for cases with WTS but without outlier data
- Variant links to ExAC, now pointing to gnomAD, since the ExAC browser is no longer available
- Style of HPO terms assigned to a case, now one phenotype per line
- RNA sashimi view rendering should work also if the gene track is user disabled
- Respect IGV tracks chosen by user in variant IGV settings

## [4.85]
### Added
- Load also genes which are missing Ensembl gene ID (72 in both builds), including immunoglobulins and fragile sites
### Changed
- Unfreeze werkzeug again
- Show "(Removed)" after removed panels in dropdown
- The REVEL score is collected as the maximum REVEL score from all of the variant's transcripts
- Parse GNOMAD POPMAX values only if they are numerical when loading variants
### Fixed
- Alphabetically sort "select default panels" dropdown menu options on case page
- Show gene panel removed status on case page
- Fixed visibility of the following buttons: remove assignee, remove pinned/causative, remove comment, remove case from group

## [4.84]
### Changed
- Clearer error message when a loqusdb query fails for an instance that initially connected
- Do not load chanjo-report module if not needed and more visible message when it fails loading
- Converted the HgncGene class into a Pydantic class
- Swap menu open and collapse indicator chevrons - down is now displayed-open, right hidden-closed
- Linters and actions now all use python 3.11
### Fixed
- Safer way to update variant genes and compounds that avoids saving temporary decorators into variants' database documents
- Link to HGNC gene report on gene page
- Case file load priority so that e.g. SNV get loaded before SV, or clinical before research, for consistent variant_id collisions

## [4.83]
### Added
- Edit ACMG classifications from variant page (only for classifications with criteria)
- Events for case CLI events (load case, update case, update individual)
- Support for loading and displaying local custom IGV tracks
- MANE IGV track to be used as a local track for igv.js (see scout demo config file)
- Optional separate MT VCFs, for `nf-core/raredisease`
### Changed
- Avoid passing verbs from CaseHandler - functions for case sample and individual in CaseEventHandler
- Hide mtDNA report and coverage report links on case sidebar for cases with WTS data only
- Modified OMIM-AUTO gene panel to include genes in both genome builds
- Moved chanjo code into a dedicated extension
- Optimise the function that collects "match-safe" genes for an institute by avoiding duplicated genes from different panels
- Users must actively select "show matching causatives/managed" on a case page to see matching numbers
- Upgraded python version from 3.8 to 3.11 in Docker images
### Fixed
- Fix several tests that relied on number of events after setup to be 0
- Removed unused load case function
- Artwork logo sync sketch with png and export svg
- Clearer exception handling on chanjo-report setup - fail early and visibly
- mtDNA report crashing when one or more samples from a case is not in the chanjo database
- Case page crashing on missing phenotype terms
- ACMG benign modifiers
- Speed up tests by caching python env correctly in Github action and adding two more test groups
- Agile issue templates were added globally to the CG-org. Adding custom issue templates to avoid exposing customers
- PanelApp panel not saving genes with empty `EnsembleGeneIds` list
- Speed up checking outdated gene panels
- Do not load research variants automatically when loading a case

## [4.82.2]
### Fixed
- Warning icon in case pages for individuals where `confirmed_sex` is false
- Show allele sizes form ExpansionHunter on STR variantS page again

## [4.82.1]
### Fixed
- Revert the installation of flask-ldapconn to use the version available on PyPI to be able to push new scout releases to PyPI

## [4.82]
### Added
- Tooltip for combined score in tables for compounds and overlapping variants
- Checkbox to filter variants by excluding genes listed in selected gene panels, files or provided as list
- STR variant information card with database links, replacing empty frequency panel
- Display paging and number of HPO terms available in the database on Phenotypes page
- On case page, typeahead hints when searching for a disease using substrings containing source ("OMIM:", "ORPHA:")
- Button to monitor the status of submissions on ClinVar Submissions page
- Option to filter cancer variants by number of observations in somatic and germline archived database
- Documentation for integrating chanjo2
- More up-to-date VEP CSQ dbNSFP frequency keys
- Parse PacBio TRGT (Tandem repeat genotyping tool) Short Tandem Repeat VCFs
### Changed
- In the case_report #panel-tables has a fixed width
- Updated IGV.js to 2.15.11
- Fusion variants in case report now contain same info as on fusion variantS page
- Block submission of somatic variants to ClinVar until we harmonise with their changed API
- Additional control on the format of conditions provided in ClinVar form
- Errors while loading managed variants from file are now displayed on the Managed Variants page
- Chanjo2 coverage button visible only when query will contain a list of HGNC gene IDs
- Use Python-Markdown directly instead of the unmaintained Flask-Markdown
- Use Markupsafe instead of long deprecated, now removed Flask Markup
- Prepare to unfreeze Werkzeug, but don't actually activate until chanjo can deal with the change
### Fixed
- Submit requests to Chanjo2 using HTML forms instead of JSON data
- `Research somatic variants` link name on caseS page
- Broken `Install the HTML 2 PDF renderer` step in a GitHub action
- Fix ClinVar form parsing to not include ":" in conditionType.id when condition conditionType.db is Orphanet
- Fix condition dropdown and pre-selection on ClinVar form for cases with associated ORPHA diagnoses
- Improved visibility of ClinVar form in dark mode
- End coordinates for indels in ClinVar form
- Diagnoses API search crashing with empty search string
- Variant's overlapping panels should show overlapping of variant genes against the latest version of the panel
- Case page crashing when case has both variants in a ClinVar submission and pinned not loaded variants
- Installation of git in second build stage of Dockerfile, allowing correct installation of libraries

## [4.81]
### Added
- Tag for somatic SV IGH-DUX4 detection samtools script
### Changed
- Upgraded Bootstrap version in reports from 4.3.1 to 5.1.3
### Fixed
- Buttons layout in HPO genes panel on case page
- Added back old variant rankscore index with different key order to help loading on demo instance
- Cancer case_report panel-table no longer contains inheritance information
- Case report pinned variants card now displays info text if all pinned variants are present in causatives
- Darkmode setting now applies to the comment-box accordion
- Typo in case report causing `cancer_rank_options is undefined` error

## [4.80]
### Added
- Support for .d4 files coverage using chanjo2 (Case page sidebar link) with test
- Link to chanjo2 coverage report and coverage gene overview on gene panel page
- Link to chanjo2 coverage report on Case page, HPO dynamic gene list
- Link to genes coverage overview report on Case page, HPO dynamic gene list
### Changed
- All links in disease table on diagnosis page now open in a new tab
- Dark mode settings applied to multi-selects on institute settings page
- Comments on case and variant pages can be viewed by expanding an accordion
- On case page information on pinned variants and variants submitted to ClinVar are displayed in the same table
- Demo case file paths are now stored as absolute paths
- Optimised indices to address slow queries
- On case page default panels are now found at the top of the table, and it can be sorted by this trait
### Fixed
- On variants page, search for variants in genes present only in build 38 returning no results
- Pin/unpin with API was not able to make event links
- A new field `Explanation for multiple conditions` is available in ClinVar for submitting variants with more than one associated condition
- Fusion genes with partners lacking gene HGNC id will still be fully loaded
- Fusion variantS export now contains fusion variant specific columns
- When Loqusdb observations count is one the table includes information on if observation was for the current or another case

## [4.79.1]
### Fixed
- Exporting variants without rank score causing page to crash
- Display custom annotations also on cancer variant page

## [4.79]
### Added
- Added tags for Sniffles and CNVpytor, two LRS SV callers
- Button on case page for displaying STR variants occurring in the dynamic HPO panel
- Display functional annotation relative to variant gene's MANE transcripts on variant summary, when available
- Links to ACMG structural variant pathogenicity classification guidelines
- Phenomodels checkboxes can now include orpha terms
- Add incidental finding to case tags
- Get an alert on caseS page when somebody validates variants you ordered Sanger sequencing for
### Changed
- In the diagnoses page genes associated with a disease are displayed using hgnc symbol instead of hgnc id
- Refactor view route to allow navigation directly to unique variant document id, improve permissions check
- Do not show MANE and MANE Plus Clinical transcripts annotated from VEP (saved in variants) but collect this info from the transcripts database collection
- Refactor view route to allow navigation directly to unique case id (in particular for gens)
- `Institutes to share cases with` on institute's settings page now displays institutes names and IDs
- View route with document id selects view template based on variant category
### Fixed
- Refactored code in cases blueprints and variant_events adapter (set diseases for partial causative variants) to use "disease" instead of "omim" to encompass also ORPHA terms
- Refactored code in `scout/parse/omim.py` and `scout/parse/disease_terms.py` to use "disease" instead of "phenotype" to differentiate from HPO terms
- Be more careful about checking access to variant on API access
- Show also ACMG VUS on general report (could be missing if not e.g. pinned)

## [4.78]
### Added
- Case status labels can be added, giving more finegrained details on a solved status (provisional, diagnostic, carrier, UPD, SMN, ...)
- New SO terms: `sequence_variant` and `coding_transcript_variant`
- More MEI specific annotation is shown on the variant page
- Parse and save MANE transcripts info when updating genes in build 38
- ClinVar submission can now be downloaded as a json file
- `Mane Select` and `Mane Plus Clinical` badges on Gene page, when available
- ClinVar submission can now be downloaded as a json file
- API endpoint to pin variant
- Display common/uncommon/rare on summary of mei variant page
### Changed
- In the ClinVar form, database and id of assertion criteria citation are now separate inputs
- Customise institute settings to be able to display all cases with a certain status on cases page (admin users)
- Renamed `Clinical Significance` to `Germline Classification` on multistep ClinVar form
- Changed the "x" in cases.utils.remove_form button text to red for better visibility in dark mode
- Update GitHub actions
- Default loglevel up to INFO, making logs with default start easier to read
- Add XTR region to PAR region definition
- Diagnoses can be searched on diagnoses page without waiting for load first
### Fixed
- Removed log info showing hgnc IDs used in variantS search
- Maintain Matchmaker Exchange and Beacon submission status when a case is re-uploaded
- Inheritance mode from ORPHA should not be confounded with the OMIM inheritance model
- Decipher link URL changes
- Refactored code in cases blueprints to use "disease" instead of "omim" to encompass also ORPHA terms

## [4.77]
### Added
- Orpha disease terms now include information on inheritance
- Case loading via .yaml config file accepts subject_id and phenotype_groups (if previously defined as constant default or added per institute)
- Possibility to submit variants associated with Orphanet conditions to ClinVar
- Option update path to .d4 files path for individuals of an existing case using the command line
- More constraint information is displayed per gene in addition to pLi: missense and LoF OE, CI (inluding LOEUF) and Z-score.
### Changed
- Introduce validation in the ClinVar multistep form to make sure users provide at least one variant-associated condition
- CLI scout update individual accepts subject_id
- Update ClinVar inheritance models to reflect changes in ClinVar submission API
- Handle variant-associated condition ID format in background when creating ClinVar submissions
- Replace the code that downloads Ensembl genes, transcripts and exons with the Schug web app
- Add more info to error log when transcript variant frequency parsing fails.
- GnomAD v4 constraint information replaces ExAC constraints (pLi).
### Fixed
- Text input of associated condition in ClinVar form now aligns to the left
- Alignment of contents in the case report has been updated
- Missing number of phenotypes and genes from case diagnoses
- Associate OMIM and/or ORPHA diagnoses with partial causatives
- Visualization of partial causatives' diagnoses on case page: style and links
- Revert style of pinned variants window on the case page
- Rename `Clinical significanc` to `Germline classification` in ClinVar submissions exported files
- Rename `Clinical significance citations` to `Classification citations` in ClinVar submissions exported files
- Rename `Comment on clinical significance` to `Comment on classification` in ClinVar submissions exported files
- Show matching partial causatives on variant page
- Matching causatives shown on case page consisting only of variant matching the default panels of the case - bug introduced since scout v4.72 (Oct 18, 2023)
- Missing somatic variant read depth leading to report division by zero

## [4.76]
### Added
- Orphacodes are visible in phenotype tables
- Pydantic validation of image paths provided in case load config file
- Info on the user which created a ClinVar submission, when available
- Associate .d4 files to case individuals when loading a case via config file
### Changed
- In diagnoses page the load of diseases are initiated by clicking a button
- Revel score, Revel rank score and SpliceAI values are also displayed in Causatives and Validated variants tables
- Remove unused functions and tests
- Analysis type and direct link from cases list for OGM cases
- Removed unused `case_obj` parameter from server/blueprints/variant/controllers/observations function
- Possibility to reset ClinVar submission ID
- Allow ClinVar submissions with custom API key for users registered as ClinVar submitters or when institute doesn't have a preset list of ClinVar submitters
- Ordered event verbs alphabetically and created ClinVar-related user events
- Removed the unused "no-variants" option from the load case command line
### Fixed
- All disease_terms have gene HGNC ids as integers when added to the scout database
- Disease_term identifiers are now prefixed with the name of the coding system
- Command line crashing with error when updating a user that doesn't exist
- Thaw coloredlogs - 15.0.1 restores errorhandler issue
- Thaw crypography - current base image and library version allow Docker builds
- Missing delete icons on phenomodels page
- Missing cryptography lib error while running Scout container on an ARM processor
- Round CADD values with many decimals on causatives and validated variants pages
- Dark-mode visibility of some fields on causatives and validated variants pages
- Clinvar submitters would be cleared when unprivileged users saved institute settings page
- Added a default empty string in cases search form to avoid None default value
- Page crashing when user tries to remove the same variant from a ClinVar submission in different browser tabs
- Update more GnomAD links to GnomAD v4 (v38 SNVs, MT vars, STRs)
- Empty cells for RNA fusion variants in Causatives and Verified variants page
- Submenu icons missing from collapsible actionbar
- The collapsible actionbar had some non-collapsing overly long entries
- Cancer observations for SVs not appearing in the variant details view
- Archived local observations not visible on cancer variantS page
- Empty Population Frequency column in the Cancer SV Variants view
- Capital letters in ClinVar events description shown on case page

## [4.75]
### Added
- Hovertip to gene panel names with associated genes in variant view, when variant covers more than one gene
- Tests for panel to genes
- Download of Orphadata en_product6 and en_product4 from CLI
- Parse and save `database_found` key/values for RNA fusion variants
- Added fusion_score, ffpm, split_reads, junction_reads and fusion_caller to the list of filters on RNA fusion variants page
- Renamed the function `get_mei_info` to `set_mei_info` to be consistent with the other functions
- Fixed removing None key/values from parsed variants
- Orphacodes are included in the database disease_terms
### Changed
- Allow use of projections when retrieving gene panels
- Do not save custom images as binary data into case and variant database documents
- Retrieve and display case and variant custom images using image's saved path
- Cases are activated by viewing FSHD and SMA reports
- Split multi-gene SNV variants into single genes when submitting to Matchmaker Exchange
- Alamut links also on the gene level, using transcript and HGVS: better for indels. Keep variant link for missing HGVS
- Thaw WTForms - explicitly coerce form decimal field entries when filters fetched from db
### Fixed
- Removed some extra characters from top of general report left over from FontAwsome fix
- Do not save fusion variants-specific key/values in other types of variants
- Alamut link for MT variants in build 38
- Convert RNA fusions variants `tool_hits` and `fusion_score` keys from string to numbers
- Fix genotype reference and alternative sequencing depths defaulting to -1 when values are 0
- DecimalFields were limited to two decimal places for several forms - lifting restrictions on AF, CADD etc.

## [4.74.1]
### Changed
- Parse and save into database also OMIM terms not associated to genes
### Fixed
- BioNano API FSHD report requests are GET in Access 1.8, were POST in 1.7
- Update more FontAwesome icons to avoid Pro icons
- Test if files still exist before attempting to load research variants
- Parsing of genotypes error, resulting in -1 values when alt or ref read depths are 0

## [4.74]
### Added
- SNVs and Indels, MEI and str variants genes have links to Decipher
- An `owner + case display name` index for cases database collection
- Test and fixtures for RNA fusion case page
- Load and display fusion variants from VCF files as the other variant types
- Option to update case document with path to mei variants (clinical and research)
### Changed
- Details on variant type and category for audit filters on case general report
- Enable Gens CN profile button also in somatic case view
- Fix case of analysis type check for Gens analysis button - only show for WGS
### Fixed
- loqusdb table no longer has empty row below each loqusid
- MatchMaker submission details page crashing because of change in date format returned by PatientMatcher
- Variant external links buttons style does not change color when visited
- Hide compounds with compounds follow filter for region or function would fail for variants in multiple genes
- Updated FontAwesome version to fix missing icons

## [4.73]
### Added
- Shortcut button for HPO panel MEI variants from case page
- Export managed variants from CLI
### Changed
- STRs visualization on case panel to emphasize abnormal repeat count and associated condition
- Removed cytoband column from STRs variant view on case report
- More long integers formatted with thin spaces, and copy to clipboard buttons added
### Fixed
- OMIM table is scrollable if higher than 700px on SV page
- Pinned variants validation badge is now red for false positives.
- Case display name defaulting to case ID when `family_name` or `display_name` are missing from case upload config file
- Expanded menu visible at screen sizes below 1000px now has background color
- The image in ClinVar howto-modal is now responsive
- Clicking on a case in case groups when case was already removed from group in another browser tab
- Page crashing when saving filters for mei variants
- Link visited color of images

## [4.72.4]
### Changed
- Automatic test mongod version increased to v7
### Fixed
- GnomAD now defaults to hg38 - change build 37 links accordingly

## [4.72.3]
### Fixed
- Somatic general case report small variant table can crash with unclassified variants

## [4.72.2]
### Changed
- A gunicorn maxrequests parameter for Docker server image - default to 1200
- STR export limit increased to 500, as for other variants
- Prevent long number wrapping and use thin spaces for separation, as per standards from SI, NIST, IUPAC, BIPM.
- Speed up case retrieval and lower memory use by projecting case queries
- Make relatedness check fails stand out a little more to new users
- Speed up case retrieval and lower memory use by projecting case queries
- Speed up variant pages by projecting only the necessary keys in disease collection query
### Fixed
- Huge memory use caused by cases and variants pages pulling complete disease documents from DB
- Do not include genes fetched from HPO terms when loading diseases
- Consider the renamed fields `Approved Symbol` -> `Approved Gene Symbol` and `Gene Symbols` -> `Gene/Locus And Other Related Symbols` when parsing OMIM terms from genemap2.txt file

## [4.72.1]
### Fixed
- Jinja filter that renders long integers
- Case cache when looking for causatives in other cases causing the server to hang

## [4.72]
### Added
- A GitHub action that checks for broken internal links in docs pages
- Link validation settings in mkdocs.yml file
- Load and display full RNA alignments on alignment viewer
- Genome build check when loading a case
- Extend event index to previous causative variants and always load them
### Fixed
- Documentation nav links for a few documents
- Slightly extended the BioNano Genomics Access integration docs
- Loading of SVs when VCF is missing the INFO.END field but has INFO.SVLEN field
- Escape protein sequence name (if available) in case general report to render special characters correctly
- CaseS HPO term searches for multiple terms works independent of order
- CaseS search regexp should not allow backslash
- CaseS cohort tags can contain whitespace and still match
- Remove diagnoses from cases even if OMIM term is not found in the database
- Parsing of disease-associated genes
- Removed an annoying warning while updating database's disease terms
- Displaying custom case images loaded with scout version <= 4.71
- Use pydantic version >=2 in requirements.txt file
### Changed
- Column width adjustment on caseS page
- Use Python 3.11 in tests
- Update some github actions
- Upgraded Pydantic to version 2
- Case validation fails on loading when associated files (alignments, VCFs and reports) are not present on disk
- Case validation fails on loading when custom images have format different then ["gif", "svg", "png", "jpg", "jpeg"]
- Custom images keys `case` and `str` in case config yaml file are renamed to `case_images` and `str_variants_images`
- Simplify and speed up case general report code
- Speed up case retrieval in case_matching_causatives
- Upgrade pymongo to version 4
- When updating disease terms, check that all terms are consistent with a DiseaseTerm model before dropping the old collection
- Better separation between modules loading HPO terms and diseases
- Deleted unused scout.build.phenotype module
- Stricter validation of mandatory genome build key when loading a case. Allowed values are ['37','38',37,38]
- Improved readability of variants length and coordinates on variantS pages

## [4.71]
### Added
- Added Balsamic keys for SweGen and loqusdb local archive frequecies, SNV and SV
- New filter option for Cancer variantS: local archive RD loqusdb
- Show annotated observations on SV variantS view, also for cancer somatic SVs
- Revel filter for variantS
- Show case default panel on caseS page
- CADD filter for Cancer Somatic SNV variantS - show score
- SpliceAI-lookup link (BROAD, shows SpliceAI and Pangolin) from variant page
- BioNano Access server API - check projects, samples and fetch FSHD reports
### Fixed
- Name of reference genome build for RNA for compatibility with IGV locus search change
- Howto to run the Docker image on Mac computers in `admin-guide/containers/container-deploy.md`
- Link to Weasyprint installation howto in README file
- Avoid filling up disk by creating a reduced VCF file for every variant that is visualized
- Remove legacy incorrectly formatted CODEOWNERS file
- Restrain variant_type requests to variantS views to "clinical" or "research"
- Visualization of cancer variants where cancer case has no affected individual
- ProteinPaint gene link (small StJude API change)
- Causative MEI variant link on causatives page
- Bionano access api settings commented out by default in Scout demo config file.
- Do not show FSHD button on freshly loaded cases without bionano_access individuals
- Truncate long variants' HGVS on causative/Clinically significant and pinned variants case panels
### Changed
- Remove function call that tracks users' browser version
- Include three more splice variant SO terms in clinical filter severe SO terms
- Drop old HPO term collection only after parsing and validation of new terms completes
- Move score to own column on Cancer Somatic SNV variantS page
- Refactored a few complex case operations, breaking out sub functionalities

## [4.70]
### Added
- Download a list of Gene Variants (max 500) resulting from SNVs and Indels search
- Variant PubMed link to search for gene symbol and any aliases
### Changed
- Clearer gnomAD values in Variants page
### Fixed
- CaseS page uniform column widths
- Include ClinVar variants into a scrollable div element on Case page
- `canonical_transcript` variable not initialized in get_hgvs function (server.blueprints.institutes.controllers.py)
- Catch and display any error while importing Phenopacket info
- Modified Docker files to use python:3.8-slim-bullseye to prevent gunicorn workers booting error

## [4.69]
### Added
- ClinVar submission howto available also on Case page
- Somatic score and filtering for somatic SV callers, if available
- Show caller as a tooltip on variantS list
### Fixed
- Crash when attempting to export phenotype from a case that had never had phenotypes
- Aesthetic fix to Causative and Pinned Variants on Case page
- Structural inconsistency for ClinVar Blueprint templates
- Updated igv.js to 2.15.8 to fix track default color bug
- Fixed release versions for actions.
- Freeze tornado below 6.3.0 for compatibility with livereload 2.6.3
- Force update variants count on case re-upload
- IGV locus search not working - add genome reference id
- Pin links to MEI variants should end up on MEI not SV variant view
- Load also matching MEI variants on forced region load
- Allow excluding MEI from case variant deletion
- Fixed the name of the assigned user when the internal user ID is different from the user email address
- Gene variantS should display gene function, region and full hgvs
### Changed
- FontAwesome integrity check fail (updated resource)
- Removed ClinVar API validation buttons in favour of direct API submission
- Improved layout of Institute settings page
- ClinVar API key and allowed submitters are set in the Institute settings page


## [4.68]
### Added
- Rare Disease Mobile Element Insertion variants view
### Changed
- Updated igv.js to 2.15.6
### Fixed
- Docker stage build pycairo.
- Restore SNV and SV rank models versions on Causatives and Verified pages
- Saving `REVEL_RANKSCORE` value in a field named `revel` in variants database documents

## [4.67]
### Added
- Prepare to filter local SV frequency
### Changed
- Speed up instituteS page loading by refactoring cases/institutes query
- Clinical Filter for SVs includes `splice_polypyrimidine_tract_variant` as a severe consequence
- Clinical Filter for SVs includes local variant frequency freeze ("old") for filtering, starting at 30 counts
- Speed up caseS page loading by adding status to index and refactoring totals count
- HPO file parsing is updated to reflect that HPO have changed a few downloadable file formats with their 230405 release.
### Fixed
- Page crashing when a user tries to edit a comment that was removed
- Warning instead of crashed page when attempting to retrieve a non-existent Phenopacket
- Fixed StJude ProteinPaint gene link (URL change)
- Freeze of werkzeug library to version<2.3 to avoid problems resulting from the consequential upgrade of the Flask lib
- Huge list of genes in case report for megabases-long structural variants.
- Fix displaying institutes without associated cases on institutes page
- Fix default panel selection on SVs in cancer case report

## [4.66]
### Changed
- Moved Phenomodels code under a dedicated blueprint
- Updated the instructions to load custom case report under admin guide
- Keep variants filter window collapsed except when user expands it to filter
### Added
- A summary table of pinned variants on the cancer case general report
- New openable matching causatives and managed variants lists for default gene panels only for convenience
### Fixed
- Gens structural variant page link individual id typo

## [4.65.2]
### Fixed
- Generating general case report with str variants containing comments

## [4.65.1]
### Fixed
- Visibility of `Gene(s)` badges on SV VariantS page
- Hide dismiss bar on SV page not working well
- Delivery report PDF download
- Saving Pipeline version file when loading a case
- Backport compatible import of importlib metadata for old python versions (<3.8)

## [4.65]
### Added
- Option to mark a ClinVar submission as submitted
- Docs on how to create/update the PanelApp green genes as a system admin
- `individual_id`-parameter to both Gens links
- Download a gene panel in TXT format from gene panel page
- Panel gene comments on variant page: genes in panels can have comments that describe the gene in a panel context
### Changed
- Always show each case category on caseS page, even if 0 cases in total or after current query
- Improved sorting of ClinVar submissions
- Pre-populate SV type select in ClinVar submission form, when possible
- Show comment badges in related comments tables on general report
- Updated version of several GitHub actions
- Migrate from deprecated `pkg_resources` lib to `importlib_resources`
- Dismiss bar on variantS pages is thinner.
- Dismiss bar on variantS pages can be toggled open or closed for the duration of a login session.
### Fixed
- Fixed Sanger order / Cancel order modal close buttons
- Visibility of SV type in ClinVar submission form
- Fixed a couple of creations where now was called twice, so updated_at and created_at could differ
- Deprecated Ubuntu version 18.04 in one GitHub action
- Panels that have been removed (hidden) should not be visible in views where overlapping gene panels for genes are shown
- Gene panel test pointing to the right function

## [4.64]
### Added
- Create/Update a gene panel containing all PanelApp green genes (`scout update panelapp-green -i <cust_id>`)
- Links for ACMG pathogenicity impact modification on the ACMG classification page
### Changed
- Open local observation matching cases in new windows
### Fixed
- Matching manual ranked variants are now shown also on the somatic variant page
- VarSome links to hg19/GRCh37
- Managed variants filter settings lost when navigating to additional pages
- Collect the right variant category after submitting filter form from research variantS page
- Beacon links are templated and support variants in genome build 38

## [4.63]
### Added
- Display data sharing info for ClinVar, Matchmaker Exchange and Beacon in a dedicated column on Cases page
- Test for `commands.download.omim.print_omim`
- Display dismissed variants comments on general case report
- Modify ACMG pathogenicity impact (most commonly PVS1, PS3) based on strength of evidence with lab director's professional judgement
- REViewer button on STR variant page
- Alamut institution parameter in institute settings for Alamut Visual Plus software
- Added Manual Ranks Risk Factor, Likely Risk Factor and Uncertain Risk Factor
- Display matching manual ranks from previous cases the user has access to on VariantS and Variant pages
- Link to gnomAD gene SVs v2.1 for SV variants with gnomAD frequency
- Support for nf-core/rnafusion reports
### Changed
- Display chrY for sex unknown
- Deprecate legacy scout_load() method API call.
- Message shown when variant tag is updated for a variant
- When all ACMG classifications are deleted from a variant, the current variant classification status is also reset.
- Refactored the functions that collect causative variants
- Removed `scripts/generate_test_data.py`
### Fixed
- Default IGV tracks (genes, ClinVar, ClinVar CNVs) showing even if user unselects them all
- Freeze Flask-Babel below v3.0 due to issue with a locale decorator
- Thaw Flask-Babel and fix according to v3 standard. Thank you @TkTech!
- Show matching causatives on somatic structural variant page
- Visibility of gene names and functional annotations on Causatives/Verified pages
- Panel version can be manually set to floating point numbers, when modified
- Causatives page showing also non-causative variants matching causatives in other cases
- ClinVar form submission for variants with no selected transcript and HGVS
- Validating and submitting ClinVar objects not containing both Variant and Casedata info

## [4.62.1]
### Fixed
- Case page crashing when adding a case to a group without providing a valid case name

## [4.62]
### Added
- Validate ClinVar submission objects using the ClinVar API
- Wrote tests for case and variant API endpoints
- Create ClinVar submissions from Scout using the ClinVar API
- Export Phenopacket for affected individual
- Import Phenopacket from JSON file or Phenopacket API backend server
- Use the new case name option for GENS requests
- Pre-validate refseq:HGVS items using VariantValidator in ClinVar submission form
### Fixed
- Fallback for empty alignment index for REViewer service
- Source link out for MIP 11.1 reference STR annotation
- Avoid duplicate causatives and pinned variants
- ClinVar clinical significance displays only the ACMG terms when user selects ACMG 2015 as assertion criteria
- Spacing between icon and text on Beacon and MatchMaker links on case page sidebar
- Truncate IDs and HGVS representations in ClinVar pages if longer than 25 characters
- Update ClinVar submission ID form
- Handle connection timeout when sending requests requests to external web services
- Validate any ClinVar submission regardless of its status
- Empty Phenopackets import crashes
- Stop Spinner on Phenopacket JSON download
### Changed
- Updated ClinVar submission instructions

## [4.61.1]
### Fixed
- Added `UMLS` as an option of `Condition ID type` in ClinVar Variant downloaded files
- Missing value for `Condition ID type` in ClinVar Variant downloaded files
- Possibility to open, close or delete a ClinVar submission even if it doesn't have an associated name
- Save SV type, ref and alt n. copies to exported ClinVar files
- Inner and outer start and stop SV coordinates not exported in ClinVar files
- ClinVar submissions page crashing when SV files don't contain breakpoint exact coordinates
- Align OMIM diagnoses with delete diagnosis button on case page
- In ClinVar form, reset condition list and customize help when condition ID changes

## [4.61]
### Added
- Filter case list by cases with variants in ClinVar submission
- Filter case list by cases containing RNA-seq data - gene_fusion_reports and sample-level tracks (splice junctions and RNA coverage)
- Additional case category `Ignored`, to be used for cases that don't fall in the existing 'inactive', 'archived', 'solved', 'prioritized' categories
- Display number of cases shown / total number of cases available for each category on Cases page
- Moved buttons to modify case status from sidebar to main case page
- Link to Mutalyzer Normalizer tool on variant's transcripts overview to retrieve official HVGS descriptions
- Option to manually load RNA MULTIQC report using the command `scout load report -t multiqc_rna`
- Load RNA MULTIQC automatically for a case if config file contains the `multiqc_rna` key/value
- Instructions in admin-guide on how to load case reports via the command line
- Possibility to filter RD variants by a specific genotype call
- Distinct colors for different inheritance models on RD Variant page
- Gene panels PDF export with case variants hits by variant type
- A couple of additional README badges for GitHub stats
- Upload and display of pipeline reference info and executable version yaml files as custom reports
- Testing CLI on hasta in PR template
### Changed
- Instructions on how to call dibs on scout-stage server in pull request template
- Deprecated CLI commands `scout load <delivery_report, gene_fusion_report, coverage_qc_report, cnv_report>` to replace them with command `scout load report -t <report type>`
- Refactored code to display and download custom case reports
- Do not export `Assertion method` and `Assertion method citation` to ClinVar submission files according to changes to ClinVar's submission spreadsheet templates.
- Simplified code to create and download ClinVar CSV files
- Colorize inheritance models badges by category on VariantS page
- `Safe variants matching` badge more visible on case page
### Fixed
- Non-admin users saving institute settings would clear loqusdb instance selection
- Layout of variant position, cytoband and type in SV variant summary
- Broken `Build Status - GitHub badge` on GitHub README page
- Visibility of text on grey badges in gene panels PDF exports
- Labels for dashboard search controls
- Dark mode visibility for ClinVar submission
- Whitespaces on outdated panel in extent report

## [4.60]
### Added
- Mitochondrial deletion signatures (mitosign) can be uploaded and shown with mtDNA report
- A `Type of analysis` column on Causatives and Validated variants pages
- List of "safe" gene panels available for matching causatives and managed variants in institute settings, to avoid secondary findings
- `svdb_origin` as a synonym for `FOUND_IN` to complement `set` for variants found by all callers
### Changed
- Hide removed gene panels by default in panels page
- Removed option for filtering cancer SVs by Tumor and Normal alt AF
- Hide links to coverage report from case dynamic HPO panel if cancer analysis
- Remove rerun emails and redirect users to the analysis order portal instead
- Updated clinical SVs igv.js track (dbVar) and added example of external track from `https://trackhubregistry.org/`
- Rewrote the ClinVar export module to simplify and add one variant at the time
- ClinVar submissions with phenotype conditions from: [OMIM, MedGen, Orphanet, MeSH, HP, MONDO]
### Fixed
- If trying to load a badly formatted .tsv file an error message is displayed.
- Avoid showing case as rerun when first attempt at case upload failed
- Dynamic autocomplete search not working on phenomodels page
- Callers added to variant when loading case
- Now possible to update managed variant from file without deleting it first
- Missing preselected chromosome when editing a managed variant
- Preselected variant type and subtype when editing a managed variant
- Typo in dbVar ClinVar track, hg19


## [4.59]
### Added
- Button to go directly to HPO SV filter variantS page from case
- `Scout-REViewer-Service` integration - show `REViewer` picture if available
- Link to HPO panel coverage overview on Case page
- Specify a confidence threshold (green|amber|red) when loading PanelApp panels
- Functional annotations in variants lists exports (all variants)
- Cancer/Normal VAFs and COSMIC ids in in variants lists exports (cancer variants)
### Changed
- Better visualization of regional annotation for long lists of genes in large SVs in Variants tables
- Order of cells in variants tables
- More evident links to gene coverage from Variant page
- Gene panels sorted by display name in the entire Case page
- Round CADD and GnomAD values in variants export files
### Fixed
- HPO filter button on SV variantS page
- Spacing between region|function cells in SVs lists
- Labels on gene panel Chanjo report
- Fixed ambiguous duplicated response headers when requesting a BAM file from /static
- Visited color link on gene coverage button (Variant page)

## [4.58.1]
### Fixed
- Case search with search strings that contain characters that can be escaped

## [4.58]
### Added
- Documentation on how to create/update PanelApp panels
- Add filter by local observations (archive) to structural variants filters
- Add more splicing consequences to SO term definitions
- Search for a specific gene in all gene panels
- Institute settings option to force show all variants on VariantS page for all cases of an institute
- Filter cases by validation pending status
- Link to The Clinical Knowledgebase (CKB) (https://ckb.jax.org/) in cancer variant's page
### Fixed
- Added a not-authorized `auto-login` fixture according to changes in Flask-Login 0.6.2
- Renamed `cache_timeout` param name of flask.send_file function to `max_age` (Flask 2.2 compliant)
- Replaced deprecated `app.config["JSON_SORT_KEYS"]` with app.json.sort_keys in app settings
- Bug in gene variants page (All SNVs and INDELs) when variant gene doesn't have a hgnc id that is found in the database
- Broken export of causatives table
- Query for genes in build 38 on `Search SNVs and INDELs` page
- Prevent typing special characters `^<>?!=\/` in case search form
- Search matching causatives also among research variants in other cases
- Links to variants in Verified variants page
- Broken filter institute cases by pinned gene
- Better visualization of long lists of genes in large SVs on Causative and Verified Variants page
- Reintroduced missing button to export Causative variants
- Better linking and display of matching causatives and managed variants
- Reduced code complexity in `scout/parse/variant/variant.py`
- Reduced complexity of code in `scout/build/variant/variant.py`

### Changed
- State that loqusdb observation is in current case if observations count is one and no cases are shown
- Better pagination and number of variants returned by queries in `Search SNVs and INDELs` page
- Refactored and simplified code used for collecting gene variants for `Search SNVs and INDELs` page
- Fix sidebar panel icons in Case view
- Fix panel spacing in Case view
- Removed unused database `sanger_ordered` and `case_id,category,rank_score` indexes (variant collection)
- Verified variants displayed in a dedicated page reachable from institute sidebar
- Unified stats in dashboard page
- Improved gene info for large SVs and cancer SVs
- Remove the unused `variant.str_variant` endpoint from variant views
- Easier editing of HPO gene panel on case page
- Assign phenotype panel less cramped on Case page
- Causatives and Verified variants pages to use the same template macro
- Allow hyphens in panel names
- Reduce resolution of example images
- Remove some animations in web gui which where rendered slow


## [4.57.4]
### Fixed
- Parsing of variant.FORMAT "DR" key in parse variant file

## [4.57.3]
### Fixed
- Export of STR verified variants
- Do not download as verified variants first verified and then reset to not validated
- Avoid duplicated lines in downloaded verified variants reflecting changes in variant validation status

## [4.57.2]
### Fixed
- Export of verified variants when variant gene has no transcripts
- HTTP 500 when visiting a the details page for a cancer variant that had been ranked with genmod

## [4.57.1]
### Fixed
- Updating/replacing a gene panel from file with a corrupted or malformed file

## [4.57]
### Added
- Display last 50 or 500 events for a user in a timeline
- Show dismiss count from other cases on matching variantS
- Save Beacon-related events in events collection
- Institute settings allow saving multiple loqusdb instances for one institute
- Display stats from multiple instances of loqusdb on variant page
- Display date and frequency of obs derived from count of local archive observations from MIP11 (requires fix in MIP)
### Changed
- Prior ACMG classifications view is no longer limited by pathogenicity
### Fixed
- Visibility of Sanger ordered badge on case page, light mode
- Some of the DataTables tables (Phenotypes and Diagnoses pages) got a bit dark in dark mode
- Remove all redundancies when displaying timeline events (some events are saved both as case-related and variant-related)
- Missing link in saved MatchMaker-related events
- Genes with mixed case gene symbols missing in PanelApp panels
- Alignment of elements on the Beacon submission modal window
- Locus info links from STR variantS page open in new browser tabs

## [4.56]
### Added
- Test for PanelApp panels loading
- `panel-umi` tag option when loading cancer analyses
### Changed
- Black text to make comments more visible in dark mode
- Loading PanelApp panels replaces pre-existing panels with same version
- Removed sidebar from Causatives page - navigation is available on the top bar for now
- Create ClinVar submissions from pinned variants list in case page
- Select which pinned variants will be included in ClinVar submission documents
### Fixed
- Remove a:visited css style from all buttons
- Update of HPO terms via command line
- Background color of `MIXED` and `PANEL-UMI` sequencing types on cases page
- Fixed regex error when searching for cases with query ending with `\ `
- Gene symbols on Causatives page lighter in dark mode
- SpliceAI tooltip of multigene variants

## [4.55]
### Changed
- Represent different tumor samples as vials in cases page
- Option to force-update the OMIM panel
### Fixed
- Low tumor purity badge alignment in cancer samples table on cancer case view
- VariantS comment popovers reactivate on hover
- Updating database genes in build 37
- ACMG classification summary hidden by sticky navbar
- Logo backgrounds fixed to white on welcome page
- Visited links turn purple again
- Style of link buttons and dropdown menus
- Update KUH and GMS logos
- Link color for Managed variants

## [4.54]
### Added
- Dark mode, using browser/OS media preference
- Allow marking case as solved without defining causative variants
- Admin users can create missing beacon datasets from the institute's settings page
- GenCC links on gene and variant pages
- Deprecation warnings when launching the app using a .yaml config file or loading cases using .ped files
### Changed
- Improved HTML syntax in case report template
- Modified message displayed when variant rank stats could not be calculated
- Expanded instructions on how to test on CG development server (cg-vm1)
- Added more somatic variant callers (Balsamic v9 SNV, develop SV)
### Fixed
- Remove load demo case command from docker-compose.yml
- Text elements being split across pages in PDF reports
- Made login password field of type `password` in LDAP login form
- Gene panels HTML select in institute's settings page
- Bootstrap upgraded to version 5
- Fix some Sourcery and SonarCloud suggestions
- Escape special characters in case search on institute and dashboard pages
- Broken case PDF reports when no Madeline pedigree image can be created
- Removed text-white links style that were invisible in new pages style
- Variants pagination after pressing "Filter variants" or "Clinical filter"
- Layout of buttons Matchmaker submission panel (case page)
- Removing cases from Matchmaker (simplified code and fixed functionality)
- Reintroduce check for missing alignment files purged from server

## [4.53]
### Added
### Changed
- Point Alamut API key docs link to new API version
- Parse dbSNP id from ID only if it says "rs", else use VEP CSQ fields
- Removed MarkupSafe from the dependencies
### Fixed
- Reintroduced loading of SVs for demo case 643595
- Successful parse of FOUND_IN should avoid GATK caller default
- All vulnerabilities flagged by SonarCloud

## [4.52]
### Added
- Demo cancer case gets loaded together with demo RD case in demo instance
- Parse REVEL_score alongside REVEL_rankscore from csq field and display it on SNV variant page
- Rank score results now show the ranking range
- cDNA and protein changes displayed on institute causatives pages
- Optional SESSION_TIMEOUT_MINUTES configuration in app config files
- Script to convert old OMIM case format (list of integers) to new format (list of dictionaries)
- Additional check for user logged in status before serving alignment files
- Download .cgh files from cancer samples table on cancer case page
- Number of documents and date of last update on genes page
### Changed
- Verify user before redirecting to IGV alignments and sashimi plots
- Build case IGV tracks starting from case and variant objects instead of passing all params in a form
- Unfreeze Werkzeug lib since Flask_login v.0.6 with bugfix has been released
- Sort gene panels by name (panelS and variant page)
- Removed unused `server.blueprints.alignviewers.unindexed_remote_static` endpoint
- User sessions to check files served by `server.blueprints.alignviewers.remote_static` endpoint
- Moved Beacon-related functions to a dedicated app extension
- Audit Filter now also loads filter displaying the variants for it
### Fixed
- Handle `attachment_filename` parameter renamed to `download_name` when Flask 2.2 will be released
- Removed cursor timeout param in cases find adapter function to avoid many code warnings
- Removed stream argument deprecation warning in tests
- Handle `no intervals found` warning in load_region test
- Beacon remove variants
- Protect remote_cors function in alignviewers view from Server-Side Request Forgery (SSRF)
- Check creation date of last document in gene collection to display when genes collection was updated last

## [4.51]
### Added
- Config file containing codecov settings for pull requests
- Add an IGV.js direct link button from case page
- Security policy file
- Hide/shade compound variants based on rank score on variantS from filter
- Chromograph legend documentation direct link
### Changed
- Updated deprecated Codecov GitHub action to v.2
- Simplified code of scout/adapter/mongo/variant
- Update IGV.js to v2.11.2
- Show summary number of variant gene panels on general report if more than 3
### Fixed
- Marrvel link for variants in genome build 38 (using liftover to build 37)
- Remove flags from codecov config file
- Fixed filter bug with high negative SPIDEX scores
- Renamed IARC TP53 button to to `TP53 Database`, modified also link since IARC has been moved to the US NCI: `https://tp53.isb-cgc.org/`
- Parsing new format of OMIM case info when exporting patients to Matchmaker
- Remove flask-debugtoolbar lib dependency that is using deprecated code and causes app to crash after new release of Jinja2 (3.1)
- Variant page crashing for cases with old OMIM terms structure (a list of integers instead of dictionary)
- Variant page crashing when creating MARRVEL link for cases with no genome build
- SpliceAI documentation link
- Fix deprecated `safe_str_cmp` import from `werkzeug.security` by freezing Werkzeug lib to v2.0 until Flask_login v.0.6 with bugfix is released
- List gene names densely in general report for SVs that contain more than 3 genes
- Show transcript ids on refseq genes on hg19 in IGV.js, using refgene source
- Display correct number of genes in general report for SVs that contain more than 32 genes
- Broken Google login after new major release of `lepture/authlib`
- Fix frequency and callers display on case general report

## [4.50.1]
### Fixed
- Show matching causative STR_repid for legacy str variants (pre Stranger hgnc_id)

## [4.50]
### Added
- Individual-specific OMIM terms
- OMIM disease descriptions in ClinVar submission form
- Add a toggle for melter rerun monitoring of cases
- Add a config option to show the rerun monitoring toggle
- Add a cli option to export cases with rerun monitoring enabled
- Add a link to STRipy for STR variants; shallow for ARX and HOXA13
- Hide by default variants only present in unaffected individuals in variants filters
- OMIM terms in general case report
- Individual-level info on OMIM and HPO terms in general case report
- PanelApp gene link among the external links on variant page
- Dashboard case filters fields help
- Filter cases by OMIM terms in cases and dashboard pages
### Fixed
- A malformed panel id request would crash with exception: now gives user warning flash with redirect
- Link to HPO resource file hosted on `http://purl.obolibrary.org`
- Gene search form when gene exists only in build 38
- Fixed odd redirect error and poor error message on missing column for gene panel csv upload
- Typo in parse variant transcripts function
- Modified keys name used to parse local observations (archived) frequencies to reflect change in MIP keys naming
- Better error handling for partly broken/timed out chanjo reports
- Broken javascript code when case Chromograph data is malformed
- Broader space for case synopsis in general report
- Show partial causatives on causatives and matching causatives panels
- Partial causative assignment in cases with no OMIM or HPO terms
- Partial causative OMIM select options in variant page
### Changed
- Slightly smaller and improved layout of content in case PDF report
- Relabel more cancer variant pages somatic for navigation
- Unify caseS nav links
- Removed unused `add_compounds` param from variant controllers function
- Changed default hg19 genome for IGV.js to legacy hg19_1kg_decoy to fix a few problematic loci
- Reduce code complexity (parse/ensembl.py)
- Silence certain fields in ClinVar export if prioritised ones exist (chrom-start-end if hgvs exist)
- Made phenotype non-mandatory when marking a variant as partial causative
- Only one phenotype condition type (OMIM or HPO) per variant is used in ClinVar submissions
- ClinVar submission variant condition prefers OMIM over HPO if available
- Use lighter version of gene objects in Omim MongoDB adapter, panels controllers, panels views and institute controllers
- Gene-variants table size is now adaptive
- Remove unused file upload on gene-variants page

## [4.49]
### Fixed
- Pydantic model types for genome_build, madeline_info, peddy_ped_check and peddy_sex_check, rank_model_version and sv_rank_model_version
- Replace `MatchMaker` with `Matchmaker` in all places visible by a user
- Save diagnosis labels along with OMIM terms in Matchmaker Exchange submission objects
- `libegl-mesa0_21.0.3-0ubuntu0.3~20.04.5_amd64.deb` lib not found by GitHub actions Docker build
- Remove unused `chromograph_image_files` and `chromograph_prefixes` keys saved when creating or updating an RD case
- Search managed variants by description and with ignore case
### Changed
- Introduced page margins on exported PDF reports
- Smaller gene fonts in downloaded HPO genes PDF reports
- Reintroduced gene coverage data in the PDF-exported general report of rare-disease cases
- Check for existence of case report files before creating sidebar links
- Better description of HPO and OMIM terms for patients submitted to Matchmaker Exchange
- Remove null non-mandatory key/values when updating a case
- Freeze WTForms<3 due to several form input rendering changes

## [4.48.1]
### Fixed
- General case PDF report for recent cases with no pedigree

## [4.48]
### Added
- Option to cancel a request for research variants in case page
### Changed
- Update igv.js to v2.10.5
- Updated example of a case delivery report
- Unfreeze cyvcf2
- Builder images used in Scout Dockerfiles
- Crash report email subject gives host name
- Export general case report to PDF using PDFKit instead of WeasyPrint
- Do not include coverage report in PDF case report since they might have different orientation
- Export cancer cases's "Coverage and QC report" to PDF using PDFKit instead of Weasyprint
- Updated cancer "Coverage and QC report" example
- Keep portrait orientation in PDF delivery report
- Export delivery report to PDF using PDFKit instead of Weasyprint
- PDF export of clinical and research HPO panels using PDFKit instead of Weasyprint
- Export gene panel report to PDF using PDFKit
- Removed WeasyPrint lib dependency

### Fixed
- Reintroduced missing links to Swegen and Beacon and dbSNP in RD variant page, summary section
- Demo delivery report orientation to fit new columns
- Missing delivery report in demo case
- Cast MNVs to SNV for test
- Export verified variants from all institutes when user is admin
- Cancer coverage and QC report not found for demo cancer case
- Pull request template instructions on how to deploy to test server
- PDF Delivery report not showing Swedac logo
- Fix code typos
- Disable codefactor raised by ESLint for javascript functions located on another file
- Loading spinner stuck after downloading a PDF gene panel report
- IGV browser crashing when file system with alignment files is not mounted

## [4.47]
### Added
- Added CADD, GnomAD and genotype calls to variantS export
### Changed
- Pull request template, to illustrate how to deploy pull request branches on cg-vm1 stage server
### Fixed
- Compiled Docker image contains a patched version (v4.9) of chanjo-report

## [4.46.1]
### Fixed
- Downloading of files generated within the app container (MT-report, verified variants, pedigrees, ..)

## [4.46]
### Added
- Created a Dockefile to be used to serve the dockerized app in production
- Modified the code to collect database params specified as env vars
- Created a GitHub action that pushes the Dockerfile-server image to Docker Hub (scout-server-stage) every time a PR is opened
- Created a GitHub action that pushes the Dockerfile-server image to Docker Hub (scout-server) every time a new release is created
- Reassign MatchMaker Exchange submission to another user when a Scout user is deleted
- Expose public API JSON gene panels endpoint, primarily to enable automated rerun checking for updates
- Add utils for dictionary type
- Filter institute cases using multiple HPO terms
- Vulture GitHub action to identify and remove unused variables and imports
### Changed
- Updated the python config file documentation in admin guide
- Case configuration parsing now uses Pydantic for improved typechecking and config handling
- Removed test matrices to speed up automatic testing of PRs
- Switch from Coveralls to Codecov to handle CI test coverage
- Speed-up CI tests by caching installation of libs and splitting tests into randomized groups using pytest-test-groups
- Improved LDAP login documentation
- Use lib flask-ldapconn instead of flask_ldap3_login> to handle ldap authentication
- Updated Managed variant documentation in user guide
- Fix and simplify creating and editing of gene panels
- Simplified gene variants search code
- Increased the height of the genes track in the IGV viewer
### Fixed
- Validate uploaded managed variant file lines, warning the user.
- Exporting validated variants with missing "genes" database key
- No results returned when searching for gene variants using a phenotype term
- Variants filtering by gene symbols file
- Make gene HGNC symbols field mandatory in gene variants page and run search only on form submit
- Make sure collaborator gene variants are still visible, even if HPO filter is used

## [4.45]
### Added
### Changed
- Start Scout also when loqusdbapi is not reachable
- Clearer definition of manual standard and custom inheritance models in gene panels
- Allow searching multiple chromosomes in filters
### Fixed
- Gene panel crashing on edit action

## [4.44]
### Added
### Changed
- Display Gene track beneath each sample track when displaying splice junctions in igv browser
- Check outdated gene symbols and update with aliases for both RD and cancer variantS
### Fixed
- Added query input check and fixed the Genes API endpoint to return a json formatted error when request is malformed
- Typo in ACMG BP6 tooltip

## [4.43.1]
### Added
- Added database index for OMIM disease term genes
### Changed
### Fixed
- Do not drop HPO terms collection when updating HPO terms via the command line
- Do not drop disease (OMIM) terms collection when updating diseases via the command line

## [4.43]
### Added
- Specify which collection(s) update/build indexes for
### Fixed
- Do not drop genes and transcripts collections when updating genes via the command line

## [4.42.1]
### Added
### Changed
### Fixed
- Freeze PyMongo lib to version<4.0 to keep supporting previous MongoDB versions
- Speed up gene panels creation and update by collecting only light gene info from database
- Avoid case page crash on Phenomizer queries timeout

## [4.42]
### Added
- Choose custom pinned variants to submit to MatchMaker Exchange
- Submit structural variant as genes to the MatchMaker Exchange
- Added function for maintainers and admins to remove gene panels
- Admins can restore deleted gene panels
- A development docker-compose file illustrating the scout/chanjo-report integration
- Show AD on variants view for cancer SV (tumor and normal)
- Cancer SV variants filter AD, AF (tumor and normal)
- Hiding the variants score column also from cancer SVs, as for the SNVs
### Changed
- Enforce same case _id and display_name when updating a case
- Enforce same individual ids, display names and affected status when updating a case
- Improved documentation for connecting to loqusdb instances (including loqusdbapi)
- Display and download HPO gene panels' gene symbols in italics
- A faster-built and lighter Docker image
- Reduce complexity of `panels` endpoint moving some code to the panels controllers
- Update requirements to use flask-ldap3-login>=0.9.17 instead of freezing WTForm
### Fixed
- Use of deprecated TextField after the upgrade of WTF to v3.0
- Freeze to WTForms to version < 3
- Remove the extra files (bed files and madeline.svg) introduced by mistake
- Cli command loading demo data in docker-compose when case custom images exist and is None
- Increased MongoDB connection serverSelectionTimeoutMS parameter to 30K (default value according to MongoDB documentation)
- Better differentiate old obs counts 0 vs N/A
- Broken cancer variants page when default gene panel was deleted
- Typo in tx_overview function in variant controllers file
- Fixed loqusdbapi SV search URL
- SV variants filtering using Decipher criterion
- Removing old gene panels that don't contain the `maintainer` key.

## [4.41.1]
### Fixed
- General reports crash for variant annotations with same variant on other cases

## [4.41]
### Added
- Extended the instructions for running the Scout Docker image (web app and cli).
- Enabled inclusion of custom images to STR variant view
### Fixed
- General case report sorting comments for variants with None genetic models
- Do not crash but redirect to variants page with error when a variant is not found for a case
- UCSC links coordinates for SV variants with start chromosome different than end chromosome
- Human readable variants name in case page for variants having start chromosome different from end chromosome
- Avoid always loading all transcripts when checking gene symbol: introduce gene captions
- Slow queries for evaluated variants on e.g. case page - use events instead
### Changed
- Rearrange variant page again, moving severity predictions down.
- More reactive layout width steps on variant page

## [4.40.1]
### Added
### Fixed
- Variants dismissed with inconsistent inheritance pattern can again be shown in general case report
- General report page for variants with genes=None
- General report crashing when variants have no panels
- Added other missing keys to case and variant dictionaries passed to general report
### Changed

## [4.40]
### Added
- A .cff citation file
- Phenotype search API endpoint
- Added pagination to phenotype API
- Extend case search to include internal MongoDB id
- Support for connecting to a MongoDB replica set (.py config files)
- Support for connecting to a MongoDB replica set (.yaml config files)
### Fixed
- Command to load the OMIM gene panel (`scout load panel --omim`)
- Unify style of pinned and causative variants' badges on case page
- Removed automatic spaces after punctuation in comments
- Remove the hardcoded number of total individuals from the variant's old observations panel
- Send delete requests to a connected Beacon using the DELETE method
- Layout of the SNV and SV variant page - move frequency up
### Changed
- Stop updating database indexes after loading exons via command line
- Display validation status badge also for not Sanger-sequenced variants
- Moved Frequencies, Severity and Local observations panels up in RD variants page
- Enabled Flask CORS to communicate CORS status to js apps
- Moved the code preparing the transcripts overview to the backend
- Refactored and filtered json data used in general case report
- Changed the database used in docker-compose file to use the official MongoDB v4.4 image
- Modified the Python (3.6, 3.8) and MongoDB (3.2, 4.4, 5.0) versions used in testing matrices (GitHub actions)
- Capitalize case search terms on institute and dashboard pages


## [4.39]
### Added
- COSMIC IDs collected from CSQ field named `COSMIC`
### Fixed
- Link to other causative variants on variant page
- Allow multiple COSMIC links for a cancer variant
- Fix floating text in severity box #2808
- Fixed MitoMap and HmtVar links for hg38 cases
- Do not open new browser tabs when downloading files
- Selectable IGV tracks on variant page
- Missing splice junctions button on variant page
- Refactor variantS representative gene selection, and use it also for cancer variant summary
### Changed
- Improve Javascript performance for displaying Chromograph images
- Make ClinVar classification more evident in cancer variant page

## [4.38]
### Added
- Option to hide Alamut button in the app config file
### Fixed
- Library deprecation warning fixed (insert is deprecated. Use insert_one or insert_many instead)
- Update genes command will not trigger an update of database indices any more
- Missing resources in temporary downloading directory when updating genes using the command line
- Restore previous variant ACMG classification in a scrollable div
- Loading spinner not stopping after downloading PDF case reports and variant list export
- Add extra Alamut links higher up on variant pages
- Improve UX for phenotypes in case page
- Filter and export of STR variants
- Update look of variants page navigation buttons
### Changed

## [4.37]
### Added
- Highlight and show version number for RefSeq MANE transcripts.
- Added integration to a rerunner service for toggling reanalysis with updated pedigree information
- SpliceAI display and parsing from VEP CSQ
- Display matching tiered variants for cancer variants
- Display a loading icon (spinner) until the page loads completely
- Display filter badges in cancer variants list
- Update genes from pre-downloaded file resources
- On login, OS, browser version and screen size are saved anonymously to understand how users are using Scout
- API returning institutes data for a given user: `/api/v1/institutes`
- API returning case data for a given institute: `/api/v1/institutes/<institute_id>/cases`
- Added GMS and Lund university hospital logos to login page
- Made display of Swedac logo configurable
- Support for displaying custom images in case view
- Individual-specific HPO terms
- Optional alamut_key in institute settings for Alamut Plus software
- Case report API endpoint
- Tooltip in case explaining that genes with genome build different than case genome build will not be added to dynamic HPO panel.
- Add DeepVariant as a caller
### Fixed
- Updated IGV to v2.8.5 to solve missing gene labels on some zoom levels
- Demo cancer case config file to load somatic SNVs and SVs only.
- Expand list of refseq trancripts in ClinVar submission form
- Renamed `All SNVs and INDELs` institute sidebar element to `Search SNVs and INDELs` and fixed its style.
- Add missing parameters to case load-config documentation
- Allow creating/editing gene panels and dynamic gene panels with genes present in genome build 38
- Bugfix broken Pytests
- Bulk dismissing variants error due to key conversion from string to integer
- Fix typo in index documentation
- Fixed crash in institute settings page if "collaborators" key is not set in database
- Don't stop Scout execution if LoqusDB call fails and print stacktrace to log
- Bug when case contains custom images with value `None`
- Bug introduced when fixing another bug in Scout-LoqusDB interaction
- Loading of OMIM diagnoses in Scout demo instance
- Remove the docker-compose with chanjo integration because it doesn't work yet.
- Fixed standard docker-compose with scout demo data and database
- Clinical variant assessments not present for pinned and causative variants on case page.
- MatchMaker matching one node at the time only
- Remove link from previously tiered variants badge in cancer variants page
- Typo in gene cell on cancer variants page
- Managed variants filter form
### Changed
- Better naming for variants buttons on cancer track (somatic, germline). Also show cancer research button if available.
- Load case with missing panels in config files, but show warning.
- Changing the (Female, Male) symbols to (F/M) letters in individuals_table and case-sma.
- Print stacktrace if case load command fails
- Added sort icon and a pointer to the cursor to all tables with sortable fields
- Moved variant, gene and panel info from the basic pane to summary panel for all variants.
- Renamed `Basics` panel to `Classify` on variant page.
- Revamped `Basics` panel to a panel dedicated to classify variants
- Revamped the summary panel to be more compact.
- Added dedicated template for cancer variants
- Removed Gene models, Gene annotations and Conservation panels for cancer variants
- Reorganized the orders of panels for variant and cancer variant views
- Added dedicated variant quality panel and removed relevant panes
- A more compact case page
- Removed OMIM genes panel
- Make genes panel, pinned variants panel, causative variants panel and ClinVar panel scrollable on case page
- Update to Scilifelab's 2020 logo
- Update Gens URL to support Gens v2.0 format
- Refactor tests for parsing case configurations
- Updated links to HPO downloadable resources
- Managed variants filtering defaults to all variant categories
- Changing the (Kind) drop-down according to (Category) drop-down in Managed variant add variant
- Moved Gens button to individuals table
- Check resource files availability before starting updating OMIM diagnoses
- Fix typo in `SHOW_OBSERVED_VARIANT_ARCHIVE` config param

## [4.36]
### Added
- Parse and save splice junction tracks from case config file
- Tooltip in observations panel, explaining that case variants with no link might be old variants, not uploaded after a case rerun
### Fixed
- Warning on overwriting variants with same position was no longer shown
- Increase the height of the dropdowns to 425px
- More indices for the case table as it grows, specifically for causatives queries
- Splice junction tracks not centered over variant genes
- Total number of research variants count
- Update variants stats in case documents every time new variants are loaded
- Bug in flashing warning messages when filtering variants
### Changed
- Clearer warning messages for genes and gene/gene-panels searches in variants filters

## [4.35]
### Added
- A new index for hgnc_symbol in the hgnc_gene collection
- A Pedigree panel in STR page
- Display Tier I and II variants in case view causatives card for cancer cases
### Fixed
- Send partial file data to igv.js when visualizing sashimi plots with splice junction tracks
- Research variants filtering by gene
- Do not attempt to populate annotations for not loaded pinned/causatives
- Add max-height to all dropdowns in filters
### Changed
- Switch off non-clinical gene warnings when filtering research variants
- Don't display OMIM disease card in case view for cancer cases
- Refactored Individuals and Causative card in case view for cancer cases
- Update and style STR case report

## [4.34]
### Added
- Saved filter lock and unlock
- Filters can optionally be marked audited, logging the filter name, user and date on the case events and general report.
- Added `ClinVar hits` and `Cosmic hits` in cancer SNVs filters
- Added `ClinVar hits` to variants filter (rare disease track)
- Load cancer demo case in docker-compose files (default and demo file)
- Inclusive-language check using [woke](https://github.com/get-woke/woke) github action
- Add link to HmtVar for mitochondrial variants (if VCF is annotated with HmtNote)
- Grey background for dismissed compounds in variants list and variant page
- Pin badge for pinned compounds in variants list and variant page
- Support LoqusDB REST API queries
- Add a docker-compose-matchmaker under scout/containers/development to test matchmaker locally
- Script to investigate consequences of symbol search bug
- Added GATK to list of SV and cancer SV callers
### Fixed
- Make MitoMap link work for hg38 again
- Export Variants feature crashing when one of the variants has no primary transcripts
- Redirect to last visited variantS page when dismissing variants from variants list
- Improved matching of SVs Loqus occurrences in other cases
- Remove padding from the list inside (Matching causatives from other cases) panel
- Pass None to get_app function in CLI base since passing script_info to app factory functions was deprecated in Flask 2.0
- Fixed failing tests due to Flask update to version 2.0
- Speed up user events view
- Causative view sort out of memory error
- Use hgnc_id for gene filter query
- Typo in case controllers displaying an error every time a patient is matched against external MatchMaker nodes
- Do not crash while attempting an update for variant documents that are too big (> 16 MB)
- Old STR causatives (and other variants) may not have HGNC symbols - fix sort lambda
- Check if gene_obj has primary_transcript before trying to access it
- Warn if a gene manually searched is in a clinical panel with an outdated name when filtering variants
- ChrPos split js not needed on STR page yet
### Changed
- Remove parsing of case `genome_version`, since it's not used anywhere downstream
- Introduce deprecation warning for Loqus configs that are not dictionaries
- SV clinical filter no longer filters out sub 100 nt variants
- Count cases in LoqusDB by variant type
- Commit pulse repo badge temporarily set to weekly
- Sort ClinVar submissions objects by ascending "Last evaluated" date
- Refactored the MatchMaker integration as an extension
- Replaced some sensitive words as suggested by woke linter
- Documentation for load-configuration rewritten.
- Add styles to MatchMaker matches table
- More detailed info on the data shared in MatchMaker submission form

## [4.33.1]
### Fixed
- Include markdown for release autodeploy docs
- Use standard inheritance model in ClinVar (https://ftp.ncbi.nlm.nih.gov/pub/GTR/standard_terms/Mode_of_inheritance.txt)
- Fix issue crash with variants that have been unflagged causative not being available in other causatives
### Added
### Changed

## [4.33]
### Fixed
- Command line crashing when updating an individual not found in database
- Dashboard page crashing when filters return no data
- Cancer variants filter by chromosome
- /api/v1/genes now searches for genes in all genome builds by default
- Upgraded igv.js to version 2.8.1 (Fixed Unparsable bed record error)
### Added
- Autodeploy docs on release
- Documentation for updating case individuals tracks
- Filter cases and dashboard stats by analysis track
### Changed
- Changed from deprecated db update method
- Pre-selected fields to run queries with in dashboard page
- Do not filter by any institute when first accessing the dashboard
- Removed OMIM panel in case view for cancer cases
- Display Tier I and II variants in case view causatives panel for cancer cases
- Refactored Individuals and Causative panels in case view for cancer cases

## [4.32.1]
### Fixed
- iSort lint check only
### Changed
- Institute cases page crashing when a case has track:Null
### Added

## [4.32]
### Added
- Load and show MITOMAP associated diseases from VCF (INFO field: MitomapAssociatedDiseases, via HmtNote)
- Show variant allele frequencies for mitochondrial variants (GRCh38 cases)
- Extend "public" json API with diseases (OMIM) and phenotypes (HPO)
- HPO gene list download now has option for clinical and non-clinical genes
- Display gene splice junctions data in sashimi plots
- Update case individuals with splice junctions tracks
- Simple Docker compose for development with local build
- Make Phenomodels subpanels collapsible
- User side documentation of cytogenomics features (Gens, Chromograph, vcf2cytosure, rhocall)
- iSort GitHub Action
- Support LoqusDB REST API queries
### Fixed
- Show other causative once, even if several events point to it
- Filtering variants by mitochondrial chromosome for cases with genome build=38
- HPO gene search button triggers any warnings for clinical / non-existing genes also on first search
- Fixed a bug in variants pages caused by MT variants without alt_frequency
- Tests for CADD score parsing function
- Fixed the look of IGV settings on SNV variant page
- Cases analyzed once shown as `rerun`
- Missing case track on case re-upload
- Fixed severity rank for SO term "regulatory region ablation"
### Changed
- Refactor according to CodeFactor - mostly reuse of duplicated code
- Phenomodels language adjustment
- Open variants in a new window (from variants page)
- Open overlapping and compound variants in a new window (from variant page)
- gnomAD link points to gnomAD v.3 (build GRCh38) for mitochondrial variants.
- Display only number of affected genes for dismissed SVs in general report
- Chromosome build check when populating the variants filter chromosome selection
- Display mitochondrial and rare diseases coverage report in cases with missing 'rare' track

## [4.31.1]
### Added
### Changed
- Remove mitochondrial and coverage report from cancer cases sidebar
### Fixed
- ClinVar page when dbSNP id is None

## [4.31]
### Added
- gnomAD annotation field in admin guide
- Export also dynamic panel genes not associated to an HPO term when downloading the HPO panel
- Primary HGNC transcript info in variant export files
- Show variant quality (QUAL field from vcf) in the variant summary
- Load/update PDF gene fusion reports (clinical and research) generated with Arriba
- Support new MANE annotations from VEP (both MANE Select and MANE Plus Clinical)
- Display on case activity the event of a user resetting all dismissed variants
- Support gnomAD population frequencies for mitochondrial variants
- Anchor links in Casedata ClinVar panels to redirect after renaming individuals
### Fixed
- Replace old docs link www.clinicalgenomics.se/scout with new https://clinical-genomics.github.io/scout
- Page formatting issues whenever case and variant comments contain extremely long strings with no spaces
- Chromograph images can be one column and have scrollbar. Removed legacy code.
- Column labels for ClinVar case submission
- Page crashing looking for LoqusDB observation when variant doesn't exist
- Missing inheritance models and custom inheritance models on newly created gene panels
- Accept only numbers in managed variants filter as position and end coordinates
- SNP id format and links in Variant page, ClinVar submission form and general report
- Case groups tooltip triggered only when mouse is on the panel header
- Loadable filters displayed in alphabetical order on variants page
### Changed
- A more compact case groups panel
- Added landscape orientation CSS style to cancer coverage and QC demo report
- Improve user documentation to create and save new gene panels
- Removed option to use space as separator when uploading gene panels
- Separating the columns of standard and custom inheritance models in gene panels
- Improved ClinVar instructions for users using non-English Excel

## [4.30.2]
### Added
### Fixed
- Use VEP RefSeq ID if RefSeq list is empty in RefSeq transcripts overview
- Bug creating variant links for variants with no end_chrom
### Changed

## [4.30.1]
### Added
### Fixed
- Cryptography dependency fixed to use version < 3.4
### Changed

## [4.30]
### Added
- Introduced a `reset dismiss variant` verb
- Button to reset all dismissed variants for a case
- Add black border to Chromograph ideograms
- Show ClinVar annotations on variantS page
- Added integration with GENS, copy number visualization tool
- Added a VUS label to the manual classification variant tags
- Add additional information to SNV verification emails
- Tooltips documenting manual annotations from default panels
- Case groups now show bam files from all cases on align view
### Fixed
- Center initial igv view on variant start with SNV/indels
- Don't set initial igv view to negative coordinates
- Display of GQ for SV and STR
- Parsing of AD and related info for STRs
- LoqusDB field in institute settings accepts only existing Loqus instances
- Fix DECIPHER link to work after DECIPHER migrated to GRCh38
- Removed visibility window param from igv.js genes track
- Updated HPO download URL
- Patch HPO download test correctly
- Reference size on STR hover not needed (also wrong)
- Introduced genome build check (allowed values: 37, 38, "37", "38") on case load
- Improve case searching by assignee full name
- Populating the LoqusDB select in institute settings
### Changed
- Cancer variants table header (pop freq etc)
- Only admin users can modify LoqusDB instance in Institute settings
- Style of case synopsis, variants and case comments
- Switched to igv.js 2.7.5
- Do not choke if case is missing research variants when research requested
- Count cases in LoqusDB by variant type
- Introduce deprecation warning for Loqus configs that are not dictionaries
- Improve create new gene panel form validation
- Make XM- transcripts less visible if they don't overlap with transcript refseq_id in variant page
- Color of gene panels and comments panels on cases and variant pages
- Do not choke if case is missing research variants when reserch requested

## [4.29.1]
### Added
### Fixed
- Always load STR variants regardless of RankScore threshold (hotfix)
### Changed

## [4.29]
### Added
- Added a page about migrating potentially breaking changes to the documentation
- markdown_include in development requirements file
- STR variants filter
- Display source, Z-score, inheritance pattern for STR annotations from Stranger (>0.6.1) if available
- Coverage and quality report to cancer view
### Fixed
- ACMG classification page crashing when trying to visualize a classification that was removed
- Pretty print HGVS on gene variants (URL-decode VEP)
- Broken or missing link in the documentation
- Multiple gene names in ClinVar submission form
- Inheritance model select field in ClinVar submission
- IGV.js >2.7.0 has an issue with the gene track zoom levels - temp freeze at 2.7.0
- Revert CORS-anywhere and introduce a local http proxy for cloud tracks
### Changed

## [4.28]
### Added
- Chromograph integration for displaying PNGs in case-page
- Add VAF to cancer case general report, and remove some of its unused fields
- Variants filter compatible with genome browser location strings
- Support for custom public igv tracks stored on the cloud
- Add tests to increase testing coverage
- Update case variants count after deleting variants
- Update IGV.js to latest (v2.7.4)
- Bypass igv.js CORS check using `https://github.com/Rob--W/cors-anywhere`
- Documentation on default and custom IGV.js tracks (admin docs)
- Lock phenomodels so they're editable by admins only
- Small case group assessment sharing
- Tutorial and files for deploying app on containers (Kubernetes pods)
- Canonical transcript and protein change of canonical transcript in exported variants excel sheet
- Support for Font Awesome version 6
- Submit to Beacon from case page sidebar
- Hide dismissed variants in variants pages and variants export function
- Systemd service files and instruction to deploy Scout using podman
### Fixed
- Bugfix: unused `chromgraph_prefix |tojson` removed
- Freeze coloredlogs temporarily
- Marrvel link
- Don't show TP53 link for silent or synonymous changes
- OMIM gene field accepts any custom number as OMIM gene
- Fix Pytest single quote vs double quote string
- Bug in gene variants search by similar cases and no similar case is found
- Delete unused file `userpanel.py`
- Primary transcripts in variant overview and general report
- Google OAuth2 login setup in README file
- Redirect to 'missing file'-icon if configured Chromograph file is missing
- Javascript error in case page
- Fix compound matching during variant loading for hg38
- Cancer variants view containing variants dismissed with cancer-specific reasons
- Zoom to SV variant length was missing IGV contig select
- Tooltips on case page when case has no default gene panels
### Changed
- Save case variants count in case document and not in sessions
- Style of gene panels multiselect on case page
- Collapse/expand main HPO checkboxes in phenomodel preview
- Replaced GQ (Genotype quality) with VAF (Variant allele frequency) in cancer variants GT table
- Allow loading of cancer cases with no tumor_purity field
- Truncate cDNA and protein changes in case report if longer than 20 characters


## [4.27]
### Added
- Exclude one or more variant categories when running variants delete command
### Fixed
### Changed

## [4.26.1]
### Added
### Fixed
- Links with 1-letter aa codes crash on frameshift etc
### Changed

## [4.26]
### Added
- Extend the delete variants command to print analysis date, track, institute, status and research status
- Delete variants by type of analysis (wgs|wes|panel)
- Links to cBioPortal, MutanTP53, IARC TP53, OncoKB, MyCancerGenome, CIViC
### Fixed
- Deleted variants count
### Changed
- Print output of variants delete command as a tab separated table

## [4.25]
### Added
- Command line function to remove variants from one or all cases
### Fixed
- Parse SMN None calls to None rather than False

## [4.24.1]
### Fixed
- Install requirements.txt via setup file

## [4.24]
### Added
- Institute-level phenotype models with sub-panels containing HPO and OMIM terms
- Runnable Docker demo
- Docker image build and push github action
- Makefile with shortcuts to docker commands
- Parse and save synopsis, phenotype and cohort terms from config files upon case upload
### Fixed
- Update dismissed variant status when variant dismissed key is missing
- Breakpoint two IGV button now shows correct chromosome when different from bp1
- Missing font lib in Docker image causing the PDF report download page to crash
- Sentieon Manta calls lack Somaticscore - load anyway
- ClinVar submissions crashing due to pinned variants that are not loaded
- Point ExAC pLI score to new gnomad server address
- Bug uploading cases missing phenotype terms in config file
- STRs loaded but not shown on browser page
- Bug when using adapter.variant.get_causatives with case_id without causatives
- Problem with fetching "solved" from scout export cases cli
- Better serialising of datetime and bson.ObjectId
- Added `volumes` folder to .gitignore
### Changed
- Make matching causative and managed variants foldable on case page
- Remove calls to PyMongo functions marked as deprecated in backend and frontend(as of version 3.7).
- Improved `scout update individual` command
- Export dynamic phenotypes with ordered gene lists as PDF


## [4.23]
### Added
- Save custom IGV track settings
- Show a flash message with clear info about non-valid genes when gene panel creation fails
- CNV report link in cancer case side navigation
- Return to comment section after editing, deleting or submitting a comment
- Managed variants
- MT vs 14 chromosome mean coverage stats if Scout is connected to Chanjo
### Fixed
- missing `vcf_cancer_sv` and `vcf_cancer_sv_research` to manual.
- Split ClinVar multiple clnsig values (slash-separated) and strip them of underscore for annotations without accession number
- Timeout of `All SNVs and INDELs` page when no valid gene is provided in the search
- Round CADD (MIPv9)
- Missing default panel value
- Invisible other causatives lines when other causatives lack gene symbols
### Changed
- Do not freeze mkdocs-material to version 4.6.1
- Remove pre-commit dependency

## [4.22]
### Added
- Editable cases comments
- Editable variants comments
### Fixed
- Empty variant activity panel
- STRs variants popover
- Split new ClinVar multiple significance terms for a variant
- Edit the selected comment, not the latest
### Changed
- Updated RELEASE docs.
- Pinned variants card style on the case page
- Merged `scout export exons` and `scout view exons` commands


## [4.21.2]
### Added
### Fixed
- Do not pre-filter research variants by (case-default) gene panels
- Show OMIM disease tooltip reliably
### Changed

## [4.21.1]
### Added
### Fixed
- Small change to Pop Freq column in variants ang gene panels to avoid strange text shrinking on small screens
- Direct use of HPO list for Clinical HPO SNV (and cancer SNV) filtering
- PDF coverage report redirecting to login page
### Changed
- Remove the option to dismiss single variants from all variants pages
- Bulk dismiss SNVs, SVs and cancer SNVs from variants pages

## [4.21]
### Added
- Support to configure LoqusDB per institute
- Highlight causative variants in the variants list
- Add tests. Mostly regarding building internal datatypes.
- Remove leading and trailing whitespaces from panel_name and display_name when panel is created
- Mark MANE transcript in list of transcripts in "Transcript overview" on variant page
- Show default panel name in case sidebar
- Previous buttons for variants pagination
- Adds a gh action that checks that the changelog is updated
- Adds a gh action that deploys new releases automatically to pypi
- Warn users if case default panels are outdated
- Define institute-specific gene panels for filtering in institute settings
- Use institute-specific gene panels in variants filtering
- Show somatic VAF for pinned and causative variants on case page

### Fixed
- Report pages redirect to login instead of crashing when session expires
- Variants filter loading in cancer variants page
- User, Causative and Cases tables not scaling to full page
- Improved docs for an initial production setup
- Compatibility with latest version of Black
- Fixed tests for Click>7
- Clinical filter required an extra click to Filter to return variants
- Restore pagination and shrink badges in the variants page tables
- Removing a user from the command line now inactivates the case only if user is last assignee and case is active
- Bugfix, LoqusDB per institute feature crashed when institute id was empty string
- Bugfix, LoqusDB calls where missing case count
- filter removal and upload for filters deleted from another page/other user
- Visualize outdated gene panels info in a popover instead of a tooltip in case page side panel

### Changed
- Highlight color on normal STRs in the variants table from green to blue
- Display breakpoints coordinates in verification emails only for structural variants


## [4.20]
### Added
- Display number of filtered variants vs number of total variants in variants page
- Search case by HPO terms
- Dismiss variant column in the variants tables
- Black and pre-commit packages to dev requirements

### Fixed
- Bug occurring when rerun is requested twice
- Peddy info fields in the demo config file
- Added load config safety check for multiple alignment files for one individual
- Formatting of cancer variants table
- Missing Score in SV variants table

### Changed
- Updated the documentation on how to create a new software release
- Genome build-aware cytobands coordinates
- Styling update of the Matchmaker card
- Select search type in case search form


## [4.19]

### Added
- Show internal ID for case
- Add internal ID for downloaded CGH files
- Export dynamic HPO gene list from case page
- Remove users as case assignees when their account is deleted
- Keep variants filters panel expanded when filters have been used

### Fixed
- Handle the ProxyFix ModuleNotFoundError when Werkzeug installed version is >1.0
- General report formatting issues whenever case and variant comments contain extremely long strings with no spaces

### Changed
- Created an institute wrapper page that contains list of cases, causatives, SNVs & Indels, user list, shared data and institute settings
- Display case name instead of case ID on clinVar submissions
- Changed icon of sample update in clinVar submissions


## [4.18]

### Added
- Filter cancer variants on cytoband coordinates
- Show dismiss reasons in a badge with hover for clinical variants
- Show an ellipsis if 10 cases or more to display with loqusdb matches
- A new blog post for version 4.17
- Tooltip to better describe Tumor and Normal columns in cancer variants
- Filter cancer SNVs and SVs by chromosome coordinates
- Default export of `Assertion method citation` to clinVar variants submission file
- Button to export up to 500 cancer variants, filtered or not
- Rename samples of a clinVar submission file

### Fixed
- Apply default gene panel on return to cancer variantS from variant view
- Revert to certificate checking when asking for Chanjo reports
- `scout download everything` command failing while downloading HPO terms

### Changed
- Turn tumor and normal allelic fraction to decimal numbers in tumor variants page
- Moved clinVar submissions code to the institutes blueprints
- Changed name of clinVar export files to FILENAME.Variant.csv and FILENAME.CaseData.csv
- Switched Google login libraries from Flask-OAuthlib to Authlib


## [4.17.1]

### Fixed
- Load cytobands for cases with chromosome build not "37" or "38"


## [4.17]

### Added
- COSMIC badge shown in cancer variants
- Default gene-panel in non-cancer structural view in url
- Filter SNVs and SVs by cytoband coordinates
- Filter cancer SNV variants by alt allele frequency in tumor
- Correct genome build in UCSC link from structural variant page



### Fixed
- Bug in clinVar form when variant has no gene
- Bug when sharing cases with the same institute twice
- Page crashing when removing causative variant tag
- Do not default to GATK caller when no caller info is provided for cancer SNVs


## [4.16.1]

### Fixed
- Fix the fix for handling of delivery reports for rerun cases

## [4.16]

### Added
- Adds possibility to add "lims_id" to cases. Currently only stored in database, not shown anywhere
- Adds verification comment box to SVs (previously only available for small variants)
- Scrollable pedigree panel

### Fixed
- Error caused by changes in WTForm (new release 2.3.x)
- Bug in OMIM case page form, causing the page to crash when a string was provided instead of a numerical OMIM id
- Fix Alamut link to work properly on hg38
- Better handling of delivery reports for rerun cases
- Small CodeFactor style issues: matchmaker results counting, a couple of incomplete tests and safer external xml
- Fix an issue with Phenomizer introduced by CodeFactor style changes

### Changed
- Updated the version of igv.js to 2.5.4

## [4.15.1]

### Added
- Display gene names in ClinVar submissions page
- Links to Varsome in variant transcripts table

### Fixed
- Small fixes to ClinVar submission form
- Gene panel page crash when old panel has no maintainers

## [4.15]

### Added
- Clinvar CNVs IGV track
- Gene panels can have maintainers
- Keep variant actions (dismissed, manual rank, mosaic, acmg, comments) upon variant re-upload
- Keep variant actions also on full case re-upload

### Fixed
- Fix the link to Ensembl for SV variants when genome build 38.
- Arrange information in columns on variant page
- Fix so that new cosmic identifier (COSV) is also acceptable #1304
- Fixed COSMIC tag in INFO (outside of CSQ) to be parses as well with `&` splitter.
- COSMIC stub URL changed to https://cancer.sanger.ac.uk/cosmic/search?q= instead.
- Updated to a version of IGV where bigBed tracks are visualized correctly
- Clinvar submission files are named according to the content (variant_data and case_data)
- Always show causatives from other cases in case overview
- Correct disease associations for gene symbol aliases that exist as separate genes
- Re-add "custom annotations" for SV variants
- The override ClinVar P/LP add-in in the Clinical Filter failed for new CSQ strings

### Changed
- Runs all CI checks in github actions

## [4.14.1]

### Fixed
- Error when variant found in loqusdb is not loaded for other case

## [4.14]

### Added
- Use github actions to run tests
- Adds CLI command to update individual alignments path
- Update HPO terms using downloaded definitions files
- Option to use alternative flask config when running `scout serve`
- Requirement to use loqusdb >= 2.5 if integrated

### Fixed
- Do not display Pedigree panel in cancer view
- Do not rely on internet connection and services available when running CI tests
- Variant loading assumes GATK if no caller set given and GATK filter status is seen in FILTER
- Pass genome build param all the way in order to get the right gene mappings for cases with build 38
- Parse correctly variants with zero frequency values
- Continue even if there are problems to create a region vcf
- STR and cancer variant navigation back to variants pages could fail

### Changed
- Improved code that sends requests to the external APIs
- Updates ranges for user ranks to fit todays usage
- Run coveralls on github actions instead of travis
- Run pip checks on github actions instead of coveralls
- For hg38 cases, change gnomAD link to point to version 3.0 (which is hg38 based)
- Show pinned or causative STR variants a bit more human readable

## [4.13.1]

### Added
### Fixed
- Typo that caused not all clinvar conflicting interpretations to be loaded no matter what
- Parse and retrieve clinvar annotations from VEP-annotated (VEP 97+) CSQ VCF field
- Variant clinvar significance shown as `not provided` whenever is `Uncertain significance`
- Phenomizer query crashing when case has no HPO terms assigned
- Fixed a bug affecting `All SNVs and INDELs` page when variants don't have canonical transcript
- Add gene name or id in cancer variant view

### Changed
- Cancer Variant view changed "Variant:Transcript:Exon:HGVS" to "Gene:Transcript:Exon:HGVS"

## [4.13]

### Added
- ClinVar SNVs track in IGV
- Add SMA view with SMN Copy Number data
- Easier to assign OMIM diagnoses from case page
- OMIM terms and specific OMIM term page

### Fixed
- Bug when adding a new gene to a panel
- Restored missing recent delivery reports
- Fixed style and links to other reports in case side panel
- Deleting cases using display_name and institute not deleting its variants
- Fixed bug that caused coordinates filter to override other filters
- Fixed a problem with finding some INS in loqusdb
- Layout on SV page when local observations without cases are present
- Make scout compatible with the new HPO definition files from `http://compbio.charite.de/jenkins/`
- General report visualization error when SNVs display names are very long


### Changed


## [4.12.4]

### Fixed
- Layout on SV page when local observations without cases are present

## [4.12.3]

### Fixed
- Case report when causative or pinned SVs have non null allele frequencies

## [4.12.2]

### Fixed
- SV variant links now take you to the SV variant page again
- Cancer variant view has cleaner table data entries for "N/A" data
- Pinned variant case level display hotfix for cancer and str - more on this later
- Cancer variants show correct alt/ref reads mirroring alt frequency now
- Always load all clinical STR variants even if a region load is attempted - index may be missing
- Same case repetition in variant local observations

## [4.12.1]

### Fixed
- Bug in variant.gene when gene has no HGVS description


## [4.12]

### Added
- Accepts `alignment_path` in load config to pass bam/cram files
- Display all phenotypes on variant page
- Display hgvs coordinates on pinned and causatives
- Clear panel pending changes
- Adds option to setup the database with static files
- Adds cli command to download the resources from CLI that scout needs
- Adds test files for merged somatic SV and CNV; as well as merged SNV, and INDEL part of #1279
- Allows for upload of OMIM-AUTO gene panel from static files without api-key

### Fixed
- Cancer case HPO panel variants link
- Fix so that some drop downs have correct size
- First IGV button in str variants page
- Cancer case activates on SNV variants
- Cases activate when STR variants are viewed
- Always calculate code coverage
- Pinned/Classification/comments in all types of variants pages
- Null values for panel's custom_inheritance_models
- Discrepancy between the manual disease transcripts and those in database in gene-edit page
- ACMG classification not showing for some causatives
- Fix bug which caused IGV.js to use hg19 reference files for hg38 data
- Bug when multiple bam files sources with non-null values are available


### Changed
- Renamed `requests` file to `scout_requests`
- Cancer variant view shows two, instead of four, decimals for allele and normal


## [4.11.1]

### Fixed
- Institute settings page
- Link institute settings to sharing institutes choices

## [4.11.0]

### Added
- Display locus name on STR variant page
- Alternative key `GNOMADAF_popmax` for Gnomad popmax allele frequency
- Automatic suggestions on how to improve the code on Pull Requests
- Parse GERP, phastCons and phyloP annotations from vep annotated CSQ fields
- Avoid flickering comment popovers in variant list
- Parse REVEL score from vep annotated CSQ fields
- Allow users to modify general institute settings
- Optionally format code automatically on commit
- Adds command to backup vital parts `scout export database`
- Parsing and displaying cancer SV variants from Manta annotated VCF files
- Dismiss cancer snv variants with cancer-specific options
- Add IGV.js UPD, RHO and TIDDIT coverage wig tracks.


### Fixed
- Slightly darker page background
- Fixed an issued with parsed conservation values from CSQ
- Clinvar submissions accessible to all users of an institute
- Header toolbar when on Clinvar page now shows institute name correctly
- Case should not always inactivate upon update
- Show dismissed snv cancer variants as grey on the cancer variants page
- Improved style of mappability link and local observations on variant page
- Convert all the GET requests to the igv view to POST request
- Error when updating gene panels using a file containing BOM chars
- Add/replace gene radio button not working in gene panels


## [4.10.1]

### Fixed
- Fixed issue with opening research variants
- Problem with coveralls not called by Travis CI
- Handle Biomart service down in tests


## [4.10.0]

### Added
- Rank score model in causatives page
- Exportable HPO terms from phenotypes page
- AMP guideline tiers for cancer variants
- Adds scroll for the transcript tab
- Added CLI option to query cases on time since case event was added
- Shadow clinical assessments also on research variants display
- Support for CRAM alignment files
- Improved str variants view : sorting by locus, grouped by allele.
- Delivery report PDF export
- New mosaicism tag option
- Add or modify individuals' age or tissue type from case page
- Display GC and allele depth in causatives table.
- Included primary reference transcript in general report
- Included partial causative variants in general report
- Remove dependency of loqusdb by utilising the CLI

### Fixed
- Fixed update OMIM command bug due to change in the header of the genemap2 file
- Removed Mosaic Tag from Cancer variants
- Fixes issue with unaligned table headers that comes with hidden Datatables
- Layout in general report PDF export
- Fixed issue on the case statistics view. The validation bars didn't show up when all institutes were selected. Now they do.
- Fixed missing path import by importing pathlib.Path
- Handle index inconsistencies in the update index functions
- Fixed layout problems


## [4.9.0]

### Added
- Improved MatchMaker pages, including visible patient contacts email address
- New badges for the github repo
- Links to [GENEMANIA](genemania.org)
- Sort gene panel list on case view.
- More automatic tests
- Allow loading of custom annotations in VCF using the SCOUT_CUSTOM info tag.

### Fixed
- Fix error when a gene is added to an empty dynamic gene panel
- Fix crash when attempting to add genes on incorrect format to dynamic gene panel
- Manual rank variant tags could be saved in a "Select a tag"-state, a problem in the variants view.
- Same case evaluations are no longer shown as gray previous evaluations on the variants page
- Stay on research pages, even if reset, next first buttons are pressed..
- Overlapping variants will now be visible on variant page again
- Fix missing classification comments and links in evaluations page
- All prioritized cases are shown on cases page


## [4.8.3]

### Added

### Fixed
- Bug when ordering sanger
- Improved scrolling over long list of genes/transcripts


## [4.8.2]

### Added

### Fixed
- Avoid opening extra tab for coverage report
- Fixed a problem when rank model version was saved as floats and not strings
- Fixed a problem with displaying dismiss variant reasons on the general report
- Disable load and delete filter buttons if there are no saved filters
- Fix problem with missing verifications
- Remove duplicate users and merge their data and activity


## [4.8.1]

### Added

### Fixed
- Prevent login fail for users with id defined by ObjectId and not email
- Prevent the app from crashing with `AttributeError: 'NoneType' object has no attribute 'message'`


## [4.8.0]

### Added
- Updated Scout to use Bootstrap 4.3
- New looks for Scout
- Improved dashboard using Chart.js
- Ask before inactivating a case where last assigned user leaves it
- Genes can be manually added to the dynamic gene list directly on the case page
- Dynamic gene panels can optionally be used with clinical filter, instead of default gene panel
- Dynamic gene panels get link out to chanjo-report for coverage report
- Load all clinvar variants with clinvar Pathogenic, Likely Pathogenic and Conflicting pathogenic
- Show transcripts with exon numbers for structural variants
- Case sort order can now be toggled between ascending and descending.
- Variants can be marked as partial causative if phenotype is available for case.
- Show a frequency tooltip hover for SV-variants.
- Added support for LDAP login system
- Search snv and structural variants by chromosomal coordinates
- Structural variants can be marked as partial causative if phenotype is available for case.
- Show normal and pathologic limits for STRs in the STR variants view.
- Institute level persistent variant filter settings that can be retrieved and used.
- export causative variants to Excel
- Add support for ROH, WIG and chromosome PNGs in case-view

### Fixed
- Fixed missing import for variants with comments
- Instructions on how to build docs
- Keep sanger order + verification when updating/reloading variants
- Fixed and moved broken filter actions (HPO gene panel and reset filter)
- Fixed string conversion to number
- UCSC links for structural variants are now separated per breakpoint (and whole variant where applicable)
- Reintroduced missing coverage report
- Fixed a bug preventing loading samples using the command line
- Better inheritance models customization for genes in gene panels
- STR variant page back to list button now does its one job.
- Allows to setup scout without a omim api key
- Fixed error causing "favicon not found" flash messages
- Removed flask --version from base cli
- Request rerun no longer changes case status. Active or archived cases inactivate on upload.
- Fixed missing tooltip on the cancer variants page
- Fixed weird Rank cell in variants page
- Next and first buttons order swap
- Added pagination (and POST capability) to cancer variants.
- Improves loading speed for variant page
- Problem with updating variant rank when no variants
- Improved Clinvar submission form
- General report crashing when dismissed variant has no valid dismiss code
- Also show collaborative case variants on the All variants view.
- Improved phenotype search using dataTables.js on phenotypes page
- Search and delete users with `email` instead of `_id`
- Fixed css styles so that multiselect options will all fit one column


## [4.7.3]

### Added
- RankScore can be used with VCFs for vcf_cancer files

### Fixed
- Fix issue with STR view next page button not doing its one job.

### Deleted
- Removed pileup as a bam viewing option. This is replaced by IGV


## [4.7.2]

### Added
- Show earlier ACMG classification in the variant list

### Fixed
- Fixed igv search not working due to igv.js dist 2.2.17
- Fixed searches for cases with a gene with variants pinned or marked causative.
- Load variant pages faster after fixing other causatives query
- Fixed mitochondrial report bug for variants without genes

## [4.7.1]

### Added

### Fixed
- Fixed bug on genes page


## [4.7.0]

### Added
- Export genes and gene panels in build GRCh38
- Search for cases with variants pinned or marked causative in a given gene.
- Search for cases phenotypically similar to a case also from WUI.
- Case variant searches can be limited to similar cases, matching HPO-terms,
  phenogroups and cohorts.
- De-archive reruns and flag them as 'inactive' if archived
- Sort cases by analysis_date, track or status
- Display cases in the following order: prioritized, active, inactive, archived, solved
- Assign case to user when user activates it or asks for rerun
- Case becomes inactive when it has no assignees
- Fetch refseq version from entrez and use it in clinvar form
- Load and export of exons for all genes, independent on refseq
- Documentation for loading/updating exons
- Showing SV variant annotations: SV cgh frequencies, gnomad-SV, local SV frequencies
- Showing transcripts mapping score in segmental duplications
- Handle requests to Ensembl Rest API
- Handle requests to Ensembl Rest Biomart
- STR variants view now displays GT and IGV link.
- Description field for gene panels
- Export exons in build 37 and 38 using the command line

### Fixed
- Fixes of and induced by build tests
- Fixed bug affecting variant observations in other cases
- Fixed a bug that showed wrong gene coverage in general panel PDF export
- MT report only shows variants occurring in the specific individual of the excel sheet
- Disable SSL certifcate verification in requests to chanjo
- Updates how intervaltree and pymongo is used to void deprecated functions
- Increased size of IGV sample tracks
- Optimized tests


## [4.6.1]

### Added

### Fixed
- Missing 'father' and 'mother' keys when parsing single individual cases


## [4.6.0]

### Added
- Description of Scout branching model in CONTRIBUTING doc
- Causatives in alphabetical order, display ACMG classification and filter by gene.
- Added 'external' to the list of analysis type options
- Adds functionality to display "Tissue type". Passed via load config.
- Update to IGV 2.

### Fixed
- Fixed alignment visualization and vcf2cytosure availability for demo case samples
- Fixed 3 bugs affecting SV pages visualization
- Reintroduced the --version cli option
- Fixed variants query by panel (hpo panel + gene panel).
- Downloaded MT report contains excel files with individuals' display name
- Refactored code in parsing of config files.


## [4.5.1]

### Added

### Fixed
- update requirement to use PyYaml version >= 5.1
- Safer code when loading config params in cli base


## [4.5.0]

### Added
- Search for similar cases from scout view CLI
- Scout cli is now invoked from the app object and works under the app context

### Fixed
- PyYaml dependency fixed to use version >= 5.1


## [4.4.1]

### Added
- Display SV rank model version when available

### Fixed
- Fixed upload of delivery report via API


## [4.4.0]

### Added
- Displaying more info on the Causatives page and hiding those not causative at the case level
- Add a comment text field to Sanger order request form, allowing a message to be included in the email
- MatchMaker Exchange integration
- List cases with empty synopsis, missing HPO terms and phenotype groups.
- Search for cases with open research list, or a given case status (active, inactive, archived)

### Fixed
- Variant query builder split into several functions
- Fixed delivery report load bug


## [4.3.3]

### Added
- Different individual table for cancer cases

### Fixed
- Dashboard collects validated variants from verification events instead of using 'sanger' field
- Cases shared with collaborators are visible again in cases page
- Force users to select a real institute to share cases with (actionbar select fix)


## [4.3.2]

### Added
- Dashboard data can be filtered using filters available in cases page
- Causatives for each institute are displayed on a dedicated page
- SNVs and and SVs are searchable across cases by gene and rank score
- A more complete report with validated variants is downloadable from dashboard

### Fixed
- Clinsig filter is fixed so clinsig numerical values are returned
- Split multi clinsig string values in different elements of clinsig array
- Regex to search in multi clinsig string values or multi revstat string values
- It works to upload vcf files with no variants now
- Combined Pileup and IGV alignments for SVs having variant start and stop on the same chromosome


## [4.3.1]

### Added
- Show calls from all callers even if call is not available
- Instructions to install cairo and pango libs from WeasyPrint page
- Display cases with number of variants from CLI
- Only display cases with number of variants above certain treshold. (Also CLI)
- Export of verified variants by CLI or from the dashboard
- Extend case level queries with default panels, cohorts and phenotype groups.
- Slice dashboard statistics display using case level queries
- Add a view where all variants for an institute can be searched across cases, filtering on gene and rank score. Allows searching research variants for cases that have research open.

### Fixed
- Fixed code to extract variant conservation (gerp, phyloP, phastCons)
- Visualization of PDF-exported gene panels
- Reintroduced the exon/intron number in variant verification email
- Sex and affected status is correctly displayed on general report
- Force number validation in SV filter by size
- Display ensembl transcripts when no refseq exists


## [4.3.0]

### Added
- Mosaicism tag on variants
- Show and filter on SweGen frequency for SVs
- Show annotations for STR variants
- Show all transcripts in verification email
- Added mitochondrial export
- Adds alternative to search for SVs shorter that the given length
- Look for 'bcftools' in the `set` field of VCFs
- Display digenic inheritance from OMIM
- Displays what refseq transcript that is primary in hgnc

### Fixed

- Archived panels displays the correct date (not retroactive change)
- Fixed problem with waiting times in gene panel exports
- Clinvar fiter not working with human readable clinsig values

## [4.2.2]

### Fixed
- Fixed gene panel create/modify from CSV file utf-8 decoding error
- Updating genes in gene panels now supports edit comments and entry version
- Gene panel export timeout error

## [4.2.1]

### Fixed
- Re-introduced gene name(s) in verification email subject
- Better PDF rendering for excluded variants in report
- Problem to access old case when `is_default` did not exist on a panel


## [4.2.0]

### Added
- New index on variant_id for events
- Display overlapping compounds on variants view

### Fixed
- Fixed broken clinical filter


## [4.1.4]

### Added
- Download of filtered SVs

### Fixed
- Fixed broken download of filtered variants
- Fixed visualization issue in gene panel PDF export
- Fixed bug when updating gene names in variant controller


## [4.1.3]

### Fixed
- Displays all primary transcripts


## [4.1.2]

### Added
- Option add/replace when updating a panel via CSV file
- More flexible versioning of the gene panels
- Printing coverage report on the bottom of the pdf case report
- Variant verification option for SVs
- Logs uri without pwd when connecting
- Disease-causing transcripts in case report
- Thicker lines in case report
- Supports HPO search for cases, both terms or if described in synopsis
- Adds sanger information to dashboard

### Fixed
- Use db name instead of **auth** as default for authentication
- Fixes so that reports can be generated even with many variants
- Fixed sanger validation popup to show individual variants queried by user and institute.
- Fixed problem with setting up scout
- Fixes problem when exac file is not available through broad ftp
- Fetch transcripts for correct build in `adapter.hgnc_gene`

## [4.1.1]
- Fix problem with institute authentication flash message in utils
- Fix problem with comments
- Fix problem with ensembl link


## [4.1.0]

### Added
- OMIM phenotypes to case report
- Command to download all panel app gene panels `scout load panel --panel-app`
- Links to genenames.org and omim on gene page
- Popup on gene at variants page with gene information
- reset sanger status to "Not validated" for pinned variants
- highlight cases with variants to be evaluated by Sanger on the cases page
- option to point to local reference files to the genome viewer pileup.js. Documented in `docs.admin-guide.server`
- option to export single variants in `scout export variants`
- option to load a multiqc report together with a case(add line in load config)
- added a view for searching HPO terms. It is accessed from the top left corner menu
- Updates the variants view for cancer variants. Adds a small cancer specific filter for known variants
- Adds hgvs information on cancer variants page
- Adds option to update phenotype groups from CLI

### Fixed
- Improved Clinvar to submit variants from different cases. Fixed HPO terms in casedata according to feedback
- Fixed broken link to case page from Sanger modal in cases view
- Now only cases with non empty lists of causative variants are returned in `adapter.case(has_causatives=True)`
- Can handle Tumor only samples
- Long lists of HGNC symbols are now possible. This was previously difficult with manual, uploaded or by HPO search when changing filter settings due to GET request limitations. Relevant pages now use POST requests. Adds the dynamic HPO panel as a selection on the gene panel dropdown.
- Variant filter defaults to default panels also on SV and Cancer variants pages.

## [4.0.0]

### WARNING ###

This is a major version update and will require that the backend of pre releases is updated.
Run commands:

```
$scout update genes
$scout update hpo
```

- Created a Clinvar submission tool, to speed up Clinvar submission of SNVs and SVs
- Added an analysis report page (html and PDF format) containing phenotype, gene panels and variants that are relevant to solve a case.

### Fixed
- Optimized evaluated variants to speed up creation of case report
- Moved igv and pileup viewer under a common folder
- Fixed MT alignment view pileup.js
- Fixed coordinates for SVs with start chromosome different from end chromosome
- Global comments shown across cases and institutes. Case-specific variant comments are shown only for that specific case.
- Links to clinvar submitted variants at the cases level
- Adapts clinvar parsing to new format
- Fixed problem in `scout update user` when the user object had no roles
- Makes pileup.js use online genome resources when viewing alignments. Now any instance of Scout can make use of this functionality.
- Fix ensembl link for structural variants
- Works even when cases does not have `'madeline_info'`
- Parses Polyphen in correct way again
- Fix problem with parsing gnomad from VEP

### Added
- Added a PDF export function for gene panels
- Added a "Filter and export" button to export custom-filtered SNVs to CSV file
- Dismiss SVs
- Added IGV alignments viewer
- Read delivery report path from case config or CLI command
- Filter for spidex scores
- All HPO terms are now added and fetched from the correct source (https://github.com/obophenotype/human-phenotype-ontology/blob/master/hp.obo)
- New command `scout update hpo`
- New command `scout update genes` will fetch all the latest information about genes and update them
- Load **all** variants found on chromosome **MT**
- Adds choice in cases overview do show as many cases as user like

### Removed
- pileup.min.js and pileup css are imported from a remote web location now
- All source files for HPO information, this is instead fetched directly from source
- All source files for gene information, this is instead fetched directly from source

## [3.0.0]
### Fixed
- hide pedigree panel unless it exists

## [1.5.1] - 2016-07-27
### Fixed
- look for both ".bam.bai" and ".bai" extensions

## [1.4.0] - 2016-03-22
### Added
- support for local frequency through loqusdb
- bunch of other stuff

## [1.3.0] - 2016-02-19
### Fixed
- Update query-phenomizer and add username/password

### Changed
- Update the way a case is checked for rerun-status

### Added
- Add new button to mark a case as "checked"
- Link to clinical variants _without_ 1000G annotation

## [1.2.2] - 2016-02-18
### Fixed
- avoid filtering out variants lacking ExAC and 1000G annotations

## [1.1.3] - 2015-10-01
### Fixed
- persist (clinical) filter when clicking load more
- fix #154 by robustly setting clinical filter func. terms

## [1.1.2] - 2015-09-07
### Fixed
- avoid replacing coverage report with none
- update SO terms, refactored

## [1.1.1] - 2015-08-20
### Fixed
- fetch case based on collaborator status (not owner)

## [1.1.0] - 2015-05-29
### Added
- link(s) to SNPedia based on RS-numbers
- new Jinja filter to "humanize" decimal numbers
- show gene panels in variant view
- new Jinja filter for decoding URL encoding
- add indicator to variants in list that have comments
- add variant number threshold and rank score threshold to load function
- add event methods to mongo adapter
- add tests for models
- show badge "old" if comment was written for a previous analysis

### Changed
- show cDNA change in transcript summary unless variant is exonic
- moved compounds table further up the page
- show dates for case uploads in ISO format
- moved variant comments higher up on page
- updated documentation for pages
- read in coverage report as blob in database and serve directly
- change ``OmimPhenotype`` to ``PhenotypeTerm``
- reorganize models sub-package
- move events (and comments) to separate collection
- only display prev/next links for the research list
- include variant type in breadcrumbs e.g. "Clinical variants"

### Removed
- drop dependency on moment.js

### Fixed
- show the same level of detail for all frequencies on all pages
- properly decode URL encoded symbols in amino acid/cDNA change strings
- fixed issue with wipe permissions in MongoDB
- include default gene lists in "variants" link in breadcrumbs

## [1.0.2] - 2015-05-20
### Changed
- update case fetching function

### Fixed
- handle multiple cases with same id

## [1.0.1] - 2015-04-28
### Fixed
- Fix building URL parameters in cases list Vue component

## [1.0.0] - 2015-04-12
Codename: Sara Lund

![Release 1.0](artwork/releases/release-1-0.jpg)

### Added
- Add email logging for unexpected errors
- New command line tool for deleting case

### Changed
- Much improved logging overall
- Updated documentation/usage guide
- Removed non-working IGV link

### Fixed
- Show sample display name in GT call
- Various small bug fixes
- Make it easier to hover over popups

## [0.0.2-rc1] - 2015-03-04
### Added
- add protein table for each variant
- add many more external links
- add coverage reports as PDFs

### Changed
- incorporate user feedback updates
- big refactor of load scripts

## [0.0.2-rc2] - 2015-03-04
### Changes
- add gene table with gene description
- reorganize inheritance models box

### Fixed
- avoid overwriting gene list on "research" load
- fix various bugs in external links

## [0.0.2-rc3] - 2015-03-05
### Added
- Activity log feed to variant view
- Adds protein change strings to ODM and Sanger email

### Changed
- Extract activity log component to macro

### Fixes
- Make Ensembl transcript links use archive website<|MERGE_RESOLUTION|>--- conflicted
+++ resolved
@@ -12,11 +12,8 @@
 ### Changed
 - Better access to ALT allele for SVs (#5693)
 - Remove unused `variant_count` parameter from several functions involved with variant queries (#5700)
-<<<<<<< HEAD
+- Consolidated and simplified case handling tests (#5708)
 - Refactored and simplified SV, cancer SV and MEI variants views (#5701)
-=======
-- Consolidated and simplified case handling tests (#5708)
->>>>>>> 3347d9d5
 ### Fixed
 - Typo in PR template (#5682)
 - Highlight affected individuals/samples on `GT call` tables (#5682)
