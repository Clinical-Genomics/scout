# Change Log
All notable changes to this project will be documented in this file.
This project adheres to [Semantic Versioning](http://semver.org/).

About changelog [here](https://keepachangelog.com/en/1.0.0/)

## [x.x.x]
### Added
- Chromograph integration for displaying PNGs in case-page
- Add VAF to cancer case general report, and remove some of its unused fields
- Variants filter compatible with genome browser location strings
- Support for custom public igv tracks stored on the cloud
- Add tests to increase testing coverage
- Update case variants count after deleting variants
- Update IGV.js to latest (v2.7.4)
- Bypass igv.js CORS check using `https://github.com/Rob--W/cors-anywhere`
- Documentation on default and custom IGV.js tracks (admin docs)
- Lock phenomodels so they're editable by admins only
### Fixed
- Bugfix: unused `chromgraph_prefix |tojson` removed
- Freeze coloredlogs temporarily
- Marrvel link
- Don't show TP53 link for silent changes
- OMIM gene field accepts any custom number as OMIM gene
- Fix Pytest single quote vs double quote string
- Bug in gene variants search when providing similar case display name
- Delete unused file `userpanel.py`
- Primary transcripts in variant overview and general report
- Google OAuth2 login setup in README file
- Redirect to 'missing file'-icon if configured file is missing
### Changed
- Save case variants count in case document and not in sessions
- Style of gene panels multiselect on case page
<<<<<<< HEAD
- Show canonical transcript as hgnc primary on case report
=======
- Collapse/expand main HPO checkboxes in phenomodel preview
>>>>>>> 83c7b6a3

## [4.27]
### Added
- Exclude one or more variant categories when running variants delete command
### Fixed
### Changed

## [4.26.1]
### Added
### Fixed
- Links with 1-letter aa codes crash on frameshift etc
### Changed

## [4.26]
### Added
- Extend the delete variants command to print analysis date, track, institute, status and research status
- Delete variants by type of analysis (wgs|wes|panel)
- Links to cBioPortal, MutanTP53, IARC TP53, OncoKB, MyCancerGenome, CIViC
### Fixed
- Deleted variants count
### Changed
- Print output of variants delete command as a tab separated table

## [4.25]
### Added
- Command line function to remove variants from one or all cases
### Fixed
- Parse SMN None calls to None rather than False

## [4.24.1]
### Fixed
- Install requirements.txt via setup file

## [4.24]
### Added
- Institute-level phenotype models with sub-panels containing HPO and OMIM terms
- Runnable Docker demo
- Docker image build and push github action
- Makefile with shortcuts to docker commands
- Parse and save synopsis, phenotype and cohort terms from config files upon case upload
### Fixed
- Update dismissed variant status when variant dismissed key is missing
- Breakpoint two IGV button now shows correct chromosome when different from bp1
- Missing font lib in Docker image causing the PDF report download page to crash
- Sentieon Manta calls lack Somaticscore - load anyway
- ClinVar submissions crashing due to pinned variants that are not loaded
- Point ExAC pLI score to new gnomad server address
- Bug uploading cases missing phenotype terms in config file
- STRs loaded but not shown on browser page
- Bug when using adapter.variant.get_causatives with case_id without causatives
- Problem with fetching "solved" from scout export cases cli
- Better serialising of datetime and bson.ObjectId
- Added `volumes` folder to .gitignore
### Changed
- Make matching causative and managed variants foldable on case page
- Remove calls to PyMongo functions marked as deprecated in backend and frontend(as of version 3.7).
- Improved `scout update individual` command
- Export dynamic phenotypes with ordered gene lists as PDF

## [4.23]
### Added
- Save custom IGV track settings
- Show a flash message with clear info about non-valid genes when gene panel creation fails
- CNV report link in cancer case side navigation
- Return to comment section after editing, deleting or submitting a comment
- Managed variants
- MT vs 14 chromosome mean coverage stats if Scout is connected to Chanjo
### Fixed
- missing `vcf_cancer_sv` and `vcf_cancer_sv_research` to manual.
- Split ClinVar multiple clnsig values (slash-separated) and strip them of underscore for annotations without accession number
- Timeout of `All SNVs and INDELs` page when no valid gene is provided in the search
- Round CADD (MIPv9)
- Missing default panel value
- Invisible other causatives lines when other causatives lack gene symbols
### Changed
- Do not freeze mkdocs-material to version 4.6.1
- Remove pre-commit dependency

## [4.22]
### Added
- Editable cases comments
- Editable variants comments
### Fixed
- Empty variant activity panel
- STRs variants popover
- Split new ClinVar multiple significance terms for a variant
- Edit the selected comment, not the latest
### Changed
- Updated RELEASE docs.
- Pinned variants card style on the case page
- Merged `scout export exons` and `scout view exons` commands


## [4.21.2]
### Added
### Fixed
- Do not pre-filter research variants by (case-default) gene panels
- Show OMIM disease tooltip reliably
### Changed

## [4.21.1]
### Added
### Fixed
- Small change to Pop Freq column in variants ang gene panels to avoid strange text shrinking on small screens
- Direct use of HPO list for Clinical HPO SNV (and cancer SNV) filtering
- PDF coverage report redirecting to login page
### Changed
- Remove the option to dismiss single variants from all variants pages
- Bulk dismiss SNVs, SVs and cancer SNVs from variants pages

## [4.21]
### Added
- Support to configure LoqusDB per institute
- Highlight causative variants in the variants list
- Add tests. Mostly regarding building internal datatypes.
- Remove leading and trailing whitespaces from panel_name and display_name when panel is created
- Mark MANE transcript in list of transcripts in "Transcript overview" on variant page
- Show default panel name in case sidebar
- Previous buttons for variants pagination
- Adds a gh action that checks that the changelog is updated
- Adds a gh action that deploys new releases automatically to pypi
- Warn users if case default panels are outdated
- Define institute-specific gene panels for filtering in institute settings
- Use institute-specific gene panels in variants filtering
- Show somatic VAF for pinned and causative variants on case page

### Fixed
- Report pages redirect to login instead of crashing when session expires
- Variants filter loading in cancer variants page
- User, Causative and Cases tables not scaling to full page
- Improved docs for an initial production setup
- Compatibility with latest version of Black
- Fixed tests for Click>7
- Clinical filter required an extra click to Filter to return variants
- Restore pagination and shrink badges in the variants page tables
- Removing a user from the command line now inactivates the case only if user is last assignee and case is active
- Bugfix, LoqusDB per institute feature crashed when institute id was empty string
- Bugfix, LoqusDB calls where missing case count
- filter removal and upload for filters deleted from another page/other user
- Visualize outdated gene panels info in a popover instead of a tooltip in case page side panel

### Changed
- Highlight color on normal STRs in the variants table from green to blue
- Display breakpoints coordinates in verification emails only for structural variants


## [4.20]
### Added
- Display number of filtered variants vs number of total variants in variants page
- Search case by HPO terms
- Dismiss variant column in the variants tables
- Black and pre-commit packages to dev requirements

### Fixed
- Bug occurring when rerun is requested twice
- Peddy info fields in the demo config file
- Added load config safety check for multiple alignment files for one individual
- Formatting of cancer variants table
- Missing Score in SV variants table

### Changed
- Updated the documentation on how to create a new software release
- Genome build-aware cytobands coordinates
- Styling update of the Matchmaker card
- Select search type in case search form


## [4.19]

### Added
- Show internal ID for case
- Add internal ID for downloaded CGH files
- Export dynamic HPO gene list from case page
- Remove users as case assignees when their account is deleted
- Keep variants filters panel expanded when filters have been used

### Fixed
- Handle the ProxyFix ModuleNotFoundError when Werkzeug installed version is >1.0
- General report formatting issues whenever case and variant comments contain extremely long strings with no spaces

### Changed
- Created an institute wrapper page that contains list of cases, causatives, SNVs & Indels, user list, shared data and institute settings
- Display case name instead of case ID on clinVar submissions
- Changed icon of sample update in clinVar submissions


## [4.18]

### Added
- Filter cancer variants on cytoband coordinates
- Show dismiss reasons in a badge with hover for clinical variants
- Show an ellipsis if 10 cases or more to display with loqusdb matches
- A new blog post for version 4.17
- Tooltip to better describe Tumor and Normal columns in cancer variants
- Filter cancer SNVs and SVs by chromosome coordinates
- Default export of `Assertion method citation` to clinVar variants submission file
- Button to export up to 500 cancer variants, filtered or not
- Rename samples of a clinVar submission file

### Fixed
- Apply default gene panel on return to cancer variantS from variant view
- Revert to certificate checking when asking for Chanjo reports
- `scout download everything` command failing while downloading HPO terms

### Changed
- Turn tumor and normal allelic fraction to decimal numbers in tumor variants page
- Moved clinVar submissions code to the institutes blueprints
- Changed name of clinVar export files to FILENAME.Variant.csv and FILENAME.CaseData.csv
- Switched Google login libraries from Flask-OAuthlib to Authlib


## [4.17.1]

### Fixed
- Load cytobands for cases with chromosome build not "37" or "38"


## [4.17]

### Added
- COSMIC badge shown in cancer variants
- Default gene-panel in non-cancer structural view in url
- Filter SNVs and SVs by cytoband coordinates
- Filter cancer SNV variants by alt allele frequency in tumor
- Correct genome build in UCSC link from structural variant page



### Fixed
- Bug in clinVar form when variant has no gene
- Bug when sharing cases with the same institute twice
- Page crashing when removing causative variant tag
- Do not default to GATK caller when no caller info is provided for cancer SNVs


## [4.16.1]

### Fixed
- Fix the fix for handling of delivery reports for rerun cases

## [4.16]

### Added
- Adds possibility to add "lims_id" to cases. Currently only stored in database, not shown anywhere
- Adds verification comment box to SVs (previously only available for small variants)
- Scrollable pedigree panel

### Fixed
- Error caused by changes in WTForm (new release 2.3.x)
- Bug in OMIM case page form, causing the page to crash when a string was provided instead of a numerical OMIM id
- Fix Alamut link to work properly on hg38
- Better handling of delivery reports for rerun cases
- Small CodeFactor style issues: matchmaker results counting, a couple of incomplete tests and safer external xml
- Fix an issue with Phenomizer introduced by CodeFactor style changes

### Changed
- Updated the version of igv.js to 2.5.4

## [4.15.1]

### Added
- Display gene names in ClinVar submissions page
- Links to Varsome in variant transcripts table

### Fixed
- Small fixes to ClinVar submission form
- Gene panel page crash when old panel has no maintainers

## [4.15]

### Added
- Clinvar CNVs IGV track
- Gene panels can have maintainers
- Keep variant actions (dismissed, manual rank, mosaic, acmg, comments) upon variant re-upload
- Keep variant actions also on full case re-upload

### Fixed
- Fix the link to Ensembl for SV variants when genome build 38.
- Arrange information in columns on variant page
- Fix so that new cosmic identifier (COSV) is also acceptable #1304
- Fixed COSMIC tag in INFO (outside of CSQ) to be parses as well with `&` splitter.
- COSMIC stub URL changed to https://cancer.sanger.ac.uk/cosmic/search?q= instead.
- Updated to a version of IGV where bigBed tracks are visualized correctly
- Clinvar submission files are named according to the content (variant_data and case_data)
- Always show causatives from other cases in case overview
- Correct disease associations for gene symbol aliases that exist as separate genes
- Re-add "custom annotations" for SV variants
- The override ClinVar P/LP add-in in the Clinical Filter failed for new CSQ strings

### Changed
- Runs all CI checks in github actions

## [4.14.1]

### Fixed
- Error when variant found in loqusdb is not loaded for other case

## [4.14]

### Added
- Use github actions to run tests
- Adds CLI command to update individual alignments path
- Update HPO terms using downloaded definitions files
- Option to use alternative flask config when running `scout serve`
- Requirement to use loqusdb >= 2.5 if integrated

### Fixed
- Do not display Pedigree panel in cancer view
- Do not rely on internet connection and services available when running CI tests
- Variant loading assumes GATK if no caller set given and GATK filter status is seen in FILTER
- Pass genome build param all the way in order to get the right gene mappings for cases with build 38
- Parse correctly variants with zero frequency values
- Continue even if there are problems to create a region vcf
- STR and cancer variant navigation back to variants pages could fail

### Changed
- Improved code that sends requests to the external APIs
- Updates ranges for user ranks to fit todays usage
- Run coveralls on github actions instead of travis
- Run pip checks on github actions instead of coveralls
- For hg38 cases, change gnomAD link to point to version 3.0 (which is hg38 based)
- Show pinned or causative STR variants a bit more human readable

## [4.13.1]

### Added
### Fixed
- Typo that caused not all clinvar conflicting interpretations to be loaded no matter what
- Parse and retrieve clinvar annotations from VEP-annotated (VEP 97+) CSQ VCF field
- Variant clinvar significance shown as `not provided` whenever is `Uncertain significance`
- Phenomizer query crashing when case has no HPO terms assigned
- Fixed a bug affecting `All SNVs and INDELs` page when variants don't have canonical transcript
- Add gene name or id in cancer variant view

### Changed
- Cancer Variant view changed "Variant:Transcript:Exon:HGVS" to "Gene:Transcript:Exon:HGVS"

## [4.13]

### Added
- ClinVar SNVs track in IGV
- Add SMA view with SMN Copy Number data
- Easier to assign OMIM diagnoses from case page
- OMIM terms and specific OMIM term page

### Fixed
- Bug when adding a new gene to a panel
- Restored missing recent delivery reports
- Fixed style and links to other reports in case side panel
- Deleting cases using display_name and institute not deleting its variants
- Fixed bug that caused coordinates filter to override other filters
- Fixed a problem with finding some INS in loqusdb
- Layout on SV page when local observations without cases are present
- Make scout compatible with the new HPO definition files from `http://compbio.charite.de/jenkins/`
- General report visualization error when SNVs display names are very long


### Changed


## [4.12.4]

### Fixed
- Layout on SV page when local observations without cases are present

## [4.12.3]

### Fixed
- Case report when causative or pinned SVs have non null allele frequencies

## [4.12.2]

### Fixed
- SV variant links now take you to the SV variant page again
- Cancer variant view has cleaner table data entries for "N/A" data
- Pinned variant case level display hotfix for cancer and str - more on this later
- Cancer variants show correct alt/ref reads mirroring alt frequency now
- Always load all clinical STR variants even if a region load is attempted - index may be missing
- Same case repetition in variant local observations

## [4.12.1]

### Fixed
- Bug in variant.gene when gene has no HGVS description


## [4.12]

### Added
- Accepts `alignment_path` in load config to pass bam/cram files
- Display all phenotypes on variant page
- Display hgvs coordinates on pinned and causatives
- Clear panel pending changes
- Adds option to setup the database with static files
- Adds cli command to download the resources from CLI that scout needs
- Adds dummy files for merged somatic SV and CNV; as well as merged SNV, and INDEL part of #1279
- Allows for upload of OMIM-AUTO gene panel from static files without api-key

### Fixed
- Cancer case HPO panel variants link
- Fix so that some drop downs have correct size
- First IGV button in str variants page
- Cancer case activates on SNV variants
- Cases activate when STR variants are viewed
- Always calculate code coverage
- Pinned/Classification/comments in all types of variants pages
- Null values for panel's custom_inheritance_models
- Discrepancy between the manual disease transcripts and those in database in gene-edit page
- ACMG classification not showing for some causatives
- Fix bug which caused IGV.js to use hg19 reference files for hg38 data
- Bug when multiple bam files sources with non-null values are available


### Changed
- Renamed `requests` file to `scout_requests`
- Cancer variant view shows two, instead of four, decimals for allele and normal


## [4.11.1]

### Fixed
- Institute settings page
- Link institute settings to sharing institutes choices

## [4.11.0]

### Added
- Display locus name on STR variant page
- Alternative key `GNOMADAF_popmax` for Gnomad popmax allele frequency
- Automatic suggestions on how to improve the code on Pull Requests
- Parse GERP, phastCons and phyloP annotations from vep annotated CSQ fields
- Avoid flickering comment popovers in variant list
- Parse REVEL score from vep annotated CSQ fields
- Allow users to modify general institute settings
- Optionally format code automatically on commit
- Adds command to backup vital parts `scout export database`
- Parsing and displaying cancer SV variants from Manta annotated VCF files
- Dismiss cancer snv variants with cancer-specific options
- Add IGV.js UPD, RHO and TIDDIT coverage wig tracks.


### Fixed
- Slightly darker page background
- Fixed an issued with parsed conservation values from CSQ
- Clinvar submissions accessible to all users of an institute
- Header toolbar when on Clinvar page now shows institute name correctly
- Case should not always inactivate upon update
- Show dismissed snv cancer variants as grey on the cancer variants page
- Improved style of mappability link and local observations on variant page
- Convert all the GET requests to the igv view to POST request
- Error when updating gene panels using a file containing BOM chars
- Add/replace gene radio button not working in gene panels


## [4.10.1]

### Fixed
- Fixed issue with opening research variants
- Problem with coveralls not called by Travis CI
- Handle Biomart service down in tests


## [4.10.0]

### Added
- Rank score model in causatives page
- Exportable HPO terms from phenotypes page
- AMP guideline tiers for cancer variants
- Adds scroll for the transcript tab
- Added CLI option to query cases on time since case event was added
- Shadow clinical assessments also on research variants display
- Support for CRAM alignment files
- Improved str variants view : sorting by locus, grouped by allele.
- Delivery report PDF export
- New mosaicism tag option
- Add or modify individuals' age or tissue type from case page
- Display GC and allele depth in causatives table.
- Included primary reference transcript in general report
- Included partial causative variants in general report
- Remove dependency of loqusdb by utilising the CLI

### Fixed
- Fixed update OMIM command bug due to change in the header of the genemap2 file
- Removed Mosaic Tag from Cancer variants
- Fixes issue with unaligned table headers that comes with hidden Datatables
- Layout in general report PDF export
- Fixed issue on the case statistics view. The validation bars didn't show up when all institutes were selected. Now they do.
- Fixed missing path import by importing pathlib.Path
- Handle index inconsistencies in the update index functions
- Fixed layout problems


## [4.9.0]

### Added
- Improved MatchMaker pages, including visible patient contacts email address
- New badges for the github repo
- Links to [GENEMANIA](genemania.org)
- Sort gene panel list on case view.
- More automatic tests
- Allow loading of custom annotations in VCF using the SCOUT_CUSTOM info tag.

### Fixed
- Fix error when a gene is added to an empty dynamic gene panel
- Fix crash when attempting to add genes on incorrect format to dynamic gene panel
- Manual rank variant tags could be saved in a "Select a tag"-state, a problem in the variants view.
- Same case evaluations are no longer shown as gray previous evaluations on the variants page
- Stay on research pages, even if reset, next first buttons are pressed..
- Overlapping variants will now be visible on variant page again
- Fix missing classification comments and links in evaluations page
- All prioritized cases are shown on cases page


## [4.8.3]

### Added

### Fixed
- Bug when ordering sanger
- Improved scrolling over long list of genes/transcripts


## [4.8.2]

### Added

### Fixed
- Avoid opening extra tab for coverage report
- Fixed a problem when rank model version was saved as floats and not strings
- Fixed a problem with displaying dismiss variant reasons on the general report
- Disable load and delete filter buttons if there are no saved filters
- Fix problem with missing verifications
- Remove duplicate users and merge their data and activity


## [4.8.1]

### Added

### Fixed
- Prevent login fail for users with id defined by ObjectId and not email
- Prevent the app from crashing with `AttributeError: 'NoneType' object has no attribute 'message'`


## [4.8.0]

### Added
- Updated Scout to use Bootstrap 4.3
- New looks for Scout
- Improved dashboard using Chart.js
- Ask before inactivating a case where last assigned user leaves it
- Genes can be manually added to the dynamic gene list directly on the case page
- Dynamic gene panels can optionally be used with clinical filter, instead of default gene panel
- Dynamic gene panels get link out to chanjo-report for coverage report
- Load all clinvar variants with clinvar Pathogenic, Likely Pathogenic and Conflicting pathogenic
- Show transcripts with exon numbers for structural variants
- Case sort order can now be toggled between ascending and descending.
- Variants can be marked as partial causative if phenotype is available for case.
- Show a frequency tooltip hover for SV-variants.
- Added support for LDAP login system
- Search snv and structural variants by chromosomal coordinates
- Structural variants can be marked as partial causative if phenotype is available for case.
- Show normal and pathologic limits for STRs in the STR variants view.
- Institute level persistent variant filter settings that can be retrieved and used.
- export causative variants to Excel
- Add support for ROH, WIG and chromosome PNGs in case-view

### Fixed
- Fixed missing import for variants with comments
- Instructions on how to build docs
- Keep sanger order + verification when updating/reloading variants
- Fixed and moved broken filter actions (HPO gene panel and reset filter)
- Fixed string conversion to number
- UCSC links for structural variants are now separated per breakpoint (and whole variant where applicable)
- Reintroduced missing coverage report
- Fixed a bug preventing loading samples using the command line
- Better inheritance models customization for genes in gene panels
- STR variant page back to list button now does its one job.
- Allows to setup scout without a omim api key
- Fixed error causing "favicon not found" flash messages
- Removed flask --version from base cli
- Request rerun no longer changes case status. Active or archived cases inactivate on upload.
- Fixed missing tooltip on the cancer variants page
- Fixed weird Rank cell in variants page
- Next and first buttons order swap
- Added pagination (and POST capability) to cancer variants.
- Improves loading speed for variant page
- Problem with updating variant rank when no variants
- Improved Clinvar submission form
- General report crashing when dismissed variant has no valid dismiss code
- Also show collaborative case variants on the All variants view.
- Improved phenotype search using dataTables.js on phenotypes page
- Search and delete users with `email` instead of `_id`
- Fixed css styles so that multiselect options will all fit one column


## [4.7.3]

### Added
- RankScore can be used with VCFs for vcf_cancer files

### Fixed
- Fix issue with STR view next page button not doing its one job.

### Deleted
- Removed pileup as a bam viewing option. This is replaced by IGV


## [4.7.2]

### Added
- Show earlier ACMG classification in the variant list

### Fixed
- Fixed igv search not working due to igv.js dist 2.2.17
- Fixed searches for cases with a gene with variants pinned or marked causative.
- Load variant pages faster after fixing other causatives query
- Fixed mitochondrial report bug for variants without genes

## [4.7.1]

### Added

### Fixed
- Fixed bug on genes page


## [4.7.0]

### Added
- Export genes and gene panels in build GRCh38
- Search for cases with variants pinned or marked causative in a given gene.
- Search for cases phenotypically similar to a case also from WUI.
- Case variant searches can be limited to similar cases, matching HPO-terms,
  phenogroups and cohorts.
- De-archive reruns and flag them as 'inactive' if archived
- Sort cases by analysis_date, track or status
- Display cases in the following order: prioritized, active, inactive, archived, solved
- Assign case to user when user activates it or asks for rerun
- Case becomes inactive when it has no assignees
- Fetch refseq version from entrez and use it in clinvar form
- Load and export of exons for all genes, independent on refseq
- Documentation for loading/updating exons
- Showing SV variant annotations: SV cgh frequencies, gnomad-SV, local SV frequencies
- Showing transcripts mapping score in segmental duplications
- Handle requests to Ensembl Rest API
- Handle requests to Ensembl Rest Biomart
- STR variants view now displays GT and IGV link.
- Description field for gene panels
- Export exons in build 37 and 38 using the command line

### Fixed
- Fixes of and induced by build tests
- Fixed bug affecting variant observations in other cases
- Fixed a bug that showed wrong gene coverage in general panel PDF export
- MT report only shows variants occurring in the specific individual of the excel sheet
- Disable SSL certifcate verification in requests to chanjo
- Updates how intervaltree and pymongo is used to void deprecated functions
- Increased size of IGV sample tracks
- Optimized tests


## [4.6.1]

### Added

### Fixed
- Missing 'father' and 'mother' keys when parsing single individual cases


## [4.6.0]

### Added
- Description of Scout branching model in CONTRIBUTING doc
- Causatives in alphabetical order, display ACMG classification and filter by gene.
- Added 'external' to the list of analysis type options
- Adds functionality to display "Tissue type". Passed via load config.
- Update to IGV 2.

### Fixed
- Fixed alignment visualization and vcf2cytosure availability for demo case samples
- Fixed 3 bugs affecting SV pages visualization
- Reintroduced the --version cli option
- Fixed variants query by panel (hpo panel + gene panel).
- Downloaded MT report contains excel files with individuals' display name
- Refactored code in parsing of config files.


## [4.5.1]

### Added

### Fixed
- update requirement to use PyYaml version >= 5.1
- Safer code when loading config params in cli base


## [4.5.0]

### Added
- Search for similar cases from scout view CLI
- Scout cli is now invoked from the app object and works under the app context

### Fixed
- PyYaml dependency fixed to use version >= 5.1


## [4.4.1]

### Added
- Display SV rank model version when available

### Fixed
- Fixed upload of delivery report via API


## [4.4.0]

### Added
- Displaying more info on the Causatives page and hiding those not causative at the case level
- Add a comment text field to Sanger order request form, allowing a message to be included in the email
- MatchMaker Exchange integration
- List cases with empty synopsis, missing HPO terms and phenotype groups.
- Search for cases with open research list, or a given case status (active, inactive, archived)

### Fixed
- Variant query builder split into several functions
- Fixed delivery report load bug


## [4.3.3]

### Added
- Different individual table for cancer cases

### Fixed
- Dashboard collects validated variants from verification events instead of using 'sanger' field
- Cases shared with collaborators are visible again in cases page
- Force users to select a real institute to share cases with (actionbar select fix)


## [4.3.2]

### Added
- Dashboard data can be filtered using filters available in cases page
- Causatives for each institute are displayed on a dedicated page
- SNVs and and SVs are searchable across cases by gene and rank score
- A more complete report with validated variants is downloadable from dashboard

### Fixed
- Clinsig filter is fixed so clinsig numerical values are returned
- Split multi clinsig string values in different elements of clinsig array
- Regex to search in multi clinsig string values or multi revstat string values
- It works to upload vcf files with no variants now
- Combined Pileup and IGV alignments for SVs having variant start and stop on the same chromosome


## [4.3.1]

### Added
- Show calls from all callers even if call is not available
- Instructions to install cairo and pango libs from WeasyPrint page
- Display cases with number of variants from CLI
- Only display cases with number of variants above certain treshold. (Also CLI)
- Export of verified variants by CLI or from the dashboard
- Extend case level queries with default panels, cohorts and phenotype groups.
- Slice dashboard statistics display using case level queries
- Add a view where all variants for an institute can be searched across cases, filtering on gene and rank score. Allows searching research variants for cases that have research open.

### Fixed
- Fixed code to extract variant conservation (gerp, phyloP, phastCons)
- Visualization of PDF-exported gene panels
- Reintroduced the exon/intron number in variant verification email
- Sex and affected status is correctly displayed on general report
- Force number validation in SV filter by size
- Display ensembl transcripts when no refseq exists


## [4.3.0]

### Added
- Mosaicism tag on variants
- Show and filter on SweGen frequency for SVs
- Show annotations for STR variants
- Show all transcripts in verification email
- Added mitochondrial export
- Adds alternative to search for SVs shorter that the given length
- Look for 'bcftools' in the `set` field of VCFs
- Display digenic inheritance from OMIM
- Displays what refseq transcript that is primary in hgnc

### Fixed

- Archived panels displays the correct date (not retroactive change)
- Fixed problem with waiting times in gene panel exports
- Clinvar fiter not working with human readable clinsig values

## [4.2.2]

### Fixed
- Fixed gene panel create/modify from CSV file utf-8 decoding error
- Updating genes in gene panels now supports edit comments and entry version
- Gene panel export timeout error

## [4.2.1]

### Fixed
- Re-introduced gene name(s) in verification email subject
- Better PDF rendering for excluded variants in report
- Problem to access old case when `is_default` did not exist on a panel


## [4.2.0]

### Added
- New index on variant_id for events
- Display overlapping compounds on variants view

### Fixed
- Fixed broken clinical filter


## [4.1.4]

### Added
- Download of filtered SVs

### Fixed
- Fixed broken download of filtered variants
- Fixed visualization issue in gene panel PDF export
- Fixed bug when updating gene names in variant controller


## [4.1.3]

### Fixed
- Displays all primary transcripts


## [4.1.2]

### Added
- Option add/replace when updating a panel via CSV file
- More flexible versioning of the gene panels
- Printing coverage report on the bottom of the pdf case report
- Variant verification option for SVs
- Logs uri without pwd when connecting
- Disease-causing transcripts in case report
- Thicker lines in case report
- Supports HPO search for cases, both terms or if described in synopsis
- Adds sanger information to dashboard

### Fixed
- Use db name instead of **auth** as default for authentication
- Fixes so that reports can be generated even with many variants
- Fixed sanger validation popup to show individual variants queried by user and institute.
- Fixed problem with setting up scout
- Fixes problem when exac file is not available through broad ftp
- Fetch transcripts for correct build in `adapter.hgnc_gene`

## [4.1.1]
- Fix problem with institute authentication flash message in utils
- Fix problem with comments
- Fix problem with ensembl link


## [4.1.0]

### Added
- OMIM phenotypes to case report
- Command to download all panel app gene panels `scout load panel --panel-app`
- Links to genenames.org and omim on gene page
- Popup on gene at variants page with gene information
- reset sanger status to "Not validated" for pinned variants
- highlight cases with variants to be evaluated by Sanger on the cases page
- option to point to local reference files to the genome viewer pileup.js. Documented in `docs.admin-guide.server`
- option to export single variants in `scout export variants`
- option to load a multiqc report together with a case(add line in load config)
- added a view for searching HPO terms. It is accessed from the top left corner menu
- Updates the variants view for cancer variants. Adds a small cancer specific filter for known variants
- Adds hgvs information on cancer variants page
- Adds option to update phenotype groups from CLI

### Fixed
- Improved Clinvar to submit variants from different cases. Fixed HPO terms in casedata according to feedback
- Fixed broken link to case page from Sanger modal in cases view
- Now only cases with non empty lists of causative variants are returned in `adapter.case(has_causatives=True)`
- Can handle Tumor only samples
- Long lists of HGNC symbols are now possible. This was previously difficult with manual, uploaded or by HPO search when changing filter settings due to GET request limitations. Relevant pages now use POST requests. Adds the dynamic HPO panel as a selection on the gene panel dropdown.
- Variant filter defaults to default panels also on SV and Cancer variants pages.

## [4.0.0]

### WARNING ###

This is a major version update and will require that the backend of pre releases is updated.
Run commands:

```
$scout update genes
$scout update hpo
```

- Created a Clinvar submission tool, to speed up Clinvar submission of SNVs and SVs
- Added an analysis report page (html and PDF format) containing phenotype, gene panels and variants that are relevant to solve a case.

### Fixed
- Optimized evaluated variants to speed up creation of case report
- Moved igv and pileup viewer under a common folder
- Fixed MT alignment view pileup.js
- Fixed coordinates for SVs with start chromosome different from end chromosome
- Global comments shown across cases and institutes. Case-specific variant comments are shown only for that specific case.
- Links to clinvar submitted variants at the cases level
- Adapts clinvar parsing to new format
- Fixed problem in `scout update user` when the user object had no roles
- Makes pileup.js use online genome resources when viewing alignments. Now any instance of Scout can make use of this functionality.
- Fix ensembl link for structural variants
- Works even when cases does not have `'madeline_info'`
- Parses Polyphen in correct way again
- Fix problem with parsing gnomad from VEP

### Added
- Added a PDF export function for gene panels
- Added a "Filter and export" button to export custom-filtered SNVs to CSV file
- Dismiss SVs
- Added IGV alignments viewer
- Read delivery report path from case config or CLI command
- Filter for spidex scores
- All HPO terms are now added and fetched from the correct source (https://github.com/obophenotype/human-phenotype-ontology/blob/master/hp.obo)
- New command `scout update hpo`
- New command `scout update genes` will fetch all the latest information about genes and update them
- Load **all** variants found on chromosome **MT**
- Adds choice in cases overview do show as many cases as user like

### Removed
- pileup.min.js and pileup css are imported from a remote web location now
- All source files for HPO information, this is instead fetched directly from source
- All source files for gene information, this is instead fetched directly from source

## [3.0.0]
### Fixed
- hide pedigree panel unless it exists

## [1.5.1] - 2016-07-27
### Fixed
- look for both ".bam.bai" and ".bai" extensions

## [1.4.0] - 2016-03-22
### Added
- support for local frequency through loqusdb
- bunch of other stuff

## [1.3.0] - 2016-02-19
### Fixed
- Update query-phenomizer and add username/password

### Changed
- Update the way a case is checked for rerun-status

### Added
- Add new button to mark a case as "checked"
- Link to clinical variants _without_ 1000G annotation

## [1.2.2] - 2016-02-18
### Fixed
- avoid filtering out variants lacking ExAC and 1000G annotations

## [1.1.3] - 2015-10-01
### Fixed
- persist (clinical) filter when clicking load more
- fix #154 by robustly setting clinical filter func. terms

## [1.1.2] - 2015-09-07
### Fixed
- avoid replacing coverage report with none
- update SO terms, refactored

## [1.1.1] - 2015-08-20
### Fixed
- fetch case based on collaborator status (not owner)

## [1.1.0] - 2015-05-29
### Added
- link(s) to SNPedia based on RS-numbers
- new Jinja filter to "humanize" decimal numbers
- show gene panels in variant view
- new Jinja filter for decoding URL encoding
- add indicator to variants in list that have comments
- add variant number threshold and rank score threshold to load function
- add event methods to mongo adapter
- add tests for models
- show badge "old" if comment was written for a previous analysis

### Changed
- show cDNA change in transcript summary unless variant is exonic
- moved compounds table further up the page
- show dates for case uploads in ISO format
- moved variant comments higher up on page
- updated documentation for pages
- read in coverage report as blob in database and serve directly
- change ``OmimPhenotype`` to ``PhenotypeTerm``
- reorganize models sub-package
- move events (and comments) to separate collection
- only display prev/next links for the research list
- include variant type in breadcrumbs e.g. "Clinical variants"

### Removed
- drop dependency on moment.js

### Fixed
- show the same level of detail for all frequencies on all pages
- properly decode URL encoded symbols in amino acid/cDNA change strings
- fixed issue with wipe permissions in MongoDB
- include default gene lists in "variants" link in breadcrumbs

## [1.0.2] - 2015-05-20
### Changed
- update case fetching function

### Fixed
- handle multiple cases with same id

## [1.0.1] - 2015-04-28
### Fixed
- Fix building URL parameters in cases list Vue component

## [1.0.0] - 2015-04-12
Codename: Sara Lund

![Release 1.0](artwork/releases/release-1-0.jpg)

### Added
- Add email logging for unexpected errors
- New command line tool for deleting case

### Changed
- Much improved logging overall
- Updated documentation/usage guide
- Removed non-working IGV link

### Fixed
- Show sample display name in GT call
- Various small bug fixes
- Make it easier to hover over popups

## [0.0.2-rc1] - 2015-03-04
### Added
- add protein table for each variant
- add many more external links
- add coverage reports as PDFs

### Changed
- incorporate user feedback updates
- big refactor of load scripts

## [0.0.2-rc2] - 2015-03-04
### Changes
- add gene table with gene description
- reorganize inheritance models box

### Fixed
- avoid overwriting gene list on "research" load
- fix various bugs in external links

## [0.0.2-rc3] - 2015-03-05
### Added
- Activity log feed to variant view
- Adds protein change strings to ODM and Sanger email

### Changed
- Extract activity log component to macro

### Fixes
- Make Ensembl transcript links use archive website<|MERGE_RESOLUTION|>--- conflicted
+++ resolved
@@ -31,11 +31,8 @@
 ### Changed
 - Save case variants count in case document and not in sessions
 - Style of gene panels multiselect on case page
-<<<<<<< HEAD
+- Collapse/expand main HPO checkboxes in phenomodel preview
 - Show canonical transcript as hgnc primary on case report
-=======
-- Collapse/expand main HPO checkboxes in phenomodel preview
->>>>>>> 83c7b6a3
 
 ## [4.27]
 ### Added
