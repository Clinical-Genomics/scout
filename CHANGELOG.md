--- conflicted
+++ resolved
@@ -14,12 +14,8 @@
 - Parse GERP, phastCons and phyloP annotations from vep annotated CSQ fields
 - Avoid flickering comment popovers in variant list
 - Parse REVEL score from vep annotated CSQ fields
-<<<<<<< HEAD
+- Allow users to modify general institute settings
 - Adds command to backup vital parts `scout export database`
-=======
-- Allow users to modify general institute settings
->>>>>>> 2bcb1a1b
-
 
 ### Fixed
 - Slightly darker page background
