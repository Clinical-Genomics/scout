# Change Log
All notable changes to this project will be documented in this file.
This project adheres to [Semantic Versioning](http://semver.org/).

About changelog [here](https://keepachangelog.com/en/1.0.0/)

## []
### Added
- Test for PanelApp panels loading
- `panel-umi` tag option when loading cancer analyses
### Changed
- Black text to make comments more visible in dark mode
- Loading PanelApp panels replaces pre-existing panels with same version
<<<<<<< HEAD
- Removed unused database `sanger_ordered` and `case_id,category,rank_score` indexes (variant collection)
=======
- Removed sidebar from Causatives page - navigation is available on the top bar for now
>>>>>>> 4a8c793d
### Fixed
- Remove a:visited css style from all buttons

## [4.55]
### Changed
- Represent different tumor samples as vials in cases page
- Option to force-update the OMIM panel
### Fixed
- Low tumor purity badge alignment in cancer samples table on cancer case view
- VariantS comment popovers reactivate on hover
- Updating database genes in build 37
- ACMG classification summary hidden by sticky navbar
- Logo backgrounds fixed to white on welcome page
- Visited links turn purple again
- Style of link buttons and dropdown menus
- Update KUH and GMS logos
- Link color for Managed variants

## [4.54]
### Added
- Dark mode, using browser/OS media preference
- Allow marking case as solved without defining causative variants
- Admin users can create missing beacon datasets from the institute's settings page
- GenCC links on gene and variant pages
- Deprecation warnings when launching the app using a .yaml config file or loading cases using .ped files
### Changed
- Improved HTML syntax in case report template
- Modified message displayed when variant rank stats could not be calculated
- Expanded instructions on how to test on CG development server (cg-vm1)
- Added more somatic variant callers (Balsamic v9 SNV, develop SV)
### Fixed
- Remove load demo case command from docker-compose.yml
- Text elements being split across pages in PDF reports
- Made login password field of type `password` in LDAP login form
- Gene panels HTML select in institute's settings page
- Bootstrap upgraded to version 5
- Fix some Sourcery and SonarCloud suggestions
- Escape special characters in case search on institute and dashboard pages
- Broken case PDF reports when no Madeline pedigree image can be created
- Removed text-white links style that were invisible in new pages style
- Variants pagination after pressing "Filter variants" or "Clinical filter"
- Layout of buttons Matchmaker submission panel (case page)
- Removing cases from Matchmaker (simplified code and fixed functionality)
- Reintroduce check for missing alignment files purged from server

## [4.53]
### Added
### Changed
- Point Alamut API key docs link to new API version
- Parse dbSNP id from ID only if it says "rs", else use VEP CSQ fields
- Removed MarkupSafe from the dependencies
### Fixed
- Reintroduced loading of SVs for demo case 643595
- Successful parse of FOUND_IN should avoid GATK caller default
- All vulnerabilities flagged by SonarCloud

## [4.52]
### Added
- Demo cancer case gets loaded together with demo RD case in demo instance
- Parse REVEL_score alongside REVEL_rankscore from csq field and display it on SNV variant page
- Rank score results now show the ranking range
- cDNA and protein changes displayed on institute causatives pages
- Optional SESSION_TIMEOUT_MINUTES configuration in app config files
- Script to convert old OMIM case format (list of integers) to new format (list of dictionaries)
- Additional check for user logged in status before serving alignment files
- Download .cgh files from cancer samples table on cancer case page
- Number of documents and date of last update on genes page
### Changed
- Verify user before redirecting to IGV alignments and sashimi plots
- Build case IGV tracks starting from case and variant objects instead of passing all params in a form
- Unfreeze Werkzeug lib since Flask_login v.0.6 with bugfix has been released
- Sort gene panels by name (panelS and variant page)
- Removed unused `server.blueprints.alignviewers.unindexed_remote_static` endpoint
- User sessions to check files served by `server.blueprints.alignviewers.remote_static` endpoint
- Moved Beacon-related functions to a dedicated app extension
- Audit Filter now also loads filter displaying the variants for it
### Fixed
- Handle `attachment_filename` parameter renamed to `download_name` when Flask 2.2 will be released
- Removed cursor timeout param in cases find adapter function to avoid many code warnings
- Removed stream argument deprecation warning in tests
- Handle `no intervals found` warning in load_region test
- Beacon remove variants
- Protect remote_cors function in alignviewers view from Server-Side Request Forgery (SSRF)
- Check creation date of last document in gene collection to display when genes collection was updated last

## [4.51]
### Added
- Config file containing codecov settings for pull requests
- Add an IGV.js direct link button from case page
- Security policy file
- Hide/shade compound variants based on rank score on variantS from filter
- Chromograph legend documentation direct link
### Changed
- Updated deprecated Codecov GitHub action to v.2
- Simplified code of scout/adapter/mongo/variant
- Update IGV.js to v2.11.2
- Show summary number of variant gene panels on general report if more than 3
### Fixed
- Marrvel link for variants in genome build 38 (using liftover to build 37)
- Remove flags from codecov config file
- Fixed filter bug with high negative SPIDEX scores
- Renamed IARC TP53 button to to `TP53 Database`, modified also link since IARC has been moved to the US NCI: `https://tp53.isb-cgc.org/`
- Parsing new format of OMIM case info when exporting patients to Matchmaker
- Remove flask-debugtoolbar lib dependency that is using deprecated code and causes app to crash after new release of Jinja2 (3.1)
- Variant page crashing for cases with old OMIM terms structure (a list of integers instead of dictionary)
- Variant page crashing when creating MARRVEL link for cases with no genome build
- SpliceAI documentation link
- Fix deprecated `safe_str_cmp` import from `werkzeug.security` by freezing Werkzeug lib to v2.0 until Flask_login v.0.6 with bugfix is released
- List gene names densely in general report for SVs that contain more than 3 genes
- Show transcript ids on refseq genes on hg19 in IGV.js, using refgene source
- Display correct number of genes in general report for SVs that contain more than 32 genes
- Broken Google login after new major release of `lepture/authlib`
- Fix frequency and callers display on case general report

## [4.50.1]
### Fixed
- Show matching causative STR_repid for legacy str variants (pre Stranger hgnc_id)

## [4.50]
### Added
- Individual-specific OMIM terms
- OMIM disease descriptions in ClinVar submission form
- Add a toggle for melter rerun monitoring of cases
- Add a config option to show the rerun monitoring toggle
- Add a cli option to export cases with rerun monitoring enabled
- Add a link to STRipy for STR variants; shallow for ARX and HOXA13
- Hide by default variants only present in unaffected individuals in variants filters
- OMIM terms in general case report
- Individual-level info on OMIM and HPO terms in general case report
- PanelApp gene link among the external links on variant page
- Dashboard case filters fields help
- Filter cases by OMIM terms in cases and dashboard pages
### Fixed
- A malformed panel id request would crash with exception: now gives user warning flash with redirect
- Link to HPO resource file hosted on `http://purl.obolibrary.org`
- Gene search form when gene exists only in build 38
- Fixed odd redirect error and poor error message on missing column for gene panel csv upload
- Typo in parse variant transcripts function
- Modified keys name used to parse local observations (archived) frequencies to reflect change in MIP keys naming
- Better error handling for partly broken/timed out chanjo reports
- Broken javascript code when case Chromograph data is malformed
- Broader space for case synopsis in general report
- Show partial causatives on causatives and matching causatives panels
- Partial causative assignment in cases with no OMIM or HPO terms
- Partial causative OMIM select options in variant page
### Changed
- Slightly smaller and improved layout of content in case PDF report
- Relabel more cancer variant pages somatic for navigation
- Unify caseS nav links
- Removed unused `add_compounds` param from variant controllers function
- Changed default hg19 genome for IGV.js to legacy hg19_1kg_decoy to fix a few problematic loci
- Reduce code complexity (parse/ensembl.py)
- Silence certain fields in ClinVar export if prioritised ones exist (chrom-start-end if hgvs exist)
- Made phenotype non-mandatory when marking a variant as partial causative
- Only one phenotype condition type (OMIM or HPO) per variant is used in ClinVar submissions
- ClinVar submission variant condition prefers OMIM over HPO if available
- Use lighter version of gene objects in Omim MongoDB adapter, panels controllers, panels views and institute controllers
- Gene-variants table size is now adaptive
- Remove unused file upload on gene-variants page

## [4.49]
### Fixed
- Pydantic model types for genome_build, madeline_info, peddy_ped_check and peddy_sex_check, rank_model_version and sv_rank_model_version
- Replace `MatchMaker` with `Matchmaker` in all places visible by a user
- Save diagnosis labels along with OMIM terms in Matchmaker Exchange submission objects
- `libegl-mesa0_21.0.3-0ubuntu0.3~20.04.5_amd64.deb` lib not found by GitHub actions Docker build
- Remove unused `chromograph_image_files` and `chromograph_prefixes` keys saved when creating or updating an RD case
- Search managed variants by description and with ignore case
### Changed
- Introduced page margins on exported PDF reports
- Smaller gene fonts in downloaded HPO genes PDF reports
- Reintroduced gene coverage data in the PDF-exported general report of rare-disease cases
- Check for existence of case report files before creating sidebar links
- Better description of HPO and OMIM terms for patients submitted to Matchmaker Exchange
- Remove null non-mandatory key/values when updating a case
- Freeze WTForms<3 due to several form input rendering changes

## [4.48.1]
### Fixed
- General case PDF report for recent cases with no pedigree

## [4.48]
### Added
- Option to cancel a request for research variants in case page
### Changed
- Update igv.js to v2.10.5
- Updated example of a case delivery report
- Unfreeze cyvcf2
- Builder images used in Scout Dockerfiles
- Crash report email subject gives host name
- Export general case report to PDF using PDFKit instead of WeasyPrint
- Do not include coverage report in PDF case report since they might have different orientation
- Export cancer cases's "Coverage and QC report" to PDF using PDFKit instead of Weasyprint
- Updated cancer "Coverage and QC report" example
- Keep portrait orientation in PDF delivery report
- Export delivery report to PDF using PDFKit instead of Weasyprint
- PDF export of clinical and research HPO panels using PDFKit instead of Weasyprint
- Export gene panel report to PDF using PDFKit
- Removed WeasyPrint lib dependency

### Fixed
- Reintroduced missing links to Swegen and Beacon and dbSNP in RD variant page, summary section
- Demo delivery report orientation to fit new columns
- Missing delivery report in demo case
- Cast MNVs to SNV for test
- Export verified variants from all institutes when user is admin
- Cancer coverage and QC report not found for demo cancer case
- Pull request template instructions on how to deploy to test server
- PDF Delivery report not showing Swedac logo
- Fix code typos
- Disable codefactor raised by ESLint for javascript functions located on another file
- Loading spinner stuck after downloading a PDF gene panel report
- IGV browser crashing when file system with alignment files is not mounted

## [4.47]
### Added
- Added CADD, GnomAD and genotype calls to variantS export
### Changed
- Pull request template, to illustrate how to deploy pull request branches on cg-vm1 stage server
### Fixed
- Compiled Docker image contains a patched version (v4.9) of chanjo-report

## [4.46.1]
### Fixed
- Downloading of files generated within the app container (MT-report, verified variants, pedigrees, ..)

## [4.46]
### Added
- Created a Dockefile to be used to serve the dockerized app in production
- Modified the code to collect database params specified as env vars
- Created a GitHub action that pushes the Dockerfile-server image to Docker Hub (scout-server-stage) every time a PR is opened
- Created a GitHub action that pushes the Dockerfile-server image to Docker Hub (scout-server) every time a new release is created
- Reassign MatchMaker Exchange submission to another user when a Scout user is deleted
- Expose public API JSON gene panels endpoint, primarily to enable automated rerun checking for updates
- Add utils for dictionary type
- Filter institute cases using multiple HPO terms
- Vulture GitHub action to identify and remove unused variables and imports
### Changed
- Updated the python config file documentation in admin guide
- Case configuration parsing now uses Pydantic for improved typechecking and config handling
- Removed test matrices to speed up automatic testing of PRs
- Switch from Coveralls to Codecov to handle CI test coverage
- Speed-up CI tests by caching installation of libs and splitting tests into randomized groups using pytest-test-groups
- Improved LDAP login documentation
- Use lib flask-ldapconn instead of flask_ldap3_login> to handle ldap authentication
- Updated Managed variant documentation in user guide
- Fix and simplify creating and editing of gene panels
- Simplified gene variants search code
- Increased the height of the genes track in the IGV viewer
### Fixed
- Validate uploaded managed variant file lines, warning the user.
- Exporting validated variants with missing "genes" database key
- No results returned when searching for gene variants using a phenotype term
- Variants filtering by gene symbols file
- Make gene HGNC symbols field mandatory in gene variants page and run search only on form submit
- Make sure collaborator gene variants are still visible, even if HPO filter is used

## [4.45]
### Added
### Changed
- Start Scout also when loqusdbapi is not reachable
- Clearer definition of manual standard and custom inheritance models in gene panels
- Allow searching multiple chromosomes in filters
### Fixed
- Gene panel crashing on edit action

## [4.44]
### Added
### Changed
- Display Gene track beneath each sample track when displaying splice junctions in igv browser
- Check outdated gene symbols and update with aliases for both RD and cancer variantS
### Fixed
- Added query input check and fixed the Genes API endpoint to return a json formatted error when request is malformed
- Typo in ACMG BP6 tooltip

## [4.43.1]
### Added
- Added database index for OMIM disease term genes
### Changed
### Fixed
- Do not drop HPO terms collection when updating HPO terms via the command line
- Do not drop disease (OMIM) terms collection when updating diseases via the command line

## [4.43]
### Added
- Specify which collection(s) update/build indexes for
### Fixed
- Do not drop genes and transcripts collections when updating genes via the command line

## [4.42.1]
### Added
### Changed
### Fixed
- Freeze PyMongo lib to version<4.0 to keep supporting previous MongoDB versions
- Speed up gene panels creation and update by collecting only light gene info from database
- Avoid case page crash on Phenomizer queries timeout

## [4.42]
### Added
- Choose custom pinned variants to submit to MatchMaker Exchange
- Submit structural variant as genes to the MatchMaker Exchange
- Added function for maintainers and admins to remove gene panels
- Admins can restore deleted gene panels
- A development docker-compose file illustrating the scout/chanjo-report integration
- Show AD on variants view for cancer SV (tumor and normal)
- Cancer SV variants filter AD, AF (tumor and normal)
- Hiding the variants score column also from cancer SVs, as for the SNVs
### Changed
- Enforce same case _id and display_name when updating a case
- Enforce same individual ids, display names and affected status when updating a case
- Improved documentation for connecting to loqusdb instances (including loqusdbapi)
- Display and download HPO gene panels' gene symbols in italics
- A faster-built and lighter Docker image
- Reduce complexity of `panels` endpoint moving some code to the panels controllers
- Update requirements to use flask-ldap3-login>=0.9.17 instead of freezing WTForm
### Fixed
- Use of deprecated TextField after the upgrade of WTF to v3.0
- Freeze to WTForms to version < 3
- Remove the extra files (bed files and madeline.svg) introduced by mistake
- Cli command loading demo data in docker-compose when case custom images exist and is None
- Increased MongoDB connection serverSelectionTimeoutMS parameter to 30K (default value according to MongoDB documentation)
- Better differentiate old obs counts 0 vs N/A
- Broken cancer variants page when default gene panel was deleted
- Typo in tx_overview function in variant controllers file
- Fixed loqusdbapi SV search URL
- SV variants filtering using Decipher criterion
- Removing old gene panels that don't contain the `maintainer` key.

## [4.41.1]
### Fixed
- General reports crash for variant annotations with same variant on other cases

## [4.41]
### Added
- Extended the instructions for running the Scout Docker image (web app and cli).
- Enabled inclusion of custom images to STR variant view
### Fixed
- General case report sorting comments for variants with None genetic models
- Do not crash but redirect to variants page with error when a variant is not found for a case
- UCSC links coordinates for SV variants with start chromosome different than end chromosome
- Human readable variants name in case page for variants having start chromosome different from end chromosome
- Avoid always loading all transcripts when checking gene symbol: introduce gene captions
- Slow queries for evaluated variants on e.g. case page - use events instead
### Changed
- Rearrange variant page again, moving severity predictions down.
- More reactive layout width steps on variant page

## [4.40.1]
### Added
### Fixed
- Variants dismissed with inconsistent inheritance pattern can again be shown in general case report
- General report page for variants with genes=None
- General report crashing when variants have no panels
- Added other missing keys to case and variant dictionaries passed to general report
### Changed

## [4.40]
### Added
- A .cff citation file
- Phenotype search API endpoint
- Added pagination to phenotype API
- Extend case search to include internal MongoDB id
- Support for connecting to a MongoDB replica set (.py config files)
- Support for connecting to a MongoDB replica set (.yaml config files)
### Fixed
- Command to load the OMIM gene panel (`scout load panel --omim`)
- Unify style of pinned and causative variants' badges on case page
- Removed automatic spaces after punctuation in comments
- Remove the hardcoded number of total individuals from the variant's old observations panel
- Send delete requests to a connected Beacon using the DELETE method
- Layout of the SNV and SV variant page - move frequency up
### Changed
- Stop updating database indexes after loading exons via command line
- Display validation status badge also for not Sanger-sequenced variants
- Moved Frequencies, Severity and Local observations panels up in RD variants page
- Enabled Flask CORS to communicate CORS status to js apps
- Moved the code preparing the transcripts overview to the backend
- Refactored and filtered json data used in general case report
- Changed the database used in docker-compose file to use the official MongoDB v4.4 image
- Modified the Python (3.6, 3.8) and MongoDB (3.2, 4.4, 5.0) versions used in testing matrices (GitHub actions)
- Capitalize case search terms on institute and dashboard pages


## [4.39]
### Added
- COSMIC IDs collected from CSQ field named `COSMIC`
### Fixed
- Link to other causative variants on variant page
- Allow multiple COSMIC links for a cancer variant
- Fix floating text in severity box #2808
- Fixed MitoMap and HmtVar links for hg38 cases
- Do not open new browser tabs when downloading files
- Selectable IGV tracks on variant page
- Missing splice junctions button on variant page
- Refactor variantS representative gene selection, and use it also for cancer variant summary
### Changed
- Improve Javascript performance for displaying Chromograph images
- Make ClinVar classification more evident in cancer variant page

## [4.38]
### Added
- Option to hide Alamut button in the app config file
### Fixed
- Library deprecation warning fixed (insert is deprecated. Use insert_one or insert_many instead)
- Update genes command will not trigger an update of database indices any more
- Missing resources in temporary downloading directory when updating genes using the command line
- Restore previous variant ACMG classification in a scrollable div
- Loading spinner not stopping after downloading PDF case reports and variant list export
- Add extra Alamut links higher up on variant pages
- Improve UX for phenotypes in case page
- Filter and export of STR variants
- Update look of variants page navigation buttons
### Changed

## [4.37]
### Added
- Highlight and show version number for RefSeq MANE transcripts.
- Added integration to a rerunner service for toggling reanalysis with updated pedigree information
- SpliceAI display and parsing from VEP CSQ
- Display matching tiered variants for cancer variants
- Display a loading icon (spinner) until the page loads completely
- Display filter badges in cancer variants list
- Update genes from pre-downloaded file resources
- On login, OS, browser version and screen size are saved anonymously to understand how users are using Scout
- API returning institutes data for a given user: `/api/v1/institutes`
- API returning case data for a given institute: `/api/v1/institutes/<institute_id>/cases`
- Added GMS and Lund university hospital logos to login page
- Made display of Swedac logo configurable
- Support for displaying custom images in case view
- Individual-specific HPO terms
- Optional alamut_key in institute settings for Alamut Plus software
- Case report API endpoint
- Tooltip in case explaining that genes with genome build different than case genome build will not be added to dynamic HPO panel.
- Add DeepVariant as a caller
### Fixed
- Updated IGV to v2.8.5 to solve missing gene labels on some zoom levels
- Demo cancer case config file to load somatic SNVs and SVs only.
- Expand list of refseq trancripts in ClinVar submission form
- Renamed `All SNVs and INDELs` institute sidebar element to `Search SNVs and INDELs` and fixed its style.
- Add missing parameters to case load-config documentation
- Allow creating/editing gene panels and dynamic gene panels with genes present in genome build 38
- Bugfix broken Pytests
- Bulk dismissing variants error due to key conversion from string to integer
- Fix typo in index documentation
- Fixed crash in institute settings page if "collaborators" key is not set in database
- Don't stop Scout execution if LoqusDB call fails and print stacktrace to log
- Bug when case contains custom images with value `None`
- Bug introduced when fixing another bug in Scout-LoqusDB interaction
- Loading of OMIM diagnoses in Scout demo instance
- Remove the docker-compose with chanjo integration because it doesn't work yet.
- Fixed standard docker-compose with scout demo data and database
- Clinical variant assessments not present for pinned and causative variants on case page.
- MatchMaker matching one node at the time only
- Remove link from previously tiered variants badge in cancer variants page
- Typo in gene cell on cancer variants page
- Managed variants filter form
### Changed
- Better naming for variants buttons on cancer track (somatic, germline). Also show cancer research button if available.
- Load case with missing panels in config files, but show warning.
- Changing the (Female, Male) symbols to (F/M) letters in individuals_table and case-sma.
- Print stacktrace if case load command fails
- Added sort icon and a pointer to the cursor to all tables with sortable fields
- Moved variant, gene and panel info from the basic pane to summary panel for all variants.
- Renamed `Basics` panel to `Classify` on variant page.
- Revamped `Basics` panel to a panel dedicated to classify variants
- Revamped the summary panel to be more compact.
- Added dedicated template for cancer variants
- Removed Gene models, Gene annotations and Conservation panels for cancer variants
- Reorganized the orders of panels for variant and cancer variant views
- Added dedicated variant quality panel and removed relevant panes
- A more compact case page
- Removed OMIM genes panel
- Make genes panel, pinned variants panel, causative variants panel and ClinVar panel scrollable on case page
- Update to Scilifelab's 2020 logo
- Update Gens URL to support Gens v2.0 format
- Refactor tests for parsing case configurations
- Updated links to HPO downloadable resources
- Managed variants filtering defaults to all variant categories
- Changing the (Kind) drop-down according to (Category) drop-down in Managed variant add variant
- Moved Gens button to individuals table
- Check resource files availability before starting updating OMIM diagnoses
- Fix typo in `SHOW_OBSERVED_VARIANT_ARCHIVE` config param

## [4.36]
### Added
- Parse and save splice junction tracks from case config file
- Tooltip in observations panel, explaining that case variants with no link might be old variants, not uploaded after a case rerun
### Fixed
- Warning on overwriting variants with same position was no longer shown
- Increase the height of the dropdowns to 425px
- More indices for the case table as it grows, specifically for causatives queries
- Splice junction tracks not centered over variant genes
- Total number of research variants count
- Update variants stats in case documents every time new variants are loaded
- Bug in flashing warning messages when filtering variants
### Changed
- Clearer warning messages for genes and gene/gene-panels searches in variants filters

## [4.35]
### Added
- A new index for hgnc_symbol in the hgnc_gene collection
- A Pedigree panel in STR page
- Display Tier I and II variants in case view causatives card for cancer cases
### Fixed
- Send partial file data to igv.js when visualizing sashimi plots with splice junction tracks
- Research variants filtering by gene
- Do not attempt to populate annotations for not loaded pinned/causatives
- Add max-height to all dropdowns in filters
### Changed
- Switch off non-clinical gene warnings when filtering research variants
- Don't display OMIM disease card in case view for cancer cases
- Refactored Individuals and Causative card in case view for cancer cases
- Update and style STR case report

## [4.34]
### Added
- Saved filter lock and unlock
- Filters can optionally be marked audited, logging the filter name, user and date on the case events and general report.
- Added `ClinVar hits` and `Cosmic hits` in cancer SNVs filters
- Added `ClinVar hits` to variants filter (rare disease track)
- Load cancer demo case in docker-compose files (default and demo file)
- Inclusive-language check using [woke](https://github.com/get-woke/woke) github action
- Add link to HmtVar for mitochondrial variants (if VCF is annotated with HmtNote)
- Grey background for dismissed compounds in variants list and variant page
- Pin badge for pinned compounds in variants list and variant page
- Support LoqusDB REST API queries
- Add a docker-compose-matchmaker under scout/containers/development to test matchmaker locally
- Script to investigate consequences of symbol search bug
- Added GATK to list of SV and cancer SV callers
### Fixed
- Make MitoMap link work for hg38 again
- Export Variants feature crashing when one of the variants has no primary transcripts
- Redirect to last visited variantS page when dismissing variants from variants list
- Improved matching of SVs Loqus occurrences in other cases
- Remove padding from the list inside (Matching causatives from other cases) panel
- Pass None to get_app function in CLI base since passing script_info to app factory functions was deprecated in Flask 2.0
- Fixed failing tests due to Flask update to version 2.0
- Speed up user events view
- Causative view sort out of memory error
- Use hgnc_id for gene filter query
- Typo in case controllers displaying an error every time a patient is matched against external MatchMaker nodes
- Do not crash while attempting an update for variant documents that are too big (> 16 MB)
- Old STR causatives (and other variants) may not have HGNC symbols - fix sort lambda
- Check if gene_obj has primary_transcript before trying to access it
- Warn if a gene manually searched is in a clinical panel with an outdated name when filtering variants
- ChrPos split js not needed on STR page yet
### Changed
- Remove parsing of case `genome_version`, since it's not used anywhere downstream
- Introduce deprecation warning for Loqus configs that are not dictionaries
- SV clinical filter no longer filters out sub 100 nt variants
- Count cases in LoqusDB by variant type
- Commit pulse repo badge temporarily set to weekly
- Sort ClinVar submissions objects by ascending "Last evaluated" date
- Refactored the MatchMaker integration as an extension
- Replaced some sensitive words as suggested by woke linter
- Documentation for load-configuration rewritten.
- Add styles to MatchMaker matches table
- More detailed info on the data shared in MatchMaker submission form

## [4.33.1]
### Fixed
- Include markdown for release autodeploy docs
- Use standard inheritance model in ClinVar (https://ftp.ncbi.nlm.nih.gov/pub/GTR/standard_terms/Mode_of_inheritance.txt)
- Fix issue crash with variants that have been unflagged causative not being available in other causatives
### Added
### Changed

## [4.33]
### Fixed
- Command line crashing when updating an individual not found in database
- Dashboard page crashing when filters return no data
- Cancer variants filter by chromosome
- /api/v1/genes now searches for genes in all genome builds by default
- Upgraded igv.js to version 2.8.1 (Fixed Unparsable bed record error)
### Added
- Autodeploy docs on release
- Documentation for updating case individuals tracks
- Filter cases and dashboard stats by analysis track
### Changed
- Changed from deprecated db update method
- Pre-selected fields to run queries with in dashboard page
- Do not filter by any institute when first accessing the dashboard
- Removed OMIM panel in case view for cancer cases
- Display Tier I and II variants in case view causatives panel for cancer cases
- Refactored Individuals and Causative panels in case view for cancer cases

## [4.32.1]
### Fixed
- iSort lint check only
### Changed
- Institute cases page crashing when a case has track:Null
### Added

## [4.32]
### Added
- Load and show MITOMAP associated diseases from VCF (INFO field: MitomapAssociatedDiseases, via HmtNote)
- Show variant allele frequencies for mitochondrial variants (GRCh38 cases)
- Extend "public" json API with diseases (OMIM) and phenotypes (HPO)
- HPO gene list download now has option for clinical and non-clinical genes
- Display gene splice junctions data in sashimi plots
- Update case individuals with splice junctions tracks
- Simple Docker compose for development with local build
- Make Phenomodels subpanels collapsible
- User side documentation of cytogenomics features (Gens, Chromograph, vcf2cytosure, rhocall)
- iSort GitHub Action
- Support LoqusDB REST API queries
### Fixed
- Show other causative once, even if several events point to it
- Filtering variants by mitochondrial chromosome for cases with genome build=38
- HPO gene search button triggers any warnings for clinical / non-existing genes also on first search
- Fixed a bug in variants pages caused by MT variants without alt_frequency
- Tests for CADD score parsing function
- Fixed the look of IGV settings on SNV variant page
- Cases analyzed once shown as `rerun`
- Missing case track on case re-upload
- Fixed severity rank for SO term "regulatory region ablation"
### Changed
- Refactor according to CodeFactor - mostly reuse of duplicated code
- Phenomodels language adjustment
- Open variants in a new window (from variants page)
- Open overlapping and compound variants in a new window (from variant page)
- gnomAD link points to gnomAD v.3 (build GRCh38) for mitochondrial variants.
- Display only number of affected genes for dismissed SVs in general report
- Chromosome build check when populating the variants filter chromosome selection
- Display mitochondrial and rare diseases coverage report in cases with missing 'rare' track

## [4.31.1]
### Added
### Changed
- Remove mitochondrial and coverage report from cancer cases sidebar
### Fixed
- ClinVar page when dbSNP id is None

## [4.31]
### Added
- gnomAD annotation field in admin guide
- Export also dynamic panel genes not associated to an HPO term when downloading the HPO panel
- Primary HGNC transcript info in variant export files
- Show variant quality (QUAL field from vcf) in the variant summary
- Load/update PDF gene fusion reports (clinical and research) generated with Arriba
- Support new MANE annotations from VEP (both MANE Select and MANE Plus Clinical)
- Display on case activity the event of a user resetting all dismissed variants
- Support gnomAD population frequencies for mitochondrial variants
- Anchor links in Casedata ClinVar panels to redirect after renaming individuals
### Fixed
- Replace old docs link www.clinicalgenomics.se/scout with new https://clinical-genomics.github.io/scout
- Page formatting issues whenever case and variant comments contain extremely long strings with no spaces
- Chromograph images can be one column and have scrollbar. Removed legacy code.
- Column labels for ClinVar case submission
- Page crashing looking for LoqusDB observation when variant doesn't exist
- Missing inheritance models and custom inheritance models on newly created gene panels
- Accept only numbers in managed variants filter as position and end coordinates
- SNP id format and links in Variant page, ClinVar submission form and general report
- Case groups tooltip triggered only when mouse is on the panel header
### Changed
- A more compact case groups panel
- Added landscape orientation CSS style to cancer coverage and QC demo report
- Improve user documentation to create and save new gene panels
- Removed option to use space as separator when uploading gene panels
- Separating the columns of standard and custom inheritance models in gene panels
- Improved ClinVar instructions for users using non-English Excel

## [4.30.2]
### Added
### Fixed
- Use VEP RefSeq ID if RefSeq list is empty in RefSeq transcripts overview
- Bug creating variant links for variants with no end_chrom
### Changed

## [4.30.1]
### Added
### Fixed
- Cryptography dependency fixed to use version < 3.4
### Changed

## [4.30]
### Added
- Introduced a `reset dismiss variant` verb
- Button to reset all dismissed variants for a case
- Add black border to Chromograph ideograms
- Show ClinVar annotations on variantS page
- Added integration with GENS, copy number visualization tool
- Added a VUS label to the manual classification variant tags
- Add additional information to SNV verification emails
- Tooltips documenting manual annotations from default panels
- Case groups now show bam files from all cases on align view
### Fixed
- Center initial igv view on variant start with SNV/indels
- Don't set initial igv view to negative coordinates
- Display of GQ for SV and STR
- Parsing of AD and related info for STRs
- LoqusDB field in institute settings accepts only existing Loqus instances
- Fix DECIPHER link to work after DECIPHER migrated to GRCh38
- Removed visibility window param from igv.js genes track
- Updated HPO download URL
- Patch HPO download test correctly
- Reference size on STR hover not needed (also wrong)
- Introduced genome build check (allowed values: 37, 38, "37", "38") on case load
- Improve case searching by assignee full name
- Populating the LoqusDB select in institute settings
### Changed
- Cancer variants table header (pop freq etc)
- Only admin users can modify LoqusDB instance in Institute settings
- Style of case synopsis, variants and case comments
- Switched to igv.js 2.7.5
- Do not choke if case is missing research variants when research requested
- Count cases in LoqusDB by variant type
- Introduce deprecation warning for Loqus configs that are not dictionaries
- Improve create new gene panel form validation
- Make XM- transcripts less visible if they don't overlap with transcript refseq_id in variant page
- Color of gene panels and comments panels on cases and variant pages
- Do not choke if case is missing research variants when reserch requested

## [4.29.1]
### Added
### Fixed
- Always load STR variants regardless of RankScore threshold (hotfix)
### Changed

## [4.29]
### Added
- Added a page about migrating potentially breaking changes to the documentation
- markdown_include in development requirements file
- STR variants filter
- Display source, Z-score, inheritance pattern for STR annotations from Stranger (>0.6.1) if available
- Coverage and quality report to cancer view
### Fixed
- ACMG classification page crashing when trying to visualize a classification that was removed
- Pretty print HGVS on gene variants (URL-decode VEP)
- Broken or missing link in the documentation
- Multiple gene names in ClinVar submission form
- Inheritance model select field in ClinVar submission
- IGV.js >2.7.0 has an issue with the gene track zoom levels - temp freeze at 2.7.0
- Revert CORS-anywhere and introduce a local http proxy for cloud tracks
### Changed

## [4.28]
### Added
- Chromograph integration for displaying PNGs in case-page
- Add VAF to cancer case general report, and remove some of its unused fields
- Variants filter compatible with genome browser location strings
- Support for custom public igv tracks stored on the cloud
- Add tests to increase testing coverage
- Update case variants count after deleting variants
- Update IGV.js to latest (v2.7.4)
- Bypass igv.js CORS check using `https://github.com/Rob--W/cors-anywhere`
- Documentation on default and custom IGV.js tracks (admin docs)
- Lock phenomodels so they're editable by admins only
- Small case group assessment sharing
- Tutorial and files for deploying app on containers (Kubernetes pods)
- Canonical transcript and protein change of canonical transcript in exported variants excel sheet
- Support for Font Awesome version 6
- Submit to Beacon from case page sidebar
- Hide dismissed variants in variants pages and variants export function
- Systemd service files and instruction to deploy Scout using podman
### Fixed
- Bugfix: unused `chromgraph_prefix |tojson` removed
- Freeze coloredlogs temporarily
- Marrvel link
- Don't show TP53 link for silent or synonymous changes
- OMIM gene field accepts any custom number as OMIM gene
- Fix Pytest single quote vs double quote string
- Bug in gene variants search by similar cases and no similar case is found
- Delete unused file `userpanel.py`
- Primary transcripts in variant overview and general report
- Google OAuth2 login setup in README file
- Redirect to 'missing file'-icon if configured Chromograph file is missing
- Javascript error in case page
- Fix compound matching during variant loading for hg38
- Cancer variants view containing variants dismissed with cancer-specific reasons
- Zoom to SV variant length was missing IGV contig select
- Tooltips on case page when case has no default gene panels
### Changed
- Save case variants count in case document and not in sessions
- Style of gene panels multiselect on case page
- Collapse/expand main HPO checkboxes in phenomodel preview
- Replaced GQ (Genotype quality) with VAF (Variant allele frequency) in cancer variants GT table
- Allow loading of cancer cases with no tumor_purity field
- Truncate cDNA and protein changes in case report if longer than 20 characters


## [4.27]
### Added
- Exclude one or more variant categories when running variants delete command
### Fixed
### Changed

## [4.26.1]
### Added
### Fixed
- Links with 1-letter aa codes crash on frameshift etc
### Changed

## [4.26]
### Added
- Extend the delete variants command to print analysis date, track, institute, status and research status
- Delete variants by type of analysis (wgs|wes|panel)
- Links to cBioPortal, MutanTP53, IARC TP53, OncoKB, MyCancerGenome, CIViC
### Fixed
- Deleted variants count
### Changed
- Print output of variants delete command as a tab separated table

## [4.25]
### Added
- Command line function to remove variants from one or all cases
### Fixed
- Parse SMN None calls to None rather than False

## [4.24.1]
### Fixed
- Install requirements.txt via setup file

## [4.24]
### Added
- Institute-level phenotype models with sub-panels containing HPO and OMIM terms
- Runnable Docker demo
- Docker image build and push github action
- Makefile with shortcuts to docker commands
- Parse and save synopsis, phenotype and cohort terms from config files upon case upload
### Fixed
- Update dismissed variant status when variant dismissed key is missing
- Breakpoint two IGV button now shows correct chromosome when different from bp1
- Missing font lib in Docker image causing the PDF report download page to crash
- Sentieon Manta calls lack Somaticscore - load anyway
- ClinVar submissions crashing due to pinned variants that are not loaded
- Point ExAC pLI score to new gnomad server address
- Bug uploading cases missing phenotype terms in config file
- STRs loaded but not shown on browser page
- Bug when using adapter.variant.get_causatives with case_id without causatives
- Problem with fetching "solved" from scout export cases cli
- Better serialising of datetime and bson.ObjectId
- Added `volumes` folder to .gitignore
### Changed
- Make matching causative and managed variants foldable on case page
- Remove calls to PyMongo functions marked as deprecated in backend and frontend(as of version 3.7).
- Improved `scout update individual` command
- Export dynamic phenotypes with ordered gene lists as PDF


## [4.23]
### Added
- Save custom IGV track settings
- Show a flash message with clear info about non-valid genes when gene panel creation fails
- CNV report link in cancer case side navigation
- Return to comment section after editing, deleting or submitting a comment
- Managed variants
- MT vs 14 chromosome mean coverage stats if Scout is connected to Chanjo
### Fixed
- missing `vcf_cancer_sv` and `vcf_cancer_sv_research` to manual.
- Split ClinVar multiple clnsig values (slash-separated) and strip them of underscore for annotations without accession number
- Timeout of `All SNVs and INDELs` page when no valid gene is provided in the search
- Round CADD (MIPv9)
- Missing default panel value
- Invisible other causatives lines when other causatives lack gene symbols
### Changed
- Do not freeze mkdocs-material to version 4.6.1
- Remove pre-commit dependency

## [4.22]
### Added
- Editable cases comments
- Editable variants comments
### Fixed
- Empty variant activity panel
- STRs variants popover
- Split new ClinVar multiple significance terms for a variant
- Edit the selected comment, not the latest
### Changed
- Updated RELEASE docs.
- Pinned variants card style on the case page
- Merged `scout export exons` and `scout view exons` commands


## [4.21.2]
### Added
### Fixed
- Do not pre-filter research variants by (case-default) gene panels
- Show OMIM disease tooltip reliably
### Changed

## [4.21.1]
### Added
### Fixed
- Small change to Pop Freq column in variants ang gene panels to avoid strange text shrinking on small screens
- Direct use of HPO list for Clinical HPO SNV (and cancer SNV) filtering
- PDF coverage report redirecting to login page
### Changed
- Remove the option to dismiss single variants from all variants pages
- Bulk dismiss SNVs, SVs and cancer SNVs from variants pages

## [4.21]
### Added
- Support to configure LoqusDB per institute
- Highlight causative variants in the variants list
- Add tests. Mostly regarding building internal datatypes.
- Remove leading and trailing whitespaces from panel_name and display_name when panel is created
- Mark MANE transcript in list of transcripts in "Transcript overview" on variant page
- Show default panel name in case sidebar
- Previous buttons for variants pagination
- Adds a gh action that checks that the changelog is updated
- Adds a gh action that deploys new releases automatically to pypi
- Warn users if case default panels are outdated
- Define institute-specific gene panels for filtering in institute settings
- Use institute-specific gene panels in variants filtering
- Show somatic VAF for pinned and causative variants on case page

### Fixed
- Report pages redirect to login instead of crashing when session expires
- Variants filter loading in cancer variants page
- User, Causative and Cases tables not scaling to full page
- Improved docs for an initial production setup
- Compatibility with latest version of Black
- Fixed tests for Click>7
- Clinical filter required an extra click to Filter to return variants
- Restore pagination and shrink badges in the variants page tables
- Removing a user from the command line now inactivates the case only if user is last assignee and case is active
- Bugfix, LoqusDB per institute feature crashed when institute id was empty string
- Bugfix, LoqusDB calls where missing case count
- filter removal and upload for filters deleted from another page/other user
- Visualize outdated gene panels info in a popover instead of a tooltip in case page side panel

### Changed
- Highlight color on normal STRs in the variants table from green to blue
- Display breakpoints coordinates in verification emails only for structural variants


## [4.20]
### Added
- Display number of filtered variants vs number of total variants in variants page
- Search case by HPO terms
- Dismiss variant column in the variants tables
- Black and pre-commit packages to dev requirements

### Fixed
- Bug occurring when rerun is requested twice
- Peddy info fields in the demo config file
- Added load config safety check for multiple alignment files for one individual
- Formatting of cancer variants table
- Missing Score in SV variants table

### Changed
- Updated the documentation on how to create a new software release
- Genome build-aware cytobands coordinates
- Styling update of the Matchmaker card
- Select search type in case search form


## [4.19]

### Added
- Show internal ID for case
- Add internal ID for downloaded CGH files
- Export dynamic HPO gene list from case page
- Remove users as case assignees when their account is deleted
- Keep variants filters panel expanded when filters have been used

### Fixed
- Handle the ProxyFix ModuleNotFoundError when Werkzeug installed version is >1.0
- General report formatting issues whenever case and variant comments contain extremely long strings with no spaces

### Changed
- Created an institute wrapper page that contains list of cases, causatives, SNVs & Indels, user list, shared data and institute settings
- Display case name instead of case ID on clinVar submissions
- Changed icon of sample update in clinVar submissions


## [4.18]

### Added
- Filter cancer variants on cytoband coordinates
- Show dismiss reasons in a badge with hover for clinical variants
- Show an ellipsis if 10 cases or more to display with loqusdb matches
- A new blog post for version 4.17
- Tooltip to better describe Tumor and Normal columns in cancer variants
- Filter cancer SNVs and SVs by chromosome coordinates
- Default export of `Assertion method citation` to clinVar variants submission file
- Button to export up to 500 cancer variants, filtered or not
- Rename samples of a clinVar submission file

### Fixed
- Apply default gene panel on return to cancer variantS from variant view
- Revert to certificate checking when asking for Chanjo reports
- `scout download everything` command failing while downloading HPO terms

### Changed
- Turn tumor and normal allelic fraction to decimal numbers in tumor variants page
- Moved clinVar submissions code to the institutes blueprints
- Changed name of clinVar export files to FILENAME.Variant.csv and FILENAME.CaseData.csv
- Switched Google login libraries from Flask-OAuthlib to Authlib


## [4.17.1]

### Fixed
- Load cytobands for cases with chromosome build not "37" or "38"


## [4.17]

### Added
- COSMIC badge shown in cancer variants
- Default gene-panel in non-cancer structural view in url
- Filter SNVs and SVs by cytoband coordinates
- Filter cancer SNV variants by alt allele frequency in tumor
- Correct genome build in UCSC link from structural variant page



### Fixed
- Bug in clinVar form when variant has no gene
- Bug when sharing cases with the same institute twice
- Page crashing when removing causative variant tag
- Do not default to GATK caller when no caller info is provided for cancer SNVs


## [4.16.1]

### Fixed
- Fix the fix for handling of delivery reports for rerun cases

## [4.16]

### Added
- Adds possibility to add "lims_id" to cases. Currently only stored in database, not shown anywhere
- Adds verification comment box to SVs (previously only available for small variants)
- Scrollable pedigree panel

### Fixed
- Error caused by changes in WTForm (new release 2.3.x)
- Bug in OMIM case page form, causing the page to crash when a string was provided instead of a numerical OMIM id
- Fix Alamut link to work properly on hg38
- Better handling of delivery reports for rerun cases
- Small CodeFactor style issues: matchmaker results counting, a couple of incomplete tests and safer external xml
- Fix an issue with Phenomizer introduced by CodeFactor style changes

### Changed
- Updated the version of igv.js to 2.5.4

## [4.15.1]

### Added
- Display gene names in ClinVar submissions page
- Links to Varsome in variant transcripts table

### Fixed
- Small fixes to ClinVar submission form
- Gene panel page crash when old panel has no maintainers

## [4.15]

### Added
- Clinvar CNVs IGV track
- Gene panels can have maintainers
- Keep variant actions (dismissed, manual rank, mosaic, acmg, comments) upon variant re-upload
- Keep variant actions also on full case re-upload

### Fixed
- Fix the link to Ensembl for SV variants when genome build 38.
- Arrange information in columns on variant page
- Fix so that new cosmic identifier (COSV) is also acceptable #1304
- Fixed COSMIC tag in INFO (outside of CSQ) to be parses as well with `&` splitter.
- COSMIC stub URL changed to https://cancer.sanger.ac.uk/cosmic/search?q= instead.
- Updated to a version of IGV where bigBed tracks are visualized correctly
- Clinvar submission files are named according to the content (variant_data and case_data)
- Always show causatives from other cases in case overview
- Correct disease associations for gene symbol aliases that exist as separate genes
- Re-add "custom annotations" for SV variants
- The override ClinVar P/LP add-in in the Clinical Filter failed for new CSQ strings

### Changed
- Runs all CI checks in github actions

## [4.14.1]

### Fixed
- Error when variant found in loqusdb is not loaded for other case

## [4.14]

### Added
- Use github actions to run tests
- Adds CLI command to update individual alignments path
- Update HPO terms using downloaded definitions files
- Option to use alternative flask config when running `scout serve`
- Requirement to use loqusdb >= 2.5 if integrated

### Fixed
- Do not display Pedigree panel in cancer view
- Do not rely on internet connection and services available when running CI tests
- Variant loading assumes GATK if no caller set given and GATK filter status is seen in FILTER
- Pass genome build param all the way in order to get the right gene mappings for cases with build 38
- Parse correctly variants with zero frequency values
- Continue even if there are problems to create a region vcf
- STR and cancer variant navigation back to variants pages could fail

### Changed
- Improved code that sends requests to the external APIs
- Updates ranges for user ranks to fit todays usage
- Run coveralls on github actions instead of travis
- Run pip checks on github actions instead of coveralls
- For hg38 cases, change gnomAD link to point to version 3.0 (which is hg38 based)
- Show pinned or causative STR variants a bit more human readable

## [4.13.1]

### Added
### Fixed
- Typo that caused not all clinvar conflicting interpretations to be loaded no matter what
- Parse and retrieve clinvar annotations from VEP-annotated (VEP 97+) CSQ VCF field
- Variant clinvar significance shown as `not provided` whenever is `Uncertain significance`
- Phenomizer query crashing when case has no HPO terms assigned
- Fixed a bug affecting `All SNVs and INDELs` page when variants don't have canonical transcript
- Add gene name or id in cancer variant view

### Changed
- Cancer Variant view changed "Variant:Transcript:Exon:HGVS" to "Gene:Transcript:Exon:HGVS"

## [4.13]

### Added
- ClinVar SNVs track in IGV
- Add SMA view with SMN Copy Number data
- Easier to assign OMIM diagnoses from case page
- OMIM terms and specific OMIM term page

### Fixed
- Bug when adding a new gene to a panel
- Restored missing recent delivery reports
- Fixed style and links to other reports in case side panel
- Deleting cases using display_name and institute not deleting its variants
- Fixed bug that caused coordinates filter to override other filters
- Fixed a problem with finding some INS in loqusdb
- Layout on SV page when local observations without cases are present
- Make scout compatible with the new HPO definition files from `http://compbio.charite.de/jenkins/`
- General report visualization error when SNVs display names are very long


### Changed


## [4.12.4]

### Fixed
- Layout on SV page when local observations without cases are present

## [4.12.3]

### Fixed
- Case report when causative or pinned SVs have non null allele frequencies

## [4.12.2]

### Fixed
- SV variant links now take you to the SV variant page again
- Cancer variant view has cleaner table data entries for "N/A" data
- Pinned variant case level display hotfix for cancer and str - more on this later
- Cancer variants show correct alt/ref reads mirroring alt frequency now
- Always load all clinical STR variants even if a region load is attempted - index may be missing
- Same case repetition in variant local observations

## [4.12.1]

### Fixed
- Bug in variant.gene when gene has no HGVS description


## [4.12]

### Added
- Accepts `alignment_path` in load config to pass bam/cram files
- Display all phenotypes on variant page
- Display hgvs coordinates on pinned and causatives
- Clear panel pending changes
- Adds option to setup the database with static files
- Adds cli command to download the resources from CLI that scout needs
- Adds test files for merged somatic SV and CNV; as well as merged SNV, and INDEL part of #1279
- Allows for upload of OMIM-AUTO gene panel from static files without api-key

### Fixed
- Cancer case HPO panel variants link
- Fix so that some drop downs have correct size
- First IGV button in str variants page
- Cancer case activates on SNV variants
- Cases activate when STR variants are viewed
- Always calculate code coverage
- Pinned/Classification/comments in all types of variants pages
- Null values for panel's custom_inheritance_models
- Discrepancy between the manual disease transcripts and those in database in gene-edit page
- ACMG classification not showing for some causatives
- Fix bug which caused IGV.js to use hg19 reference files for hg38 data
- Bug when multiple bam files sources with non-null values are available


### Changed
- Renamed `requests` file to `scout_requests`
- Cancer variant view shows two, instead of four, decimals for allele and normal


## [4.11.1]

### Fixed
- Institute settings page
- Link institute settings to sharing institutes choices

## [4.11.0]

### Added
- Display locus name on STR variant page
- Alternative key `GNOMADAF_popmax` for Gnomad popmax allele frequency
- Automatic suggestions on how to improve the code on Pull Requests
- Parse GERP, phastCons and phyloP annotations from vep annotated CSQ fields
- Avoid flickering comment popovers in variant list
- Parse REVEL score from vep annotated CSQ fields
- Allow users to modify general institute settings
- Optionally format code automatically on commit
- Adds command to backup vital parts `scout export database`
- Parsing and displaying cancer SV variants from Manta annotated VCF files
- Dismiss cancer snv variants with cancer-specific options
- Add IGV.js UPD, RHO and TIDDIT coverage wig tracks.


### Fixed
- Slightly darker page background
- Fixed an issued with parsed conservation values from CSQ
- Clinvar submissions accessible to all users of an institute
- Header toolbar when on Clinvar page now shows institute name correctly
- Case should not always inactivate upon update
- Show dismissed snv cancer variants as grey on the cancer variants page
- Improved style of mappability link and local observations on variant page
- Convert all the GET requests to the igv view to POST request
- Error when updating gene panels using a file containing BOM chars
- Add/replace gene radio button not working in gene panels


## [4.10.1]

### Fixed
- Fixed issue with opening research variants
- Problem with coveralls not called by Travis CI
- Handle Biomart service down in tests


## [4.10.0]

### Added
- Rank score model in causatives page
- Exportable HPO terms from phenotypes page
- AMP guideline tiers for cancer variants
- Adds scroll for the transcript tab
- Added CLI option to query cases on time since case event was added
- Shadow clinical assessments also on research variants display
- Support for CRAM alignment files
- Improved str variants view : sorting by locus, grouped by allele.
- Delivery report PDF export
- New mosaicism tag option
- Add or modify individuals' age or tissue type from case page
- Display GC and allele depth in causatives table.
- Included primary reference transcript in general report
- Included partial causative variants in general report
- Remove dependency of loqusdb by utilising the CLI

### Fixed
- Fixed update OMIM command bug due to change in the header of the genemap2 file
- Removed Mosaic Tag from Cancer variants
- Fixes issue with unaligned table headers that comes with hidden Datatables
- Layout in general report PDF export
- Fixed issue on the case statistics view. The validation bars didn't show up when all institutes were selected. Now they do.
- Fixed missing path import by importing pathlib.Path
- Handle index inconsistencies in the update index functions
- Fixed layout problems


## [4.9.0]

### Added
- Improved MatchMaker pages, including visible patient contacts email address
- New badges for the github repo
- Links to [GENEMANIA](genemania.org)
- Sort gene panel list on case view.
- More automatic tests
- Allow loading of custom annotations in VCF using the SCOUT_CUSTOM info tag.

### Fixed
- Fix error when a gene is added to an empty dynamic gene panel
- Fix crash when attempting to add genes on incorrect format to dynamic gene panel
- Manual rank variant tags could be saved in a "Select a tag"-state, a problem in the variants view.
- Same case evaluations are no longer shown as gray previous evaluations on the variants page
- Stay on research pages, even if reset, next first buttons are pressed..
- Overlapping variants will now be visible on variant page again
- Fix missing classification comments and links in evaluations page
- All prioritized cases are shown on cases page


## [4.8.3]

### Added

### Fixed
- Bug when ordering sanger
- Improved scrolling over long list of genes/transcripts


## [4.8.2]

### Added

### Fixed
- Avoid opening extra tab for coverage report
- Fixed a problem when rank model version was saved as floats and not strings
- Fixed a problem with displaying dismiss variant reasons on the general report
- Disable load and delete filter buttons if there are no saved filters
- Fix problem with missing verifications
- Remove duplicate users and merge their data and activity


## [4.8.1]

### Added

### Fixed
- Prevent login fail for users with id defined by ObjectId and not email
- Prevent the app from crashing with `AttributeError: 'NoneType' object has no attribute 'message'`


## [4.8.0]

### Added
- Updated Scout to use Bootstrap 4.3
- New looks for Scout
- Improved dashboard using Chart.js
- Ask before inactivating a case where last assigned user leaves it
- Genes can be manually added to the dynamic gene list directly on the case page
- Dynamic gene panels can optionally be used with clinical filter, instead of default gene panel
- Dynamic gene panels get link out to chanjo-report for coverage report
- Load all clinvar variants with clinvar Pathogenic, Likely Pathogenic and Conflicting pathogenic
- Show transcripts with exon numbers for structural variants
- Case sort order can now be toggled between ascending and descending.
- Variants can be marked as partial causative if phenotype is available for case.
- Show a frequency tooltip hover for SV-variants.
- Added support for LDAP login system
- Search snv and structural variants by chromosomal coordinates
- Structural variants can be marked as partial causative if phenotype is available for case.
- Show normal and pathologic limits for STRs in the STR variants view.
- Institute level persistent variant filter settings that can be retrieved and used.
- export causative variants to Excel
- Add support for ROH, WIG and chromosome PNGs in case-view

### Fixed
- Fixed missing import for variants with comments
- Instructions on how to build docs
- Keep sanger order + verification when updating/reloading variants
- Fixed and moved broken filter actions (HPO gene panel and reset filter)
- Fixed string conversion to number
- UCSC links for structural variants are now separated per breakpoint (and whole variant where applicable)
- Reintroduced missing coverage report
- Fixed a bug preventing loading samples using the command line
- Better inheritance models customization for genes in gene panels
- STR variant page back to list button now does its one job.
- Allows to setup scout without a omim api key
- Fixed error causing "favicon not found" flash messages
- Removed flask --version from base cli
- Request rerun no longer changes case status. Active or archived cases inactivate on upload.
- Fixed missing tooltip on the cancer variants page
- Fixed weird Rank cell in variants page
- Next and first buttons order swap
- Added pagination (and POST capability) to cancer variants.
- Improves loading speed for variant page
- Problem with updating variant rank when no variants
- Improved Clinvar submission form
- General report crashing when dismissed variant has no valid dismiss code
- Also show collaborative case variants on the All variants view.
- Improved phenotype search using dataTables.js on phenotypes page
- Search and delete users with `email` instead of `_id`
- Fixed css styles so that multiselect options will all fit one column


## [4.7.3]

### Added
- RankScore can be used with VCFs for vcf_cancer files

### Fixed
- Fix issue with STR view next page button not doing its one job.

### Deleted
- Removed pileup as a bam viewing option. This is replaced by IGV


## [4.7.2]

### Added
- Show earlier ACMG classification in the variant list

### Fixed
- Fixed igv search not working due to igv.js dist 2.2.17
- Fixed searches for cases with a gene with variants pinned or marked causative.
- Load variant pages faster after fixing other causatives query
- Fixed mitochondrial report bug for variants without genes

## [4.7.1]

### Added

### Fixed
- Fixed bug on genes page


## [4.7.0]

### Added
- Export genes and gene panels in build GRCh38
- Search for cases with variants pinned or marked causative in a given gene.
- Search for cases phenotypically similar to a case also from WUI.
- Case variant searches can be limited to similar cases, matching HPO-terms,
  phenogroups and cohorts.
- De-archive reruns and flag them as 'inactive' if archived
- Sort cases by analysis_date, track or status
- Display cases in the following order: prioritized, active, inactive, archived, solved
- Assign case to user when user activates it or asks for rerun
- Case becomes inactive when it has no assignees
- Fetch refseq version from entrez and use it in clinvar form
- Load and export of exons for all genes, independent on refseq
- Documentation for loading/updating exons
- Showing SV variant annotations: SV cgh frequencies, gnomad-SV, local SV frequencies
- Showing transcripts mapping score in segmental duplications
- Handle requests to Ensembl Rest API
- Handle requests to Ensembl Rest Biomart
- STR variants view now displays GT and IGV link.
- Description field for gene panels
- Export exons in build 37 and 38 using the command line

### Fixed
- Fixes of and induced by build tests
- Fixed bug affecting variant observations in other cases
- Fixed a bug that showed wrong gene coverage in general panel PDF export
- MT report only shows variants occurring in the specific individual of the excel sheet
- Disable SSL certifcate verification in requests to chanjo
- Updates how intervaltree and pymongo is used to void deprecated functions
- Increased size of IGV sample tracks
- Optimized tests


## [4.6.1]

### Added

### Fixed
- Missing 'father' and 'mother' keys when parsing single individual cases


## [4.6.0]

### Added
- Description of Scout branching model in CONTRIBUTING doc
- Causatives in alphabetical order, display ACMG classification and filter by gene.
- Added 'external' to the list of analysis type options
- Adds functionality to display "Tissue type". Passed via load config.
- Update to IGV 2.

### Fixed
- Fixed alignment visualization and vcf2cytosure availability for demo case samples
- Fixed 3 bugs affecting SV pages visualization
- Reintroduced the --version cli option
- Fixed variants query by panel (hpo panel + gene panel).
- Downloaded MT report contains excel files with individuals' display name
- Refactored code in parsing of config files.


## [4.5.1]

### Added

### Fixed
- update requirement to use PyYaml version >= 5.1
- Safer code when loading config params in cli base


## [4.5.0]

### Added
- Search for similar cases from scout view CLI
- Scout cli is now invoked from the app object and works under the app context

### Fixed
- PyYaml dependency fixed to use version >= 5.1


## [4.4.1]

### Added
- Display SV rank model version when available

### Fixed
- Fixed upload of delivery report via API


## [4.4.0]

### Added
- Displaying more info on the Causatives page and hiding those not causative at the case level
- Add a comment text field to Sanger order request form, allowing a message to be included in the email
- MatchMaker Exchange integration
- List cases with empty synopsis, missing HPO terms and phenotype groups.
- Search for cases with open research list, or a given case status (active, inactive, archived)

### Fixed
- Variant query builder split into several functions
- Fixed delivery report load bug


## [4.3.3]

### Added
- Different individual table for cancer cases

### Fixed
- Dashboard collects validated variants from verification events instead of using 'sanger' field
- Cases shared with collaborators are visible again in cases page
- Force users to select a real institute to share cases with (actionbar select fix)


## [4.3.2]

### Added
- Dashboard data can be filtered using filters available in cases page
- Causatives for each institute are displayed on a dedicated page
- SNVs and and SVs are searchable across cases by gene and rank score
- A more complete report with validated variants is downloadable from dashboard

### Fixed
- Clinsig filter is fixed so clinsig numerical values are returned
- Split multi clinsig string values in different elements of clinsig array
- Regex to search in multi clinsig string values or multi revstat string values
- It works to upload vcf files with no variants now
- Combined Pileup and IGV alignments for SVs having variant start and stop on the same chromosome


## [4.3.1]

### Added
- Show calls from all callers even if call is not available
- Instructions to install cairo and pango libs from WeasyPrint page
- Display cases with number of variants from CLI
- Only display cases with number of variants above certain treshold. (Also CLI)
- Export of verified variants by CLI or from the dashboard
- Extend case level queries with default panels, cohorts and phenotype groups.
- Slice dashboard statistics display using case level queries
- Add a view where all variants for an institute can be searched across cases, filtering on gene and rank score. Allows searching research variants for cases that have research open.

### Fixed
- Fixed code to extract variant conservation (gerp, phyloP, phastCons)
- Visualization of PDF-exported gene panels
- Reintroduced the exon/intron number in variant verification email
- Sex and affected status is correctly displayed on general report
- Force number validation in SV filter by size
- Display ensembl transcripts when no refseq exists


## [4.3.0]

### Added
- Mosaicism tag on variants
- Show and filter on SweGen frequency for SVs
- Show annotations for STR variants
- Show all transcripts in verification email
- Added mitochondrial export
- Adds alternative to search for SVs shorter that the given length
- Look for 'bcftools' in the `set` field of VCFs
- Display digenic inheritance from OMIM
- Displays what refseq transcript that is primary in hgnc

### Fixed

- Archived panels displays the correct date (not retroactive change)
- Fixed problem with waiting times in gene panel exports
- Clinvar fiter not working with human readable clinsig values

## [4.2.2]

### Fixed
- Fixed gene panel create/modify from CSV file utf-8 decoding error
- Updating genes in gene panels now supports edit comments and entry version
- Gene panel export timeout error

## [4.2.1]

### Fixed
- Re-introduced gene name(s) in verification email subject
- Better PDF rendering for excluded variants in report
- Problem to access old case when `is_default` did not exist on a panel


## [4.2.0]

### Added
- New index on variant_id for events
- Display overlapping compounds on variants view

### Fixed
- Fixed broken clinical filter


## [4.1.4]

### Added
- Download of filtered SVs

### Fixed
- Fixed broken download of filtered variants
- Fixed visualization issue in gene panel PDF export
- Fixed bug when updating gene names in variant controller


## [4.1.3]

### Fixed
- Displays all primary transcripts


## [4.1.2]

### Added
- Option add/replace when updating a panel via CSV file
- More flexible versioning of the gene panels
- Printing coverage report on the bottom of the pdf case report
- Variant verification option for SVs
- Logs uri without pwd when connecting
- Disease-causing transcripts in case report
- Thicker lines in case report
- Supports HPO search for cases, both terms or if described in synopsis
- Adds sanger information to dashboard

### Fixed
- Use db name instead of **auth** as default for authentication
- Fixes so that reports can be generated even with many variants
- Fixed sanger validation popup to show individual variants queried by user and institute.
- Fixed problem with setting up scout
- Fixes problem when exac file is not available through broad ftp
- Fetch transcripts for correct build in `adapter.hgnc_gene`

## [4.1.1]
- Fix problem with institute authentication flash message in utils
- Fix problem with comments
- Fix problem with ensembl link


## [4.1.0]

### Added
- OMIM phenotypes to case report
- Command to download all panel app gene panels `scout load panel --panel-app`
- Links to genenames.org and omim on gene page
- Popup on gene at variants page with gene information
- reset sanger status to "Not validated" for pinned variants
- highlight cases with variants to be evaluated by Sanger on the cases page
- option to point to local reference files to the genome viewer pileup.js. Documented in `docs.admin-guide.server`
- option to export single variants in `scout export variants`
- option to load a multiqc report together with a case(add line in load config)
- added a view for searching HPO terms. It is accessed from the top left corner menu
- Updates the variants view for cancer variants. Adds a small cancer specific filter for known variants
- Adds hgvs information on cancer variants page
- Adds option to update phenotype groups from CLI

### Fixed
- Improved Clinvar to submit variants from different cases. Fixed HPO terms in casedata according to feedback
- Fixed broken link to case page from Sanger modal in cases view
- Now only cases with non empty lists of causative variants are returned in `adapter.case(has_causatives=True)`
- Can handle Tumor only samples
- Long lists of HGNC symbols are now possible. This was previously difficult with manual, uploaded or by HPO search when changing filter settings due to GET request limitations. Relevant pages now use POST requests. Adds the dynamic HPO panel as a selection on the gene panel dropdown.
- Variant filter defaults to default panels also on SV and Cancer variants pages.

## [4.0.0]

### WARNING ###

This is a major version update and will require that the backend of pre releases is updated.
Run commands:

```
$scout update genes
$scout update hpo
```

- Created a Clinvar submission tool, to speed up Clinvar submission of SNVs and SVs
- Added an analysis report page (html and PDF format) containing phenotype, gene panels and variants that are relevant to solve a case.

### Fixed
- Optimized evaluated variants to speed up creation of case report
- Moved igv and pileup viewer under a common folder
- Fixed MT alignment view pileup.js
- Fixed coordinates for SVs with start chromosome different from end chromosome
- Global comments shown across cases and institutes. Case-specific variant comments are shown only for that specific case.
- Links to clinvar submitted variants at the cases level
- Adapts clinvar parsing to new format
- Fixed problem in `scout update user` when the user object had no roles
- Makes pileup.js use online genome resources when viewing alignments. Now any instance of Scout can make use of this functionality.
- Fix ensembl link for structural variants
- Works even when cases does not have `'madeline_info'`
- Parses Polyphen in correct way again
- Fix problem with parsing gnomad from VEP

### Added
- Added a PDF export function for gene panels
- Added a "Filter and export" button to export custom-filtered SNVs to CSV file
- Dismiss SVs
- Added IGV alignments viewer
- Read delivery report path from case config or CLI command
- Filter for spidex scores
- All HPO terms are now added and fetched from the correct source (https://github.com/obophenotype/human-phenotype-ontology/blob/master/hp.obo)
- New command `scout update hpo`
- New command `scout update genes` will fetch all the latest information about genes and update them
- Load **all** variants found on chromosome **MT**
- Adds choice in cases overview do show as many cases as user like

### Removed
- pileup.min.js and pileup css are imported from a remote web location now
- All source files for HPO information, this is instead fetched directly from source
- All source files for gene information, this is instead fetched directly from source

## [3.0.0]
### Fixed
- hide pedigree panel unless it exists

## [1.5.1] - 2016-07-27
### Fixed
- look for both ".bam.bai" and ".bai" extensions

## [1.4.0] - 2016-03-22
### Added
- support for local frequency through loqusdb
- bunch of other stuff

## [1.3.0] - 2016-02-19
### Fixed
- Update query-phenomizer and add username/password

### Changed
- Update the way a case is checked for rerun-status

### Added
- Add new button to mark a case as "checked"
- Link to clinical variants _without_ 1000G annotation

## [1.2.2] - 2016-02-18
### Fixed
- avoid filtering out variants lacking ExAC and 1000G annotations

## [1.1.3] - 2015-10-01
### Fixed
- persist (clinical) filter when clicking load more
- fix #154 by robustly setting clinical filter func. terms

## [1.1.2] - 2015-09-07
### Fixed
- avoid replacing coverage report with none
- update SO terms, refactored

## [1.1.1] - 2015-08-20
### Fixed
- fetch case based on collaborator status (not owner)

## [1.1.0] - 2015-05-29
### Added
- link(s) to SNPedia based on RS-numbers
- new Jinja filter to "humanize" decimal numbers
- show gene panels in variant view
- new Jinja filter for decoding URL encoding
- add indicator to variants in list that have comments
- add variant number threshold and rank score threshold to load function
- add event methods to mongo adapter
- add tests for models
- show badge "old" if comment was written for a previous analysis

### Changed
- show cDNA change in transcript summary unless variant is exonic
- moved compounds table further up the page
- show dates for case uploads in ISO format
- moved variant comments higher up on page
- updated documentation for pages
- read in coverage report as blob in database and serve directly
- change ``OmimPhenotype`` to ``PhenotypeTerm``
- reorganize models sub-package
- move events (and comments) to separate collection
- only display prev/next links for the research list
- include variant type in breadcrumbs e.g. "Clinical variants"

### Removed
- drop dependency on moment.js

### Fixed
- show the same level of detail for all frequencies on all pages
- properly decode URL encoded symbols in amino acid/cDNA change strings
- fixed issue with wipe permissions in MongoDB
- include default gene lists in "variants" link in breadcrumbs

## [1.0.2] - 2015-05-20
### Changed
- update case fetching function

### Fixed
- handle multiple cases with same id

## [1.0.1] - 2015-04-28
### Fixed
- Fix building URL parameters in cases list Vue component

## [1.0.0] - 2015-04-12
Codename: Sara Lund

![Release 1.0](artwork/releases/release-1-0.jpg)

### Added
- Add email logging for unexpected errors
- New command line tool for deleting case

### Changed
- Much improved logging overall
- Updated documentation/usage guide
- Removed non-working IGV link

### Fixed
- Show sample display name in GT call
- Various small bug fixes
- Make it easier to hover over popups

## [0.0.2-rc1] - 2015-03-04
### Added
- add protein table for each variant
- add many more external links
- add coverage reports as PDFs

### Changed
- incorporate user feedback updates
- big refactor of load scripts

## [0.0.2-rc2] - 2015-03-04
### Changes
- add gene table with gene description
- reorganize inheritance models box

### Fixed
- avoid overwriting gene list on "research" load
- fix various bugs in external links

## [0.0.2-rc3] - 2015-03-05
### Added
- Activity log feed to variant view
- Adds protein change strings to ODM and Sanger email

### Changed
- Extract activity log component to macro

### Fixes
- Make Ensembl transcript links use archive website<|MERGE_RESOLUTION|>--- conflicted
+++ resolved
@@ -11,11 +11,8 @@
 ### Changed
 - Black text to make comments more visible in dark mode
 - Loading PanelApp panels replaces pre-existing panels with same version
-<<<<<<< HEAD
+- Removed sidebar from Causatives page - navigation is available on the top bar for now
 - Removed unused database `sanger_ordered` and `case_id,category,rank_score` indexes (variant collection)
-=======
-- Removed sidebar from Causatives page - navigation is available on the top bar for now
->>>>>>> 4a8c793d
 ### Fixed
 - Remove a:visited css style from all buttons
 
