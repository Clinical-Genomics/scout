--- conflicted
+++ resolved
@@ -10,12 +10,9 @@
 - gnomAD annotation field in admin guide
 - Export also dynamic panel genes not associated to an HPO term when downloading the HPO panel
 - Primary HGNC transcript info in variant export files
-<<<<<<< HEAD
-- Support new MANE annotations from VEP (both MANE Select and MANE Plus Clinical)
-=======
 - Show variant quality (QUAL field from vcf) in the variant summary
 - Load/update PDF gene fusion reports (clinical and research) generated with Arriba
->>>>>>> 93163663
+- Support new MANE annotations from VEP (both MANE Select and MANE Plus Clinical)
 ### Fixed
 - Replace old docs link www.clinicalgenomics.se/scout with new https://clinical-genomics.github.io/scout
 - Page formatting issues whenever case and variant comments contain extremely long strings with no spaces
