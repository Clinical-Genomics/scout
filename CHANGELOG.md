--- conflicted
+++ resolved
@@ -17,11 +17,8 @@
 - Instructions in admin-guide on how to load case reports via the command line
 - Possibility to filter RD variants by a specific genotype call
 - Distinct colors for different inheritance models on RD Variant page
-<<<<<<< HEAD
+- Gene panels PDF export with case variants hits by variant type
 - Display number of OMIM terms available and their last update on Diagnoses page
-=======
-- Gene panels PDF export with case variants hits by variant type
->>>>>>> ef984042
 ### Changed
 - Instructions on how to call dibs on scout-stage server in pull request template
 - Deprecated CLI commands `scout load <delivery_report, gene_fusion_report, coverage_qc_report, cnv_report>` to replace them with command `scout load report -t <report type>`
