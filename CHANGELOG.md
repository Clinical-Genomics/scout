--- conflicted
+++ resolved
@@ -8,11 +8,8 @@
 ## [X.X.X]
 ### Added
 - gnomAD annotation field in admin guide
-<<<<<<< HEAD
+- Export also dynamic panel genes not associated to an HPO term when downloading the HPO panel
 - Display on case activity the event of a user resetting all dismissed variants
-=======
-- Export also dynamic panel genes not associated to an HPO term when downloading the HPO panel
->>>>>>> 41b61ba1
 ### Fixed
 - Replace old docs link www.clinicalgenomics.se/scout with new https://clinical-genomics.github.io/scout
 ### Changed
