--- conflicted
+++ resolved
@@ -19,11 +19,8 @@
 - IGV.js updated to v3.5.4 (#5790)
 - Broken ClinVar germline submission page when submission contains SVs (#5805)
 - Missing size_selector in old filters containing a size criterion, causing the variantS page to crash (#5817)
-<<<<<<< HEAD
+- Avoid backslash in f-strings, to preserve backwards compatibility with old python (#5818)
 - MIM diseases can have multiple descriptions - merge them instead of using the first (#5814)
-=======
-- Avoid backslash in f-strings, to preserve backwards compatibility with old python (#5818)
->>>>>>> be0c4eae
 
 ## [4.105.2]
 ### Fixed
