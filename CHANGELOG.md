# Change Log
All notable changes to this project will be documented in this file.
This project adheres to [Semantic Versioning](http://semver.org/).

About changelog [here](https://keepachangelog.com/en/1.0.0/)

## [unreleased]
### Added
- Max-level provenance and Software Bill Of Materials (SBOM) to the Docker images pushed to Docker Hub
- ACMG VUS Bayesian score / temperature on case reports
### Changed
- On variant page, RefSeq transcripts panel, truncate very long protein change descriptions
- Build system changed to uv/hatchling, remove setuptools, add project toml and associated files
### Fixed
- UCSC hg38 links are updated
<<<<<<< HEAD
- Cancer variantS page had poor visibility of VAF and chromosome coordinate on causatives (green background)

=======
- Variants page tooltip errors
>>>>>>> e089dd69

## [4.93.1]
### Fixed
- Updated PyPi build GitHub action to explicitly include setuptools (for Python 3.12 distro)

## [4.93]
### Added
- ClinGen-CGC-VICC oncogenicity classification for cancer SNVs
- A warning to not to post sensitive or personal info when opening an issue
### Changed
- "Show more/less" button to toggle showing 50 (instead of 10) observed cases in LoqusDB observation panel
- Show customer id on share and revoke sharing case collapsible sidebar dialog
- Switch to python v.3.12 in Dockerfiles and automatic tests
### Fixed
- Limit the size of custom images displayed on case and variant pages and add a link to display them in full size in a new tab
- Classified variants not showing on case report when collaborator adds classification
- On variantS page, when a variant has more than one gene, then the gene panel badge reflect the panels each gene is actually in
- Updating genes on a gene panel using a file
- Link out to Horak 2020 from CCV classify page opens in new tab

## [4.92]
### Added
- PanelApp link on gene page and on gene panels description
- Add more filters to the delete variants command (institute ID and text file with list of case IDs)
### Changed
- Use the `clinicalgenomics/python3.11-venv:1.0` image everywhere in the Dockerfiles
### Fixed
- list/List typing issue on PanelApp extension module

## [4.91.2]
### Fixed
- Stranger TRGT parsing of `.` in `FORMAT.MC`
- Parse ClinVar low-penetrance info and display it alongside Pathogenic and likely pathogenic on SNVs pages
- Gene panel indexes to reflect the indexes used in production database
- Panel version check while editing the genes of a panel
- Display unknown filter tags as "danger" marked badges
- Open WTS variantS SNVs and SVs in new tabs
- PanelApp panels update documentation to reflect the latest changes in the command line
- Display panel IDs alongside panel display names on gene panels page
- Just one `Hide removed panels` checkbox for all panels on gene panels page
- Variant filters redecoration from multiple classifications crash on general case report

## [4.91.1]
### Fixed
- Update IGV.js to v3.1.0
- Columns/headings on SV variantS shifted

## [4.91]
### Added
- Variant link to Franklin in database buttons (different depending on rare or cancer track)
- MANE badges on list of variant's Genes/Transcripts/Proteins table, this way also SVs will display MANE annotations
- Export variant type and callers-related info fields when exporting variants from variantS pages
- Cases advanced search on the dashboard page
- Possibility to use only signed off panels when building the PanelApp GREEN panel
### Changed
- On genes panel page and gene panel PDF export, it's more evident which genes were newly introduced into the panel
- WTS outlier position copy button on WTS outliers page
- Update IGV.js to v3.0.9
- Managed variants VCF export more verbose on SVs
- `/api/v1/hpo-terms` returns pymongo OperationFailure errors when provided query string contains problematic characters
- When parsing variants, prioritise caller AF if set in FORMAT over recalculation from AD
- Expand the submissions information section on the ClinVar submissions page to fully display long text entries
- Jarvik et al for PP1 added to ACMG modification guidelines
- Display institute `_id` + display name on dashboard filters
- ClinVar category 8 has changed to "Conflicting classifications of pathogenicity" instead of "interpretations"
- Simplify always loading ClinVar `CLNSIG` P, LP and conflicting annotations slightly
- Increased visibility of variant callers's "Pass" or "Filtered" on the following pages: SNV variants (cancer cases), SV variants (both RD and cancer cases)
- Names on IGV buttons, including an overview level IGV MT button
- Cases query no longer accepts strings for the `name_query` parameter, only ImmutableMultiDict (form data)
- Refactor the loading of PanelApp panels to use the maintained API - Customised PanelApp GREEN panels
- Better layout for Consequence cell on cancer SNVs page
- Merged `Qual` and `Callers` cell on cancer SNVs page
### Fixed
- Empty custom_images dicts in case load config do not crash
- Tracks missing alignment files are skipped on generating IGV views
- ClinVar form to accept MedGen phenotypes
- Cancer SV variantS page spinner on variant export
- STRs variants export (do not allow null estimated variant size and repeat locus ID)
- STRs variants page when one or more variants have SweGen mean frequency but lack Short Tandem Repeat motif count
- ClinVar submission enquiry status for all submissions after the latest
- CLI scout update type hint error when running commands using Python 3.9
- Missing alignment files but present index files could crash the function creating alignment tracks for IGV display
- Fix missing "Repeat locus" info on STRs export

## [4.90.1]
### Fixed
- Parsing Matchmaker Exchange's matches dates

## [4.90]
### Added
- Link to chanjo2 MANE coverage overview on case page and panel page
- More SVI recommendation links on the ACMG page
- IGV buttons for SMN CN page
- Warnings on ACMG classifications for potentially conflicting classification pairs
- ACMG Bayesian foundation point scale after Tavtigian for variant heat profile
### Changed
- Variants query backend allows rank_score filtering
- Added script to tabulate causatives clinical filter rank
- Do not display inheritance models associated to ORPHA terms on variant page
- Moved edit and delete buttons close to gene names on gene panel page and other aesthetical fixes
- SNV VariantS page functional annotation and region annotation columns merged
- VariantS pages (not cancer) gene cells show OMIM inheritance pattern badges also without hover
- STR variantS page to show STR inheritance model without hover (fallback to OMIM for non-Stranger annotation)
- VariantS page local observation badges have counts visible also without hover
- On Matchmaker page, show number of matches together with matching attempt date
- Display all custom inheritance models, both standard and non-standard, as gathered from the gene panel information on the variant page
- Moved PanelApp-related code to distinct modules/extension
### Fixed
- Make BA1 fully stand-alone to Benign prediction
- Modifying Benign terms to "Moderate" has no effect under Richards. Ignored completely before, will retain unmodified significance now
- Extract all fields correctly when exporting a panel to file from gene panel page
- Custom updates to a gene in a panel
- Gene panel PDF export, including gene links
- Cancer SV, Fusion, MEI and Outlier filters are shown on the Institute Filters overview
- CaseS advanced search limit
- Visibility of Matchmaker Exchange matches on dark mode
- When creating a new gene panel from file, all gene fields are saved, including comments and manual inheritance models
- Downloading on gene names from EBI
- Links to gene panels on variant page, summary panel
- Exporting gene variants when one or more variants' genes are missing HGNC symbol

## [4.89.2]
## Fixed
- If OMIM gene panel gene symbols are not mapping to hgnc_id, allow fallback use of a unique gene alias

## [4.89.1]
### Fixed
- General case report crash when encountering STR variants without `source` tags
- Coloring and SV inheritance patterns on general case report

## [4.89]
### Added
- Button on SMN CN page to search variants within SMN1 and SMN2 genes
- Options for selectively updating OMICS variants (fraser, outrider) on a case
- Log users' activity to file by specifying `USERS_ACTIVITY_LOG_PATH` parameter in app config
- `Mean MT coverage`, `Mean chrom 14 coverage` and `Estimated mtDNA copy number` on MT coverage file from chanjo2 if available
- In ClinVar multistep form, preselect ACMG criteria according to the variant's ACMG classification, if available
- Subject id search from caseS page (supporting multiple sample types e.g.) - adding indexes to speed up caseS queries
- Advanced cases search to narrow down results using more than one search parameter
- Coverage report available for any case with samples containing d4 files, even if case has no associated gene panels
- RNA delivery reports
- Two new LRS SV callers (hificnv, severus)
### Changed
- Documentation for OMICS variants and updating a case
- Include both creation and deletion dates in gene panels pages
- Moved code to collect MT copy number stats for the MT report to the chanjo extension
- On the gene panelS page, show expanded gene panel version list in one column only
- IGV.js WTS loci default to zoom to a region around a variant instead of whole gene
- Refactored logging module
- Case general report no longer shows ORPHA inheritance models. OMIM models are shown colored.
- Chromosome alias tab files used in the igv.js browser, which now contain the alias for chromosome "M"
- Renamed "Comment on clinical significance" to "Comment on classification" in ClinVar multistep form
- Enable Gens CN button also for non-wgs cancer track cases
### Fixed
- Broken heading anchors in the documentation (`admin-guide/login-system.md` and `admin-guide/setup-scout.md` files)
- Avoid open login redirect attacks by always redirecting to cases page upon user login
- Stricter check of ID of gene panels to prevent file downloading vulnerability
- Removed link to the retired SPANR service. SPIDEX scores are still parsed and displayed if available from variant annotation.
- Omics variant view test coverage
- String pattern escape warnings
- Code creating Alamut links for variant genes without canonical_transcript set
- Variant delete button in ClinVar submissions page
- Broken search cases by case similarity
- Missing caller tag for TRGT

## [4.88.1]
### Fixed
- Patch update igv.js to 3.0.5

## [4.88]
### Added
- Added CoLoRSdb frequency to Pop Freq column on variantS page
- Hovertip to gene panel names with associated genes in SV variant view, when variant covers more than one gene
- RNA sample ID can be provided in case load config if different from sample_id
### Fixed
- Broken `scout setup database` command
- Update demo VCF header, adding missing keys found on variants
- Broken upload to Codecov step in Tests & Coverage GitHub action
- Tomte DROP column names have been updated (backwards compatibility preserved for main fields)
- WTS outlierS view to display correct individual IDs for cases with multiple individuals
- WTS outlierS not displayed on WTS outlierS view

## [4.87.1]
### Fixed
- Positioning and alignment of genes cell on variantS page

## [4.87]
### Added
- Option to configure RNA build on case load (default '38')
### Changed
- Tooltip on RNA alignments now shows RNA genome build version
- Updated igv.js to v3.0.4
### Fixed
- Style of "SNVs" and "SVs" buttons on WTS Outliers page
- Chromosome alias files for igv.js
- Genes track displayed also when RNA alignments are present without splice junctions track on igv browser
- Genes track displayed again when splice junction tracks are present

## [4.86.1]
### Fixed
- Loading and updating PanelApp panels, including PanelApp green

## [4.86]
### Added
- Display samples' name (tooltip) and affected status directly on caseS page
- Search SVs across all cases, in given genes
- `CLINVAR_API_URL` param can be specified in app settings to override the URL used to send ClinVar submissions to. Intended for testing.
- Support for loading and storing OMICS data
- Parse DROP Fraser and Outrider TSVs
- Display omics variants - wts outliers (Fraser, Outrider)
- Parse GNOMAD `gnomad_af` and `gnomad_popmax_af` keys from variants annotated with `echtvar`
- Make removed panel optionally visible to non-admin or non maintainers
- Parse CoLoRSdb frequencies annotated in the variant INFO field with the `colorsdb_af` key
- Download -omics variants using the `Filter and export button`
- Clickable COSMIC links on IGV tracks
- Possibility to un-audit previously audited filters
- Reverted table style and removed font awesome style from IGV template
- Case status tags displayed on dashboard case overview
### Changed
- Updated igv.js to v3.0.1
- Alphabetically sort IGV track available for custom selection
- Updated wokeignore to avoid unfixable warning
- Update Chart.js to v4.4.3
- Use tornado library version >= 6.4.1
- Fewer variants in the MEI demo file
- Switch to FontAwesome v.6 instead of using icons v.5 + kit with icons v.6
- Show time (hours and minutes) additionally to date on comments and activity panel
### Fixed
- Only add expected caller keys to variant (FOUND_IN or SVDB_ORIGIN)
- Splice junction merged track height offset in IGV.js
- Splice junction initiation crash with empty variant obj
- Splice junction variant routing for cases with WTS but without outlier data
- Variant links to ExAC, now pointing to gnomAD, since the ExAC browser is no longer available
- Style of HPO terms assigned to a case, now one phenotype per line
- RNA sashimi view rendering should work also if the gene track is user disabled
- Respect IGV tracks chosen by user in variant IGV settings

## [4.85]
### Added
- Load also genes which are missing Ensembl gene ID (72 in both builds), including immunoglobulins and fragile sites
### Changed
- Unfreeze werkzeug again
- Show "(Removed)" after removed panels in dropdown
- The REVEL score is collected as the maximum REVEL score from all of the variant's transcripts
- Parse GNOMAD POPMAX values only if they are numerical when loading variants
### Fixed
- Alphabetically sort "select default panels" dropdown menu options on case page
- Show gene panel removed status on case page
- Fixed visibility of the following buttons: remove assignee, remove pinned/causative, remove comment, remove case from group

## [4.84]
### Changed
- Clearer error message when a loqusdb query fails for an instance that initially connected
- Do not load chanjo-report module if not needed and more visible message when it fails loading
- Converted the HgncGene class into a Pydantic class
- Swap menu open and collapse indicator chevrons - down is now displayed-open, right hidden-closed
- Linters and actions now all use python 3.11
### Fixed
- Safer way to update variant genes and compounds that avoids saving temporary decorators into variants' database documents
- Link to HGNC gene report on gene page
- Case file load priority so that e.g. SNV get loaded before SV, or clinical before research, for consistent variant_id collisions

## [4.83]
### Added
- Edit ACMG classifications from variant page (only for classifications with criteria)
- Events for case CLI events (load case, update case, update individual)
- Support for loading and displaying local custom IGV tracks
- MANE IGV track to be used as a local track for igv.js (see scout demo config file)
- Optional separate MT VCFs, for `nf-core/raredisease`
### Changed
- Avoid passing verbs from CaseHandler - functions for case sample and individual in CaseEventHandler
- Hide mtDNA report and coverage report links on case sidebar for cases with WTS data only
- Modified OMIM-AUTO gene panel to include genes in both genome builds
- Moved chanjo code into a dedicated extension
- Optimise the function that collects "match-safe" genes for an institute by avoiding duplicated genes from different panels
- Users must actively select "show matching causatives/managed" on a case page to see matching numbers
- Upgraded python version from 3.8 to 3.11 in Docker images
### Fixed
- Fix several tests that relied on number of events after setup to be 0
- Removed unused load case function
- Artwork logo sync sketch with png and export svg
- Clearer exception handling on chanjo-report setup - fail early and visibly
- mtDNA report crashing when one or more samples from a case is not in the chanjo database
- Case page crashing on missing phenotype terms
- ACMG benign modifiers
- Speed up tests by caching python env correctly in Github action and adding two more test groups
- Agile issue templates were added globally to the CG-org. Adding custom issue templates to avoid exposing customers
- PanelApp panel not saving genes with empty `EnsembleGeneIds` list
- Speed up checking outdated gene panels
- Do not load research variants automatically when loading a case

## [4.82.2]
### Fixed
- Warning icon in case pages for individuals where `confirmed_sex` is false
- Show allele sizes form ExpansionHunter on STR variantS page again

## [4.82.1]
### Fixed
- Revert the installation of flask-ldapconn to use the version available on PyPI to be able to push new scout releases to PyPI

## [4.82]
### Added
- Tooltip for combined score in tables for compounds and overlapping variants
- Checkbox to filter variants by excluding genes listed in selected gene panels, files or provided as list
- STR variant information card with database links, replacing empty frequency panel
- Display paging and number of HPO terms available in the database on Phenotypes page
- On case page, typeahead hints when searching for a disease using substrings containing source ("OMIM:", "ORPHA:")
- Button to monitor the status of submissions on ClinVar Submissions page
- Option to filter cancer variants by number of observations in somatic and germline archived database
- Documentation for integrating chanjo2
- More up-to-date VEP CSQ dbNSFP frequency keys
- Parse PacBio TRGT (Tandem repeat genotyping tool) Short Tandem Repeat VCFs
### Changed
- In the case_report #panel-tables has a fixed width
- Updated IGV.js to 2.15.11
- Fusion variants in case report now contain same info as on fusion variantS page
- Block submission of somatic variants to ClinVar until we harmonise with their changed API
- Additional control on the format of conditions provided in ClinVar form
- Errors while loading managed variants from file are now displayed on the Managed Variants page
- Chanjo2 coverage button visible only when query will contain a list of HGNC gene IDs
- Use Python-Markdown directly instead of the unmaintained Flask-Markdown
- Use Markupsafe instead of long deprecated, now removed Flask Markup
- Prepare to unfreeze Werkzeug, but don't actually activate until chanjo can deal with the change
### Fixed
- Submit requests to Chanjo2 using HTML forms instead of JSON data
- `Research somatic variants` link name on caseS page
- Broken `Install the HTML 2 PDF renderer` step in a GitHub action
- Fix ClinVar form parsing to not include ":" in conditionType.id when condition conditionType.db is Orphanet
- Fix condition dropdown and pre-selection on ClinVar form for cases with associated ORPHA diagnoses
- Improved visibility of ClinVar form in dark mode
- End coordinates for indels in ClinVar form
- Diagnoses API search crashing with empty search string
- Variant's overlapping panels should show overlapping of variant genes against the latest version of the panel
- Case page crashing when case has both variants in a ClinVar submission and pinned not loaded variants
- Installation of git in second build stage of Dockerfile, allowing correct installation of libraries

## [4.81]
### Added
- Tag for somatic SV IGH-DUX4 detection samtools script
### Changed
- Upgraded Bootstrap version in reports from 4.3.1 to 5.1.3
### Fixed
- Buttons layout in HPO genes panel on case page
- Added back old variant rankscore index with different key order to help loading on demo instance
- Cancer case_report panel-table no longer contains inheritance information
- Case report pinned variants card now displays info text if all pinned variants are present in causatives
- Darkmode setting now applies to the comment-box accordion
- Typo in case report causing `cancer_rank_options is undefined` error

## [4.80]
### Added
- Support for .d4 files coverage using chanjo2 (Case page sidebar link) with test
- Link to chanjo2 coverage report and coverage gene overview on gene panel page
- Link to chanjo2 coverage report on Case page, HPO dynamic gene list
- Link to genes coverage overview report on Case page, HPO dynamic gene list
### Changed
- All links in disease table on diagnosis page now open in a new tab
- Dark mode settings applied to multi-selects on institute settings page
- Comments on case and variant pages can be viewed by expanding an accordion
- On case page information on pinned variants and variants submitted to ClinVar are displayed in the same table
- Demo case file paths are now stored as absolute paths
- Optimised indices to address slow queries
- On case page default panels are now found at the top of the table, and it can be sorted by this trait
### Fixed
- On variants page, search for variants in genes present only in build 38 returning no results
- Pin/unpin with API was not able to make event links
- A new field `Explanation for multiple conditions` is available in ClinVar for submitting variants with more than one associated condition
- Fusion genes with partners lacking gene HGNC id will still be fully loaded
- Fusion variantS export now contains fusion variant specific columns
- When Loqusdb observations count is one the table includes information on if observation was for the current or another case

## [4.79.1]
### Fixed
- Exporting variants without rank score causing page to crash
- Display custom annotations also on cancer variant page

## [4.79]
### Added
- Added tags for Sniffles and CNVpytor, two LRS SV callers
- Button on case page for displaying STR variants occurring in the dynamic HPO panel
- Display functional annotation relative to variant gene's MANE transcripts on variant summary, when available
- Links to ACMG structural variant pathogenicity classification guidelines
- Phenomodels checkboxes can now include orpha terms
- Add incidental finding to case tags
- Get an alert on caseS page when somebody validates variants you ordered Sanger sequencing for
### Changed
- In the diagnoses page genes associated with a disease are displayed using hgnc symbol instead of hgnc id
- Refactor view route to allow navigation directly to unique variant document id, improve permissions check
- Do not show MANE and MANE Plus Clinical transcripts annotated from VEP (saved in variants) but collect this info from the transcripts database collection
- Refactor view route to allow navigation directly to unique case id (in particular for gens)
- `Institutes to share cases with` on institute's settings page now displays institutes names and IDs
- View route with document id selects view template based on variant category
### Fixed
- Refactored code in cases blueprints and variant_events adapter (set diseases for partial causative variants) to use "disease" instead of "omim" to encompass also ORPHA terms
- Refactored code in `scout/parse/omim.py` and `scout/parse/disease_terms.py` to use "disease" instead of "phenotype" to differentiate from HPO terms
- Be more careful about checking access to variant on API access
- Show also ACMG VUS on general report (could be missing if not e.g. pinned)

## [4.78]
### Added
- Case status labels can be added, giving more finegrained details on a solved status (provisional, diagnostic, carrier, UPD, SMN, ...)
- New SO terms: `sequence_variant` and `coding_transcript_variant`
- More MEI specific annotation is shown on the variant page
- Parse and save MANE transcripts info when updating genes in build 38
- ClinVar submission can now be downloaded as a json file
- `Mane Select` and `Mane Plus Clinical` badges on Gene page, when available
- ClinVar submission can now be downloaded as a json file
- API endpoint to pin variant
- Display common/uncommon/rare on summary of mei variant page
### Changed
- In the ClinVar form, database and id of assertion criteria citation are now separate inputs
- Customise institute settings to be able to display all cases with a certain status on cases page (admin users)
- Renamed `Clinical Significance` to `Germline Classification` on multistep ClinVar form
- Changed the "x" in cases.utils.remove_form button text to red for better visibility in dark mode
- Update GitHub actions
- Default loglevel up to INFO, making logs with default start easier to read
- Add XTR region to PAR region definition
- Diagnoses can be searched on diagnoses page without waiting for load first
### Fixed
- Removed log info showing hgnc IDs used in variantS search
- Maintain Matchmaker Exchange and Beacon submission status when a case is re-uploaded
- Inheritance mode from ORPHA should not be confounded with the OMIM inheritance model
- Decipher link URL changes
- Refactored code in cases blueprints to use "disease" instead of "omim" to encompass also ORPHA terms

## [4.77]
### Added
- Orpha disease terms now include information on inheritance
- Case loading via .yaml config file accepts subject_id and phenotype_groups (if previously defined as constant default or added per institute)
- Possibility to submit variants associated with Orphanet conditions to ClinVar
- Option update path to .d4 files path for individuals of an existing case using the command line
- More constraint information is displayed per gene in addition to pLi: missense and LoF OE, CI (inluding LOEUF) and Z-score.
### Changed
- Introduce validation in the ClinVar multistep form to make sure users provide at least one variant-associated condition
- CLI scout update individual accepts subject_id
- Update ClinVar inheritance models to reflect changes in ClinVar submission API
- Handle variant-associated condition ID format in background when creating ClinVar submissions
- Replace the code that downloads Ensembl genes, transcripts and exons with the Schug web app
- Add more info to error log when transcript variant frequency parsing fails.
- GnomAD v4 constraint information replaces ExAC constraints (pLi).
### Fixed
- Text input of associated condition in ClinVar form now aligns to the left
- Alignment of contents in the case report has been updated
- Missing number of phenotypes and genes from case diagnoses
- Associate OMIM and/or ORPHA diagnoses with partial causatives
- Visualization of partial causatives' diagnoses on case page: style and links
- Revert style of pinned variants window on the case page
- Rename `Clinical significanc` to `Germline classification` in ClinVar submissions exported files
- Rename `Clinical significance citations` to `Classification citations` in ClinVar submissions exported files
- Rename `Comment on clinical significance` to `Comment on classification` in ClinVar submissions exported files
- Show matching partial causatives on variant page
- Matching causatives shown on case page consisting only of variant matching the default panels of the case - bug introduced since scout v4.72 (Oct 18, 2023)
- Missing somatic variant read depth leading to report division by zero

## [4.76]
### Added
- Orphacodes are visible in phenotype tables
- Pydantic validation of image paths provided in case load config file
- Info on the user which created a ClinVar submission, when available
- Associate .d4 files to case individuals when loading a case via config file
### Changed
- In diagnoses page the load of diseases are initiated by clicking a button
- Revel score, Revel rank score and SpliceAI values are also displayed in Causatives and Validated variants tables
- Remove unused functions and tests
- Analysis type and direct link from cases list for OGM cases
- Removed unused `case_obj` parameter from server/blueprints/variant/controllers/observations function
- Possibility to reset ClinVar submission ID
- Allow ClinVar submissions with custom API key for users registered as ClinVar submitters or when institute doesn't have a preset list of ClinVar submitters
- Ordered event verbs alphabetically and created ClinVar-related user events
- Removed the unused "no-variants" option from the load case command line
### Fixed
- All disease_terms have gene HGNC ids as integers when added to the scout database
- Disease_term identifiers are now prefixed with the name of the coding system
- Command line crashing with error when updating a user that doesn't exist
- Thaw coloredlogs - 15.0.1 restores errorhandler issue
- Thaw crypography - current base image and library version allow Docker builds
- Missing delete icons on phenomodels page
- Missing cryptography lib error while running Scout container on an ARM processor
- Round CADD values with many decimals on causatives and validated variants pages
- Dark-mode visibility of some fields on causatives and validated variants pages
- Clinvar submitters would be cleared when unprivileged users saved institute settings page
- Added a default empty string in cases search form to avoid None default value
- Page crashing when user tries to remove the same variant from a ClinVar submission in different browser tabs
- Update more GnomAD links to GnomAD v4 (v38 SNVs, MT vars, STRs)
- Empty cells for RNA fusion variants in Causatives and Verified variants page
- Submenu icons missing from collapsible actionbar
- The collapsible actionbar had some non-collapsing overly long entries
- Cancer observations for SVs not appearing in the variant details view
- Archived local observations not visible on cancer variantS page
- Empty Population Frequency column in the Cancer SV Variants view
- Capital letters in ClinVar events description shown on case page

## [4.75]
### Added
- Hovertip to gene panel names with associated genes in variant view, when variant covers more than one gene
- Tests for panel to genes
- Download of Orphadata en_product6 and en_product4 from CLI
- Parse and save `database_found` key/values for RNA fusion variants
- Added fusion_score, ffpm, split_reads, junction_reads and fusion_caller to the list of filters on RNA fusion variants page
- Renamed the function `get_mei_info` to `set_mei_info` to be consistent with the other functions
- Fixed removing None key/values from parsed variants
- Orphacodes are included in the database disease_terms
### Changed
- Allow use of projections when retrieving gene panels
- Do not save custom images as binary data into case and variant database documents
- Retrieve and display case and variant custom images using image's saved path
- Cases are activated by viewing FSHD and SMA reports
- Split multi-gene SNV variants into single genes when submitting to Matchmaker Exchange
- Alamut links also on the gene level, using transcript and HGVS: better for indels. Keep variant link for missing HGVS
- Thaw WTForms - explicitly coerce form decimal field entries when filters fetched from db
### Fixed
- Removed some extra characters from top of general report left over from FontAwsome fix
- Do not save fusion variants-specific key/values in other types of variants
- Alamut link for MT variants in build 38
- Convert RNA fusions variants `tool_hits` and `fusion_score` keys from string to numbers
- Fix genotype reference and alternative sequencing depths defaulting to -1 when values are 0
- DecimalFields were limited to two decimal places for several forms - lifting restrictions on AF, CADD etc.

## [4.74.1]
### Changed
- Parse and save into database also OMIM terms not associated to genes
### Fixed
- BioNano API FSHD report requests are GET in Access 1.8, were POST in 1.7
- Update more FontAwesome icons to avoid Pro icons
- Test if files still exist before attempting to load research variants
- Parsing of genotypes error, resulting in -1 values when alt or ref read depths are 0

## [4.74]
### Added
- SNVs and Indels, MEI and str variants genes have links to Decipher
- An `owner + case display name` index for cases database collection
- Test and fixtures for RNA fusion case page
- Load and display fusion variants from VCF files as the other variant types
- Option to update case document with path to mei variants (clinical and research)
### Changed
- Details on variant type and category for audit filters on case general report
- Enable Gens CN profile button also in somatic case view
- Fix case of analysis type check for Gens analysis button - only show for WGS
### Fixed
- loqusdb table no longer has empty row below each loqusid
- MatchMaker submission details page crashing because of change in date format returned by PatientMatcher
- Variant external links buttons style does not change color when visited
- Hide compounds with compounds follow filter for region or function would fail for variants in multiple genes
- Updated FontAwesome version to fix missing icons

## [4.73]
### Added
- Shortcut button for HPO panel MEI variants from case page
- Export managed variants from CLI
### Changed
- STRs visualization on case panel to emphasize abnormal repeat count and associated condition
- Removed cytoband column from STRs variant view on case report
- More long integers formatted with thin spaces, and copy to clipboard buttons added
### Fixed
- OMIM table is scrollable if higher than 700px on SV page
- Pinned variants validation badge is now red for false positives.
- Case display name defaulting to case ID when `family_name` or `display_name` are missing from case upload config file
- Expanded menu visible at screen sizes below 1000px now has background color
- The image in ClinVar howto-modal is now responsive
- Clicking on a case in case groups when case was already removed from group in another browser tab
- Page crashing when saving filters for mei variants
- Link visited color of images

## [4.72.4]
### Changed
- Automatic test mongod version increased to v7
### Fixed
- GnomAD now defaults to hg38 - change build 37 links accordingly

## [4.72.3]
### Fixed
- Somatic general case report small variant table can crash with unclassified variants

## [4.72.2]
### Changed
- A gunicorn maxrequests parameter for Docker server image - default to 1200
- STR export limit increased to 500, as for other variants
- Prevent long number wrapping and use thin spaces for separation, as per standards from SI, NIST, IUPAC, BIPM.
- Speed up case retrieval and lower memory use by projecting case queries
- Make relatedness check fails stand out a little more to new users
- Speed up case retrieval and lower memory use by projecting case queries
- Speed up variant pages by projecting only the necessary keys in disease collection query
### Fixed
- Huge memory use caused by cases and variants pages pulling complete disease documents from DB
- Do not include genes fetched from HPO terms when loading diseases
- Consider the renamed fields `Approved Symbol` -> `Approved Gene Symbol` and `Gene Symbols` -> `Gene/Locus And Other Related Symbols` when parsing OMIM terms from genemap2.txt file

## [4.72.1]
### Fixed
- Jinja filter that renders long integers
- Case cache when looking for causatives in other cases causing the server to hang

## [4.72]
### Added
- A GitHub action that checks for broken internal links in docs pages
- Link validation settings in mkdocs.yml file
- Load and display full RNA alignments on alignment viewer
- Genome build check when loading a case
- Extend event index to previous causative variants and always load them
### Fixed
- Documentation nav links for a few documents
- Slightly extended the BioNano Genomics Access integration docs
- Loading of SVs when VCF is missing the INFO.END field but has INFO.SVLEN field
- Escape protein sequence name (if available) in case general report to render special characters correctly
- CaseS HPO term searches for multiple terms works independent of order
- CaseS search regexp should not allow backslash
- CaseS cohort tags can contain whitespace and still match
- Remove diagnoses from cases even if OMIM term is not found in the database
- Parsing of disease-associated genes
- Removed an annoying warning while updating database's disease terms
- Displaying custom case images loaded with scout version <= 4.71
- Use pydantic version >=2 in requirements.txt file
### Changed
- Column width adjustment on caseS page
- Use Python 3.11 in tests
- Update some github actions
- Upgraded Pydantic to version 2
- Case validation fails on loading when associated files (alignments, VCFs and reports) are not present on disk
- Case validation fails on loading when custom images have format different then ["gif", "svg", "png", "jpg", "jpeg"]
- Custom images keys `case` and `str` in case config yaml file are renamed to `case_images` and `str_variants_images`
- Simplify and speed up case general report code
- Speed up case retrieval in case_matching_causatives
- Upgrade pymongo to version 4
- When updating disease terms, check that all terms are consistent with a DiseaseTerm model before dropping the old collection
- Better separation between modules loading HPO terms and diseases
- Deleted unused scout.build.phenotype module
- Stricter validation of mandatory genome build key when loading a case. Allowed values are ['37','38',37,38]
- Improved readability of variants length and coordinates on variantS pages

## [4.71]
### Added
- Added Balsamic keys for SweGen and loqusdb local archive frequecies, SNV and SV
- New filter option for Cancer variantS: local archive RD loqusdb
- Show annotated observations on SV variantS view, also for cancer somatic SVs
- Revel filter for variantS
- Show case default panel on caseS page
- CADD filter for Cancer Somatic SNV variantS - show score
- SpliceAI-lookup link (BROAD, shows SpliceAI and Pangolin) from variant page
- BioNano Access server API - check projects, samples and fetch FSHD reports
### Fixed
- Name of reference genome build for RNA for compatibility with IGV locus search change
- Howto to run the Docker image on Mac computers in `admin-guide/containers/container-deploy.md`
- Link to Weasyprint installation howto in README file
- Avoid filling up disk by creating a reduced VCF file for every variant that is visualized
- Remove legacy incorrectly formatted CODEOWNERS file
- Restrain variant_type requests to variantS views to "clinical" or "research"
- Visualization of cancer variants where cancer case has no affected individual
- ProteinPaint gene link (small StJude API change)
- Causative MEI variant link on causatives page
- Bionano access api settings commented out by default in Scout demo config file.
- Do not show FSHD button on freshly loaded cases without bionano_access individuals
- Truncate long variants' HGVS on causative/Clinically significant and pinned variants case panels
### Changed
- Remove function call that tracks users' browser version
- Include three more splice variant SO terms in clinical filter severe SO terms
- Drop old HPO term collection only after parsing and validation of new terms completes
- Move score to own column on Cancer Somatic SNV variantS page
- Refactored a few complex case operations, breaking out sub functionalities

## [4.70]
### Added
- Download a list of Gene Variants (max 500) resulting from SNVs and Indels search
- Variant PubMed link to search for gene symbol and any aliases
### Changed
- Clearer gnomAD values in Variants page
### Fixed
- CaseS page uniform column widths
- Include ClinVar variants into a scrollable div element on Case page
- `canonical_transcript` variable not initialized in get_hgvs function (server.blueprints.institutes.controllers.py)
- Catch and display any error while importing Phenopacket info
- Modified Docker files to use python:3.8-slim-bullseye to prevent gunicorn workers booting error

## [4.69]
### Added
- ClinVar submission howto available also on Case page
- Somatic score and filtering for somatic SV callers, if available
- Show caller as a tooltip on variantS list
### Fixed
- Crash when attempting to export phenotype from a case that had never had phenotypes
- Aesthetic fix to Causative and Pinned Variants on Case page
- Structural inconsistency for ClinVar Blueprint templates
- Updated igv.js to 2.15.8 to fix track default color bug
- Fixed release versions for actions.
- Freeze tornado below 6.3.0 for compatibility with livereload 2.6.3
- Force update variants count on case re-upload
- IGV locus search not working - add genome reference id
- Pin links to MEI variants should end up on MEI not SV variant view
- Load also matching MEI variants on forced region load
- Allow excluding MEI from case variant deletion
- Fixed the name of the assigned user when the internal user ID is different from the user email address
- Gene variantS should display gene function, region and full hgvs
### Changed
- FontAwesome integrity check fail (updated resource)
- Removed ClinVar API validation buttons in favour of direct API submission
- Improved layout of Institute settings page
- ClinVar API key and allowed submitters are set in the Institute settings page


## [4.68]
### Added
- Rare Disease Mobile Element Insertion variants view
### Changed
- Updated igv.js to 2.15.6
### Fixed
- Docker stage build pycairo.
- Restore SNV and SV rank models versions on Causatives and Verified pages
- Saving `REVEL_RANKSCORE` value in a field named `revel` in variants database documents

## [4.67]
### Added
- Prepare to filter local SV frequency
### Changed
- Speed up instituteS page loading by refactoring cases/institutes query
- Clinical Filter for SVs includes `splice_polypyrimidine_tract_variant` as a severe consequence
- Clinical Filter for SVs includes local variant frequency freeze ("old") for filtering, starting at 30 counts
- Speed up caseS page loading by adding status to index and refactoring totals count
- HPO file parsing is updated to reflect that HPO have changed a few downloadable file formats with their 230405 release.
### Fixed
- Page crashing when a user tries to edit a comment that was removed
- Warning instead of crashed page when attempting to retrieve a non-existent Phenopacket
- Fixed StJude ProteinPaint gene link (URL change)
- Freeze of werkzeug library to version<2.3 to avoid problems resulting from the consequential upgrade of the Flask lib
- Huge list of genes in case report for megabases-long structural variants.
- Fix displaying institutes without associated cases on institutes page
- Fix default panel selection on SVs in cancer case report

## [4.66]
### Changed
- Moved Phenomodels code under a dedicated blueprint
- Updated the instructions to load custom case report under admin guide
- Keep variants filter window collapsed except when user expands it to filter
### Added
- A summary table of pinned variants on the cancer case general report
- New openable matching causatives and managed variants lists for default gene panels only for convenience
### Fixed
- Gens structural variant page link individual id typo

## [4.65.2]
### Fixed
- Generating general case report with str variants containing comments

## [4.65.1]
### Fixed
- Visibility of `Gene(s)` badges on SV VariantS page
- Hide dismiss bar on SV page not working well
- Delivery report PDF download
- Saving Pipeline version file when loading a case
- Backport compatible import of importlib metadata for old python versions (<3.8)

## [4.65]
### Added
- Option to mark a ClinVar submission as submitted
- Docs on how to create/update the PanelApp green genes as a system admin
- `individual_id`-parameter to both Gens links
- Download a gene panel in TXT format from gene panel page
- Panel gene comments on variant page: genes in panels can have comments that describe the gene in a panel context
### Changed
- Always show each case category on caseS page, even if 0 cases in total or after current query
- Improved sorting of ClinVar submissions
- Pre-populate SV type select in ClinVar submission form, when possible
- Show comment badges in related comments tables on general report
- Updated version of several GitHub actions
- Migrate from deprecated `pkg_resources` lib to `importlib_resources`
- Dismiss bar on variantS pages is thinner.
- Dismiss bar on variantS pages can be toggled open or closed for the duration of a login session.
### Fixed
- Fixed Sanger order / Cancel order modal close buttons
- Visibility of SV type in ClinVar submission form
- Fixed a couple of creations where now was called twice, so updated_at and created_at could differ
- Deprecated Ubuntu version 18.04 in one GitHub action
- Panels that have been removed (hidden) should not be visible in views where overlapping gene panels for genes are shown
- Gene panel test pointing to the right function

## [4.64]
### Added
- Create/Update a gene panel containing all PanelApp green genes (`scout update panelapp-green -i <cust_id>`)
- Links for ACMG pathogenicity impact modification on the ACMG classification page
### Changed
- Open local observation matching cases in new windows
### Fixed
- Matching manual ranked variants are now shown also on the somatic variant page
- VarSome links to hg19/GRCh37
- Managed variants filter settings lost when navigating to additional pages
- Collect the right variant category after submitting filter form from research variantS page
- Beacon links are templated and support variants in genome build 38

## [4.63]
### Added
- Display data sharing info for ClinVar, Matchmaker Exchange and Beacon in a dedicated column on Cases page
- Test for `commands.download.omim.print_omim`
- Display dismissed variants comments on general case report
- Modify ACMG pathogenicity impact (most commonly PVS1, PS3) based on strength of evidence with lab director's professional judgement
- REViewer button on STR variant page
- Alamut institution parameter in institute settings for Alamut Visual Plus software
- Added Manual Ranks Risk Factor, Likely Risk Factor and Uncertain Risk Factor
- Display matching manual ranks from previous cases the user has access to on VariantS and Variant pages
- Link to gnomAD gene SVs v2.1 for SV variants with gnomAD frequency
- Support for nf-core/rnafusion reports
### Changed
- Display chrY for sex unknown
- Deprecate legacy scout_load() method API call.
- Message shown when variant tag is updated for a variant
- When all ACMG classifications are deleted from a variant, the current variant classification status is also reset.
- Refactored the functions that collect causative variants
- Removed `scripts/generate_test_data.py`
### Fixed
- Default IGV tracks (genes, ClinVar, ClinVar CNVs) showing even if user unselects them all
- Freeze Flask-Babel below v3.0 due to issue with a locale decorator
- Thaw Flask-Babel and fix according to v3 standard. Thank you @TkTech!
- Show matching causatives on somatic structural variant page
- Visibility of gene names and functional annotations on Causatives/Verified pages
- Panel version can be manually set to floating point numbers, when modified
- Causatives page showing also non-causative variants matching causatives in other cases
- ClinVar form submission for variants with no selected transcript and HGVS
- Validating and submitting ClinVar objects not containing both Variant and Casedata info

## [4.62.1]
### Fixed
- Case page crashing when adding a case to a group without providing a valid case name

## [4.62]
### Added
- Validate ClinVar submission objects using the ClinVar API
- Wrote tests for case and variant API endpoints
- Create ClinVar submissions from Scout using the ClinVar API
- Export Phenopacket for affected individual
- Import Phenopacket from JSON file or Phenopacket API backend server
- Use the new case name option for GENS requests
- Pre-validate refseq:HGVS items using VariantValidator in ClinVar submission form
### Fixed
- Fallback for empty alignment index for REViewer service
- Source link out for MIP 11.1 reference STR annotation
- Avoid duplicate causatives and pinned variants
- ClinVar clinical significance displays only the ACMG terms when user selects ACMG 2015 as assertion criteria
- Spacing between icon and text on Beacon and MatchMaker links on case page sidebar
- Truncate IDs and HGVS representations in ClinVar pages if longer than 25 characters
- Update ClinVar submission ID form
- Handle connection timeout when sending requests requests to external web services
- Validate any ClinVar submission regardless of its status
- Empty Phenopackets import crashes
- Stop Spinner on Phenopacket JSON download
### Changed
- Updated ClinVar submission instructions

## [4.61.1]
### Fixed
- Added `UMLS` as an option of `Condition ID type` in ClinVar Variant downloaded files
- Missing value for `Condition ID type` in ClinVar Variant downloaded files
- Possibility to open, close or delete a ClinVar submission even if it doesn't have an associated name
- Save SV type, ref and alt n. copies to exported ClinVar files
- Inner and outer start and stop SV coordinates not exported in ClinVar files
- ClinVar submissions page crashing when SV files don't contain breakpoint exact coordinates
- Align OMIM diagnoses with delete diagnosis button on case page
- In ClinVar form, reset condition list and customize help when condition ID changes

## [4.61]
### Added
- Filter case list by cases with variants in ClinVar submission
- Filter case list by cases containing RNA-seq data - gene_fusion_reports and sample-level tracks (splice junctions and RNA coverage)
- Additional case category `Ignored`, to be used for cases that don't fall in the existing 'inactive', 'archived', 'solved', 'prioritized' categories
- Display number of cases shown / total number of cases available for each category on Cases page
- Moved buttons to modify case status from sidebar to main case page
- Link to Mutalyzer Normalizer tool on variant's transcripts overview to retrieve official HVGS descriptions
- Option to manually load RNA MULTIQC report using the command `scout load report -t multiqc_rna`
- Load RNA MULTIQC automatically for a case if config file contains the `multiqc_rna` key/value
- Instructions in admin-guide on how to load case reports via the command line
- Possibility to filter RD variants by a specific genotype call
- Distinct colors for different inheritance models on RD Variant page
- Gene panels PDF export with case variants hits by variant type
- A couple of additional README badges for GitHub stats
- Upload and display of pipeline reference info and executable version yaml files as custom reports
- Testing CLI on hasta in PR template
### Changed
- Instructions on how to call dibs on scout-stage server in pull request template
- Deprecated CLI commands `scout load <delivery_report, gene_fusion_report, coverage_qc_report, cnv_report>` to replace them with command `scout load report -t <report type>`
- Refactored code to display and download custom case reports
- Do not export `Assertion method` and `Assertion method citation` to ClinVar submission files according to changes to ClinVar's submission spreadsheet templates.
- Simplified code to create and download ClinVar CSV files
- Colorize inheritance models badges by category on VariantS page
- `Safe variants matching` badge more visible on case page
### Fixed
- Non-admin users saving institute settings would clear loqusdb instance selection
- Layout of variant position, cytoband and type in SV variant summary
- Broken `Build Status - GitHub badge` on GitHub README page
- Visibility of text on grey badges in gene panels PDF exports
- Labels for dashboard search controls
- Dark mode visibility for ClinVar submission
- Whitespaces on outdated panel in extent report

## [4.60]
### Added
- Mitochondrial deletion signatures (mitosign) can be uploaded and shown with mtDNA report
- A `Type of analysis` column on Causatives and Validated variants pages
- List of "safe" gene panels available for matching causatives and managed variants in institute settings, to avoid secondary findings
- `svdb_origin` as a synonym for `FOUND_IN` to complement `set` for variants found by all callers
### Changed
- Hide removed gene panels by default in panels page
- Removed option for filtering cancer SVs by Tumor and Normal alt AF
- Hide links to coverage report from case dynamic HPO panel if cancer analysis
- Remove rerun emails and redirect users to the analysis order portal instead
- Updated clinical SVs igv.js track (dbVar) and added example of external track from `https://trackhubregistry.org/`
- Rewrote the ClinVar export module to simplify and add one variant at the time
- ClinVar submissions with phenotype conditions from: [OMIM, MedGen, Orphanet, MeSH, HP, MONDO]
### Fixed
- If trying to load a badly formatted .tsv file an error message is displayed.
- Avoid showing case as rerun when first attempt at case upload failed
- Dynamic autocomplete search not working on phenomodels page
- Callers added to variant when loading case
- Now possible to update managed variant from file without deleting it first
- Missing preselected chromosome when editing a managed variant
- Preselected variant type and subtype when editing a managed variant
- Typo in dbVar ClinVar track, hg19


## [4.59]
### Added
- Button to go directly to HPO SV filter variantS page from case
- `Scout-REViewer-Service` integration - show `REViewer` picture if available
- Link to HPO panel coverage overview on Case page
- Specify a confidence threshold (green|amber|red) when loading PanelApp panels
- Functional annotations in variants lists exports (all variants)
- Cancer/Normal VAFs and COSMIC ids in in variants lists exports (cancer variants)
### Changed
- Better visualization of regional annotation for long lists of genes in large SVs in Variants tables
- Order of cells in variants tables
- More evident links to gene coverage from Variant page
- Gene panels sorted by display name in the entire Case page
- Round CADD and GnomAD values in variants export files
### Fixed
- HPO filter button on SV variantS page
- Spacing between region|function cells in SVs lists
- Labels on gene panel Chanjo report
- Fixed ambiguous duplicated response headers when requesting a BAM file from /static
- Visited color link on gene coverage button (Variant page)

## [4.58.1]
### Fixed
- Case search with search strings that contain characters that can be escaped

## [4.58]
### Added
- Documentation on how to create/update PanelApp panels
- Add filter by local observations (archive) to structural variants filters
- Add more splicing consequences to SO term definitions
- Search for a specific gene in all gene panels
- Institute settings option to force show all variants on VariantS page for all cases of an institute
- Filter cases by validation pending status
- Link to The Clinical Knowledgebase (CKB) (https://ckb.jax.org/) in cancer variant's page
### Fixed
- Added a not-authorized `auto-login` fixture according to changes in Flask-Login 0.6.2
- Renamed `cache_timeout` param name of flask.send_file function to `max_age` (Flask 2.2 compliant)
- Replaced deprecated `app.config["JSON_SORT_KEYS"]` with app.json.sort_keys in app settings
- Bug in gene variants page (All SNVs and INDELs) when variant gene doesn't have a hgnc id that is found in the database
- Broken export of causatives table
- Query for genes in build 38 on `Search SNVs and INDELs` page
- Prevent typing special characters `^<>?!=\/` in case search form
- Search matching causatives also among research variants in other cases
- Links to variants in Verified variants page
- Broken filter institute cases by pinned gene
- Better visualization of long lists of genes in large SVs on Causative and Verified Variants page
- Reintroduced missing button to export Causative variants
- Better linking and display of matching causatives and managed variants
- Reduced code complexity in `scout/parse/variant/variant.py`
- Reduced complexity of code in `scout/build/variant/variant.py`

### Changed
- State that loqusdb observation is in current case if observations count is one and no cases are shown
- Better pagination and number of variants returned by queries in `Search SNVs and INDELs` page
- Refactored and simplified code used for collecting gene variants for `Search SNVs and INDELs` page
- Fix sidebar panel icons in Case view
- Fix panel spacing in Case view
- Removed unused database `sanger_ordered` and `case_id,category,rank_score` indexes (variant collection)
- Verified variants displayed in a dedicated page reachable from institute sidebar
- Unified stats in dashboard page
- Improved gene info for large SVs and cancer SVs
- Remove the unused `variant.str_variant` endpoint from variant views
- Easier editing of HPO gene panel on case page
- Assign phenotype panel less cramped on Case page
- Causatives and Verified variants pages to use the same template macro
- Allow hyphens in panel names
- Reduce resolution of example images
- Remove some animations in web gui which where rendered slow


## [4.57.4]
### Fixed
- Parsing of variant.FORMAT "DR" key in parse variant file

## [4.57.3]
### Fixed
- Export of STR verified variants
- Do not download as verified variants first verified and then reset to not validated
- Avoid duplicated lines in downloaded verified variants reflecting changes in variant validation status

## [4.57.2]
### Fixed
- Export of verified variants when variant gene has no transcripts
- HTTP 500 when visiting a the details page for a cancer variant that had been ranked with genmod

## [4.57.1]
### Fixed
- Updating/replacing a gene panel from file with a corrupted or malformed file

## [4.57]
### Added
- Display last 50 or 500 events for a user in a timeline
- Show dismiss count from other cases on matching variantS
- Save Beacon-related events in events collection
- Institute settings allow saving multiple loqusdb instances for one institute
- Display stats from multiple instances of loqusdb on variant page
- Display date and frequency of obs derived from count of local archive observations from MIP11 (requires fix in MIP)
### Changed
- Prior ACMG classifications view is no longer limited by pathogenicity
### Fixed
- Visibility of Sanger ordered badge on case page, light mode
- Some of the DataTables tables (Phenotypes and Diagnoses pages) got a bit dark in dark mode
- Remove all redundancies when displaying timeline events (some events are saved both as case-related and variant-related)
- Missing link in saved MatchMaker-related events
- Genes with mixed case gene symbols missing in PanelApp panels
- Alignment of elements on the Beacon submission modal window
- Locus info links from STR variantS page open in new browser tabs

## [4.56]
### Added
- Test for PanelApp panels loading
- `panel-umi` tag option when loading cancer analyses
### Changed
- Black text to make comments more visible in dark mode
- Loading PanelApp panels replaces pre-existing panels with same version
- Removed sidebar from Causatives page - navigation is available on the top bar for now
- Create ClinVar submissions from pinned variants list in case page
- Select which pinned variants will be included in ClinVar submission documents
### Fixed
- Remove a:visited css style from all buttons
- Update of HPO terms via command line
- Background color of `MIXED` and `PANEL-UMI` sequencing types on cases page
- Fixed regex error when searching for cases with query ending with `\ `
- Gene symbols on Causatives page lighter in dark mode
- SpliceAI tooltip of multigene variants

## [4.55]
### Changed
- Represent different tumor samples as vials in cases page
- Option to force-update the OMIM panel
### Fixed
- Low tumor purity badge alignment in cancer samples table on cancer case view
- VariantS comment popovers reactivate on hover
- Updating database genes in build 37
- ACMG classification summary hidden by sticky navbar
- Logo backgrounds fixed to white on welcome page
- Visited links turn purple again
- Style of link buttons and dropdown menus
- Update KUH and GMS logos
- Link color for Managed variants

## [4.54]
### Added
- Dark mode, using browser/OS media preference
- Allow marking case as solved without defining causative variants
- Admin users can create missing beacon datasets from the institute's settings page
- GenCC links on gene and variant pages
- Deprecation warnings when launching the app using a .yaml config file or loading cases using .ped files
### Changed
- Improved HTML syntax in case report template
- Modified message displayed when variant rank stats could not be calculated
- Expanded instructions on how to test on CG development server (cg-vm1)
- Added more somatic variant callers (Balsamic v9 SNV, develop SV)
### Fixed
- Remove load demo case command from docker-compose.yml
- Text elements being split across pages in PDF reports
- Made login password field of type `password` in LDAP login form
- Gene panels HTML select in institute's settings page
- Bootstrap upgraded to version 5
- Fix some Sourcery and SonarCloud suggestions
- Escape special characters in case search on institute and dashboard pages
- Broken case PDF reports when no Madeline pedigree image can be created
- Removed text-white links style that were invisible in new pages style
- Variants pagination after pressing "Filter variants" or "Clinical filter"
- Layout of buttons Matchmaker submission panel (case page)
- Removing cases from Matchmaker (simplified code and fixed functionality)
- Reintroduce check for missing alignment files purged from server

## [4.53]
### Added
### Changed
- Point Alamut API key docs link to new API version
- Parse dbSNP id from ID only if it says "rs", else use VEP CSQ fields
- Removed MarkupSafe from the dependencies
### Fixed
- Reintroduced loading of SVs for demo case 643595
- Successful parse of FOUND_IN should avoid GATK caller default
- All vulnerabilities flagged by SonarCloud

## [4.52]
### Added
- Demo cancer case gets loaded together with demo RD case in demo instance
- Parse REVEL_score alongside REVEL_rankscore from csq field and display it on SNV variant page
- Rank score results now show the ranking range
- cDNA and protein changes displayed on institute causatives pages
- Optional SESSION_TIMEOUT_MINUTES configuration in app config files
- Script to convert old OMIM case format (list of integers) to new format (list of dictionaries)
- Additional check for user logged in status before serving alignment files
- Download .cgh files from cancer samples table on cancer case page
- Number of documents and date of last update on genes page
### Changed
- Verify user before redirecting to IGV alignments and sashimi plots
- Build case IGV tracks starting from case and variant objects instead of passing all params in a form
- Unfreeze Werkzeug lib since Flask_login v.0.6 with bugfix has been released
- Sort gene panels by name (panelS and variant page)
- Removed unused `server.blueprints.alignviewers.unindexed_remote_static` endpoint
- User sessions to check files served by `server.blueprints.alignviewers.remote_static` endpoint
- Moved Beacon-related functions to a dedicated app extension
- Audit Filter now also loads filter displaying the variants for it
### Fixed
- Handle `attachment_filename` parameter renamed to `download_name` when Flask 2.2 will be released
- Removed cursor timeout param in cases find adapter function to avoid many code warnings
- Removed stream argument deprecation warning in tests
- Handle `no intervals found` warning in load_region test
- Beacon remove variants
- Protect remote_cors function in alignviewers view from Server-Side Request Forgery (SSRF)
- Check creation date of last document in gene collection to display when genes collection was updated last

## [4.51]
### Added
- Config file containing codecov settings for pull requests
- Add an IGV.js direct link button from case page
- Security policy file
- Hide/shade compound variants based on rank score on variantS from filter
- Chromograph legend documentation direct link
### Changed
- Updated deprecated Codecov GitHub action to v.2
- Simplified code of scout/adapter/mongo/variant
- Update IGV.js to v2.11.2
- Show summary number of variant gene panels on general report if more than 3
### Fixed
- Marrvel link for variants in genome build 38 (using liftover to build 37)
- Remove flags from codecov config file
- Fixed filter bug with high negative SPIDEX scores
- Renamed IARC TP53 button to to `TP53 Database`, modified also link since IARC has been moved to the US NCI: `https://tp53.isb-cgc.org/`
- Parsing new format of OMIM case info when exporting patients to Matchmaker
- Remove flask-debugtoolbar lib dependency that is using deprecated code and causes app to crash after new release of Jinja2 (3.1)
- Variant page crashing for cases with old OMIM terms structure (a list of integers instead of dictionary)
- Variant page crashing when creating MARRVEL link for cases with no genome build
- SpliceAI documentation link
- Fix deprecated `safe_str_cmp` import from `werkzeug.security` by freezing Werkzeug lib to v2.0 until Flask_login v.0.6 with bugfix is released
- List gene names densely in general report for SVs that contain more than 3 genes
- Show transcript ids on refseq genes on hg19 in IGV.js, using refgene source
- Display correct number of genes in general report for SVs that contain more than 32 genes
- Broken Google login after new major release of `lepture/authlib`
- Fix frequency and callers display on case general report

## [4.50.1]
### Fixed
- Show matching causative STR_repid for legacy str variants (pre Stranger hgnc_id)

## [4.50]
### Added
- Individual-specific OMIM terms
- OMIM disease descriptions in ClinVar submission form
- Add a toggle for melter rerun monitoring of cases
- Add a config option to show the rerun monitoring toggle
- Add a cli option to export cases with rerun monitoring enabled
- Add a link to STRipy for STR variants; shallow for ARX and HOXA13
- Hide by default variants only present in unaffected individuals in variants filters
- OMIM terms in general case report
- Individual-level info on OMIM and HPO terms in general case report
- PanelApp gene link among the external links on variant page
- Dashboard case filters fields help
- Filter cases by OMIM terms in cases and dashboard pages
### Fixed
- A malformed panel id request would crash with exception: now gives user warning flash with redirect
- Link to HPO resource file hosted on `http://purl.obolibrary.org`
- Gene search form when gene exists only in build 38
- Fixed odd redirect error and poor error message on missing column for gene panel csv upload
- Typo in parse variant transcripts function
- Modified keys name used to parse local observations (archived) frequencies to reflect change in MIP keys naming
- Better error handling for partly broken/timed out chanjo reports
- Broken javascript code when case Chromograph data is malformed
- Broader space for case synopsis in general report
- Show partial causatives on causatives and matching causatives panels
- Partial causative assignment in cases with no OMIM or HPO terms
- Partial causative OMIM select options in variant page
### Changed
- Slightly smaller and improved layout of content in case PDF report
- Relabel more cancer variant pages somatic for navigation
- Unify caseS nav links
- Removed unused `add_compounds` param from variant controllers function
- Changed default hg19 genome for IGV.js to legacy hg19_1kg_decoy to fix a few problematic loci
- Reduce code complexity (parse/ensembl.py)
- Silence certain fields in ClinVar export if prioritised ones exist (chrom-start-end if hgvs exist)
- Made phenotype non-mandatory when marking a variant as partial causative
- Only one phenotype condition type (OMIM or HPO) per variant is used in ClinVar submissions
- ClinVar submission variant condition prefers OMIM over HPO if available
- Use lighter version of gene objects in Omim MongoDB adapter, panels controllers, panels views and institute controllers
- Gene-variants table size is now adaptive
- Remove unused file upload on gene-variants page

## [4.49]
### Fixed
- Pydantic model types for genome_build, madeline_info, peddy_ped_check and peddy_sex_check, rank_model_version and sv_rank_model_version
- Replace `MatchMaker` with `Matchmaker` in all places visible by a user
- Save diagnosis labels along with OMIM terms in Matchmaker Exchange submission objects
- `libegl-mesa0_21.0.3-0ubuntu0.3~20.04.5_amd64.deb` lib not found by GitHub actions Docker build
- Remove unused `chromograph_image_files` and `chromograph_prefixes` keys saved when creating or updating an RD case
- Search managed variants by description and with ignore case
### Changed
- Introduced page margins on exported PDF reports
- Smaller gene fonts in downloaded HPO genes PDF reports
- Reintroduced gene coverage data in the PDF-exported general report of rare-disease cases
- Check for existence of case report files before creating sidebar links
- Better description of HPO and OMIM terms for patients submitted to Matchmaker Exchange
- Remove null non-mandatory key/values when updating a case
- Freeze WTForms<3 due to several form input rendering changes

## [4.48.1]
### Fixed
- General case PDF report for recent cases with no pedigree

## [4.48]
### Added
- Option to cancel a request for research variants in case page
### Changed
- Update igv.js to v2.10.5
- Updated example of a case delivery report
- Unfreeze cyvcf2
- Builder images used in Scout Dockerfiles
- Crash report email subject gives host name
- Export general case report to PDF using PDFKit instead of WeasyPrint
- Do not include coverage report in PDF case report since they might have different orientation
- Export cancer cases's "Coverage and QC report" to PDF using PDFKit instead of Weasyprint
- Updated cancer "Coverage and QC report" example
- Keep portrait orientation in PDF delivery report
- Export delivery report to PDF using PDFKit instead of Weasyprint
- PDF export of clinical and research HPO panels using PDFKit instead of Weasyprint
- Export gene panel report to PDF using PDFKit
- Removed WeasyPrint lib dependency

### Fixed
- Reintroduced missing links to Swegen and Beacon and dbSNP in RD variant page, summary section
- Demo delivery report orientation to fit new columns
- Missing delivery report in demo case
- Cast MNVs to SNV for test
- Export verified variants from all institutes when user is admin
- Cancer coverage and QC report not found for demo cancer case
- Pull request template instructions on how to deploy to test server
- PDF Delivery report not showing Swedac logo
- Fix code typos
- Disable codefactor raised by ESLint for javascript functions located on another file
- Loading spinner stuck after downloading a PDF gene panel report
- IGV browser crashing when file system with alignment files is not mounted

## [4.47]
### Added
- Added CADD, GnomAD and genotype calls to variantS export
### Changed
- Pull request template, to illustrate how to deploy pull request branches on cg-vm1 stage server
### Fixed
- Compiled Docker image contains a patched version (v4.9) of chanjo-report

## [4.46.1]
### Fixed
- Downloading of files generated within the app container (MT-report, verified variants, pedigrees, ..)

## [4.46]
### Added
- Created a Dockefile to be used to serve the dockerized app in production
- Modified the code to collect database params specified as env vars
- Created a GitHub action that pushes the Dockerfile-server image to Docker Hub (scout-server-stage) every time a PR is opened
- Created a GitHub action that pushes the Dockerfile-server image to Docker Hub (scout-server) every time a new release is created
- Reassign MatchMaker Exchange submission to another user when a Scout user is deleted
- Expose public API JSON gene panels endpoint, primarily to enable automated rerun checking for updates
- Add utils for dictionary type
- Filter institute cases using multiple HPO terms
- Vulture GitHub action to identify and remove unused variables and imports
### Changed
- Updated the python config file documentation in admin guide
- Case configuration parsing now uses Pydantic for improved typechecking and config handling
- Removed test matrices to speed up automatic testing of PRs
- Switch from Coveralls to Codecov to handle CI test coverage
- Speed-up CI tests by caching installation of libs and splitting tests into randomized groups using pytest-test-groups
- Improved LDAP login documentation
- Use lib flask-ldapconn instead of flask_ldap3_login> to handle ldap authentication
- Updated Managed variant documentation in user guide
- Fix and simplify creating and editing of gene panels
- Simplified gene variants search code
- Increased the height of the genes track in the IGV viewer
### Fixed
- Validate uploaded managed variant file lines, warning the user.
- Exporting validated variants with missing "genes" database key
- No results returned when searching for gene variants using a phenotype term
- Variants filtering by gene symbols file
- Make gene HGNC symbols field mandatory in gene variants page and run search only on form submit
- Make sure collaborator gene variants are still visible, even if HPO filter is used

## [4.45]
### Added
### Changed
- Start Scout also when loqusdbapi is not reachable
- Clearer definition of manual standard and custom inheritance models in gene panels
- Allow searching multiple chromosomes in filters
### Fixed
- Gene panel crashing on edit action

## [4.44]
### Added
### Changed
- Display Gene track beneath each sample track when displaying splice junctions in igv browser
- Check outdated gene symbols and update with aliases for both RD and cancer variantS
### Fixed
- Added query input check and fixed the Genes API endpoint to return a json formatted error when request is malformed
- Typo in ACMG BP6 tooltip

## [4.43.1]
### Added
- Added database index for OMIM disease term genes
### Changed
### Fixed
- Do not drop HPO terms collection when updating HPO terms via the command line
- Do not drop disease (OMIM) terms collection when updating diseases via the command line

## [4.43]
### Added
- Specify which collection(s) update/build indexes for
### Fixed
- Do not drop genes and transcripts collections when updating genes via the command line

## [4.42.1]
### Added
### Changed
### Fixed
- Freeze PyMongo lib to version<4.0 to keep supporting previous MongoDB versions
- Speed up gene panels creation and update by collecting only light gene info from database
- Avoid case page crash on Phenomizer queries timeout

## [4.42]
### Added
- Choose custom pinned variants to submit to MatchMaker Exchange
- Submit structural variant as genes to the MatchMaker Exchange
- Added function for maintainers and admins to remove gene panels
- Admins can restore deleted gene panels
- A development docker-compose file illustrating the scout/chanjo-report integration
- Show AD on variants view for cancer SV (tumor and normal)
- Cancer SV variants filter AD, AF (tumor and normal)
- Hiding the variants score column also from cancer SVs, as for the SNVs
### Changed
- Enforce same case _id and display_name when updating a case
- Enforce same individual ids, display names and affected status when updating a case
- Improved documentation for connecting to loqusdb instances (including loqusdbapi)
- Display and download HPO gene panels' gene symbols in italics
- A faster-built and lighter Docker image
- Reduce complexity of `panels` endpoint moving some code to the panels controllers
- Update requirements to use flask-ldap3-login>=0.9.17 instead of freezing WTForm
### Fixed
- Use of deprecated TextField after the upgrade of WTF to v3.0
- Freeze to WTForms to version < 3
- Remove the extra files (bed files and madeline.svg) introduced by mistake
- Cli command loading demo data in docker-compose when case custom images exist and is None
- Increased MongoDB connection serverSelectionTimeoutMS parameter to 30K (default value according to MongoDB documentation)
- Better differentiate old obs counts 0 vs N/A
- Broken cancer variants page when default gene panel was deleted
- Typo in tx_overview function in variant controllers file
- Fixed loqusdbapi SV search URL
- SV variants filtering using Decipher criterion
- Removing old gene panels that don't contain the `maintainer` key.

## [4.41.1]
### Fixed
- General reports crash for variant annotations with same variant on other cases

## [4.41]
### Added
- Extended the instructions for running the Scout Docker image (web app and cli).
- Enabled inclusion of custom images to STR variant view
### Fixed
- General case report sorting comments for variants with None genetic models
- Do not crash but redirect to variants page with error when a variant is not found for a case
- UCSC links coordinates for SV variants with start chromosome different than end chromosome
- Human readable variants name in case page for variants having start chromosome different from end chromosome
- Avoid always loading all transcripts when checking gene symbol: introduce gene captions
- Slow queries for evaluated variants on e.g. case page - use events instead
### Changed
- Rearrange variant page again, moving severity predictions down.
- More reactive layout width steps on variant page

## [4.40.1]
### Added
### Fixed
- Variants dismissed with inconsistent inheritance pattern can again be shown in general case report
- General report page for variants with genes=None
- General report crashing when variants have no panels
- Added other missing keys to case and variant dictionaries passed to general report
### Changed

## [4.40]
### Added
- A .cff citation file
- Phenotype search API endpoint
- Added pagination to phenotype API
- Extend case search to include internal MongoDB id
- Support for connecting to a MongoDB replica set (.py config files)
- Support for connecting to a MongoDB replica set (.yaml config files)
### Fixed
- Command to load the OMIM gene panel (`scout load panel --omim`)
- Unify style of pinned and causative variants' badges on case page
- Removed automatic spaces after punctuation in comments
- Remove the hardcoded number of total individuals from the variant's old observations panel
- Send delete requests to a connected Beacon using the DELETE method
- Layout of the SNV and SV variant page - move frequency up
### Changed
- Stop updating database indexes after loading exons via command line
- Display validation status badge also for not Sanger-sequenced variants
- Moved Frequencies, Severity and Local observations panels up in RD variants page
- Enabled Flask CORS to communicate CORS status to js apps
- Moved the code preparing the transcripts overview to the backend
- Refactored and filtered json data used in general case report
- Changed the database used in docker-compose file to use the official MongoDB v4.4 image
- Modified the Python (3.6, 3.8) and MongoDB (3.2, 4.4, 5.0) versions used in testing matrices (GitHub actions)
- Capitalize case search terms on institute and dashboard pages


## [4.39]
### Added
- COSMIC IDs collected from CSQ field named `COSMIC`
### Fixed
- Link to other causative variants on variant page
- Allow multiple COSMIC links for a cancer variant
- Fix floating text in severity box #2808
- Fixed MitoMap and HmtVar links for hg38 cases
- Do not open new browser tabs when downloading files
- Selectable IGV tracks on variant page
- Missing splice junctions button on variant page
- Refactor variantS representative gene selection, and use it also for cancer variant summary
### Changed
- Improve Javascript performance for displaying Chromograph images
- Make ClinVar classification more evident in cancer variant page

## [4.38]
### Added
- Option to hide Alamut button in the app config file
### Fixed
- Library deprecation warning fixed (insert is deprecated. Use insert_one or insert_many instead)
- Update genes command will not trigger an update of database indices any more
- Missing resources in temporary downloading directory when updating genes using the command line
- Restore previous variant ACMG classification in a scrollable div
- Loading spinner not stopping after downloading PDF case reports and variant list export
- Add extra Alamut links higher up on variant pages
- Improve UX for phenotypes in case page
- Filter and export of STR variants
- Update look of variants page navigation buttons
### Changed

## [4.37]
### Added
- Highlight and show version number for RefSeq MANE transcripts.
- Added integration to a rerunner service for toggling reanalysis with updated pedigree information
- SpliceAI display and parsing from VEP CSQ
- Display matching tiered variants for cancer variants
- Display a loading icon (spinner) until the page loads completely
- Display filter badges in cancer variants list
- Update genes from pre-downloaded file resources
- On login, OS, browser version and screen size are saved anonymously to understand how users are using Scout
- API returning institutes data for a given user: `/api/v1/institutes`
- API returning case data for a given institute: `/api/v1/institutes/<institute_id>/cases`
- Added GMS and Lund university hospital logos to login page
- Made display of Swedac logo configurable
- Support for displaying custom images in case view
- Individual-specific HPO terms
- Optional alamut_key in institute settings for Alamut Plus software
- Case report API endpoint
- Tooltip in case explaining that genes with genome build different than case genome build will not be added to dynamic HPO panel.
- Add DeepVariant as a caller
### Fixed
- Updated IGV to v2.8.5 to solve missing gene labels on some zoom levels
- Demo cancer case config file to load somatic SNVs and SVs only.
- Expand list of refseq trancripts in ClinVar submission form
- Renamed `All SNVs and INDELs` institute sidebar element to `Search SNVs and INDELs` and fixed its style.
- Add missing parameters to case load-config documentation
- Allow creating/editing gene panels and dynamic gene panels with genes present in genome build 38
- Bugfix broken Pytests
- Bulk dismissing variants error due to key conversion from string to integer
- Fix typo in index documentation
- Fixed crash in institute settings page if "collaborators" key is not set in database
- Don't stop Scout execution if LoqusDB call fails and print stacktrace to log
- Bug when case contains custom images with value `None`
- Bug introduced when fixing another bug in Scout-LoqusDB interaction
- Loading of OMIM diagnoses in Scout demo instance
- Remove the docker-compose with chanjo integration because it doesn't work yet.
- Fixed standard docker-compose with scout demo data and database
- Clinical variant assessments not present for pinned and causative variants on case page.
- MatchMaker matching one node at the time only
- Remove link from previously tiered variants badge in cancer variants page
- Typo in gene cell on cancer variants page
- Managed variants filter form
### Changed
- Better naming for variants buttons on cancer track (somatic, germline). Also show cancer research button if available.
- Load case with missing panels in config files, but show warning.
- Changing the (Female, Male) symbols to (F/M) letters in individuals_table and case-sma.
- Print stacktrace if case load command fails
- Added sort icon and a pointer to the cursor to all tables with sortable fields
- Moved variant, gene and panel info from the basic pane to summary panel for all variants.
- Renamed `Basics` panel to `Classify` on variant page.
- Revamped `Basics` panel to a panel dedicated to classify variants
- Revamped the summary panel to be more compact.
- Added dedicated template for cancer variants
- Removed Gene models, Gene annotations and Conservation panels for cancer variants
- Reorganized the orders of panels for variant and cancer variant views
- Added dedicated variant quality panel and removed relevant panes
- A more compact case page
- Removed OMIM genes panel
- Make genes panel, pinned variants panel, causative variants panel and ClinVar panel scrollable on case page
- Update to Scilifelab's 2020 logo
- Update Gens URL to support Gens v2.0 format
- Refactor tests for parsing case configurations
- Updated links to HPO downloadable resources
- Managed variants filtering defaults to all variant categories
- Changing the (Kind) drop-down according to (Category) drop-down in Managed variant add variant
- Moved Gens button to individuals table
- Check resource files availability before starting updating OMIM diagnoses
- Fix typo in `SHOW_OBSERVED_VARIANT_ARCHIVE` config param

## [4.36]
### Added
- Parse and save splice junction tracks from case config file
- Tooltip in observations panel, explaining that case variants with no link might be old variants, not uploaded after a case rerun
### Fixed
- Warning on overwriting variants with same position was no longer shown
- Increase the height of the dropdowns to 425px
- More indices for the case table as it grows, specifically for causatives queries
- Splice junction tracks not centered over variant genes
- Total number of research variants count
- Update variants stats in case documents every time new variants are loaded
- Bug in flashing warning messages when filtering variants
### Changed
- Clearer warning messages for genes and gene/gene-panels searches in variants filters

## [4.35]
### Added
- A new index for hgnc_symbol in the hgnc_gene collection
- A Pedigree panel in STR page
- Display Tier I and II variants in case view causatives card for cancer cases
### Fixed
- Send partial file data to igv.js when visualizing sashimi plots with splice junction tracks
- Research variants filtering by gene
- Do not attempt to populate annotations for not loaded pinned/causatives
- Add max-height to all dropdowns in filters
### Changed
- Switch off non-clinical gene warnings when filtering research variants
- Don't display OMIM disease card in case view for cancer cases
- Refactored Individuals and Causative card in case view for cancer cases
- Update and style STR case report

## [4.34]
### Added
- Saved filter lock and unlock
- Filters can optionally be marked audited, logging the filter name, user and date on the case events and general report.
- Added `ClinVar hits` and `Cosmic hits` in cancer SNVs filters
- Added `ClinVar hits` to variants filter (rare disease track)
- Load cancer demo case in docker-compose files (default and demo file)
- Inclusive-language check using [woke](https://github.com/get-woke/woke) github action
- Add link to HmtVar for mitochondrial variants (if VCF is annotated with HmtNote)
- Grey background for dismissed compounds in variants list and variant page
- Pin badge for pinned compounds in variants list and variant page
- Support LoqusDB REST API queries
- Add a docker-compose-matchmaker under scout/containers/development to test matchmaker locally
- Script to investigate consequences of symbol search bug
- Added GATK to list of SV and cancer SV callers
### Fixed
- Make MitoMap link work for hg38 again
- Export Variants feature crashing when one of the variants has no primary transcripts
- Redirect to last visited variantS page when dismissing variants from variants list
- Improved matching of SVs Loqus occurrences in other cases
- Remove padding from the list inside (Matching causatives from other cases) panel
- Pass None to get_app function in CLI base since passing script_info to app factory functions was deprecated in Flask 2.0
- Fixed failing tests due to Flask update to version 2.0
- Speed up user events view
- Causative view sort out of memory error
- Use hgnc_id for gene filter query
- Typo in case controllers displaying an error every time a patient is matched against external MatchMaker nodes
- Do not crash while attempting an update for variant documents that are too big (> 16 MB)
- Old STR causatives (and other variants) may not have HGNC symbols - fix sort lambda
- Check if gene_obj has primary_transcript before trying to access it
- Warn if a gene manually searched is in a clinical panel with an outdated name when filtering variants
- ChrPos split js not needed on STR page yet
### Changed
- Remove parsing of case `genome_version`, since it's not used anywhere downstream
- Introduce deprecation warning for Loqus configs that are not dictionaries
- SV clinical filter no longer filters out sub 100 nt variants
- Count cases in LoqusDB by variant type
- Commit pulse repo badge temporarily set to weekly
- Sort ClinVar submissions objects by ascending "Last evaluated" date
- Refactored the MatchMaker integration as an extension
- Replaced some sensitive words as suggested by woke linter
- Documentation for load-configuration rewritten.
- Add styles to MatchMaker matches table
- More detailed info on the data shared in MatchMaker submission form

## [4.33.1]
### Fixed
- Include markdown for release autodeploy docs
- Use standard inheritance model in ClinVar (https://ftp.ncbi.nlm.nih.gov/pub/GTR/standard_terms/Mode_of_inheritance.txt)
- Fix issue crash with variants that have been unflagged causative not being available in other causatives
### Added
### Changed

## [4.33]
### Fixed
- Command line crashing when updating an individual not found in database
- Dashboard page crashing when filters return no data
- Cancer variants filter by chromosome
- /api/v1/genes now searches for genes in all genome builds by default
- Upgraded igv.js to version 2.8.1 (Fixed Unparsable bed record error)
### Added
- Autodeploy docs on release
- Documentation for updating case individuals tracks
- Filter cases and dashboard stats by analysis track
### Changed
- Changed from deprecated db update method
- Pre-selected fields to run queries with in dashboard page
- Do not filter by any institute when first accessing the dashboard
- Removed OMIM panel in case view for cancer cases
- Display Tier I and II variants in case view causatives panel for cancer cases
- Refactored Individuals and Causative panels in case view for cancer cases

## [4.32.1]
### Fixed
- iSort lint check only
### Changed
- Institute cases page crashing when a case has track:Null
### Added

## [4.32]
### Added
- Load and show MITOMAP associated diseases from VCF (INFO field: MitomapAssociatedDiseases, via HmtNote)
- Show variant allele frequencies for mitochondrial variants (GRCh38 cases)
- Extend "public" json API with diseases (OMIM) and phenotypes (HPO)
- HPO gene list download now has option for clinical and non-clinical genes
- Display gene splice junctions data in sashimi plots
- Update case individuals with splice junctions tracks
- Simple Docker compose for development with local build
- Make Phenomodels subpanels collapsible
- User side documentation of cytogenomics features (Gens, Chromograph, vcf2cytosure, rhocall)
- iSort GitHub Action
- Support LoqusDB REST API queries
### Fixed
- Show other causative once, even if several events point to it
- Filtering variants by mitochondrial chromosome for cases with genome build=38
- HPO gene search button triggers any warnings for clinical / non-existing genes also on first search
- Fixed a bug in variants pages caused by MT variants without alt_frequency
- Tests for CADD score parsing function
- Fixed the look of IGV settings on SNV variant page
- Cases analyzed once shown as `rerun`
- Missing case track on case re-upload
- Fixed severity rank for SO term "regulatory region ablation"
### Changed
- Refactor according to CodeFactor - mostly reuse of duplicated code
- Phenomodels language adjustment
- Open variants in a new window (from variants page)
- Open overlapping and compound variants in a new window (from variant page)
- gnomAD link points to gnomAD v.3 (build GRCh38) for mitochondrial variants.
- Display only number of affected genes for dismissed SVs in general report
- Chromosome build check when populating the variants filter chromosome selection
- Display mitochondrial and rare diseases coverage report in cases with missing 'rare' track

## [4.31.1]
### Added
### Changed
- Remove mitochondrial and coverage report from cancer cases sidebar
### Fixed
- ClinVar page when dbSNP id is None

## [4.31]
### Added
- gnomAD annotation field in admin guide
- Export also dynamic panel genes not associated to an HPO term when downloading the HPO panel
- Primary HGNC transcript info in variant export files
- Show variant quality (QUAL field from vcf) in the variant summary
- Load/update PDF gene fusion reports (clinical and research) generated with Arriba
- Support new MANE annotations from VEP (both MANE Select and MANE Plus Clinical)
- Display on case activity the event of a user resetting all dismissed variants
- Support gnomAD population frequencies for mitochondrial variants
- Anchor links in Casedata ClinVar panels to redirect after renaming individuals
### Fixed
- Replace old docs link www.clinicalgenomics.se/scout with new https://clinical-genomics.github.io/scout
- Page formatting issues whenever case and variant comments contain extremely long strings with no spaces
- Chromograph images can be one column and have scrollbar. Removed legacy code.
- Column labels for ClinVar case submission
- Page crashing looking for LoqusDB observation when variant doesn't exist
- Missing inheritance models and custom inheritance models on newly created gene panels
- Accept only numbers in managed variants filter as position and end coordinates
- SNP id format and links in Variant page, ClinVar submission form and general report
- Case groups tooltip triggered only when mouse is on the panel header
### Changed
- A more compact case groups panel
- Added landscape orientation CSS style to cancer coverage and QC demo report
- Improve user documentation to create and save new gene panels
- Removed option to use space as separator when uploading gene panels
- Separating the columns of standard and custom inheritance models in gene panels
- Improved ClinVar instructions for users using non-English Excel

## [4.30.2]
### Added
### Fixed
- Use VEP RefSeq ID if RefSeq list is empty in RefSeq transcripts overview
- Bug creating variant links for variants with no end_chrom
### Changed

## [4.30.1]
### Added
### Fixed
- Cryptography dependency fixed to use version < 3.4
### Changed

## [4.30]
### Added
- Introduced a `reset dismiss variant` verb
- Button to reset all dismissed variants for a case
- Add black border to Chromograph ideograms
- Show ClinVar annotations on variantS page
- Added integration with GENS, copy number visualization tool
- Added a VUS label to the manual classification variant tags
- Add additional information to SNV verification emails
- Tooltips documenting manual annotations from default panels
- Case groups now show bam files from all cases on align view
### Fixed
- Center initial igv view on variant start with SNV/indels
- Don't set initial igv view to negative coordinates
- Display of GQ for SV and STR
- Parsing of AD and related info for STRs
- LoqusDB field in institute settings accepts only existing Loqus instances
- Fix DECIPHER link to work after DECIPHER migrated to GRCh38
- Removed visibility window param from igv.js genes track
- Updated HPO download URL
- Patch HPO download test correctly
- Reference size on STR hover not needed (also wrong)
- Introduced genome build check (allowed values: 37, 38, "37", "38") on case load
- Improve case searching by assignee full name
- Populating the LoqusDB select in institute settings
### Changed
- Cancer variants table header (pop freq etc)
- Only admin users can modify LoqusDB instance in Institute settings
- Style of case synopsis, variants and case comments
- Switched to igv.js 2.7.5
- Do not choke if case is missing research variants when research requested
- Count cases in LoqusDB by variant type
- Introduce deprecation warning for Loqus configs that are not dictionaries
- Improve create new gene panel form validation
- Make XM- transcripts less visible if they don't overlap with transcript refseq_id in variant page
- Color of gene panels and comments panels on cases and variant pages
- Do not choke if case is missing research variants when reserch requested

## [4.29.1]
### Added
### Fixed
- Always load STR variants regardless of RankScore threshold (hotfix)
### Changed

## [4.29]
### Added
- Added a page about migrating potentially breaking changes to the documentation
- markdown_include in development requirements file
- STR variants filter
- Display source, Z-score, inheritance pattern for STR annotations from Stranger (>0.6.1) if available
- Coverage and quality report to cancer view
### Fixed
- ACMG classification page crashing when trying to visualize a classification that was removed
- Pretty print HGVS on gene variants (URL-decode VEP)
- Broken or missing link in the documentation
- Multiple gene names in ClinVar submission form
- Inheritance model select field in ClinVar submission
- IGV.js >2.7.0 has an issue with the gene track zoom levels - temp freeze at 2.7.0
- Revert CORS-anywhere and introduce a local http proxy for cloud tracks
### Changed

## [4.28]
### Added
- Chromograph integration for displaying PNGs in case-page
- Add VAF to cancer case general report, and remove some of its unused fields
- Variants filter compatible with genome browser location strings
- Support for custom public igv tracks stored on the cloud
- Add tests to increase testing coverage
- Update case variants count after deleting variants
- Update IGV.js to latest (v2.7.4)
- Bypass igv.js CORS check using `https://github.com/Rob--W/cors-anywhere`
- Documentation on default and custom IGV.js tracks (admin docs)
- Lock phenomodels so they're editable by admins only
- Small case group assessment sharing
- Tutorial and files for deploying app on containers (Kubernetes pods)
- Canonical transcript and protein change of canonical transcript in exported variants excel sheet
- Support for Font Awesome version 6
- Submit to Beacon from case page sidebar
- Hide dismissed variants in variants pages and variants export function
- Systemd service files and instruction to deploy Scout using podman
### Fixed
- Bugfix: unused `chromgraph_prefix |tojson` removed
- Freeze coloredlogs temporarily
- Marrvel link
- Don't show TP53 link for silent or synonymous changes
- OMIM gene field accepts any custom number as OMIM gene
- Fix Pytest single quote vs double quote string
- Bug in gene variants search by similar cases and no similar case is found
- Delete unused file `userpanel.py`
- Primary transcripts in variant overview and general report
- Google OAuth2 login setup in README file
- Redirect to 'missing file'-icon if configured Chromograph file is missing
- Javascript error in case page
- Fix compound matching during variant loading for hg38
- Cancer variants view containing variants dismissed with cancer-specific reasons
- Zoom to SV variant length was missing IGV contig select
- Tooltips on case page when case has no default gene panels
### Changed
- Save case variants count in case document and not in sessions
- Style of gene panels multiselect on case page
- Collapse/expand main HPO checkboxes in phenomodel preview
- Replaced GQ (Genotype quality) with VAF (Variant allele frequency) in cancer variants GT table
- Allow loading of cancer cases with no tumor_purity field
- Truncate cDNA and protein changes in case report if longer than 20 characters


## [4.27]
### Added
- Exclude one or more variant categories when running variants delete command
### Fixed
### Changed

## [4.26.1]
### Added
### Fixed
- Links with 1-letter aa codes crash on frameshift etc
### Changed

## [4.26]
### Added
- Extend the delete variants command to print analysis date, track, institute, status and research status
- Delete variants by type of analysis (wgs|wes|panel)
- Links to cBioPortal, MutanTP53, IARC TP53, OncoKB, MyCancerGenome, CIViC
### Fixed
- Deleted variants count
### Changed
- Print output of variants delete command as a tab separated table

## [4.25]
### Added
- Command line function to remove variants from one or all cases
### Fixed
- Parse SMN None calls to None rather than False

## [4.24.1]
### Fixed
- Install requirements.txt via setup file

## [4.24]
### Added
- Institute-level phenotype models with sub-panels containing HPO and OMIM terms
- Runnable Docker demo
- Docker image build and push github action
- Makefile with shortcuts to docker commands
- Parse and save synopsis, phenotype and cohort terms from config files upon case upload
### Fixed
- Update dismissed variant status when variant dismissed key is missing
- Breakpoint two IGV button now shows correct chromosome when different from bp1
- Missing font lib in Docker image causing the PDF report download page to crash
- Sentieon Manta calls lack Somaticscore - load anyway
- ClinVar submissions crashing due to pinned variants that are not loaded
- Point ExAC pLI score to new gnomad server address
- Bug uploading cases missing phenotype terms in config file
- STRs loaded but not shown on browser page
- Bug when using adapter.variant.get_causatives with case_id without causatives
- Problem with fetching "solved" from scout export cases cli
- Better serialising of datetime and bson.ObjectId
- Added `volumes` folder to .gitignore
### Changed
- Make matching causative and managed variants foldable on case page
- Remove calls to PyMongo functions marked as deprecated in backend and frontend(as of version 3.7).
- Improved `scout update individual` command
- Export dynamic phenotypes with ordered gene lists as PDF


## [4.23]
### Added
- Save custom IGV track settings
- Show a flash message with clear info about non-valid genes when gene panel creation fails
- CNV report link in cancer case side navigation
- Return to comment section after editing, deleting or submitting a comment
- Managed variants
- MT vs 14 chromosome mean coverage stats if Scout is connected to Chanjo
### Fixed
- missing `vcf_cancer_sv` and `vcf_cancer_sv_research` to manual.
- Split ClinVar multiple clnsig values (slash-separated) and strip them of underscore for annotations without accession number
- Timeout of `All SNVs and INDELs` page when no valid gene is provided in the search
- Round CADD (MIPv9)
- Missing default panel value
- Invisible other causatives lines when other causatives lack gene symbols
### Changed
- Do not freeze mkdocs-material to version 4.6.1
- Remove pre-commit dependency

## [4.22]
### Added
- Editable cases comments
- Editable variants comments
### Fixed
- Empty variant activity panel
- STRs variants popover
- Split new ClinVar multiple significance terms for a variant
- Edit the selected comment, not the latest
### Changed
- Updated RELEASE docs.
- Pinned variants card style on the case page
- Merged `scout export exons` and `scout view exons` commands


## [4.21.2]
### Added
### Fixed
- Do not pre-filter research variants by (case-default) gene panels
- Show OMIM disease tooltip reliably
### Changed

## [4.21.1]
### Added
### Fixed
- Small change to Pop Freq column in variants ang gene panels to avoid strange text shrinking on small screens
- Direct use of HPO list for Clinical HPO SNV (and cancer SNV) filtering
- PDF coverage report redirecting to login page
### Changed
- Remove the option to dismiss single variants from all variants pages
- Bulk dismiss SNVs, SVs and cancer SNVs from variants pages

## [4.21]
### Added
- Support to configure LoqusDB per institute
- Highlight causative variants in the variants list
- Add tests. Mostly regarding building internal datatypes.
- Remove leading and trailing whitespaces from panel_name and display_name when panel is created
- Mark MANE transcript in list of transcripts in "Transcript overview" on variant page
- Show default panel name in case sidebar
- Previous buttons for variants pagination
- Adds a gh action that checks that the changelog is updated
- Adds a gh action that deploys new releases automatically to pypi
- Warn users if case default panels are outdated
- Define institute-specific gene panels for filtering in institute settings
- Use institute-specific gene panels in variants filtering
- Show somatic VAF for pinned and causative variants on case page

### Fixed
- Report pages redirect to login instead of crashing when session expires
- Variants filter loading in cancer variants page
- User, Causative and Cases tables not scaling to full page
- Improved docs for an initial production setup
- Compatibility with latest version of Black
- Fixed tests for Click>7
- Clinical filter required an extra click to Filter to return variants
- Restore pagination and shrink badges in the variants page tables
- Removing a user from the command line now inactivates the case only if user is last assignee and case is active
- Bugfix, LoqusDB per institute feature crashed when institute id was empty string
- Bugfix, LoqusDB calls where missing case count
- filter removal and upload for filters deleted from another page/other user
- Visualize outdated gene panels info in a popover instead of a tooltip in case page side panel

### Changed
- Highlight color on normal STRs in the variants table from green to blue
- Display breakpoints coordinates in verification emails only for structural variants


## [4.20]
### Added
- Display number of filtered variants vs number of total variants in variants page
- Search case by HPO terms
- Dismiss variant column in the variants tables
- Black and pre-commit packages to dev requirements

### Fixed
- Bug occurring when rerun is requested twice
- Peddy info fields in the demo config file
- Added load config safety check for multiple alignment files for one individual
- Formatting of cancer variants table
- Missing Score in SV variants table

### Changed
- Updated the documentation on how to create a new software release
- Genome build-aware cytobands coordinates
- Styling update of the Matchmaker card
- Select search type in case search form


## [4.19]

### Added
- Show internal ID for case
- Add internal ID for downloaded CGH files
- Export dynamic HPO gene list from case page
- Remove users as case assignees when their account is deleted
- Keep variants filters panel expanded when filters have been used

### Fixed
- Handle the ProxyFix ModuleNotFoundError when Werkzeug installed version is >1.0
- General report formatting issues whenever case and variant comments contain extremely long strings with no spaces

### Changed
- Created an institute wrapper page that contains list of cases, causatives, SNVs & Indels, user list, shared data and institute settings
- Display case name instead of case ID on clinVar submissions
- Changed icon of sample update in clinVar submissions


## [4.18]

### Added
- Filter cancer variants on cytoband coordinates
- Show dismiss reasons in a badge with hover for clinical variants
- Show an ellipsis if 10 cases or more to display with loqusdb matches
- A new blog post for version 4.17
- Tooltip to better describe Tumor and Normal columns in cancer variants
- Filter cancer SNVs and SVs by chromosome coordinates
- Default export of `Assertion method citation` to clinVar variants submission file
- Button to export up to 500 cancer variants, filtered or not
- Rename samples of a clinVar submission file

### Fixed
- Apply default gene panel on return to cancer variantS from variant view
- Revert to certificate checking when asking for Chanjo reports
- `scout download everything` command failing while downloading HPO terms

### Changed
- Turn tumor and normal allelic fraction to decimal numbers in tumor variants page
- Moved clinVar submissions code to the institutes blueprints
- Changed name of clinVar export files to FILENAME.Variant.csv and FILENAME.CaseData.csv
- Switched Google login libraries from Flask-OAuthlib to Authlib


## [4.17.1]

### Fixed
- Load cytobands for cases with chromosome build not "37" or "38"


## [4.17]

### Added
- COSMIC badge shown in cancer variants
- Default gene-panel in non-cancer structural view in url
- Filter SNVs and SVs by cytoband coordinates
- Filter cancer SNV variants by alt allele frequency in tumor
- Correct genome build in UCSC link from structural variant page



### Fixed
- Bug in clinVar form when variant has no gene
- Bug when sharing cases with the same institute twice
- Page crashing when removing causative variant tag
- Do not default to GATK caller when no caller info is provided for cancer SNVs


## [4.16.1]

### Fixed
- Fix the fix for handling of delivery reports for rerun cases

## [4.16]

### Added
- Adds possibility to add "lims_id" to cases. Currently only stored in database, not shown anywhere
- Adds verification comment box to SVs (previously only available for small variants)
- Scrollable pedigree panel

### Fixed
- Error caused by changes in WTForm (new release 2.3.x)
- Bug in OMIM case page form, causing the page to crash when a string was provided instead of a numerical OMIM id
- Fix Alamut link to work properly on hg38
- Better handling of delivery reports for rerun cases
- Small CodeFactor style issues: matchmaker results counting, a couple of incomplete tests and safer external xml
- Fix an issue with Phenomizer introduced by CodeFactor style changes

### Changed
- Updated the version of igv.js to 2.5.4

## [4.15.1]

### Added
- Display gene names in ClinVar submissions page
- Links to Varsome in variant transcripts table

### Fixed
- Small fixes to ClinVar submission form
- Gene panel page crash when old panel has no maintainers

## [4.15]

### Added
- Clinvar CNVs IGV track
- Gene panels can have maintainers
- Keep variant actions (dismissed, manual rank, mosaic, acmg, comments) upon variant re-upload
- Keep variant actions also on full case re-upload

### Fixed
- Fix the link to Ensembl for SV variants when genome build 38.
- Arrange information in columns on variant page
- Fix so that new cosmic identifier (COSV) is also acceptable #1304
- Fixed COSMIC tag in INFO (outside of CSQ) to be parses as well with `&` splitter.
- COSMIC stub URL changed to https://cancer.sanger.ac.uk/cosmic/search?q= instead.
- Updated to a version of IGV where bigBed tracks are visualized correctly
- Clinvar submission files are named according to the content (variant_data and case_data)
- Always show causatives from other cases in case overview
- Correct disease associations for gene symbol aliases that exist as separate genes
- Re-add "custom annotations" for SV variants
- The override ClinVar P/LP add-in in the Clinical Filter failed for new CSQ strings

### Changed
- Runs all CI checks in github actions

## [4.14.1]

### Fixed
- Error when variant found in loqusdb is not loaded for other case

## [4.14]

### Added
- Use github actions to run tests
- Adds CLI command to update individual alignments path
- Update HPO terms using downloaded definitions files
- Option to use alternative flask config when running `scout serve`
- Requirement to use loqusdb >= 2.5 if integrated

### Fixed
- Do not display Pedigree panel in cancer view
- Do not rely on internet connection and services available when running CI tests
- Variant loading assumes GATK if no caller set given and GATK filter status is seen in FILTER
- Pass genome build param all the way in order to get the right gene mappings for cases with build 38
- Parse correctly variants with zero frequency values
- Continue even if there are problems to create a region vcf
- STR and cancer variant navigation back to variants pages could fail

### Changed
- Improved code that sends requests to the external APIs
- Updates ranges for user ranks to fit todays usage
- Run coveralls on github actions instead of travis
- Run pip checks on github actions instead of coveralls
- For hg38 cases, change gnomAD link to point to version 3.0 (which is hg38 based)
- Show pinned or causative STR variants a bit more human readable

## [4.13.1]

### Added
### Fixed
- Typo that caused not all clinvar conflicting interpretations to be loaded no matter what
- Parse and retrieve clinvar annotations from VEP-annotated (VEP 97+) CSQ VCF field
- Variant clinvar significance shown as `not provided` whenever is `Uncertain significance`
- Phenomizer query crashing when case has no HPO terms assigned
- Fixed a bug affecting `All SNVs and INDELs` page when variants don't have canonical transcript
- Add gene name or id in cancer variant view

### Changed
- Cancer Variant view changed "Variant:Transcript:Exon:HGVS" to "Gene:Transcript:Exon:HGVS"

## [4.13]

### Added
- ClinVar SNVs track in IGV
- Add SMA view with SMN Copy Number data
- Easier to assign OMIM diagnoses from case page
- OMIM terms and specific OMIM term page

### Fixed
- Bug when adding a new gene to a panel
- Restored missing recent delivery reports
- Fixed style and links to other reports in case side panel
- Deleting cases using display_name and institute not deleting its variants
- Fixed bug that caused coordinates filter to override other filters
- Fixed a problem with finding some INS in loqusdb
- Layout on SV page when local observations without cases are present
- Make scout compatible with the new HPO definition files from `http://compbio.charite.de/jenkins/`
- General report visualization error when SNVs display names are very long


### Changed


## [4.12.4]

### Fixed
- Layout on SV page when local observations without cases are present

## [4.12.3]

### Fixed
- Case report when causative or pinned SVs have non null allele frequencies

## [4.12.2]

### Fixed
- SV variant links now take you to the SV variant page again
- Cancer variant view has cleaner table data entries for "N/A" data
- Pinned variant case level display hotfix for cancer and str - more on this later
- Cancer variants show correct alt/ref reads mirroring alt frequency now
- Always load all clinical STR variants even if a region load is attempted - index may be missing
- Same case repetition in variant local observations

## [4.12.1]

### Fixed
- Bug in variant.gene when gene has no HGVS description


## [4.12]

### Added
- Accepts `alignment_path` in load config to pass bam/cram files
- Display all phenotypes on variant page
- Display hgvs coordinates on pinned and causatives
- Clear panel pending changes
- Adds option to setup the database with static files
- Adds cli command to download the resources from CLI that scout needs
- Adds test files for merged somatic SV and CNV; as well as merged SNV, and INDEL part of #1279
- Allows for upload of OMIM-AUTO gene panel from static files without api-key

### Fixed
- Cancer case HPO panel variants link
- Fix so that some drop downs have correct size
- First IGV button in str variants page
- Cancer case activates on SNV variants
- Cases activate when STR variants are viewed
- Always calculate code coverage
- Pinned/Classification/comments in all types of variants pages
- Null values for panel's custom_inheritance_models
- Discrepancy between the manual disease transcripts and those in database in gene-edit page
- ACMG classification not showing for some causatives
- Fix bug which caused IGV.js to use hg19 reference files for hg38 data
- Bug when multiple bam files sources with non-null values are available


### Changed
- Renamed `requests` file to `scout_requests`
- Cancer variant view shows two, instead of four, decimals for allele and normal


## [4.11.1]

### Fixed
- Institute settings page
- Link institute settings to sharing institutes choices

## [4.11.0]

### Added
- Display locus name on STR variant page
- Alternative key `GNOMADAF_popmax` for Gnomad popmax allele frequency
- Automatic suggestions on how to improve the code on Pull Requests
- Parse GERP, phastCons and phyloP annotations from vep annotated CSQ fields
- Avoid flickering comment popovers in variant list
- Parse REVEL score from vep annotated CSQ fields
- Allow users to modify general institute settings
- Optionally format code automatically on commit
- Adds command to backup vital parts `scout export database`
- Parsing and displaying cancer SV variants from Manta annotated VCF files
- Dismiss cancer snv variants with cancer-specific options
- Add IGV.js UPD, RHO and TIDDIT coverage wig tracks.


### Fixed
- Slightly darker page background
- Fixed an issued with parsed conservation values from CSQ
- Clinvar submissions accessible to all users of an institute
- Header toolbar when on Clinvar page now shows institute name correctly
- Case should not always inactivate upon update
- Show dismissed snv cancer variants as grey on the cancer variants page
- Improved style of mappability link and local observations on variant page
- Convert all the GET requests to the igv view to POST request
- Error when updating gene panels using a file containing BOM chars
- Add/replace gene radio button not working in gene panels


## [4.10.1]

### Fixed
- Fixed issue with opening research variants
- Problem with coveralls not called by Travis CI
- Handle Biomart service down in tests


## [4.10.0]

### Added
- Rank score model in causatives page
- Exportable HPO terms from phenotypes page
- AMP guideline tiers for cancer variants
- Adds scroll for the transcript tab
- Added CLI option to query cases on time since case event was added
- Shadow clinical assessments also on research variants display
- Support for CRAM alignment files
- Improved str variants view : sorting by locus, grouped by allele.
- Delivery report PDF export
- New mosaicism tag option
- Add or modify individuals' age or tissue type from case page
- Display GC and allele depth in causatives table.
- Included primary reference transcript in general report
- Included partial causative variants in general report
- Remove dependency of loqusdb by utilising the CLI

### Fixed
- Fixed update OMIM command bug due to change in the header of the genemap2 file
- Removed Mosaic Tag from Cancer variants
- Fixes issue with unaligned table headers that comes with hidden Datatables
- Layout in general report PDF export
- Fixed issue on the case statistics view. The validation bars didn't show up when all institutes were selected. Now they do.
- Fixed missing path import by importing pathlib.Path
- Handle index inconsistencies in the update index functions
- Fixed layout problems


## [4.9.0]

### Added
- Improved MatchMaker pages, including visible patient contacts email address
- New badges for the github repo
- Links to [GENEMANIA](genemania.org)
- Sort gene panel list on case view.
- More automatic tests
- Allow loading of custom annotations in VCF using the SCOUT_CUSTOM info tag.

### Fixed
- Fix error when a gene is added to an empty dynamic gene panel
- Fix crash when attempting to add genes on incorrect format to dynamic gene panel
- Manual rank variant tags could be saved in a "Select a tag"-state, a problem in the variants view.
- Same case evaluations are no longer shown as gray previous evaluations on the variants page
- Stay on research pages, even if reset, next first buttons are pressed..
- Overlapping variants will now be visible on variant page again
- Fix missing classification comments and links in evaluations page
- All prioritized cases are shown on cases page


## [4.8.3]

### Added

### Fixed
- Bug when ordering sanger
- Improved scrolling over long list of genes/transcripts


## [4.8.2]

### Added

### Fixed
- Avoid opening extra tab for coverage report
- Fixed a problem when rank model version was saved as floats and not strings
- Fixed a problem with displaying dismiss variant reasons on the general report
- Disable load and delete filter buttons if there are no saved filters
- Fix problem with missing verifications
- Remove duplicate users and merge their data and activity


## [4.8.1]

### Added

### Fixed
- Prevent login fail for users with id defined by ObjectId and not email
- Prevent the app from crashing with `AttributeError: 'NoneType' object has no attribute 'message'`


## [4.8.0]

### Added
- Updated Scout to use Bootstrap 4.3
- New looks for Scout
- Improved dashboard using Chart.js
- Ask before inactivating a case where last assigned user leaves it
- Genes can be manually added to the dynamic gene list directly on the case page
- Dynamic gene panels can optionally be used with clinical filter, instead of default gene panel
- Dynamic gene panels get link out to chanjo-report for coverage report
- Load all clinvar variants with clinvar Pathogenic, Likely Pathogenic and Conflicting pathogenic
- Show transcripts with exon numbers for structural variants
- Case sort order can now be toggled between ascending and descending.
- Variants can be marked as partial causative if phenotype is available for case.
- Show a frequency tooltip hover for SV-variants.
- Added support for LDAP login system
- Search snv and structural variants by chromosomal coordinates
- Structural variants can be marked as partial causative if phenotype is available for case.
- Show normal and pathologic limits for STRs in the STR variants view.
- Institute level persistent variant filter settings that can be retrieved and used.
- export causative variants to Excel
- Add support for ROH, WIG and chromosome PNGs in case-view

### Fixed
- Fixed missing import for variants with comments
- Instructions on how to build docs
- Keep sanger order + verification when updating/reloading variants
- Fixed and moved broken filter actions (HPO gene panel and reset filter)
- Fixed string conversion to number
- UCSC links for structural variants are now separated per breakpoint (and whole variant where applicable)
- Reintroduced missing coverage report
- Fixed a bug preventing loading samples using the command line
- Better inheritance models customization for genes in gene panels
- STR variant page back to list button now does its one job.
- Allows to setup scout without a omim api key
- Fixed error causing "favicon not found" flash messages
- Removed flask --version from base cli
- Request rerun no longer changes case status. Active or archived cases inactivate on upload.
- Fixed missing tooltip on the cancer variants page
- Fixed weird Rank cell in variants page
- Next and first buttons order swap
- Added pagination (and POST capability) to cancer variants.
- Improves loading speed for variant page
- Problem with updating variant rank when no variants
- Improved Clinvar submission form
- General report crashing when dismissed variant has no valid dismiss code
- Also show collaborative case variants on the All variants view.
- Improved phenotype search using dataTables.js on phenotypes page
- Search and delete users with `email` instead of `_id`
- Fixed css styles so that multiselect options will all fit one column


## [4.7.3]

### Added
- RankScore can be used with VCFs for vcf_cancer files

### Fixed
- Fix issue with STR view next page button not doing its one job.

### Deleted
- Removed pileup as a bam viewing option. This is replaced by IGV


## [4.7.2]

### Added
- Show earlier ACMG classification in the variant list

### Fixed
- Fixed igv search not working due to igv.js dist 2.2.17
- Fixed searches for cases with a gene with variants pinned or marked causative.
- Load variant pages faster after fixing other causatives query
- Fixed mitochondrial report bug for variants without genes

## [4.7.1]

### Added

### Fixed
- Fixed bug on genes page


## [4.7.0]

### Added
- Export genes and gene panels in build GRCh38
- Search for cases with variants pinned or marked causative in a given gene.
- Search for cases phenotypically similar to a case also from WUI.
- Case variant searches can be limited to similar cases, matching HPO-terms,
  phenogroups and cohorts.
- De-archive reruns and flag them as 'inactive' if archived
- Sort cases by analysis_date, track or status
- Display cases in the following order: prioritized, active, inactive, archived, solved
- Assign case to user when user activates it or asks for rerun
- Case becomes inactive when it has no assignees
- Fetch refseq version from entrez and use it in clinvar form
- Load and export of exons for all genes, independent on refseq
- Documentation for loading/updating exons
- Showing SV variant annotations: SV cgh frequencies, gnomad-SV, local SV frequencies
- Showing transcripts mapping score in segmental duplications
- Handle requests to Ensembl Rest API
- Handle requests to Ensembl Rest Biomart
- STR variants view now displays GT and IGV link.
- Description field for gene panels
- Export exons in build 37 and 38 using the command line

### Fixed
- Fixes of and induced by build tests
- Fixed bug affecting variant observations in other cases
- Fixed a bug that showed wrong gene coverage in general panel PDF export
- MT report only shows variants occurring in the specific individual of the excel sheet
- Disable SSL certifcate verification in requests to chanjo
- Updates how intervaltree and pymongo is used to void deprecated functions
- Increased size of IGV sample tracks
- Optimized tests


## [4.6.1]

### Added

### Fixed
- Missing 'father' and 'mother' keys when parsing single individual cases


## [4.6.0]

### Added
- Description of Scout branching model in CONTRIBUTING doc
- Causatives in alphabetical order, display ACMG classification and filter by gene.
- Added 'external' to the list of analysis type options
- Adds functionality to display "Tissue type". Passed via load config.
- Update to IGV 2.

### Fixed
- Fixed alignment visualization and vcf2cytosure availability for demo case samples
- Fixed 3 bugs affecting SV pages visualization
- Reintroduced the --version cli option
- Fixed variants query by panel (hpo panel + gene panel).
- Downloaded MT report contains excel files with individuals' display name
- Refactored code in parsing of config files.


## [4.5.1]

### Added

### Fixed
- update requirement to use PyYaml version >= 5.1
- Safer code when loading config params in cli base


## [4.5.0]

### Added
- Search for similar cases from scout view CLI
- Scout cli is now invoked from the app object and works under the app context

### Fixed
- PyYaml dependency fixed to use version >= 5.1


## [4.4.1]

### Added
- Display SV rank model version when available

### Fixed
- Fixed upload of delivery report via API


## [4.4.0]

### Added
- Displaying more info on the Causatives page and hiding those not causative at the case level
- Add a comment text field to Sanger order request form, allowing a message to be included in the email
- MatchMaker Exchange integration
- List cases with empty synopsis, missing HPO terms and phenotype groups.
- Search for cases with open research list, or a given case status (active, inactive, archived)

### Fixed
- Variant query builder split into several functions
- Fixed delivery report load bug


## [4.3.3]

### Added
- Different individual table for cancer cases

### Fixed
- Dashboard collects validated variants from verification events instead of using 'sanger' field
- Cases shared with collaborators are visible again in cases page
- Force users to select a real institute to share cases with (actionbar select fix)


## [4.3.2]

### Added
- Dashboard data can be filtered using filters available in cases page
- Causatives for each institute are displayed on a dedicated page
- SNVs and and SVs are searchable across cases by gene and rank score
- A more complete report with validated variants is downloadable from dashboard

### Fixed
- Clinsig filter is fixed so clinsig numerical values are returned
- Split multi clinsig string values in different elements of clinsig array
- Regex to search in multi clinsig string values or multi revstat string values
- It works to upload vcf files with no variants now
- Combined Pileup and IGV alignments for SVs having variant start and stop on the same chromosome


## [4.3.1]

### Added
- Show calls from all callers even if call is not available
- Instructions to install cairo and pango libs from WeasyPrint page
- Display cases with number of variants from CLI
- Only display cases with number of variants above certain treshold. (Also CLI)
- Export of verified variants by CLI or from the dashboard
- Extend case level queries with default panels, cohorts and phenotype groups.
- Slice dashboard statistics display using case level queries
- Add a view where all variants for an institute can be searched across cases, filtering on gene and rank score. Allows searching research variants for cases that have research open.

### Fixed
- Fixed code to extract variant conservation (gerp, phyloP, phastCons)
- Visualization of PDF-exported gene panels
- Reintroduced the exon/intron number in variant verification email
- Sex and affected status is correctly displayed on general report
- Force number validation in SV filter by size
- Display ensembl transcripts when no refseq exists


## [4.3.0]

### Added
- Mosaicism tag on variants
- Show and filter on SweGen frequency for SVs
- Show annotations for STR variants
- Show all transcripts in verification email
- Added mitochondrial export
- Adds alternative to search for SVs shorter that the given length
- Look for 'bcftools' in the `set` field of VCFs
- Display digenic inheritance from OMIM
- Displays what refseq transcript that is primary in hgnc

### Fixed

- Archived panels displays the correct date (not retroactive change)
- Fixed problem with waiting times in gene panel exports
- Clinvar fiter not working with human readable clinsig values

## [4.2.2]

### Fixed
- Fixed gene panel create/modify from CSV file utf-8 decoding error
- Updating genes in gene panels now supports edit comments and entry version
- Gene panel export timeout error

## [4.2.1]

### Fixed
- Re-introduced gene name(s) in verification email subject
- Better PDF rendering for excluded variants in report
- Problem to access old case when `is_default` did not exist on a panel


## [4.2.0]

### Added
- New index on variant_id for events
- Display overlapping compounds on variants view

### Fixed
- Fixed broken clinical filter


## [4.1.4]

### Added
- Download of filtered SVs

### Fixed
- Fixed broken download of filtered variants
- Fixed visualization issue in gene panel PDF export
- Fixed bug when updating gene names in variant controller


## [4.1.3]

### Fixed
- Displays all primary transcripts


## [4.1.2]

### Added
- Option add/replace when updating a panel via CSV file
- More flexible versioning of the gene panels
- Printing coverage report on the bottom of the pdf case report
- Variant verification option for SVs
- Logs uri without pwd when connecting
- Disease-causing transcripts in case report
- Thicker lines in case report
- Supports HPO search for cases, both terms or if described in synopsis
- Adds sanger information to dashboard

### Fixed
- Use db name instead of **auth** as default for authentication
- Fixes so that reports can be generated even with many variants
- Fixed sanger validation popup to show individual variants queried by user and institute.
- Fixed problem with setting up scout
- Fixes problem when exac file is not available through broad ftp
- Fetch transcripts for correct build in `adapter.hgnc_gene`

## [4.1.1]
- Fix problem with institute authentication flash message in utils
- Fix problem with comments
- Fix problem with ensembl link


## [4.1.0]

### Added
- OMIM phenotypes to case report
- Command to download all panel app gene panels `scout load panel --panel-app`
- Links to genenames.org and omim on gene page
- Popup on gene at variants page with gene information
- reset sanger status to "Not validated" for pinned variants
- highlight cases with variants to be evaluated by Sanger on the cases page
- option to point to local reference files to the genome viewer pileup.js. Documented in `docs.admin-guide.server`
- option to export single variants in `scout export variants`
- option to load a multiqc report together with a case(add line in load config)
- added a view for searching HPO terms. It is accessed from the top left corner menu
- Updates the variants view for cancer variants. Adds a small cancer specific filter for known variants
- Adds hgvs information on cancer variants page
- Adds option to update phenotype groups from CLI

### Fixed
- Improved Clinvar to submit variants from different cases. Fixed HPO terms in casedata according to feedback
- Fixed broken link to case page from Sanger modal in cases view
- Now only cases with non empty lists of causative variants are returned in `adapter.case(has_causatives=True)`
- Can handle Tumor only samples
- Long lists of HGNC symbols are now possible. This was previously difficult with manual, uploaded or by HPO search when changing filter settings due to GET request limitations. Relevant pages now use POST requests. Adds the dynamic HPO panel as a selection on the gene panel dropdown.
- Variant filter defaults to default panels also on SV and Cancer variants pages.

## [4.0.0]

### WARNING ###

This is a major version update and will require that the backend of pre releases is updated.
Run commands:

```
$scout update genes
$scout update hpo
```

- Created a Clinvar submission tool, to speed up Clinvar submission of SNVs and SVs
- Added an analysis report page (html and PDF format) containing phenotype, gene panels and variants that are relevant to solve a case.

### Fixed
- Optimized evaluated variants to speed up creation of case report
- Moved igv and pileup viewer under a common folder
- Fixed MT alignment view pileup.js
- Fixed coordinates for SVs with start chromosome different from end chromosome
- Global comments shown across cases and institutes. Case-specific variant comments are shown only for that specific case.
- Links to clinvar submitted variants at the cases level
- Adapts clinvar parsing to new format
- Fixed problem in `scout update user` when the user object had no roles
- Makes pileup.js use online genome resources when viewing alignments. Now any instance of Scout can make use of this functionality.
- Fix ensembl link for structural variants
- Works even when cases does not have `'madeline_info'`
- Parses Polyphen in correct way again
- Fix problem with parsing gnomad from VEP

### Added
- Added a PDF export function for gene panels
- Added a "Filter and export" button to export custom-filtered SNVs to CSV file
- Dismiss SVs
- Added IGV alignments viewer
- Read delivery report path from case config or CLI command
- Filter for spidex scores
- All HPO terms are now added and fetched from the correct source (https://github.com/obophenotype/human-phenotype-ontology/blob/master/hp.obo)
- New command `scout update hpo`
- New command `scout update genes` will fetch all the latest information about genes and update them
- Load **all** variants found on chromosome **MT**
- Adds choice in cases overview do show as many cases as user like

### Removed
- pileup.min.js and pileup css are imported from a remote web location now
- All source files for HPO information, this is instead fetched directly from source
- All source files for gene information, this is instead fetched directly from source

## [3.0.0]
### Fixed
- hide pedigree panel unless it exists

## [1.5.1] - 2016-07-27
### Fixed
- look for both ".bam.bai" and ".bai" extensions

## [1.4.0] - 2016-03-22
### Added
- support for local frequency through loqusdb
- bunch of other stuff

## [1.3.0] - 2016-02-19
### Fixed
- Update query-phenomizer and add username/password

### Changed
- Update the way a case is checked for rerun-status

### Added
- Add new button to mark a case as "checked"
- Link to clinical variants _without_ 1000G annotation

## [1.2.2] - 2016-02-18
### Fixed
- avoid filtering out variants lacking ExAC and 1000G annotations

## [1.1.3] - 2015-10-01
### Fixed
- persist (clinical) filter when clicking load more
- fix #154 by robustly setting clinical filter func. terms

## [1.1.2] - 2015-09-07
### Fixed
- avoid replacing coverage report with none
- update SO terms, refactored

## [1.1.1] - 2015-08-20
### Fixed
- fetch case based on collaborator status (not owner)

## [1.1.0] - 2015-05-29
### Added
- link(s) to SNPedia based on RS-numbers
- new Jinja filter to "humanize" decimal numbers
- show gene panels in variant view
- new Jinja filter for decoding URL encoding
- add indicator to variants in list that have comments
- add variant number threshold and rank score threshold to load function
- add event methods to mongo adapter
- add tests for models
- show badge "old" if comment was written for a previous analysis

### Changed
- show cDNA change in transcript summary unless variant is exonic
- moved compounds table further up the page
- show dates for case uploads in ISO format
- moved variant comments higher up on page
- updated documentation for pages
- read in coverage report as blob in database and serve directly
- change ``OmimPhenotype`` to ``PhenotypeTerm``
- reorganize models sub-package
- move events (and comments) to separate collection
- only display prev/next links for the research list
- include variant type in breadcrumbs e.g. "Clinical variants"

### Removed
- drop dependency on moment.js

### Fixed
- show the same level of detail for all frequencies on all pages
- properly decode URL encoded symbols in amino acid/cDNA change strings
- fixed issue with wipe permissions in MongoDB
- include default gene lists in "variants" link in breadcrumbs

## [1.0.2] - 2015-05-20
### Changed
- update case fetching function

### Fixed
- handle multiple cases with same id

## [1.0.1] - 2015-04-28
### Fixed
- Fix building URL parameters in cases list Vue component

## [1.0.0] - 2015-04-12
Codename: Sara Lund

![Release 1.0](artwork/releases/release-1-0.jpg)

### Added
- Add email logging for unexpected errors
- New command line tool for deleting case

### Changed
- Much improved logging overall
- Updated documentation/usage guide
- Removed non-working IGV link

### Fixed
- Show sample display name in GT call
- Various small bug fixes
- Make it easier to hover over popups

## [0.0.2-rc1] - 2015-03-04
### Added
- add protein table for each variant
- add many more external links
- add coverage reports as PDFs

### Changed
- incorporate user feedback updates
- big refactor of load scripts

## [0.0.2-rc2] - 2015-03-04
### Changes
- add gene table with gene description
- reorganize inheritance models box

### Fixed
- avoid overwriting gene list on "research" load
- fix various bugs in external links

## [0.0.2-rc3] - 2015-03-05
### Added
- Activity log feed to variant view
- Adds protein change strings to ODM and Sanger email

### Changed
- Extract activity log component to macro

### Fixes
- Make Ensembl transcript links use archive website<|MERGE_RESOLUTION|>--- conflicted
+++ resolved
@@ -13,12 +13,8 @@
 - Build system changed to uv/hatchling, remove setuptools, add project toml and associated files
 ### Fixed
 - UCSC hg38 links are updated
-<<<<<<< HEAD
+- Variants page tooltip errors
 - Cancer variantS page had poor visibility of VAF and chromosome coordinate on causatives (green background)
-
-=======
-- Variants page tooltip errors
->>>>>>> e089dd69
 
 ## [4.93.1]
 ### Fixed
