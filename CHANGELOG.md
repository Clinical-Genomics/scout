# Change Log
All notable changes to this project will be documented in this file.
This project adheres to [Semantic Versioning](http://semver.org/).

About changelog [here](https://keepachangelog.com/en/1.0.0/)

## [unreleased]
<<<<<<< HEAD
### Fixed
- Matching manual ranked variants are now shown also on the somatic variant page
=======
### Added
- Create/Update a gene panel contaning all PanelApp green genes (`scout update panelapp-green -i <cust_id>`)
>>>>>>> 9ba8e6e3

## [4.63]
### Added
- Display data sharing info for ClinVar, Matchmaker Exchange and Beacon in a dedicated column on Cases page
- Test for `commands.download.omim.print_omim`
- Display dismissed variants comments on general case report
- Modify ACMG pathogenicity impact (most commonly PVS1, PS3) based on strength of evidence with lab director's professional judgement
- REViewer button on STR variant page
- Alamut institution parameter in institute settings for Alamut Visual Plus software
- Added Manual Ranks Risk Factor, Likely Risk Factor and Uncertain Risk Factor
- Display matching manual ranks from previous cases the user has access to on VariantS and Variant pages
- Link to gnomAD gene SVs v2.1 for SV variants with gnomAD frequency
- Support for nf-core/rnafusion reports
### Changed
- Display chrY for sex unknown
- Deprecate legacy scout_load() method API call.
- Message shown when variant tag is updated for a variant
- When all ACMG classifications are deleted from a variant, the current variant classification status is also reset.
- Refactored the functions that collect causative variants
- Removed `scripts/generate_test_data.py`
### Fixed
- Default IGV tracks (genes, ClinVar, ClinVar CNVs) showing even if user unselects them all
- Freeze Flask-Babel below v3.0 due to issue with a locale decorator
- Thaw Flask-Babel and fix according to v3 standard. Thank you @TkTech!
- Show matching causatives on somatic structural variant page
- Visibility of gene names and functional annotations on Causatives/Verified pages
- Panel version can be manually set to floating point numbers, when modified
- Causatives page showing also non-causative variants matching causatives in other cases
- ClinVar form submission for variants with no selected transcript and HGVS
- Validating and submitting ClinVar objects not containing both Variant and Casedata info

## [4.62.1]
### Fixed
- Case page crashing when adding a case to a group without providing a valid case name

## [4.62]
### Added
- Validate ClinVar submission objects using the ClinVar API
- Wrote tests for case and variant API endpoints
- Create ClinVar submissions from Scout using the ClinVar API
- Export Phenopacket for affected individual
- Import Phenopacket from JSON file or Phenopacket API backend server
- Use the new case name option for GENS requests
- Pre-validate refseq:HGVS items using VariantValidator in ClinVar submission form
### Fixed
- Fallback for empty alignment index for REViewer service
- Source link out for MIP 11.1 reference STR annotation
- Avoid duplicate causatives and pinned variants
- ClinVar clinical significance displays only the ACMG terms when user selects ACMG 2015 as assertion criteria
- Spacing between icon and text on Beacon and MatchMaker links on case page sidebar
- Truncate IDs and HGVS representations in ClinVar pages if longer than 25 characters
- Update ClinVar submission ID form
- Handle connection timeout when sending requests requests to external web services
- Validate any ClinVar submission regardless of its status
- Empty Phenopackets import crashes
- Stop Spinner on Phenopacket JSON download
### Changed
- Updated ClinVar submission instructions

## [4.61.1]
### Fixed
- Added `UMLS` as an option of `Condition ID type` in ClinVar Variant downloaded files
- Missing value for `Condition ID type` in ClinVar Variant downloaded files
- Possibility to open, close or delete a ClinVar submission even if it doesn't have an associated name
- Save SV type, ref and alt n. copies to exported ClinVar files
- Inner and outer start and stop SV coordinates not exported in ClinVar files
- ClinVar submissions page crashing when SV files don't contain breakpoint exact coordinates
- Align OMIM diagnoses with delete diagnosis button on case page
- In ClinVar form, reset condition list and customize help when condition ID changes

## [4.61]
### Added
- Filter case list by cases with variants in ClinVar submission
- Filter case list by cases containing RNA-seq data - gene_fusion_reports and sample-level tracks (splice junctions and RNA coverage)
- Additional case category `Ignored`, to be used for cases that don't fall in the existing 'inactive', 'archived', 'solved', 'prioritized' categories
- Display number of cases shown / total number of cases available for each category on Cases page
- Moved buttons to modify case status from sidebar to main case page
- Link to Mutalyzer Normalizer tool on variant's transcripts overview to retrieve official HVGS descriptions
- Option to manually load RNA MULTIQC report using the command `scout load report -t multiqc_rna`
- Load RNA MULTIQC automatically for a case if config file contains the `multiqc_rna` key/value
- Instructions in admin-guide on how to load case reports via the command line
- Possibility to filter RD variants by a specific genotype call
- Distinct colors for different inheritance models on RD Variant page
- Gene panels PDF export with case variants hits by variant type
- A couple of additional README badges for GitHub stats
- Upload and display of pipeline reference info and executable version yaml files as custom reports
- Testing CLI on hasta in PR template
### Changed
- Instructions on how to call dibs on scout-stage server in pull request template
- Deprecated CLI commands `scout load <delivery_report, gene_fusion_report, coverage_qc_report, cnv_report>` to replace them with command `scout load report -t <report type>`
- Refactored code to display and download custom case reports
- Do not export `Assertion method` and `Assertion method citation` to ClinVar submission files according to changes to ClinVar's submission spreadsheet templates.
- Simplified code to create and download ClinVar CSV files
- Colorize inheritance models badges by category on VariantS page
- `Safe variants matching` badge more visible on case page
### Fixed
- Non-admin users saving institute settings would clear loqusdb instance selection
- Layout of variant position, cytoband and type in SV variant summary
- Broken `Build Status - GitHub badge` on GitHub README page
- Visibility of text on grey badges in gene panels PDF exports
- Labels for dashboard search controls
- Dark mode visibility for ClinVar submission
- Whitespaces on outdated panel in extent report

## [4.60]
### Added
- Mitochondrial deletion signatures (mitosign) can be uploaded and shown with mtDNA report
- A `Type of analysis` column on Causatives and Validated variants pages
- List of "safe" gene panels available for matching causatives and managed variants in institute settings, to avoid secondary findings
- `svdb_origin` as a synonym for `FOUND_IN` to complement `set` for variants found by all callers
### Changed
- Hide removed gene panels by default in panels page
- Removed option for filtering cancer SVs by Tumor and Normal alt AF
- Hide links to coverage report from case dynamic HPO panel if cancer analysis
- Remove rerun emails and redirect users to the analysis order portal instead
- Updated clinical SVs igv.js track (dbVar) and added example of external track from `https://trackhubregistry.org/`
- Rewrote the ClinVar export module to simplify and add one variant at the time
- ClinVar submissions with phenotype conditions from: [OMIM, MedGen, Orphanet, MeSH, HP, MONDO]
### Fixed
- If trying to load a badly formatted .tsv file an error message is displayed.
- Avoid showing case as rerun when first attempt at case upload failed
- Dynamic autocomplete search not working on phenomodels page
- Callers added to variant when loading case
- Now possible to update managed variant from file without deleting it first
- Missing preselected chromosome when editing a managed variant
- Preselected variant type and subtype when editing a managed variant
- Typo in dbVar ClinVar track, hg19


## [4.59]
### Added
- Button to go directly to HPO SV filter variantS page from case
- `Scout-REViewer-Service` integration - show `REViewer` picture if available
- Link to HPO panel coverage overview on Case page
- Specify a confidence threshold (green|amber|red) when loading PanelApp panels
- Functional annotations in variants lists exports (all variants)
- Cancer/Normal VAFs and COSMIC ids in in variants lists exports (cancer variants)
### Changed
- Better visualization of regional annotation for long lists of genes in large SVs in Variants tables
- Order of cells in variants tables
- More evident links to gene coverage from Variant page
- Gene panels sorted by display name in the entire Case page
- Round CADD and GnomAD values in variants export files
### Fixed
- HPO filter button on SV variantS page
- Spacing between region|function cells in SVs lists
- Labels on gene panel Chanjo report
- Fixed ambiguous duplicated response headers when requesting a BAM file from /static
- Visited color link on gene coverage button (Variant page)

## [4.58.1]
### Fixed
- Case search with search strings that contain characters that can be escaped

## [4.58]
### Added
- Documentation on how to create/update PanelApp panels
- Add filter by local observations (archive) to structural variants filters
- Add more splicing consequences to SO term definitions
- Search for a specific gene in all gene panels
- Institute settings option to force show all variants on VariantS page for all cases of an institute
- Filter cases by validation pending status
- Link to The Clinical Knowledgebase (CKB) (https://ckb.jax.org/) in cancer variant's page
### Fixed
- Added a not-authorized `auto-login` fixture according to changes in Flask-Login 0.6.2
- Renamed `cache_timeout` param name of flask.send_file function to `max_age` (Flask 2.2 compliant)
- Replaced deprecated `app.config["JSON_SORT_KEYS"]` with app.json.sort_keys in app settings
- Bug in gene variants page (All SNVs and INDELs) when variant gene doesn't have a hgnc id that is found in the database
- Broken export of causatives table
- Query for genes in build 38 on `Search SNVs and INDELs` page
- Prevent typing special characters `^<>?!=\/` in case search form
- Search matching causatives also among research variants in other cases
- Links to variants in Verified variants page
- Broken filter institute cases by pinned gene
- Better visualization of long lists of genes in large SVs on Causative and Verified Variants page
- Reintroduced missing button to export Causative variants
- Better linking and display of matching causatives and managed variants
- Reduced code complexity in `scout/parse/variant/variant.py`
- Reduced complexity of code in `scout/build/variant/variant.py`

### Changed
- State that loqusdb observation is in current case if observations count is one and no cases are shown
- Better pagination and number of variants returned by queries in `Search SNVs and INDELs` page
- Refactored and simplified code used for collecting gene variants for `Search SNVs and INDELs` page
- Fix sidebar panel icons in Case view
- Fix panel spacing in Case view
- Removed unused database `sanger_ordered` and `case_id,category,rank_score` indexes (variant collection)
- Verified variants displayed in a dedicated page reachable from institute sidebar
- Unified stats in dashboard page
- Improved gene info for large SVs and cancer SVs
- Remove the unused `variant.str_variant` endpoint from variant views
- Easier editing of HPO gene panel on case page
- Assign phenotype panel less cramped on Case page
- Causatives and Verified variants pages to use the same template macro
- Allow hyphens in panel names
- Reduce resolution of example images
- Remove some animations in web gui which where rendered slow


## [4.57.4]
### Fixed
- Parsing of variant.FORMAT "DR" key in parse variant file

## [4.57.3]
### Fixed
- Export of STR verified variants
- Do not download as verified variants first verified and then reset to not validated
- Avoid duplicated lines in downloaded verified variants reflecting changes in variant validation status

## [4.57.2]
### Fixed
- Export of verified variants when variant gene has no transcripts
- HTTP 500 when visiting a the details page for a cancer variant that had been ranked with genmod

## [4.57.1]
### Fixed
- Updating/replacing a gene panel from file with a corrupted or malformed file

## [4.57]
### Added
- Display last 50 or 500 events for a user in a timeline
- Show dismiss count from other cases on matching variantS
- Save Beacon-related events in events collection
- Institute settings allow saving multiple loqusdb instances for one institute
- Display stats from multiple instances of loqusdb on variant page
- Display date and frequency of obs derived from count of local archive observations from MIP11 (requires fix in MIP)
### Changed
- Prior ACMG classifications view is no longer limited by pathogenicity
### Fixed
- Visibility of Sanger ordered badge on case page, light mode
- Some of the DataTables tables (Phenotypes and Diagnoses pages) got a bit dark in dark mode
- Remove all redundancies when displaying timeline events (some events are saved both as case-related and variant-related)
- Missing link in saved MatchMaker-related events
- Genes with mixed case gene symbols missing in PanelApp panels
- Alignment of elements on the Beacon submission modal window
- Locus info links from STR variantS page open in new browser tabs

## [4.56]
### Added
- Test for PanelApp panels loading
- `panel-umi` tag option when loading cancer analyses
### Changed
- Black text to make comments more visible in dark mode
- Loading PanelApp panels replaces pre-existing panels with same version
- Removed sidebar from Causatives page - navigation is available on the top bar for now
- Create ClinVar submissions from pinned variants list in case page
- Select which pinned variants will be included in ClinVar submission documents
### Fixed
- Remove a:visited css style from all buttons
- Update of HPO terms via command line
- Background color of `MIXED` and `PANEL-UMI` sequencing types on cases page
- Fixed regex error when searching for cases with query ending with `\ `
- Gene symbols on Causatives page lighter in dark mode
- SpliceAI tooltip of multigene variants

## [4.55]
### Changed
- Represent different tumor samples as vials in cases page
- Option to force-update the OMIM panel
### Fixed
- Low tumor purity badge alignment in cancer samples table on cancer case view
- VariantS comment popovers reactivate on hover
- Updating database genes in build 37
- ACMG classification summary hidden by sticky navbar
- Logo backgrounds fixed to white on welcome page
- Visited links turn purple again
- Style of link buttons and dropdown menus
- Update KUH and GMS logos
- Link color for Managed variants

## [4.54]
### Added
- Dark mode, using browser/OS media preference
- Allow marking case as solved without defining causative variants
- Admin users can create missing beacon datasets from the institute's settings page
- GenCC links on gene and variant pages
- Deprecation warnings when launching the app using a .yaml config file or loading cases using .ped files
### Changed
- Improved HTML syntax in case report template
- Modified message displayed when variant rank stats could not be calculated
- Expanded instructions on how to test on CG development server (cg-vm1)
- Added more somatic variant callers (Balsamic v9 SNV, develop SV)
### Fixed
- Remove load demo case command from docker-compose.yml
- Text elements being split across pages in PDF reports
- Made login password field of type `password` in LDAP login form
- Gene panels HTML select in institute's settings page
- Bootstrap upgraded to version 5
- Fix some Sourcery and SonarCloud suggestions
- Escape special characters in case search on institute and dashboard pages
- Broken case PDF reports when no Madeline pedigree image can be created
- Removed text-white links style that were invisible in new pages style
- Variants pagination after pressing "Filter variants" or "Clinical filter"
- Layout of buttons Matchmaker submission panel (case page)
- Removing cases from Matchmaker (simplified code and fixed functionality)
- Reintroduce check for missing alignment files purged from server

## [4.53]
### Added
### Changed
- Point Alamut API key docs link to new API version
- Parse dbSNP id from ID only if it says "rs", else use VEP CSQ fields
- Removed MarkupSafe from the dependencies
### Fixed
- Reintroduced loading of SVs for demo case 643595
- Successful parse of FOUND_IN should avoid GATK caller default
- All vulnerabilities flagged by SonarCloud

## [4.52]
### Added
- Demo cancer case gets loaded together with demo RD case in demo instance
- Parse REVEL_score alongside REVEL_rankscore from csq field and display it on SNV variant page
- Rank score results now show the ranking range
- cDNA and protein changes displayed on institute causatives pages
- Optional SESSION_TIMEOUT_MINUTES configuration in app config files
- Script to convert old OMIM case format (list of integers) to new format (list of dictionaries)
- Additional check for user logged in status before serving alignment files
- Download .cgh files from cancer samples table on cancer case page
- Number of documents and date of last update on genes page
### Changed
- Verify user before redirecting to IGV alignments and sashimi plots
- Build case IGV tracks starting from case and variant objects instead of passing all params in a form
- Unfreeze Werkzeug lib since Flask_login v.0.6 with bugfix has been released
- Sort gene panels by name (panelS and variant page)
- Removed unused `server.blueprints.alignviewers.unindexed_remote_static` endpoint
- User sessions to check files served by `server.blueprints.alignviewers.remote_static` endpoint
- Moved Beacon-related functions to a dedicated app extension
- Audit Filter now also loads filter displaying the variants for it
### Fixed
- Handle `attachment_filename` parameter renamed to `download_name` when Flask 2.2 will be released
- Removed cursor timeout param in cases find adapter function to avoid many code warnings
- Removed stream argument deprecation warning in tests
- Handle `no intervals found` warning in load_region test
- Beacon remove variants
- Protect remote_cors function in alignviewers view from Server-Side Request Forgery (SSRF)
- Check creation date of last document in gene collection to display when genes collection was updated last

## [4.51]
### Added
- Config file containing codecov settings for pull requests
- Add an IGV.js direct link button from case page
- Security policy file
- Hide/shade compound variants based on rank score on variantS from filter
- Chromograph legend documentation direct link
### Changed
- Updated deprecated Codecov GitHub action to v.2
- Simplified code of scout/adapter/mongo/variant
- Update IGV.js to v2.11.2
- Show summary number of variant gene panels on general report if more than 3
### Fixed
- Marrvel link for variants in genome build 38 (using liftover to build 37)
- Remove flags from codecov config file
- Fixed filter bug with high negative SPIDEX scores
- Renamed IARC TP53 button to to `TP53 Database`, modified also link since IARC has been moved to the US NCI: `https://tp53.isb-cgc.org/`
- Parsing new format of OMIM case info when exporting patients to Matchmaker
- Remove flask-debugtoolbar lib dependency that is using deprecated code and causes app to crash after new release of Jinja2 (3.1)
- Variant page crashing for cases with old OMIM terms structure (a list of integers instead of dictionary)
- Variant page crashing when creating MARRVEL link for cases with no genome build
- SpliceAI documentation link
- Fix deprecated `safe_str_cmp` import from `werkzeug.security` by freezing Werkzeug lib to v2.0 until Flask_login v.0.6 with bugfix is released
- List gene names densely in general report for SVs that contain more than 3 genes
- Show transcript ids on refseq genes on hg19 in IGV.js, using refgene source
- Display correct number of genes in general report for SVs that contain more than 32 genes
- Broken Google login after new major release of `lepture/authlib`
- Fix frequency and callers display on case general report

## [4.50.1]
### Fixed
- Show matching causative STR_repid for legacy str variants (pre Stranger hgnc_id)

## [4.50]
### Added
- Individual-specific OMIM terms
- OMIM disease descriptions in ClinVar submission form
- Add a toggle for melter rerun monitoring of cases
- Add a config option to show the rerun monitoring toggle
- Add a cli option to export cases with rerun monitoring enabled
- Add a link to STRipy for STR variants; shallow for ARX and HOXA13
- Hide by default variants only present in unaffected individuals in variants filters
- OMIM terms in general case report
- Individual-level info on OMIM and HPO terms in general case report
- PanelApp gene link among the external links on variant page
- Dashboard case filters fields help
- Filter cases by OMIM terms in cases and dashboard pages
### Fixed
- A malformed panel id request would crash with exception: now gives user warning flash with redirect
- Link to HPO resource file hosted on `http://purl.obolibrary.org`
- Gene search form when gene exists only in build 38
- Fixed odd redirect error and poor error message on missing column for gene panel csv upload
- Typo in parse variant transcripts function
- Modified keys name used to parse local observations (archived) frequencies to reflect change in MIP keys naming
- Better error handling for partly broken/timed out chanjo reports
- Broken javascript code when case Chromograph data is malformed
- Broader space for case synopsis in general report
- Show partial causatives on causatives and matching causatives panels
- Partial causative assignment in cases with no OMIM or HPO terms
- Partial causative OMIM select options in variant page
### Changed
- Slightly smaller and improved layout of content in case PDF report
- Relabel more cancer variant pages somatic for navigation
- Unify caseS nav links
- Removed unused `add_compounds` param from variant controllers function
- Changed default hg19 genome for IGV.js to legacy hg19_1kg_decoy to fix a few problematic loci
- Reduce code complexity (parse/ensembl.py)
- Silence certain fields in ClinVar export if prioritised ones exist (chrom-start-end if hgvs exist)
- Made phenotype non-mandatory when marking a variant as partial causative
- Only one phenotype condition type (OMIM or HPO) per variant is used in ClinVar submissions
- ClinVar submission variant condition prefers OMIM over HPO if available
- Use lighter version of gene objects in Omim MongoDB adapter, panels controllers, panels views and institute controllers
- Gene-variants table size is now adaptive
- Remove unused file upload on gene-variants page

## [4.49]
### Fixed
- Pydantic model types for genome_build, madeline_info, peddy_ped_check and peddy_sex_check, rank_model_version and sv_rank_model_version
- Replace `MatchMaker` with `Matchmaker` in all places visible by a user
- Save diagnosis labels along with OMIM terms in Matchmaker Exchange submission objects
- `libegl-mesa0_21.0.3-0ubuntu0.3~20.04.5_amd64.deb` lib not found by GitHub actions Docker build
- Remove unused `chromograph_image_files` and `chromograph_prefixes` keys saved when creating or updating an RD case
- Search managed variants by description and with ignore case
### Changed
- Introduced page margins on exported PDF reports
- Smaller gene fonts in downloaded HPO genes PDF reports
- Reintroduced gene coverage data in the PDF-exported general report of rare-disease cases
- Check for existence of case report files before creating sidebar links
- Better description of HPO and OMIM terms for patients submitted to Matchmaker Exchange
- Remove null non-mandatory key/values when updating a case
- Freeze WTForms<3 due to several form input rendering changes

## [4.48.1]
### Fixed
- General case PDF report for recent cases with no pedigree

## [4.48]
### Added
- Option to cancel a request for research variants in case page
### Changed
- Update igv.js to v2.10.5
- Updated example of a case delivery report
- Unfreeze cyvcf2
- Builder images used in Scout Dockerfiles
- Crash report email subject gives host name
- Export general case report to PDF using PDFKit instead of WeasyPrint
- Do not include coverage report in PDF case report since they might have different orientation
- Export cancer cases's "Coverage and QC report" to PDF using PDFKit instead of Weasyprint
- Updated cancer "Coverage and QC report" example
- Keep portrait orientation in PDF delivery report
- Export delivery report to PDF using PDFKit instead of Weasyprint
- PDF export of clinical and research HPO panels using PDFKit instead of Weasyprint
- Export gene panel report to PDF using PDFKit
- Removed WeasyPrint lib dependency

### Fixed
- Reintroduced missing links to Swegen and Beacon and dbSNP in RD variant page, summary section
- Demo delivery report orientation to fit new columns
- Missing delivery report in demo case
- Cast MNVs to SNV for test
- Export verified variants from all institutes when user is admin
- Cancer coverage and QC report not found for demo cancer case
- Pull request template instructions on how to deploy to test server
- PDF Delivery report not showing Swedac logo
- Fix code typos
- Disable codefactor raised by ESLint for javascript functions located on another file
- Loading spinner stuck after downloading a PDF gene panel report
- IGV browser crashing when file system with alignment files is not mounted

## [4.47]
### Added
- Added CADD, GnomAD and genotype calls to variantS export
### Changed
- Pull request template, to illustrate how to deploy pull request branches on cg-vm1 stage server
### Fixed
- Compiled Docker image contains a patched version (v4.9) of chanjo-report

## [4.46.1]
### Fixed
- Downloading of files generated within the app container (MT-report, verified variants, pedigrees, ..)

## [4.46]
### Added
- Created a Dockefile to be used to serve the dockerized app in production
- Modified the code to collect database params specified as env vars
- Created a GitHub action that pushes the Dockerfile-server image to Docker Hub (scout-server-stage) every time a PR is opened
- Created a GitHub action that pushes the Dockerfile-server image to Docker Hub (scout-server) every time a new release is created
- Reassign MatchMaker Exchange submission to another user when a Scout user is deleted
- Expose public API JSON gene panels endpoint, primarily to enable automated rerun checking for updates
- Add utils for dictionary type
- Filter institute cases using multiple HPO terms
- Vulture GitHub action to identify and remove unused variables and imports
### Changed
- Updated the python config file documentation in admin guide
- Case configuration parsing now uses Pydantic for improved typechecking and config handling
- Removed test matrices to speed up automatic testing of PRs
- Switch from Coveralls to Codecov to handle CI test coverage
- Speed-up CI tests by caching installation of libs and splitting tests into randomized groups using pytest-test-groups
- Improved LDAP login documentation
- Use lib flask-ldapconn instead of flask_ldap3_login> to handle ldap authentication
- Updated Managed variant documentation in user guide
- Fix and simplify creating and editing of gene panels
- Simplified gene variants search code
- Increased the height of the genes track in the IGV viewer
### Fixed
- Validate uploaded managed variant file lines, warning the user.
- Exporting validated variants with missing "genes" database key
- No results returned when searching for gene variants using a phenotype term
- Variants filtering by gene symbols file
- Make gene HGNC symbols field mandatory in gene variants page and run search only on form submit
- Make sure collaborator gene variants are still visible, even if HPO filter is used

## [4.45]
### Added
### Changed
- Start Scout also when loqusdbapi is not reachable
- Clearer definition of manual standard and custom inheritance models in gene panels
- Allow searching multiple chromosomes in filters
### Fixed
- Gene panel crashing on edit action

## [4.44]
### Added
### Changed
- Display Gene track beneath each sample track when displaying splice junctions in igv browser
- Check outdated gene symbols and update with aliases for both RD and cancer variantS
### Fixed
- Added query input check and fixed the Genes API endpoint to return a json formatted error when request is malformed
- Typo in ACMG BP6 tooltip

## [4.43.1]
### Added
- Added database index for OMIM disease term genes
### Changed
### Fixed
- Do not drop HPO terms collection when updating HPO terms via the command line
- Do not drop disease (OMIM) terms collection when updating diseases via the command line

## [4.43]
### Added
- Specify which collection(s) update/build indexes for
### Fixed
- Do not drop genes and transcripts collections when updating genes via the command line

## [4.42.1]
### Added
### Changed
### Fixed
- Freeze PyMongo lib to version<4.0 to keep supporting previous MongoDB versions
- Speed up gene panels creation and update by collecting only light gene info from database
- Avoid case page crash on Phenomizer queries timeout

## [4.42]
### Added
- Choose custom pinned variants to submit to MatchMaker Exchange
- Submit structural variant as genes to the MatchMaker Exchange
- Added function for maintainers and admins to remove gene panels
- Admins can restore deleted gene panels
- A development docker-compose file illustrating the scout/chanjo-report integration
- Show AD on variants view for cancer SV (tumor and normal)
- Cancer SV variants filter AD, AF (tumor and normal)
- Hiding the variants score column also from cancer SVs, as for the SNVs
### Changed
- Enforce same case _id and display_name when updating a case
- Enforce same individual ids, display names and affected status when updating a case
- Improved documentation for connecting to loqusdb instances (including loqusdbapi)
- Display and download HPO gene panels' gene symbols in italics
- A faster-built and lighter Docker image
- Reduce complexity of `panels` endpoint moving some code to the panels controllers
- Update requirements to use flask-ldap3-login>=0.9.17 instead of freezing WTForm
### Fixed
- Use of deprecated TextField after the upgrade of WTF to v3.0
- Freeze to WTForms to version < 3
- Remove the extra files (bed files and madeline.svg) introduced by mistake
- Cli command loading demo data in docker-compose when case custom images exist and is None
- Increased MongoDB connection serverSelectionTimeoutMS parameter to 30K (default value according to MongoDB documentation)
- Better differentiate old obs counts 0 vs N/A
- Broken cancer variants page when default gene panel was deleted
- Typo in tx_overview function in variant controllers file
- Fixed loqusdbapi SV search URL
- SV variants filtering using Decipher criterion
- Removing old gene panels that don't contain the `maintainer` key.

## [4.41.1]
### Fixed
- General reports crash for variant annotations with same variant on other cases

## [4.41]
### Added
- Extended the instructions for running the Scout Docker image (web app and cli).
- Enabled inclusion of custom images to STR variant view
### Fixed
- General case report sorting comments for variants with None genetic models
- Do not crash but redirect to variants page with error when a variant is not found for a case
- UCSC links coordinates for SV variants with start chromosome different than end chromosome
- Human readable variants name in case page for variants having start chromosome different from end chromosome
- Avoid always loading all transcripts when checking gene symbol: introduce gene captions
- Slow queries for evaluated variants on e.g. case page - use events instead
### Changed
- Rearrange variant page again, moving severity predictions down.
- More reactive layout width steps on variant page

## [4.40.1]
### Added
### Fixed
- Variants dismissed with inconsistent inheritance pattern can again be shown in general case report
- General report page for variants with genes=None
- General report crashing when variants have no panels
- Added other missing keys to case and variant dictionaries passed to general report
### Changed

## [4.40]
### Added
- A .cff citation file
- Phenotype search API endpoint
- Added pagination to phenotype API
- Extend case search to include internal MongoDB id
- Support for connecting to a MongoDB replica set (.py config files)
- Support for connecting to a MongoDB replica set (.yaml config files)
### Fixed
- Command to load the OMIM gene panel (`scout load panel --omim`)
- Unify style of pinned and causative variants' badges on case page
- Removed automatic spaces after punctuation in comments
- Remove the hardcoded number of total individuals from the variant's old observations panel
- Send delete requests to a connected Beacon using the DELETE method
- Layout of the SNV and SV variant page - move frequency up
### Changed
- Stop updating database indexes after loading exons via command line
- Display validation status badge also for not Sanger-sequenced variants
- Moved Frequencies, Severity and Local observations panels up in RD variants page
- Enabled Flask CORS to communicate CORS status to js apps
- Moved the code preparing the transcripts overview to the backend
- Refactored and filtered json data used in general case report
- Changed the database used in docker-compose file to use the official MongoDB v4.4 image
- Modified the Python (3.6, 3.8) and MongoDB (3.2, 4.4, 5.0) versions used in testing matrices (GitHub actions)
- Capitalize case search terms on institute and dashboard pages


## [4.39]
### Added
- COSMIC IDs collected from CSQ field named `COSMIC`
### Fixed
- Link to other causative variants on variant page
- Allow multiple COSMIC links for a cancer variant
- Fix floating text in severity box #2808
- Fixed MitoMap and HmtVar links for hg38 cases
- Do not open new browser tabs when downloading files
- Selectable IGV tracks on variant page
- Missing splice junctions button on variant page
- Refactor variantS representative gene selection, and use it also for cancer variant summary
### Changed
- Improve Javascript performance for displaying Chromograph images
- Make ClinVar classification more evident in cancer variant page

## [4.38]
### Added
- Option to hide Alamut button in the app config file
### Fixed
- Library deprecation warning fixed (insert is deprecated. Use insert_one or insert_many instead)
- Update genes command will not trigger an update of database indices any more
- Missing resources in temporary downloading directory when updating genes using the command line
- Restore previous variant ACMG classification in a scrollable div
- Loading spinner not stopping after downloading PDF case reports and variant list export
- Add extra Alamut links higher up on variant pages
- Improve UX for phenotypes in case page
- Filter and export of STR variants
- Update look of variants page navigation buttons
### Changed

## [4.37]
### Added
- Highlight and show version number for RefSeq MANE transcripts.
- Added integration to a rerunner service for toggling reanalysis with updated pedigree information
- SpliceAI display and parsing from VEP CSQ
- Display matching tiered variants for cancer variants
- Display a loading icon (spinner) until the page loads completely
- Display filter badges in cancer variants list
- Update genes from pre-downloaded file resources
- On login, OS, browser version and screen size are saved anonymously to understand how users are using Scout
- API returning institutes data for a given user: `/api/v1/institutes`
- API returning case data for a given institute: `/api/v1/institutes/<institute_id>/cases`
- Added GMS and Lund university hospital logos to login page
- Made display of Swedac logo configurable
- Support for displaying custom images in case view
- Individual-specific HPO terms
- Optional alamut_key in institute settings for Alamut Plus software
- Case report API endpoint
- Tooltip in case explaining that genes with genome build different than case genome build will not be added to dynamic HPO panel.
- Add DeepVariant as a caller
### Fixed
- Updated IGV to v2.8.5 to solve missing gene labels on some zoom levels
- Demo cancer case config file to load somatic SNVs and SVs only.
- Expand list of refseq trancripts in ClinVar submission form
- Renamed `All SNVs and INDELs` institute sidebar element to `Search SNVs and INDELs` and fixed its style.
- Add missing parameters to case load-config documentation
- Allow creating/editing gene panels and dynamic gene panels with genes present in genome build 38
- Bugfix broken Pytests
- Bulk dismissing variants error due to key conversion from string to integer
- Fix typo in index documentation
- Fixed crash in institute settings page if "collaborators" key is not set in database
- Don't stop Scout execution if LoqusDB call fails and print stacktrace to log
- Bug when case contains custom images with value `None`
- Bug introduced when fixing another bug in Scout-LoqusDB interaction
- Loading of OMIM diagnoses in Scout demo instance
- Remove the docker-compose with chanjo integration because it doesn't work yet.
- Fixed standard docker-compose with scout demo data and database
- Clinical variant assessments not present for pinned and causative variants on case page.
- MatchMaker matching one node at the time only
- Remove link from previously tiered variants badge in cancer variants page
- Typo in gene cell on cancer variants page
- Managed variants filter form
### Changed
- Better naming for variants buttons on cancer track (somatic, germline). Also show cancer research button if available.
- Load case with missing panels in config files, but show warning.
- Changing the (Female, Male) symbols to (F/M) letters in individuals_table and case-sma.
- Print stacktrace if case load command fails
- Added sort icon and a pointer to the cursor to all tables with sortable fields
- Moved variant, gene and panel info from the basic pane to summary panel for all variants.
- Renamed `Basics` panel to `Classify` on variant page.
- Revamped `Basics` panel to a panel dedicated to classify variants
- Revamped the summary panel to be more compact.
- Added dedicated template for cancer variants
- Removed Gene models, Gene annotations and Conservation panels for cancer variants
- Reorganized the orders of panels for variant and cancer variant views
- Added dedicated variant quality panel and removed relevant panes
- A more compact case page
- Removed OMIM genes panel
- Make genes panel, pinned variants panel, causative variants panel and ClinVar panel scrollable on case page
- Update to Scilifelab's 2020 logo
- Update Gens URL to support Gens v2.0 format
- Refactor tests for parsing case configurations
- Updated links to HPO downloadable resources
- Managed variants filtering defaults to all variant categories
- Changing the (Kind) drop-down according to (Category) drop-down in Managed variant add variant
- Moved Gens button to individuals table
- Check resource files availability before starting updating OMIM diagnoses
- Fix typo in `SHOW_OBSERVED_VARIANT_ARCHIVE` config param

## [4.36]
### Added
- Parse and save splice junction tracks from case config file
- Tooltip in observations panel, explaining that case variants with no link might be old variants, not uploaded after a case rerun
### Fixed
- Warning on overwriting variants with same position was no longer shown
- Increase the height of the dropdowns to 425px
- More indices for the case table as it grows, specifically for causatives queries
- Splice junction tracks not centered over variant genes
- Total number of research variants count
- Update variants stats in case documents every time new variants are loaded
- Bug in flashing warning messages when filtering variants
### Changed
- Clearer warning messages for genes and gene/gene-panels searches in variants filters

## [4.35]
### Added
- A new index for hgnc_symbol in the hgnc_gene collection
- A Pedigree panel in STR page
- Display Tier I and II variants in case view causatives card for cancer cases
### Fixed
- Send partial file data to igv.js when visualizing sashimi plots with splice junction tracks
- Research variants filtering by gene
- Do not attempt to populate annotations for not loaded pinned/causatives
- Add max-height to all dropdowns in filters
### Changed
- Switch off non-clinical gene warnings when filtering research variants
- Don't display OMIM disease card in case view for cancer cases
- Refactored Individuals and Causative card in case view for cancer cases
- Update and style STR case report

## [4.34]
### Added
- Saved filter lock and unlock
- Filters can optionally be marked audited, logging the filter name, user and date on the case events and general report.
- Added `ClinVar hits` and `Cosmic hits` in cancer SNVs filters
- Added `ClinVar hits` to variants filter (rare disease track)
- Load cancer demo case in docker-compose files (default and demo file)
- Inclusive-language check using [woke](https://github.com/get-woke/woke) github action
- Add link to HmtVar for mitochondrial variants (if VCF is annotated with HmtNote)
- Grey background for dismissed compounds in variants list and variant page
- Pin badge for pinned compounds in variants list and variant page
- Support LoqusDB REST API queries
- Add a docker-compose-matchmaker under scout/containers/development to test matchmaker locally
- Script to investigate consequences of symbol search bug
- Added GATK to list of SV and cancer SV callers
### Fixed
- Make MitoMap link work for hg38 again
- Export Variants feature crashing when one of the variants has no primary transcripts
- Redirect to last visited variantS page when dismissing variants from variants list
- Improved matching of SVs Loqus occurrences in other cases
- Remove padding from the list inside (Matching causatives from other cases) panel
- Pass None to get_app function in CLI base since passing script_info to app factory functions was deprecated in Flask 2.0
- Fixed failing tests due to Flask update to version 2.0
- Speed up user events view
- Causative view sort out of memory error
- Use hgnc_id for gene filter query
- Typo in case controllers displaying an error every time a patient is matched against external MatchMaker nodes
- Do not crash while attempting an update for variant documents that are too big (> 16 MB)
- Old STR causatives (and other variants) may not have HGNC symbols - fix sort lambda
- Check if gene_obj has primary_transcript before trying to access it
- Warn if a gene manually searched is in a clinical panel with an outdated name when filtering variants
- ChrPos split js not needed on STR page yet
### Changed
- Remove parsing of case `genome_version`, since it's not used anywhere downstream
- Introduce deprecation warning for Loqus configs that are not dictionaries
- SV clinical filter no longer filters out sub 100 nt variants
- Count cases in LoqusDB by variant type
- Commit pulse repo badge temporarily set to weekly
- Sort ClinVar submissions objects by ascending "Last evaluated" date
- Refactored the MatchMaker integration as an extension
- Replaced some sensitive words as suggested by woke linter
- Documentation for load-configuration rewritten.
- Add styles to MatchMaker matches table
- More detailed info on the data shared in MatchMaker submission form

## [4.33.1]
### Fixed
- Include markdown for release autodeploy docs
- Use standard inheritance model in ClinVar (https://ftp.ncbi.nlm.nih.gov/pub/GTR/standard_terms/Mode_of_inheritance.txt)
- Fix issue crash with variants that have been unflagged causative not being available in other causatives
### Added
### Changed

## [4.33]
### Fixed
- Command line crashing when updating an individual not found in database
- Dashboard page crashing when filters return no data
- Cancer variants filter by chromosome
- /api/v1/genes now searches for genes in all genome builds by default
- Upgraded igv.js to version 2.8.1 (Fixed Unparsable bed record error)
### Added
- Autodeploy docs on release
- Documentation for updating case individuals tracks
- Filter cases and dashboard stats by analysis track
### Changed
- Changed from deprecated db update method
- Pre-selected fields to run queries with in dashboard page
- Do not filter by any institute when first accessing the dashboard
- Removed OMIM panel in case view for cancer cases
- Display Tier I and II variants in case view causatives panel for cancer cases
- Refactored Individuals and Causative panels in case view for cancer cases

## [4.32.1]
### Fixed
- iSort lint check only
### Changed
- Institute cases page crashing when a case has track:Null
### Added

## [4.32]
### Added
- Load and show MITOMAP associated diseases from VCF (INFO field: MitomapAssociatedDiseases, via HmtNote)
- Show variant allele frequencies for mitochondrial variants (GRCh38 cases)
- Extend "public" json API with diseases (OMIM) and phenotypes (HPO)
- HPO gene list download now has option for clinical and non-clinical genes
- Display gene splice junctions data in sashimi plots
- Update case individuals with splice junctions tracks
- Simple Docker compose for development with local build
- Make Phenomodels subpanels collapsible
- User side documentation of cytogenomics features (Gens, Chromograph, vcf2cytosure, rhocall)
- iSort GitHub Action
- Support LoqusDB REST API queries
### Fixed
- Show other causative once, even if several events point to it
- Filtering variants by mitochondrial chromosome for cases with genome build=38
- HPO gene search button triggers any warnings for clinical / non-existing genes also on first search
- Fixed a bug in variants pages caused by MT variants without alt_frequency
- Tests for CADD score parsing function
- Fixed the look of IGV settings on SNV variant page
- Cases analyzed once shown as `rerun`
- Missing case track on case re-upload
- Fixed severity rank for SO term "regulatory region ablation"
### Changed
- Refactor according to CodeFactor - mostly reuse of duplicated code
- Phenomodels language adjustment
- Open variants in a new window (from variants page)
- Open overlapping and compound variants in a new window (from variant page)
- gnomAD link points to gnomAD v.3 (build GRCh38) for mitochondrial variants.
- Display only number of affected genes for dismissed SVs in general report
- Chromosome build check when populating the variants filter chromosome selection
- Display mitochondrial and rare diseases coverage report in cases with missing 'rare' track

## [4.31.1]
### Added
### Changed
- Remove mitochondrial and coverage report from cancer cases sidebar
### Fixed
- ClinVar page when dbSNP id is None

## [4.31]
### Added
- gnomAD annotation field in admin guide
- Export also dynamic panel genes not associated to an HPO term when downloading the HPO panel
- Primary HGNC transcript info in variant export files
- Show variant quality (QUAL field from vcf) in the variant summary
- Load/update PDF gene fusion reports (clinical and research) generated with Arriba
- Support new MANE annotations from VEP (both MANE Select and MANE Plus Clinical)
- Display on case activity the event of a user resetting all dismissed variants
- Support gnomAD population frequencies for mitochondrial variants
- Anchor links in Casedata ClinVar panels to redirect after renaming individuals
### Fixed
- Replace old docs link www.clinicalgenomics.se/scout with new https://clinical-genomics.github.io/scout
- Page formatting issues whenever case and variant comments contain extremely long strings with no spaces
- Chromograph images can be one column and have scrollbar. Removed legacy code.
- Column labels for ClinVar case submission
- Page crashing looking for LoqusDB observation when variant doesn't exist
- Missing inheritance models and custom inheritance models on newly created gene panels
- Accept only numbers in managed variants filter as position and end coordinates
- SNP id format and links in Variant page, ClinVar submission form and general report
- Case groups tooltip triggered only when mouse is on the panel header
### Changed
- A more compact case groups panel
- Added landscape orientation CSS style to cancer coverage and QC demo report
- Improve user documentation to create and save new gene panels
- Removed option to use space as separator when uploading gene panels
- Separating the columns of standard and custom inheritance models in gene panels
- Improved ClinVar instructions for users using non-English Excel

## [4.30.2]
### Added
### Fixed
- Use VEP RefSeq ID if RefSeq list is empty in RefSeq transcripts overview
- Bug creating variant links for variants with no end_chrom
### Changed

## [4.30.1]
### Added
### Fixed
- Cryptography dependency fixed to use version < 3.4
### Changed

## [4.30]
### Added
- Introduced a `reset dismiss variant` verb
- Button to reset all dismissed variants for a case
- Add black border to Chromograph ideograms
- Show ClinVar annotations on variantS page
- Added integration with GENS, copy number visualization tool
- Added a VUS label to the manual classification variant tags
- Add additional information to SNV verification emails
- Tooltips documenting manual annotations from default panels
- Case groups now show bam files from all cases on align view
### Fixed
- Center initial igv view on variant start with SNV/indels
- Don't set initial igv view to negative coordinates
- Display of GQ for SV and STR
- Parsing of AD and related info for STRs
- LoqusDB field in institute settings accepts only existing Loqus instances
- Fix DECIPHER link to work after DECIPHER migrated to GRCh38
- Removed visibility window param from igv.js genes track
- Updated HPO download URL
- Patch HPO download test correctly
- Reference size on STR hover not needed (also wrong)
- Introduced genome build check (allowed values: 37, 38, "37", "38") on case load
- Improve case searching by assignee full name
- Populating the LoqusDB select in institute settings
### Changed
- Cancer variants table header (pop freq etc)
- Only admin users can modify LoqusDB instance in Institute settings
- Style of case synopsis, variants and case comments
- Switched to igv.js 2.7.5
- Do not choke if case is missing research variants when research requested
- Count cases in LoqusDB by variant type
- Introduce deprecation warning for Loqus configs that are not dictionaries
- Improve create new gene panel form validation
- Make XM- transcripts less visible if they don't overlap with transcript refseq_id in variant page
- Color of gene panels and comments panels on cases and variant pages
- Do not choke if case is missing research variants when reserch requested

## [4.29.1]
### Added
### Fixed
- Always load STR variants regardless of RankScore threshold (hotfix)
### Changed

## [4.29]
### Added
- Added a page about migrating potentially breaking changes to the documentation
- markdown_include in development requirements file
- STR variants filter
- Display source, Z-score, inheritance pattern for STR annotations from Stranger (>0.6.1) if available
- Coverage and quality report to cancer view
### Fixed
- ACMG classification page crashing when trying to visualize a classification that was removed
- Pretty print HGVS on gene variants (URL-decode VEP)
- Broken or missing link in the documentation
- Multiple gene names in ClinVar submission form
- Inheritance model select field in ClinVar submission
- IGV.js >2.7.0 has an issue with the gene track zoom levels - temp freeze at 2.7.0
- Revert CORS-anywhere and introduce a local http proxy for cloud tracks
### Changed

## [4.28]
### Added
- Chromograph integration for displaying PNGs in case-page
- Add VAF to cancer case general report, and remove some of its unused fields
- Variants filter compatible with genome browser location strings
- Support for custom public igv tracks stored on the cloud
- Add tests to increase testing coverage
- Update case variants count after deleting variants
- Update IGV.js to latest (v2.7.4)
- Bypass igv.js CORS check using `https://github.com/Rob--W/cors-anywhere`
- Documentation on default and custom IGV.js tracks (admin docs)
- Lock phenomodels so they're editable by admins only
- Small case group assessment sharing
- Tutorial and files for deploying app on containers (Kubernetes pods)
- Canonical transcript and protein change of canonical transcript in exported variants excel sheet
- Support for Font Awesome version 6
- Submit to Beacon from case page sidebar
- Hide dismissed variants in variants pages and variants export function
- Systemd service files and instruction to deploy Scout using podman
### Fixed
- Bugfix: unused `chromgraph_prefix |tojson` removed
- Freeze coloredlogs temporarily
- Marrvel link
- Don't show TP53 link for silent or synonymous changes
- OMIM gene field accepts any custom number as OMIM gene
- Fix Pytest single quote vs double quote string
- Bug in gene variants search by similar cases and no similar case is found
- Delete unused file `userpanel.py`
- Primary transcripts in variant overview and general report
- Google OAuth2 login setup in README file
- Redirect to 'missing file'-icon if configured Chromograph file is missing
- Javascript error in case page
- Fix compound matching during variant loading for hg38
- Cancer variants view containing variants dismissed with cancer-specific reasons
- Zoom to SV variant length was missing IGV contig select
- Tooltips on case page when case has no default gene panels
### Changed
- Save case variants count in case document and not in sessions
- Style of gene panels multiselect on case page
- Collapse/expand main HPO checkboxes in phenomodel preview
- Replaced GQ (Genotype quality) with VAF (Variant allele frequency) in cancer variants GT table
- Allow loading of cancer cases with no tumor_purity field
- Truncate cDNA and protein changes in case report if longer than 20 characters


## [4.27]
### Added
- Exclude one or more variant categories when running variants delete command
### Fixed
### Changed

## [4.26.1]
### Added
### Fixed
- Links with 1-letter aa codes crash on frameshift etc
### Changed

## [4.26]
### Added
- Extend the delete variants command to print analysis date, track, institute, status and research status
- Delete variants by type of analysis (wgs|wes|panel)
- Links to cBioPortal, MutanTP53, IARC TP53, OncoKB, MyCancerGenome, CIViC
### Fixed
- Deleted variants count
### Changed
- Print output of variants delete command as a tab separated table

## [4.25]
### Added
- Command line function to remove variants from one or all cases
### Fixed
- Parse SMN None calls to None rather than False

## [4.24.1]
### Fixed
- Install requirements.txt via setup file

## [4.24]
### Added
- Institute-level phenotype models with sub-panels containing HPO and OMIM terms
- Runnable Docker demo
- Docker image build and push github action
- Makefile with shortcuts to docker commands
- Parse and save synopsis, phenotype and cohort terms from config files upon case upload
### Fixed
- Update dismissed variant status when variant dismissed key is missing
- Breakpoint two IGV button now shows correct chromosome when different from bp1
- Missing font lib in Docker image causing the PDF report download page to crash
- Sentieon Manta calls lack Somaticscore - load anyway
- ClinVar submissions crashing due to pinned variants that are not loaded
- Point ExAC pLI score to new gnomad server address
- Bug uploading cases missing phenotype terms in config file
- STRs loaded but not shown on browser page
- Bug when using adapter.variant.get_causatives with case_id without causatives
- Problem with fetching "solved" from scout export cases cli
- Better serialising of datetime and bson.ObjectId
- Added `volumes` folder to .gitignore
### Changed
- Make matching causative and managed variants foldable on case page
- Remove calls to PyMongo functions marked as deprecated in backend and frontend(as of version 3.7).
- Improved `scout update individual` command
- Export dynamic phenotypes with ordered gene lists as PDF


## [4.23]
### Added
- Save custom IGV track settings
- Show a flash message with clear info about non-valid genes when gene panel creation fails
- CNV report link in cancer case side navigation
- Return to comment section after editing, deleting or submitting a comment
- Managed variants
- MT vs 14 chromosome mean coverage stats if Scout is connected to Chanjo
### Fixed
- missing `vcf_cancer_sv` and `vcf_cancer_sv_research` to manual.
- Split ClinVar multiple clnsig values (slash-separated) and strip them of underscore for annotations without accession number
- Timeout of `All SNVs and INDELs` page when no valid gene is provided in the search
- Round CADD (MIPv9)
- Missing default panel value
- Invisible other causatives lines when other causatives lack gene symbols
### Changed
- Do not freeze mkdocs-material to version 4.6.1
- Remove pre-commit dependency

## [4.22]
### Added
- Editable cases comments
- Editable variants comments
### Fixed
- Empty variant activity panel
- STRs variants popover
- Split new ClinVar multiple significance terms for a variant
- Edit the selected comment, not the latest
### Changed
- Updated RELEASE docs.
- Pinned variants card style on the case page
- Merged `scout export exons` and `scout view exons` commands


## [4.21.2]
### Added
### Fixed
- Do not pre-filter research variants by (case-default) gene panels
- Show OMIM disease tooltip reliably
### Changed

## [4.21.1]
### Added
### Fixed
- Small change to Pop Freq column in variants ang gene panels to avoid strange text shrinking on small screens
- Direct use of HPO list for Clinical HPO SNV (and cancer SNV) filtering
- PDF coverage report redirecting to login page
### Changed
- Remove the option to dismiss single variants from all variants pages
- Bulk dismiss SNVs, SVs and cancer SNVs from variants pages

## [4.21]
### Added
- Support to configure LoqusDB per institute
- Highlight causative variants in the variants list
- Add tests. Mostly regarding building internal datatypes.
- Remove leading and trailing whitespaces from panel_name and display_name when panel is created
- Mark MANE transcript in list of transcripts in "Transcript overview" on variant page
- Show default panel name in case sidebar
- Previous buttons for variants pagination
- Adds a gh action that checks that the changelog is updated
- Adds a gh action that deploys new releases automatically to pypi
- Warn users if case default panels are outdated
- Define institute-specific gene panels for filtering in institute settings
- Use institute-specific gene panels in variants filtering
- Show somatic VAF for pinned and causative variants on case page

### Fixed
- Report pages redirect to login instead of crashing when session expires
- Variants filter loading in cancer variants page
- User, Causative and Cases tables not scaling to full page
- Improved docs for an initial production setup
- Compatibility with latest version of Black
- Fixed tests for Click>7
- Clinical filter required an extra click to Filter to return variants
- Restore pagination and shrink badges in the variants page tables
- Removing a user from the command line now inactivates the case only if user is last assignee and case is active
- Bugfix, LoqusDB per institute feature crashed when institute id was empty string
- Bugfix, LoqusDB calls where missing case count
- filter removal and upload for filters deleted from another page/other user
- Visualize outdated gene panels info in a popover instead of a tooltip in case page side panel

### Changed
- Highlight color on normal STRs in the variants table from green to blue
- Display breakpoints coordinates in verification emails only for structural variants


## [4.20]
### Added
- Display number of filtered variants vs number of total variants in variants page
- Search case by HPO terms
- Dismiss variant column in the variants tables
- Black and pre-commit packages to dev requirements

### Fixed
- Bug occurring when rerun is requested twice
- Peddy info fields in the demo config file
- Added load config safety check for multiple alignment files for one individual
- Formatting of cancer variants table
- Missing Score in SV variants table

### Changed
- Updated the documentation on how to create a new software release
- Genome build-aware cytobands coordinates
- Styling update of the Matchmaker card
- Select search type in case search form


## [4.19]

### Added
- Show internal ID for case
- Add internal ID for downloaded CGH files
- Export dynamic HPO gene list from case page
- Remove users as case assignees when their account is deleted
- Keep variants filters panel expanded when filters have been used

### Fixed
- Handle the ProxyFix ModuleNotFoundError when Werkzeug installed version is >1.0
- General report formatting issues whenever case and variant comments contain extremely long strings with no spaces

### Changed
- Created an institute wrapper page that contains list of cases, causatives, SNVs & Indels, user list, shared data and institute settings
- Display case name instead of case ID on clinVar submissions
- Changed icon of sample update in clinVar submissions


## [4.18]

### Added
- Filter cancer variants on cytoband coordinates
- Show dismiss reasons in a badge with hover for clinical variants
- Show an ellipsis if 10 cases or more to display with loqusdb matches
- A new blog post for version 4.17
- Tooltip to better describe Tumor and Normal columns in cancer variants
- Filter cancer SNVs and SVs by chromosome coordinates
- Default export of `Assertion method citation` to clinVar variants submission file
- Button to export up to 500 cancer variants, filtered or not
- Rename samples of a clinVar submission file

### Fixed
- Apply default gene panel on return to cancer variantS from variant view
- Revert to certificate checking when asking for Chanjo reports
- `scout download everything` command failing while downloading HPO terms

### Changed
- Turn tumor and normal allelic fraction to decimal numbers in tumor variants page
- Moved clinVar submissions code to the institutes blueprints
- Changed name of clinVar export files to FILENAME.Variant.csv and FILENAME.CaseData.csv
- Switched Google login libraries from Flask-OAuthlib to Authlib


## [4.17.1]

### Fixed
- Load cytobands for cases with chromosome build not "37" or "38"


## [4.17]

### Added
- COSMIC badge shown in cancer variants
- Default gene-panel in non-cancer structural view in url
- Filter SNVs and SVs by cytoband coordinates
- Filter cancer SNV variants by alt allele frequency in tumor
- Correct genome build in UCSC link from structural variant page



### Fixed
- Bug in clinVar form when variant has no gene
- Bug when sharing cases with the same institute twice
- Page crashing when removing causative variant tag
- Do not default to GATK caller when no caller info is provided for cancer SNVs


## [4.16.1]

### Fixed
- Fix the fix for handling of delivery reports for rerun cases

## [4.16]

### Added
- Adds possibility to add "lims_id" to cases. Currently only stored in database, not shown anywhere
- Adds verification comment box to SVs (previously only available for small variants)
- Scrollable pedigree panel

### Fixed
- Error caused by changes in WTForm (new release 2.3.x)
- Bug in OMIM case page form, causing the page to crash when a string was provided instead of a numerical OMIM id
- Fix Alamut link to work properly on hg38
- Better handling of delivery reports for rerun cases
- Small CodeFactor style issues: matchmaker results counting, a couple of incomplete tests and safer external xml
- Fix an issue with Phenomizer introduced by CodeFactor style changes

### Changed
- Updated the version of igv.js to 2.5.4

## [4.15.1]

### Added
- Display gene names in ClinVar submissions page
- Links to Varsome in variant transcripts table

### Fixed
- Small fixes to ClinVar submission form
- Gene panel page crash when old panel has no maintainers

## [4.15]

### Added
- Clinvar CNVs IGV track
- Gene panels can have maintainers
- Keep variant actions (dismissed, manual rank, mosaic, acmg, comments) upon variant re-upload
- Keep variant actions also on full case re-upload

### Fixed
- Fix the link to Ensembl for SV variants when genome build 38.
- Arrange information in columns on variant page
- Fix so that new cosmic identifier (COSV) is also acceptable #1304
- Fixed COSMIC tag in INFO (outside of CSQ) to be parses as well with `&` splitter.
- COSMIC stub URL changed to https://cancer.sanger.ac.uk/cosmic/search?q= instead.
- Updated to a version of IGV where bigBed tracks are visualized correctly
- Clinvar submission files are named according to the content (variant_data and case_data)
- Always show causatives from other cases in case overview
- Correct disease associations for gene symbol aliases that exist as separate genes
- Re-add "custom annotations" for SV variants
- The override ClinVar P/LP add-in in the Clinical Filter failed for new CSQ strings

### Changed
- Runs all CI checks in github actions

## [4.14.1]

### Fixed
- Error when variant found in loqusdb is not loaded for other case

## [4.14]

### Added
- Use github actions to run tests
- Adds CLI command to update individual alignments path
- Update HPO terms using downloaded definitions files
- Option to use alternative flask config when running `scout serve`
- Requirement to use loqusdb >= 2.5 if integrated

### Fixed
- Do not display Pedigree panel in cancer view
- Do not rely on internet connection and services available when running CI tests
- Variant loading assumes GATK if no caller set given and GATK filter status is seen in FILTER
- Pass genome build param all the way in order to get the right gene mappings for cases with build 38
- Parse correctly variants with zero frequency values
- Continue even if there are problems to create a region vcf
- STR and cancer variant navigation back to variants pages could fail

### Changed
- Improved code that sends requests to the external APIs
- Updates ranges for user ranks to fit todays usage
- Run coveralls on github actions instead of travis
- Run pip checks on github actions instead of coveralls
- For hg38 cases, change gnomAD link to point to version 3.0 (which is hg38 based)
- Show pinned or causative STR variants a bit more human readable

## [4.13.1]

### Added
### Fixed
- Typo that caused not all clinvar conflicting interpretations to be loaded no matter what
- Parse and retrieve clinvar annotations from VEP-annotated (VEP 97+) CSQ VCF field
- Variant clinvar significance shown as `not provided` whenever is `Uncertain significance`
- Phenomizer query crashing when case has no HPO terms assigned
- Fixed a bug affecting `All SNVs and INDELs` page when variants don't have canonical transcript
- Add gene name or id in cancer variant view

### Changed
- Cancer Variant view changed "Variant:Transcript:Exon:HGVS" to "Gene:Transcript:Exon:HGVS"

## [4.13]

### Added
- ClinVar SNVs track in IGV
- Add SMA view with SMN Copy Number data
- Easier to assign OMIM diagnoses from case page
- OMIM terms and specific OMIM term page

### Fixed
- Bug when adding a new gene to a panel
- Restored missing recent delivery reports
- Fixed style and links to other reports in case side panel
- Deleting cases using display_name and institute not deleting its variants
- Fixed bug that caused coordinates filter to override other filters
- Fixed a problem with finding some INS in loqusdb
- Layout on SV page when local observations without cases are present
- Make scout compatible with the new HPO definition files from `http://compbio.charite.de/jenkins/`
- General report visualization error when SNVs display names are very long


### Changed


## [4.12.4]

### Fixed
- Layout on SV page when local observations without cases are present

## [4.12.3]

### Fixed
- Case report when causative or pinned SVs have non null allele frequencies

## [4.12.2]

### Fixed
- SV variant links now take you to the SV variant page again
- Cancer variant view has cleaner table data entries for "N/A" data
- Pinned variant case level display hotfix for cancer and str - more on this later
- Cancer variants show correct alt/ref reads mirroring alt frequency now
- Always load all clinical STR variants even if a region load is attempted - index may be missing
- Same case repetition in variant local observations

## [4.12.1]

### Fixed
- Bug in variant.gene when gene has no HGVS description


## [4.12]

### Added
- Accepts `alignment_path` in load config to pass bam/cram files
- Display all phenotypes on variant page
- Display hgvs coordinates on pinned and causatives
- Clear panel pending changes
- Adds option to setup the database with static files
- Adds cli command to download the resources from CLI that scout needs
- Adds test files for merged somatic SV and CNV; as well as merged SNV, and INDEL part of #1279
- Allows for upload of OMIM-AUTO gene panel from static files without api-key

### Fixed
- Cancer case HPO panel variants link
- Fix so that some drop downs have correct size
- First IGV button in str variants page
- Cancer case activates on SNV variants
- Cases activate when STR variants are viewed
- Always calculate code coverage
- Pinned/Classification/comments in all types of variants pages
- Null values for panel's custom_inheritance_models
- Discrepancy between the manual disease transcripts and those in database in gene-edit page
- ACMG classification not showing for some causatives
- Fix bug which caused IGV.js to use hg19 reference files for hg38 data
- Bug when multiple bam files sources with non-null values are available


### Changed
- Renamed `requests` file to `scout_requests`
- Cancer variant view shows two, instead of four, decimals for allele and normal


## [4.11.1]

### Fixed
- Institute settings page
- Link institute settings to sharing institutes choices

## [4.11.0]

### Added
- Display locus name on STR variant page
- Alternative key `GNOMADAF_popmax` for Gnomad popmax allele frequency
- Automatic suggestions on how to improve the code on Pull Requests
- Parse GERP, phastCons and phyloP annotations from vep annotated CSQ fields
- Avoid flickering comment popovers in variant list
- Parse REVEL score from vep annotated CSQ fields
- Allow users to modify general institute settings
- Optionally format code automatically on commit
- Adds command to backup vital parts `scout export database`
- Parsing and displaying cancer SV variants from Manta annotated VCF files
- Dismiss cancer snv variants with cancer-specific options
- Add IGV.js UPD, RHO and TIDDIT coverage wig tracks.


### Fixed
- Slightly darker page background
- Fixed an issued with parsed conservation values from CSQ
- Clinvar submissions accessible to all users of an institute
- Header toolbar when on Clinvar page now shows institute name correctly
- Case should not always inactivate upon update
- Show dismissed snv cancer variants as grey on the cancer variants page
- Improved style of mappability link and local observations on variant page
- Convert all the GET requests to the igv view to POST request
- Error when updating gene panels using a file containing BOM chars
- Add/replace gene radio button not working in gene panels


## [4.10.1]

### Fixed
- Fixed issue with opening research variants
- Problem with coveralls not called by Travis CI
- Handle Biomart service down in tests


## [4.10.0]

### Added
- Rank score model in causatives page
- Exportable HPO terms from phenotypes page
- AMP guideline tiers for cancer variants
- Adds scroll for the transcript tab
- Added CLI option to query cases on time since case event was added
- Shadow clinical assessments also on research variants display
- Support for CRAM alignment files
- Improved str variants view : sorting by locus, grouped by allele.
- Delivery report PDF export
- New mosaicism tag option
- Add or modify individuals' age or tissue type from case page
- Display GC and allele depth in causatives table.
- Included primary reference transcript in general report
- Included partial causative variants in general report
- Remove dependency of loqusdb by utilising the CLI

### Fixed
- Fixed update OMIM command bug due to change in the header of the genemap2 file
- Removed Mosaic Tag from Cancer variants
- Fixes issue with unaligned table headers that comes with hidden Datatables
- Layout in general report PDF export
- Fixed issue on the case statistics view. The validation bars didn't show up when all institutes were selected. Now they do.
- Fixed missing path import by importing pathlib.Path
- Handle index inconsistencies in the update index functions
- Fixed layout problems


## [4.9.0]

### Added
- Improved MatchMaker pages, including visible patient contacts email address
- New badges for the github repo
- Links to [GENEMANIA](genemania.org)
- Sort gene panel list on case view.
- More automatic tests
- Allow loading of custom annotations in VCF using the SCOUT_CUSTOM info tag.

### Fixed
- Fix error when a gene is added to an empty dynamic gene panel
- Fix crash when attempting to add genes on incorrect format to dynamic gene panel
- Manual rank variant tags could be saved in a "Select a tag"-state, a problem in the variants view.
- Same case evaluations are no longer shown as gray previous evaluations on the variants page
- Stay on research pages, even if reset, next first buttons are pressed..
- Overlapping variants will now be visible on variant page again
- Fix missing classification comments and links in evaluations page
- All prioritized cases are shown on cases page


## [4.8.3]

### Added

### Fixed
- Bug when ordering sanger
- Improved scrolling over long list of genes/transcripts


## [4.8.2]

### Added

### Fixed
- Avoid opening extra tab for coverage report
- Fixed a problem when rank model version was saved as floats and not strings
- Fixed a problem with displaying dismiss variant reasons on the general report
- Disable load and delete filter buttons if there are no saved filters
- Fix problem with missing verifications
- Remove duplicate users and merge their data and activity


## [4.8.1]

### Added

### Fixed
- Prevent login fail for users with id defined by ObjectId and not email
- Prevent the app from crashing with `AttributeError: 'NoneType' object has no attribute 'message'`


## [4.8.0]

### Added
- Updated Scout to use Bootstrap 4.3
- New looks for Scout
- Improved dashboard using Chart.js
- Ask before inactivating a case where last assigned user leaves it
- Genes can be manually added to the dynamic gene list directly on the case page
- Dynamic gene panels can optionally be used with clinical filter, instead of default gene panel
- Dynamic gene panels get link out to chanjo-report for coverage report
- Load all clinvar variants with clinvar Pathogenic, Likely Pathogenic and Conflicting pathogenic
- Show transcripts with exon numbers for structural variants
- Case sort order can now be toggled between ascending and descending.
- Variants can be marked as partial causative if phenotype is available for case.
- Show a frequency tooltip hover for SV-variants.
- Added support for LDAP login system
- Search snv and structural variants by chromosomal coordinates
- Structural variants can be marked as partial causative if phenotype is available for case.
- Show normal and pathologic limits for STRs in the STR variants view.
- Institute level persistent variant filter settings that can be retrieved and used.
- export causative variants to Excel
- Add support for ROH, WIG and chromosome PNGs in case-view

### Fixed
- Fixed missing import for variants with comments
- Instructions on how to build docs
- Keep sanger order + verification when updating/reloading variants
- Fixed and moved broken filter actions (HPO gene panel and reset filter)
- Fixed string conversion to number
- UCSC links for structural variants are now separated per breakpoint (and whole variant where applicable)
- Reintroduced missing coverage report
- Fixed a bug preventing loading samples using the command line
- Better inheritance models customization for genes in gene panels
- STR variant page back to list button now does its one job.
- Allows to setup scout without a omim api key
- Fixed error causing "favicon not found" flash messages
- Removed flask --version from base cli
- Request rerun no longer changes case status. Active or archived cases inactivate on upload.
- Fixed missing tooltip on the cancer variants page
- Fixed weird Rank cell in variants page
- Next and first buttons order swap
- Added pagination (and POST capability) to cancer variants.
- Improves loading speed for variant page
- Problem with updating variant rank when no variants
- Improved Clinvar submission form
- General report crashing when dismissed variant has no valid dismiss code
- Also show collaborative case variants on the All variants view.
- Improved phenotype search using dataTables.js on phenotypes page
- Search and delete users with `email` instead of `_id`
- Fixed css styles so that multiselect options will all fit one column


## [4.7.3]

### Added
- RankScore can be used with VCFs for vcf_cancer files

### Fixed
- Fix issue with STR view next page button not doing its one job.

### Deleted
- Removed pileup as a bam viewing option. This is replaced by IGV


## [4.7.2]

### Added
- Show earlier ACMG classification in the variant list

### Fixed
- Fixed igv search not working due to igv.js dist 2.2.17
- Fixed searches for cases with a gene with variants pinned or marked causative.
- Load variant pages faster after fixing other causatives query
- Fixed mitochondrial report bug for variants without genes

## [4.7.1]

### Added

### Fixed
- Fixed bug on genes page


## [4.7.0]

### Added
- Export genes and gene panels in build GRCh38
- Search for cases with variants pinned or marked causative in a given gene.
- Search for cases phenotypically similar to a case also from WUI.
- Case variant searches can be limited to similar cases, matching HPO-terms,
  phenogroups and cohorts.
- De-archive reruns and flag them as 'inactive' if archived
- Sort cases by analysis_date, track or status
- Display cases in the following order: prioritized, active, inactive, archived, solved
- Assign case to user when user activates it or asks for rerun
- Case becomes inactive when it has no assignees
- Fetch refseq version from entrez and use it in clinvar form
- Load and export of exons for all genes, independent on refseq
- Documentation for loading/updating exons
- Showing SV variant annotations: SV cgh frequencies, gnomad-SV, local SV frequencies
- Showing transcripts mapping score in segmental duplications
- Handle requests to Ensembl Rest API
- Handle requests to Ensembl Rest Biomart
- STR variants view now displays GT and IGV link.
- Description field for gene panels
- Export exons in build 37 and 38 using the command line

### Fixed
- Fixes of and induced by build tests
- Fixed bug affecting variant observations in other cases
- Fixed a bug that showed wrong gene coverage in general panel PDF export
- MT report only shows variants occurring in the specific individual of the excel sheet
- Disable SSL certifcate verification in requests to chanjo
- Updates how intervaltree and pymongo is used to void deprecated functions
- Increased size of IGV sample tracks
- Optimized tests


## [4.6.1]

### Added

### Fixed
- Missing 'father' and 'mother' keys when parsing single individual cases


## [4.6.0]

### Added
- Description of Scout branching model in CONTRIBUTING doc
- Causatives in alphabetical order, display ACMG classification and filter by gene.
- Added 'external' to the list of analysis type options
- Adds functionality to display "Tissue type". Passed via load config.
- Update to IGV 2.

### Fixed
- Fixed alignment visualization and vcf2cytosure availability for demo case samples
- Fixed 3 bugs affecting SV pages visualization
- Reintroduced the --version cli option
- Fixed variants query by panel (hpo panel + gene panel).
- Downloaded MT report contains excel files with individuals' display name
- Refactored code in parsing of config files.


## [4.5.1]

### Added

### Fixed
- update requirement to use PyYaml version >= 5.1
- Safer code when loading config params in cli base


## [4.5.0]

### Added
- Search for similar cases from scout view CLI
- Scout cli is now invoked from the app object and works under the app context

### Fixed
- PyYaml dependency fixed to use version >= 5.1


## [4.4.1]

### Added
- Display SV rank model version when available

### Fixed
- Fixed upload of delivery report via API


## [4.4.0]

### Added
- Displaying more info on the Causatives page and hiding those not causative at the case level
- Add a comment text field to Sanger order request form, allowing a message to be included in the email
- MatchMaker Exchange integration
- List cases with empty synopsis, missing HPO terms and phenotype groups.
- Search for cases with open research list, or a given case status (active, inactive, archived)

### Fixed
- Variant query builder split into several functions
- Fixed delivery report load bug


## [4.3.3]

### Added
- Different individual table for cancer cases

### Fixed
- Dashboard collects validated variants from verification events instead of using 'sanger' field
- Cases shared with collaborators are visible again in cases page
- Force users to select a real institute to share cases with (actionbar select fix)


## [4.3.2]

### Added
- Dashboard data can be filtered using filters available in cases page
- Causatives for each institute are displayed on a dedicated page
- SNVs and and SVs are searchable across cases by gene and rank score
- A more complete report with validated variants is downloadable from dashboard

### Fixed
- Clinsig filter is fixed so clinsig numerical values are returned
- Split multi clinsig string values in different elements of clinsig array
- Regex to search in multi clinsig string values or multi revstat string values
- It works to upload vcf files with no variants now
- Combined Pileup and IGV alignments for SVs having variant start and stop on the same chromosome


## [4.3.1]

### Added
- Show calls from all callers even if call is not available
- Instructions to install cairo and pango libs from WeasyPrint page
- Display cases with number of variants from CLI
- Only display cases with number of variants above certain treshold. (Also CLI)
- Export of verified variants by CLI or from the dashboard
- Extend case level queries with default panels, cohorts and phenotype groups.
- Slice dashboard statistics display using case level queries
- Add a view where all variants for an institute can be searched across cases, filtering on gene and rank score. Allows searching research variants for cases that have research open.

### Fixed
- Fixed code to extract variant conservation (gerp, phyloP, phastCons)
- Visualization of PDF-exported gene panels
- Reintroduced the exon/intron number in variant verification email
- Sex and affected status is correctly displayed on general report
- Force number validation in SV filter by size
- Display ensembl transcripts when no refseq exists


## [4.3.0]

### Added
- Mosaicism tag on variants
- Show and filter on SweGen frequency for SVs
- Show annotations for STR variants
- Show all transcripts in verification email
- Added mitochondrial export
- Adds alternative to search for SVs shorter that the given length
- Look for 'bcftools' in the `set` field of VCFs
- Display digenic inheritance from OMIM
- Displays what refseq transcript that is primary in hgnc

### Fixed

- Archived panels displays the correct date (not retroactive change)
- Fixed problem with waiting times in gene panel exports
- Clinvar fiter not working with human readable clinsig values

## [4.2.2]

### Fixed
- Fixed gene panel create/modify from CSV file utf-8 decoding error
- Updating genes in gene panels now supports edit comments and entry version
- Gene panel export timeout error

## [4.2.1]

### Fixed
- Re-introduced gene name(s) in verification email subject
- Better PDF rendering for excluded variants in report
- Problem to access old case when `is_default` did not exist on a panel


## [4.2.0]

### Added
- New index on variant_id for events
- Display overlapping compounds on variants view

### Fixed
- Fixed broken clinical filter


## [4.1.4]

### Added
- Download of filtered SVs

### Fixed
- Fixed broken download of filtered variants
- Fixed visualization issue in gene panel PDF export
- Fixed bug when updating gene names in variant controller


## [4.1.3]

### Fixed
- Displays all primary transcripts


## [4.1.2]

### Added
- Option add/replace when updating a panel via CSV file
- More flexible versioning of the gene panels
- Printing coverage report on the bottom of the pdf case report
- Variant verification option for SVs
- Logs uri without pwd when connecting
- Disease-causing transcripts in case report
- Thicker lines in case report
- Supports HPO search for cases, both terms or if described in synopsis
- Adds sanger information to dashboard

### Fixed
- Use db name instead of **auth** as default for authentication
- Fixes so that reports can be generated even with many variants
- Fixed sanger validation popup to show individual variants queried by user and institute.
- Fixed problem with setting up scout
- Fixes problem when exac file is not available through broad ftp
- Fetch transcripts for correct build in `adapter.hgnc_gene`

## [4.1.1]
- Fix problem with institute authentication flash message in utils
- Fix problem with comments
- Fix problem with ensembl link


## [4.1.0]

### Added
- OMIM phenotypes to case report
- Command to download all panel app gene panels `scout load panel --panel-app`
- Links to genenames.org and omim on gene page
- Popup on gene at variants page with gene information
- reset sanger status to "Not validated" for pinned variants
- highlight cases with variants to be evaluated by Sanger on the cases page
- option to point to local reference files to the genome viewer pileup.js. Documented in `docs.admin-guide.server`
- option to export single variants in `scout export variants`
- option to load a multiqc report together with a case(add line in load config)
- added a view for searching HPO terms. It is accessed from the top left corner menu
- Updates the variants view for cancer variants. Adds a small cancer specific filter for known variants
- Adds hgvs information on cancer variants page
- Adds option to update phenotype groups from CLI

### Fixed
- Improved Clinvar to submit variants from different cases. Fixed HPO terms in casedata according to feedback
- Fixed broken link to case page from Sanger modal in cases view
- Now only cases with non empty lists of causative variants are returned in `adapter.case(has_causatives=True)`
- Can handle Tumor only samples
- Long lists of HGNC symbols are now possible. This was previously difficult with manual, uploaded or by HPO search when changing filter settings due to GET request limitations. Relevant pages now use POST requests. Adds the dynamic HPO panel as a selection on the gene panel dropdown.
- Variant filter defaults to default panels also on SV and Cancer variants pages.

## [4.0.0]

### WARNING ###

This is a major version update and will require that the backend of pre releases is updated.
Run commands:

```
$scout update genes
$scout update hpo
```

- Created a Clinvar submission tool, to speed up Clinvar submission of SNVs and SVs
- Added an analysis report page (html and PDF format) containing phenotype, gene panels and variants that are relevant to solve a case.

### Fixed
- Optimized evaluated variants to speed up creation of case report
- Moved igv and pileup viewer under a common folder
- Fixed MT alignment view pileup.js
- Fixed coordinates for SVs with start chromosome different from end chromosome
- Global comments shown across cases and institutes. Case-specific variant comments are shown only for that specific case.
- Links to clinvar submitted variants at the cases level
- Adapts clinvar parsing to new format
- Fixed problem in `scout update user` when the user object had no roles
- Makes pileup.js use online genome resources when viewing alignments. Now any instance of Scout can make use of this functionality.
- Fix ensembl link for structural variants
- Works even when cases does not have `'madeline_info'`
- Parses Polyphen in correct way again
- Fix problem with parsing gnomad from VEP

### Added
- Added a PDF export function for gene panels
- Added a "Filter and export" button to export custom-filtered SNVs to CSV file
- Dismiss SVs
- Added IGV alignments viewer
- Read delivery report path from case config or CLI command
- Filter for spidex scores
- All HPO terms are now added and fetched from the correct source (https://github.com/obophenotype/human-phenotype-ontology/blob/master/hp.obo)
- New command `scout update hpo`
- New command `scout update genes` will fetch all the latest information about genes and update them
- Load **all** variants found on chromosome **MT**
- Adds choice in cases overview do show as many cases as user like

### Removed
- pileup.min.js and pileup css are imported from a remote web location now
- All source files for HPO information, this is instead fetched directly from source
- All source files for gene information, this is instead fetched directly from source

## [3.0.0]
### Fixed
- hide pedigree panel unless it exists

## [1.5.1] - 2016-07-27
### Fixed
- look for both ".bam.bai" and ".bai" extensions

## [1.4.0] - 2016-03-22
### Added
- support for local frequency through loqusdb
- bunch of other stuff

## [1.3.0] - 2016-02-19
### Fixed
- Update query-phenomizer and add username/password

### Changed
- Update the way a case is checked for rerun-status

### Added
- Add new button to mark a case as "checked"
- Link to clinical variants _without_ 1000G annotation

## [1.2.2] - 2016-02-18
### Fixed
- avoid filtering out variants lacking ExAC and 1000G annotations

## [1.1.3] - 2015-10-01
### Fixed
- persist (clinical) filter when clicking load more
- fix #154 by robustly setting clinical filter func. terms

## [1.1.2] - 2015-09-07
### Fixed
- avoid replacing coverage report with none
- update SO terms, refactored

## [1.1.1] - 2015-08-20
### Fixed
- fetch case based on collaborator status (not owner)

## [1.1.0] - 2015-05-29
### Added
- link(s) to SNPedia based on RS-numbers
- new Jinja filter to "humanize" decimal numbers
- show gene panels in variant view
- new Jinja filter for decoding URL encoding
- add indicator to variants in list that have comments
- add variant number threshold and rank score threshold to load function
- add event methods to mongo adapter
- add tests for models
- show badge "old" if comment was written for a previous analysis

### Changed
- show cDNA change in transcript summary unless variant is exonic
- moved compounds table further up the page
- show dates for case uploads in ISO format
- moved variant comments higher up on page
- updated documentation for pages
- read in coverage report as blob in database and serve directly
- change ``OmimPhenotype`` to ``PhenotypeTerm``
- reorganize models sub-package
- move events (and comments) to separate collection
- only display prev/next links for the research list
- include variant type in breadcrumbs e.g. "Clinical variants"

### Removed
- drop dependency on moment.js

### Fixed
- show the same level of detail for all frequencies on all pages
- properly decode URL encoded symbols in amino acid/cDNA change strings
- fixed issue with wipe permissions in MongoDB
- include default gene lists in "variants" link in breadcrumbs

## [1.0.2] - 2015-05-20
### Changed
- update case fetching function

### Fixed
- handle multiple cases with same id

## [1.0.1] - 2015-04-28
### Fixed
- Fix building URL parameters in cases list Vue component

## [1.0.0] - 2015-04-12
Codename: Sara Lund

![Release 1.0](artwork/releases/release-1-0.jpg)

### Added
- Add email logging for unexpected errors
- New command line tool for deleting case

### Changed
- Much improved logging overall
- Updated documentation/usage guide
- Removed non-working IGV link

### Fixed
- Show sample display name in GT call
- Various small bug fixes
- Make it easier to hover over popups

## [0.0.2-rc1] - 2015-03-04
### Added
- add protein table for each variant
- add many more external links
- add coverage reports as PDFs

### Changed
- incorporate user feedback updates
- big refactor of load scripts

## [0.0.2-rc2] - 2015-03-04
### Changes
- add gene table with gene description
- reorganize inheritance models box

### Fixed
- avoid overwriting gene list on "research" load
- fix various bugs in external links

## [0.0.2-rc3] - 2015-03-05
### Added
- Activity log feed to variant view
- Adds protein change strings to ODM and Sanger email

### Changed
- Extract activity log component to macro

### Fixes
- Make Ensembl transcript links use archive website<|MERGE_RESOLUTION|>--- conflicted
+++ resolved
@@ -5,13 +5,10 @@
 About changelog [here](https://keepachangelog.com/en/1.0.0/)
 
 ## [unreleased]
-<<<<<<< HEAD
+### Added
+- Create/Update a gene panel contaning all PanelApp green genes (`scout update panelapp-green -i <cust_id>`)
 ### Fixed
 - Matching manual ranked variants are now shown also on the somatic variant page
-=======
-### Added
-- Create/Update a gene panel contaning all PanelApp green genes (`scout update panelapp-green -i <cust_id>`)
->>>>>>> 9ba8e6e3
 
 ## [4.63]
 ### Added
