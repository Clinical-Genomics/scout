--- conflicted
+++ resolved
@@ -13,11 +13,8 @@
 - Better visualization of regional annotation for long lists of genes in large SVs in Variants tables
 - Order of cells in variants tables
 - More evident links to gene coverage from Variant page
-<<<<<<< HEAD
+- Gene panels sorted by display name in the entire Case page
 - Rewrote the ClinVar export module to simplify and prepare for ClinVar API submission feature
-=======
-- Gene panels sorted by display name in the entire Case page
->>>>>>> 45dd9350
 ### Fixed
 - HPO filter button on SV variantS page
 - Spacing between region|function cells in SVs lists
