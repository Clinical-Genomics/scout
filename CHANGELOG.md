# Change Log
All notable changes to this project will be documented in this file.
This project adheres to [Semantic Versioning](http://semver.org/).

About changelog [here](https://keepachangelog.com/en/1.0.0/)

## [unreleased]
### Added
- Case status labels can be added, giving more finegrained details on a solved status (provisional, diagnostic, carrier, UPD, SMN, ...)
- More MEI specific annotation is shown on the variant page
### Changed
- In the ClinVar form, database and id of assertion criteria citation are now separate inputs
- Customise institute settings to be able to display all cases with a certain status on cases page (admin users)
- Renamed `Clinical Significance` to `Germline Classification` on multistep ClinVar form
<<<<<<< HEAD
- Update GitHub actions
=======
- Changed the "x" in cases.utils.remove_form button text to red for better visibility in dark mode
>>>>>>> a409c247
### Fixed
- Removed log info showing hgnc IDs used in variantS search
- Maintain Matchmaker Exchange and Beacon submission status when a case is re-uploaded

### Added
- New SO terms: `sequence_variant` and `coding_transcript_variant`

## [4.77]
### Added
- Orpha disease terms now include information on inheritance
- Case loading via .yaml config file accepts subject_id and phenotype_groups (if previously defined as constant default or added per institute)
- Possibility to submit variants associated with Orphanet conditions to ClinVar
- Option update path to .d4 files path for individuals of an existing case using the command line
- More constraint information is displayed per gene in addition to pLi: missense and LoF OE, CI (inluding LOEUF) and Z-score.
### Changed
- Introduce validation in the ClinVar multistep form to make sure users provide at least one variant-associated condition
- CLI scout update individual accepts subject_id
- Update ClinVar inheritance models to reflect changes in ClinVar submission API
- Handle variant-associated condition ID format in background when creating ClinVar submissions
- Replace the code that downloads Ensembl genes, transcripts and exons with the Schug web app
- Add more info to error log when transcript variant frequency parsing fails.
- GnomAD v4 constraint information replaces ExAC constraints (pLi).
### Fixed
- Text input of associated condition in ClinVar form now aligns to the left
- Alignment of contents in the case report has been updated
- Missing number of phenotypes and genes from case diagnoses
- Associate OMIM and/or ORPHA diagnoses with partial causatives
- Visualization of partial causatives' diagnoses on case page: style and links
- Revert style of pinned variants window on the case page
- Rename `Clinical significanc` to `Germline classification` in ClinVar submissions exported files
- Rename `Clinical significance citations` to `Classification citations` in ClinVar submissions exported files
- Rename `Comment on clinical significance` to `Comment on classification` in ClinVar submissions exported files
- Show matching partial causatives on variant page
- Matching causatives shown on case page consisting only of variant matching the default panels of the case - bug introduced since scout v4.72 (Oct 18, 2023)
- Missing somatic variant read depth leading to report division by zero

## [4.76]
### Added
- Orphacodes are visible in phenotype tables
- Pydantic validation of image paths provided in case load config file
- Info on the user which created a ClinVar submission, when available
- Associate .d4 files to case individuals when loading a case via config file
### Changed
- In diagnoses page the load of diseases are initiated by clicking a button
- Revel score, Revel rank score and SpliceAI values are also displayed in Causatives and Validated variants tables
- Remove unused functions and tests
- Analysis type and direct link from cases list for OGM cases
- Removed unused `case_obj` parameter from server/blueprints/variant/controllers/observations function
- Possibility to reset ClinVar submission ID
- Allow ClinVar submissions with custom API key for users registered as ClinVar submitters or when institute doesn't have a preset list of ClinVar submitters
- Ordered event verbs alphabetically and created ClinVar-related user events
- Removed the unused "no-variants" option from the load case command line
### Fixed
- All disease_terms have gene HGNC ids as integers when added to the scout database
- Disease_term identifiers are now prefixed with the name of the coding system
- Command line crashing with error when updating a user that doesn't exist
- Thaw coloredlogs - 15.0.1 restores errorhandler issue
- Thaw crypography - current base image and library version allow Docker builds
- Missing delete icons on phenomodels page
- Missing cryptography lib error while running Scout container on an ARM processor
- Round CADD values with many decimals on causatives and validated variants pages
- Dark-mode visibility of some fields on causatives and validated variants pages
- Clinvar submitters would be cleared when unprivileged users saved institute settings page
- Added a default empty string in cases search form to avoid None default value
- Page crashing when user tries to remove the same variant from a ClinVar submission in different browser tabs
- Update more GnomAD links to GnomAD v4 (v38 SNVs, MT vars, STRs)
- Empty cells for RNA fusion variants in Causatives and Verified variants page
- Submenu icons missing from collapsible actionbar
- The collapsible actionbar had some non-collapsing overly long entries
- Cancer observations for SVs not appearing in the variant details view
- Archived local observations not visible on cancer variantS page
- Empty Population Frequency column in the Cancer SV Variants view
- Capital letters in ClinVar events description shown on case page

## [4.75]
### Added
- Hovertip to gene panel names with associated genes in variant view, when variant covers more than one gene
- Tests for panel to genes
- Download of Orphadata en_product6 and en_product4 from CLI
- Parse and save `database_found` key/values for RNA fusion variants
- Added fusion_score, ffpm, split_reads, junction_reads and fusion_caller to the list of filters on RNA fusion variants page
- Renamed the function `get_mei_info` to `set_mei_info` to be consistent with the other functions
- Fixed removing None key/values from parsed variants
- Orphacodes are included in the database disease_terms
### Changed
- Allow use of projections when retrieving gene panels
- Do not save custom images as binary data into case and variant database documents
- Retrieve and display case and variant custom images using image's saved path
- Cases are activated by viewing FSHD and SMA reports
- Split multi-gene SNV variants into single genes when submitting to Matchmaker Exchange
- Alamut links also on the gene level, using transcript and HGVS: better for indels. Keep variant link for missing HGVS
- Thaw WTForms - explicitly coerce form decimal field entries when filters fetched from db
### Fixed
- Removed some extra characters from top of general report left over from FontAwsome fix
- Do not save fusion variants-specific key/values in other types of variants
- Alamut link for MT variants in build 38
- Convert RNA fusions variants `tool_hits` and `fusion_score` keys from string to numbers
- Fix genotype reference and alternative sequencing depths defaulting to -1 when values are 0
- DecimalFields were limited to two decimal places for several forms - lifting restrictions on AF, CADD etc.

## [4.74.1]
### Changed
- Parse and save into database also OMIM terms not associated to genes
### Fixed
- BioNano API FSHD report requests are GET in Access 1.8, were POST in 1.7
- Update more FontAwesome icons to avoid Pro icons
- Test if files still exist before attempting to load research variants
- Parsing of genotypes error, resulting in -1 values when alt or ref read depths are 0

## [4.74]
### Added
- SNVs and Indels, MEI and str variants genes have links to Decipher
- An `owner + case display name` index for cases database collection
- Test and fixtures for RNA fusion case page
- Load and display fusion variants from VCF files as the other variant types
- Option to update case document with path to mei variants (clinical and research)
### Changed
- Details on variant type and category for audit filters on case general report
- Enable Gens CN profile button also in somatic case view
- Fix case of analysis type check for Gens analysis button - only show for WGS
### Fixed
- loqusdb table no longer has empty row below each loqusid
- MatchMaker submission details page crashing because of change in date format returned by PatientMatcher
- Variant external links buttons style does not change color when visited
- Hide compounds with compounds follow filter for region or function would fail for variants in multiple genes
- Updated FontAwesome version to fix missing icons

## [4.73]
### Added
- Shortcut button for HPO panel MEI variants from case page
- Export managed variants from CLI
### Changed
- STRs visualization on case panel to emphasize abnormal repeat count and associated condition
- Removed cytoband column from STRs variant view on case report
- More long integers formatted with thin spaces, and copy to clipboard buttons added
### Fixed
- OMIM table is scrollable if higher than 700px on SV page
- Pinned variants validation badge is now red for false positives.
- Case display name defaulting to case ID when `family_name` or `display_name` are missing from case upload config file
- Expanded menu visible at screen sizes below 1000px now has background color
- The image in ClinVar howto-modal is now responsive
- Clicking on a case in case groups when case was already removed from group in another browser tab
- Page crashing when saving filters for mei variants
- Link visited color of images

## [4.72.4]
### Changed
- Automatic test mongod version increased to v7
### Fixed
- GnomAD now defaults to hg38 - change build 37 links accordingly

## [4.72.3]
### Fixed
- Somatic general case report small variant table can crash with unclassified variants

## [4.72.2]
### Changed
- A gunicorn maxrequests parameter for Docker server image - default to 1200
- STR export limit increased to 500, as for other variants
- Prevent long number wrapping and use thin spaces for separation, as per standards from SI, NIST, IUPAC, BIPM.
- Speed up case retrieval and lower memory use by projecting case queries
- Make relatedness check fails stand out a little more to new users
- Speed up case retrieval and lower memory use by projecting case queries
- Speed up variant pages by projecting only the necessary keys in disease collection query
### Fixed
- Huge memory use caused by cases and variants pages pulling complete disease documents from DB
- Do not include genes fetched from HPO terms when loading diseases
- Consider the renamed fields `Approved Symbol` -> `Approved Gene Symbol` and `Gene Symbols` -> `Gene/Locus And Other Related Symbols` when parsing OMIM terms from genemap2.txt file

## [4.72.1]
### Fixed
- Jinja filter that renders long integers
- Case cache when looking for causatives in other cases causing the server to hang

## [4.72]
### Added
- A GitHub action that checks for broken internal links in docs pages
- Link validation settings in mkdocs.yml file
- Load and display full RNA alignments on alignment viewer
- Genome build check when loading a case
- Extend event index to previous causative variants and always load them
### Fixed
- Documentation nav links for a few documents
- Slightly extended the BioNano Genomics Access integration docs
- Loading of SVs when VCF is missing the INFO.END field but has INFO.SVLEN field
- Escape protein sequence name (if available) in case general report to render special characters correctly
- CaseS HPO term searches for multiple terms works independent of order
- CaseS search regexp should not allow backslash
- CaseS cohort tags can contain whitespace and still match
- Remove diagnoses from cases even if OMIM term is not found in the database
- Parsing of disease-associated genes
- Removed an annoying warning while updating database's disease terms
- Displaying custom case images loaded with scout version <= 4.71
- Use pydantic version >=2 in requirements.txt file
### Changed
- Column width adjustment on caseS page
- Use Python 3.11 in tests
- Update some github actions
- Upgraded Pydantic to version 2
- Case validation fails on loading when associated files (alignments, VCFs and reports) are not present on disk
- Case validation fails on loading when custom images have format different then ["gif", "svg", "png", "jpg", "jpeg"]
- Custom images keys `case` and `str` in case config yaml file are renamed to `case_images` and `str_variants_images`
- Simplify and speed up case general report code
- Speed up case retrieval in case_matching_causatives
- Upgrade pymongo to version 4
- When updating disease terms, check that all terms are consistent with a DiseaseTerm model before dropping the old collection
- Better separation between modules loading HPO terms and diseases
- Deleted unused scout.build.phenotype module
- Stricter validation of mandatory genome build key when loading a case. Allowed values are ['37','38',37,38]
- Improved readability of variants length and coordinates on variantS pages

## [4.71]
### Added
- Added Balsamic keys for SweGen and loqusdb local archive frequecies, SNV and SV
- New filter option for Cancer variantS: local archive RD loqusdb
- Show annotated observations on SV variantS view, also for cancer somatic SVs
- Revel filter for variantS
- Show case default panel on caseS page
- CADD filter for Cancer Somatic SNV variantS - show score
- SpliceAI-lookup link (BROAD, shows SpliceAI and Pangolin) from variant page
- BioNano Access server API - check projects, samples and fetch FSHD reports
### Fixed
- Name of reference genome build for RNA for compatibility with IGV locus search change
- Howto to run the Docker image on Mac computers in `admin-guide/containers/container-deploy.md`
- Link to Weasyprint installation howto in README file
- Avoid filling up disk by creating a reduced VCF file for every variant that is visualized
- Remove legacy incorrectly formatted CODEOWNERS file
- Restrain variant_type requests to variantS views to "clinical" or "research"
- Visualization of cancer variants where cancer case has no affected individual
- ProteinPaint gene link (small StJude API change)
- Causative MEI variant link on causatives page
- Bionano access api settings commented out by default in Scout demo config file.
- Do not show FSHD button on freshly loaded cases without bionano_access individuals
- Truncate long variants' HGVS on causative/Clinically significant and pinned variants case panels
### Changed
- Remove function call that tracks users' browser version
- Include three more splice variant SO terms in clinical filter severe SO terms
- Drop old HPO term collection only after parsing and validation of new terms completes
- Move score to own column on Cancer Somatic SNV variantS page
- Refactored a few complex case operations, breaking out sub functionalities

## [4.70]
### Added
- Download a list of Gene Variants (max 500) resulting from SNVs and Indels search
- Variant PubMed link to search for gene symbol and any aliases
### Changed
- Clearer gnomAD values in Variants page
### Fixed
- CaseS page uniform column widths
- Include ClinVar variants into a scrollable div element on Case page
- `canonical_transcript` variable not initialized in get_hgvs function (server.blueprints.institutes.controllers.py)
- Catch and display any error while importing Phenopacket info
- Modified Docker files to use python:3.8-slim-bullseye to prevent gunicorn workers booting error

## [4.69]
### Added
- ClinVar submission howto available also on Case page
- Somatic score and filtering for somatic SV callers, if available
- Show caller as a tooltip on variantS list
### Fixed
- Crash when attempting to export phenotype from a case that had never had phenotypes
- Aesthetic fix to Causative and Pinned Variants on Case page
- Structural inconsistency for ClinVar Blueprint templates
- Updated igv.js to 2.15.8 to fix track default color bug
- Fixed release versions for actions.
- Freeze tornado below 6.3.0 for compatibility with livereload 2.6.3
- Force update variants count on case re-upload
- IGV locus search not working - add genome reference id
- Pin links to MEI variants should end up on MEI not SV variant view
- Load also matching MEI variants on forced region load
- Allow excluding MEI from case variant deletion
- Fixed the name of the assigned user when the internal user ID is different from the user email address
- Gene variantS should display gene function, region and full hgvs
### Changed
- FontAwesome integrity check fail (updated resource)
- Removed ClinVar API validation buttons in favour of direct API submission
- Improved layout of Institute settings page
- ClinVar API key and allowed submitters are set in the Institute settings page


## [4.68]
### Added
- Rare Disease Mobile Element Insertion variants view
### Changed
- Updated igv.js to 2.15.6
### Fixed
- Docker stage build pycairo.
- Restore SNV and SV rank models versions on Causatives and Verified pages
- Saving `REVEL_RANKSCORE` value in a field named `revel` in variants database documents

## [4.67]
### Added
- Prepare to filter local SV frequency
### Changed
- Speed up instituteS page loading by refactoring cases/institutes query
- Clinical Filter for SVs includes `splice_polypyrimidine_tract_variant` as a severe consequence
- Clinical Filter for SVs includes local variant frequency freeze ("old") for filtering, starting at 30 counts
- Speed up caseS page loading by adding status to index and refactoring totals count
- HPO file parsing is updated to reflect that HPO have changed a few downloadable file formats with their 230405 release.
### Fixed
- Page crashing when a user tries to edit a comment that was removed
- Warning instead of crashed page when attempting to retrieve a non-existent Phenopacket
- Fixed StJude ProteinPaint gene link (URL change)
- Freeze of werkzeug library to version<2.3 to avoid problems resulting from the consequential upgrade of the Flask lib
- Huge list of genes in case report for megabases-long structural variants.
- Fix displaying institutes without associated cases on institutes page
- Fix default panel selection on SVs in cancer case report

## [4.66]
### Changed
- Moved Phenomodels code under a dedicated blueprint
- Updated the instructions to load custom case report under admin guide
- Keep variants filter window collapsed except when user expands it to filter
### Added
- A summary table of pinned variants on the cancer case general report
- New openable matching causatives and managed variants lists for default gene panels only for convenience
### Fixed
- Gens structural variant page link individual id typo

## [4.65.2]
### Fixed
- Generating general case report with str variants containing comments

## [4.65.1]
### Fixed
- Visibility of `Gene(s)` badges on SV VariantS page
- Hide dismiss bar on SV page not working well
- Delivery report PDF download
- Saving Pipeline version file when loading a case
- Backport compatible import of importlib metadata for old python versions (<3.8)

## [4.65]
### Added
- Option to mark a ClinVar submission as submitted
- Docs on how to create/update the PanelApp green genes as a system admin
- `individual_id`-parameter to both Gens links
- Download a gene panel in TXT format from gene panel page
- Panel gene comments on variant page: genes in panels can have comments that describe the gene in a panel context
### Changed
- Always show each case category on caseS page, even if 0 cases in total or after current query
- Improved sorting of ClinVar submissions
- Pre-populate SV type select in ClinVar submission form, when possible
- Show comment badges in related comments tables on general report
- Updated version of several GitHub actions
- Migrate from deprecated `pkg_resources` lib to `importlib_resources`
- Dismiss bar on variantS pages is thinner.
- Dismiss bar on variantS pages can be toggled open or closed for the duration of a login session.
### Fixed
- Fixed Sanger order / Cancel order modal close buttons
- Visibility of SV type in ClinVar submission form
- Fixed a couple of creations where now was called twice, so updated_at and created_at could differ
- Deprecated Ubuntu version 18.04 in one GitHub action
- Panels that have been removed (hidden) should not be visible in views where overlapping gene panels for genes are shown
- Gene panel test pointing to the right function

## [4.64]
### Added
- Create/Update a gene panel containing all PanelApp green genes (`scout update panelapp-green -i <cust_id>`)
- Links for ACMG pathogenicity impact modification on the ACMG classification page
### Changed
- Open local observation matching cases in new windows
### Fixed
- Matching manual ranked variants are now shown also on the somatic variant page
- VarSome links to hg19/GRCh37
- Managed variants filter settings lost when navigating to additional pages
- Collect the right variant category after submitting filter form from research variantS page
- Beacon links are templated and support variants in genome build 38

## [4.63]
### Added
- Display data sharing info for ClinVar, Matchmaker Exchange and Beacon in a dedicated column on Cases page
- Test for `commands.download.omim.print_omim`
- Display dismissed variants comments on general case report
- Modify ACMG pathogenicity impact (most commonly PVS1, PS3) based on strength of evidence with lab director's professional judgement
- REViewer button on STR variant page
- Alamut institution parameter in institute settings for Alamut Visual Plus software
- Added Manual Ranks Risk Factor, Likely Risk Factor and Uncertain Risk Factor
- Display matching manual ranks from previous cases the user has access to on VariantS and Variant pages
- Link to gnomAD gene SVs v2.1 for SV variants with gnomAD frequency
- Support for nf-core/rnafusion reports
### Changed
- Display chrY for sex unknown
- Deprecate legacy scout_load() method API call.
- Message shown when variant tag is updated for a variant
- When all ACMG classifications are deleted from a variant, the current variant classification status is also reset.
- Refactored the functions that collect causative variants
- Removed `scripts/generate_test_data.py`
### Fixed
- Default IGV tracks (genes, ClinVar, ClinVar CNVs) showing even if user unselects them all
- Freeze Flask-Babel below v3.0 due to issue with a locale decorator
- Thaw Flask-Babel and fix according to v3 standard. Thank you @TkTech!
- Show matching causatives on somatic structural variant page
- Visibility of gene names and functional annotations on Causatives/Verified pages
- Panel version can be manually set to floating point numbers, when modified
- Causatives page showing also non-causative variants matching causatives in other cases
- ClinVar form submission for variants with no selected transcript and HGVS
- Validating and submitting ClinVar objects not containing both Variant and Casedata info

## [4.62.1]
### Fixed
- Case page crashing when adding a case to a group without providing a valid case name

## [4.62]
### Added
- Validate ClinVar submission objects using the ClinVar API
- Wrote tests for case and variant API endpoints
- Create ClinVar submissions from Scout using the ClinVar API
- Export Phenopacket for affected individual
- Import Phenopacket from JSON file or Phenopacket API backend server
- Use the new case name option for GENS requests
- Pre-validate refseq:HGVS items using VariantValidator in ClinVar submission form
### Fixed
- Fallback for empty alignment index for REViewer service
- Source link out for MIP 11.1 reference STR annotation
- Avoid duplicate causatives and pinned variants
- ClinVar clinical significance displays only the ACMG terms when user selects ACMG 2015 as assertion criteria
- Spacing between icon and text on Beacon and MatchMaker links on case page sidebar
- Truncate IDs and HGVS representations in ClinVar pages if longer than 25 characters
- Update ClinVar submission ID form
- Handle connection timeout when sending requests requests to external web services
- Validate any ClinVar submission regardless of its status
- Empty Phenopackets import crashes
- Stop Spinner on Phenopacket JSON download
### Changed
- Updated ClinVar submission instructions

## [4.61.1]
### Fixed
- Added `UMLS` as an option of `Condition ID type` in ClinVar Variant downloaded files
- Missing value for `Condition ID type` in ClinVar Variant downloaded files
- Possibility to open, close or delete a ClinVar submission even if it doesn't have an associated name
- Save SV type, ref and alt n. copies to exported ClinVar files
- Inner and outer start and stop SV coordinates not exported in ClinVar files
- ClinVar submissions page crashing when SV files don't contain breakpoint exact coordinates
- Align OMIM diagnoses with delete diagnosis button on case page
- In ClinVar form, reset condition list and customize help when condition ID changes

## [4.61]
### Added
- Filter case list by cases with variants in ClinVar submission
- Filter case list by cases containing RNA-seq data - gene_fusion_reports and sample-level tracks (splice junctions and RNA coverage)
- Additional case category `Ignored`, to be used for cases that don't fall in the existing 'inactive', 'archived', 'solved', 'prioritized' categories
- Display number of cases shown / total number of cases available for each category on Cases page
- Moved buttons to modify case status from sidebar to main case page
- Link to Mutalyzer Normalizer tool on variant's transcripts overview to retrieve official HVGS descriptions
- Option to manually load RNA MULTIQC report using the command `scout load report -t multiqc_rna`
- Load RNA MULTIQC automatically for a case if config file contains the `multiqc_rna` key/value
- Instructions in admin-guide on how to load case reports via the command line
- Possibility to filter RD variants by a specific genotype call
- Distinct colors for different inheritance models on RD Variant page
- Gene panels PDF export with case variants hits by variant type
- A couple of additional README badges for GitHub stats
- Upload and display of pipeline reference info and executable version yaml files as custom reports
- Testing CLI on hasta in PR template
### Changed
- Instructions on how to call dibs on scout-stage server in pull request template
- Deprecated CLI commands `scout load <delivery_report, gene_fusion_report, coverage_qc_report, cnv_report>` to replace them with command `scout load report -t <report type>`
- Refactored code to display and download custom case reports
- Do not export `Assertion method` and `Assertion method citation` to ClinVar submission files according to changes to ClinVar's submission spreadsheet templates.
- Simplified code to create and download ClinVar CSV files
- Colorize inheritance models badges by category on VariantS page
- `Safe variants matching` badge more visible on case page
### Fixed
- Non-admin users saving institute settings would clear loqusdb instance selection
- Layout of variant position, cytoband and type in SV variant summary
- Broken `Build Status - GitHub badge` on GitHub README page
- Visibility of text on grey badges in gene panels PDF exports
- Labels for dashboard search controls
- Dark mode visibility for ClinVar submission
- Whitespaces on outdated panel in extent report

## [4.60]
### Added
- Mitochondrial deletion signatures (mitosign) can be uploaded and shown with mtDNA report
- A `Type of analysis` column on Causatives and Validated variants pages
- List of "safe" gene panels available for matching causatives and managed variants in institute settings, to avoid secondary findings
- `svdb_origin` as a synonym for `FOUND_IN` to complement `set` for variants found by all callers
### Changed
- Hide removed gene panels by default in panels page
- Removed option for filtering cancer SVs by Tumor and Normal alt AF
- Hide links to coverage report from case dynamic HPO panel if cancer analysis
- Remove rerun emails and redirect users to the analysis order portal instead
- Updated clinical SVs igv.js track (dbVar) and added example of external track from `https://trackhubregistry.org/`
- Rewrote the ClinVar export module to simplify and add one variant at the time
- ClinVar submissions with phenotype conditions from: [OMIM, MedGen, Orphanet, MeSH, HP, MONDO]
### Fixed
- If trying to load a badly formatted .tsv file an error message is displayed.
- Avoid showing case as rerun when first attempt at case upload failed
- Dynamic autocomplete search not working on phenomodels page
- Callers added to variant when loading case
- Now possible to update managed variant from file without deleting it first
- Missing preselected chromosome when editing a managed variant
- Preselected variant type and subtype when editing a managed variant
- Typo in dbVar ClinVar track, hg19


## [4.59]
### Added
- Button to go directly to HPO SV filter variantS page from case
- `Scout-REViewer-Service` integration - show `REViewer` picture if available
- Link to HPO panel coverage overview on Case page
- Specify a confidence threshold (green|amber|red) when loading PanelApp panels
- Functional annotations in variants lists exports (all variants)
- Cancer/Normal VAFs and COSMIC ids in in variants lists exports (cancer variants)
### Changed
- Better visualization of regional annotation for long lists of genes in large SVs in Variants tables
- Order of cells in variants tables
- More evident links to gene coverage from Variant page
- Gene panels sorted by display name in the entire Case page
- Round CADD and GnomAD values in variants export files
### Fixed
- HPO filter button on SV variantS page
- Spacing between region|function cells in SVs lists
- Labels on gene panel Chanjo report
- Fixed ambiguous duplicated response headers when requesting a BAM file from /static
- Visited color link on gene coverage button (Variant page)

## [4.58.1]
### Fixed
- Case search with search strings that contain characters that can be escaped

## [4.58]
### Added
- Documentation on how to create/update PanelApp panels
- Add filter by local observations (archive) to structural variants filters
- Add more splicing consequences to SO term definitions
- Search for a specific gene in all gene panels
- Institute settings option to force show all variants on VariantS page for all cases of an institute
- Filter cases by validation pending status
- Link to The Clinical Knowledgebase (CKB) (https://ckb.jax.org/) in cancer variant's page
### Fixed
- Added a not-authorized `auto-login` fixture according to changes in Flask-Login 0.6.2
- Renamed `cache_timeout` param name of flask.send_file function to `max_age` (Flask 2.2 compliant)
- Replaced deprecated `app.config["JSON_SORT_KEYS"]` with app.json.sort_keys in app settings
- Bug in gene variants page (All SNVs and INDELs) when variant gene doesn't have a hgnc id that is found in the database
- Broken export of causatives table
- Query for genes in build 38 on `Search SNVs and INDELs` page
- Prevent typing special characters `^<>?!=\/` in case search form
- Search matching causatives also among research variants in other cases
- Links to variants in Verified variants page
- Broken filter institute cases by pinned gene
- Better visualization of long lists of genes in large SVs on Causative and Verified Variants page
- Reintroduced missing button to export Causative variants
- Better linking and display of matching causatives and managed variants
- Reduced code complexity in `scout/parse/variant/variant.py`
- Reduced complexity of code in `scout/build/variant/variant.py`

### Changed
- State that loqusdb observation is in current case if observations count is one and no cases are shown
- Better pagination and number of variants returned by queries in `Search SNVs and INDELs` page
- Refactored and simplified code used for collecting gene variants for `Search SNVs and INDELs` page
- Fix sidebar panel icons in Case view
- Fix panel spacing in Case view
- Removed unused database `sanger_ordered` and `case_id,category,rank_score` indexes (variant collection)
- Verified variants displayed in a dedicated page reachable from institute sidebar
- Unified stats in dashboard page
- Improved gene info for large SVs and cancer SVs
- Remove the unused `variant.str_variant` endpoint from variant views
- Easier editing of HPO gene panel on case page
- Assign phenotype panel less cramped on Case page
- Causatives and Verified variants pages to use the same template macro
- Allow hyphens in panel names
- Reduce resolution of example images
- Remove some animations in web gui which where rendered slow


## [4.57.4]
### Fixed
- Parsing of variant.FORMAT "DR" key in parse variant file

## [4.57.3]
### Fixed
- Export of STR verified variants
- Do not download as verified variants first verified and then reset to not validated
- Avoid duplicated lines in downloaded verified variants reflecting changes in variant validation status

## [4.57.2]
### Fixed
- Export of verified variants when variant gene has no transcripts
- HTTP 500 when visiting a the details page for a cancer variant that had been ranked with genmod

## [4.57.1]
### Fixed
- Updating/replacing a gene panel from file with a corrupted or malformed file

## [4.57]
### Added
- Display last 50 or 500 events for a user in a timeline
- Show dismiss count from other cases on matching variantS
- Save Beacon-related events in events collection
- Institute settings allow saving multiple loqusdb instances for one institute
- Display stats from multiple instances of loqusdb on variant page
- Display date and frequency of obs derived from count of local archive observations from MIP11 (requires fix in MIP)
### Changed
- Prior ACMG classifications view is no longer limited by pathogenicity
### Fixed
- Visibility of Sanger ordered badge on case page, light mode
- Some of the DataTables tables (Phenotypes and Diagnoses pages) got a bit dark in dark mode
- Remove all redundancies when displaying timeline events (some events are saved both as case-related and variant-related)
- Missing link in saved MatchMaker-related events
- Genes with mixed case gene symbols missing in PanelApp panels
- Alignment of elements on the Beacon submission modal window
- Locus info links from STR variantS page open in new browser tabs

## [4.56]
### Added
- Test for PanelApp panels loading
- `panel-umi` tag option when loading cancer analyses
### Changed
- Black text to make comments more visible in dark mode
- Loading PanelApp panels replaces pre-existing panels with same version
- Removed sidebar from Causatives page - navigation is available on the top bar for now
- Create ClinVar submissions from pinned variants list in case page
- Select which pinned variants will be included in ClinVar submission documents
### Fixed
- Remove a:visited css style from all buttons
- Update of HPO terms via command line
- Background color of `MIXED` and `PANEL-UMI` sequencing types on cases page
- Fixed regex error when searching for cases with query ending with `\ `
- Gene symbols on Causatives page lighter in dark mode
- SpliceAI tooltip of multigene variants

## [4.55]
### Changed
- Represent different tumor samples as vials in cases page
- Option to force-update the OMIM panel
### Fixed
- Low tumor purity badge alignment in cancer samples table on cancer case view
- VariantS comment popovers reactivate on hover
- Updating database genes in build 37
- ACMG classification summary hidden by sticky navbar
- Logo backgrounds fixed to white on welcome page
- Visited links turn purple again
- Style of link buttons and dropdown menus
- Update KUH and GMS logos
- Link color for Managed variants

## [4.54]
### Added
- Dark mode, using browser/OS media preference
- Allow marking case as solved without defining causative variants
- Admin users can create missing beacon datasets from the institute's settings page
- GenCC links on gene and variant pages
- Deprecation warnings when launching the app using a .yaml config file or loading cases using .ped files
### Changed
- Improved HTML syntax in case report template
- Modified message displayed when variant rank stats could not be calculated
- Expanded instructions on how to test on CG development server (cg-vm1)
- Added more somatic variant callers (Balsamic v9 SNV, develop SV)
### Fixed
- Remove load demo case command from docker-compose.yml
- Text elements being split across pages in PDF reports
- Made login password field of type `password` in LDAP login form
- Gene panels HTML select in institute's settings page
- Bootstrap upgraded to version 5
- Fix some Sourcery and SonarCloud suggestions
- Escape special characters in case search on institute and dashboard pages
- Broken case PDF reports when no Madeline pedigree image can be created
- Removed text-white links style that were invisible in new pages style
- Variants pagination after pressing "Filter variants" or "Clinical filter"
- Layout of buttons Matchmaker submission panel (case page)
- Removing cases from Matchmaker (simplified code and fixed functionality)
- Reintroduce check for missing alignment files purged from server

## [4.53]
### Added
### Changed
- Point Alamut API key docs link to new API version
- Parse dbSNP id from ID only if it says "rs", else use VEP CSQ fields
- Removed MarkupSafe from the dependencies
### Fixed
- Reintroduced loading of SVs for demo case 643595
- Successful parse of FOUND_IN should avoid GATK caller default
- All vulnerabilities flagged by SonarCloud

## [4.52]
### Added
- Demo cancer case gets loaded together with demo RD case in demo instance
- Parse REVEL_score alongside REVEL_rankscore from csq field and display it on SNV variant page
- Rank score results now show the ranking range
- cDNA and protein changes displayed on institute causatives pages
- Optional SESSION_TIMEOUT_MINUTES configuration in app config files
- Script to convert old OMIM case format (list of integers) to new format (list of dictionaries)
- Additional check for user logged in status before serving alignment files
- Download .cgh files from cancer samples table on cancer case page
- Number of documents and date of last update on genes page
### Changed
- Verify user before redirecting to IGV alignments and sashimi plots
- Build case IGV tracks starting from case and variant objects instead of passing all params in a form
- Unfreeze Werkzeug lib since Flask_login v.0.6 with bugfix has been released
- Sort gene panels by name (panelS and variant page)
- Removed unused `server.blueprints.alignviewers.unindexed_remote_static` endpoint
- User sessions to check files served by `server.blueprints.alignviewers.remote_static` endpoint
- Moved Beacon-related functions to a dedicated app extension
- Audit Filter now also loads filter displaying the variants for it
### Fixed
- Handle `attachment_filename` parameter renamed to `download_name` when Flask 2.2 will be released
- Removed cursor timeout param in cases find adapter function to avoid many code warnings
- Removed stream argument deprecation warning in tests
- Handle `no intervals found` warning in load_region test
- Beacon remove variants
- Protect remote_cors function in alignviewers view from Server-Side Request Forgery (SSRF)
- Check creation date of last document in gene collection to display when genes collection was updated last

## [4.51]
### Added
- Config file containing codecov settings for pull requests
- Add an IGV.js direct link button from case page
- Security policy file
- Hide/shade compound variants based on rank score on variantS from filter
- Chromograph legend documentation direct link
### Changed
- Updated deprecated Codecov GitHub action to v.2
- Simplified code of scout/adapter/mongo/variant
- Update IGV.js to v2.11.2
- Show summary number of variant gene panels on general report if more than 3
### Fixed
- Marrvel link for variants in genome build 38 (using liftover to build 37)
- Remove flags from codecov config file
- Fixed filter bug with high negative SPIDEX scores
- Renamed IARC TP53 button to to `TP53 Database`, modified also link since IARC has been moved to the US NCI: `https://tp53.isb-cgc.org/`
- Parsing new format of OMIM case info when exporting patients to Matchmaker
- Remove flask-debugtoolbar lib dependency that is using deprecated code and causes app to crash after new release of Jinja2 (3.1)
- Variant page crashing for cases with old OMIM terms structure (a list of integers instead of dictionary)
- Variant page crashing when creating MARRVEL link for cases with no genome build
- SpliceAI documentation link
- Fix deprecated `safe_str_cmp` import from `werkzeug.security` by freezing Werkzeug lib to v2.0 until Flask_login v.0.6 with bugfix is released
- List gene names densely in general report for SVs that contain more than 3 genes
- Show transcript ids on refseq genes on hg19 in IGV.js, using refgene source
- Display correct number of genes in general report for SVs that contain more than 32 genes
- Broken Google login after new major release of `lepture/authlib`
- Fix frequency and callers display on case general report

## [4.50.1]
### Fixed
- Show matching causative STR_repid for legacy str variants (pre Stranger hgnc_id)

## [4.50]
### Added
- Individual-specific OMIM terms
- OMIM disease descriptions in ClinVar submission form
- Add a toggle for melter rerun monitoring of cases
- Add a config option to show the rerun monitoring toggle
- Add a cli option to export cases with rerun monitoring enabled
- Add a link to STRipy for STR variants; shallow for ARX and HOXA13
- Hide by default variants only present in unaffected individuals in variants filters
- OMIM terms in general case report
- Individual-level info on OMIM and HPO terms in general case report
- PanelApp gene link among the external links on variant page
- Dashboard case filters fields help
- Filter cases by OMIM terms in cases and dashboard pages
### Fixed
- A malformed panel id request would crash with exception: now gives user warning flash with redirect
- Link to HPO resource file hosted on `http://purl.obolibrary.org`
- Gene search form when gene exists only in build 38
- Fixed odd redirect error and poor error message on missing column for gene panel csv upload
- Typo in parse variant transcripts function
- Modified keys name used to parse local observations (archived) frequencies to reflect change in MIP keys naming
- Better error handling for partly broken/timed out chanjo reports
- Broken javascript code when case Chromograph data is malformed
- Broader space for case synopsis in general report
- Show partial causatives on causatives and matching causatives panels
- Partial causative assignment in cases with no OMIM or HPO terms
- Partial causative OMIM select options in variant page
### Changed
- Slightly smaller and improved layout of content in case PDF report
- Relabel more cancer variant pages somatic for navigation
- Unify caseS nav links
- Removed unused `add_compounds` param from variant controllers function
- Changed default hg19 genome for IGV.js to legacy hg19_1kg_decoy to fix a few problematic loci
- Reduce code complexity (parse/ensembl.py)
- Silence certain fields in ClinVar export if prioritised ones exist (chrom-start-end if hgvs exist)
- Made phenotype non-mandatory when marking a variant as partial causative
- Only one phenotype condition type (OMIM or HPO) per variant is used in ClinVar submissions
- ClinVar submission variant condition prefers OMIM over HPO if available
- Use lighter version of gene objects in Omim MongoDB adapter, panels controllers, panels views and institute controllers
- Gene-variants table size is now adaptive
- Remove unused file upload on gene-variants page

## [4.49]
### Fixed
- Pydantic model types for genome_build, madeline_info, peddy_ped_check and peddy_sex_check, rank_model_version and sv_rank_model_version
- Replace `MatchMaker` with `Matchmaker` in all places visible by a user
- Save diagnosis labels along with OMIM terms in Matchmaker Exchange submission objects
- `libegl-mesa0_21.0.3-0ubuntu0.3~20.04.5_amd64.deb` lib not found by GitHub actions Docker build
- Remove unused `chromograph_image_files` and `chromograph_prefixes` keys saved when creating or updating an RD case
- Search managed variants by description and with ignore case
### Changed
- Introduced page margins on exported PDF reports
- Smaller gene fonts in downloaded HPO genes PDF reports
- Reintroduced gene coverage data in the PDF-exported general report of rare-disease cases
- Check for existence of case report files before creating sidebar links
- Better description of HPO and OMIM terms for patients submitted to Matchmaker Exchange
- Remove null non-mandatory key/values when updating a case
- Freeze WTForms<3 due to several form input rendering changes

## [4.48.1]
### Fixed
- General case PDF report for recent cases with no pedigree

## [4.48]
### Added
- Option to cancel a request for research variants in case page
### Changed
- Update igv.js to v2.10.5
- Updated example of a case delivery report
- Unfreeze cyvcf2
- Builder images used in Scout Dockerfiles
- Crash report email subject gives host name
- Export general case report to PDF using PDFKit instead of WeasyPrint
- Do not include coverage report in PDF case report since they might have different orientation
- Export cancer cases's "Coverage and QC report" to PDF using PDFKit instead of Weasyprint
- Updated cancer "Coverage and QC report" example
- Keep portrait orientation in PDF delivery report
- Export delivery report to PDF using PDFKit instead of Weasyprint
- PDF export of clinical and research HPO panels using PDFKit instead of Weasyprint
- Export gene panel report to PDF using PDFKit
- Removed WeasyPrint lib dependency

### Fixed
- Reintroduced missing links to Swegen and Beacon and dbSNP in RD variant page, summary section
- Demo delivery report orientation to fit new columns
- Missing delivery report in demo case
- Cast MNVs to SNV for test
- Export verified variants from all institutes when user is admin
- Cancer coverage and QC report not found for demo cancer case
- Pull request template instructions on how to deploy to test server
- PDF Delivery report not showing Swedac logo
- Fix code typos
- Disable codefactor raised by ESLint for javascript functions located on another file
- Loading spinner stuck after downloading a PDF gene panel report
- IGV browser crashing when file system with alignment files is not mounted

## [4.47]
### Added
- Added CADD, GnomAD and genotype calls to variantS export
### Changed
- Pull request template, to illustrate how to deploy pull request branches on cg-vm1 stage server
### Fixed
- Compiled Docker image contains a patched version (v4.9) of chanjo-report

## [4.46.1]
### Fixed
- Downloading of files generated within the app container (MT-report, verified variants, pedigrees, ..)

## [4.46]
### Added
- Created a Dockefile to be used to serve the dockerized app in production
- Modified the code to collect database params specified as env vars
- Created a GitHub action that pushes the Dockerfile-server image to Docker Hub (scout-server-stage) every time a PR is opened
- Created a GitHub action that pushes the Dockerfile-server image to Docker Hub (scout-server) every time a new release is created
- Reassign MatchMaker Exchange submission to another user when a Scout user is deleted
- Expose public API JSON gene panels endpoint, primarily to enable automated rerun checking for updates
- Add utils for dictionary type
- Filter institute cases using multiple HPO terms
- Vulture GitHub action to identify and remove unused variables and imports
### Changed
- Updated the python config file documentation in admin guide
- Case configuration parsing now uses Pydantic for improved typechecking and config handling
- Removed test matrices to speed up automatic testing of PRs
- Switch from Coveralls to Codecov to handle CI test coverage
- Speed-up CI tests by caching installation of libs and splitting tests into randomized groups using pytest-test-groups
- Improved LDAP login documentation
- Use lib flask-ldapconn instead of flask_ldap3_login> to handle ldap authentication
- Updated Managed variant documentation in user guide
- Fix and simplify creating and editing of gene panels
- Simplified gene variants search code
- Increased the height of the genes track in the IGV viewer
### Fixed
- Validate uploaded managed variant file lines, warning the user.
- Exporting validated variants with missing "genes" database key
- No results returned when searching for gene variants using a phenotype term
- Variants filtering by gene symbols file
- Make gene HGNC symbols field mandatory in gene variants page and run search only on form submit
- Make sure collaborator gene variants are still visible, even if HPO filter is used

## [4.45]
### Added
### Changed
- Start Scout also when loqusdbapi is not reachable
- Clearer definition of manual standard and custom inheritance models in gene panels
- Allow searching multiple chromosomes in filters
### Fixed
- Gene panel crashing on edit action

## [4.44]
### Added
### Changed
- Display Gene track beneath each sample track when displaying splice junctions in igv browser
- Check outdated gene symbols and update with aliases for both RD and cancer variantS
### Fixed
- Added query input check and fixed the Genes API endpoint to return a json formatted error when request is malformed
- Typo in ACMG BP6 tooltip

## [4.43.1]
### Added
- Added database index for OMIM disease term genes
### Changed
### Fixed
- Do not drop HPO terms collection when updating HPO terms via the command line
- Do not drop disease (OMIM) terms collection when updating diseases via the command line

## [4.43]
### Added
- Specify which collection(s) update/build indexes for
### Fixed
- Do not drop genes and transcripts collections when updating genes via the command line

## [4.42.1]
### Added
### Changed
### Fixed
- Freeze PyMongo lib to version<4.0 to keep supporting previous MongoDB versions
- Speed up gene panels creation and update by collecting only light gene info from database
- Avoid case page crash on Phenomizer queries timeout

## [4.42]
### Added
- Choose custom pinned variants to submit to MatchMaker Exchange
- Submit structural variant as genes to the MatchMaker Exchange
- Added function for maintainers and admins to remove gene panels
- Admins can restore deleted gene panels
- A development docker-compose file illustrating the scout/chanjo-report integration
- Show AD on variants view for cancer SV (tumor and normal)
- Cancer SV variants filter AD, AF (tumor and normal)
- Hiding the variants score column also from cancer SVs, as for the SNVs
### Changed
- Enforce same case _id and display_name when updating a case
- Enforce same individual ids, display names and affected status when updating a case
- Improved documentation for connecting to loqusdb instances (including loqusdbapi)
- Display and download HPO gene panels' gene symbols in italics
- A faster-built and lighter Docker image
- Reduce complexity of `panels` endpoint moving some code to the panels controllers
- Update requirements to use flask-ldap3-login>=0.9.17 instead of freezing WTForm
### Fixed
- Use of deprecated TextField after the upgrade of WTF to v3.0
- Freeze to WTForms to version < 3
- Remove the extra files (bed files and madeline.svg) introduced by mistake
- Cli command loading demo data in docker-compose when case custom images exist and is None
- Increased MongoDB connection serverSelectionTimeoutMS parameter to 30K (default value according to MongoDB documentation)
- Better differentiate old obs counts 0 vs N/A
- Broken cancer variants page when default gene panel was deleted
- Typo in tx_overview function in variant controllers file
- Fixed loqusdbapi SV search URL
- SV variants filtering using Decipher criterion
- Removing old gene panels that don't contain the `maintainer` key.

## [4.41.1]
### Fixed
- General reports crash for variant annotations with same variant on other cases

## [4.41]
### Added
- Extended the instructions for running the Scout Docker image (web app and cli).
- Enabled inclusion of custom images to STR variant view
### Fixed
- General case report sorting comments for variants with None genetic models
- Do not crash but redirect to variants page with error when a variant is not found for a case
- UCSC links coordinates for SV variants with start chromosome different than end chromosome
- Human readable variants name in case page for variants having start chromosome different from end chromosome
- Avoid always loading all transcripts when checking gene symbol: introduce gene captions
- Slow queries for evaluated variants on e.g. case page - use events instead
### Changed
- Rearrange variant page again, moving severity predictions down.
- More reactive layout width steps on variant page

## [4.40.1]
### Added
### Fixed
- Variants dismissed with inconsistent inheritance pattern can again be shown in general case report
- General report page for variants with genes=None
- General report crashing when variants have no panels
- Added other missing keys to case and variant dictionaries passed to general report
### Changed

## [4.40]
### Added
- A .cff citation file
- Phenotype search API endpoint
- Added pagination to phenotype API
- Extend case search to include internal MongoDB id
- Support for connecting to a MongoDB replica set (.py config files)
- Support for connecting to a MongoDB replica set (.yaml config files)
### Fixed
- Command to load the OMIM gene panel (`scout load panel --omim`)
- Unify style of pinned and causative variants' badges on case page
- Removed automatic spaces after punctuation in comments
- Remove the hardcoded number of total individuals from the variant's old observations panel
- Send delete requests to a connected Beacon using the DELETE method
- Layout of the SNV and SV variant page - move frequency up
### Changed
- Stop updating database indexes after loading exons via command line
- Display validation status badge also for not Sanger-sequenced variants
- Moved Frequencies, Severity and Local observations panels up in RD variants page
- Enabled Flask CORS to communicate CORS status to js apps
- Moved the code preparing the transcripts overview to the backend
- Refactored and filtered json data used in general case report
- Changed the database used in docker-compose file to use the official MongoDB v4.4 image
- Modified the Python (3.6, 3.8) and MongoDB (3.2, 4.4, 5.0) versions used in testing matrices (GitHub actions)
- Capitalize case search terms on institute and dashboard pages


## [4.39]
### Added
- COSMIC IDs collected from CSQ field named `COSMIC`
### Fixed
- Link to other causative variants on variant page
- Allow multiple COSMIC links for a cancer variant
- Fix floating text in severity box #2808
- Fixed MitoMap and HmtVar links for hg38 cases
- Do not open new browser tabs when downloading files
- Selectable IGV tracks on variant page
- Missing splice junctions button on variant page
- Refactor variantS representative gene selection, and use it also for cancer variant summary
### Changed
- Improve Javascript performance for displaying Chromograph images
- Make ClinVar classification more evident in cancer variant page

## [4.38]
### Added
- Option to hide Alamut button in the app config file
### Fixed
- Library deprecation warning fixed (insert is deprecated. Use insert_one or insert_many instead)
- Update genes command will not trigger an update of database indices any more
- Missing resources in temporary downloading directory when updating genes using the command line
- Restore previous variant ACMG classification in a scrollable div
- Loading spinner not stopping after downloading PDF case reports and variant list export
- Add extra Alamut links higher up on variant pages
- Improve UX for phenotypes in case page
- Filter and export of STR variants
- Update look of variants page navigation buttons
### Changed

## [4.37]
### Added
- Highlight and show version number for RefSeq MANE transcripts.
- Added integration to a rerunner service for toggling reanalysis with updated pedigree information
- SpliceAI display and parsing from VEP CSQ
- Display matching tiered variants for cancer variants
- Display a loading icon (spinner) until the page loads completely
- Display filter badges in cancer variants list
- Update genes from pre-downloaded file resources
- On login, OS, browser version and screen size are saved anonymously to understand how users are using Scout
- API returning institutes data for a given user: `/api/v1/institutes`
- API returning case data for a given institute: `/api/v1/institutes/<institute_id>/cases`
- Added GMS and Lund university hospital logos to login page
- Made display of Swedac logo configurable
- Support for displaying custom images in case view
- Individual-specific HPO terms
- Optional alamut_key in institute settings for Alamut Plus software
- Case report API endpoint
- Tooltip in case explaining that genes with genome build different than case genome build will not be added to dynamic HPO panel.
- Add DeepVariant as a caller
### Fixed
- Updated IGV to v2.8.5 to solve missing gene labels on some zoom levels
- Demo cancer case config file to load somatic SNVs and SVs only.
- Expand list of refseq trancripts in ClinVar submission form
- Renamed `All SNVs and INDELs` institute sidebar element to `Search SNVs and INDELs` and fixed its style.
- Add missing parameters to case load-config documentation
- Allow creating/editing gene panels and dynamic gene panels with genes present in genome build 38
- Bugfix broken Pytests
- Bulk dismissing variants error due to key conversion from string to integer
- Fix typo in index documentation
- Fixed crash in institute settings page if "collaborators" key is not set in database
- Don't stop Scout execution if LoqusDB call fails and print stacktrace to log
- Bug when case contains custom images with value `None`
- Bug introduced when fixing another bug in Scout-LoqusDB interaction
- Loading of OMIM diagnoses in Scout demo instance
- Remove the docker-compose with chanjo integration because it doesn't work yet.
- Fixed standard docker-compose with scout demo data and database
- Clinical variant assessments not present for pinned and causative variants on case page.
- MatchMaker matching one node at the time only
- Remove link from previously tiered variants badge in cancer variants page
- Typo in gene cell on cancer variants page
- Managed variants filter form
### Changed
- Better naming for variants buttons on cancer track (somatic, germline). Also show cancer research button if available.
- Load case with missing panels in config files, but show warning.
- Changing the (Female, Male) symbols to (F/M) letters in individuals_table and case-sma.
- Print stacktrace if case load command fails
- Added sort icon and a pointer to the cursor to all tables with sortable fields
- Moved variant, gene and panel info from the basic pane to summary panel for all variants.
- Renamed `Basics` panel to `Classify` on variant page.
- Revamped `Basics` panel to a panel dedicated to classify variants
- Revamped the summary panel to be more compact.
- Added dedicated template for cancer variants
- Removed Gene models, Gene annotations and Conservation panels for cancer variants
- Reorganized the orders of panels for variant and cancer variant views
- Added dedicated variant quality panel and removed relevant panes
- A more compact case page
- Removed OMIM genes panel
- Make genes panel, pinned variants panel, causative variants panel and ClinVar panel scrollable on case page
- Update to Scilifelab's 2020 logo
- Update Gens URL to support Gens v2.0 format
- Refactor tests for parsing case configurations
- Updated links to HPO downloadable resources
- Managed variants filtering defaults to all variant categories
- Changing the (Kind) drop-down according to (Category) drop-down in Managed variant add variant
- Moved Gens button to individuals table
- Check resource files availability before starting updating OMIM diagnoses
- Fix typo in `SHOW_OBSERVED_VARIANT_ARCHIVE` config param

## [4.36]
### Added
- Parse and save splice junction tracks from case config file
- Tooltip in observations panel, explaining that case variants with no link might be old variants, not uploaded after a case rerun
### Fixed
- Warning on overwriting variants with same position was no longer shown
- Increase the height of the dropdowns to 425px
- More indices for the case table as it grows, specifically for causatives queries
- Splice junction tracks not centered over variant genes
- Total number of research variants count
- Update variants stats in case documents every time new variants are loaded
- Bug in flashing warning messages when filtering variants
### Changed
- Clearer warning messages for genes and gene/gene-panels searches in variants filters

## [4.35]
### Added
- A new index for hgnc_symbol in the hgnc_gene collection
- A Pedigree panel in STR page
- Display Tier I and II variants in case view causatives card for cancer cases
### Fixed
- Send partial file data to igv.js when visualizing sashimi plots with splice junction tracks
- Research variants filtering by gene
- Do not attempt to populate annotations for not loaded pinned/causatives
- Add max-height to all dropdowns in filters
### Changed
- Switch off non-clinical gene warnings when filtering research variants
- Don't display OMIM disease card in case view for cancer cases
- Refactored Individuals and Causative card in case view for cancer cases
- Update and style STR case report

## [4.34]
### Added
- Saved filter lock and unlock
- Filters can optionally be marked audited, logging the filter name, user and date on the case events and general report.
- Added `ClinVar hits` and `Cosmic hits` in cancer SNVs filters
- Added `ClinVar hits` to variants filter (rare disease track)
- Load cancer demo case in docker-compose files (default and demo file)
- Inclusive-language check using [woke](https://github.com/get-woke/woke) github action
- Add link to HmtVar for mitochondrial variants (if VCF is annotated with HmtNote)
- Grey background for dismissed compounds in variants list and variant page
- Pin badge for pinned compounds in variants list and variant page
- Support LoqusDB REST API queries
- Add a docker-compose-matchmaker under scout/containers/development to test matchmaker locally
- Script to investigate consequences of symbol search bug
- Added GATK to list of SV and cancer SV callers
### Fixed
- Make MitoMap link work for hg38 again
- Export Variants feature crashing when one of the variants has no primary transcripts
- Redirect to last visited variantS page when dismissing variants from variants list
- Improved matching of SVs Loqus occurrences in other cases
- Remove padding from the list inside (Matching causatives from other cases) panel
- Pass None to get_app function in CLI base since passing script_info to app factory functions was deprecated in Flask 2.0
- Fixed failing tests due to Flask update to version 2.0
- Speed up user events view
- Causative view sort out of memory error
- Use hgnc_id for gene filter query
- Typo in case controllers displaying an error every time a patient is matched against external MatchMaker nodes
- Do not crash while attempting an update for variant documents that are too big (> 16 MB)
- Old STR causatives (and other variants) may not have HGNC symbols - fix sort lambda
- Check if gene_obj has primary_transcript before trying to access it
- Warn if a gene manually searched is in a clinical panel with an outdated name when filtering variants
- ChrPos split js not needed on STR page yet
### Changed
- Remove parsing of case `genome_version`, since it's not used anywhere downstream
- Introduce deprecation warning for Loqus configs that are not dictionaries
- SV clinical filter no longer filters out sub 100 nt variants
- Count cases in LoqusDB by variant type
- Commit pulse repo badge temporarily set to weekly
- Sort ClinVar submissions objects by ascending "Last evaluated" date
- Refactored the MatchMaker integration as an extension
- Replaced some sensitive words as suggested by woke linter
- Documentation for load-configuration rewritten.
- Add styles to MatchMaker matches table
- More detailed info on the data shared in MatchMaker submission form

## [4.33.1]
### Fixed
- Include markdown for release autodeploy docs
- Use standard inheritance model in ClinVar (https://ftp.ncbi.nlm.nih.gov/pub/GTR/standard_terms/Mode_of_inheritance.txt)
- Fix issue crash with variants that have been unflagged causative not being available in other causatives
### Added
### Changed

## [4.33]
### Fixed
- Command line crashing when updating an individual not found in database
- Dashboard page crashing when filters return no data
- Cancer variants filter by chromosome
- /api/v1/genes now searches for genes in all genome builds by default
- Upgraded igv.js to version 2.8.1 (Fixed Unparsable bed record error)
### Added
- Autodeploy docs on release
- Documentation for updating case individuals tracks
- Filter cases and dashboard stats by analysis track
### Changed
- Changed from deprecated db update method
- Pre-selected fields to run queries with in dashboard page
- Do not filter by any institute when first accessing the dashboard
- Removed OMIM panel in case view for cancer cases
- Display Tier I and II variants in case view causatives panel for cancer cases
- Refactored Individuals and Causative panels in case view for cancer cases

## [4.32.1]
### Fixed
- iSort lint check only
### Changed
- Institute cases page crashing when a case has track:Null
### Added

## [4.32]
### Added
- Load and show MITOMAP associated diseases from VCF (INFO field: MitomapAssociatedDiseases, via HmtNote)
- Show variant allele frequencies for mitochondrial variants (GRCh38 cases)
- Extend "public" json API with diseases (OMIM) and phenotypes (HPO)
- HPO gene list download now has option for clinical and non-clinical genes
- Display gene splice junctions data in sashimi plots
- Update case individuals with splice junctions tracks
- Simple Docker compose for development with local build
- Make Phenomodels subpanels collapsible
- User side documentation of cytogenomics features (Gens, Chromograph, vcf2cytosure, rhocall)
- iSort GitHub Action
- Support LoqusDB REST API queries
### Fixed
- Show other causative once, even if several events point to it
- Filtering variants by mitochondrial chromosome for cases with genome build=38
- HPO gene search button triggers any warnings for clinical / non-existing genes also on first search
- Fixed a bug in variants pages caused by MT variants without alt_frequency
- Tests for CADD score parsing function
- Fixed the look of IGV settings on SNV variant page
- Cases analyzed once shown as `rerun`
- Missing case track on case re-upload
- Fixed severity rank for SO term "regulatory region ablation"
### Changed
- Refactor according to CodeFactor - mostly reuse of duplicated code
- Phenomodels language adjustment
- Open variants in a new window (from variants page)
- Open overlapping and compound variants in a new window (from variant page)
- gnomAD link points to gnomAD v.3 (build GRCh38) for mitochondrial variants.
- Display only number of affected genes for dismissed SVs in general report
- Chromosome build check when populating the variants filter chromosome selection
- Display mitochondrial and rare diseases coverage report in cases with missing 'rare' track

## [4.31.1]
### Added
### Changed
- Remove mitochondrial and coverage report from cancer cases sidebar
### Fixed
- ClinVar page when dbSNP id is None

## [4.31]
### Added
- gnomAD annotation field in admin guide
- Export also dynamic panel genes not associated to an HPO term when downloading the HPO panel
- Primary HGNC transcript info in variant export files
- Show variant quality (QUAL field from vcf) in the variant summary
- Load/update PDF gene fusion reports (clinical and research) generated with Arriba
- Support new MANE annotations from VEP (both MANE Select and MANE Plus Clinical)
- Display on case activity the event of a user resetting all dismissed variants
- Support gnomAD population frequencies for mitochondrial variants
- Anchor links in Casedata ClinVar panels to redirect after renaming individuals
### Fixed
- Replace old docs link www.clinicalgenomics.se/scout with new https://clinical-genomics.github.io/scout
- Page formatting issues whenever case and variant comments contain extremely long strings with no spaces
- Chromograph images can be one column and have scrollbar. Removed legacy code.
- Column labels for ClinVar case submission
- Page crashing looking for LoqusDB observation when variant doesn't exist
- Missing inheritance models and custom inheritance models on newly created gene panels
- Accept only numbers in managed variants filter as position and end coordinates
- SNP id format and links in Variant page, ClinVar submission form and general report
- Case groups tooltip triggered only when mouse is on the panel header
### Changed
- A more compact case groups panel
- Added landscape orientation CSS style to cancer coverage and QC demo report
- Improve user documentation to create and save new gene panels
- Removed option to use space as separator when uploading gene panels
- Separating the columns of standard and custom inheritance models in gene panels
- Improved ClinVar instructions for users using non-English Excel

## [4.30.2]
### Added
### Fixed
- Use VEP RefSeq ID if RefSeq list is empty in RefSeq transcripts overview
- Bug creating variant links for variants with no end_chrom
### Changed

## [4.30.1]
### Added
### Fixed
- Cryptography dependency fixed to use version < 3.4
### Changed

## [4.30]
### Added
- Introduced a `reset dismiss variant` verb
- Button to reset all dismissed variants for a case
- Add black border to Chromograph ideograms
- Show ClinVar annotations on variantS page
- Added integration with GENS, copy number visualization tool
- Added a VUS label to the manual classification variant tags
- Add additional information to SNV verification emails
- Tooltips documenting manual annotations from default panels
- Case groups now show bam files from all cases on align view
### Fixed
- Center initial igv view on variant start with SNV/indels
- Don't set initial igv view to negative coordinates
- Display of GQ for SV and STR
- Parsing of AD and related info for STRs
- LoqusDB field in institute settings accepts only existing Loqus instances
- Fix DECIPHER link to work after DECIPHER migrated to GRCh38
- Removed visibility window param from igv.js genes track
- Updated HPO download URL
- Patch HPO download test correctly
- Reference size on STR hover not needed (also wrong)
- Introduced genome build check (allowed values: 37, 38, "37", "38") on case load
- Improve case searching by assignee full name
- Populating the LoqusDB select in institute settings
### Changed
- Cancer variants table header (pop freq etc)
- Only admin users can modify LoqusDB instance in Institute settings
- Style of case synopsis, variants and case comments
- Switched to igv.js 2.7.5
- Do not choke if case is missing research variants when research requested
- Count cases in LoqusDB by variant type
- Introduce deprecation warning for Loqus configs that are not dictionaries
- Improve create new gene panel form validation
- Make XM- transcripts less visible if they don't overlap with transcript refseq_id in variant page
- Color of gene panels and comments panels on cases and variant pages
- Do not choke if case is missing research variants when reserch requested

## [4.29.1]
### Added
### Fixed
- Always load STR variants regardless of RankScore threshold (hotfix)
### Changed

## [4.29]
### Added
- Added a page about migrating potentially breaking changes to the documentation
- markdown_include in development requirements file
- STR variants filter
- Display source, Z-score, inheritance pattern for STR annotations from Stranger (>0.6.1) if available
- Coverage and quality report to cancer view
### Fixed
- ACMG classification page crashing when trying to visualize a classification that was removed
- Pretty print HGVS on gene variants (URL-decode VEP)
- Broken or missing link in the documentation
- Multiple gene names in ClinVar submission form
- Inheritance model select field in ClinVar submission
- IGV.js >2.7.0 has an issue with the gene track zoom levels - temp freeze at 2.7.0
- Revert CORS-anywhere and introduce a local http proxy for cloud tracks
### Changed

## [4.28]
### Added
- Chromograph integration for displaying PNGs in case-page
- Add VAF to cancer case general report, and remove some of its unused fields
- Variants filter compatible with genome browser location strings
- Support for custom public igv tracks stored on the cloud
- Add tests to increase testing coverage
- Update case variants count after deleting variants
- Update IGV.js to latest (v2.7.4)
- Bypass igv.js CORS check using `https://github.com/Rob--W/cors-anywhere`
- Documentation on default and custom IGV.js tracks (admin docs)
- Lock phenomodels so they're editable by admins only
- Small case group assessment sharing
- Tutorial and files for deploying app on containers (Kubernetes pods)
- Canonical transcript and protein change of canonical transcript in exported variants excel sheet
- Support for Font Awesome version 6
- Submit to Beacon from case page sidebar
- Hide dismissed variants in variants pages and variants export function
- Systemd service files and instruction to deploy Scout using podman
### Fixed
- Bugfix: unused `chromgraph_prefix |tojson` removed
- Freeze coloredlogs temporarily
- Marrvel link
- Don't show TP53 link for silent or synonymous changes
- OMIM gene field accepts any custom number as OMIM gene
- Fix Pytest single quote vs double quote string
- Bug in gene variants search by similar cases and no similar case is found
- Delete unused file `userpanel.py`
- Primary transcripts in variant overview and general report
- Google OAuth2 login setup in README file
- Redirect to 'missing file'-icon if configured Chromograph file is missing
- Javascript error in case page
- Fix compound matching during variant loading for hg38
- Cancer variants view containing variants dismissed with cancer-specific reasons
- Zoom to SV variant length was missing IGV contig select
- Tooltips on case page when case has no default gene panels
### Changed
- Save case variants count in case document and not in sessions
- Style of gene panels multiselect on case page
- Collapse/expand main HPO checkboxes in phenomodel preview
- Replaced GQ (Genotype quality) with VAF (Variant allele frequency) in cancer variants GT table
- Allow loading of cancer cases with no tumor_purity field
- Truncate cDNA and protein changes in case report if longer than 20 characters


## [4.27]
### Added
- Exclude one or more variant categories when running variants delete command
### Fixed
### Changed

## [4.26.1]
### Added
### Fixed
- Links with 1-letter aa codes crash on frameshift etc
### Changed

## [4.26]
### Added
- Extend the delete variants command to print analysis date, track, institute, status and research status
- Delete variants by type of analysis (wgs|wes|panel)
- Links to cBioPortal, MutanTP53, IARC TP53, OncoKB, MyCancerGenome, CIViC
### Fixed
- Deleted variants count
### Changed
- Print output of variants delete command as a tab separated table

## [4.25]
### Added
- Command line function to remove variants from one or all cases
### Fixed
- Parse SMN None calls to None rather than False

## [4.24.1]
### Fixed
- Install requirements.txt via setup file

## [4.24]
### Added
- Institute-level phenotype models with sub-panels containing HPO and OMIM terms
- Runnable Docker demo
- Docker image build and push github action
- Makefile with shortcuts to docker commands
- Parse and save synopsis, phenotype and cohort terms from config files upon case upload
### Fixed
- Update dismissed variant status when variant dismissed key is missing
- Breakpoint two IGV button now shows correct chromosome when different from bp1
- Missing font lib in Docker image causing the PDF report download page to crash
- Sentieon Manta calls lack Somaticscore - load anyway
- ClinVar submissions crashing due to pinned variants that are not loaded
- Point ExAC pLI score to new gnomad server address
- Bug uploading cases missing phenotype terms in config file
- STRs loaded but not shown on browser page
- Bug when using adapter.variant.get_causatives with case_id without causatives
- Problem with fetching "solved" from scout export cases cli
- Better serialising of datetime and bson.ObjectId
- Added `volumes` folder to .gitignore
### Changed
- Make matching causative and managed variants foldable on case page
- Remove calls to PyMongo functions marked as deprecated in backend and frontend(as of version 3.7).
- Improved `scout update individual` command
- Export dynamic phenotypes with ordered gene lists as PDF


## [4.23]
### Added
- Save custom IGV track settings
- Show a flash message with clear info about non-valid genes when gene panel creation fails
- CNV report link in cancer case side navigation
- Return to comment section after editing, deleting or submitting a comment
- Managed variants
- MT vs 14 chromosome mean coverage stats if Scout is connected to Chanjo
### Fixed
- missing `vcf_cancer_sv` and `vcf_cancer_sv_research` to manual.
- Split ClinVar multiple clnsig values (slash-separated) and strip them of underscore for annotations without accession number
- Timeout of `All SNVs and INDELs` page when no valid gene is provided in the search
- Round CADD (MIPv9)
- Missing default panel value
- Invisible other causatives lines when other causatives lack gene symbols
### Changed
- Do not freeze mkdocs-material to version 4.6.1
- Remove pre-commit dependency

## [4.22]
### Added
- Editable cases comments
- Editable variants comments
### Fixed
- Empty variant activity panel
- STRs variants popover
- Split new ClinVar multiple significance terms for a variant
- Edit the selected comment, not the latest
### Changed
- Updated RELEASE docs.
- Pinned variants card style on the case page
- Merged `scout export exons` and `scout view exons` commands


## [4.21.2]
### Added
### Fixed
- Do not pre-filter research variants by (case-default) gene panels
- Show OMIM disease tooltip reliably
### Changed

## [4.21.1]
### Added
### Fixed
- Small change to Pop Freq column in variants ang gene panels to avoid strange text shrinking on small screens
- Direct use of HPO list for Clinical HPO SNV (and cancer SNV) filtering
- PDF coverage report redirecting to login page
### Changed
- Remove the option to dismiss single variants from all variants pages
- Bulk dismiss SNVs, SVs and cancer SNVs from variants pages

## [4.21]
### Added
- Support to configure LoqusDB per institute
- Highlight causative variants in the variants list
- Add tests. Mostly regarding building internal datatypes.
- Remove leading and trailing whitespaces from panel_name and display_name when panel is created
- Mark MANE transcript in list of transcripts in "Transcript overview" on variant page
- Show default panel name in case sidebar
- Previous buttons for variants pagination
- Adds a gh action that checks that the changelog is updated
- Adds a gh action that deploys new releases automatically to pypi
- Warn users if case default panels are outdated
- Define institute-specific gene panels for filtering in institute settings
- Use institute-specific gene panels in variants filtering
- Show somatic VAF for pinned and causative variants on case page

### Fixed
- Report pages redirect to login instead of crashing when session expires
- Variants filter loading in cancer variants page
- User, Causative and Cases tables not scaling to full page
- Improved docs for an initial production setup
- Compatibility with latest version of Black
- Fixed tests for Click>7
- Clinical filter required an extra click to Filter to return variants
- Restore pagination and shrink badges in the variants page tables
- Removing a user from the command line now inactivates the case only if user is last assignee and case is active
- Bugfix, LoqusDB per institute feature crashed when institute id was empty string
- Bugfix, LoqusDB calls where missing case count
- filter removal and upload for filters deleted from another page/other user
- Visualize outdated gene panels info in a popover instead of a tooltip in case page side panel

### Changed
- Highlight color on normal STRs in the variants table from green to blue
- Display breakpoints coordinates in verification emails only for structural variants


## [4.20]
### Added
- Display number of filtered variants vs number of total variants in variants page
- Search case by HPO terms
- Dismiss variant column in the variants tables
- Black and pre-commit packages to dev requirements

### Fixed
- Bug occurring when rerun is requested twice
- Peddy info fields in the demo config file
- Added load config safety check for multiple alignment files for one individual
- Formatting of cancer variants table
- Missing Score in SV variants table

### Changed
- Updated the documentation on how to create a new software release
- Genome build-aware cytobands coordinates
- Styling update of the Matchmaker card
- Select search type in case search form


## [4.19]

### Added
- Show internal ID for case
- Add internal ID for downloaded CGH files
- Export dynamic HPO gene list from case page
- Remove users as case assignees when their account is deleted
- Keep variants filters panel expanded when filters have been used

### Fixed
- Handle the ProxyFix ModuleNotFoundError when Werkzeug installed version is >1.0
- General report formatting issues whenever case and variant comments contain extremely long strings with no spaces

### Changed
- Created an institute wrapper page that contains list of cases, causatives, SNVs & Indels, user list, shared data and institute settings
- Display case name instead of case ID on clinVar submissions
- Changed icon of sample update in clinVar submissions


## [4.18]

### Added
- Filter cancer variants on cytoband coordinates
- Show dismiss reasons in a badge with hover for clinical variants
- Show an ellipsis if 10 cases or more to display with loqusdb matches
- A new blog post for version 4.17
- Tooltip to better describe Tumor and Normal columns in cancer variants
- Filter cancer SNVs and SVs by chromosome coordinates
- Default export of `Assertion method citation` to clinVar variants submission file
- Button to export up to 500 cancer variants, filtered or not
- Rename samples of a clinVar submission file

### Fixed
- Apply default gene panel on return to cancer variantS from variant view
- Revert to certificate checking when asking for Chanjo reports
- `scout download everything` command failing while downloading HPO terms

### Changed
- Turn tumor and normal allelic fraction to decimal numbers in tumor variants page
- Moved clinVar submissions code to the institutes blueprints
- Changed name of clinVar export files to FILENAME.Variant.csv and FILENAME.CaseData.csv
- Switched Google login libraries from Flask-OAuthlib to Authlib


## [4.17.1]

### Fixed
- Load cytobands for cases with chromosome build not "37" or "38"


## [4.17]

### Added
- COSMIC badge shown in cancer variants
- Default gene-panel in non-cancer structural view in url
- Filter SNVs and SVs by cytoband coordinates
- Filter cancer SNV variants by alt allele frequency in tumor
- Correct genome build in UCSC link from structural variant page



### Fixed
- Bug in clinVar form when variant has no gene
- Bug when sharing cases with the same institute twice
- Page crashing when removing causative variant tag
- Do not default to GATK caller when no caller info is provided for cancer SNVs


## [4.16.1]

### Fixed
- Fix the fix for handling of delivery reports for rerun cases

## [4.16]

### Added
- Adds possibility to add "lims_id" to cases. Currently only stored in database, not shown anywhere
- Adds verification comment box to SVs (previously only available for small variants)
- Scrollable pedigree panel

### Fixed
- Error caused by changes in WTForm (new release 2.3.x)
- Bug in OMIM case page form, causing the page to crash when a string was provided instead of a numerical OMIM id
- Fix Alamut link to work properly on hg38
- Better handling of delivery reports for rerun cases
- Small CodeFactor style issues: matchmaker results counting, a couple of incomplete tests and safer external xml
- Fix an issue with Phenomizer introduced by CodeFactor style changes

### Changed
- Updated the version of igv.js to 2.5.4

## [4.15.1]

### Added
- Display gene names in ClinVar submissions page
- Links to Varsome in variant transcripts table

### Fixed
- Small fixes to ClinVar submission form
- Gene panel page crash when old panel has no maintainers

## [4.15]

### Added
- Clinvar CNVs IGV track
- Gene panels can have maintainers
- Keep variant actions (dismissed, manual rank, mosaic, acmg, comments) upon variant re-upload
- Keep variant actions also on full case re-upload

### Fixed
- Fix the link to Ensembl for SV variants when genome build 38.
- Arrange information in columns on variant page
- Fix so that new cosmic identifier (COSV) is also acceptable #1304
- Fixed COSMIC tag in INFO (outside of CSQ) to be parses as well with `&` splitter.
- COSMIC stub URL changed to https://cancer.sanger.ac.uk/cosmic/search?q= instead.
- Updated to a version of IGV where bigBed tracks are visualized correctly
- Clinvar submission files are named according to the content (variant_data and case_data)
- Always show causatives from other cases in case overview
- Correct disease associations for gene symbol aliases that exist as separate genes
- Re-add "custom annotations" for SV variants
- The override ClinVar P/LP add-in in the Clinical Filter failed for new CSQ strings

### Changed
- Runs all CI checks in github actions

## [4.14.1]

### Fixed
- Error when variant found in loqusdb is not loaded for other case

## [4.14]

### Added
- Use github actions to run tests
- Adds CLI command to update individual alignments path
- Update HPO terms using downloaded definitions files
- Option to use alternative flask config when running `scout serve`
- Requirement to use loqusdb >= 2.5 if integrated

### Fixed
- Do not display Pedigree panel in cancer view
- Do not rely on internet connection and services available when running CI tests
- Variant loading assumes GATK if no caller set given and GATK filter status is seen in FILTER
- Pass genome build param all the way in order to get the right gene mappings for cases with build 38
- Parse correctly variants with zero frequency values
- Continue even if there are problems to create a region vcf
- STR and cancer variant navigation back to variants pages could fail

### Changed
- Improved code that sends requests to the external APIs
- Updates ranges for user ranks to fit todays usage
- Run coveralls on github actions instead of travis
- Run pip checks on github actions instead of coveralls
- For hg38 cases, change gnomAD link to point to version 3.0 (which is hg38 based)
- Show pinned or causative STR variants a bit more human readable

## [4.13.1]

### Added
### Fixed
- Typo that caused not all clinvar conflicting interpretations to be loaded no matter what
- Parse and retrieve clinvar annotations from VEP-annotated (VEP 97+) CSQ VCF field
- Variant clinvar significance shown as `not provided` whenever is `Uncertain significance`
- Phenomizer query crashing when case has no HPO terms assigned
- Fixed a bug affecting `All SNVs and INDELs` page when variants don't have canonical transcript
- Add gene name or id in cancer variant view

### Changed
- Cancer Variant view changed "Variant:Transcript:Exon:HGVS" to "Gene:Transcript:Exon:HGVS"

## [4.13]

### Added
- ClinVar SNVs track in IGV
- Add SMA view with SMN Copy Number data
- Easier to assign OMIM diagnoses from case page
- OMIM terms and specific OMIM term page

### Fixed
- Bug when adding a new gene to a panel
- Restored missing recent delivery reports
- Fixed style and links to other reports in case side panel
- Deleting cases using display_name and institute not deleting its variants
- Fixed bug that caused coordinates filter to override other filters
- Fixed a problem with finding some INS in loqusdb
- Layout on SV page when local observations without cases are present
- Make scout compatible with the new HPO definition files from `http://compbio.charite.de/jenkins/`
- General report visualization error when SNVs display names are very long


### Changed


## [4.12.4]

### Fixed
- Layout on SV page when local observations without cases are present

## [4.12.3]

### Fixed
- Case report when causative or pinned SVs have non null allele frequencies

## [4.12.2]

### Fixed
- SV variant links now take you to the SV variant page again
- Cancer variant view has cleaner table data entries for "N/A" data
- Pinned variant case level display hotfix for cancer and str - more on this later
- Cancer variants show correct alt/ref reads mirroring alt frequency now
- Always load all clinical STR variants even if a region load is attempted - index may be missing
- Same case repetition in variant local observations

## [4.12.1]

### Fixed
- Bug in variant.gene when gene has no HGVS description


## [4.12]

### Added
- Accepts `alignment_path` in load config to pass bam/cram files
- Display all phenotypes on variant page
- Display hgvs coordinates on pinned and causatives
- Clear panel pending changes
- Adds option to setup the database with static files
- Adds cli command to download the resources from CLI that scout needs
- Adds test files for merged somatic SV and CNV; as well as merged SNV, and INDEL part of #1279
- Allows for upload of OMIM-AUTO gene panel from static files without api-key

### Fixed
- Cancer case HPO panel variants link
- Fix so that some drop downs have correct size
- First IGV button in str variants page
- Cancer case activates on SNV variants
- Cases activate when STR variants are viewed
- Always calculate code coverage
- Pinned/Classification/comments in all types of variants pages
- Null values for panel's custom_inheritance_models
- Discrepancy between the manual disease transcripts and those in database in gene-edit page
- ACMG classification not showing for some causatives
- Fix bug which caused IGV.js to use hg19 reference files for hg38 data
- Bug when multiple bam files sources with non-null values are available


### Changed
- Renamed `requests` file to `scout_requests`
- Cancer variant view shows two, instead of four, decimals for allele and normal


## [4.11.1]

### Fixed
- Institute settings page
- Link institute settings to sharing institutes choices

## [4.11.0]

### Added
- Display locus name on STR variant page
- Alternative key `GNOMADAF_popmax` for Gnomad popmax allele frequency
- Automatic suggestions on how to improve the code on Pull Requests
- Parse GERP, phastCons and phyloP annotations from vep annotated CSQ fields
- Avoid flickering comment popovers in variant list
- Parse REVEL score from vep annotated CSQ fields
- Allow users to modify general institute settings
- Optionally format code automatically on commit
- Adds command to backup vital parts `scout export database`
- Parsing and displaying cancer SV variants from Manta annotated VCF files
- Dismiss cancer snv variants with cancer-specific options
- Add IGV.js UPD, RHO and TIDDIT coverage wig tracks.


### Fixed
- Slightly darker page background
- Fixed an issued with parsed conservation values from CSQ
- Clinvar submissions accessible to all users of an institute
- Header toolbar when on Clinvar page now shows institute name correctly
- Case should not always inactivate upon update
- Show dismissed snv cancer variants as grey on the cancer variants page
- Improved style of mappability link and local observations on variant page
- Convert all the GET requests to the igv view to POST request
- Error when updating gene panels using a file containing BOM chars
- Add/replace gene radio button not working in gene panels


## [4.10.1]

### Fixed
- Fixed issue with opening research variants
- Problem with coveralls not called by Travis CI
- Handle Biomart service down in tests


## [4.10.0]

### Added
- Rank score model in causatives page
- Exportable HPO terms from phenotypes page
- AMP guideline tiers for cancer variants
- Adds scroll for the transcript tab
- Added CLI option to query cases on time since case event was added
- Shadow clinical assessments also on research variants display
- Support for CRAM alignment files
- Improved str variants view : sorting by locus, grouped by allele.
- Delivery report PDF export
- New mosaicism tag option
- Add or modify individuals' age or tissue type from case page
- Display GC and allele depth in causatives table.
- Included primary reference transcript in general report
- Included partial causative variants in general report
- Remove dependency of loqusdb by utilising the CLI

### Fixed
- Fixed update OMIM command bug due to change in the header of the genemap2 file
- Removed Mosaic Tag from Cancer variants
- Fixes issue with unaligned table headers that comes with hidden Datatables
- Layout in general report PDF export
- Fixed issue on the case statistics view. The validation bars didn't show up when all institutes were selected. Now they do.
- Fixed missing path import by importing pathlib.Path
- Handle index inconsistencies in the update index functions
- Fixed layout problems


## [4.9.0]

### Added
- Improved MatchMaker pages, including visible patient contacts email address
- New badges for the github repo
- Links to [GENEMANIA](genemania.org)
- Sort gene panel list on case view.
- More automatic tests
- Allow loading of custom annotations in VCF using the SCOUT_CUSTOM info tag.

### Fixed
- Fix error when a gene is added to an empty dynamic gene panel
- Fix crash when attempting to add genes on incorrect format to dynamic gene panel
- Manual rank variant tags could be saved in a "Select a tag"-state, a problem in the variants view.
- Same case evaluations are no longer shown as gray previous evaluations on the variants page
- Stay on research pages, even if reset, next first buttons are pressed..
- Overlapping variants will now be visible on variant page again
- Fix missing classification comments and links in evaluations page
- All prioritized cases are shown on cases page


## [4.8.3]

### Added

### Fixed
- Bug when ordering sanger
- Improved scrolling over long list of genes/transcripts


## [4.8.2]

### Added

### Fixed
- Avoid opening extra tab for coverage report
- Fixed a problem when rank model version was saved as floats and not strings
- Fixed a problem with displaying dismiss variant reasons on the general report
- Disable load and delete filter buttons if there are no saved filters
- Fix problem with missing verifications
- Remove duplicate users and merge their data and activity


## [4.8.1]

### Added

### Fixed
- Prevent login fail for users with id defined by ObjectId and not email
- Prevent the app from crashing with `AttributeError: 'NoneType' object has no attribute 'message'`


## [4.8.0]

### Added
- Updated Scout to use Bootstrap 4.3
- New looks for Scout
- Improved dashboard using Chart.js
- Ask before inactivating a case where last assigned user leaves it
- Genes can be manually added to the dynamic gene list directly on the case page
- Dynamic gene panels can optionally be used with clinical filter, instead of default gene panel
- Dynamic gene panels get link out to chanjo-report for coverage report
- Load all clinvar variants with clinvar Pathogenic, Likely Pathogenic and Conflicting pathogenic
- Show transcripts with exon numbers for structural variants
- Case sort order can now be toggled between ascending and descending.
- Variants can be marked as partial causative if phenotype is available for case.
- Show a frequency tooltip hover for SV-variants.
- Added support for LDAP login system
- Search snv and structural variants by chromosomal coordinates
- Structural variants can be marked as partial causative if phenotype is available for case.
- Show normal and pathologic limits for STRs in the STR variants view.
- Institute level persistent variant filter settings that can be retrieved and used.
- export causative variants to Excel
- Add support for ROH, WIG and chromosome PNGs in case-view

### Fixed
- Fixed missing import for variants with comments
- Instructions on how to build docs
- Keep sanger order + verification when updating/reloading variants
- Fixed and moved broken filter actions (HPO gene panel and reset filter)
- Fixed string conversion to number
- UCSC links for structural variants are now separated per breakpoint (and whole variant where applicable)
- Reintroduced missing coverage report
- Fixed a bug preventing loading samples using the command line
- Better inheritance models customization for genes in gene panels
- STR variant page back to list button now does its one job.
- Allows to setup scout without a omim api key
- Fixed error causing "favicon not found" flash messages
- Removed flask --version from base cli
- Request rerun no longer changes case status. Active or archived cases inactivate on upload.
- Fixed missing tooltip on the cancer variants page
- Fixed weird Rank cell in variants page
- Next and first buttons order swap
- Added pagination (and POST capability) to cancer variants.
- Improves loading speed for variant page
- Problem with updating variant rank when no variants
- Improved Clinvar submission form
- General report crashing when dismissed variant has no valid dismiss code
- Also show collaborative case variants on the All variants view.
- Improved phenotype search using dataTables.js on phenotypes page
- Search and delete users with `email` instead of `_id`
- Fixed css styles so that multiselect options will all fit one column


## [4.7.3]

### Added
- RankScore can be used with VCFs for vcf_cancer files

### Fixed
- Fix issue with STR view next page button not doing its one job.

### Deleted
- Removed pileup as a bam viewing option. This is replaced by IGV


## [4.7.2]

### Added
- Show earlier ACMG classification in the variant list

### Fixed
- Fixed igv search not working due to igv.js dist 2.2.17
- Fixed searches for cases with a gene with variants pinned or marked causative.
- Load variant pages faster after fixing other causatives query
- Fixed mitochondrial report bug for variants without genes

## [4.7.1]

### Added

### Fixed
- Fixed bug on genes page


## [4.7.0]

### Added
- Export genes and gene panels in build GRCh38
- Search for cases with variants pinned or marked causative in a given gene.
- Search for cases phenotypically similar to a case also from WUI.
- Case variant searches can be limited to similar cases, matching HPO-terms,
  phenogroups and cohorts.
- De-archive reruns and flag them as 'inactive' if archived
- Sort cases by analysis_date, track or status
- Display cases in the following order: prioritized, active, inactive, archived, solved
- Assign case to user when user activates it or asks for rerun
- Case becomes inactive when it has no assignees
- Fetch refseq version from entrez and use it in clinvar form
- Load and export of exons for all genes, independent on refseq
- Documentation for loading/updating exons
- Showing SV variant annotations: SV cgh frequencies, gnomad-SV, local SV frequencies
- Showing transcripts mapping score in segmental duplications
- Handle requests to Ensembl Rest API
- Handle requests to Ensembl Rest Biomart
- STR variants view now displays GT and IGV link.
- Description field for gene panels
- Export exons in build 37 and 38 using the command line

### Fixed
- Fixes of and induced by build tests
- Fixed bug affecting variant observations in other cases
- Fixed a bug that showed wrong gene coverage in general panel PDF export
- MT report only shows variants occurring in the specific individual of the excel sheet
- Disable SSL certifcate verification in requests to chanjo
- Updates how intervaltree and pymongo is used to void deprecated functions
- Increased size of IGV sample tracks
- Optimized tests


## [4.6.1]

### Added

### Fixed
- Missing 'father' and 'mother' keys when parsing single individual cases


## [4.6.0]

### Added
- Description of Scout branching model in CONTRIBUTING doc
- Causatives in alphabetical order, display ACMG classification and filter by gene.
- Added 'external' to the list of analysis type options
- Adds functionality to display "Tissue type". Passed via load config.
- Update to IGV 2.

### Fixed
- Fixed alignment visualization and vcf2cytosure availability for demo case samples
- Fixed 3 bugs affecting SV pages visualization
- Reintroduced the --version cli option
- Fixed variants query by panel (hpo panel + gene panel).
- Downloaded MT report contains excel files with individuals' display name
- Refactored code in parsing of config files.


## [4.5.1]

### Added

### Fixed
- update requirement to use PyYaml version >= 5.1
- Safer code when loading config params in cli base


## [4.5.0]

### Added
- Search for similar cases from scout view CLI
- Scout cli is now invoked from the app object and works under the app context

### Fixed
- PyYaml dependency fixed to use version >= 5.1


## [4.4.1]

### Added
- Display SV rank model version when available

### Fixed
- Fixed upload of delivery report via API


## [4.4.0]

### Added
- Displaying more info on the Causatives page and hiding those not causative at the case level
- Add a comment text field to Sanger order request form, allowing a message to be included in the email
- MatchMaker Exchange integration
- List cases with empty synopsis, missing HPO terms and phenotype groups.
- Search for cases with open research list, or a given case status (active, inactive, archived)

### Fixed
- Variant query builder split into several functions
- Fixed delivery report load bug


## [4.3.3]

### Added
- Different individual table for cancer cases

### Fixed
- Dashboard collects validated variants from verification events instead of using 'sanger' field
- Cases shared with collaborators are visible again in cases page
- Force users to select a real institute to share cases with (actionbar select fix)


## [4.3.2]

### Added
- Dashboard data can be filtered using filters available in cases page
- Causatives for each institute are displayed on a dedicated page
- SNVs and and SVs are searchable across cases by gene and rank score
- A more complete report with validated variants is downloadable from dashboard

### Fixed
- Clinsig filter is fixed so clinsig numerical values are returned
- Split multi clinsig string values in different elements of clinsig array
- Regex to search in multi clinsig string values or multi revstat string values
- It works to upload vcf files with no variants now
- Combined Pileup and IGV alignments for SVs having variant start and stop on the same chromosome


## [4.3.1]

### Added
- Show calls from all callers even if call is not available
- Instructions to install cairo and pango libs from WeasyPrint page
- Display cases with number of variants from CLI
- Only display cases with number of variants above certain treshold. (Also CLI)
- Export of verified variants by CLI or from the dashboard
- Extend case level queries with default panels, cohorts and phenotype groups.
- Slice dashboard statistics display using case level queries
- Add a view where all variants for an institute can be searched across cases, filtering on gene and rank score. Allows searching research variants for cases that have research open.

### Fixed
- Fixed code to extract variant conservation (gerp, phyloP, phastCons)
- Visualization of PDF-exported gene panels
- Reintroduced the exon/intron number in variant verification email
- Sex and affected status is correctly displayed on general report
- Force number validation in SV filter by size
- Display ensembl transcripts when no refseq exists


## [4.3.0]

### Added
- Mosaicism tag on variants
- Show and filter on SweGen frequency for SVs
- Show annotations for STR variants
- Show all transcripts in verification email
- Added mitochondrial export
- Adds alternative to search for SVs shorter that the given length
- Look for 'bcftools' in the `set` field of VCFs
- Display digenic inheritance from OMIM
- Displays what refseq transcript that is primary in hgnc

### Fixed

- Archived panels displays the correct date (not retroactive change)
- Fixed problem with waiting times in gene panel exports
- Clinvar fiter not working with human readable clinsig values

## [4.2.2]

### Fixed
- Fixed gene panel create/modify from CSV file utf-8 decoding error
- Updating genes in gene panels now supports edit comments and entry version
- Gene panel export timeout error

## [4.2.1]

### Fixed
- Re-introduced gene name(s) in verification email subject
- Better PDF rendering for excluded variants in report
- Problem to access old case when `is_default` did not exist on a panel


## [4.2.0]

### Added
- New index on variant_id for events
- Display overlapping compounds on variants view

### Fixed
- Fixed broken clinical filter


## [4.1.4]

### Added
- Download of filtered SVs

### Fixed
- Fixed broken download of filtered variants
- Fixed visualization issue in gene panel PDF export
- Fixed bug when updating gene names in variant controller


## [4.1.3]

### Fixed
- Displays all primary transcripts


## [4.1.2]

### Added
- Option add/replace when updating a panel via CSV file
- More flexible versioning of the gene panels
- Printing coverage report on the bottom of the pdf case report
- Variant verification option for SVs
- Logs uri without pwd when connecting
- Disease-causing transcripts in case report
- Thicker lines in case report
- Supports HPO search for cases, both terms or if described in synopsis
- Adds sanger information to dashboard

### Fixed
- Use db name instead of **auth** as default for authentication
- Fixes so that reports can be generated even with many variants
- Fixed sanger validation popup to show individual variants queried by user and institute.
- Fixed problem with setting up scout
- Fixes problem when exac file is not available through broad ftp
- Fetch transcripts for correct build in `adapter.hgnc_gene`

## [4.1.1]
- Fix problem with institute authentication flash message in utils
- Fix problem with comments
- Fix problem with ensembl link


## [4.1.0]

### Added
- OMIM phenotypes to case report
- Command to download all panel app gene panels `scout load panel --panel-app`
- Links to genenames.org and omim on gene page
- Popup on gene at variants page with gene information
- reset sanger status to "Not validated" for pinned variants
- highlight cases with variants to be evaluated by Sanger on the cases page
- option to point to local reference files to the genome viewer pileup.js. Documented in `docs.admin-guide.server`
- option to export single variants in `scout export variants`
- option to load a multiqc report together with a case(add line in load config)
- added a view for searching HPO terms. It is accessed from the top left corner menu
- Updates the variants view for cancer variants. Adds a small cancer specific filter for known variants
- Adds hgvs information on cancer variants page
- Adds option to update phenotype groups from CLI

### Fixed
- Improved Clinvar to submit variants from different cases. Fixed HPO terms in casedata according to feedback
- Fixed broken link to case page from Sanger modal in cases view
- Now only cases with non empty lists of causative variants are returned in `adapter.case(has_causatives=True)`
- Can handle Tumor only samples
- Long lists of HGNC symbols are now possible. This was previously difficult with manual, uploaded or by HPO search when changing filter settings due to GET request limitations. Relevant pages now use POST requests. Adds the dynamic HPO panel as a selection on the gene panel dropdown.
- Variant filter defaults to default panels also on SV and Cancer variants pages.

## [4.0.0]

### WARNING ###

This is a major version update and will require that the backend of pre releases is updated.
Run commands:

```
$scout update genes
$scout update hpo
```

- Created a Clinvar submission tool, to speed up Clinvar submission of SNVs and SVs
- Added an analysis report page (html and PDF format) containing phenotype, gene panels and variants that are relevant to solve a case.

### Fixed
- Optimized evaluated variants to speed up creation of case report
- Moved igv and pileup viewer under a common folder
- Fixed MT alignment view pileup.js
- Fixed coordinates for SVs with start chromosome different from end chromosome
- Global comments shown across cases and institutes. Case-specific variant comments are shown only for that specific case.
- Links to clinvar submitted variants at the cases level
- Adapts clinvar parsing to new format
- Fixed problem in `scout update user` when the user object had no roles
- Makes pileup.js use online genome resources when viewing alignments. Now any instance of Scout can make use of this functionality.
- Fix ensembl link for structural variants
- Works even when cases does not have `'madeline_info'`
- Parses Polyphen in correct way again
- Fix problem with parsing gnomad from VEP

### Added
- Added a PDF export function for gene panels
- Added a "Filter and export" button to export custom-filtered SNVs to CSV file
- Dismiss SVs
- Added IGV alignments viewer
- Read delivery report path from case config or CLI command
- Filter for spidex scores
- All HPO terms are now added and fetched from the correct source (https://github.com/obophenotype/human-phenotype-ontology/blob/master/hp.obo)
- New command `scout update hpo`
- New command `scout update genes` will fetch all the latest information about genes and update them
- Load **all** variants found on chromosome **MT**
- Adds choice in cases overview do show as many cases as user like

### Removed
- pileup.min.js and pileup css are imported from a remote web location now
- All source files for HPO information, this is instead fetched directly from source
- All source files for gene information, this is instead fetched directly from source

## [3.0.0]
### Fixed
- hide pedigree panel unless it exists

## [1.5.1] - 2016-07-27
### Fixed
- look for both ".bam.bai" and ".bai" extensions

## [1.4.0] - 2016-03-22
### Added
- support for local frequency through loqusdb
- bunch of other stuff

## [1.3.0] - 2016-02-19
### Fixed
- Update query-phenomizer and add username/password

### Changed
- Update the way a case is checked for rerun-status

### Added
- Add new button to mark a case as "checked"
- Link to clinical variants _without_ 1000G annotation

## [1.2.2] - 2016-02-18
### Fixed
- avoid filtering out variants lacking ExAC and 1000G annotations

## [1.1.3] - 2015-10-01
### Fixed
- persist (clinical) filter when clicking load more
- fix #154 by robustly setting clinical filter func. terms

## [1.1.2] - 2015-09-07
### Fixed
- avoid replacing coverage report with none
- update SO terms, refactored

## [1.1.1] - 2015-08-20
### Fixed
- fetch case based on collaborator status (not owner)

## [1.1.0] - 2015-05-29
### Added
- link(s) to SNPedia based on RS-numbers
- new Jinja filter to "humanize" decimal numbers
- show gene panels in variant view
- new Jinja filter for decoding URL encoding
- add indicator to variants in list that have comments
- add variant number threshold and rank score threshold to load function
- add event methods to mongo adapter
- add tests for models
- show badge "old" if comment was written for a previous analysis

### Changed
- show cDNA change in transcript summary unless variant is exonic
- moved compounds table further up the page
- show dates for case uploads in ISO format
- moved variant comments higher up on page
- updated documentation for pages
- read in coverage report as blob in database and serve directly
- change ``OmimPhenotype`` to ``PhenotypeTerm``
- reorganize models sub-package
- move events (and comments) to separate collection
- only display prev/next links for the research list
- include variant type in breadcrumbs e.g. "Clinical variants"

### Removed
- drop dependency on moment.js

### Fixed
- show the same level of detail for all frequencies on all pages
- properly decode URL encoded symbols in amino acid/cDNA change strings
- fixed issue with wipe permissions in MongoDB
- include default gene lists in "variants" link in breadcrumbs

## [1.0.2] - 2015-05-20
### Changed
- update case fetching function

### Fixed
- handle multiple cases with same id

## [1.0.1] - 2015-04-28
### Fixed
- Fix building URL parameters in cases list Vue component

## [1.0.0] - 2015-04-12
Codename: Sara Lund

![Release 1.0](artwork/releases/release-1-0.jpg)

### Added
- Add email logging for unexpected errors
- New command line tool for deleting case

### Changed
- Much improved logging overall
- Updated documentation/usage guide
- Removed non-working IGV link

### Fixed
- Show sample display name in GT call
- Various small bug fixes
- Make it easier to hover over popups

## [0.0.2-rc1] - 2015-03-04
### Added
- add protein table for each variant
- add many more external links
- add coverage reports as PDFs

### Changed
- incorporate user feedback updates
- big refactor of load scripts

## [0.0.2-rc2] - 2015-03-04
### Changes
- add gene table with gene description
- reorganize inheritance models box

### Fixed
- avoid overwriting gene list on "research" load
- fix various bugs in external links

## [0.0.2-rc3] - 2015-03-05
### Added
- Activity log feed to variant view
- Adds protein change strings to ODM and Sanger email

### Changed
- Extract activity log component to macro

### Fixes
- Make Ensembl transcript links use archive website<|MERGE_RESOLUTION|>--- conflicted
+++ resolved
@@ -12,11 +12,8 @@
 - In the ClinVar form, database and id of assertion criteria citation are now separate inputs
 - Customise institute settings to be able to display all cases with a certain status on cases page (admin users)
 - Renamed `Clinical Significance` to `Germline Classification` on multistep ClinVar form
-<<<<<<< HEAD
+- Changed the "x" in cases.utils.remove_form button text to red for better visibility in dark mode
 - Update GitHub actions
-=======
-- Changed the "x" in cases.utils.remove_form button text to red for better visibility in dark mode
->>>>>>> a409c247
 ### Fixed
 - Removed log info showing hgnc IDs used in variantS search
 - Maintain Matchmaker Exchange and Beacon submission status when a case is re-uploaded
