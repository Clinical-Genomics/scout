# Change Log
All notable changes to this project will be documented in this file.
This project adheres to [Semantic Versioning](http://semver.org/).

About changelog [here](https://keepachangelog.com/en/1.0.0/)

## [x.x.x]
### Added
<<<<<<< HEAD
- Mark MANE transcript in list of transcripts in "Transcript overview" on variant page
=======
>>>>>>> e37bbe00

### Fixed
- Bug in clinVar form when variant has no gene

### Changed

## [4.16.1]

### Fixed
- Fix the fix for handling of delivery reports for rerun cases

## [4.16]

### Added
- Adds possibility to add "lims_id" to cases. Currently only stored in database, not shown anywhere
- Adds verification comment box to SVs (previously only available for small variants)
- Scrollable pedigree panel

### Fixed
- Error caused by changes in WTForm (new release 2.3.x)
- Bug in OMIM case page form, causing the page to crash when a string was provided instead of a numerical OMIM id
- Fix Alamut link to work properly on hg38
- Better handling of delivery reports for rerun cases
- Small CodeFactor style issues: matchmaker results counting, a couple of incomplete tests and safer external xml
- Fix an issue with Phenomizer introduced by CodeFactor style changes

### Changed
- Updated the version of igv.js to 2.5.4

## [4.15.1]

### Added
- Display gene names in ClinVar submissions page
- Links to Varsome in variant transcripts table

### Fixed
- Small fixes to ClinVar submission form
- Gene panel page crash when old panel has no maintainers

## [4.15]

### Added
- Clinvar CNVs IGV track
- Gene panels can have maintainers
- Keep variant actions (dismissed, manual rank, mosaic, acmg, comments) upon variant re-upload
- Keep variant actions also on full case re-upload

### Fixed
- Fix the link to Ensembl for SV variants when genome build 38.
- Arrange information in columns on variant page
- Fix so that new cosmic identifier (COSV) is also acceptable #1304
- Fixed COSMIC tag in INFO (outside of CSQ) to be parses as well with `&` splitter.
- COSMIC stub URL changed to https://cancer.sanger.ac.uk/cosmic/search?q= instead.
- Updated to a version of IGV where bigBed tracks are visualized correctly
- Clinvar submission files are named according to the content (variant_data and case_data)
- Always show causatives from other cases in case overview
- Correct disease associations for gene symbol aliases that exist as separate genes
- Re-add "custom annotations" for SV variants
- The override ClinVar P/LP add-in in the Clinical Filter failed for new CSQ strings

### Changed
- Runs all CI checks in github actions

## [4.14.1]

### Fixed
- Error when variant found in loqusdb is not loaded for other case

## [4.14]

### Added
- Use github actions to run tests
- Adds CLI command to update individual alignments path
- Update HPO terms using downloaded definitions files
- Option to use alternative flask config when running `scout serve`
- Requirement to use loqusdb >= 2.5 if integrated

### Fixed
- Do not display Pedigree panel in cancer view
- Do not rely on internet connection and services available when running CI tests
- Variant loading assumes GATK if no caller set given and GATK filter status is seen in FILTER
- Pass genome build param all the way in order to get the right gene mappings for cases with build 38
- Parse correctly variants with zero frequency values
- Continue even if there are problems to create a region vcf
- STR and cancer variant navigation back to variants pages could fail

### Changed
- Improved code that sends requests to the external APIs
- Updates ranges for user ranks to fit todays usage
- Run coveralls on github actions instead of travis
- Run pip checks on github actions instead of coveralls
- For hg38 cases, change gnomAD link to point to version 3.0 (which is hg38 based)
- Show pinned or causative STR variants a bit more human readable

## [4.13.1]

### Added
### Fixed
- Typo that caused not all clinvar conflicting interpretations to be loaded no matter what
- Parse and retrieve clinvar annotations from VEP-annotated (VEP 97+) CSQ VCF field
- Variant clinvar significance shown as `not provided` whenever is `Uncertain significance`
- Phenomizer query crashing when case has no HPO terms assigned
- Fixed a bug affecting `All SNVs and INDELs` page when variants don't have canonical transcript
- Add gene name or id in cancer variant view

### Changed
- Cancer Variant view changed "Variant:Transcript:Exon:HGVS" to "Gene:Transcript:Exon:HGVS"

## [4.13]

### Added
- ClinVar SNVs track in IGV
- Add SMA view with SMN Copy Number data
- Easier to assign OMIM diagnoses from case page
- OMIM terms and specific OMIM term page

### Fixed
- Bug when adding a new gene to a panel
- Restored missing recent delivery reports
- Fixed style and links to other reports in case side panel
- Deleting cases using display_name and institute not deleting its variants
- Fixed bug that caused coordinates filter to override other filters
- Fixed a problem with finding some INS in loqusdb
- Layout on SV page when local observations without cases are present
- Make scout compatible with the new HPO definition files from `http://compbio.charite.de/jenkins/`
- General report visualization error when SNVs display names are very long


### Changed


## [4.12.4]

### Fixed
- Layout on SV page when local observations without cases are present

## [4.12.3]

### Fixed
- Case report when causative or pinned SVs have non null allele frequencies

## [4.12.2]

### Fixed
- SV variant links now take you to the SV variant page again
- Cancer variant view has cleaner table data entries for "N/A" data
- Pinned variant case level display hotfix for cancer and str - more on this later
- Cancer variants show correct alt/ref reads mirroring alt frequency now
- Always load all clinical STR variants even if a region load is attempted - index may be missing
- Same case repetition in variant local observations

## [4.12.1]

### Fixed
- Bug in variant.gene when gene has no HGVS description


## [4.12]

### Added
- Accepts `alignment_path` in load config to pass bam/cram files
- Display all phenotypes on variant page
- Display hgvs coordinates on pinned and causatives
- Clear panel pending changes
- Adds option to setup the database with static files
- Adds cli command to download the resources from CLI that scout needs
- Adds dummy files for merged somatic SV and CNV; as well as merged SNV, and INDEL part of #1279
- Allows for upload of OMIM-AUTO gene panel from static files without api-key

### Fixed
- Cancer case HPO panel variants link
- Fix so that some drop downs have correct size
- First IGV button in str variants page
- Cancer case activates on SNV variants
- Cases activate when STR variants are viewed
- Always calculate code coverage
- Pinned/Classification/comments in all types of variants pages
- Null values for panel's custom_inheritance_models
- Discrepancy between the manual disease transcripts and those in database in gene-edit page
- ACMG classification not showing for some causatives
- Fix bug which caused IGV.js to use hg19 reference files for hg38 data
- Bug when multiple bam files sources with non-null values are available


### Changed
- Renamed `requests` file to `scout_requests`
- Cancer variant view shows two, instead of four, decimals for allele and normal


## [4.11.1]

### Fixed
- Institute settings page
- Link institute settings to sharing institutes choices

## [4.11.0]

### Added
- Display locus name on STR variant page
- Alternative key `GNOMADAF_popmax` for Gnomad popmax allele frequency
- Automatic suggestions on how to improve the code on Pull Requests
- Parse GERP, phastCons and phyloP annotations from vep annotated CSQ fields
- Avoid flickering comment popovers in variant list
- Parse REVEL score from vep annotated CSQ fields
- Allow users to modify general institute settings
- Optionally format code automatically on commit
- Adds command to backup vital parts `scout export database`
- Parsing and displaying cancer SV variants from Manta annotated VCF files
- Dismiss cancer snv variants with cancer-specific options
- Add IGV.js UPD, RHO and TIDDIT coverage wig tracks.


### Fixed
- Slightly darker page background
- Fixed an issued with parsed conservation values from CSQ
- Clinvar submissions accessible to all users of an institute
- Header toolbar when on Clinvar page now shows institute name correctly
- Case should not always inactivate upon update
- Show dismissed snv cancer variants as grey on the cancer variants page
- Improved style of mappability link and local observations on variant page
- Convert all the GET requests to the igv view to POST request
- Error when updating gene panels using a file containing BOM chars
- Add/replace gene radio button not working in gene panels


## [4.10.1]

### Fixed
- Fixed issue with opening research variants
- Problem with coveralls not called by Travis CI
- Handle Biomart service down in tests


## [4.10.0]

### Added
- Rank score model in causatives page
- Exportable HPO terms from phenotypes page
- AMP guideline tiers for cancer variants
- Adds scroll for the transcript tab
- Added CLI option to query cases on time since case event was added
- Shadow clinical assessments also on research variants display
- Support for CRAM alignment files
- Improved str variants view : sorting by locus, grouped by allele.
- Delivery report PDF export
- New mosaicism tag option
- Add or modify individuals' age or tissue type from case page
- Display GC and allele depth in causatives table.
- Included primary reference transcript in general report
- Included partial causative variants in general report
- Remove dependency of loqusdb by utilising the CLI

### Fixed
- Fixed update OMIM command bug due to change in the header of the genemap2 file
- Removed Mosaic Tag from Cancer variants
- Fixes issue with unaligned table headers that comes with hidden Datatables
- Layout in general report PDF export
- Fixed issue on the case statistics view. The validation bars didn't show up when all institutes were selected. Now they do.
- Fixed missing path import by importing pathlib.Path
- Handle index inconsistencies in the update index functions
- Fixed layout problems


## [4.9.0]

### Added
- Improved MatchMaker pages, including visible patient contacts email address
- New badges for the github repo
- Links to [GENEMANIA](genemania.org)
- Sort gene panel list on case view.
- More automatic tests
- Allow loading of custom annotations in VCF using the SCOUT_CUSTOM info tag.

### Fixed
- Fix error when a gene is added to an empty dynamic gene panel
- Fix crash when attempting to add genes on incorrect format to dynamic gene panel
- Manual rank variant tags could be saved in a "Select a tag"-state, a problem in the variants view.
- Same case evaluations are no longer shown as gray previous evaluations on the variants page
- Stay on research pages, even if reset, next first buttons are pressed..
- Overlapping variants will now be visible on variant page again
- Fix missing classification comments and links in evaluations page
- All prioritized cases are shown on cases page


## [4.8.3]

### Added

### Fixed
- Bug when ordering sanger
- Improved scrolling over long list of genes/transcripts


## [4.8.2]

### Added

### Fixed
- Avoid opening extra tab for coverage report
- Fixed a problem when rank model version was saved as floats and not strings
- Fixed a problem with displaying dismiss variant reasons on the general report
- Disable load and delete filter buttons if there are no saved filters
- Fix problem with missing verifications
- Remove duplicate users and merge their data and activity


## [4.8.1]

### Added

### Fixed
- Prevent login fail for users with id defined by ObjectId and not email
- Prevent the app from crashing with `AttributeError: 'NoneType' object has no attribute 'message'`


## [4.8.0]

### Added
- Updated Scout to use Bootstrap 4.3
- New looks for Scout
- Improved dashboard using Chart.js
- Ask before inactivating a case where last assigned user leaves it
- Genes can be manually added to the dynamic gene list directly on the case page
- Dynamic gene panels can optionally be used with clinical filter, instead of default gene panel
- Dynamic gene panels get link out to chanjo-report for coverage report
- Load all clinvar variants with clinvar Pathogenic, Likely Pathogenic and Conflicting pathogenic
- Show transcripts with exon numbers for structural variants
- Case sort order can now be toggled between ascending and descending.
- Variants can be marked as partial causative if phenotype is available for case.
- Show a frequency tooltip hover for SV-variants.
- Added support for LDAP login system
- Search snv and structural variants by chromosomal coordinates
- Structural variants can be marked as partial causative if phenotype is available for case.
- Show normal and pathologic limits for STRs in the STR variants view.
- Institute level persistent variant filter settings that can be retrieved and used.
- export causative variants to Excel
- Add support for ROH, WIG and chromosome PNGs in case-view

### Fixed
- Fixed missing import for variants with comments
- Instructions on how to build docs
- Keep sanger order + verification when updating/reloading variants
- Fixed and moved broken filter actions (HPO gene panel and reset filter)
- Fixed string conversion to number
- UCSC links for structural variants are now separated per breakpoint (and whole variant where applicable)
- Reintroduced missing coverage report
- Fixed a bug preventing loading samples using the command line
- Better inheritance models customization for genes in gene panels
- STR variant page back to list button now does its one job.
- Allows to setup scout without a omim api key
- Fixed error causing "favicon not found" flash messages
- Removed flask --version from base cli
- Request rerun no longer changes case status. Active or archived cases inactivate on upload.
- Fixed missing tooltip on the cancer variants page
- Fixed weird Rank cell in variants page
- Next and first buttons order swap
- Added pagination (and POST capability) to cancer variants.
- Improves loading speed for variant page
- Problem with updating variant rank when no variants
- Improved Clinvar submission form
- General report crashing when dismissed variant has no valid dismiss code
- Also show collaborative case variants on the All variants view.
- Improved phenotype search using dataTables.js on phenotypes page
- Search and delete users with `email` instead of `_id`
- Fixed css styles so that multiselect options will all fit one column


## [4.7.3]

### Added
- RankScore can be used with VCFs for vcf_cancer files

### Fixed
- Fix issue with STR view next page button not doing its one job.

### Deleted
- Removed pileup as a bam viewing option. This is replaced by IGV


## [4.7.2]

### Added
- Show earlier ACMG classification in the variant list

### Fixed
- Fixed igv search not working due to igv.js dist 2.2.17
- Fixed searches for cases with a gene with variants pinned or marked causative.
- Load variant pages faster after fixing other causatives query
- Fixed mitochondrial report bug for variants without genes

## [4.7.1]

### Added

### Fixed
- Fixed bug on genes page


## [4.7.0]

### Added
- Export genes and gene panels in build GRCh38
- Search for cases with variants pinned or marked causative in a given gene.
- Search for cases phenotypically similar to a case also from WUI.
- Case variant searches can be limited to similar cases, matching HPO-terms,
  phenogroups and cohorts.
- De-archive reruns and flag them as 'inactive' if archived
- Sort cases by analysis_date, track or status
- Display cases in the following order: prioritized, active, inactive, archived, solved
- Assign case to user when user activates it or asks for rerun
- Case becomes inactive when it has no assignees
- Fetch refseq version from entrez and use it in clinvar form
- Load and export of exons for all genes, independent on refseq
- Documentation for loading/updating exons
- Showing SV variant annotations: SV cgh frequencies, gnomad-SV, local SV frequencies
- Showing transcripts mapping score in segmental duplications
- Handle requests to Ensembl Rest API
- Handle requests to Ensembl Rest Biomart
- STR variants view now displays GT and IGV link.
- Description field for gene panels
- Export exons in build 37 and 38 using the command line

### Fixed
- Fixes of and induced by build tests
- Fixed bug affecting variant observations in other cases
- Fixed a bug that showed wrong gene coverage in general panel PDF export
- MT report only shows variants occurring in the specific individual of the excel sheet
- Disable SSL certifcate verification in requests to chanjo
- Updates how intervaltree and pymongo is used to void deprecated functions
- Increased size of IGV sample tracks
- Optimized tests


## [4.6.1]

### Added

### Fixed
- Missing 'father' and 'mother' keys when parsing single individual cases


## [4.6.0]

### Added
- Description of Scout branching model in CONTRIBUTING doc
- Causatives in alphabetical order, display ACMG classification and filter by gene.
- Added 'external' to the list of analysis type options
- Adds functionality to display "Tissue type". Passed via load config.
- Update to IGV 2.

### Fixed
- Fixed alignment visualization and vcf2cytosure availability for demo case samples
- Fixed 3 bugs affecting SV pages visualization
- Reintroduced the --version cli option
- Fixed variants query by panel (hpo panel + gene panel).
- Downloaded MT report contains excel files with individuals' display name
- Refactored code in parsing of config files.


## [4.5.1]

### Added

### Fixed
- update requirement to use PyYaml version >= 5.1
- Safer code when loading config params in cli base


## [4.5.0]

### Added
- Search for similar cases from scout view CLI
- Scout cli is now invoked from the app object and works under the app context

### Fixed
- PyYaml dependency fixed to use version >= 5.1


## [4.4.1]

### Added
- Display SV rank model version when available

### Fixed
- Fixed upload of delivery report via API


## [4.4.0]

### Added
- Displaying more info on the Causatives page and hiding those not causative at the case level
- Add a comment text field to Sanger order request form, allowing a message to be included in the email
- MatchMaker Exchange integration
- List cases with empty synopsis, missing HPO terms and phenotype groups.
- Search for cases with open research list, or a given case status (active, inactive, archived)

### Fixed
- Variant query builder split into several functions
- Fixed delivery report load bug


## [4.3.3]

### Added
- Different individual table for cancer cases

### Fixed
- Dashboard collects validated variants from verification events instead of using 'sanger' field
- Cases shared with collaborators are visible again in cases page
- Force users to select a real institute to share cases with (actionbar select fix)


## [4.3.2]

### Added
- Dashboard data can be filtered using filters available in cases page
- Causatives for each institute are displayed on a dedicated page
- SNVs and and SVs are searchable across cases by gene and rank score
- A more complete report with validated variants is downloadable from dashboard

### Fixed
- Clinsig filter is fixed so clinsig numerical values are returned
- Split multi clinsig string values in different elements of clinsig array
- Regex to search in multi clinsig string values or multi revstat string values
- It works to upload vcf files with no variants now
- Combined Pileup and IGV alignments for SVs having variant start and stop on the same chromosome


## [4.3.1]

### Added
- Show calls from all callers even if call is not available
- Instructions to install cairo and pango libs from WeasyPrint page
- Display cases with number of variants from CLI
- Only display cases with number of variants above certain treshold. (Also CLI)
- Export of verified variants by CLI or from the dashboard
- Extend case level queries with default panels, cohorts and phenotype groups.
- Slice dashboard statistics display using case level queries
- Add a view where all variants for an institute can be searched across cases, filtering on gene and rank score. Allows searching research variants for cases that have research open.

### Fixed
- Fixed code to extract variant conservation (gerp, phyloP, phastCons)
- Visualization of PDF-exported gene panels
- Reintroduced the exon/intron number in variant verification email
- Sex and affected status is correctly displayed on general report
- Force number validation in SV filter by size
- Display ensembl transcripts when no refseq exists


## [4.3.0]

### Added
- Mosaicism tag on variants
- Show and filter on SweGen frequency for SVs
- Show annotations for STR variants
- Show all transcripts in verification email
- Added mitochondrial export
- Adds alternative to search for SVs shorter that the given length
- Look for 'bcftools' in the `set` field of VCFs
- Display digenic inheritance from OMIM
- Displays what refseq transcript that is primary in hgnc

### Fixed

- Archived panels displays the correct date (not retroactive change)
- Fixed problem with waiting times in gene panel exports
- Clinvar fiter not working with human readable clinsig values

## [4.2.2]

### Fixed
- Fixed gene panel create/modify from CSV file utf-8 decoding error
- Updating genes in gene panels now supports edit comments and entry version
- Gene panel export timeout error

## [4.2.1]

### Fixed
- Re-introduced gene name(s) in verification email subject
- Better PDF rendering for excluded variants in report
- Problem to access old case when `is_default` did not exist on a panel


## [4.2.0]

### Added
- New index on variant_id for events
- Display overlapping compounds on variants view

### Fixed
- Fixed broken clinical filter


## [4.1.4]

### Added
- Download of filtered SVs

### Fixed
- Fixed broken download of filtered variants
- Fixed visualization issue in gene panel PDF export
- Fixed bug when updating gene names in variant controller


## [4.1.3]

### Fixed
- Displays all primary transcripts


## [4.1.2]

### Added
- Option add/replace when updating a panel via CSV file
- More flexible versioning of the gene panels
- Printing coverage report on the bottom of the pdf case report
- Variant verification option for SVs
- Logs uri without pwd when connecting
- Disease-causing transcripts in case report
- Thicker lines in case report
- Supports HPO search for cases, both terms or if described in synopsis
- Adds sanger information to dashboard

### Fixed
- Use db name instead of **auth** as default for authentication
- Fixes so that reports can be generated even with many variants
- Fixed sanger validation popup to show individual variants queried by user and institute.
- Fixed problem with setting up scout
- Fixes problem when exac file is not available through broad ftp
- Fetch transcripts for correct build in `adapter.hgnc_gene`

## [4.1.1]
- Fix problem with institute authentication flash message in utils
- Fix problem with comments
- Fix problem with ensembl link


## [4.1.0]

### Added
- OMIM phenotypes to case report
- Command to download all panel app gene panels `scout load panel --panel-app`
- Links to genenames.org and omim on gene page
- Popup on gene at variants page with gene information
- reset sanger status to "Not validated" for pinned variants
- highlight cases with variants to be evaluated by Sanger on the cases page
- option to point to local reference files to the genome viewer pileup.js. Documented in `docs.admin-guide.server`
- option to export single variants in `scout export variants`
- option to load a multiqc report together with a case(add line in load config)
- added a view for searching HPO terms. It is accessed from the top left corner menu
- Updates the variants view for cancer variants. Adds a small cancer specific filter for known variants
- Adds hgvs information on cancer variants page
- Adds option to update phenotype groups from CLI

### Fixed
- Improved Clinvar to submit variants from different cases. Fixed HPO terms in casedata according to feedback
- Fixed broken link to case page from Sanger modal in cases view
- Now only cases with non empty lists of causative variants are returned in `adapter.case(has_causatives=True)`
- Can handle Tumor only samples
- Long lists of HGNC symbols are now possible. This was previously difficult with manual, uploaded or by HPO search when changing filter settings due to GET request limitations. Relevant pages now use POST requests. Adds the dynamic HPO panel as a selection on the gene panel dropdown.
- Variant filter defaults to default panels also on SV and Cancer variants pages.

## [4.0.0]

### WARNING ###

This is a major version update and will require that the backend of pre releases is updated.
Run commands:

```
$scout update genes
$scout update hpo
```

- Created a Clinvar submission tool, to speed up Clinvar submission of SNVs and SVs
- Added an analysis report page (html and PDF format) containing phenotype, gene panels and variants that are relevant to solve a case.

### Fixed
- Optimized evaluated variants to speed up creation of case report
- Moved igv and pileup viewer under a common folder
- Fixed MT alignment view pileup.js
- Fixed coordinates for SVs with start chromosome different from end chromosome
- Global comments shown across cases and institutes. Case-specific variant comments are shown only for that specific case.
- Links to clinvar submitted variants at the cases level
- Adapts clinvar parsing to new format
- Fixed problem in `scout update user` when the user object had no roles
- Makes pileup.js use online genome resources when viewing alignments. Now any instance of Scout can make use of this functionality.
- Fix ensembl link for structural variants
- Works even when cases does not have `'madeline_info'`
- Parses Polyphen in correct way again
- Fix problem with parsing gnomad from VEP

### Added
- Added a PDF export function for gene panels
- Added a "Filter and export" button to export custom-filtered SNVs to CSV file
- Dismiss SVs
- Added IGV alignments viewer
- Read delivery report path from case config or CLI command
- Filter for spidex scores
- All HPO terms are now added and fetched from the correct source (https://github.com/obophenotype/human-phenotype-ontology/blob/master/hp.obo)
- New command `scout update hpo`
- New command `scout update genes` will fetch all the latest information about genes and update them
- Load **all** variants found on chromosome **MT**
- Adds choice in cases overview do show as many cases as user like

### Removed
- pileup.min.js and pileup css are imported from a remote web location now
- All source files for HPO information, this is instead fetched directly from source
- All source files for gene information, this is instead fetched directly from source

## [3.0.0]
### Fixed
- hide pedigree panel unless it exists

## [1.5.1] - 2016-07-27
### Fixed
- look for both ".bam.bai" and ".bai" extensions

## [1.4.0] - 2016-03-22
### Added
- support for local frequency through loqusdb
- bunch of other stuff

## [1.3.0] - 2016-02-19
### Fixed
- Update query-phenomizer and add username/password

### Changed
- Update the way a case is checked for rerun-status

### Added
- Add new button to mark a case as "checked"
- Link to clinical variants _without_ 1000G annotation

## [1.2.2] - 2016-02-18
### Fixed
- avoid filtering out variants lacking ExAC and 1000G annotations

## [1.1.3] - 2015-10-01
### Fixed
- persist (clinical) filter when clicking load more
- fix #154 by robustly setting clinical filter func. terms

## [1.1.2] - 2015-09-07
### Fixed
- avoid replacing coverage report with none
- update SO terms, refactored

## [1.1.1] - 2015-08-20
### Fixed
- fetch case based on collaborator status (not owner)

## [1.1.0] - 2015-05-29
### Added
- link(s) to SNPedia based on RS-numbers
- new Jinja filter to "humanize" decimal numbers
- show gene panels in variant view
- new Jinja filter for decoding URL encoding
- add indicator to variants in list that have comments
- add variant number threshold and rank score threshold to load function
- add event methods to mongo adapter
- add tests for models
- show badge "old" if comment was written for a previous analysis

### Changed
- show cDNA change in transcript summary unless variant is exonic
- moved compounds table further up the page
- show dates for case uploads in ISO format
- moved variant comments higher up on page
- updated documentation for pages
- read in coverage report as blob in database and serve directly
- change ``OmimPhenotype`` to ``PhenotypeTerm``
- reorganize models sub-package
- move events (and comments) to separate collection
- only display prev/next links for the research list
- include variant type in breadcrumbs e.g. "Clinical variants"

### Removed
- drop dependency on moment.js

### Fixed
- show the same level of detail for all frequencies on all pages
- properly decode URL encoded symbols in amino acid/cDNA change strings
- fixed issue with wipe permissions in MongoDB
- include default gene lists in "variants" link in breadcrumbs

## [1.0.2] - 2015-05-20
### Changed
- update case fetching function

### Fixed
- handle multiple cases with same id

## [1.0.1] - 2015-04-28
### Fixed
- Fix building URL parameters in cases list Vue component

## [1.0.0] - 2015-04-12
Codename: Sara Lund

![Release 1.0](artwork/releases/release-1-0.jpg)

### Added
- Add email logging for unexpected errors
- New command line tool for deleting case

### Changed
- Much improved logging overall
- Updated documentation/usage guide
- Removed non-working IGV link

### Fixed
- Show sample display name in GT call
- Various small bug fixes
- Make it easier to hover over popups

## [0.0.2-rc1] - 2015-03-04
### Added
- add protein table for each variant
- add many more external links
- add coverage reports as PDFs

### Changed
- incorporate user feedback updates
- big refactor of load scripts

## [0.0.2-rc2] - 2015-03-04
### Changes
- add gene table with gene description
- reorganize inheritance models box

### Fixed
- avoid overwriting gene list on "research" load
- fix various bugs in external links

## [0.0.2-rc3] - 2015-03-05
### Added
- Activity log feed to variant view
- Adds protein change strings to ODM and Sanger email

### Changed
- Extract activity log component to macro

### Fixes
- Make Ensembl transcript links use archive website<|MERGE_RESOLUTION|>--- conflicted
+++ resolved
@@ -6,10 +6,7 @@
 
 ## [x.x.x]
 ### Added
-<<<<<<< HEAD
 - Mark MANE transcript in list of transcripts in "Transcript overview" on variant page
-=======
->>>>>>> e37bbe00
 
 ### Fixed
 - Bug in clinVar form when variant has no gene
