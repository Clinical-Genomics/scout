--- conflicted
+++ resolved
@@ -6,24 +6,19 @@
 
 ## []
 ## Added
-- Dark mode, using browser/OS media preference
-### Changed
-- Bootstrap upgraded to version 5
-### Added
 - Demo cancer case gets loaded together with demo RD case in demo instance
 - Parse REVEL_score alongside REVEL_rankscore from csq field and display it on SNV variant page
+- Dark mode, using browser/OS media preference
 ### Changed
 - Verify user before redirecting to IGV alignments and sashimi plots
 - Build case IGV tracks starting from case and variant objects instead of passing all params in a form
 - Unfreeze Werkzeug lib since Flask_login v.0.6 with bugfix has been released
-<<<<<<< HEAD
-=======
+- Bootstrap upgraded to version 5
 ### Fixed
 - Handle `attachment_filename` parameter renamed to `download_name` when Flask 2.2 will be released
 - Removed cursor timeout param in cases find adapter function to avoid many code warnings
 - Removed stream argument deprecation warning in tests
 - Handle `no intervals found` warning in load_region test
->>>>>>> 2e9229b2
 
 ## [4.51]
 ### Added
