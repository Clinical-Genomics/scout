--- conflicted
+++ resolved
@@ -19,11 +19,9 @@
 - On variants page, search for variants in genes present only in build 38 returning no results
 - Pin/unpin with API was not able to make event links
 - A new field `Explanation for multiple conditions` is available in ClinVar for submitting variants with more than one associated condition
-<<<<<<< HEAD
+- Fusion genes with partners lacking gene hgnc id will still be fully loaded
 - Fusion variantS export now contains fusion variant specific columns
-=======
-- Fusion genes with partners lacking gene hgnc id will still be fully loaded
->>>>>>> a1cb3d7c
+
 
 ## [4.79.1]
 ### Fixed
