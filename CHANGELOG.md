--- conflicted
+++ resolved
@@ -22,11 +22,8 @@
 - Improved LDAP login documentation
 - Use lib flask-ldapconn instead of flask_ldap3_login> to handle ldap authentication
 - Updated Managed variant documentation in user guide
-<<<<<<< HEAD
+- Fix and simplify creating and editing of gene panels
 - Simplified gene variants search code
-=======
-- Fix and simplify creating and editing of gene panels
->>>>>>> ed0c9186
 ### Fixed
 - Validate uploaded managed variant file lines, warning the user.
 - Exporting validated variants with missing "genes" database key
