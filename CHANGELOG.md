# Change Log
All notable changes to this project will be documented in this file.
This project adheres to [Semantic Versioning](http://semver.org/).

About changelog [here](https://keepachangelog.com/en/1.0.0/)

## []
### Changed
- Represent different tumor samples as vials in cases page
### Fixed
- Low tumor purity badge alignment in cancer samples table on cancer case view
- VariantS comment popovers reactivate on hover
- Updating database genes in build 37
<<<<<<< HEAD
- Bug in gene variants page (All SNVs and INDELs) when variant gene doesn't have a hgnc_id that is found in the database
=======
- ACMG classification summary hidden by sticky navbar

>>>>>>> 26cd5681

## [4.54]
### Added
- Dark mode, using browser/OS media preference
- Allow marking case as solved without defining causative variants
- Admin users can create missing beacon datasets from the institute's settings page
- GenCC links on gene and variant pages
- Deprecation warnings when launching the app using a .yaml config file or loading cases using .ped files
### Changed
- Improved HTML syntax in case report template
- Modified message displayed when variant rank stats could not be calculated
- Expanded instructions on how to test on CG development server (cg-vm1)
- Added more somatic variant callers (Balsamic v9 SNV, develop SV)
### Fixed
- Remove load demo case command from docker-compose.yml
- Text elements being split across pages in PDF reports
- Made login password field of type `password` in LDAP login form
- Gene panels HTML select in institute's settings page
- Bootstrap upgraded to version 5
- Fix some Sourcery and SonarCloud suggestions
- Escape special characters in case search on institute and dashboard pages
- Broken case PDF reports when no Madeline pedigree image can be created
- Removed text-white links style that were invisible in new pages style
- Variants pagination after pressing "Filter variants" or "Clinical filter"
- Layout of buttons Matchmaker submission panel (case page)
- Removing cases from Matchmaker (simplified code and fixed functionality)
- Reintroduce check for missing alignment files purged from server

## [4.53]
### Added
### Changed
- Point Alamut API key docs link to new API version
- Parse dbSNP id from ID only if it says "rs", else use VEP CSQ fields
- Removed MarkupSafe from the dependencies
### Fixed
- Reintroduced loading of SVs for demo case 643595
- Successful parse of FOUND_IN should avoid GATK caller default
- All vulnerabilities flagged by SonarCloud

## [4.52]
### Added
- Demo cancer case gets loaded together with demo RD case in demo instance
- Parse REVEL_score alongside REVEL_rankscore from csq field and display it on SNV variant page
- Rank score results now show the ranking range
- cDNA and protein changes displayed on institute causatives pages
- Optional SESSION_TIMEOUT_MINUTES configuration in app config files
- Script to convert old OMIM case format (list of integers) to new format (list of dictionaries)
- Additional check for user logged in status before serving alignment files
- Download .cgh files from cancer samples table on cancer case page
- Number of documents and date of last update on genes page
### Changed
- Verify user before redirecting to IGV alignments and sashimi plots
- Build case IGV tracks starting from case and variant objects instead of passing all params in a form
- Unfreeze Werkzeug lib since Flask_login v.0.6 with bugfix has been released
- Sort gene panels by name (panelS and variant page)
- Removed unused `server.blueprints.alignviewers.unindexed_remote_static` endpoint
- User sessions to check files served by `server.blueprints.alignviewers.remote_static` endpoint
- Moved Beacon-related functions to a dedicated app extension
- Audit Filter now also loads filter displaying the variants for it
### Fixed
- Handle `attachment_filename` parameter renamed to `download_name` when Flask 2.2 will be released
- Removed cursor timeout param in cases find adapter function to avoid many code warnings
- Removed stream argument deprecation warning in tests
- Handle `no intervals found` warning in load_region test
- Beacon remove variants
- Protect remote_cors function in alignviewers view from Server-Side Request Forgery (SSRF)
- Check creation date of last document in gene collection to display when genes collection was updated last

## [4.51]
### Added
- Config file containing codecov settings for pull requests
- Add an IGV.js direct link button from case page
- Security policy file
- Hide/shade compound variants based on rank score on variantS from filter
- Chromograph legend documentation direct link
### Changed
- Updated deprecated Codecov GitHub action to v.2
- Simplified code of scout/adapter/mongo/variant
- Update IGV.js to v2.11.2
- Show summary number of variant gene panels on general report if more than 3
### Fixed
- Marrvel link for variants in genome build 38 (using liftover to build 37)
- Remove flags from codecov config file
- Fixed filter bug with high negative SPIDEX scores
- Renamed IARC TP53 button to to `TP53 Database`, modified also link since IARC has been moved to the US NCI: `https://tp53.isb-cgc.org/`
- Parsing new format of OMIM case info when exporting patients to Matchmaker
- Remove flask-debugtoolbar lib dependency that is using deprecated code and causes app to crash after new release of Jinja2 (3.1)
- Variant page crashing for cases with old OMIM terms structure (a list of integers instead of dictionary)
- Variant page crashing when creating MARRVEL link for cases with no genome build
- SpliceAI documentation link
- Fix deprecated `safe_str_cmp` import from `werkzeug.security` by freezing Werkzeug lib to v2.0 until Flask_login v.0.6 with bugfix is released
- List gene names densely in general report for SVs that contain more than 3 genes
- Show transcript ids on refseq genes on hg19 in IGV.js, using refgene source
- Display correct number of genes in general report for SVs that contain more than 32 genes
- Broken Google login after new major release of `lepture/authlib`
- Fix frequency and callers display on case general report

## [4.50.1]
### Fixed
- Show matching causative STR_repid for legacy str variants (pre Stranger hgnc_id)

## [4.50]
### Added
- Individual-specific OMIM terms
- OMIM disease descriptions in ClinVar submission form
- Add a toggle for melter rerun monitoring of cases
- Add a config option to show the rerun monitoring toggle
- Add a cli option to export cases with rerun monitoring enabled
- Add a link to STRipy for STR variants; shallow for ARX and HOXA13
- Hide by default variants only present in unaffected individuals in variants filters
- OMIM terms in general case report
- Individual-level info on OMIM and HPO terms in general case report
- PanelApp gene link among the external links on variant page
- Dashboard case filters fields help
- Filter cases by OMIM terms in cases and dashboard pages
### Fixed
- A malformed panel id request would crash with exception: now gives user warning flash with redirect
- Link to HPO resource file hosted on `http://purl.obolibrary.org`
- Gene search form when gene exists only in build 38
- Fixed odd redirect error and poor error message on missing column for gene panel csv upload
- Typo in parse variant transcripts function
- Modified keys name used to parse local observations (archived) frequencies to reflect change in MIP keys naming
- Better error handling for partly broken/timed out chanjo reports
- Broken javascript code when case Chromograph data is malformed
- Broader space for case synopsis in general report
- Show partial causatives on causatives and matching causatives panels
- Partial causative assignment in cases with no OMIM or HPO terms
- Partial causative OMIM select options in variant page
### Changed
- Slightly smaller and improved layout of content in case PDF report
- Relabel more cancer variant pages somatic for navigation
- Unify caseS nav links
- Removed unused `add_compounds` param from variant controllers function
- Changed default hg19 genome for IGV.js to legacy hg19_1kg_decoy to fix a few problematic loci
- Reduce code complexity (parse/ensembl.py)
- Silence certain fields in ClinVar export if prioritised ones exist (chrom-start-end if hgvs exist)
- Made phenotype non-mandatory when marking a variant as partial causative
- Only one phenotype condition type (OMIM or HPO) per variant is used in ClinVar submissions
- ClinVar submission variant condition prefers OMIM over HPO if available
- Use lighter version of gene objects in Omim MongoDB adapter, panels controllers, panels views and institute controllers
- Gene-variants table size is now adaptive
- Remove unused file upload on gene-variants page

## [4.49]
### Fixed
- Pydantic model types for genome_build, madeline_info, peddy_ped_check and peddy_sex_check, rank_model_version and sv_rank_model_version
- Replace `MatchMaker` with `Matchmaker` in all places visible by a user
- Save diagnosis labels along with OMIM terms in Matchmaker Exchange submission objects
- `libegl-mesa0_21.0.3-0ubuntu0.3~20.04.5_amd64.deb` lib not found by GitHub actions Docker build
- Remove unused `chromograph_image_files` and `chromograph_prefixes` keys saved when creating or updating an RD case
- Search managed variants by description and with ignore case
### Changed
- Introduced page margins on exported PDF reports
- Smaller gene fonts in downloaded HPO genes PDF reports
- Reintroduced gene coverage data in the PDF-exported general report of rare-disease cases
- Check for existence of case report files before creating sidebar links
- Better description of HPO and OMIM terms for patients submitted to Matchmaker Exchange
- Remove null non-mandatory key/values when updating a case
- Freeze WTForms<3 due to several form input rendering changes

## [4.48.1]
### Fixed
- General case PDF report for recent cases with no pedigree

## [4.48]
### Added
- Option to cancel a request for research variants in case page
### Changed
- Update igv.js to v2.10.5
- Updated example of a case delivery report
- Unfreeze cyvcf2
- Builder images used in Scout Dockerfiles
- Crash report email subject gives host name
- Export general case report to PDF using PDFKit instead of WeasyPrint
- Do not include coverage report in PDF case report since they might have different orientation
- Export cancer cases's "Coverage and QC report" to PDF using PDFKit instead of Weasyprint
- Updated cancer "Coverage and QC report" example
- Keep portrait orientation in PDF delivery report
- Export delivery report to PDF using PDFKit instead of Weasyprint
- PDF export of clinical and research HPO panels using PDFKit instead of Weasyprint
- Export gene panel report to PDF using PDFKit
- Removed WeasyPrint lib dependency

### Fixed
- Reintroduced missing links to Swegen and Beacon and dbSNP in RD variant page, summary section
- Demo delivery report orientation to fit new columns
- Missing delivery report in demo case
- Cast MNVs to SNV for test
- Export verified variants from all institutes when user is admin
- Cancer coverage and QC report not found for demo cancer case
- Pull request template instructions on how to deploy to test server
- PDF Delivery report not showing Swedac logo
- Fix code typos
- Disable codefactor raised by ESLint for javascript functions located on another file
- Loading spinner stuck after downloading a PDF gene panel report
- IGV browser crashing when file system with alignment files is not mounted

## [4.47]
### Added
- Added CADD, GnomAD and genotype calls to variantS export
### Changed
- Pull request template, to illustrate how to deploy pull request branches on cg-vm1 stage server
### Fixed
- Compiled Docker image contains a patched version (v4.9) of chanjo-report

## [4.46.1]
### Fixed
- Downloading of files generated within the app container (MT-report, verified variants, pedigrees, ..)

## [4.46]
### Added
- Created a Dockefile to be used to serve the dockerized app in production
- Modified the code to collect database params specified as env vars
- Created a GitHub action that pushes the Dockerfile-server image to Docker Hub (scout-server-stage) every time a PR is opened
- Created a GitHub action that pushes the Dockerfile-server image to Docker Hub (scout-server) every time a new release is created
- Reassign MatchMaker Exchange submission to another user when a Scout user is deleted
- Expose public API JSON gene panels endpoint, primarily to enable automated rerun checking for updates
- Add utils for dictionary type
- Filter institute cases using multiple HPO terms
- Vulture GitHub action to identify and remove unused variables and imports
### Changed
- Updated the python config file documentation in admin guide
- Case configuration parsing now uses Pydantic for improved typechecking and config handling
- Removed test matrices to speed up automatic testing of PRs
- Switch from Coveralls to Codecov to handle CI test coverage
- Speed-up CI tests by caching installation of libs and splitting tests into randomized groups using pytest-test-groups
- Improved LDAP login documentation
- Use lib flask-ldapconn instead of flask_ldap3_login> to handle ldap authentication
- Updated Managed variant documentation in user guide
- Fix and simplify creating and editing of gene panels
- Simplified gene variants search code
- Increased the height of the genes track in the IGV viewer
### Fixed
- Validate uploaded managed variant file lines, warning the user.
- Exporting validated variants with missing "genes" database key
- No results returned when searching for gene variants using a phenotype term
- Variants filtering by gene symbols file
- Make gene HGNC symbols field mandatory in gene variants page and run search only on form submit
- Make sure collaborator gene variants are still visible, even if HPO filter is used

## [4.45]
### Added
### Changed
- Start Scout also when loqusdbapi is not reachable
- Clearer definition of manual standard and custom inheritance models in gene panels
- Allow searching multiple chromosomes in filters
### Fixed
- Gene panel crashing on edit action

## [4.44]
### Added
### Changed
- Display Gene track beneath each sample track when displaying splice junctions in igv browser
- Check outdated gene symbols and update with aliases for both RD and cancer variantS
### Fixed
- Added query input check and fixed the Genes API endpoint to return a json formatted error when request is malformed
- Typo in ACMG BP6 tooltip

## [4.43.1]
### Added
- Added database index for OMIM disease term genes
### Changed
### Fixed
- Do not drop HPO terms collection when updating HPO terms via the command line
- Do not drop disease (OMIM) terms collection when updating diseases via the command line

## [4.43]
### Added
- Specify which collection(s) update/build indexes for
### Fixed
- Do not drop genes and transcripts collections when updating genes via the command line

## [4.42.1]
### Added
### Changed
### Fixed
- Freeze PyMongo lib to version<4.0 to keep supporting previous MongoDB versions
- Speed up gene panels creation and update by collecting only light gene info from database
- Avoid case page crash on Phenomizer queries timeout

## [4.42]
### Added
- Choose custom pinned variants to submit to MatchMaker Exchange
- Submit structural variant as genes to the MatchMaker Exchange
- Added function for maintainers and admins to remove gene panels
- Admins can restore deleted gene panels
- A development docker-compose file illustrating the scout/chanjo-report integration
- Show AD on variants view for cancer SV (tumor and normal)
- Cancer SV variants filter AD, AF (tumor and normal)
- Hiding the variants score column also from cancer SVs, as for the SNVs
### Changed
- Enforce same case _id and display_name when updating a case
- Enforce same individual ids, display names and affected status when updating a case
- Improved documentation for connecting to loqusdb instances (including loqusdbapi)
- Display and download HPO gene panels' gene symbols in italics
- A faster-built and lighter Docker image
- Reduce complexity of `panels` endpoint moving some code to the panels controllers
- Update requirements to use flask-ldap3-login>=0.9.17 instead of freezing WTForm
### Fixed
- Use of deprecated TextField after the upgrade of WTF to v3.0
- Freeze to WTForms to version < 3
- Remove the extra files (bed files and madeline.svg) introduced by mistake
- Cli command loading demo data in docker-compose when case custom images exist and is None
- Increased MongoDB connection serverSelectionTimeoutMS parameter to 30K (default value according to MongoDB documentation)
- Better differentiate old obs counts 0 vs N/A
- Broken cancer variants page when default gene panel was deleted
- Typo in tx_overview function in variant controllers file
- Fixed loqusdbapi SV search URL
- SV variants filtering using Decipher criterion
- Removing old gene panels that don't contain the `maintainer` key.

## [4.41.1]
### Fixed
- General reports crash for variant annotations with same variant on other cases

## [4.41]
### Added
- Extended the instructions for running the Scout Docker image (web app and cli).
- Enabled inclusion of custom images to STR variant view
### Fixed
- General case report sorting comments for variants with None genetic models
- Do not crash but redirect to variants page with error when a variant is not found for a case
- UCSC links coordinates for SV variants with start chromosome different than end chromosome
- Human readable variants name in case page for variants having start chromosome different from end chromosome
- Avoid always loading all transcripts when checking gene symbol: introduce gene captions
- Slow queries for evaluated variants on e.g. case page - use events instead
### Changed
- Rearrange variant page again, moving severity predictions down.
- More reactive layout width steps on variant page

## [4.40.1]
### Added
### Fixed
- Variants dismissed with inconsistent inheritance pattern can again be shown in general case report
- General report page for variants with genes=None
- General report crashing when variants have no panels
- Added other missing keys to case and variant dictionaries passed to general report
### Changed

## [4.40]
### Added
- A .cff citation file
- Phenotype search API endpoint
- Added pagination to phenotype API
- Extend case search to include internal MongoDB id
- Support for connecting to a MongoDB replica set (.py config files)
- Support for connecting to a MongoDB replica set (.yaml config files)
### Fixed
- Command to load the OMIM gene panel (`scout load panel --omim`)
- Unify style of pinned and causative variants' badges on case page
- Removed automatic spaces after punctuation in comments
- Remove the hardcoded number of total individuals from the variant's old observations panel
- Send delete requests to a connected Beacon using the DELETE method
- Layout of the SNV and SV variant page - move frequency up
### Changed
- Stop updating database indexes after loading exons via command line
- Display validation status badge also for not Sanger-sequenced variants
- Moved Frequencies, Severity and Local observations panels up in RD variants page
- Enabled Flask CORS to communicate CORS status to js apps
- Moved the code preparing the transcripts overview to the backend
- Refactored and filtered json data used in general case report
- Changed the database used in docker-compose file to use the official MongoDB v4.4 image
- Modified the Python (3.6, 3.8) and MongoDB (3.2, 4.4, 5.0) versions used in testing matrices (GitHub actions)
- Capitalize case search terms on institute and dashboard pages


## [4.39]
### Added
- COSMIC IDs collected from CSQ field named `COSMIC`
### Fixed
- Link to other causative variants on variant page
- Allow multiple COSMIC links for a cancer variant
- Fix floating text in severity box #2808
- Fixed MitoMap and HmtVar links for hg38 cases
- Do not open new browser tabs when downloading files
- Selectable IGV tracks on variant page
- Missing splice junctions button on variant page
- Refactor variantS representative gene selection, and use it also for cancer variant summary
### Changed
- Improve Javascript performance for displaying Chromograph images
- Make ClinVar classification more evident in cancer variant page

## [4.38]
### Added
- Option to hide Alamut button in the app config file
### Fixed
- Library deprecation warning fixed (insert is deprecated. Use insert_one or insert_many instead)
- Update genes command will not trigger an update of database indices any more
- Missing resources in temporary downloading directory when updating genes using the command line
- Restore previous variant ACMG classification in a scrollable div
- Loading spinner not stopping after downloading PDF case reports and variant list export
- Add extra Alamut links higher up on variant pages
- Improve UX for phenotypes in case page
- Filter and export of STR variants
- Update look of variants page navigation buttons
### Changed

## [4.37]
### Added
- Highlight and show version number for RefSeq MANE transcripts.
- Added integration to a rerunner service for toggling reanalysis with updated pedigree information
- SpliceAI display and parsing from VEP CSQ
- Display matching tiered variants for cancer variants
- Display a loading icon (spinner) until the page loads completely
- Display filter badges in cancer variants list
- Update genes from pre-downloaded file resources
- On login, OS, browser version and screen size are saved anonymously to understand how users are using Scout
- API returning institutes data for a given user: `/api/v1/institutes`
- API returning case data for a given institute: `/api/v1/institutes/<institute_id>/cases`
- Added GMS and Lund university hospital logos to login page
- Made display of Swedac logo configurable
- Support for displaying custom images in case view
- Individual-specific HPO terms
- Optional alamut_key in institute settings for Alamut Plus software
- Case report API endpoint
- Tooltip in case explaining that genes with genome build different than case genome build will not be added to dynamic HPO panel.
- Add DeepVariant as a caller
### Fixed
- Updated IGV to v2.8.5 to solve missing gene labels on some zoom levels
- Demo cancer case config file to load somatic SNVs and SVs only.
- Expand list of refseq trancripts in ClinVar submission form
- Renamed `All SNVs and INDELs` institute sidebar element to `Search SNVs and INDELs` and fixed its style.
- Add missing parameters to case load-config documentation
- Allow creating/editing gene panels and dynamic gene panels with genes present in genome build 38
- Bugfix broken Pytests
- Bulk dismissing variants error due to key conversion from string to integer
- Fix typo in index documentation
- Fixed crash in institute settings page if "collaborators" key is not set in database
- Don't stop Scout execution if LoqusDB call fails and print stacktrace to log
- Bug when case contains custom images with value `None`
- Bug introduced when fixing another bug in Scout-LoqusDB interaction
- Loading of OMIM diagnoses in Scout demo instance
- Remove the docker-compose with chanjo integration because it doesn't work yet.
- Fixed standard docker-compose with scout demo data and database
- Clinical variant assessments not present for pinned and causative variants on case page.
- MatchMaker matching one node at the time only
- Remove link from previously tiered variants badge in cancer variants page
- Typo in gene cell on cancer variants page
- Managed variants filter form
### Changed
- Better naming for variants buttons on cancer track (somatic, germline). Also show cancer research button if available.
- Load case with missing panels in config files, but show warning.
- Changing the (Female, Male) symbols to (F/M) letters in individuals_table and case-sma.
- Print stacktrace if case load command fails
- Added sort icon and a pointer to the cursor to all tables with sortable fields
- Moved variant, gene and panel info from the basic pane to summary panel for all variants.
- Renamed `Basics` panel to `Classify` on variant page.
- Revamped `Basics` panel to a panel dedicated to classify variants
- Revamped the summary panel to be more compact.
- Added dedicated template for cancer variants
- Removed Gene models, Gene annotations and Conservation panels for cancer variants
- Reorganized the orders of panels for variant and cancer variant views
- Added dedicated variant quality panel and removed relevant panes
- A more compact case page
- Removed OMIM genes panel
- Make genes panel, pinned variants panel, causative variants panel and ClinVar panel scrollable on case page
- Update to Scilifelab's 2020 logo
- Update Gens URL to support Gens v2.0 format
- Refactor tests for parsing case configurations
- Updated links to HPO downloadable resources
- Managed variants filtering defaults to all variant categories
- Changing the (Kind) drop-down according to (Category) drop-down in Managed variant add variant
- Moved Gens button to individuals table
- Check resource files availability before starting updating OMIM diagnoses
- Fix typo in `SHOW_OBSERVED_VARIANT_ARCHIVE` config param

## [4.36]
### Added
- Parse and save splice junction tracks from case config file
- Tooltip in observations panel, explaining that case variants with no link might be old variants, not uploaded after a case rerun
### Fixed
- Warning on overwriting variants with same position was no longer shown
- Increase the height of the dropdowns to 425px
- More indices for the case table as it grows, specifically for causatives queries
- Splice junction tracks not centered over variant genes
- Total number of research variants count
- Update variants stats in case documents every time new variants are loaded
- Bug in flashing warning messages when filtering variants
### Changed
- Clearer warning messages for genes and gene/gene-panels searches in variants filters

## [4.35]
### Added
- A new index for hgnc_symbol in the hgnc_gene collection
- A Pedigree panel in STR page
- Display Tier I and II variants in case view causatives card for cancer cases
### Fixed
- Send partial file data to igv.js when visualizing sashimi plots with splice junction tracks
- Research variants filtering by gene
- Do not attempt to populate annotations for not loaded pinned/causatives
- Add max-height to all dropdowns in filters
### Changed
- Switch off non-clinical gene warnings when filtering research variants
- Don't display OMIM disease card in case view for cancer cases
- Refactored Individuals and Causative card in case view for cancer cases
- Update and style STR case report

## [4.34]
### Added
- Saved filter lock and unlock
- Filters can optionally be marked audited, logging the filter name, user and date on the case events and general report.
- Added `ClinVar hits` and `Cosmic hits` in cancer SNVs filters
- Added `ClinVar hits` to variants filter (rare disease track)
- Load cancer demo case in docker-compose files (default and demo file)
- Inclusive-language check using [woke](https://github.com/get-woke/woke) github action
- Add link to HmtVar for mitochondrial variants (if VCF is annotated with HmtNote)
- Grey background for dismissed compounds in variants list and variant page
- Pin badge for pinned compounds in variants list and variant page
- Support LoqusDB REST API queries
- Add a docker-compose-matchmaker under scout/containers/development to test matchmaker locally
- Script to investigate consequences of symbol search bug
- Added GATK to list of SV and cancer SV callers
### Fixed
- Make MitoMap link work for hg38 again
- Export Variants feature crashing when one of the variants has no primary transcripts
- Redirect to last visited variantS page when dismissing variants from variants list
- Improved matching of SVs Loqus occurrences in other cases
- Remove padding from the list inside (Matching causatives from other cases) panel
- Pass None to get_app function in CLI base since passing script_info to app factory functions was deprecated in Flask 2.0
- Fixed failing tests due to Flask update to version 2.0
- Speed up user events view
- Causative view sort out of memory error
- Use hgnc_id for gene filter query
- Typo in case controllers displaying an error every time a patient is matched against external MatchMaker nodes
- Do not crash while attempting an update for variant documents that are too big (> 16 MB)
- Old STR causatives (and other variants) may not have HGNC symbols - fix sort lambda
- Check if gene_obj has primary_transcript before trying to access it
- Warn if a gene manually searched is in a clinical panel with an outdated name when filtering variants
- ChrPos split js not needed on STR page yet
### Changed
- Remove parsing of case `genome_version`, since it's not used anywhere downstream
- Introduce deprecation warning for Loqus configs that are not dictionaries
- SV clinical filter no longer filters out sub 100 nt variants
- Count cases in LoqusDB by variant type
- Commit pulse repo badge temporarily set to weekly
- Sort ClinVar submissions objects by ascending "Last evaluated" date
- Refactored the MatchMaker integration as an extension
- Replaced some sensitive words as suggested by woke linter
- Documentation for load-configuration rewritten.
- Add styles to MatchMaker matches table
- More detailed info on the data shared in MatchMaker submission form

## [4.33.1]
### Fixed
- Include markdown for release autodeploy docs
- Use standard inheritance model in ClinVar (https://ftp.ncbi.nlm.nih.gov/pub/GTR/standard_terms/Mode_of_inheritance.txt)
- Fix issue crash with variants that have been unflagged causative not being available in other causatives
### Added
### Changed

## [4.33]
### Fixed
- Command line crashing when updating an individual not found in database
- Dashboard page crashing when filters return no data
- Cancer variants filter by chromosome
- /api/v1/genes now searches for genes in all genome builds by default
- Upgraded igv.js to version 2.8.1 (Fixed Unparsable bed record error)
### Added
- Autodeploy docs on release
- Documentation for updating case individuals tracks
- Filter cases and dashboard stats by analysis track
### Changed
- Changed from deprecated db update method
- Pre-selected fields to run queries with in dashboard page
- Do not filter by any institute when first accessing the dashboard
- Removed OMIM panel in case view for cancer cases
- Display Tier I and II variants in case view causatives panel for cancer cases
- Refactored Individuals and Causative panels in case view for cancer cases

## [4.32.1]
### Fixed
- iSort lint check only
### Changed
- Institute cases page crashing when a case has track:Null
### Added

## [4.32]
### Added
- Load and show MITOMAP associated diseases from VCF (INFO field: MitomapAssociatedDiseases, via HmtNote)
- Show variant allele frequencies for mitochondrial variants (GRCh38 cases)
- Extend "public" json API with diseases (OMIM) and phenotypes (HPO)
- HPO gene list download now has option for clinical and non-clinical genes
- Display gene splice junctions data in sashimi plots
- Update case individuals with splice junctions tracks
- Simple Docker compose for development with local build
- Make Phenomodels subpanels collapsible
- User side documentation of cytogenomics features (Gens, Chromograph, vcf2cytosure, rhocall)
- iSort GitHub Action
- Support LoqusDB REST API queries
### Fixed
- Show other causative once, even if several events point to it
- Filtering variants by mitochondrial chromosome for cases with genome build=38
- HPO gene search button triggers any warnings for clinical / non-existing genes also on first search
- Fixed a bug in variants pages caused by MT variants without alt_frequency
- Tests for CADD score parsing function
- Fixed the look of IGV settings on SNV variant page
- Cases analyzed once shown as `rerun`
- Missing case track on case re-upload
- Fixed severity rank for SO term "regulatory region ablation"
### Changed
- Refactor according to CodeFactor - mostly reuse of duplicated code
- Phenomodels language adjustment
- Open variants in a new window (from variants page)
- Open overlapping and compound variants in a new window (from variant page)
- gnomAD link points to gnomAD v.3 (build GRCh38) for mitochondrial variants.
- Display only number of affected genes for dismissed SVs in general report
- Chromosome build check when populating the variants filter chromosome selection
- Display mitochondrial and rare diseases coverage report in cases with missing 'rare' track

## [4.31.1]
### Added
### Changed
- Remove mitochondrial and coverage report from cancer cases sidebar
### Fixed
- ClinVar page when dbSNP id is None

## [4.31]
### Added
- gnomAD annotation field in admin guide
- Export also dynamic panel genes not associated to an HPO term when downloading the HPO panel
- Primary HGNC transcript info in variant export files
- Show variant quality (QUAL field from vcf) in the variant summary
- Load/update PDF gene fusion reports (clinical and research) generated with Arriba
- Support new MANE annotations from VEP (both MANE Select and MANE Plus Clinical)
- Display on case activity the event of a user resetting all dismissed variants
- Support gnomAD population frequencies for mitochondrial variants
- Anchor links in Casedata ClinVar panels to redirect after renaming individuals
### Fixed
- Replace old docs link www.clinicalgenomics.se/scout with new https://clinical-genomics.github.io/scout
- Page formatting issues whenever case and variant comments contain extremely long strings with no spaces
- Chromograph images can be one column and have scrollbar. Removed legacy code.
- Column labels for ClinVar case submission
- Page crashing looking for LoqusDB observation when variant doesn't exist
- Missing inheritance models and custom inheritance models on newly created gene panels
- Accept only numbers in managed variants filter as position and end coordinates
- SNP id format and links in Variant page, ClinVar submission form and general report
- Case groups tooltip triggered only when mouse is on the panel header
### Changed
- A more compact case groups panel
- Added landscape orientation CSS style to cancer coverage and QC demo report
- Improve user documentation to create and save new gene panels
- Removed option to use space as separator when uploading gene panels
- Separating the columns of standard and custom inheritance models in gene panels
- Improved ClinVar instructions for users using non-English Excel

## [4.30.2]
### Added
### Fixed
- Use VEP RefSeq ID if RefSeq list is empty in RefSeq transcripts overview
- Bug creating variant links for variants with no end_chrom
### Changed

## [4.30.1]
### Added
### Fixed
- Cryptography dependency fixed to use version < 3.4
### Changed

## [4.30]
### Added
- Introduced a `reset dismiss variant` verb
- Button to reset all dismissed variants for a case
- Add black border to Chromograph ideograms
- Show ClinVar annotations on variantS page
- Added integration with GENS, copy number visualization tool
- Added a VUS label to the manual classification variant tags
- Add additional information to SNV verification emails
- Tooltips documenting manual annotations from default panels
- Case groups now show bam files from all cases on align view
### Fixed
- Center initial igv view on variant start with SNV/indels
- Don't set initial igv view to negative coordinates
- Display of GQ for SV and STR
- Parsing of AD and related info for STRs
- LoqusDB field in institute settings accepts only existing Loqus instances
- Fix DECIPHER link to work after DECIPHER migrated to GRCh38
- Removed visibility window param from igv.js genes track
- Updated HPO download URL
- Patch HPO download test correctly
- Reference size on STR hover not needed (also wrong)
- Introduced genome build check (allowed values: 37, 38, "37", "38") on case load
- Improve case searching by assignee full name
- Populating the LoqusDB select in institute settings
### Changed
- Cancer variants table header (pop freq etc)
- Only admin users can modify LoqusDB instance in Institute settings
- Style of case synopsis, variants and case comments
- Switched to igv.js 2.7.5
- Do not choke if case is missing research variants when research requested
- Count cases in LoqusDB by variant type
- Introduce deprecation warning for Loqus configs that are not dictionaries
- Improve create new gene panel form validation
- Make XM- transcripts less visible if they don't overlap with transcript refseq_id in variant page
- Color of gene panels and comments panels on cases and variant pages
- Do not choke if case is missing research variants when reserch requested

## [4.29.1]
### Added
### Fixed
- Always load STR variants regardless of RankScore threshold (hotfix)
### Changed

## [4.29]
### Added
- Added a page about migrating potentially breaking changes to the documentation
- markdown_include in development requirements file
- STR variants filter
- Display source, Z-score, inheritance pattern for STR annotations from Stranger (>0.6.1) if available
- Coverage and quality report to cancer view
### Fixed
- ACMG classification page crashing when trying to visualize a classification that was removed
- Pretty print HGVS on gene variants (URL-decode VEP)
- Broken or missing link in the documentation
- Multiple gene names in ClinVar submission form
- Inheritance model select field in ClinVar submission
- IGV.js >2.7.0 has an issue with the gene track zoom levels - temp freeze at 2.7.0
- Revert CORS-anywhere and introduce a local http proxy for cloud tracks
### Changed

## [4.28]
### Added
- Chromograph integration for displaying PNGs in case-page
- Add VAF to cancer case general report, and remove some of its unused fields
- Variants filter compatible with genome browser location strings
- Support for custom public igv tracks stored on the cloud
- Add tests to increase testing coverage
- Update case variants count after deleting variants
- Update IGV.js to latest (v2.7.4)
- Bypass igv.js CORS check using `https://github.com/Rob--W/cors-anywhere`
- Documentation on default and custom IGV.js tracks (admin docs)
- Lock phenomodels so they're editable by admins only
- Small case group assessment sharing
- Tutorial and files for deploying app on containers (Kubernetes pods)
- Canonical transcript and protein change of canonical transcript in exported variants excel sheet
- Support for Font Awesome version 6
- Submit to Beacon from case page sidebar
- Hide dismissed variants in variants pages and variants export function
- Systemd service files and instruction to deploy Scout using podman
### Fixed
- Bugfix: unused `chromgraph_prefix |tojson` removed
- Freeze coloredlogs temporarily
- Marrvel link
- Don't show TP53 link for silent or synonymous changes
- OMIM gene field accepts any custom number as OMIM gene
- Fix Pytest single quote vs double quote string
- Bug in gene variants search by similar cases and no similar case is found
- Delete unused file `userpanel.py`
- Primary transcripts in variant overview and general report
- Google OAuth2 login setup in README file
- Redirect to 'missing file'-icon if configured Chromograph file is missing
- Javascript error in case page
- Fix compound matching during variant loading for hg38
- Cancer variants view containing variants dismissed with cancer-specific reasons
- Zoom to SV variant length was missing IGV contig select
- Tooltips on case page when case has no default gene panels
### Changed
- Save case variants count in case document and not in sessions
- Style of gene panels multiselect on case page
- Collapse/expand main HPO checkboxes in phenomodel preview
- Replaced GQ (Genotype quality) with VAF (Variant allele frequency) in cancer variants GT table
- Allow loading of cancer cases with no tumor_purity field
- Truncate cDNA and protein changes in case report if longer than 20 characters


## [4.27]
### Added
- Exclude one or more variant categories when running variants delete command
### Fixed
### Changed

## [4.26.1]
### Added
### Fixed
- Links with 1-letter aa codes crash on frameshift etc
### Changed

## [4.26]
### Added
- Extend the delete variants command to print analysis date, track, institute, status and research status
- Delete variants by type of analysis (wgs|wes|panel)
- Links to cBioPortal, MutanTP53, IARC TP53, OncoKB, MyCancerGenome, CIViC
### Fixed
- Deleted variants count
### Changed
- Print output of variants delete command as a tab separated table

## [4.25]
### Added
- Command line function to remove variants from one or all cases
### Fixed
- Parse SMN None calls to None rather than False

## [4.24.1]
### Fixed
- Install requirements.txt via setup file

## [4.24]
### Added
- Institute-level phenotype models with sub-panels containing HPO and OMIM terms
- Runnable Docker demo
- Docker image build and push github action
- Makefile with shortcuts to docker commands
- Parse and save synopsis, phenotype and cohort terms from config files upon case upload
### Fixed
- Update dismissed variant status when variant dismissed key is missing
- Breakpoint two IGV button now shows correct chromosome when different from bp1
- Missing font lib in Docker image causing the PDF report download page to crash
- Sentieon Manta calls lack Somaticscore - load anyway
- ClinVar submissions crashing due to pinned variants that are not loaded
- Point ExAC pLI score to new gnomad server address
- Bug uploading cases missing phenotype terms in config file
- STRs loaded but not shown on browser page
- Bug when using adapter.variant.get_causatives with case_id without causatives
- Problem with fetching "solved" from scout export cases cli
- Better serialising of datetime and bson.ObjectId
- Added `volumes` folder to .gitignore
### Changed
- Make matching causative and managed variants foldable on case page
- Remove calls to PyMongo functions marked as deprecated in backend and frontend(as of version 3.7).
- Improved `scout update individual` command
- Export dynamic phenotypes with ordered gene lists as PDF


## [4.23]
### Added
- Save custom IGV track settings
- Show a flash message with clear info about non-valid genes when gene panel creation fails
- CNV report link in cancer case side navigation
- Return to comment section after editing, deleting or submitting a comment
- Managed variants
- MT vs 14 chromosome mean coverage stats if Scout is connected to Chanjo
### Fixed
- missing `vcf_cancer_sv` and `vcf_cancer_sv_research` to manual.
- Split ClinVar multiple clnsig values (slash-separated) and strip them of underscore for annotations without accession number
- Timeout of `All SNVs and INDELs` page when no valid gene is provided in the search
- Round CADD (MIPv9)
- Missing default panel value
- Invisible other causatives lines when other causatives lack gene symbols
### Changed
- Do not freeze mkdocs-material to version 4.6.1
- Remove pre-commit dependency

## [4.22]
### Added
- Editable cases comments
- Editable variants comments
### Fixed
- Empty variant activity panel
- STRs variants popover
- Split new ClinVar multiple significance terms for a variant
- Edit the selected comment, not the latest
### Changed
- Updated RELEASE docs.
- Pinned variants card style on the case page
- Merged `scout export exons` and `scout view exons` commands


## [4.21.2]
### Added
### Fixed
- Do not pre-filter research variants by (case-default) gene panels
- Show OMIM disease tooltip reliably
### Changed

## [4.21.1]
### Added
### Fixed
- Small change to Pop Freq column in variants ang gene panels to avoid strange text shrinking on small screens
- Direct use of HPO list for Clinical HPO SNV (and cancer SNV) filtering
- PDF coverage report redirecting to login page
### Changed
- Remove the option to dismiss single variants from all variants pages
- Bulk dismiss SNVs, SVs and cancer SNVs from variants pages

## [4.21]
### Added
- Support to configure LoqusDB per institute
- Highlight causative variants in the variants list
- Add tests. Mostly regarding building internal datatypes.
- Remove leading and trailing whitespaces from panel_name and display_name when panel is created
- Mark MANE transcript in list of transcripts in "Transcript overview" on variant page
- Show default panel name in case sidebar
- Previous buttons for variants pagination
- Adds a gh action that checks that the changelog is updated
- Adds a gh action that deploys new releases automatically to pypi
- Warn users if case default panels are outdated
- Define institute-specific gene panels for filtering in institute settings
- Use institute-specific gene panels in variants filtering
- Show somatic VAF for pinned and causative variants on case page

### Fixed
- Report pages redirect to login instead of crashing when session expires
- Variants filter loading in cancer variants page
- User, Causative and Cases tables not scaling to full page
- Improved docs for an initial production setup
- Compatibility with latest version of Black
- Fixed tests for Click>7
- Clinical filter required an extra click to Filter to return variants
- Restore pagination and shrink badges in the variants page tables
- Removing a user from the command line now inactivates the case only if user is last assignee and case is active
- Bugfix, LoqusDB per institute feature crashed when institute id was empty string
- Bugfix, LoqusDB calls where missing case count
- filter removal and upload for filters deleted from another page/other user
- Visualize outdated gene panels info in a popover instead of a tooltip in case page side panel

### Changed
- Highlight color on normal STRs in the variants table from green to blue
- Display breakpoints coordinates in verification emails only for structural variants


## [4.20]
### Added
- Display number of filtered variants vs number of total variants in variants page
- Search case by HPO terms
- Dismiss variant column in the variants tables
- Black and pre-commit packages to dev requirements

### Fixed
- Bug occurring when rerun is requested twice
- Peddy info fields in the demo config file
- Added load config safety check for multiple alignment files for one individual
- Formatting of cancer variants table
- Missing Score in SV variants table

### Changed
- Updated the documentation on how to create a new software release
- Genome build-aware cytobands coordinates
- Styling update of the Matchmaker card
- Select search type in case search form


## [4.19]

### Added
- Show internal ID for case
- Add internal ID for downloaded CGH files
- Export dynamic HPO gene list from case page
- Remove users as case assignees when their account is deleted
- Keep variants filters panel expanded when filters have been used

### Fixed
- Handle the ProxyFix ModuleNotFoundError when Werkzeug installed version is >1.0
- General report formatting issues whenever case and variant comments contain extremely long strings with no spaces

### Changed
- Created an institute wrapper page that contains list of cases, causatives, SNVs & Indels, user list, shared data and institute settings
- Display case name instead of case ID on clinVar submissions
- Changed icon of sample update in clinVar submissions


## [4.18]

### Added
- Filter cancer variants on cytoband coordinates
- Show dismiss reasons in a badge with hover for clinical variants
- Show an ellipsis if 10 cases or more to display with loqusdb matches
- A new blog post for version 4.17
- Tooltip to better describe Tumor and Normal columns in cancer variants
- Filter cancer SNVs and SVs by chromosome coordinates
- Default export of `Assertion method citation` to clinVar variants submission file
- Button to export up to 500 cancer variants, filtered or not
- Rename samples of a clinVar submission file

### Fixed
- Apply default gene panel on return to cancer variantS from variant view
- Revert to certificate checking when asking for Chanjo reports
- `scout download everything` command failing while downloading HPO terms

### Changed
- Turn tumor and normal allelic fraction to decimal numbers in tumor variants page
- Moved clinVar submissions code to the institutes blueprints
- Changed name of clinVar export files to FILENAME.Variant.csv and FILENAME.CaseData.csv
- Switched Google login libraries from Flask-OAuthlib to Authlib


## [4.17.1]

### Fixed
- Load cytobands for cases with chromosome build not "37" or "38"


## [4.17]

### Added
- COSMIC badge shown in cancer variants
- Default gene-panel in non-cancer structural view in url
- Filter SNVs and SVs by cytoband coordinates
- Filter cancer SNV variants by alt allele frequency in tumor
- Correct genome build in UCSC link from structural variant page



### Fixed
- Bug in clinVar form when variant has no gene
- Bug when sharing cases with the same institute twice
- Page crashing when removing causative variant tag
- Do not default to GATK caller when no caller info is provided for cancer SNVs


## [4.16.1]

### Fixed
- Fix the fix for handling of delivery reports for rerun cases

## [4.16]

### Added
- Adds possibility to add "lims_id" to cases. Currently only stored in database, not shown anywhere
- Adds verification comment box to SVs (previously only available for small variants)
- Scrollable pedigree panel

### Fixed
- Error caused by changes in WTForm (new release 2.3.x)
- Bug in OMIM case page form, causing the page to crash when a string was provided instead of a numerical OMIM id
- Fix Alamut link to work properly on hg38
- Better handling of delivery reports for rerun cases
- Small CodeFactor style issues: matchmaker results counting, a couple of incomplete tests and safer external xml
- Fix an issue with Phenomizer introduced by CodeFactor style changes

### Changed
- Updated the version of igv.js to 2.5.4

## [4.15.1]

### Added
- Display gene names in ClinVar submissions page
- Links to Varsome in variant transcripts table

### Fixed
- Small fixes to ClinVar submission form
- Gene panel page crash when old panel has no maintainers

## [4.15]

### Added
- Clinvar CNVs IGV track
- Gene panels can have maintainers
- Keep variant actions (dismissed, manual rank, mosaic, acmg, comments) upon variant re-upload
- Keep variant actions also on full case re-upload

### Fixed
- Fix the link to Ensembl for SV variants when genome build 38.
- Arrange information in columns on variant page
- Fix so that new cosmic identifier (COSV) is also acceptable #1304
- Fixed COSMIC tag in INFO (outside of CSQ) to be parses as well with `&` splitter.
- COSMIC stub URL changed to https://cancer.sanger.ac.uk/cosmic/search?q= instead.
- Updated to a version of IGV where bigBed tracks are visualized correctly
- Clinvar submission files are named according to the content (variant_data and case_data)
- Always show causatives from other cases in case overview
- Correct disease associations for gene symbol aliases that exist as separate genes
- Re-add "custom annotations" for SV variants
- The override ClinVar P/LP add-in in the Clinical Filter failed for new CSQ strings

### Changed
- Runs all CI checks in github actions

## [4.14.1]

### Fixed
- Error when variant found in loqusdb is not loaded for other case

## [4.14]

### Added
- Use github actions to run tests
- Adds CLI command to update individual alignments path
- Update HPO terms using downloaded definitions files
- Option to use alternative flask config when running `scout serve`
- Requirement to use loqusdb >= 2.5 if integrated

### Fixed
- Do not display Pedigree panel in cancer view
- Do not rely on internet connection and services available when running CI tests
- Variant loading assumes GATK if no caller set given and GATK filter status is seen in FILTER
- Pass genome build param all the way in order to get the right gene mappings for cases with build 38
- Parse correctly variants with zero frequency values
- Continue even if there are problems to create a region vcf
- STR and cancer variant navigation back to variants pages could fail

### Changed
- Improved code that sends requests to the external APIs
- Updates ranges for user ranks to fit todays usage
- Run coveralls on github actions instead of travis
- Run pip checks on github actions instead of coveralls
- For hg38 cases, change gnomAD link to point to version 3.0 (which is hg38 based)
- Show pinned or causative STR variants a bit more human readable

## [4.13.1]

### Added
### Fixed
- Typo that caused not all clinvar conflicting interpretations to be loaded no matter what
- Parse and retrieve clinvar annotations from VEP-annotated (VEP 97+) CSQ VCF field
- Variant clinvar significance shown as `not provided` whenever is `Uncertain significance`
- Phenomizer query crashing when case has no HPO terms assigned
- Fixed a bug affecting `All SNVs and INDELs` page when variants don't have canonical transcript
- Add gene name or id in cancer variant view

### Changed
- Cancer Variant view changed "Variant:Transcript:Exon:HGVS" to "Gene:Transcript:Exon:HGVS"

## [4.13]

### Added
- ClinVar SNVs track in IGV
- Add SMA view with SMN Copy Number data
- Easier to assign OMIM diagnoses from case page
- OMIM terms and specific OMIM term page

### Fixed
- Bug when adding a new gene to a panel
- Restored missing recent delivery reports
- Fixed style and links to other reports in case side panel
- Deleting cases using display_name and institute not deleting its variants
- Fixed bug that caused coordinates filter to override other filters
- Fixed a problem with finding some INS in loqusdb
- Layout on SV page when local observations without cases are present
- Make scout compatible with the new HPO definition files from `http://compbio.charite.de/jenkins/`
- General report visualization error when SNVs display names are very long


### Changed


## [4.12.4]

### Fixed
- Layout on SV page when local observations without cases are present

## [4.12.3]

### Fixed
- Case report when causative or pinned SVs have non null allele frequencies

## [4.12.2]

### Fixed
- SV variant links now take you to the SV variant page again
- Cancer variant view has cleaner table data entries for "N/A" data
- Pinned variant case level display hotfix for cancer and str - more on this later
- Cancer variants show correct alt/ref reads mirroring alt frequency now
- Always load all clinical STR variants even if a region load is attempted - index may be missing
- Same case repetition in variant local observations

## [4.12.1]

### Fixed
- Bug in variant.gene when gene has no HGVS description


## [4.12]

### Added
- Accepts `alignment_path` in load config to pass bam/cram files
- Display all phenotypes on variant page
- Display hgvs coordinates on pinned and causatives
- Clear panel pending changes
- Adds option to setup the database with static files
- Adds cli command to download the resources from CLI that scout needs
- Adds test files for merged somatic SV and CNV; as well as merged SNV, and INDEL part of #1279
- Allows for upload of OMIM-AUTO gene panel from static files without api-key

### Fixed
- Cancer case HPO panel variants link
- Fix so that some drop downs have correct size
- First IGV button in str variants page
- Cancer case activates on SNV variants
- Cases activate when STR variants are viewed
- Always calculate code coverage
- Pinned/Classification/comments in all types of variants pages
- Null values for panel's custom_inheritance_models
- Discrepancy between the manual disease transcripts and those in database in gene-edit page
- ACMG classification not showing for some causatives
- Fix bug which caused IGV.js to use hg19 reference files for hg38 data
- Bug when multiple bam files sources with non-null values are available


### Changed
- Renamed `requests` file to `scout_requests`
- Cancer variant view shows two, instead of four, decimals for allele and normal


## [4.11.1]

### Fixed
- Institute settings page
- Link institute settings to sharing institutes choices

## [4.11.0]

### Added
- Display locus name on STR variant page
- Alternative key `GNOMADAF_popmax` for Gnomad popmax allele frequency
- Automatic suggestions on how to improve the code on Pull Requests
- Parse GERP, phastCons and phyloP annotations from vep annotated CSQ fields
- Avoid flickering comment popovers in variant list
- Parse REVEL score from vep annotated CSQ fields
- Allow users to modify general institute settings
- Optionally format code automatically on commit
- Adds command to backup vital parts `scout export database`
- Parsing and displaying cancer SV variants from Manta annotated VCF files
- Dismiss cancer snv variants with cancer-specific options
- Add IGV.js UPD, RHO and TIDDIT coverage wig tracks.


### Fixed
- Slightly darker page background
- Fixed an issued with parsed conservation values from CSQ
- Clinvar submissions accessible to all users of an institute
- Header toolbar when on Clinvar page now shows institute name correctly
- Case should not always inactivate upon update
- Show dismissed snv cancer variants as grey on the cancer variants page
- Improved style of mappability link and local observations on variant page
- Convert all the GET requests to the igv view to POST request
- Error when updating gene panels using a file containing BOM chars
- Add/replace gene radio button not working in gene panels


## [4.10.1]

### Fixed
- Fixed issue with opening research variants
- Problem with coveralls not called by Travis CI
- Handle Biomart service down in tests


## [4.10.0]

### Added
- Rank score model in causatives page
- Exportable HPO terms from phenotypes page
- AMP guideline tiers for cancer variants
- Adds scroll for the transcript tab
- Added CLI option to query cases on time since case event was added
- Shadow clinical assessments also on research variants display
- Support for CRAM alignment files
- Improved str variants view : sorting by locus, grouped by allele.
- Delivery report PDF export
- New mosaicism tag option
- Add or modify individuals' age or tissue type from case page
- Display GC and allele depth in causatives table.
- Included primary reference transcript in general report
- Included partial causative variants in general report
- Remove dependency of loqusdb by utilising the CLI

### Fixed
- Fixed update OMIM command bug due to change in the header of the genemap2 file
- Removed Mosaic Tag from Cancer variants
- Fixes issue with unaligned table headers that comes with hidden Datatables
- Layout in general report PDF export
- Fixed issue on the case statistics view. The validation bars didn't show up when all institutes were selected. Now they do.
- Fixed missing path import by importing pathlib.Path
- Handle index inconsistencies in the update index functions
- Fixed layout problems


## [4.9.0]

### Added
- Improved MatchMaker pages, including visible patient contacts email address
- New badges for the github repo
- Links to [GENEMANIA](genemania.org)
- Sort gene panel list on case view.
- More automatic tests
- Allow loading of custom annotations in VCF using the SCOUT_CUSTOM info tag.

### Fixed
- Fix error when a gene is added to an empty dynamic gene panel
- Fix crash when attempting to add genes on incorrect format to dynamic gene panel
- Manual rank variant tags could be saved in a "Select a tag"-state, a problem in the variants view.
- Same case evaluations are no longer shown as gray previous evaluations on the variants page
- Stay on research pages, even if reset, next first buttons are pressed..
- Overlapping variants will now be visible on variant page again
- Fix missing classification comments and links in evaluations page
- All prioritized cases are shown on cases page


## [4.8.3]

### Added

### Fixed
- Bug when ordering sanger
- Improved scrolling over long list of genes/transcripts


## [4.8.2]

### Added

### Fixed
- Avoid opening extra tab for coverage report
- Fixed a problem when rank model version was saved as floats and not strings
- Fixed a problem with displaying dismiss variant reasons on the general report
- Disable load and delete filter buttons if there are no saved filters
- Fix problem with missing verifications
- Remove duplicate users and merge their data and activity


## [4.8.1]

### Added

### Fixed
- Prevent login fail for users with id defined by ObjectId and not email
- Prevent the app from crashing with `AttributeError: 'NoneType' object has no attribute 'message'`


## [4.8.0]

### Added
- Updated Scout to use Bootstrap 4.3
- New looks for Scout
- Improved dashboard using Chart.js
- Ask before inactivating a case where last assigned user leaves it
- Genes can be manually added to the dynamic gene list directly on the case page
- Dynamic gene panels can optionally be used with clinical filter, instead of default gene panel
- Dynamic gene panels get link out to chanjo-report for coverage report
- Load all clinvar variants with clinvar Pathogenic, Likely Pathogenic and Conflicting pathogenic
- Show transcripts with exon numbers for structural variants
- Case sort order can now be toggled between ascending and descending.
- Variants can be marked as partial causative if phenotype is available for case.
- Show a frequency tooltip hover for SV-variants.
- Added support for LDAP login system
- Search snv and structural variants by chromosomal coordinates
- Structural variants can be marked as partial causative if phenotype is available for case.
- Show normal and pathologic limits for STRs in the STR variants view.
- Institute level persistent variant filter settings that can be retrieved and used.
- export causative variants to Excel
- Add support for ROH, WIG and chromosome PNGs in case-view

### Fixed
- Fixed missing import for variants with comments
- Instructions on how to build docs
- Keep sanger order + verification when updating/reloading variants
- Fixed and moved broken filter actions (HPO gene panel and reset filter)
- Fixed string conversion to number
- UCSC links for structural variants are now separated per breakpoint (and whole variant where applicable)
- Reintroduced missing coverage report
- Fixed a bug preventing loading samples using the command line
- Better inheritance models customization for genes in gene panels
- STR variant page back to list button now does its one job.
- Allows to setup scout without a omim api key
- Fixed error causing "favicon not found" flash messages
- Removed flask --version from base cli
- Request rerun no longer changes case status. Active or archived cases inactivate on upload.
- Fixed missing tooltip on the cancer variants page
- Fixed weird Rank cell in variants page
- Next and first buttons order swap
- Added pagination (and POST capability) to cancer variants.
- Improves loading speed for variant page
- Problem with updating variant rank when no variants
- Improved Clinvar submission form
- General report crashing when dismissed variant has no valid dismiss code
- Also show collaborative case variants on the All variants view.
- Improved phenotype search using dataTables.js on phenotypes page
- Search and delete users with `email` instead of `_id`
- Fixed css styles so that multiselect options will all fit one column


## [4.7.3]

### Added
- RankScore can be used with VCFs for vcf_cancer files

### Fixed
- Fix issue with STR view next page button not doing its one job.

### Deleted
- Removed pileup as a bam viewing option. This is replaced by IGV


## [4.7.2]

### Added
- Show earlier ACMG classification in the variant list

### Fixed
- Fixed igv search not working due to igv.js dist 2.2.17
- Fixed searches for cases with a gene with variants pinned or marked causative.
- Load variant pages faster after fixing other causatives query
- Fixed mitochondrial report bug for variants without genes

## [4.7.1]

### Added

### Fixed
- Fixed bug on genes page


## [4.7.0]

### Added
- Export genes and gene panels in build GRCh38
- Search for cases with variants pinned or marked causative in a given gene.
- Search for cases phenotypically similar to a case also from WUI.
- Case variant searches can be limited to similar cases, matching HPO-terms,
  phenogroups and cohorts.
- De-archive reruns and flag them as 'inactive' if archived
- Sort cases by analysis_date, track or status
- Display cases in the following order: prioritized, active, inactive, archived, solved
- Assign case to user when user activates it or asks for rerun
- Case becomes inactive when it has no assignees
- Fetch refseq version from entrez and use it in clinvar form
- Load and export of exons for all genes, independent on refseq
- Documentation for loading/updating exons
- Showing SV variant annotations: SV cgh frequencies, gnomad-SV, local SV frequencies
- Showing transcripts mapping score in segmental duplications
- Handle requests to Ensembl Rest API
- Handle requests to Ensembl Rest Biomart
- STR variants view now displays GT and IGV link.
- Description field for gene panels
- Export exons in build 37 and 38 using the command line

### Fixed
- Fixes of and induced by build tests
- Fixed bug affecting variant observations in other cases
- Fixed a bug that showed wrong gene coverage in general panel PDF export
- MT report only shows variants occurring in the specific individual of the excel sheet
- Disable SSL certifcate verification in requests to chanjo
- Updates how intervaltree and pymongo is used to void deprecated functions
- Increased size of IGV sample tracks
- Optimized tests


## [4.6.1]

### Added

### Fixed
- Missing 'father' and 'mother' keys when parsing single individual cases


## [4.6.0]

### Added
- Description of Scout branching model in CONTRIBUTING doc
- Causatives in alphabetical order, display ACMG classification and filter by gene.
- Added 'external' to the list of analysis type options
- Adds functionality to display "Tissue type". Passed via load config.
- Update to IGV 2.

### Fixed
- Fixed alignment visualization and vcf2cytosure availability for demo case samples
- Fixed 3 bugs affecting SV pages visualization
- Reintroduced the --version cli option
- Fixed variants query by panel (hpo panel + gene panel).
- Downloaded MT report contains excel files with individuals' display name
- Refactored code in parsing of config files.


## [4.5.1]

### Added

### Fixed
- update requirement to use PyYaml version >= 5.1
- Safer code when loading config params in cli base


## [4.5.0]

### Added
- Search for similar cases from scout view CLI
- Scout cli is now invoked from the app object and works under the app context

### Fixed
- PyYaml dependency fixed to use version >= 5.1


## [4.4.1]

### Added
- Display SV rank model version when available

### Fixed
- Fixed upload of delivery report via API


## [4.4.0]

### Added
- Displaying more info on the Causatives page and hiding those not causative at the case level
- Add a comment text field to Sanger order request form, allowing a message to be included in the email
- MatchMaker Exchange integration
- List cases with empty synopsis, missing HPO terms and phenotype groups.
- Search for cases with open research list, or a given case status (active, inactive, archived)

### Fixed
- Variant query builder split into several functions
- Fixed delivery report load bug


## [4.3.3]

### Added
- Different individual table for cancer cases

### Fixed
- Dashboard collects validated variants from verification events instead of using 'sanger' field
- Cases shared with collaborators are visible again in cases page
- Force users to select a real institute to share cases with (actionbar select fix)


## [4.3.2]

### Added
- Dashboard data can be filtered using filters available in cases page
- Causatives for each institute are displayed on a dedicated page
- SNVs and and SVs are searchable across cases by gene and rank score
- A more complete report with validated variants is downloadable from dashboard

### Fixed
- Clinsig filter is fixed so clinsig numerical values are returned
- Split multi clinsig string values in different elements of clinsig array
- Regex to search in multi clinsig string values or multi revstat string values
- It works to upload vcf files with no variants now
- Combined Pileup and IGV alignments for SVs having variant start and stop on the same chromosome


## [4.3.1]

### Added
- Show calls from all callers even if call is not available
- Instructions to install cairo and pango libs from WeasyPrint page
- Display cases with number of variants from CLI
- Only display cases with number of variants above certain treshold. (Also CLI)
- Export of verified variants by CLI or from the dashboard
- Extend case level queries with default panels, cohorts and phenotype groups.
- Slice dashboard statistics display using case level queries
- Add a view where all variants for an institute can be searched across cases, filtering on gene and rank score. Allows searching research variants for cases that have research open.

### Fixed
- Fixed code to extract variant conservation (gerp, phyloP, phastCons)
- Visualization of PDF-exported gene panels
- Reintroduced the exon/intron number in variant verification email
- Sex and affected status is correctly displayed on general report
- Force number validation in SV filter by size
- Display ensembl transcripts when no refseq exists


## [4.3.0]

### Added
- Mosaicism tag on variants
- Show and filter on SweGen frequency for SVs
- Show annotations for STR variants
- Show all transcripts in verification email
- Added mitochondrial export
- Adds alternative to search for SVs shorter that the given length
- Look for 'bcftools' in the `set` field of VCFs
- Display digenic inheritance from OMIM
- Displays what refseq transcript that is primary in hgnc

### Fixed

- Archived panels displays the correct date (not retroactive change)
- Fixed problem with waiting times in gene panel exports
- Clinvar fiter not working with human readable clinsig values

## [4.2.2]

### Fixed
- Fixed gene panel create/modify from CSV file utf-8 decoding error
- Updating genes in gene panels now supports edit comments and entry version
- Gene panel export timeout error

## [4.2.1]

### Fixed
- Re-introduced gene name(s) in verification email subject
- Better PDF rendering for excluded variants in report
- Problem to access old case when `is_default` did not exist on a panel


## [4.2.0]

### Added
- New index on variant_id for events
- Display overlapping compounds on variants view

### Fixed
- Fixed broken clinical filter


## [4.1.4]

### Added
- Download of filtered SVs

### Fixed
- Fixed broken download of filtered variants
- Fixed visualization issue in gene panel PDF export
- Fixed bug when updating gene names in variant controller


## [4.1.3]

### Fixed
- Displays all primary transcripts


## [4.1.2]

### Added
- Option add/replace when updating a panel via CSV file
- More flexible versioning of the gene panels
- Printing coverage report on the bottom of the pdf case report
- Variant verification option for SVs
- Logs uri without pwd when connecting
- Disease-causing transcripts in case report
- Thicker lines in case report
- Supports HPO search for cases, both terms or if described in synopsis
- Adds sanger information to dashboard

### Fixed
- Use db name instead of **auth** as default for authentication
- Fixes so that reports can be generated even with many variants
- Fixed sanger validation popup to show individual variants queried by user and institute.
- Fixed problem with setting up scout
- Fixes problem when exac file is not available through broad ftp
- Fetch transcripts for correct build in `adapter.hgnc_gene`

## [4.1.1]
- Fix problem with institute authentication flash message in utils
- Fix problem with comments
- Fix problem with ensembl link


## [4.1.0]

### Added
- OMIM phenotypes to case report
- Command to download all panel app gene panels `scout load panel --panel-app`
- Links to genenames.org and omim on gene page
- Popup on gene at variants page with gene information
- reset sanger status to "Not validated" for pinned variants
- highlight cases with variants to be evaluated by Sanger on the cases page
- option to point to local reference files to the genome viewer pileup.js. Documented in `docs.admin-guide.server`
- option to export single variants in `scout export variants`
- option to load a multiqc report together with a case(add line in load config)
- added a view for searching HPO terms. It is accessed from the top left corner menu
- Updates the variants view for cancer variants. Adds a small cancer specific filter for known variants
- Adds hgvs information on cancer variants page
- Adds option to update phenotype groups from CLI

### Fixed
- Improved Clinvar to submit variants from different cases. Fixed HPO terms in casedata according to feedback
- Fixed broken link to case page from Sanger modal in cases view
- Now only cases with non empty lists of causative variants are returned in `adapter.case(has_causatives=True)`
- Can handle Tumor only samples
- Long lists of HGNC symbols are now possible. This was previously difficult with manual, uploaded or by HPO search when changing filter settings due to GET request limitations. Relevant pages now use POST requests. Adds the dynamic HPO panel as a selection on the gene panel dropdown.
- Variant filter defaults to default panels also on SV and Cancer variants pages.

## [4.0.0]

### WARNING ###

This is a major version update and will require that the backend of pre releases is updated.
Run commands:

```
$scout update genes
$scout update hpo
```

- Created a Clinvar submission tool, to speed up Clinvar submission of SNVs and SVs
- Added an analysis report page (html and PDF format) containing phenotype, gene panels and variants that are relevant to solve a case.

### Fixed
- Optimized evaluated variants to speed up creation of case report
- Moved igv and pileup viewer under a common folder
- Fixed MT alignment view pileup.js
- Fixed coordinates for SVs with start chromosome different from end chromosome
- Global comments shown across cases and institutes. Case-specific variant comments are shown only for that specific case.
- Links to clinvar submitted variants at the cases level
- Adapts clinvar parsing to new format
- Fixed problem in `scout update user` when the user object had no roles
- Makes pileup.js use online genome resources when viewing alignments. Now any instance of Scout can make use of this functionality.
- Fix ensembl link for structural variants
- Works even when cases does not have `'madeline_info'`
- Parses Polyphen in correct way again
- Fix problem with parsing gnomad from VEP

### Added
- Added a PDF export function for gene panels
- Added a "Filter and export" button to export custom-filtered SNVs to CSV file
- Dismiss SVs
- Added IGV alignments viewer
- Read delivery report path from case config or CLI command
- Filter for spidex scores
- All HPO terms are now added and fetched from the correct source (https://github.com/obophenotype/human-phenotype-ontology/blob/master/hp.obo)
- New command `scout update hpo`
- New command `scout update genes` will fetch all the latest information about genes and update them
- Load **all** variants found on chromosome **MT**
- Adds choice in cases overview do show as many cases as user like

### Removed
- pileup.min.js and pileup css are imported from a remote web location now
- All source files for HPO information, this is instead fetched directly from source
- All source files for gene information, this is instead fetched directly from source

## [3.0.0]
### Fixed
- hide pedigree panel unless it exists

## [1.5.1] - 2016-07-27
### Fixed
- look for both ".bam.bai" and ".bai" extensions

## [1.4.0] - 2016-03-22
### Added
- support for local frequency through loqusdb
- bunch of other stuff

## [1.3.0] - 2016-02-19
### Fixed
- Update query-phenomizer and add username/password

### Changed
- Update the way a case is checked for rerun-status

### Added
- Add new button to mark a case as "checked"
- Link to clinical variants _without_ 1000G annotation

## [1.2.2] - 2016-02-18
### Fixed
- avoid filtering out variants lacking ExAC and 1000G annotations

## [1.1.3] - 2015-10-01
### Fixed
- persist (clinical) filter when clicking load more
- fix #154 by robustly setting clinical filter func. terms

## [1.1.2] - 2015-09-07
### Fixed
- avoid replacing coverage report with none
- update SO terms, refactored

## [1.1.1] - 2015-08-20
### Fixed
- fetch case based on collaborator status (not owner)

## [1.1.0] - 2015-05-29
### Added
- link(s) to SNPedia based on RS-numbers
- new Jinja filter to "humanize" decimal numbers
- show gene panels in variant view
- new Jinja filter for decoding URL encoding
- add indicator to variants in list that have comments
- add variant number threshold and rank score threshold to load function
- add event methods to mongo adapter
- add tests for models
- show badge "old" if comment was written for a previous analysis

### Changed
- show cDNA change in transcript summary unless variant is exonic
- moved compounds table further up the page
- show dates for case uploads in ISO format
- moved variant comments higher up on page
- updated documentation for pages
- read in coverage report as blob in database and serve directly
- change ``OmimPhenotype`` to ``PhenotypeTerm``
- reorganize models sub-package
- move events (and comments) to separate collection
- only display prev/next links for the research list
- include variant type in breadcrumbs e.g. "Clinical variants"

### Removed
- drop dependency on moment.js

### Fixed
- show the same level of detail for all frequencies on all pages
- properly decode URL encoded symbols in amino acid/cDNA change strings
- fixed issue with wipe permissions in MongoDB
- include default gene lists in "variants" link in breadcrumbs

## [1.0.2] - 2015-05-20
### Changed
- update case fetching function

### Fixed
- handle multiple cases with same id

## [1.0.1] - 2015-04-28
### Fixed
- Fix building URL parameters in cases list Vue component

## [1.0.0] - 2015-04-12
Codename: Sara Lund

![Release 1.0](artwork/releases/release-1-0.jpg)

### Added
- Add email logging for unexpected errors
- New command line tool for deleting case

### Changed
- Much improved logging overall
- Updated documentation/usage guide
- Removed non-working IGV link

### Fixed
- Show sample display name in GT call
- Various small bug fixes
- Make it easier to hover over popups

## [0.0.2-rc1] - 2015-03-04
### Added
- add protein table for each variant
- add many more external links
- add coverage reports as PDFs

### Changed
- incorporate user feedback updates
- big refactor of load scripts

## [0.0.2-rc2] - 2015-03-04
### Changes
- add gene table with gene description
- reorganize inheritance models box

### Fixed
- avoid overwriting gene list on "research" load
- fix various bugs in external links

## [0.0.2-rc3] - 2015-03-05
### Added
- Activity log feed to variant view
- Adds protein change strings to ODM and Sanger email

### Changed
- Extract activity log component to macro

### Fixes
- Make Ensembl transcript links use archive website<|MERGE_RESOLUTION|>--- conflicted
+++ resolved
@@ -11,12 +11,8 @@
 - Low tumor purity badge alignment in cancer samples table on cancer case view
 - VariantS comment popovers reactivate on hover
 - Updating database genes in build 37
-<<<<<<< HEAD
+- ACMG classification summary hidden by sticky navbar
 - Bug in gene variants page (All SNVs and INDELs) when variant gene doesn't have a hgnc_id that is found in the database
-=======
-- ACMG classification summary hidden by sticky navbar
-
->>>>>>> 26cd5681
 
 ## [4.54]
 ### Added
