# Change Log
All notable changes to this project will be documented in this file.
This project adheres to [Semantic Versioning](http://semver.org/).

About changelog [here](https://keepachangelog.com/en/1.0.0/)

## [unreleased]
<<<<<<< HEAD
### Changed
- Replace the code that downloads Ensembl genes, transcripts and exons with schug library
=======
### Added
- Pydantic validation of image paths provided in case load config file
>>>>>>> dcdbd625
### Fixed
- Command line crashing with error when updating a user that doesn't exist
- Thaw coloredlogs - 15.0.1 restores errorhandler issue
- Thaw crypography - current base image and library version allow Docker builds
- Missing delete icons on phenomodels page
- Missing cryptography lib error while running Scout container on an ARM processor

## [4.75]
### Added
- Hovertip to gene panel names with associated genes in variant view, when variant covers more than one gene
- Tests for panel to genes
- Download of Orphadata en_product6 and en_product4 from CLI
- Parse and save `database_found` key/values for RNA fusion variants
- Added fusion_score, ffpm, split_reads, junction_reads and fusion_caller to the list of filters on RNA fusion variants page
- Renamed the function `get_mei_info` to `set_mei_info` to be consistent with the other functions
- Fixed removing None key/values from parsed variants
### Changed
- Allow use of projections when retrieving gene panels
- Do not save custom images as binary data into case and variant database documents
- Retrieve and display case and variant custom images using image's saved path
- Cases are activated by viewing FSHD and SMA reports
- Split multi-gene SNV variants into single genes when submitting to Matchmaker Exchange
- Alamut links also on the gene level, using transcript and HGVS: better for indels. Keep variant link for missing HGVS
- Thaw WTForms - explicitly coerce form decimal field entries when filters fetched from db
### Fixed
- Removed some extra characters from top of general report left over from FontAwsome fix
- Do not save fusion variants-specific key/values in other types of variants
- Alamut link for MT variants in build 38
- Convert RNA fusions variants `tool_hits` and `fusion_score` keys from string to numbers
- Fix genotype reference and alternative sequencing depths defaulting to -1 when values are 0
- DecimalFields were limited to two decimal places for several forms - lifting restrictions on AF, CADD etc.

## [4.74.1]
### Changed
- Parse and save into database also OMIM terms not associated to genes
### Fixed
- BioNano API FSHD report requests are GET in Access 1.8, were POST in 1.7
- Update more FontAwesome icons to avoid Pro icons
- Test if files still exist before attempting to load research variants
- Parsing of genotypes error, resulting in -1 values when alt or ref read depths are 0

## [4.74]
### Added
- SNVs and Indels, MEI and str variants genes have links to Decipher
- An `owner + case display name` index for cases database collection
- Test and fixtures for RNA fusion case page
- Load and display fusion variants from VCF files as the other variant types
- Option to update case document with path to mei variants (clinical and research)
### Changed
- Details on variant type and category for audit filters on case general report
- Enable Gens CN profile button also in somatic case view
- Fix case of analysis type check for Gens analysis button - only show for WGS
### Fixed
- loqusdb table no longer has empty row below each loqusid
- MatchMaker submission details page crashing because of change in date format returned by PatientMatcher
- Variant external links buttons style does not change color when visited
- Hide compounds with compounds follow filter for region or function would fail for variants in multiple genes
- Updated FontAwesome version to fix missing icons

## [4.73]
### Added
- Shortcut button for HPO panel MEI variants from case page
- Export managed variants from CLI
### Changed
- STRs visualization on case panel to emphasize abnormal repeat count and associated condition
- Removed cytoband column from STRs variant view on case report
- More long integers formatted with thin spaces, and copy to clipboard buttons added
### Fixed
- OMIM table is scrollable if higher than 700px on SV page
- Pinned variants validation badge is now red for false positives.
- Case display name defaulting to case ID when `family_name` or `display_name` are missing from case upload config file
- Expanded menu visible at screen sizes below 1000px now has background color
- The image in ClinVar howto-modal is now responsive
- Clicking on a case in case groups when case was already removed from group in another browser tab
- Page crashing when saving filters for mei variants
- Link visited color of images

## [4.72.4]
### Changed
- Automatic test mongod version increased to v7
### Fixed
- GnomAD now defaults to hg38 - change build 37 links accordingly

## [4.72.3]
### Fixed
- Somatic general case report small variant table can crash with unclassified variants

## [4.72.2]
### Changed
- A gunicorn maxrequests parameter for Docker server image - default to 1200
- STR export limit increased to 500, as for other variants
- Prevent long number wrapping and use thin spaces for separation, as per standards from SI, NIST, IUPAC, BIPM.
- Speed up case retrieval and lower memory use by projecting case queries
- Make relatedness check fails stand out a little more to new users
- Speed up case retrieval and lower memory use by projecting case queries
- Speed up variant pages by projecting only the necessary keys in disease collection query
### Fixed
- Huge memory use caused by cases and variants pages pulling complete disease documents from DB
- Do not include genes fetched from HPO terms when loading diseases
- Consider the renamed fields `Approved Symbol` -> `Approved Gene Symbol` and `Gene Symbols` -> `Gene/Locus And Other Related Symbols` when parsing OMIM terms from genemap2.txt file

## [4.72.1]
### Fixed
- Jinja filter that renders long integers
- Case cache when looking for causatives in other cases causing the server to hang

## [4.72]
### Added
- A GitHub action that checks for broken internal links in docs pages
- Link validation settings in mkdocs.yml file
- Load and display full RNA alignments on alignment viewer
- Genome build check when loading a case
- Extend event index to previous causative variants and always load them
### Fixed
- Documentation nav links for a few documents
- Slightly extended the BioNano Genomics Access integration docs
- Loading of SVs when VCF is missing the INFO.END field but has INFO.SVLEN field
- Escape protein sequence name (if available) in case general report to render special characters correctly
- CaseS HPO term searches for multiple terms works independent of order
- CaseS search regexp should not allow backslash
- CaseS cohort tags can contain whitespace and still match
- Remove diagnoses from cases even if OMIM term is not found in the database
- Parsing of disease-associated genes
- Removed an annoying warning while updating database's disease terms
- Displaying custom case images loaded with scout version <= 4.71
- Use pydantic version >=2 in requirements.txt file
### Changed
- Column width adjustment on caseS page
- Use Python 3.11 in tests
- Update some github actions
- Upgraded Pydantic to version 2
- Case validation fails on loading when associated files (alignments, VCFs and reports) are not present on disk
- Case validation fails on loading when custom images have format different then ["gif", "svg", "png", "jpg", "jpeg"]
- Custom images keys `case` and `str` in case config yaml file are renamed to `case_images` and `str_variants_images`
- Simplify and speed up case general report code
- Speed up case retrieval in case_matching_causatives
- Upgrade pymongo to version 4
- When updating disease terms, check that all terms are consistent with a DiseaseTerm model before dropping the old collection
- Better separation between modules loading HPO terms and diseases
- Deleted unused scout.build.phenotype module
- Stricter validation of mandatory genome build key when loading a case. Allowed values are ['37','38',37,38]
- Improved readability of variants length and coordinates on variantS pages

## [4.71]
### Added
- Added Balsamic keys for SweGen and loqusdb local archive frequecies, SNV and SV
- New filter option for Cancer variantS: local archive RD loqusdb
- Show annotated observations on SV variantS view, also for cancer somatic SVs
- Revel filter for variantS
- Show case default panel on caseS page
- CADD filter for Cancer Somatic SNV variantS - show score
- SpliceAI-lookup link (BROAD, shows SpliceAI and Pangolin) from variant page
- BioNano Access server API - check projects, samples and fetch FSHD reports
### Fixed
- Name of reference genome build for RNA for compatibility with IGV locus search change
- Howto to run the Docker image on Mac computers in `admin-guide/containers/container-deploy.md`
- Link to Weasyprint installation howto in README file
- Avoid filling up disk by creating a reduced VCF file for every variant that is visualized
- Remove legacy incorrectly formatted CODEOWNERS file
- Restrain variant_type requests to variantS views to "clinical" or "research"
- Visualization of cancer variants where cancer case has no affected individual
- ProteinPaint gene link (small StJude API change)
- Causative MEI variant link on causatives page
- Bionano access api settings commented out by default in Scout demo config file.
- Do not show FSHD button on freshly loaded cases without bionano_access individuals
- Truncate long variants' HGVS on causative/Clinically significant and pinned variants case panels
### Changed
- Remove function call that tracks users' browser version
- Include three more splice variant SO terms in clinical filter severe SO terms
- Drop old HPO term collection only after parsing and validation of new terms completes
- Move score to own column on Cancer Somatic SNV variantS page
- Refactored a few complex case operations, breaking out sub functionalities

## [4.70]
### Added
- Download a list of Gene Variants (max 500) resulting from SNVs and Indels search
- Variant PubMed link to search for gene symbol and any aliases
### Changed
- Clearer gnomAD values in Variants page
### Fixed
- CaseS page uniform column widths
- Include ClinVar variants into a scrollable div element on Case page
- `canonical_transcript` variable not initialized in get_hgvs function (server.blueprints.institutes.controllers.py)
- Catch and display any error while importing Phenopacket info
- Modified Docker files to use python:3.8-slim-bullseye to prevent gunicorn workers booting error

## [4.69]
### Added
- ClinVar submission howto available also on Case page
- Somatic score and filtering for somatic SV callers, if available
- Show caller as a tooltip on variantS list
### Fixed
- Crash when attempting to export phenotype from a case that had never had phenotypes
- Aesthetic fix to Causative and Pinned Variants on Case page
- Structural inconsistency for ClinVar Blueprint templates
- Updated igv.js to 2.15.8 to fix track default color bug
- Fixed release versions for actions.
- Freeze tornado below 6.3.0 for compatibility with livereload 2.6.3
- Force update variants count on case re-upload
- IGV locus search not working - add genome reference id
- Pin links to MEI variants should end up on MEI not SV variant view
- Load also matching MEI variants on forced region load
- Allow excluding MEI from case variant deletion
- Fixed the name of the assigned user when the internal user ID is different from the user email address
- Gene variantS should display gene function, region and full hgvs
### Changed
- FontAwesome integrity check fail (updated resource)
- Removed ClinVar API validation buttons in favour of direct API submission
- Improved layout of Institute settings page
- ClinVar API key and allowed submitters are set in the Institute settings page


## [4.68]
### Added
- Rare Disease Mobile Element Insertion variants view
### Changed
- Updated igv.js to 2.15.6
### Fixed
- Docker stage build pycairo.
- Restore SNV and SV rank models versions on Causatives and Verified pages
- Saving `REVEL_RANKSCORE` value in a field named `revel` in variants database documents

## [4.67]
### Added
- Prepare to filter local SV frequency
### Changed
- Speed up instituteS page loading by refactoring cases/institutes query
- Clinical Filter for SVs includes `splice_polypyrimidine_tract_variant` as a severe consequence
- Clinical Filter for SVs includes local variant frequency freeze ("old") for filtering, starting at 30 counts
- Speed up caseS page loading by adding status to index and refactoring totals count
- HPO file parsing is updated to reflect that HPO have changed a few downloadable file formats with their 230405 release.
### Fixed
- Page crashing when a user tries to edit a comment that was removed
- Warning instead of crashed page when attempting to retrieve a non-existent Phenopacket
- Fixed StJude ProteinPaint gene link (URL change)
- Freeze of werkzeug library to version<2.3 to avoid problems resulting from the consequential upgrade of the Flask lib
- Huge list of genes in case report for megabases-long structural variants.
- Fix displaying institutes without associated cases on institutes page
- Fix default panel selection on SVs in cancer case report

## [4.66]
### Changed
- Moved Phenomodels code under a dedicated blueprint
- Updated the instructions to load custom case report under admin guide
- Keep variants filter window collapsed except when user expands it to filter
### Added
- A summary table of pinned variants on the cancer case general report
- New openable matching causatives and managed variants lists for default gene panels only for convenience
### Fixed
- Gens structural variant page link individual id typo

## [4.65.2]
### Fixed
- Generating general case report with str variants containing comments

## [4.65.1]
### Fixed
- Visibility of `Gene(s)` badges on SV VariantS page
- Hide dismiss bar on SV page not working well
- Delivery report PDF download
- Saving Pipeline version file when loading a case
- Backport compatible import of importlib metadata for old python versions (<3.8)

## [4.65]
### Added
- Option to mark a ClinVar submission as submitted
- Docs on how to create/update the PanelApp green genes as a system admin
- `individual_id`-parameter to both Gens links
- Download a gene panel in TXT format from gene panel page
- Panel gene comments on variant page: genes in panels can have comments that describe the gene in a panel context
### Changed
- Always show each case category on caseS page, even if 0 cases in total or after current query
- Improved sorting of ClinVar submissions
- Pre-populate SV type select in ClinVar submission form, when possible
- Show comment badges in related comments tables on general report
- Updated version of several GitHub actions
- Migrate from deprecated `pkg_resources` lib to `importlib_resources`
- Dismiss bar on variantS pages is thinner.
- Dismiss bar on variantS pages can be toggled open or closed for the duration of a login session.
### Fixed
- Fixed Sanger order / Cancel order modal close buttons
- Visibility of SV type in ClinVar submission form
- Fixed a couple of creations where now was called twice, so updated_at and created_at could differ
- Deprecated Ubuntu version 18.04 in one GitHub action
- Panels that have been removed (hidden) should not be visible in views where overlapping gene panels for genes are shown
- Gene panel test pointing to the right function

## [4.64]
### Added
- Create/Update a gene panel containing all PanelApp green genes (`scout update panelapp-green -i <cust_id>`)
- Links for ACMG pathogenicity impact modification on the ACMG classification page
### Changed
- Open local observation matching cases in new windows
### Fixed
- Matching manual ranked variants are now shown also on the somatic variant page
- VarSome links to hg19/GRCh37
- Managed variants filter settings lost when navigating to additional pages
- Collect the right variant category after submitting filter form from research variantS page
- Beacon links are templated and support variants in genome build 38

## [4.63]
### Added
- Display data sharing info for ClinVar, Matchmaker Exchange and Beacon in a dedicated column on Cases page
- Test for `commands.download.omim.print_omim`
- Display dismissed variants comments on general case report
- Modify ACMG pathogenicity impact (most commonly PVS1, PS3) based on strength of evidence with lab director's professional judgement
- REViewer button on STR variant page
- Alamut institution parameter in institute settings for Alamut Visual Plus software
- Added Manual Ranks Risk Factor, Likely Risk Factor and Uncertain Risk Factor
- Display matching manual ranks from previous cases the user has access to on VariantS and Variant pages
- Link to gnomAD gene SVs v2.1 for SV variants with gnomAD frequency
- Support for nf-core/rnafusion reports
### Changed
- Display chrY for sex unknown
- Deprecate legacy scout_load() method API call.
- Message shown when variant tag is updated for a variant
- When all ACMG classifications are deleted from a variant, the current variant classification status is also reset.
- Refactored the functions that collect causative variants
- Removed `scripts/generate_test_data.py`
### Fixed
- Default IGV tracks (genes, ClinVar, ClinVar CNVs) showing even if user unselects them all
- Freeze Flask-Babel below v3.0 due to issue with a locale decorator
- Thaw Flask-Babel and fix according to v3 standard. Thank you @TkTech!
- Show matching causatives on somatic structural variant page
- Visibility of gene names and functional annotations on Causatives/Verified pages
- Panel version can be manually set to floating point numbers, when modified
- Causatives page showing also non-causative variants matching causatives in other cases
- ClinVar form submission for variants with no selected transcript and HGVS
- Validating and submitting ClinVar objects not containing both Variant and Casedata info

## [4.62.1]
### Fixed
- Case page crashing when adding a case to a group without providing a valid case name

## [4.62]
### Added
- Validate ClinVar submission objects using the ClinVar API
- Wrote tests for case and variant API endpoints
- Create ClinVar submissions from Scout using the ClinVar API
- Export Phenopacket for affected individual
- Import Phenopacket from JSON file or Phenopacket API backend server
- Use the new case name option for GENS requests
- Pre-validate refseq:HGVS items using VariantValidator in ClinVar submission form
### Fixed
- Fallback for empty alignment index for REViewer service
- Source link out for MIP 11.1 reference STR annotation
- Avoid duplicate causatives and pinned variants
- ClinVar clinical significance displays only the ACMG terms when user selects ACMG 2015 as assertion criteria
- Spacing between icon and text on Beacon and MatchMaker links on case page sidebar
- Truncate IDs and HGVS representations in ClinVar pages if longer than 25 characters
- Update ClinVar submission ID form
- Handle connection timeout when sending requests requests to external web services
- Validate any ClinVar submission regardless of its status
- Empty Phenopackets import crashes
- Stop Spinner on Phenopacket JSON download
### Changed
- Updated ClinVar submission instructions

## [4.61.1]
### Fixed
- Added `UMLS` as an option of `Condition ID type` in ClinVar Variant downloaded files
- Missing value for `Condition ID type` in ClinVar Variant downloaded files
- Possibility to open, close or delete a ClinVar submission even if it doesn't have an associated name
- Save SV type, ref and alt n. copies to exported ClinVar files
- Inner and outer start and stop SV coordinates not exported in ClinVar files
- ClinVar submissions page crashing when SV files don't contain breakpoint exact coordinates
- Align OMIM diagnoses with delete diagnosis button on case page
- In ClinVar form, reset condition list and customize help when condition ID changes

## [4.61]
### Added
- Filter case list by cases with variants in ClinVar submission
- Filter case list by cases containing RNA-seq data - gene_fusion_reports and sample-level tracks (splice junctions and RNA coverage)
- Additional case category `Ignored`, to be used for cases that don't fall in the existing 'inactive', 'archived', 'solved', 'prioritized' categories
- Display number of cases shown / total number of cases available for each category on Cases page
- Moved buttons to modify case status from sidebar to main case page
- Link to Mutalyzer Normalizer tool on variant's transcripts overview to retrieve official HVGS descriptions
- Option to manually load RNA MULTIQC report using the command `scout load report -t multiqc_rna`
- Load RNA MULTIQC automatically for a case if config file contains the `multiqc_rna` key/value
- Instructions in admin-guide on how to load case reports via the command line
- Possibility to filter RD variants by a specific genotype call
- Distinct colors for different inheritance models on RD Variant page
- Gene panels PDF export with case variants hits by variant type
- A couple of additional README badges for GitHub stats
- Upload and display of pipeline reference info and executable version yaml files as custom reports
- Testing CLI on hasta in PR template
### Changed
- Instructions on how to call dibs on scout-stage server in pull request template
- Deprecated CLI commands `scout load <delivery_report, gene_fusion_report, coverage_qc_report, cnv_report>` to replace them with command `scout load report -t <report type>`
- Refactored code to display and download custom case reports
- Do not export `Assertion method` and `Assertion method citation` to ClinVar submission files according to changes to ClinVar's submission spreadsheet templates.
- Simplified code to create and download ClinVar CSV files
- Colorize inheritance models badges by category on VariantS page
- `Safe variants matching` badge more visible on case page
### Fixed
- Non-admin users saving institute settings would clear loqusdb instance selection
- Layout of variant position, cytoband and type in SV variant summary
- Broken `Build Status - GitHub badge` on GitHub README page
- Visibility of text on grey badges in gene panels PDF exports
- Labels for dashboard search controls
- Dark mode visibility for ClinVar submission
- Whitespaces on outdated panel in extent report

## [4.60]
### Added
- Mitochondrial deletion signatures (mitosign) can be uploaded and shown with mtDNA report
- A `Type of analysis` column on Causatives and Validated variants pages
- List of "safe" gene panels available for matching causatives and managed variants in institute settings, to avoid secondary findings
- `svdb_origin` as a synonym for `FOUND_IN` to complement `set` for variants found by all callers
### Changed
- Hide removed gene panels by default in panels page
- Removed option for filtering cancer SVs by Tumor and Normal alt AF
- Hide links to coverage report from case dynamic HPO panel if cancer analysis
- Remove rerun emails and redirect users to the analysis order portal instead
- Updated clinical SVs igv.js track (dbVar) and added example of external track from `https://trackhubregistry.org/`
- Rewrote the ClinVar export module to simplify and add one variant at the time
- ClinVar submissions with phenotype conditions from: [OMIM, MedGen, Orphanet, MeSH, HP, MONDO]
### Fixed
- If trying to load a badly formatted .tsv file an error message is displayed.
- Avoid showing case as rerun when first attempt at case upload failed
- Dynamic autocomplete search not working on phenomodels page
- Callers added to variant when loading case
- Now possible to update managed variant from file without deleting it first
- Missing preselected chromosome when editing a managed variant
- Preselected variant type and subtype when editing a managed variant
- Typo in dbVar ClinVar track, hg19


## [4.59]
### Added
- Button to go directly to HPO SV filter variantS page from case
- `Scout-REViewer-Service` integration - show `REViewer` picture if available
- Link to HPO panel coverage overview on Case page
- Specify a confidence threshold (green|amber|red) when loading PanelApp panels
- Functional annotations in variants lists exports (all variants)
- Cancer/Normal VAFs and COSMIC ids in in variants lists exports (cancer variants)
### Changed
- Better visualization of regional annotation for long lists of genes in large SVs in Variants tables
- Order of cells in variants tables
- More evident links to gene coverage from Variant page
- Gene panels sorted by display name in the entire Case page
- Round CADD and GnomAD values in variants export files
### Fixed
- HPO filter button on SV variantS page
- Spacing between region|function cells in SVs lists
- Labels on gene panel Chanjo report
- Fixed ambiguous duplicated response headers when requesting a BAM file from /static
- Visited color link on gene coverage button (Variant page)

## [4.58.1]
### Fixed
- Case search with search strings that contain characters that can be escaped

## [4.58]
### Added
- Documentation on how to create/update PanelApp panels
- Add filter by local observations (archive) to structural variants filters
- Add more splicing consequences to SO term definitions
- Search for a specific gene in all gene panels
- Institute settings option to force show all variants on VariantS page for all cases of an institute
- Filter cases by validation pending status
- Link to The Clinical Knowledgebase (CKB) (https://ckb.jax.org/) in cancer variant's page
### Fixed
- Added a not-authorized `auto-login` fixture according to changes in Flask-Login 0.6.2
- Renamed `cache_timeout` param name of flask.send_file function to `max_age` (Flask 2.2 compliant)
- Replaced deprecated `app.config["JSON_SORT_KEYS"]` with app.json.sort_keys in app settings
- Bug in gene variants page (All SNVs and INDELs) when variant gene doesn't have a hgnc id that is found in the database
- Broken export of causatives table
- Query for genes in build 38 on `Search SNVs and INDELs` page
- Prevent typing special characters `^<>?!=\/` in case search form
- Search matching causatives also among research variants in other cases
- Links to variants in Verified variants page
- Broken filter institute cases by pinned gene
- Better visualization of long lists of genes in large SVs on Causative and Verified Variants page
- Reintroduced missing button to export Causative variants
- Better linking and display of matching causatives and managed variants
- Reduced code complexity in `scout/parse/variant/variant.py`
- Reduced complexity of code in `scout/build/variant/variant.py`

### Changed
- State that loqusdb observation is in current case if observations count is one and no cases are shown
- Better pagination and number of variants returned by queries in `Search SNVs and INDELs` page
- Refactored and simplified code used for collecting gene variants for `Search SNVs and INDELs` page
- Fix sidebar panel icons in Case view
- Fix panel spacing in Case view
- Removed unused database `sanger_ordered` and `case_id,category,rank_score` indexes (variant collection)
- Verified variants displayed in a dedicated page reachable from institute sidebar
- Unified stats in dashboard page
- Improved gene info for large SVs and cancer SVs
- Remove the unused `variant.str_variant` endpoint from variant views
- Easier editing of HPO gene panel on case page
- Assign phenotype panel less cramped on Case page
- Causatives and Verified variants pages to use the same template macro
- Allow hyphens in panel names
- Reduce resolution of example images
- Remove some animations in web gui which where rendered slow


## [4.57.4]
### Fixed
- Parsing of variant.FORMAT "DR" key in parse variant file

## [4.57.3]
### Fixed
- Export of STR verified variants
- Do not download as verified variants first verified and then reset to not validated
- Avoid duplicated lines in downloaded verified variants reflecting changes in variant validation status

## [4.57.2]
### Fixed
- Export of verified variants when variant gene has no transcripts
- HTTP 500 when visiting a the details page for a cancer variant that had been ranked with genmod

## [4.57.1]
### Fixed
- Updating/replacing a gene panel from file with a corrupted or malformed file

## [4.57]
### Added
- Display last 50 or 500 events for a user in a timeline
- Show dismiss count from other cases on matching variantS
- Save Beacon-related events in events collection
- Institute settings allow saving multiple loqusdb instances for one institute
- Display stats from multiple instances of loqusdb on variant page
- Display date and frequency of obs derived from count of local archive observations from MIP11 (requires fix in MIP)
### Changed
- Prior ACMG classifications view is no longer limited by pathogenicity
### Fixed
- Visibility of Sanger ordered badge on case page, light mode
- Some of the DataTables tables (Phenotypes and Diagnoses pages) got a bit dark in dark mode
- Remove all redundancies when displaying timeline events (some events are saved both as case-related and variant-related)
- Missing link in saved MatchMaker-related events
- Genes with mixed case gene symbols missing in PanelApp panels
- Alignment of elements on the Beacon submission modal window
- Locus info links from STR variantS page open in new browser tabs

## [4.56]
### Added
- Test for PanelApp panels loading
- `panel-umi` tag option when loading cancer analyses
### Changed
- Black text to make comments more visible in dark mode
- Loading PanelApp panels replaces pre-existing panels with same version
- Removed sidebar from Causatives page - navigation is available on the top bar for now
- Create ClinVar submissions from pinned variants list in case page
- Select which pinned variants will be included in ClinVar submission documents
### Fixed
- Remove a:visited css style from all buttons
- Update of HPO terms via command line
- Background color of `MIXED` and `PANEL-UMI` sequencing types on cases page
- Fixed regex error when searching for cases with query ending with `\ `
- Gene symbols on Causatives page lighter in dark mode
- SpliceAI tooltip of multigene variants

## [4.55]
### Changed
- Represent different tumor samples as vials in cases page
- Option to force-update the OMIM panel
### Fixed
- Low tumor purity badge alignment in cancer samples table on cancer case view
- VariantS comment popovers reactivate on hover
- Updating database genes in build 37
- ACMG classification summary hidden by sticky navbar
- Logo backgrounds fixed to white on welcome page
- Visited links turn purple again
- Style of link buttons and dropdown menus
- Update KUH and GMS logos
- Link color for Managed variants

## [4.54]
### Added
- Dark mode, using browser/OS media preference
- Allow marking case as solved without defining causative variants
- Admin users can create missing beacon datasets from the institute's settings page
- GenCC links on gene and variant pages
- Deprecation warnings when launching the app using a .yaml config file or loading cases using .ped files
### Changed
- Improved HTML syntax in case report template
- Modified message displayed when variant rank stats could not be calculated
- Expanded instructions on how to test on CG development server (cg-vm1)
- Added more somatic variant callers (Balsamic v9 SNV, develop SV)
### Fixed
- Remove load demo case command from docker-compose.yml
- Text elements being split across pages in PDF reports
- Made login password field of type `password` in LDAP login form
- Gene panels HTML select in institute's settings page
- Bootstrap upgraded to version 5
- Fix some Sourcery and SonarCloud suggestions
- Escape special characters in case search on institute and dashboard pages
- Broken case PDF reports when no Madeline pedigree image can be created
- Removed text-white links style that were invisible in new pages style
- Variants pagination after pressing "Filter variants" or "Clinical filter"
- Layout of buttons Matchmaker submission panel (case page)
- Removing cases from Matchmaker (simplified code and fixed functionality)
- Reintroduce check for missing alignment files purged from server

## [4.53]
### Added
### Changed
- Point Alamut API key docs link to new API version
- Parse dbSNP id from ID only if it says "rs", else use VEP CSQ fields
- Removed MarkupSafe from the dependencies
### Fixed
- Reintroduced loading of SVs for demo case 643595
- Successful parse of FOUND_IN should avoid GATK caller default
- All vulnerabilities flagged by SonarCloud

## [4.52]
### Added
- Demo cancer case gets loaded together with demo RD case in demo instance
- Parse REVEL_score alongside REVEL_rankscore from csq field and display it on SNV variant page
- Rank score results now show the ranking range
- cDNA and protein changes displayed on institute causatives pages
- Optional SESSION_TIMEOUT_MINUTES configuration in app config files
- Script to convert old OMIM case format (list of integers) to new format (list of dictionaries)
- Additional check for user logged in status before serving alignment files
- Download .cgh files from cancer samples table on cancer case page
- Number of documents and date of last update on genes page
### Changed
- Verify user before redirecting to IGV alignments and sashimi plots
- Build case IGV tracks starting from case and variant objects instead of passing all params in a form
- Unfreeze Werkzeug lib since Flask_login v.0.6 with bugfix has been released
- Sort gene panels by name (panelS and variant page)
- Removed unused `server.blueprints.alignviewers.unindexed_remote_static` endpoint
- User sessions to check files served by `server.blueprints.alignviewers.remote_static` endpoint
- Moved Beacon-related functions to a dedicated app extension
- Audit Filter now also loads filter displaying the variants for it
### Fixed
- Handle `attachment_filename` parameter renamed to `download_name` when Flask 2.2 will be released
- Removed cursor timeout param in cases find adapter function to avoid many code warnings
- Removed stream argument deprecation warning in tests
- Handle `no intervals found` warning in load_region test
- Beacon remove variants
- Protect remote_cors function in alignviewers view from Server-Side Request Forgery (SSRF)
- Check creation date of last document in gene collection to display when genes collection was updated last

## [4.51]
### Added
- Config file containing codecov settings for pull requests
- Add an IGV.js direct link button from case page
- Security policy file
- Hide/shade compound variants based on rank score on variantS from filter
- Chromograph legend documentation direct link
### Changed
- Updated deprecated Codecov GitHub action to v.2
- Simplified code of scout/adapter/mongo/variant
- Update IGV.js to v2.11.2
- Show summary number of variant gene panels on general report if more than 3
### Fixed
- Marrvel link for variants in genome build 38 (using liftover to build 37)
- Remove flags from codecov config file
- Fixed filter bug with high negative SPIDEX scores
- Renamed IARC TP53 button to to `TP53 Database`, modified also link since IARC has been moved to the US NCI: `https://tp53.isb-cgc.org/`
- Parsing new format of OMIM case info when exporting patients to Matchmaker
- Remove flask-debugtoolbar lib dependency that is using deprecated code and causes app to crash after new release of Jinja2 (3.1)
- Variant page crashing for cases with old OMIM terms structure (a list of integers instead of dictionary)
- Variant page crashing when creating MARRVEL link for cases with no genome build
- SpliceAI documentation link
- Fix deprecated `safe_str_cmp` import from `werkzeug.security` by freezing Werkzeug lib to v2.0 until Flask_login v.0.6 with bugfix is released
- List gene names densely in general report for SVs that contain more than 3 genes
- Show transcript ids on refseq genes on hg19 in IGV.js, using refgene source
- Display correct number of genes in general report for SVs that contain more than 32 genes
- Broken Google login after new major release of `lepture/authlib`
- Fix frequency and callers display on case general report

## [4.50.1]
### Fixed
- Show matching causative STR_repid for legacy str variants (pre Stranger hgnc_id)

## [4.50]
### Added
- Individual-specific OMIM terms
- OMIM disease descriptions in ClinVar submission form
- Add a toggle for melter rerun monitoring of cases
- Add a config option to show the rerun monitoring toggle
- Add a cli option to export cases with rerun monitoring enabled
- Add a link to STRipy for STR variants; shallow for ARX and HOXA13
- Hide by default variants only present in unaffected individuals in variants filters
- OMIM terms in general case report
- Individual-level info on OMIM and HPO terms in general case report
- PanelApp gene link among the external links on variant page
- Dashboard case filters fields help
- Filter cases by OMIM terms in cases and dashboard pages
### Fixed
- A malformed panel id request would crash with exception: now gives user warning flash with redirect
- Link to HPO resource file hosted on `http://purl.obolibrary.org`
- Gene search form when gene exists only in build 38
- Fixed odd redirect error and poor error message on missing column for gene panel csv upload
- Typo in parse variant transcripts function
- Modified keys name used to parse local observations (archived) frequencies to reflect change in MIP keys naming
- Better error handling for partly broken/timed out chanjo reports
- Broken javascript code when case Chromograph data is malformed
- Broader space for case synopsis in general report
- Show partial causatives on causatives and matching causatives panels
- Partial causative assignment in cases with no OMIM or HPO terms
- Partial causative OMIM select options in variant page
### Changed
- Slightly smaller and improved layout of content in case PDF report
- Relabel more cancer variant pages somatic for navigation
- Unify caseS nav links
- Removed unused `add_compounds` param from variant controllers function
- Changed default hg19 genome for IGV.js to legacy hg19_1kg_decoy to fix a few problematic loci
- Reduce code complexity (parse/ensembl.py)
- Silence certain fields in ClinVar export if prioritised ones exist (chrom-start-end if hgvs exist)
- Made phenotype non-mandatory when marking a variant as partial causative
- Only one phenotype condition type (OMIM or HPO) per variant is used in ClinVar submissions
- ClinVar submission variant condition prefers OMIM over HPO if available
- Use lighter version of gene objects in Omim MongoDB adapter, panels controllers, panels views and institute controllers
- Gene-variants table size is now adaptive
- Remove unused file upload on gene-variants page

## [4.49]
### Fixed
- Pydantic model types for genome_build, madeline_info, peddy_ped_check and peddy_sex_check, rank_model_version and sv_rank_model_version
- Replace `MatchMaker` with `Matchmaker` in all places visible by a user
- Save diagnosis labels along with OMIM terms in Matchmaker Exchange submission objects
- `libegl-mesa0_21.0.3-0ubuntu0.3~20.04.5_amd64.deb` lib not found by GitHub actions Docker build
- Remove unused `chromograph_image_files` and `chromograph_prefixes` keys saved when creating or updating an RD case
- Search managed variants by description and with ignore case
### Changed
- Introduced page margins on exported PDF reports
- Smaller gene fonts in downloaded HPO genes PDF reports
- Reintroduced gene coverage data in the PDF-exported general report of rare-disease cases
- Check for existence of case report files before creating sidebar links
- Better description of HPO and OMIM terms for patients submitted to Matchmaker Exchange
- Remove null non-mandatory key/values when updating a case
- Freeze WTForms<3 due to several form input rendering changes

## [4.48.1]
### Fixed
- General case PDF report for recent cases with no pedigree

## [4.48]
### Added
- Option to cancel a request for research variants in case page
### Changed
- Update igv.js to v2.10.5
- Updated example of a case delivery report
- Unfreeze cyvcf2
- Builder images used in Scout Dockerfiles
- Crash report email subject gives host name
- Export general case report to PDF using PDFKit instead of WeasyPrint
- Do not include coverage report in PDF case report since they might have different orientation
- Export cancer cases's "Coverage and QC report" to PDF using PDFKit instead of Weasyprint
- Updated cancer "Coverage and QC report" example
- Keep portrait orientation in PDF delivery report
- Export delivery report to PDF using PDFKit instead of Weasyprint
- PDF export of clinical and research HPO panels using PDFKit instead of Weasyprint
- Export gene panel report to PDF using PDFKit
- Removed WeasyPrint lib dependency

### Fixed
- Reintroduced missing links to Swegen and Beacon and dbSNP in RD variant page, summary section
- Demo delivery report orientation to fit new columns
- Missing delivery report in demo case
- Cast MNVs to SNV for test
- Export verified variants from all institutes when user is admin
- Cancer coverage and QC report not found for demo cancer case
- Pull request template instructions on how to deploy to test server
- PDF Delivery report not showing Swedac logo
- Fix code typos
- Disable codefactor raised by ESLint for javascript functions located on another file
- Loading spinner stuck after downloading a PDF gene panel report
- IGV browser crashing when file system with alignment files is not mounted

## [4.47]
### Added
- Added CADD, GnomAD and genotype calls to variantS export
### Changed
- Pull request template, to illustrate how to deploy pull request branches on cg-vm1 stage server
### Fixed
- Compiled Docker image contains a patched version (v4.9) of chanjo-report

## [4.46.1]
### Fixed
- Downloading of files generated within the app container (MT-report, verified variants, pedigrees, ..)

## [4.46]
### Added
- Created a Dockefile to be used to serve the dockerized app in production
- Modified the code to collect database params specified as env vars
- Created a GitHub action that pushes the Dockerfile-server image to Docker Hub (scout-server-stage) every time a PR is opened
- Created a GitHub action that pushes the Dockerfile-server image to Docker Hub (scout-server) every time a new release is created
- Reassign MatchMaker Exchange submission to another user when a Scout user is deleted
- Expose public API JSON gene panels endpoint, primarily to enable automated rerun checking for updates
- Add utils for dictionary type
- Filter institute cases using multiple HPO terms
- Vulture GitHub action to identify and remove unused variables and imports
### Changed
- Updated the python config file documentation in admin guide
- Case configuration parsing now uses Pydantic for improved typechecking and config handling
- Removed test matrices to speed up automatic testing of PRs
- Switch from Coveralls to Codecov to handle CI test coverage
- Speed-up CI tests by caching installation of libs and splitting tests into randomized groups using pytest-test-groups
- Improved LDAP login documentation
- Use lib flask-ldapconn instead of flask_ldap3_login> to handle ldap authentication
- Updated Managed variant documentation in user guide
- Fix and simplify creating and editing of gene panels
- Simplified gene variants search code
- Increased the height of the genes track in the IGV viewer
### Fixed
- Validate uploaded managed variant file lines, warning the user.
- Exporting validated variants with missing "genes" database key
- No results returned when searching for gene variants using a phenotype term
- Variants filtering by gene symbols file
- Make gene HGNC symbols field mandatory in gene variants page and run search only on form submit
- Make sure collaborator gene variants are still visible, even if HPO filter is used

## [4.45]
### Added
### Changed
- Start Scout also when loqusdbapi is not reachable
- Clearer definition of manual standard and custom inheritance models in gene panels
- Allow searching multiple chromosomes in filters
### Fixed
- Gene panel crashing on edit action

## [4.44]
### Added
### Changed
- Display Gene track beneath each sample track when displaying splice junctions in igv browser
- Check outdated gene symbols and update with aliases for both RD and cancer variantS
### Fixed
- Added query input check and fixed the Genes API endpoint to return a json formatted error when request is malformed
- Typo in ACMG BP6 tooltip

## [4.43.1]
### Added
- Added database index for OMIM disease term genes
### Changed
### Fixed
- Do not drop HPO terms collection when updating HPO terms via the command line
- Do not drop disease (OMIM) terms collection when updating diseases via the command line

## [4.43]
### Added
- Specify which collection(s) update/build indexes for
### Fixed
- Do not drop genes and transcripts collections when updating genes via the command line

## [4.42.1]
### Added
### Changed
### Fixed
- Freeze PyMongo lib to version<4.0 to keep supporting previous MongoDB versions
- Speed up gene panels creation and update by collecting only light gene info from database
- Avoid case page crash on Phenomizer queries timeout

## [4.42]
### Added
- Choose custom pinned variants to submit to MatchMaker Exchange
- Submit structural variant as genes to the MatchMaker Exchange
- Added function for maintainers and admins to remove gene panels
- Admins can restore deleted gene panels
- A development docker-compose file illustrating the scout/chanjo-report integration
- Show AD on variants view for cancer SV (tumor and normal)
- Cancer SV variants filter AD, AF (tumor and normal)
- Hiding the variants score column also from cancer SVs, as for the SNVs
### Changed
- Enforce same case _id and display_name when updating a case
- Enforce same individual ids, display names and affected status when updating a case
- Improved documentation for connecting to loqusdb instances (including loqusdbapi)
- Display and download HPO gene panels' gene symbols in italics
- A faster-built and lighter Docker image
- Reduce complexity of `panels` endpoint moving some code to the panels controllers
- Update requirements to use flask-ldap3-login>=0.9.17 instead of freezing WTForm
### Fixed
- Use of deprecated TextField after the upgrade of WTF to v3.0
- Freeze to WTForms to version < 3
- Remove the extra files (bed files and madeline.svg) introduced by mistake
- Cli command loading demo data in docker-compose when case custom images exist and is None
- Increased MongoDB connection serverSelectionTimeoutMS parameter to 30K (default value according to MongoDB documentation)
- Better differentiate old obs counts 0 vs N/A
- Broken cancer variants page when default gene panel was deleted
- Typo in tx_overview function in variant controllers file
- Fixed loqusdbapi SV search URL
- SV variants filtering using Decipher criterion
- Removing old gene panels that don't contain the `maintainer` key.

## [4.41.1]
### Fixed
- General reports crash for variant annotations with same variant on other cases

## [4.41]
### Added
- Extended the instructions for running the Scout Docker image (web app and cli).
- Enabled inclusion of custom images to STR variant view
### Fixed
- General case report sorting comments for variants with None genetic models
- Do not crash but redirect to variants page with error when a variant is not found for a case
- UCSC links coordinates for SV variants with start chromosome different than end chromosome
- Human readable variants name in case page for variants having start chromosome different from end chromosome
- Avoid always loading all transcripts when checking gene symbol: introduce gene captions
- Slow queries for evaluated variants on e.g. case page - use events instead
### Changed
- Rearrange variant page again, moving severity predictions down.
- More reactive layout width steps on variant page

## [4.40.1]
### Added
### Fixed
- Variants dismissed with inconsistent inheritance pattern can again be shown in general case report
- General report page for variants with genes=None
- General report crashing when variants have no panels
- Added other missing keys to case and variant dictionaries passed to general report
### Changed

## [4.40]
### Added
- A .cff citation file
- Phenotype search API endpoint
- Added pagination to phenotype API
- Extend case search to include internal MongoDB id
- Support for connecting to a MongoDB replica set (.py config files)
- Support for connecting to a MongoDB replica set (.yaml config files)
### Fixed
- Command to load the OMIM gene panel (`scout load panel --omim`)
- Unify style of pinned and causative variants' badges on case page
- Removed automatic spaces after punctuation in comments
- Remove the hardcoded number of total individuals from the variant's old observations panel
- Send delete requests to a connected Beacon using the DELETE method
- Layout of the SNV and SV variant page - move frequency up
### Changed
- Stop updating database indexes after loading exons via command line
- Display validation status badge also for not Sanger-sequenced variants
- Moved Frequencies, Severity and Local observations panels up in RD variants page
- Enabled Flask CORS to communicate CORS status to js apps
- Moved the code preparing the transcripts overview to the backend
- Refactored and filtered json data used in general case report
- Changed the database used in docker-compose file to use the official MongoDB v4.4 image
- Modified the Python (3.6, 3.8) and MongoDB (3.2, 4.4, 5.0) versions used in testing matrices (GitHub actions)
- Capitalize case search terms on institute and dashboard pages


## [4.39]
### Added
- COSMIC IDs collected from CSQ field named `COSMIC`
### Fixed
- Link to other causative variants on variant page
- Allow multiple COSMIC links for a cancer variant
- Fix floating text in severity box #2808
- Fixed MitoMap and HmtVar links for hg38 cases
- Do not open new browser tabs when downloading files
- Selectable IGV tracks on variant page
- Missing splice junctions button on variant page
- Refactor variantS representative gene selection, and use it also for cancer variant summary
### Changed
- Improve Javascript performance for displaying Chromograph images
- Make ClinVar classification more evident in cancer variant page

## [4.38]
### Added
- Option to hide Alamut button in the app config file
### Fixed
- Library deprecation warning fixed (insert is deprecated. Use insert_one or insert_many instead)
- Update genes command will not trigger an update of database indices any more
- Missing resources in temporary downloading directory when updating genes using the command line
- Restore previous variant ACMG classification in a scrollable div
- Loading spinner not stopping after downloading PDF case reports and variant list export
- Add extra Alamut links higher up on variant pages
- Improve UX for phenotypes in case page
- Filter and export of STR variants
- Update look of variants page navigation buttons
### Changed

## [4.37]
### Added
- Highlight and show version number for RefSeq MANE transcripts.
- Added integration to a rerunner service for toggling reanalysis with updated pedigree information
- SpliceAI display and parsing from VEP CSQ
- Display matching tiered variants for cancer variants
- Display a loading icon (spinner) until the page loads completely
- Display filter badges in cancer variants list
- Update genes from pre-downloaded file resources
- On login, OS, browser version and screen size are saved anonymously to understand how users are using Scout
- API returning institutes data for a given user: `/api/v1/institutes`
- API returning case data for a given institute: `/api/v1/institutes/<institute_id>/cases`
- Added GMS and Lund university hospital logos to login page
- Made display of Swedac logo configurable
- Support for displaying custom images in case view
- Individual-specific HPO terms
- Optional alamut_key in institute settings for Alamut Plus software
- Case report API endpoint
- Tooltip in case explaining that genes with genome build different than case genome build will not be added to dynamic HPO panel.
- Add DeepVariant as a caller
### Fixed
- Updated IGV to v2.8.5 to solve missing gene labels on some zoom levels
- Demo cancer case config file to load somatic SNVs and SVs only.
- Expand list of refseq trancripts in ClinVar submission form
- Renamed `All SNVs and INDELs` institute sidebar element to `Search SNVs and INDELs` and fixed its style.
- Add missing parameters to case load-config documentation
- Allow creating/editing gene panels and dynamic gene panels with genes present in genome build 38
- Bugfix broken Pytests
- Bulk dismissing variants error due to key conversion from string to integer
- Fix typo in index documentation
- Fixed crash in institute settings page if "collaborators" key is not set in database
- Don't stop Scout execution if LoqusDB call fails and print stacktrace to log
- Bug when case contains custom images with value `None`
- Bug introduced when fixing another bug in Scout-LoqusDB interaction
- Loading of OMIM diagnoses in Scout demo instance
- Remove the docker-compose with chanjo integration because it doesn't work yet.
- Fixed standard docker-compose with scout demo data and database
- Clinical variant assessments not present for pinned and causative variants on case page.
- MatchMaker matching one node at the time only
- Remove link from previously tiered variants badge in cancer variants page
- Typo in gene cell on cancer variants page
- Managed variants filter form
### Changed
- Better naming for variants buttons on cancer track (somatic, germline). Also show cancer research button if available.
- Load case with missing panels in config files, but show warning.
- Changing the (Female, Male) symbols to (F/M) letters in individuals_table and case-sma.
- Print stacktrace if case load command fails
- Added sort icon and a pointer to the cursor to all tables with sortable fields
- Moved variant, gene and panel info from the basic pane to summary panel for all variants.
- Renamed `Basics` panel to `Classify` on variant page.
- Revamped `Basics` panel to a panel dedicated to classify variants
- Revamped the summary panel to be more compact.
- Added dedicated template for cancer variants
- Removed Gene models, Gene annotations and Conservation panels for cancer variants
- Reorganized the orders of panels for variant and cancer variant views
- Added dedicated variant quality panel and removed relevant panes
- A more compact case page
- Removed OMIM genes panel
- Make genes panel, pinned variants panel, causative variants panel and ClinVar panel scrollable on case page
- Update to Scilifelab's 2020 logo
- Update Gens URL to support Gens v2.0 format
- Refactor tests for parsing case configurations
- Updated links to HPO downloadable resources
- Managed variants filtering defaults to all variant categories
- Changing the (Kind) drop-down according to (Category) drop-down in Managed variant add variant
- Moved Gens button to individuals table
- Check resource files availability before starting updating OMIM diagnoses
- Fix typo in `SHOW_OBSERVED_VARIANT_ARCHIVE` config param

## [4.36]
### Added
- Parse and save splice junction tracks from case config file
- Tooltip in observations panel, explaining that case variants with no link might be old variants, not uploaded after a case rerun
### Fixed
- Warning on overwriting variants with same position was no longer shown
- Increase the height of the dropdowns to 425px
- More indices for the case table as it grows, specifically for causatives queries
- Splice junction tracks not centered over variant genes
- Total number of research variants count
- Update variants stats in case documents every time new variants are loaded
- Bug in flashing warning messages when filtering variants
### Changed
- Clearer warning messages for genes and gene/gene-panels searches in variants filters

## [4.35]
### Added
- A new index for hgnc_symbol in the hgnc_gene collection
- A Pedigree panel in STR page
- Display Tier I and II variants in case view causatives card for cancer cases
### Fixed
- Send partial file data to igv.js when visualizing sashimi plots with splice junction tracks
- Research variants filtering by gene
- Do not attempt to populate annotations for not loaded pinned/causatives
- Add max-height to all dropdowns in filters
### Changed
- Switch off non-clinical gene warnings when filtering research variants
- Don't display OMIM disease card in case view for cancer cases
- Refactored Individuals and Causative card in case view for cancer cases
- Update and style STR case report

## [4.34]
### Added
- Saved filter lock and unlock
- Filters can optionally be marked audited, logging the filter name, user and date on the case events and general report.
- Added `ClinVar hits` and `Cosmic hits` in cancer SNVs filters
- Added `ClinVar hits` to variants filter (rare disease track)
- Load cancer demo case in docker-compose files (default and demo file)
- Inclusive-language check using [woke](https://github.com/get-woke/woke) github action
- Add link to HmtVar for mitochondrial variants (if VCF is annotated with HmtNote)
- Grey background for dismissed compounds in variants list and variant page
- Pin badge for pinned compounds in variants list and variant page
- Support LoqusDB REST API queries
- Add a docker-compose-matchmaker under scout/containers/development to test matchmaker locally
- Script to investigate consequences of symbol search bug
- Added GATK to list of SV and cancer SV callers
### Fixed
- Make MitoMap link work for hg38 again
- Export Variants feature crashing when one of the variants has no primary transcripts
- Redirect to last visited variantS page when dismissing variants from variants list
- Improved matching of SVs Loqus occurrences in other cases
- Remove padding from the list inside (Matching causatives from other cases) panel
- Pass None to get_app function in CLI base since passing script_info to app factory functions was deprecated in Flask 2.0
- Fixed failing tests due to Flask update to version 2.0
- Speed up user events view
- Causative view sort out of memory error
- Use hgnc_id for gene filter query
- Typo in case controllers displaying an error every time a patient is matched against external MatchMaker nodes
- Do not crash while attempting an update for variant documents that are too big (> 16 MB)
- Old STR causatives (and other variants) may not have HGNC symbols - fix sort lambda
- Check if gene_obj has primary_transcript before trying to access it
- Warn if a gene manually searched is in a clinical panel with an outdated name when filtering variants
- ChrPos split js not needed on STR page yet
### Changed
- Remove parsing of case `genome_version`, since it's not used anywhere downstream
- Introduce deprecation warning for Loqus configs that are not dictionaries
- SV clinical filter no longer filters out sub 100 nt variants
- Count cases in LoqusDB by variant type
- Commit pulse repo badge temporarily set to weekly
- Sort ClinVar submissions objects by ascending "Last evaluated" date
- Refactored the MatchMaker integration as an extension
- Replaced some sensitive words as suggested by woke linter
- Documentation for load-configuration rewritten.
- Add styles to MatchMaker matches table
- More detailed info on the data shared in MatchMaker submission form

## [4.33.1]
### Fixed
- Include markdown for release autodeploy docs
- Use standard inheritance model in ClinVar (https://ftp.ncbi.nlm.nih.gov/pub/GTR/standard_terms/Mode_of_inheritance.txt)
- Fix issue crash with variants that have been unflagged causative not being available in other causatives
### Added
### Changed

## [4.33]
### Fixed
- Command line crashing when updating an individual not found in database
- Dashboard page crashing when filters return no data
- Cancer variants filter by chromosome
- /api/v1/genes now searches for genes in all genome builds by default
- Upgraded igv.js to version 2.8.1 (Fixed Unparsable bed record error)
### Added
- Autodeploy docs on release
- Documentation for updating case individuals tracks
- Filter cases and dashboard stats by analysis track
### Changed
- Changed from deprecated db update method
- Pre-selected fields to run queries with in dashboard page
- Do not filter by any institute when first accessing the dashboard
- Removed OMIM panel in case view for cancer cases
- Display Tier I and II variants in case view causatives panel for cancer cases
- Refactored Individuals and Causative panels in case view for cancer cases

## [4.32.1]
### Fixed
- iSort lint check only
### Changed
- Institute cases page crashing when a case has track:Null
### Added

## [4.32]
### Added
- Load and show MITOMAP associated diseases from VCF (INFO field: MitomapAssociatedDiseases, via HmtNote)
- Show variant allele frequencies for mitochondrial variants (GRCh38 cases)
- Extend "public" json API with diseases (OMIM) and phenotypes (HPO)
- HPO gene list download now has option for clinical and non-clinical genes
- Display gene splice junctions data in sashimi plots
- Update case individuals with splice junctions tracks
- Simple Docker compose for development with local build
- Make Phenomodels subpanels collapsible
- User side documentation of cytogenomics features (Gens, Chromograph, vcf2cytosure, rhocall)
- iSort GitHub Action
- Support LoqusDB REST API queries
### Fixed
- Show other causative once, even if several events point to it
- Filtering variants by mitochondrial chromosome for cases with genome build=38
- HPO gene search button triggers any warnings for clinical / non-existing genes also on first search
- Fixed a bug in variants pages caused by MT variants without alt_frequency
- Tests for CADD score parsing function
- Fixed the look of IGV settings on SNV variant page
- Cases analyzed once shown as `rerun`
- Missing case track on case re-upload
- Fixed severity rank for SO term "regulatory region ablation"
### Changed
- Refactor according to CodeFactor - mostly reuse of duplicated code
- Phenomodels language adjustment
- Open variants in a new window (from variants page)
- Open overlapping and compound variants in a new window (from variant page)
- gnomAD link points to gnomAD v.3 (build GRCh38) for mitochondrial variants.
- Display only number of affected genes for dismissed SVs in general report
- Chromosome build check when populating the variants filter chromosome selection
- Display mitochondrial and rare diseases coverage report in cases with missing 'rare' track

## [4.31.1]
### Added
### Changed
- Remove mitochondrial and coverage report from cancer cases sidebar
### Fixed
- ClinVar page when dbSNP id is None

## [4.31]
### Added
- gnomAD annotation field in admin guide
- Export also dynamic panel genes not associated to an HPO term when downloading the HPO panel
- Primary HGNC transcript info in variant export files
- Show variant quality (QUAL field from vcf) in the variant summary
- Load/update PDF gene fusion reports (clinical and research) generated with Arriba
- Support new MANE annotations from VEP (both MANE Select and MANE Plus Clinical)
- Display on case activity the event of a user resetting all dismissed variants
- Support gnomAD population frequencies for mitochondrial variants
- Anchor links in Casedata ClinVar panels to redirect after renaming individuals
### Fixed
- Replace old docs link www.clinicalgenomics.se/scout with new https://clinical-genomics.github.io/scout
- Page formatting issues whenever case and variant comments contain extremely long strings with no spaces
- Chromograph images can be one column and have scrollbar. Removed legacy code.
- Column labels for ClinVar case submission
- Page crashing looking for LoqusDB observation when variant doesn't exist
- Missing inheritance models and custom inheritance models on newly created gene panels
- Accept only numbers in managed variants filter as position and end coordinates
- SNP id format and links in Variant page, ClinVar submission form and general report
- Case groups tooltip triggered only when mouse is on the panel header
### Changed
- A more compact case groups panel
- Added landscape orientation CSS style to cancer coverage and QC demo report
- Improve user documentation to create and save new gene panels
- Removed option to use space as separator when uploading gene panels
- Separating the columns of standard and custom inheritance models in gene panels
- Improved ClinVar instructions for users using non-English Excel

## [4.30.2]
### Added
### Fixed
- Use VEP RefSeq ID if RefSeq list is empty in RefSeq transcripts overview
- Bug creating variant links for variants with no end_chrom
### Changed

## [4.30.1]
### Added
### Fixed
- Cryptography dependency fixed to use version < 3.4
### Changed

## [4.30]
### Added
- Introduced a `reset dismiss variant` verb
- Button to reset all dismissed variants for a case
- Add black border to Chromograph ideograms
- Show ClinVar annotations on variantS page
- Added integration with GENS, copy number visualization tool
- Added a VUS label to the manual classification variant tags
- Add additional information to SNV verification emails
- Tooltips documenting manual annotations from default panels
- Case groups now show bam files from all cases on align view
### Fixed
- Center initial igv view on variant start with SNV/indels
- Don't set initial igv view to negative coordinates
- Display of GQ for SV and STR
- Parsing of AD and related info for STRs
- LoqusDB field in institute settings accepts only existing Loqus instances
- Fix DECIPHER link to work after DECIPHER migrated to GRCh38
- Removed visibility window param from igv.js genes track
- Updated HPO download URL
- Patch HPO download test correctly
- Reference size on STR hover not needed (also wrong)
- Introduced genome build check (allowed values: 37, 38, "37", "38") on case load
- Improve case searching by assignee full name
- Populating the LoqusDB select in institute settings
### Changed
- Cancer variants table header (pop freq etc)
- Only admin users can modify LoqusDB instance in Institute settings
- Style of case synopsis, variants and case comments
- Switched to igv.js 2.7.5
- Do not choke if case is missing research variants when research requested
- Count cases in LoqusDB by variant type
- Introduce deprecation warning for Loqus configs that are not dictionaries
- Improve create new gene panel form validation
- Make XM- transcripts less visible if they don't overlap with transcript refseq_id in variant page
- Color of gene panels and comments panels on cases and variant pages
- Do not choke if case is missing research variants when reserch requested

## [4.29.1]
### Added
### Fixed
- Always load STR variants regardless of RankScore threshold (hotfix)
### Changed

## [4.29]
### Added
- Added a page about migrating potentially breaking changes to the documentation
- markdown_include in development requirements file
- STR variants filter
- Display source, Z-score, inheritance pattern for STR annotations from Stranger (>0.6.1) if available
- Coverage and quality report to cancer view
### Fixed
- ACMG classification page crashing when trying to visualize a classification that was removed
- Pretty print HGVS on gene variants (URL-decode VEP)
- Broken or missing link in the documentation
- Multiple gene names in ClinVar submission form
- Inheritance model select field in ClinVar submission
- IGV.js >2.7.0 has an issue with the gene track zoom levels - temp freeze at 2.7.0
- Revert CORS-anywhere and introduce a local http proxy for cloud tracks
### Changed

## [4.28]
### Added
- Chromograph integration for displaying PNGs in case-page
- Add VAF to cancer case general report, and remove some of its unused fields
- Variants filter compatible with genome browser location strings
- Support for custom public igv tracks stored on the cloud
- Add tests to increase testing coverage
- Update case variants count after deleting variants
- Update IGV.js to latest (v2.7.4)
- Bypass igv.js CORS check using `https://github.com/Rob--W/cors-anywhere`
- Documentation on default and custom IGV.js tracks (admin docs)
- Lock phenomodels so they're editable by admins only
- Small case group assessment sharing
- Tutorial and files for deploying app on containers (Kubernetes pods)
- Canonical transcript and protein change of canonical transcript in exported variants excel sheet
- Support for Font Awesome version 6
- Submit to Beacon from case page sidebar
- Hide dismissed variants in variants pages and variants export function
- Systemd service files and instruction to deploy Scout using podman
### Fixed
- Bugfix: unused `chromgraph_prefix |tojson` removed
- Freeze coloredlogs temporarily
- Marrvel link
- Don't show TP53 link for silent or synonymous changes
- OMIM gene field accepts any custom number as OMIM gene
- Fix Pytest single quote vs double quote string
- Bug in gene variants search by similar cases and no similar case is found
- Delete unused file `userpanel.py`
- Primary transcripts in variant overview and general report
- Google OAuth2 login setup in README file
- Redirect to 'missing file'-icon if configured Chromograph file is missing
- Javascript error in case page
- Fix compound matching during variant loading for hg38
- Cancer variants view containing variants dismissed with cancer-specific reasons
- Zoom to SV variant length was missing IGV contig select
- Tooltips on case page when case has no default gene panels
### Changed
- Save case variants count in case document and not in sessions
- Style of gene panels multiselect on case page
- Collapse/expand main HPO checkboxes in phenomodel preview
- Replaced GQ (Genotype quality) with VAF (Variant allele frequency) in cancer variants GT table
- Allow loading of cancer cases with no tumor_purity field
- Truncate cDNA and protein changes in case report if longer than 20 characters


## [4.27]
### Added
- Exclude one or more variant categories when running variants delete command
### Fixed
### Changed

## [4.26.1]
### Added
### Fixed
- Links with 1-letter aa codes crash on frameshift etc
### Changed

## [4.26]
### Added
- Extend the delete variants command to print analysis date, track, institute, status and research status
- Delete variants by type of analysis (wgs|wes|panel)
- Links to cBioPortal, MutanTP53, IARC TP53, OncoKB, MyCancerGenome, CIViC
### Fixed
- Deleted variants count
### Changed
- Print output of variants delete command as a tab separated table

## [4.25]
### Added
- Command line function to remove variants from one or all cases
### Fixed
- Parse SMN None calls to None rather than False

## [4.24.1]
### Fixed
- Install requirements.txt via setup file

## [4.24]
### Added
- Institute-level phenotype models with sub-panels containing HPO and OMIM terms
- Runnable Docker demo
- Docker image build and push github action
- Makefile with shortcuts to docker commands
- Parse and save synopsis, phenotype and cohort terms from config files upon case upload
### Fixed
- Update dismissed variant status when variant dismissed key is missing
- Breakpoint two IGV button now shows correct chromosome when different from bp1
- Missing font lib in Docker image causing the PDF report download page to crash
- Sentieon Manta calls lack Somaticscore - load anyway
- ClinVar submissions crashing due to pinned variants that are not loaded
- Point ExAC pLI score to new gnomad server address
- Bug uploading cases missing phenotype terms in config file
- STRs loaded but not shown on browser page
- Bug when using adapter.variant.get_causatives with case_id without causatives
- Problem with fetching "solved" from scout export cases cli
- Better serialising of datetime and bson.ObjectId
- Added `volumes` folder to .gitignore
### Changed
- Make matching causative and managed variants foldable on case page
- Remove calls to PyMongo functions marked as deprecated in backend and frontend(as of version 3.7).
- Improved `scout update individual` command
- Export dynamic phenotypes with ordered gene lists as PDF


## [4.23]
### Added
- Save custom IGV track settings
- Show a flash message with clear info about non-valid genes when gene panel creation fails
- CNV report link in cancer case side navigation
- Return to comment section after editing, deleting or submitting a comment
- Managed variants
- MT vs 14 chromosome mean coverage stats if Scout is connected to Chanjo
### Fixed
- missing `vcf_cancer_sv` and `vcf_cancer_sv_research` to manual.
- Split ClinVar multiple clnsig values (slash-separated) and strip them of underscore for annotations without accession number
- Timeout of `All SNVs and INDELs` page when no valid gene is provided in the search
- Round CADD (MIPv9)
- Missing default panel value
- Invisible other causatives lines when other causatives lack gene symbols
### Changed
- Do not freeze mkdocs-material to version 4.6.1
- Remove pre-commit dependency

## [4.22]
### Added
- Editable cases comments
- Editable variants comments
### Fixed
- Empty variant activity panel
- STRs variants popover
- Split new ClinVar multiple significance terms for a variant
- Edit the selected comment, not the latest
### Changed
- Updated RELEASE docs.
- Pinned variants card style on the case page
- Merged `scout export exons` and `scout view exons` commands


## [4.21.2]
### Added
### Fixed
- Do not pre-filter research variants by (case-default) gene panels
- Show OMIM disease tooltip reliably
### Changed

## [4.21.1]
### Added
### Fixed
- Small change to Pop Freq column in variants ang gene panels to avoid strange text shrinking on small screens
- Direct use of HPO list for Clinical HPO SNV (and cancer SNV) filtering
- PDF coverage report redirecting to login page
### Changed
- Remove the option to dismiss single variants from all variants pages
- Bulk dismiss SNVs, SVs and cancer SNVs from variants pages

## [4.21]
### Added
- Support to configure LoqusDB per institute
- Highlight causative variants in the variants list
- Add tests. Mostly regarding building internal datatypes.
- Remove leading and trailing whitespaces from panel_name and display_name when panel is created
- Mark MANE transcript in list of transcripts in "Transcript overview" on variant page
- Show default panel name in case sidebar
- Previous buttons for variants pagination
- Adds a gh action that checks that the changelog is updated
- Adds a gh action that deploys new releases automatically to pypi
- Warn users if case default panels are outdated
- Define institute-specific gene panels for filtering in institute settings
- Use institute-specific gene panels in variants filtering
- Show somatic VAF for pinned and causative variants on case page

### Fixed
- Report pages redirect to login instead of crashing when session expires
- Variants filter loading in cancer variants page
- User, Causative and Cases tables not scaling to full page
- Improved docs for an initial production setup
- Compatibility with latest version of Black
- Fixed tests for Click>7
- Clinical filter required an extra click to Filter to return variants
- Restore pagination and shrink badges in the variants page tables
- Removing a user from the command line now inactivates the case only if user is last assignee and case is active
- Bugfix, LoqusDB per institute feature crashed when institute id was empty string
- Bugfix, LoqusDB calls where missing case count
- filter removal and upload for filters deleted from another page/other user
- Visualize outdated gene panels info in a popover instead of a tooltip in case page side panel

### Changed
- Highlight color on normal STRs in the variants table from green to blue
- Display breakpoints coordinates in verification emails only for structural variants


## [4.20]
### Added
- Display number of filtered variants vs number of total variants in variants page
- Search case by HPO terms
- Dismiss variant column in the variants tables
- Black and pre-commit packages to dev requirements

### Fixed
- Bug occurring when rerun is requested twice
- Peddy info fields in the demo config file
- Added load config safety check for multiple alignment files for one individual
- Formatting of cancer variants table
- Missing Score in SV variants table

### Changed
- Updated the documentation on how to create a new software release
- Genome build-aware cytobands coordinates
- Styling update of the Matchmaker card
- Select search type in case search form


## [4.19]

### Added
- Show internal ID for case
- Add internal ID for downloaded CGH files
- Export dynamic HPO gene list from case page
- Remove users as case assignees when their account is deleted
- Keep variants filters panel expanded when filters have been used

### Fixed
- Handle the ProxyFix ModuleNotFoundError when Werkzeug installed version is >1.0
- General report formatting issues whenever case and variant comments contain extremely long strings with no spaces

### Changed
- Created an institute wrapper page that contains list of cases, causatives, SNVs & Indels, user list, shared data and institute settings
- Display case name instead of case ID on clinVar submissions
- Changed icon of sample update in clinVar submissions


## [4.18]

### Added
- Filter cancer variants on cytoband coordinates
- Show dismiss reasons in a badge with hover for clinical variants
- Show an ellipsis if 10 cases or more to display with loqusdb matches
- A new blog post for version 4.17
- Tooltip to better describe Tumor and Normal columns in cancer variants
- Filter cancer SNVs and SVs by chromosome coordinates
- Default export of `Assertion method citation` to clinVar variants submission file
- Button to export up to 500 cancer variants, filtered or not
- Rename samples of a clinVar submission file

### Fixed
- Apply default gene panel on return to cancer variantS from variant view
- Revert to certificate checking when asking for Chanjo reports
- `scout download everything` command failing while downloading HPO terms

### Changed
- Turn tumor and normal allelic fraction to decimal numbers in tumor variants page
- Moved clinVar submissions code to the institutes blueprints
- Changed name of clinVar export files to FILENAME.Variant.csv and FILENAME.CaseData.csv
- Switched Google login libraries from Flask-OAuthlib to Authlib


## [4.17.1]

### Fixed
- Load cytobands for cases with chromosome build not "37" or "38"


## [4.17]

### Added
- COSMIC badge shown in cancer variants
- Default gene-panel in non-cancer structural view in url
- Filter SNVs and SVs by cytoband coordinates
- Filter cancer SNV variants by alt allele frequency in tumor
- Correct genome build in UCSC link from structural variant page



### Fixed
- Bug in clinVar form when variant has no gene
- Bug when sharing cases with the same institute twice
- Page crashing when removing causative variant tag
- Do not default to GATK caller when no caller info is provided for cancer SNVs


## [4.16.1]

### Fixed
- Fix the fix for handling of delivery reports for rerun cases

## [4.16]

### Added
- Adds possibility to add "lims_id" to cases. Currently only stored in database, not shown anywhere
- Adds verification comment box to SVs (previously only available for small variants)
- Scrollable pedigree panel

### Fixed
- Error caused by changes in WTForm (new release 2.3.x)
- Bug in OMIM case page form, causing the page to crash when a string was provided instead of a numerical OMIM id
- Fix Alamut link to work properly on hg38
- Better handling of delivery reports for rerun cases
- Small CodeFactor style issues: matchmaker results counting, a couple of incomplete tests and safer external xml
- Fix an issue with Phenomizer introduced by CodeFactor style changes

### Changed
- Updated the version of igv.js to 2.5.4

## [4.15.1]

### Added
- Display gene names in ClinVar submissions page
- Links to Varsome in variant transcripts table

### Fixed
- Small fixes to ClinVar submission form
- Gene panel page crash when old panel has no maintainers

## [4.15]

### Added
- Clinvar CNVs IGV track
- Gene panels can have maintainers
- Keep variant actions (dismissed, manual rank, mosaic, acmg, comments) upon variant re-upload
- Keep variant actions also on full case re-upload

### Fixed
- Fix the link to Ensembl for SV variants when genome build 38.
- Arrange information in columns on variant page
- Fix so that new cosmic identifier (COSV) is also acceptable #1304
- Fixed COSMIC tag in INFO (outside of CSQ) to be parses as well with `&` splitter.
- COSMIC stub URL changed to https://cancer.sanger.ac.uk/cosmic/search?q= instead.
- Updated to a version of IGV where bigBed tracks are visualized correctly
- Clinvar submission files are named according to the content (variant_data and case_data)
- Always show causatives from other cases in case overview
- Correct disease associations for gene symbol aliases that exist as separate genes
- Re-add "custom annotations" for SV variants
- The override ClinVar P/LP add-in in the Clinical Filter failed for new CSQ strings

### Changed
- Runs all CI checks in github actions

## [4.14.1]

### Fixed
- Error when variant found in loqusdb is not loaded for other case

## [4.14]

### Added
- Use github actions to run tests
- Adds CLI command to update individual alignments path
- Update HPO terms using downloaded definitions files
- Option to use alternative flask config when running `scout serve`
- Requirement to use loqusdb >= 2.5 if integrated

### Fixed
- Do not display Pedigree panel in cancer view
- Do not rely on internet connection and services available when running CI tests
- Variant loading assumes GATK if no caller set given and GATK filter status is seen in FILTER
- Pass genome build param all the way in order to get the right gene mappings for cases with build 38
- Parse correctly variants with zero frequency values
- Continue even if there are problems to create a region vcf
- STR and cancer variant navigation back to variants pages could fail

### Changed
- Improved code that sends requests to the external APIs
- Updates ranges for user ranks to fit todays usage
- Run coveralls on github actions instead of travis
- Run pip checks on github actions instead of coveralls
- For hg38 cases, change gnomAD link to point to version 3.0 (which is hg38 based)
- Show pinned or causative STR variants a bit more human readable

## [4.13.1]

### Added
### Fixed
- Typo that caused not all clinvar conflicting interpretations to be loaded no matter what
- Parse and retrieve clinvar annotations from VEP-annotated (VEP 97+) CSQ VCF field
- Variant clinvar significance shown as `not provided` whenever is `Uncertain significance`
- Phenomizer query crashing when case has no HPO terms assigned
- Fixed a bug affecting `All SNVs and INDELs` page when variants don't have canonical transcript
- Add gene name or id in cancer variant view

### Changed
- Cancer Variant view changed "Variant:Transcript:Exon:HGVS" to "Gene:Transcript:Exon:HGVS"

## [4.13]

### Added
- ClinVar SNVs track in IGV
- Add SMA view with SMN Copy Number data
- Easier to assign OMIM diagnoses from case page
- OMIM terms and specific OMIM term page

### Fixed
- Bug when adding a new gene to a panel
- Restored missing recent delivery reports
- Fixed style and links to other reports in case side panel
- Deleting cases using display_name and institute not deleting its variants
- Fixed bug that caused coordinates filter to override other filters
- Fixed a problem with finding some INS in loqusdb
- Layout on SV page when local observations without cases are present
- Make scout compatible with the new HPO definition files from `http://compbio.charite.de/jenkins/`
- General report visualization error when SNVs display names are very long


### Changed


## [4.12.4]

### Fixed
- Layout on SV page when local observations without cases are present

## [4.12.3]

### Fixed
- Case report when causative or pinned SVs have non null allele frequencies

## [4.12.2]

### Fixed
- SV variant links now take you to the SV variant page again
- Cancer variant view has cleaner table data entries for "N/A" data
- Pinned variant case level display hotfix for cancer and str - more on this later
- Cancer variants show correct alt/ref reads mirroring alt frequency now
- Always load all clinical STR variants even if a region load is attempted - index may be missing
- Same case repetition in variant local observations

## [4.12.1]

### Fixed
- Bug in variant.gene when gene has no HGVS description


## [4.12]

### Added
- Accepts `alignment_path` in load config to pass bam/cram files
- Display all phenotypes on variant page
- Display hgvs coordinates on pinned and causatives
- Clear panel pending changes
- Adds option to setup the database with static files
- Adds cli command to download the resources from CLI that scout needs
- Adds test files for merged somatic SV and CNV; as well as merged SNV, and INDEL part of #1279
- Allows for upload of OMIM-AUTO gene panel from static files without api-key

### Fixed
- Cancer case HPO panel variants link
- Fix so that some drop downs have correct size
- First IGV button in str variants page
- Cancer case activates on SNV variants
- Cases activate when STR variants are viewed
- Always calculate code coverage
- Pinned/Classification/comments in all types of variants pages
- Null values for panel's custom_inheritance_models
- Discrepancy between the manual disease transcripts and those in database in gene-edit page
- ACMG classification not showing for some causatives
- Fix bug which caused IGV.js to use hg19 reference files for hg38 data
- Bug when multiple bam files sources with non-null values are available


### Changed
- Renamed `requests` file to `scout_requests`
- Cancer variant view shows two, instead of four, decimals for allele and normal


## [4.11.1]

### Fixed
- Institute settings page
- Link institute settings to sharing institutes choices

## [4.11.0]

### Added
- Display locus name on STR variant page
- Alternative key `GNOMADAF_popmax` for Gnomad popmax allele frequency
- Automatic suggestions on how to improve the code on Pull Requests
- Parse GERP, phastCons and phyloP annotations from vep annotated CSQ fields
- Avoid flickering comment popovers in variant list
- Parse REVEL score from vep annotated CSQ fields
- Allow users to modify general institute settings
- Optionally format code automatically on commit
- Adds command to backup vital parts `scout export database`
- Parsing and displaying cancer SV variants from Manta annotated VCF files
- Dismiss cancer snv variants with cancer-specific options
- Add IGV.js UPD, RHO and TIDDIT coverage wig tracks.


### Fixed
- Slightly darker page background
- Fixed an issued with parsed conservation values from CSQ
- Clinvar submissions accessible to all users of an institute
- Header toolbar when on Clinvar page now shows institute name correctly
- Case should not always inactivate upon update
- Show dismissed snv cancer variants as grey on the cancer variants page
- Improved style of mappability link and local observations on variant page
- Convert all the GET requests to the igv view to POST request
- Error when updating gene panels using a file containing BOM chars
- Add/replace gene radio button not working in gene panels


## [4.10.1]

### Fixed
- Fixed issue with opening research variants
- Problem with coveralls not called by Travis CI
- Handle Biomart service down in tests


## [4.10.0]

### Added
- Rank score model in causatives page
- Exportable HPO terms from phenotypes page
- AMP guideline tiers for cancer variants
- Adds scroll for the transcript tab
- Added CLI option to query cases on time since case event was added
- Shadow clinical assessments also on research variants display
- Support for CRAM alignment files
- Improved str variants view : sorting by locus, grouped by allele.
- Delivery report PDF export
- New mosaicism tag option
- Add or modify individuals' age or tissue type from case page
- Display GC and allele depth in causatives table.
- Included primary reference transcript in general report
- Included partial causative variants in general report
- Remove dependency of loqusdb by utilising the CLI

### Fixed
- Fixed update OMIM command bug due to change in the header of the genemap2 file
- Removed Mosaic Tag from Cancer variants
- Fixes issue with unaligned table headers that comes with hidden Datatables
- Layout in general report PDF export
- Fixed issue on the case statistics view. The validation bars didn't show up when all institutes were selected. Now they do.
- Fixed missing path import by importing pathlib.Path
- Handle index inconsistencies in the update index functions
- Fixed layout problems


## [4.9.0]

### Added
- Improved MatchMaker pages, including visible patient contacts email address
- New badges for the github repo
- Links to [GENEMANIA](genemania.org)
- Sort gene panel list on case view.
- More automatic tests
- Allow loading of custom annotations in VCF using the SCOUT_CUSTOM info tag.

### Fixed
- Fix error when a gene is added to an empty dynamic gene panel
- Fix crash when attempting to add genes on incorrect format to dynamic gene panel
- Manual rank variant tags could be saved in a "Select a tag"-state, a problem in the variants view.
- Same case evaluations are no longer shown as gray previous evaluations on the variants page
- Stay on research pages, even if reset, next first buttons are pressed..
- Overlapping variants will now be visible on variant page again
- Fix missing classification comments and links in evaluations page
- All prioritized cases are shown on cases page


## [4.8.3]

### Added

### Fixed
- Bug when ordering sanger
- Improved scrolling over long list of genes/transcripts


## [4.8.2]

### Added

### Fixed
- Avoid opening extra tab for coverage report
- Fixed a problem when rank model version was saved as floats and not strings
- Fixed a problem with displaying dismiss variant reasons on the general report
- Disable load and delete filter buttons if there are no saved filters
- Fix problem with missing verifications
- Remove duplicate users and merge their data and activity


## [4.8.1]

### Added

### Fixed
- Prevent login fail for users with id defined by ObjectId and not email
- Prevent the app from crashing with `AttributeError: 'NoneType' object has no attribute 'message'`


## [4.8.0]

### Added
- Updated Scout to use Bootstrap 4.3
- New looks for Scout
- Improved dashboard using Chart.js
- Ask before inactivating a case where last assigned user leaves it
- Genes can be manually added to the dynamic gene list directly on the case page
- Dynamic gene panels can optionally be used with clinical filter, instead of default gene panel
- Dynamic gene panels get link out to chanjo-report for coverage report
- Load all clinvar variants with clinvar Pathogenic, Likely Pathogenic and Conflicting pathogenic
- Show transcripts with exon numbers for structural variants
- Case sort order can now be toggled between ascending and descending.
- Variants can be marked as partial causative if phenotype is available for case.
- Show a frequency tooltip hover for SV-variants.
- Added support for LDAP login system
- Search snv and structural variants by chromosomal coordinates
- Structural variants can be marked as partial causative if phenotype is available for case.
- Show normal and pathologic limits for STRs in the STR variants view.
- Institute level persistent variant filter settings that can be retrieved and used.
- export causative variants to Excel
- Add support for ROH, WIG and chromosome PNGs in case-view

### Fixed
- Fixed missing import for variants with comments
- Instructions on how to build docs
- Keep sanger order + verification when updating/reloading variants
- Fixed and moved broken filter actions (HPO gene panel and reset filter)
- Fixed string conversion to number
- UCSC links for structural variants are now separated per breakpoint (and whole variant where applicable)
- Reintroduced missing coverage report
- Fixed a bug preventing loading samples using the command line
- Better inheritance models customization for genes in gene panels
- STR variant page back to list button now does its one job.
- Allows to setup scout without a omim api key
- Fixed error causing "favicon not found" flash messages
- Removed flask --version from base cli
- Request rerun no longer changes case status. Active or archived cases inactivate on upload.
- Fixed missing tooltip on the cancer variants page
- Fixed weird Rank cell in variants page
- Next and first buttons order swap
- Added pagination (and POST capability) to cancer variants.
- Improves loading speed for variant page
- Problem with updating variant rank when no variants
- Improved Clinvar submission form
- General report crashing when dismissed variant has no valid dismiss code
- Also show collaborative case variants on the All variants view.
- Improved phenotype search using dataTables.js on phenotypes page
- Search and delete users with `email` instead of `_id`
- Fixed css styles so that multiselect options will all fit one column


## [4.7.3]

### Added
- RankScore can be used with VCFs for vcf_cancer files

### Fixed
- Fix issue with STR view next page button not doing its one job.

### Deleted
- Removed pileup as a bam viewing option. This is replaced by IGV


## [4.7.2]

### Added
- Show earlier ACMG classification in the variant list

### Fixed
- Fixed igv search not working due to igv.js dist 2.2.17
- Fixed searches for cases with a gene with variants pinned or marked causative.
- Load variant pages faster after fixing other causatives query
- Fixed mitochondrial report bug for variants without genes

## [4.7.1]

### Added

### Fixed
- Fixed bug on genes page


## [4.7.0]

### Added
- Export genes and gene panels in build GRCh38
- Search for cases with variants pinned or marked causative in a given gene.
- Search for cases phenotypically similar to a case also from WUI.
- Case variant searches can be limited to similar cases, matching HPO-terms,
  phenogroups and cohorts.
- De-archive reruns and flag them as 'inactive' if archived
- Sort cases by analysis_date, track or status
- Display cases in the following order: prioritized, active, inactive, archived, solved
- Assign case to user when user activates it or asks for rerun
- Case becomes inactive when it has no assignees
- Fetch refseq version from entrez and use it in clinvar form
- Load and export of exons for all genes, independent on refseq
- Documentation for loading/updating exons
- Showing SV variant annotations: SV cgh frequencies, gnomad-SV, local SV frequencies
- Showing transcripts mapping score in segmental duplications
- Handle requests to Ensembl Rest API
- Handle requests to Ensembl Rest Biomart
- STR variants view now displays GT and IGV link.
- Description field for gene panels
- Export exons in build 37 and 38 using the command line

### Fixed
- Fixes of and induced by build tests
- Fixed bug affecting variant observations in other cases
- Fixed a bug that showed wrong gene coverage in general panel PDF export
- MT report only shows variants occurring in the specific individual of the excel sheet
- Disable SSL certifcate verification in requests to chanjo
- Updates how intervaltree and pymongo is used to void deprecated functions
- Increased size of IGV sample tracks
- Optimized tests


## [4.6.1]

### Added

### Fixed
- Missing 'father' and 'mother' keys when parsing single individual cases


## [4.6.0]

### Added
- Description of Scout branching model in CONTRIBUTING doc
- Causatives in alphabetical order, display ACMG classification and filter by gene.
- Added 'external' to the list of analysis type options
- Adds functionality to display "Tissue type". Passed via load config.
- Update to IGV 2.

### Fixed
- Fixed alignment visualization and vcf2cytosure availability for demo case samples
- Fixed 3 bugs affecting SV pages visualization
- Reintroduced the --version cli option
- Fixed variants query by panel (hpo panel + gene panel).
- Downloaded MT report contains excel files with individuals' display name
- Refactored code in parsing of config files.


## [4.5.1]

### Added

### Fixed
- update requirement to use PyYaml version >= 5.1
- Safer code when loading config params in cli base


## [4.5.0]

### Added
- Search for similar cases from scout view CLI
- Scout cli is now invoked from the app object and works under the app context

### Fixed
- PyYaml dependency fixed to use version >= 5.1


## [4.4.1]

### Added
- Display SV rank model version when available

### Fixed
- Fixed upload of delivery report via API


## [4.4.0]

### Added
- Displaying more info on the Causatives page and hiding those not causative at the case level
- Add a comment text field to Sanger order request form, allowing a message to be included in the email
- MatchMaker Exchange integration
- List cases with empty synopsis, missing HPO terms and phenotype groups.
- Search for cases with open research list, or a given case status (active, inactive, archived)

### Fixed
- Variant query builder split into several functions
- Fixed delivery report load bug


## [4.3.3]

### Added
- Different individual table for cancer cases

### Fixed
- Dashboard collects validated variants from verification events instead of using 'sanger' field
- Cases shared with collaborators are visible again in cases page
- Force users to select a real institute to share cases with (actionbar select fix)


## [4.3.2]

### Added
- Dashboard data can be filtered using filters available in cases page
- Causatives for each institute are displayed on a dedicated page
- SNVs and and SVs are searchable across cases by gene and rank score
- A more complete report with validated variants is downloadable from dashboard

### Fixed
- Clinsig filter is fixed so clinsig numerical values are returned
- Split multi clinsig string values in different elements of clinsig array
- Regex to search in multi clinsig string values or multi revstat string values
- It works to upload vcf files with no variants now
- Combined Pileup and IGV alignments for SVs having variant start and stop on the same chromosome


## [4.3.1]

### Added
- Show calls from all callers even if call is not available
- Instructions to install cairo and pango libs from WeasyPrint page
- Display cases with number of variants from CLI
- Only display cases with number of variants above certain treshold. (Also CLI)
- Export of verified variants by CLI or from the dashboard
- Extend case level queries with default panels, cohorts and phenotype groups.
- Slice dashboard statistics display using case level queries
- Add a view where all variants for an institute can be searched across cases, filtering on gene and rank score. Allows searching research variants for cases that have research open.

### Fixed
- Fixed code to extract variant conservation (gerp, phyloP, phastCons)
- Visualization of PDF-exported gene panels
- Reintroduced the exon/intron number in variant verification email
- Sex and affected status is correctly displayed on general report
- Force number validation in SV filter by size
- Display ensembl transcripts when no refseq exists


## [4.3.0]

### Added
- Mosaicism tag on variants
- Show and filter on SweGen frequency for SVs
- Show annotations for STR variants
- Show all transcripts in verification email
- Added mitochondrial export
- Adds alternative to search for SVs shorter that the given length
- Look for 'bcftools' in the `set` field of VCFs
- Display digenic inheritance from OMIM
- Displays what refseq transcript that is primary in hgnc

### Fixed

- Archived panels displays the correct date (not retroactive change)
- Fixed problem with waiting times in gene panel exports
- Clinvar fiter not working with human readable clinsig values

## [4.2.2]

### Fixed
- Fixed gene panel create/modify from CSV file utf-8 decoding error
- Updating genes in gene panels now supports edit comments and entry version
- Gene panel export timeout error

## [4.2.1]

### Fixed
- Re-introduced gene name(s) in verification email subject
- Better PDF rendering for excluded variants in report
- Problem to access old case when `is_default` did not exist on a panel


## [4.2.0]

### Added
- New index on variant_id for events
- Display overlapping compounds on variants view

### Fixed
- Fixed broken clinical filter


## [4.1.4]

### Added
- Download of filtered SVs

### Fixed
- Fixed broken download of filtered variants
- Fixed visualization issue in gene panel PDF export
- Fixed bug when updating gene names in variant controller


## [4.1.3]

### Fixed
- Displays all primary transcripts


## [4.1.2]

### Added
- Option add/replace when updating a panel via CSV file
- More flexible versioning of the gene panels
- Printing coverage report on the bottom of the pdf case report
- Variant verification option for SVs
- Logs uri without pwd when connecting
- Disease-causing transcripts in case report
- Thicker lines in case report
- Supports HPO search for cases, both terms or if described in synopsis
- Adds sanger information to dashboard

### Fixed
- Use db name instead of **auth** as default for authentication
- Fixes so that reports can be generated even with many variants
- Fixed sanger validation popup to show individual variants queried by user and institute.
- Fixed problem with setting up scout
- Fixes problem when exac file is not available through broad ftp
- Fetch transcripts for correct build in `adapter.hgnc_gene`

## [4.1.1]
- Fix problem with institute authentication flash message in utils
- Fix problem with comments
- Fix problem with ensembl link


## [4.1.0]

### Added
- OMIM phenotypes to case report
- Command to download all panel app gene panels `scout load panel --panel-app`
- Links to genenames.org and omim on gene page
- Popup on gene at variants page with gene information
- reset sanger status to "Not validated" for pinned variants
- highlight cases with variants to be evaluated by Sanger on the cases page
- option to point to local reference files to the genome viewer pileup.js. Documented in `docs.admin-guide.server`
- option to export single variants in `scout export variants`
- option to load a multiqc report together with a case(add line in load config)
- added a view for searching HPO terms. It is accessed from the top left corner menu
- Updates the variants view for cancer variants. Adds a small cancer specific filter for known variants
- Adds hgvs information on cancer variants page
- Adds option to update phenotype groups from CLI

### Fixed
- Improved Clinvar to submit variants from different cases. Fixed HPO terms in casedata according to feedback
- Fixed broken link to case page from Sanger modal in cases view
- Now only cases with non empty lists of causative variants are returned in `adapter.case(has_causatives=True)`
- Can handle Tumor only samples
- Long lists of HGNC symbols are now possible. This was previously difficult with manual, uploaded or by HPO search when changing filter settings due to GET request limitations. Relevant pages now use POST requests. Adds the dynamic HPO panel as a selection on the gene panel dropdown.
- Variant filter defaults to default panels also on SV and Cancer variants pages.

## [4.0.0]

### WARNING ###

This is a major version update and will require that the backend of pre releases is updated.
Run commands:

```
$scout update genes
$scout update hpo
```

- Created a Clinvar submission tool, to speed up Clinvar submission of SNVs and SVs
- Added an analysis report page (html and PDF format) containing phenotype, gene panels and variants that are relevant to solve a case.

### Fixed
- Optimized evaluated variants to speed up creation of case report
- Moved igv and pileup viewer under a common folder
- Fixed MT alignment view pileup.js
- Fixed coordinates for SVs with start chromosome different from end chromosome
- Global comments shown across cases and institutes. Case-specific variant comments are shown only for that specific case.
- Links to clinvar submitted variants at the cases level
- Adapts clinvar parsing to new format
- Fixed problem in `scout update user` when the user object had no roles
- Makes pileup.js use online genome resources when viewing alignments. Now any instance of Scout can make use of this functionality.
- Fix ensembl link for structural variants
- Works even when cases does not have `'madeline_info'`
- Parses Polyphen in correct way again
- Fix problem with parsing gnomad from VEP

### Added
- Added a PDF export function for gene panels
- Added a "Filter and export" button to export custom-filtered SNVs to CSV file
- Dismiss SVs
- Added IGV alignments viewer
- Read delivery report path from case config or CLI command
- Filter for spidex scores
- All HPO terms are now added and fetched from the correct source (https://github.com/obophenotype/human-phenotype-ontology/blob/master/hp.obo)
- New command `scout update hpo`
- New command `scout update genes` will fetch all the latest information about genes and update them
- Load **all** variants found on chromosome **MT**
- Adds choice in cases overview do show as many cases as user like

### Removed
- pileup.min.js and pileup css are imported from a remote web location now
- All source files for HPO information, this is instead fetched directly from source
- All source files for gene information, this is instead fetched directly from source

## [3.0.0]
### Fixed
- hide pedigree panel unless it exists

## [1.5.1] - 2016-07-27
### Fixed
- look for both ".bam.bai" and ".bai" extensions

## [1.4.0] - 2016-03-22
### Added
- support for local frequency through loqusdb
- bunch of other stuff

## [1.3.0] - 2016-02-19
### Fixed
- Update query-phenomizer and add username/password

### Changed
- Update the way a case is checked for rerun-status

### Added
- Add new button to mark a case as "checked"
- Link to clinical variants _without_ 1000G annotation

## [1.2.2] - 2016-02-18
### Fixed
- avoid filtering out variants lacking ExAC and 1000G annotations

## [1.1.3] - 2015-10-01
### Fixed
- persist (clinical) filter when clicking load more
- fix #154 by robustly setting clinical filter func. terms

## [1.1.2] - 2015-09-07
### Fixed
- avoid replacing coverage report with none
- update SO terms, refactored

## [1.1.1] - 2015-08-20
### Fixed
- fetch case based on collaborator status (not owner)

## [1.1.0] - 2015-05-29
### Added
- link(s) to SNPedia based on RS-numbers
- new Jinja filter to "humanize" decimal numbers
- show gene panels in variant view
- new Jinja filter for decoding URL encoding
- add indicator to variants in list that have comments
- add variant number threshold and rank score threshold to load function
- add event methods to mongo adapter
- add tests for models
- show badge "old" if comment was written for a previous analysis

### Changed
- show cDNA change in transcript summary unless variant is exonic
- moved compounds table further up the page
- show dates for case uploads in ISO format
- moved variant comments higher up on page
- updated documentation for pages
- read in coverage report as blob in database and serve directly
- change ``OmimPhenotype`` to ``PhenotypeTerm``
- reorganize models sub-package
- move events (and comments) to separate collection
- only display prev/next links for the research list
- include variant type in breadcrumbs e.g. "Clinical variants"

### Removed
- drop dependency on moment.js

### Fixed
- show the same level of detail for all frequencies on all pages
- properly decode URL encoded symbols in amino acid/cDNA change strings
- fixed issue with wipe permissions in MongoDB
- include default gene lists in "variants" link in breadcrumbs

## [1.0.2] - 2015-05-20
### Changed
- update case fetching function

### Fixed
- handle multiple cases with same id

## [1.0.1] - 2015-04-28
### Fixed
- Fix building URL parameters in cases list Vue component

## [1.0.0] - 2015-04-12
Codename: Sara Lund

![Release 1.0](artwork/releases/release-1-0.jpg)

### Added
- Add email logging for unexpected errors
- New command line tool for deleting case

### Changed
- Much improved logging overall
- Updated documentation/usage guide
- Removed non-working IGV link

### Fixed
- Show sample display name in GT call
- Various small bug fixes
- Make it easier to hover over popups

## [0.0.2-rc1] - 2015-03-04
### Added
- add protein table for each variant
- add many more external links
- add coverage reports as PDFs

### Changed
- incorporate user feedback updates
- big refactor of load scripts

## [0.0.2-rc2] - 2015-03-04
### Changes
- add gene table with gene description
- reorganize inheritance models box

### Fixed
- avoid overwriting gene list on "research" load
- fix various bugs in external links

## [0.0.2-rc3] - 2015-03-05
### Added
- Activity log feed to variant view
- Adds protein change strings to ODM and Sanger email

### Changed
- Extract activity log component to macro

### Fixes
- Make Ensembl transcript links use archive website<|MERGE_RESOLUTION|>--- conflicted
+++ resolved
@@ -5,13 +5,10 @@
 About changelog [here](https://keepachangelog.com/en/1.0.0/)
 
 ## [unreleased]
-<<<<<<< HEAD
+### Added
+- Pydantic validation of image paths provided in case load config file
 ### Changed
 - Replace the code that downloads Ensembl genes, transcripts and exons with schug library
-=======
-### Added
-- Pydantic validation of image paths provided in case load config file
->>>>>>> dcdbd625
 ### Fixed
 - Command line crashing with error when updating a user that doesn't exist
 - Thaw coloredlogs - 15.0.1 restores errorhandler issue
