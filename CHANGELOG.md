--- conflicted
+++ resolved
@@ -35,13 +35,10 @@
 - Fixed crash in institute settings page if "collaborators" key is not set in database
 - Don't stop Scout execution if LoqusDB call fails and print stacktrace to log
 - Bug when case contains custom images with value `None`
-<<<<<<< HEAD
 - Fix bug introduced when fixing another bug towards Loqusdb
-=======
 - Loading of OMIM diagnoses in Scout demo instance
 - Remove the docker-compose with chanjo integration because it doesn't work yet.
 - Fixed standard docker-compose with scout demo data and database
->>>>>>> 8aa99a7e
 ### Changed
 - Better naming for variants buttons on cancer track (somatic, germline). Also show cancer research button if available.
 - Load case with missing panels in config files, but show warning.
