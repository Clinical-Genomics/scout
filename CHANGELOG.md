--- conflicted
+++ resolved
@@ -28,11 +28,8 @@
 - Improved gene info for large SVs and cancer SVs
 - Remove the unused `variant.str_variant` endpoint from variant views
 - Easier editing of HPO gene panel on case page
-<<<<<<< HEAD
+- Assign phenotype panel less cramped on Case page
 - Ensure genome builds are input to Scout as strings from config files and CLI input
-=======
-- Assign phenotype panel less cramped on Case page
->>>>>>> 07f0297e
 
 ## [4.57.4]
 ### Fixed
