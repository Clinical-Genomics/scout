--- conflicted
+++ resolved
@@ -10,12 +10,9 @@
 - Additional case category `Ignored`, to be used for cases that don't fall in the existing 'inactive', 'archived', 'solved', 'prioritized' categories
 - Display number of cases shown / total number of cases available for each category on Cases page
 - Moved buttons to modify case status from sidebar to main case page
-<<<<<<< HEAD
 - Gene panels PDF export with case variants hits by variant type
-=======
 ### Changed
 - Instructions on how to call dibs on scout-stage server in pull request template
->>>>>>> 58d97f25
 ### Fixed
 - Non-admin users saving institute settings would clear loqusdb instance selection
 - Visibility of text on grey badges in gene panels PDF exports
