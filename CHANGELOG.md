--- conflicted
+++ resolved
@@ -7,12 +7,9 @@
 ## [unreleased]
 ### Changed
 - A gunicorn maxrequests paramenter for Docker server image
-<<<<<<< HEAD
+### Fixed
+- Huge memory use caused by cases and variants pages pulling complete disease documents from DB
 - Speed up case retrieval and lower memory use by projecting case queries
-=======
-### Fixed
-- Huge memory use caused by cases and variants pages pulling complete disease documents from DB
->>>>>>> 771711a7
 
 ## [4.72.1]
 ### Fixed
