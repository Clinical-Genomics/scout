--- conflicted
+++ resolved
@@ -10,11 +10,8 @@
 - New SO terms: `sequence_variant` and `coding_transcript_variant`
 - More MEI specific annotation is shown on the variant page
 - Parse and save MANE transcripts info when updating genes in build 38
-<<<<<<< HEAD
 - ClinVar submission can now be downloaded as a json file
-=======
 - `Mane Select` and `Mane Plus Clinical` badges on Gene page, when available
->>>>>>> 4e9d068f
 ### Changed
 - In the ClinVar form, database and id of assertion criteria citation are now separate inputs
 - Customise institute settings to be able to display all cases with a certain status on cases page (admin users)
@@ -45,7 +42,6 @@
 - Replace the code that downloads Ensembl genes, transcripts and exons with the Schug web app
 - Add more info to error log when transcript variant frequency parsing fails.
 - GnomAD v4 constraint information replaces ExAC constraints (pLi).
-- Optimised indexes to address slow queries
 ### Fixed
 - Text input of associated condition in ClinVar form now aligns to the left
 - Alignment of contents in the case report has been updated
