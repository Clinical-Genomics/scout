--- conflicted
+++ resolved
@@ -10,12 +10,8 @@
 ### Added
 - Rank score model in causatives page
 - Exportable HPO terms from phenotypes page
-<<<<<<< HEAD
+- AMP guideline tiers for cancer variants
 - Support for CRAM alignment files
-
-=======
-- AMP guideline tiers for cancer variants
->>>>>>> ba6a4790
 
 ### Fixed
 - Fixed update OMIM command bug due to change in the header of the genemap2 file
